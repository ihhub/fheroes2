--- conflicted
+++ resolved
@@ -78,33 +78,18 @@
 
     Resource::BoxSprite rbs( PaymentConditions::RecruitHero( hero->GetLevel() ), BOXAREA_WIDTH );
 
-<<<<<<< HEAD
     Dialog::FrameBox box( recruitHeroText.h() + spacer + portrait_frame.height() + spacer + heroDescriptionText.h() + spacer + rbs.GetArea().h, true );
-    const Rect & box_rt = box.GetArea();
-=======
-    Dialog::FrameBox box( text.h() + spacer + portrait_frame.height() + spacer + box2.h() + spacer + rbs.GetArea().h, true );
     const fheroes2::Rect & box_rt = box.GetArea();
->>>>>>> c9592683
     LocalEvent & le = LocalEvent::Get();
     fheroes2::Point dst_pt;
 
-<<<<<<< HEAD
-    dst_pt.x = box_rt.x + ( box_rt.w - recruitHeroText.w() ) / 2;
+    dst_pt.x = box_rt.x + ( box_rt.width - recruitHeroText.w() ) / 2;
     dst_pt.y = box_rt.y;
-    recruitHeroText.Blit( dst_pt );
-
-    // portrait and frame
-    dst_pt.x = box_rt.x + ( box_rt.w - portrait_frame.width() ) / 2;
-    dst_pt.y = dst_pt.y + recruitHeroText.h() + spacer;
-=======
-    dst_pt.x = box_rt.x + ( box_rt.width - text.w() ) / 2;
-    dst_pt.y = box_rt.y;
-    text.Blit( dst_pt.x, dst_pt.y );
+    recruitHeroText.Blit( dst_pt.x, dst_pt.y );
 
     // portrait and frame
     dst_pt.x = box_rt.x + ( box_rt.width - portrait_frame.width() ) / 2;
-    dst_pt.y = dst_pt.y + text.h() + spacer;
->>>>>>> c9592683
+    dst_pt.y = dst_pt.y + recruitHeroText.h() + spacer;
     fheroes2::Blit( portrait_frame, display, dst_pt.x, dst_pt.y );
 
     dst_pt.x = dst_pt.x + 5;
@@ -113,11 +98,7 @@
 
     dst_pt.x = box_rt.x;
     dst_pt.y = dst_pt.y + portrait_frame.height() + spacer;
-<<<<<<< HEAD
-    heroDescriptionText.Blit( dst_pt );
-=======
-    box2.Blit( dst_pt.x, dst_pt.y );
->>>>>>> c9592683
+    heroDescriptionText.Blit( dst_pt.x, dst_pt.y );
 
     rbs.SetPos( dst_pt.x, dst_pt.y + heroDescriptionText.h() + spacer );
     rbs.Redraw();
