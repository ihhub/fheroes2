/***************************************************************************
 *   Copyright (C) 2009 by Andrey Afletdinov <fheroes2@gmail.com>          *
 *                                                                         *
 *   Part of the Free Heroes2 Engine:                                      *
 *   http://sourceforge.net/projects/fheroes2                              *
 *                                                                         *
 *   This program is free software; you can redistribute it and/or modify  *
 *   it under the terms of the GNU General Public License as published by  *
 *   the Free Software Foundation; either version 2 of the License, or     *
 *   (at your option) any later version.                                   *
 *                                                                         *
 *   This program is distributed in the hope that it will be useful,       *
 *   but WITHOUT ANY WARRANTY; without even the implied warranty of        *
 *   MERCHANTABILITY or FITNESS FOR A PARTICULAR PURPOSE.  See the         *
 *   GNU General Public License for more details.                          *
 *                                                                         *
 *   You should have received a copy of the GNU General Public License     *
 *   along with this program; if not, write to the                         *
 *   Free Software Foundation, Inc.,                                       *
 *   59 Temple Place - Suite 330, Boston, MA  02111-1307, USA.             *
 ***************************************************************************/

#include <algorithm>
#include <string>
#include <utility>

#include "agg.h"
#include "agg_image.h"
#include "army_bar.h"
#include "castle.h"
#include "cursor.h"
#include "dialog.h"
#include "game.h"
#include "game_delays.h"
#include "heroes.h"
#include "icn.h"
#include "kingdom.h"
#include "m82.h"
#include "mus.h"
#include "payment.h"
#include "profit.h"
#include "race.h"
#include "resource.h"
#include "settings.h"
#include "statusbar.h"
#include "text.h"
#include "tools.h"
#include "ui_tool.h"
#include "ui_window.h"
#include "world.h"

void CastleRedrawTownName( const Castle & castle, const fheroes2::Point & dst );

void RedrawIcons( const Castle & castle, const CastleHeroes & heroes, const fheroes2::Point & pt )
{
    fheroes2::Display & display = fheroes2::Display::instance();

    const Heroes * hero1 = heroes.Guard();
    const Heroes * hero2 = heroes.Guest();

    fheroes2::Blit( fheroes2::AGG::GetICN( ICN::STRIP, 0 ), display, pt.x, pt.y + 256 );

    fheroes2::Sprite icon1;
    fheroes2::Sprite icon2;

    if ( hero1 )
        icon1 = hero1->GetPortrait( PORT_BIG );
    else if ( castle.isBuild( BUILD_CAPTAIN ) )
        icon1 = castle.GetCaptain().GetPortrait( PORT_BIG );
    else
        icon1 = fheroes2::AGG::GetICN( ICN::CREST, Color::GetIndex( castle.GetColor() ) );

    if ( hero2 )
        icon2 = hero2->GetPortrait( PORT_BIG );
    else
        icon2 = fheroes2::AGG::GetICN( ICN::STRIP, 3 );

    if ( !icon1.empty() )
        fheroes2::Blit( icon1, display, pt.x + 5, pt.y + 262 );
    if ( !icon2.empty() )
        fheroes2::Blit( icon2, display, pt.x + 5, pt.y + 361 );

    if ( !hero2 )
        fheroes2::Blit( fheroes2::AGG::GetICN( ICN::STRIP, 11 ), display, pt.x + 112, pt.y + 361 );
}

fheroes2::Sprite GetMeetingSprite()
{
    const fheroes2::Sprite & sprite = fheroes2::AGG::GetICN( ICN::ADVMCO, 8 );

    fheroes2::Sprite result( sprite.width() + 4, sprite.height() + 4 );
    result.fill( 0 );

    fheroes2::DrawBorder( result, fheroes2::GetColorId( 0xe0, 0xb4, 0 ) );
    fheroes2::Blit( sprite, result, 2, 2 );

    return result;
}

MeetingButton::MeetingButton( s32 px, s32 py )
{
    const fheroes2::Sprite & sprite = GetMeetingSprite();
    setSprite( sprite, sprite );
    setPosition( px, py );
}

SwapButton::SwapButton( s32 px, s32 py )
{
    const fheroes2::Sprite & sprite = GetMeetingSprite();
    // Custom graphics: rotate existing sprtie
    // sf = GetMeetingSprite().RenderRotate( 1 );
    setSprite( sprite, sprite );
    setPosition( px, py );
}

int Castle::OpenDialog( bool readonly )
{
    fheroes2::Display & display = fheroes2::Display::instance();
    Settings & conf = Settings::Get();

    CastleHeroes heroes = world.GetHeroes( *this );

    // fade
    if ( conf.ExtGameUseFade() )
        fheroes2::FadeDisplay();

    const fheroes2::StandardWindow background( fheroes2::Display::DEFAULT_WIDTH, fheroes2::Display::DEFAULT_HEIGHT );

    // setup cursor
    const CursorRestorer cursorRestorer( true, Cursor::POINTER );

    const fheroes2::Point cur_pt( background.activeArea().x, background.activeArea().y );
    fheroes2::Point dst_pt( cur_pt.x, cur_pt.y );
    std::string msg_date, msg_status;

    // date string
    msg_date = _( "Month: %{month}, Week: %{week}, Day: %{day}" );
    StringReplace( msg_date, "%{month}", world.GetMonth() );
    StringReplace( msg_date, "%{week}", world.GetWeek() );
    StringReplace( msg_date, "%{day}", world.GetDay() );

    // button prev castle
    dst_pt.y += 480 - 19;
    fheroes2::Button buttonPrevCastle( dst_pt.x, dst_pt.y, ICN::SMALLBAR, 1, 2 );

    // bottom small bar
    const fheroes2::Sprite & bar = fheroes2::AGG::GetICN( ICN::SMALLBAR, 0 );
    dst_pt.x += buttonPrevCastle.area().width;
    fheroes2::Blit( bar, display, dst_pt.x, dst_pt.y );

    StatusBar statusBar;
    statusBar.SetFont( Font::BIG );
    statusBar.SetCenter( dst_pt.x + bar.width() / 2, dst_pt.y + 12 );

    // button next castle
    dst_pt.x += bar.width();
    fheroes2::Button buttonNextCastle( dst_pt.x, dst_pt.y, ICN::SMALLBAR, 3, 4 );

    // color crest
    const fheroes2::Sprite & crest = fheroes2::AGG::GetICN( ICN::CREST, Color::GetIndex( GetColor() ) );
    dst_pt.x = cur_pt.x + 5;
    dst_pt.y = cur_pt.y + 262;
    const fheroes2::Rect rectSign1( dst_pt.x, dst_pt.y, crest.width(), crest.height() );

    RedrawIcons( *this, heroes, cur_pt );

    // castle troops selector
    dst_pt.x = cur_pt.x + 112;
    dst_pt.y = cur_pt.y + 262;

    // castle army bar
    ArmyBar selectArmy1( ( heroes.Guard() ? &heroes.Guard()->GetArmy() : &army ), false, readonly );
    selectArmy1.SetColRows( 5, 1 );
    selectArmy1.SetPos( dst_pt.x, dst_pt.y );
    selectArmy1.SetHSpace( 6 );
    selectArmy1.Redraw();

    // portrait heroes or captain or sign
    dst_pt.x = cur_pt.x + 5;
    dst_pt.y = cur_pt.y + 361;

    const fheroes2::Rect rectSign2( dst_pt.x, dst_pt.y, 100, 92 );

    // castle_heroes troops background
    dst_pt.x = cur_pt.x + 112;
    dst_pt.y = cur_pt.y + 361;

    ArmyBar selectArmy2( NULL, false, readonly );
    selectArmy2.SetColRows( 5, 1 );
    selectArmy2.SetPos( dst_pt.x, dst_pt.y );
    selectArmy2.SetHSpace( 6 );

    if ( heroes.Guest() ) {
        heroes.Guest()->MovePointsScaleFixed();
        selectArmy2.SetArmy( &heroes.Guest()->GetArmy() );
        selectArmy2.Redraw();
    }

    // button exit
    dst_pt.x = cur_pt.x + 553;
    dst_pt.y = cur_pt.y + 428;
    fheroes2::Button buttonExit( dst_pt.x, dst_pt.y, ICN::TREASURY, 1, 2 );

    // resource
    const fheroes2::Rect & rectResource = RedrawResourcePanel( cur_pt );
    const fheroes2::Rect resActiveArea( rectResource.x, rectResource.y, rectResource.width, buttonExit.area().y - rectResource.y - 3 );

    // button swap
    SwapButton buttonSwap( cur_pt.x + 4, cur_pt.y + 345 );
    MeetingButton buttonMeeting( cur_pt.x + 88, cur_pt.y + 345 );

    if ( heroes.Guest() && heroes.Guard() && !readonly ) {
        buttonSwap.draw();
        buttonMeeting.draw();
    }

    // fill cache buildings
    CastleDialog::CacheBuildings cacheBuildings( *this, cur_pt );

    CastleDialog::FadeBuilding fadeBuilding;

    // draw building
    CastleDialog::RedrawAllBuilding( *this, cur_pt, cacheBuildings, fadeBuilding );

    if ( 2 > world.GetKingdom( GetColor() ).GetCastles().size() || readonly ) {
        buttonPrevCastle.disable();
        buttonNextCastle.disable();
    }

    buttonPrevCastle.draw();
    buttonNextCastle.draw();
    buttonExit.draw();

    AGG::PlayMusic( MUS::FromRace( race ), true, true );

    LocalEvent & le = LocalEvent::Get();

    bool firstDraw = true;

    int result = Dialog::CANCEL;
    bool need_redraw = false;

    int alphaHero = 255;
    fheroes2::Image surfaceHero( 552, 105 );

    // dialog menu loop
    while ( le.HandleEvents() ) {
        // exit
        if ( le.MouseClickLeft( buttonExit.area() ) || Game::HotKeyPressEvent( Game::EVENT_DEFAULT_EXIT ) ) {
            result = Dialog::CANCEL;
            break;
        }

        if ( buttonPrevCastle.isEnabled() )
            le.MousePressLeft( buttonPrevCastle.area() ) ? buttonPrevCastle.drawOnPress() : buttonPrevCastle.drawOnRelease();
        if ( buttonNextCastle.isEnabled() )
            le.MousePressLeft( buttonNextCastle.area() ) ? buttonNextCastle.drawOnPress() : buttonNextCastle.drawOnRelease();

        le.MousePressLeft( buttonExit.area() ) ? buttonExit.drawOnPress() : buttonExit.drawOnRelease();

        if ( le.MouseClickLeft( resActiveArea ) ) {
            fheroes2::ButtonRestorer exitRestorer( buttonExit );
            Dialog::ResourceInfo( _( "Income" ), "", world.GetKingdom( GetColor() ).GetIncome( INCOME_ALL ), Dialog::OK );
        }
        else if ( le.MousePressRight( resActiveArea ) ) {
            Dialog::ResourceInfo( _( "Income" ), "", world.GetKingdom( GetColor() ).GetIncome( INCOME_ALL ), 0 );
        }

<<<<<<< HEAD
        // selector troops event
        if ( ( selectArmy2.isValid()
               && ( ( le.MouseCursor( selectArmy1.GetArea() ) && selectArmy1.QueueEventProcessing( selectArmy2, &msg_status ) )
                    || ( le.MouseCursor( selectArmy2.GetArea() ) && selectArmy2.QueueEventProcessing( selectArmy1, &msg_status ) ) ) )
             || ( !selectArmy2.isValid() && le.MouseCursor( selectArmy1.GetArea() ) && selectArmy1.QueueEventProcessing( &msg_status ) ) ) {
            // Just finish fade animation on selector troops event
            if ( alphaHero != 255 ) {
                alphaHero = 255;
                fheroes2::Blit( surfaceHero, display, cur_pt.x, cur_pt.y + 356 );
=======
            // selector troops event
            if ( ( selectArmy2.isValid()
                   && ( ( le.MouseCursor( selectArmy1.GetArea() ) && selectArmy1.QueueEventProcessing( selectArmy2, &msg_status ) )
                        || ( le.MouseCursor( selectArmy2.GetArea() ) && selectArmy2.QueueEventProcessing( selectArmy1, &msg_status ) ) ) )
                 || ( !selectArmy2.isValid() && le.MouseCursor( selectArmy1.GetArea() ) && selectArmy1.QueueEventProcessing( &msg_status ) ) ) {
                need_redraw = true;
>>>>>>> 657f111a
            }
            cursor.Hide();
            need_redraw = true;
        }

        if ( conf.ExtCastleAllowGuardians() && !readonly ) {
            Army * army1 = NULL;
            Army * army2 = NULL;

            // swap guest <-> guardian
            if ( heroes.Guest() && heroes.Guard() ) {
                if ( le.MouseClickLeft( buttonSwap.area() ) ) {
                    SwapCastleHeroes( heroes );
                    army1 = &heroes.Guard()->GetArmy();
                    army2 = &heroes.Guest()->GetArmy();
                }
<<<<<<< HEAD
                else if ( le.MouseClickLeft( buttonMeeting.area() ) ) {
                    heroes.Guest()->MeetingDialog( *heroes.Guard() );
=======

                if ( army1 || army2 ) {
                    if ( selectArmy1.isSelected() )
                        selectArmy1.ResetSelected();
                    if ( selectArmy2.isValid() && selectArmy2.isSelected() )
                        selectArmy2.ResetSelected();

                    if ( army1 && army2 ) {
                        selectArmy1.SetArmy( army1 );
                        selectArmy2.SetArmy( army2 );
                    }
                    else if ( army1 ) {
                        selectArmy1.SetArmy( army1 );
                        selectArmy2.SetArmy( NULL );
                    }
                    else if ( army2 ) {
                        selectArmy1.SetArmy( &army );
                        selectArmy2.SetArmy( army2 );
                    }

                    RedrawIcons( *this, heroes, cur_pt );
>>>>>>> 657f111a
                    need_redraw = true;
                }
            }
            else
                // move hero to guardian
                if ( heroes.Guest() && !heroes.Guard() && le.MouseClickLeft( rectSign1 ) ) {
                if ( !heroes.Guest()->GetArmy().CanJoinTroops( army ) ) {
                    // FIXME: correct message
                    Dialog::Message( _( "Join Error" ), _( "Army is full" ), Font::BIG, Dialog::OK );
                }
                else {
                    SwapCastleHeroes( heroes );
                    army1 = &heroes.Guard()->GetArmy();
                }
            }
            else
                // move guardian to hero
                if ( !heroes.Guest() && heroes.Guard() && le.MouseClickLeft( rectSign2 ) ) {
                SwapCastleHeroes( heroes );
                army2 = &heroes.Guest()->GetArmy();
            }

            if ( army1 || army2 ) {
                cursor.Hide();
                if ( selectArmy1.isSelected() )
                    selectArmy1.ResetSelected();
                if ( selectArmy2.isValid() && selectArmy2.isSelected() )
                    selectArmy2.ResetSelected();

                if ( army1 && army2 ) {
                    selectArmy1.SetArmy( army1 );
                    selectArmy2.SetArmy( army2 );
                }
                else if ( army1 ) {
                    selectArmy1.SetArmy( army1 );
                    selectArmy2.SetArmy( NULL );
                }
                else if ( army2 ) {
                    selectArmy1.SetArmy( &army );
                    selectArmy2.SetArmy( army2 );
                }

                RedrawIcons( *this, heroes, cur_pt );
                need_redraw = true;
            }
        }

        // view guardian
        if ( !readonly && heroes.Guard() && le.MouseClickLeft( rectSign1 ) ) {
            Game::DisableChangeMusic( true );
            Game::OpenHeroesDialog( *heroes.Guard(), false, false );

            if ( selectArmy1.isSelected() )
                selectArmy1.ResetSelected();
            if ( selectArmy2.isValid() && selectArmy2.isSelected() )
                selectArmy2.ResetSelected();

            need_redraw = true;
        }
        else
            // view hero
            if ( !readonly && heroes.Guest() && le.MouseClickLeft( rectSign2 ) ) {
            Game::DisableChangeMusic( true );
            Game::OpenHeroesDialog( *heroes.Guest(), false, false );

            if ( selectArmy1.isSelected() )
                selectArmy1.ResetSelected();
            if ( selectArmy2.isValid() && selectArmy2.isSelected() )
                selectArmy2.ResetSelected();

            need_redraw = true;
        }

        // prev castle
        if ( buttonPrevCastle.isEnabled() && ( le.MouseClickLeft( buttonPrevCastle.area() ) || HotKeyPressEvent( Game::EVENT_MOVELEFT ) ) ) {
            result = Dialog::PREV;
            break;
        }
        else
            // next castle
            if ( buttonNextCastle.isEnabled() && ( le.MouseClickLeft( buttonNextCastle.area() ) || HotKeyPressEvent( Game::EVENT_MOVERIGHT ) ) ) {
            result = Dialog::NEXT;
            break;
        }

        // buildings event
        for ( auto it = cacheBuildings.crbegin(); it != cacheBuildings.crend(); ++it ) {
            if ( ( *it ).id == GetActualDwelling( ( *it ).id ) && isBuild( ( *it ).id ) ) {
                if ( !readonly && le.MouseClickLeft( ( *it ).coord ) ) {
                    fheroes2::ButtonRestorer exitRestorer( buttonExit );
                    if ( Castle::RecruitMonster(
                             Dialog::RecruitMonster( Monster( race, GetActualDwelling( ( *it ).id ) ), getMonstersInDwelling( ( *it ).id ), true ) ) ) {
                        need_redraw = true;
                    }
                }
                else if ( le.MousePressRight( ( *it ).coord ) ) {
                    Dialog::DwellingInfo( Monster( race, GetActualDwelling( ( *it ).id ) ), getMonstersInDwelling( ( *it ).id ) );
                }

                if ( le.MouseCursor( ( *it ).coord ) )
                    msg_status = Monster( race, ( *it ).id ).GetName();
            }
        }

        for ( auto it = cacheBuildings.cbegin(); it != cacheBuildings.cend(); ++it ) {
            if ( BUILD_MAGEGUILD & ( *it ).id ) {
                const int mageGuildLevel = GetLevelMageGuild();
                if ( ( *it ).id == ( BUILD_MAGEGUILD1 << ( mageGuildLevel - 1 ) ) ) {
                    if ( le.MouseClickLeft( ( *it ).coord ) ) {
                        fheroes2::ButtonRestorer exitRestorer( buttonExit );
                        bool noFreeSpaceForMagicBook = false;

                        if ( heroes.Guard() && !heroes.Guard()->HaveSpellBook() ) {
                            if ( heroes.Guard()->IsFullBagArtifacts() ) {
                                noFreeSpaceForMagicBook = true;
                            }
                            else if ( heroes.Guard()->BuySpellBook( this ) ) {
                                need_redraw = true;
                            }
                        }

                        if ( heroes.Guest() && !heroes.Guest()->HaveSpellBook() ) {
                            if ( heroes.Guest()->IsFullBagArtifacts() ) {
                                noFreeSpaceForMagicBook = true;
                            }
                            else if ( heroes.Guest()->BuySpellBook( this ) ) {
                                need_redraw = true;
                            }
                        }

                        if ( noFreeSpaceForMagicBook ) {
                            const Heroes * hero = heroes.Guard();
                            if ( !hero || hero->HaveSpellBook() || !hero->IsFullBagArtifacts() )
                                hero = heroes.Guest();

                            Dialog::Message(
                                hero->GetName(),
                                _( "You must purchase a spell book to use the mage guild, but you currently have no room for a spell book. Try giving one of your artifacts to another hero." ),
                                Font::BIG, Dialog::OK );
                        }

                        OpenMageGuild( heroes );
                    }
                    else if ( le.MousePressRight( ( *it ).coord ) )
                        Dialog::Message( GetStringBuilding( ( *it ).id ), GetDescriptionBuilding( ( *it ).id ), Font::BIG );

                    if ( le.MouseCursor( ( *it ).coord ) )
                        msg_status = GetStringBuilding( ( *it ).id );
                }
            }
            else if ( isBuild( ( *it ).id ) ) {
                if ( le.MouseClickLeft( ( *it ).coord ) ) {
                    if ( selectArmy1.isSelected() )
                        selectArmy1.ResetSelected();
                    if ( selectArmy2.isValid() && selectArmy2.isSelected() )
                        selectArmy2.ResetSelected();

                    if ( readonly && ( ( *it ).id & ( BUILD_SHIPYARD | BUILD_MARKETPLACE | BUILD_WELL | BUILD_TENT | BUILD_CASTLE ) ) )
                        Dialog::Message( GetStringBuilding( ( *it ).id ), GetDescriptionBuilding( ( *it ).id ), Font::BIG, Dialog::OK );
                    else
                        switch ( ( *it ).id ) {
                        case BUILD_THIEVESGUILD:
                            Dialog::ThievesGuild( false );
                            break;

                        case BUILD_TAVERN: {
                            fheroes2::ButtonRestorer exitRestorer( buttonExit );
                            OpenTavern();
                            break;
                        }

                        case BUILD_CAPTAIN:
                        case BUILD_STATUE:
                        case BUILD_WEL2:
                        case BUILD_MOAT:
                        case BUILD_SPEC:
                        case BUILD_SHRINE: {
                            fheroes2::ButtonRestorer exitRestorer( buttonExit );
                            Dialog::Message( GetStringBuilding( ( *it ).id ), GetDescriptionBuilding( ( *it ).id ), Font::BIG, Dialog::OK );
                            break;
                        }

                        case BUILD_SHIPYARD: {
                            fheroes2::ButtonRestorer exitRestorer( buttonExit );
                            if ( Dialog::OK == Dialog::BuyBoat( AllowBuyBoat() ) ) {
                                BuyBoat();
                                fadeBuilding.StartFadeBuilding( BUILD_SHIPYARD );
                            }
                            break;
                        }

                        case BUILD_MARKETPLACE: {
                            fheroes2::ButtonRestorer exitRestorer( buttonExit );
                            Dialog::Marketplace( world.GetKingdom( GetColor() ), false );
                            need_redraw = true;
                            break;
                        }

                        case BUILD_WELL:
                            OpenWell();
                            need_redraw = true;
                            break;

                        case BUILD_TENT: {
                            fheroes2::ButtonRestorer exitRestorer( buttonExit );
                            if ( !Modes( ALLOWCASTLE ) )
                                Dialog::Message( _( "Town" ), _( "This town may not be upgraded to a castle." ), Font::BIG, Dialog::OK );
                            else if ( Dialog::OK == DialogBuyCastle( true ) ) {
                                AGG::PlaySound( M82::BUILDTWN );
                                fadeBuilding.StartFadeBuilding( BUILD_CASTLE );
                            }
                            break;
                        }

<<<<<<< HEAD
                        case BUILD_CASTLE: {
                            uint32_t build = fadeBuilding.GetBuild();
                            if ( build != BUILD_NOTHING ) {
                                BuyBuilding( build );
                                if ( BUILD_CAPTAIN == build ) {
                                    cursor.Hide();
                                    RedrawIcons( *this, heroes, cur_pt );
                                    cursor.Show();
                                    display.render();
=======
                            case BUILD_CASTLE: {
                                uint32_t build = fadeBuilding.GetBuild();
                                if ( build != BUILD_NOTHING ) {
                                    BuyBuilding( build );
                                    if ( BUILD_CAPTAIN == build ) {
                                        RedrawIcons( *this, heroes, cur_pt );
                                        display.render();
                                    }
                                }
                                fadeBuilding.StopFadeBuilding();
                                const Heroes * prev = heroes.Guest();
                                build = OpenTown();
                                heroes = world.GetHeroes( *this );
                                const bool buyhero = ( heroes.Guest() && ( heroes.Guest() != prev ) );

                                if ( BUILD_NOTHING != build ) {
                                    AGG::PlaySound( M82::BUILDTWN );
                                    fadeBuilding.StartFadeBuilding( build );
>>>>>>> 657f111a
                                }
                            }
                            fadeBuilding.StopFadeBuilding();
                            const Heroes * prev = heroes.Guest();
                            build = OpenTown();
                            heroes = world.GetHeroes( *this );
                            const bool buyhero = ( heroes.Guest() && ( heroes.Guest() != prev ) );

                            if ( BUILD_NOTHING != build ) {
                                AGG::PlaySound( M82::BUILDTWN );
                                fadeBuilding.StartFadeBuilding( build );
                            }

<<<<<<< HEAD
                            if ( buyhero ) {
                                if ( prev ) {
                                    selectArmy1.SetArmy( &heroes.Guard()->GetArmy() );
                                    selectArmy2.SetArmy( NULL );
                                    cursor.Hide();
                                    RedrawIcons( *this, CastleHeroes( NULL, heroes.Guard() ), cur_pt );
                                    selectArmy1.Redraw();
                                    if ( selectArmy2.isValid() )
                                        selectArmy2.Redraw();
                                    cursor.Show();
                                    display.render();
=======
                                if ( buyhero ) {
                                    if ( prev ) {
                                        selectArmy1.SetArmy( &heroes.Guard()->GetArmy() );
                                        selectArmy2.SetArmy( NULL );
                                        RedrawIcons( *this, CastleHeroes( NULL, heroes.Guard() ), cur_pt );
                                        selectArmy1.Redraw();
                                        if ( selectArmy2.isValid() )
                                            selectArmy2.Redraw();
                                        display.render();
                                    }
                                    selectArmy2.SetArmy( &heroes.Guest()->GetArmy() );
                                    AGG::PlaySound( M82::BUILDTWN );

                                    // animate fade in for hero army bar
                                    fheroes2::Blit( fheroes2::AGG::GetICN( ICN::STRIP, 0 ), 0, 100, surfaceHero, 0, 0, 552, 107 );
                                    const fheroes2::Sprite & port = heroes.Guest()->GetPortrait( PORT_BIG );
                                    if ( !port.empty() )
                                        fheroes2::Blit( port, surfaceHero, 5, 5 );

                                    const fheroes2::Point savept = selectArmy2.GetPos();
                                    selectArmy2.SetPos( 112, 5 );
                                    selectArmy2.Redraw( surfaceHero );
                                    selectArmy2.SetPos( savept.x, savept.y );

                                    RedrawResourcePanel( cur_pt );
                                    alphaHero = 0;
>>>>>>> 657f111a
                                }
                                selectArmy2.SetArmy( &heroes.Guest()->GetArmy() );
                                AGG::PlaySound( M82::BUILDTWN );

                                // animate fade in for hero army bar
                                fheroes2::Blit( fheroes2::AGG::GetICN( ICN::STRIP, 0 ), 0, 100, surfaceHero, 0, 0, 552, 107 );
                                const fheroes2::Sprite & port = heroes.Guest()->GetPortrait( PORT_BIG );
                                if ( !port.empty() )
                                    fheroes2::Blit( port, surfaceHero, 5, 5 );

                                const fheroes2::Point savept = selectArmy2.GetPos();
                                selectArmy2.SetPos( 112, 5 );
                                selectArmy2.Redraw( surfaceHero );
                                selectArmy2.SetPos( savept.x, savept.y );

                                RedrawResourcePanel( cur_pt );
                                alphaHero = 0;
                            }
                        } break;

                        default:
                            break;
                        }
                }
                else if ( le.MousePressRight( ( *it ).coord ) )
                    Dialog::Message( GetStringBuilding( ( *it ).id ), GetDescriptionBuilding( ( *it ).id ), Font::BIG );

                if ( le.MouseCursor( ( *it ).coord ) ) {
                    msg_status = buildingStatusMessage( ( *it ).id );
                }
            }
        }

        if ( alphaHero < 255 ) {
            if ( Game::validateAnimationDelay( Game::CASTLE_BUYHERO_DELAY ) ) {
                alphaHero += 10;
                if ( alphaHero >= 255 )
                    fheroes2::Blit( surfaceHero, display, cur_pt.x, cur_pt.y + 356 );
                else
                    fheroes2::AlphaBlit( surfaceHero, display, cur_pt.x, cur_pt.y + 356, alphaHero );
                if ( !need_redraw )
                    display.render();
            }
        }
        if ( need_redraw ) {
            selectArmy1.Redraw();
            if ( selectArmy2.isValid() && alphaHero >= 255 )
                selectArmy2.Redraw();
            CastleRedrawTownName( *this, cur_pt );
            RedrawResourcePanel( cur_pt );
            if ( heroes.Guest() && heroes.Guard() && !readonly ) {
                buttonSwap.draw();
                buttonMeeting.draw();
            }
            if ( buttonExit.isPressed() )
                buttonExit.draw();
            display.render();
        }

        // status message exit
        if ( le.MouseCursor( buttonExit.area() ) )
            msg_status = isCastle() ? _( "Exit Castle" ) : _( "Exit Town" );
        else if ( le.MouseCursor( resActiveArea ) )
            msg_status = _( "Show Income" );
        else
            // status message prev castle
            if ( buttonPrevCastle.isEnabled() && le.MouseCursor( buttonPrevCastle.area() ) )
            msg_status = _( "Show previous town" );
        else
            // status message next castle
            if ( buttonNextCastle.isEnabled() && le.MouseCursor( buttonNextCastle.area() ) )
            msg_status = _( "Show next town" );
        else if ( heroes.Guest() && heroes.Guard() && le.MouseCursor( buttonSwap.area() ) )
            msg_status = _( "Swap Heroes" );
        else if ( heroes.Guest() && heroes.Guard() && le.MouseCursor( buttonMeeting.area() ) )
            msg_status = _( "Meeting Heroes" );
        else
            // status message over sign
            if ( ( heroes.Guard() && le.MouseCursor( rectSign1 ) ) || ( heroes.Guest() && le.MouseCursor( rectSign2 ) ) )
            msg_status = _( "View Hero" );

        if ( msg_status.empty() )
            statusBar.ShowMessage( msg_date );
        else {
            statusBar.ShowMessage( msg_status );
            msg_status.clear();
        }

        need_redraw = fadeBuilding.UpdateFadeBuilding();
        if ( fadeBuilding.IsFadeDone() ) {
            const uint32_t build = fadeBuilding.GetBuild();
            if ( build != BUILD_NOTHING ) {
                BuyBuilding( build );
                if ( BUILD_CAPTAIN == build )
                    RedrawIcons( *this, heroes, cur_pt );
                CastleRedrawTownName( *this, cur_pt );
                RedrawResourcePanel( cur_pt );
                display.render();
            }
            fadeBuilding.StopFadeBuilding();
        }
        // animation sprite
        if ( firstDraw || Game::validateAnimationDelay( Game::CASTLE_AROUND_DELAY ) ) {
            firstDraw = false;
            CastleDialog::RedrawAllBuilding( *this, cur_pt, cacheBuildings, fadeBuilding );
            display.render();

            Game::CastleAnimationFrame() += 1; // this function returns variable by reference
        }
        else if ( need_redraw ) {
            CastleDialog::RedrawAllBuilding( *this, cur_pt, cacheBuildings, fadeBuilding );
            display.render();
            need_redraw = false;
        }
    }

    const uint32_t build = fadeBuilding.GetBuild();
    if ( build != BUILD_NOTHING ) {
        BuyBuilding( build );
    }

    Game::DisableChangeMusic( false );

    return result;
}

/* redraw resource info panel */
fheroes2::Rect Castle::RedrawResourcePanel( const fheroes2::Point & pt ) const
{
    fheroes2::Display & display = fheroes2::Display::instance();
    const Funds & resource = world.GetKingdom( GetColor() ).GetFunds();

    fheroes2::Point dst_pt = pt;

    fheroes2::Rect src_rt( dst_pt.x + 552, dst_pt.y + 262, 82, 192 );
    fheroes2::Fill( display, src_rt.x, src_rt.y, src_rt.width, src_rt.height, 0 );

    Text text;

    // sprite wood
    dst_pt.x = src_rt.x + 1;
    dst_pt.y = src_rt.y + 10;
    const fheroes2::Sprite & wood = fheroes2::AGG::GetICN( ICN::RESOURCE, 0 );
    fheroes2::Blit( wood, display, dst_pt.x, dst_pt.y );

    // count wood
    text.Set( std::to_string( resource.wood ), Font::SMALL );
    dst_pt.y += 22;
    text.Blit( dst_pt.x + ( wood.width() - text.w() ) / 2, dst_pt.y );

    // sprite sulfur
    dst_pt.x = src_rt.x + 42;
    dst_pt.y = src_rt.y + 6;
    const fheroes2::Sprite & sulfur = fheroes2::AGG::GetICN( ICN::RESOURCE, 3 );
    fheroes2::Blit( sulfur, display, dst_pt.x, dst_pt.y );

    // count sulfur
    text.Set( std::to_string( resource.sulfur ) );
    dst_pt.y += 26;
    text.Blit( dst_pt.x + ( sulfur.width() - text.w() ) / 2, dst_pt.y );

    // sprite crystal
    dst_pt.x = src_rt.x + 1;
    dst_pt.y = src_rt.y + 45;
    const fheroes2::Sprite & crystal = fheroes2::AGG::GetICN( ICN::RESOURCE, 4 );
    fheroes2::Blit( crystal, display, dst_pt.x, dst_pt.y );

    // count crystal
    text.Set( std::to_string( resource.crystal ) );
    dst_pt.y += 33;
    text.Blit( dst_pt.x + ( crystal.width() - text.w() ) / 2, dst_pt.y );

    // sprite mercury
    dst_pt.x = src_rt.x + 44;
    dst_pt.y = src_rt.y + 47;
    const fheroes2::Sprite & mercury = fheroes2::AGG::GetICN( ICN::RESOURCE, 1 );
    fheroes2::Blit( mercury, display, dst_pt.x, dst_pt.y );

    // count mercury
    text.Set( std::to_string( resource.mercury ) );
    dst_pt.y += 34;
    text.Blit( dst_pt.x + ( mercury.width() - text.w() ) / 2, dst_pt.y );

    // sprite ore
    dst_pt.x = src_rt.x + 1;
    dst_pt.y = src_rt.y + 92;
    const fheroes2::Sprite & ore = fheroes2::AGG::GetICN( ICN::RESOURCE, 2 );
    fheroes2::Blit( ore, display, dst_pt.x, dst_pt.y );

    // count ore
    text.Set( std::to_string( resource.ore ) );
    dst_pt.y += 26;
    text.Blit( dst_pt.x + ( ore.width() - text.w() ) / 2, dst_pt.y );

    // sprite gems
    dst_pt.x = src_rt.x + 45;
    dst_pt.y = src_rt.y + 92;
    const fheroes2::Sprite & gems = fheroes2::AGG::GetICN( ICN::RESOURCE, 5 );
    fheroes2::Blit( gems, display, dst_pt.x, dst_pt.y );

    // count gems
    text.Set( std::to_string( resource.gems ) );
    dst_pt.y += 26;
    text.Blit( dst_pt.x + ( gems.width() - text.w() ) / 2, dst_pt.y );

    // sprite gold
    dst_pt.x = src_rt.x + 6;
    dst_pt.y = src_rt.y + 130;
    const fheroes2::Sprite & gold = fheroes2::AGG::GetICN( ICN::RESOURCE, 6 );
    fheroes2::Blit( gold, display, dst_pt.x, dst_pt.y );

    // count gold
    text.Set( std::to_string( resource.gold ) );
    dst_pt.y += 24;
    text.Blit( dst_pt.x + ( gold.width() - text.w() ) / 2, dst_pt.y );

    // sprite button exit
    dst_pt.x = src_rt.x + 1;
    dst_pt.y = src_rt.y + 166;
    fheroes2::Blit( fheroes2::AGG::GetICN( ICN::TREASURY, 1 ), display, dst_pt.x, dst_pt.y );

    return src_rt;
}<|MERGE_RESOLUTION|>--- conflicted
+++ resolved
@@ -266,7 +266,7 @@
             Dialog::ResourceInfo( _( "Income" ), "", world.GetKingdom( GetColor() ).GetIncome( INCOME_ALL ), 0 );
         }
 
-<<<<<<< HEAD
+
         // selector troops event
         if ( ( selectArmy2.isValid()
                && ( ( le.MouseCursor( selectArmy1.GetArea() ) && selectArmy1.QueueEventProcessing( selectArmy2, &msg_status ) )
@@ -276,16 +276,7 @@
             if ( alphaHero != 255 ) {
                 alphaHero = 255;
                 fheroes2::Blit( surfaceHero, display, cur_pt.x, cur_pt.y + 356 );
-=======
-            // selector troops event
-            if ( ( selectArmy2.isValid()
-                   && ( ( le.MouseCursor( selectArmy1.GetArea() ) && selectArmy1.QueueEventProcessing( selectArmy2, &msg_status ) )
-                        || ( le.MouseCursor( selectArmy2.GetArea() ) && selectArmy2.QueueEventProcessing( selectArmy1, &msg_status ) ) ) )
-                 || ( !selectArmy2.isValid() && le.MouseCursor( selectArmy1.GetArea() ) && selectArmy1.QueueEventProcessing( &msg_status ) ) ) {
-                need_redraw = true;
->>>>>>> 657f111a
-            }
-            cursor.Hide();
+            }
             need_redraw = true;
         }
 
@@ -300,32 +291,8 @@
                     army1 = &heroes.Guard()->GetArmy();
                     army2 = &heroes.Guest()->GetArmy();
                 }
-<<<<<<< HEAD
                 else if ( le.MouseClickLeft( buttonMeeting.area() ) ) {
                     heroes.Guest()->MeetingDialog( *heroes.Guard() );
-=======
-
-                if ( army1 || army2 ) {
-                    if ( selectArmy1.isSelected() )
-                        selectArmy1.ResetSelected();
-                    if ( selectArmy2.isValid() && selectArmy2.isSelected() )
-                        selectArmy2.ResetSelected();
-
-                    if ( army1 && army2 ) {
-                        selectArmy1.SetArmy( army1 );
-                        selectArmy2.SetArmy( army2 );
-                    }
-                    else if ( army1 ) {
-                        selectArmy1.SetArmy( army1 );
-                        selectArmy2.SetArmy( NULL );
-                    }
-                    else if ( army2 ) {
-                        selectArmy1.SetArmy( &army );
-                        selectArmy2.SetArmy( army2 );
-                    }
-
-                    RedrawIcons( *this, heroes, cur_pt );
->>>>>>> 657f111a
                     need_redraw = true;
                 }
             }
@@ -540,17 +507,6 @@
                             break;
                         }
 
-<<<<<<< HEAD
-                        case BUILD_CASTLE: {
-                            uint32_t build = fadeBuilding.GetBuild();
-                            if ( build != BUILD_NOTHING ) {
-                                BuyBuilding( build );
-                                if ( BUILD_CAPTAIN == build ) {
-                                    cursor.Hide();
-                                    RedrawIcons( *this, heroes, cur_pt );
-                                    cursor.Show();
-                                    display.render();
-=======
                             case BUILD_CASTLE: {
                                 uint32_t build = fadeBuilding.GetBuild();
                                 if ( build != BUILD_NOTHING ) {
@@ -569,7 +525,6 @@
                                 if ( BUILD_NOTHING != build ) {
                                     AGG::PlaySound( M82::BUILDTWN );
                                     fadeBuilding.StartFadeBuilding( build );
->>>>>>> 657f111a
                                 }
                             }
                             fadeBuilding.StopFadeBuilding();
@@ -583,19 +538,6 @@
                                 fadeBuilding.StartFadeBuilding( build );
                             }
 
-<<<<<<< HEAD
-                            if ( buyhero ) {
-                                if ( prev ) {
-                                    selectArmy1.SetArmy( &heroes.Guard()->GetArmy() );
-                                    selectArmy2.SetArmy( NULL );
-                                    cursor.Hide();
-                                    RedrawIcons( *this, CastleHeroes( NULL, heroes.Guard() ), cur_pt );
-                                    selectArmy1.Redraw();
-                                    if ( selectArmy2.isValid() )
-                                        selectArmy2.Redraw();
-                                    cursor.Show();
-                                    display.render();
-=======
                                 if ( buyhero ) {
                                     if ( prev ) {
                                         selectArmy1.SetArmy( &heroes.Guard()->GetArmy() );
@@ -622,7 +564,6 @@
 
                                     RedrawResourcePanel( cur_pt );
                                     alphaHero = 0;
->>>>>>> 657f111a
                                 }
                                 selectArmy2.SetArmy( &heroes.Guest()->GetArmy() );
                                 AGG::PlaySound( M82::BUILDTWN );
