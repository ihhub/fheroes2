/***************************************************************************
 *   Copyright (C) 2009 by Andrey Afletdinov <fheroes2@gmail.com>          *
 *                                                                         *
 *   Part of the Free Heroes2 Engine:                                      *
 *   http://sourceforge.net/projects/fheroes2                              *
 *                                                                         *
 *   This program is free software; you can redistribute it and/or modify  *
 *   it under the terms of the GNU General Public License as published by  *
 *   the Free Software Foundation; either version 2 of the License, or     *
 *   (at your option) any later version.                                   *
 *                                                                         *
 *   This program is distributed in the hope that it will be useful,       *
 *   but WITHOUT ANY WARRANTY; without even the implied warranty of        *
 *   MERCHANTABILITY or FITNESS FOR A PARTICULAR PURPOSE.  See the         *
 *   GNU General Public License for more details.                          *
 *                                                                         *
 *   You should have received a copy of the GNU General Public License     *
 *   along with this program; if not, write to the                         *
 *   Free Software Foundation, Inc.,                                       *
 *   59 Temple Place - Suite 330, Boston, MA  02111-1307, USA.             *
 ***************************************************************************/

#include <algorithm>
#include <string>
#include <utility>

#include "agg.h"
#include "army_bar.h"
#include "castle.h"
#include "cursor.h"
#include "dialog.h"
#include "game.h"
#include "heroes.h"
#include "kingdom.h"
#include "m82.h"
#include "mus.h"
#include "payment.h"
#include "profit.h"
#include "race.h"
#include "resource.h"
#include "settings.h"
#include "statusbar.h"
#include "text.h"
#include "tools.h"
#include "ui_tool.h"
#include "world.h"

void CastleRedrawTownName( const Castle & castle, const Point & dst );

bool AllowFlashBuilding( u32 build )
{
    switch ( build ) {
    case BUILD_TAVERN:
    case BUILD_SHRINE:
    case BUILD_SHIPYARD:
    case BUILD_WELL:
    case BUILD_STATUE:
    case BUILD_LEFTTURRET:
    case BUILD_RIGHTTURRET:
    case BUILD_MARKETPLACE:
    case BUILD_WEL2:
    case BUILD_MOAT:
    case BUILD_SPEC:
    case BUILD_CASTLE:
    case BUILD_CAPTAIN:
    case BUILD_MAGEGUILD1:
    case BUILD_MAGEGUILD2:
    case BUILD_MAGEGUILD3:
    case BUILD_MAGEGUILD4:
    case BUILD_MAGEGUILD5:
    case BUILD_TENT:
    case DWELLING_UPGRADE2:
    case DWELLING_UPGRADE3:
    case DWELLING_UPGRADE4:
    case DWELLING_UPGRADE5:
    case DWELLING_UPGRADE6:
    case DWELLING_UPGRADE7:
    case DWELLING_MONSTER1:
    case DWELLING_MONSTER2:
    case DWELLING_MONSTER3:
    case DWELLING_MONSTER4:
    case DWELLING_MONSTER5:
    case DWELLING_MONSTER6:
        return true;

    default:
        break;
    }

    return false;
}

fheroes2::Sprite GetActualSpriteBuilding( const Castle & castle, u32 build )
{
    u32 index = 0;
    // correct index (mage guild)
    switch ( build ) {
    case BUILD_MAGEGUILD1:
        index = 0;
        break;
    case BUILD_MAGEGUILD2:
        index = Race::NECR == castle.GetRace() ? 6 : 1;
        break;
    case BUILD_MAGEGUILD3:
        index = Race::NECR == castle.GetRace() ? 12 : 2;
        break;
    case BUILD_MAGEGUILD4:
        index = Race::NECR == castle.GetRace() ? 18 : 3;
        break;
    case BUILD_MAGEGUILD5:
        index = Race::NECR == castle.GetRace() ? 24 : 4;
        break;
    default:
        break;
    }

    return fheroes2::AGG::GetICN( castle.GetICNBuilding( build, castle.GetRace() ), index );
}

void RedrawIcons( const Castle & castle, const CastleHeroes & heroes, const Point & pt )
{
    fheroes2::Display & display = fheroes2::Display::instance();

    const Heroes * hero1 = heroes.Guard();
    const Heroes * hero2 = heroes.Guest();

    fheroes2::Blit( fheroes2::AGG::GetICN( ICN::STRIP, 0 ), display, pt.x, pt.y + 256 );

    fheroes2::Sprite icon1;
    fheroes2::Sprite icon2;

    if ( hero1 )
        icon1 = hero1->GetPortrait( PORT_BIG );
    else if ( castle.isBuild( BUILD_CAPTAIN ) )
        icon1 = castle.GetCaptain().GetPortrait( PORT_BIG );
    else
        icon1 = fheroes2::AGG::GetICN( ICN::CREST, Color::GetIndex( castle.GetColor() ) );

    if ( hero2 )
        icon2 = hero2->GetPortrait( PORT_BIG );
    else
        icon2 = fheroes2::AGG::GetICN( ICN::STRIP, 3 );

    if ( !icon1.empty() )
        fheroes2::Blit( icon1, display, pt.x + 5, pt.y + 262 );
    if ( !icon2.empty() )
        fheroes2::Blit( icon2, display, pt.x + 5, pt.y + 361 );

    if ( !hero2 )
        fheroes2::Blit( fheroes2::AGG::GetICN( ICN::STRIP, 11 ), display, pt.x + 112, pt.y + 361 );
}

fheroes2::Image GetMeetingSprite( void )
{
    const fheroes2::Sprite & sprite = fheroes2::AGG::GetICN( ICN::ADVMCO, 8 );

    fheroes2::Image result( sprite.width() + 4, sprite.height() + 4 );
    result.fill( 0 );

    fheroes2::DrawBorder( result, fheroes2::GetColorId( 0xe0, 0xb4, 0 ) );
    fheroes2::Blit( sprite, result, 2, 2 );

    return result;
}

MeetingButton::MeetingButton( s32 px, s32 py )
{
    const fheroes2::Image & sprite = GetMeetingSprite();
    setSprite( sprite, sprite );
    setPosition( px, py );
}

SwapButton::SwapButton( s32 px, s32 py )
{
    const fheroes2::Image & sprite = GetMeetingSprite();
    // Custom graphics: rotate existing sprtie
    // sf = GetMeetingSprite().RenderRotate( 1 );
    setSprite( sprite, sprite );
    setPosition( px, py );
}

int Castle::OpenDialog( bool readonly )
{
    fheroes2::Display & display = fheroes2::Display::instance();
    Settings & conf = Settings::Get();

    const bool interface = conf.ExtGameEvilInterface();
    if ( conf.ExtGameDynamicInterface() )
        conf.SetEvilInterface( ( GetRace() & ( Race::BARB | Race::WRLK | Race::NECR ) ) != 0 );

    CastleHeroes heroes = world.GetHeroes( *this );

    // cursor
    Cursor & cursor = Cursor::Get();

    cursor.Hide();
    cursor.SetThemes( cursor.POINTER );

    // fade
    if ( conf.ExtGameUseFade() )
        fheroes2::FadeDisplay();

    Dialog::FrameBorder background( Size( fheroes2::Display::DEFAULT_WIDTH, fheroes2::Display::DEFAULT_HEIGHT ) );

    const Point & cur_pt = background.GetArea();
    fheroes2::Point dst_pt( cur_pt.x, cur_pt.y );
    std::string msg_date, msg_status;

    // date string
    msg_date = _( "Month: %{month}, Week: %{week}, Day: %{day}" );
    StringReplace( msg_date, "%{month}", world.GetMonth() );
    StringReplace( msg_date, "%{week}", world.GetWeek() );
    StringReplace( msg_date, "%{day}", world.GetDay() );

    // button prev castle
    dst_pt.y += 480 - 19;
    fheroes2::Button buttonPrevCastle( dst_pt.x, dst_pt.y, ICN::SMALLBAR, 1, 2 );

    // bottom small bar
    const fheroes2::Sprite & bar = fheroes2::AGG::GetICN( ICN::SMALLBAR, 0 );
    dst_pt.x += buttonPrevCastle.area().width;
    fheroes2::Blit( bar, display, dst_pt.x, dst_pt.y );

    StatusBar statusBar;
    statusBar.SetFont( Font::BIG );
    statusBar.SetCenter( dst_pt.x + bar.width() / 2, dst_pt.y + 12 );

    // button next castle
    dst_pt.x += bar.width();
    fheroes2::Button buttonNextCastle( dst_pt.x, dst_pt.y, ICN::SMALLBAR, 3, 4 );

    // color crest
    const fheroes2::Sprite & crest = fheroes2::AGG::GetICN( ICN::CREST, Color::GetIndex( GetColor() ) );
    dst_pt.x = cur_pt.x + 5;
    dst_pt.y = cur_pt.y + 262;
    const fheroes2::Rect rectSign1( dst_pt.x, dst_pt.y, crest.width(), crest.height() );

    RedrawIcons( *this, heroes, cur_pt );

    // castle troops selector
    dst_pt.x = cur_pt.x + 112;
    dst_pt.y = cur_pt.y + 262;

    // castle army bar
    ArmyBar selectArmy1( ( heroes.Guard() ? &heroes.Guard()->GetArmy() : &army ), false, readonly );
    selectArmy1.SetColRows( 5, 1 );
    selectArmy1.SetPos( dst_pt.x, dst_pt.y );
    selectArmy1.SetHSpace( 6 );
    selectArmy1.Redraw();

    // portrait heroes or captain or sign
    dst_pt.x = cur_pt.x + 5;
    dst_pt.y = cur_pt.y + 361;

    const fheroes2::Rect rectSign2( dst_pt.x, dst_pt.y, 100, 92 );

    // castle_heroes troops background
    dst_pt.x = cur_pt.x + 112;
    dst_pt.y = cur_pt.y + 361;

    ArmyBar selectArmy2( NULL, false, readonly );
    selectArmy2.SetColRows( 5, 1 );
    selectArmy2.SetPos( dst_pt.x, dst_pt.y );
    selectArmy2.SetHSpace( 6 );

    if ( heroes.Guest() ) {
        heroes.Guest()->MovePointsScaleFixed();
        selectArmy2.SetArmy( &heroes.Guest()->GetArmy() );
        selectArmy2.Redraw();
    }

    // button exit
    dst_pt.x = cur_pt.x + 553;
    dst_pt.y = cur_pt.y + 428;
    fheroes2::Button buttonExit( dst_pt.x, dst_pt.y, ICN::TREASURY, 1, 2 );

    // resource
    const Rect & rectResource = RedrawResourcePanel( cur_pt );
    const fheroes2::Rect resActiveArea( rectResource.x, rectResource.y, rectResource.w, buttonExit.area().y - rectResource.y );

    // button swap
    SwapButton buttonSwap( cur_pt.x + 4, cur_pt.y + 345 );
    MeetingButton buttonMeeting( cur_pt.x + 88, cur_pt.y + 345 );

    if ( heroes.Guest() && heroes.Guard() && !readonly ) {
        buttonSwap.draw();
        buttonMeeting.draw();
    }

    // fill cache buildings
    CastleDialog::CacheBuildings cacheBuildings( *this, cur_pt );

    CastleDialog::FadeBuilding fadeBuilding;

    // draw building
    CastleDialog::RedrawAllBuilding( *this, cur_pt, cacheBuildings, fadeBuilding );

    if ( 2 > world.GetKingdom( GetColor() ).GetCastles().size() || readonly ) {
        buttonPrevCastle.disable();
        buttonNextCastle.disable();
    }

    buttonPrevCastle.draw();
    buttonNextCastle.draw();
    buttonExit.draw();

    AGG::PlayMusic( MUS::FromRace( race ) );

    LocalEvent & le = LocalEvent::Get();
    cursor.Show();

    bool firstDraw = true;

    int result = Dialog::CANCEL;
    bool need_redraw = false;

    int alphaHero = 255;
    fheroes2::Image surfaceHero( 552, 107 );

    // dialog menu loop
    while ( le.HandleEvents() ) {
        // exit
        if ( le.MouseClickLeft( buttonExit.area() ) || Game::HotKeyPressEvent( Game::EVENT_DEFAULT_EXIT ) ) {
            result = Dialog::CANCEL;
            break;
        }

        if ( buttonPrevCastle.isEnabled() )
            le.MousePressLeft( buttonPrevCastle.area() ) ? buttonPrevCastle.drawOnPress() : buttonPrevCastle.drawOnRelease();
        if ( buttonNextCastle.isEnabled() )
            le.MousePressLeft( buttonNextCastle.area() ) ? buttonNextCastle.drawOnPress() : buttonNextCastle.drawOnRelease();

        le.MousePressLeft( buttonExit.area() ) ? buttonExit.drawOnPress() : buttonExit.drawOnRelease();

        if ( le.MouseClickLeft( resActiveArea ) ) {
            fheroes2::ButtonRestorer exitRestorer( buttonExit );
            Dialog::ResourceInfo( _( "Income" ), "", world.GetKingdom( GetColor() ).GetIncome( INCOME_ALL ), Dialog::OK );
        }
        else if ( le.MousePressRight( resActiveArea ) ) {
            Dialog::ResourceInfo( _( "Income" ), "", world.GetKingdom( GetColor() ).GetIncome( INCOME_ALL ), 0 );
        }

        // selector troops event
        if ( ( selectArmy2.isValid()
               && ( ( le.MouseCursor( selectArmy1.GetArea() ) && selectArmy1.QueueEventProcessing( selectArmy2, &msg_status ) )
                    || ( le.MouseCursor( selectArmy2.GetArea() ) && selectArmy2.QueueEventProcessing( selectArmy1, &msg_status ) ) ) )
             || ( !selectArmy2.isValid() && le.MouseCursor( selectArmy1.GetArea() ) && selectArmy1.QueueEventProcessing( &msg_status ) ) ) {
            cursor.Hide();
            need_redraw = true;
        }

        if ( conf.ExtCastleAllowGuardians() && !readonly ) {
            Army * army1 = NULL;
            Army * army2 = NULL;

            // swap guest <-> guardian
            if ( heroes.Guest() && heroes.Guard() ) {
                if ( le.MouseClickLeft( buttonSwap.area() ) ) {
                    SwapCastleHeroes( heroes );
                    army1 = &heroes.Guard()->GetArmy();
                    army2 = &heroes.Guest()->GetArmy();
                }
                else if ( le.MouseClickLeft( buttonMeeting.area() ) ) {
                    heroes.Guest()->MeetingDialog( *heroes.Guard() );
                    need_redraw = true;
                }
            }
            else
                // move hero to guardian
                if ( heroes.Guest() && !heroes.Guard() && le.MouseClickLeft( rectSign1 ) ) {
                if ( !heroes.Guest()->GetArmy().CanJoinTroops( army ) ) {
                    // FIXME: correct message
                    Dialog::Message( _( "Join Error" ), _( "Army is full" ), Font::BIG, Dialog::OK );
                }
                else {
                    SwapCastleHeroes( heroes );
                    army1 = &heroes.Guard()->GetArmy();
                }
            }
            else
                // move guardian to hero
                if ( !heroes.Guest() && heroes.Guard() && le.MouseClickLeft( rectSign2 ) ) {
                SwapCastleHeroes( heroes );
                army2 = &heroes.Guest()->GetArmy();
            }

            if ( army1 || army2 ) {
                cursor.Hide();
                if ( selectArmy1.isSelected() )
                    selectArmy1.ResetSelected();
                if ( selectArmy2.isValid() && selectArmy2.isSelected() )
                    selectArmy2.ResetSelected();

                if ( army1 && army2 ) {
                    selectArmy1.SetArmy( army1 );
                    selectArmy2.SetArmy( army2 );
                }
                else if ( army1 ) {
                    selectArmy1.SetArmy( army1 );
                    selectArmy2.SetArmy( NULL );
                }
                else if ( army2 ) {
                    selectArmy1.SetArmy( &army );
                    selectArmy2.SetArmy( army2 );
                }

                RedrawIcons( *this, heroes, cur_pt );
                need_redraw = true;
            }
        }

        // view guardian
        if ( !readonly && heroes.Guard() && le.MouseClickLeft( rectSign1 ) ) {
            Game::DisableChangeMusic( true );
            Game::OpenHeroesDialog( *heroes.Guard(), false );

            if ( selectArmy1.isSelected() )
                selectArmy1.ResetSelected();
            if ( selectArmy2.isValid() && selectArmy2.isSelected() )
                selectArmy2.ResetSelected();

            need_redraw = true;
        }
        else
            // view hero
            if ( !readonly && heroes.Guest() && le.MouseClickLeft( rectSign2 ) ) {
            Game::DisableChangeMusic( true );
            Game::OpenHeroesDialog( *heroes.Guest(), false );

            if ( selectArmy1.isSelected() )
                selectArmy1.ResetSelected();
            if ( selectArmy2.isValid() && selectArmy2.isSelected() )
                selectArmy2.ResetSelected();

            need_redraw = true;
        }

        // prev castle
        if ( buttonPrevCastle.isEnabled() && ( le.MouseClickLeft( buttonPrevCastle.area() ) || HotKeyPressEvent( Game::EVENT_MOVELEFT ) ) ) {
            result = Dialog::PREV;
            break;
        }
        else
            // next castle
            if ( buttonNextCastle.isEnabled() && ( le.MouseClickLeft( buttonNextCastle.area() ) || HotKeyPressEvent( Game::EVENT_MOVERIGHT ) ) ) {
            result = Dialog::NEXT;
            break;
        }

        // buildings event
#if defined( ANDROID )
        CastleDialog::CacheBuildings::const_reverse_iterator crend = cacheBuildings.rend();
        for ( CastleDialog::CacheBuildings::const_reverse_iterator it = cacheBuildings.rbegin(); it != crend; ++it )
#else
        for ( CastleDialog::CacheBuildings::const_reverse_iterator it = cacheBuildings.rbegin(); it != cacheBuildings.rend(); ++it )
#endif
        {
            if ( ( *it ).id == GetActualDwelling( ( *it ).id ) && isBuild( ( *it ).id ) ) {
                if ( !readonly && le.MouseClickLeft( ( *it ).coord ) ) {
                    fheroes2::ButtonRestorer exitRestorer( buttonExit );
                    if ( Castle::RecruitMonster(
                             Dialog::RecruitMonster( Monster( race, GetActualDwelling( ( *it ).id ) ), getMonstersInDwelling( ( *it ).id ), true ) ) ) {
                        need_redraw = true;
                    }
                }
                else if ( le.MousePressRight( ( *it ).coord ) ) {
                    Dialog::DwellingInfo( Monster( race, GetActualDwelling( ( *it ).id ) ), getMonstersInDwelling( ( *it ).id ) );
                }

                if ( le.MouseCursor( ( *it ).coord ) )
                    msg_status = Monster( race, ( *it ).id ).GetName();
            }
        }

        for ( CastleDialog::CacheBuildings::const_iterator it = cacheBuildings.begin(); it != cacheBuildings.end(); ++it ) {
            if ( BUILD_MAGEGUILD & ( *it ).id ) {
                const int mageGuildLevel = GetLevelMageGuild();
                if ( ( *it ).id == ( BUILD_MAGEGUILD1 << ( mageGuildLevel - 1 ) ) ) {
                    if ( le.MouseClickLeft( ( *it ).coord ) ) {
                        fheroes2::ButtonRestorer exitRestorer( buttonExit );
                        bool noFreeSpaceForMagicBook = false;

                        if ( heroes.Guard() && !heroes.Guard()->HaveSpellBook() ) {
                            if ( heroes.Guard()->IsFullBagArtifacts() ) {
                                noFreeSpaceForMagicBook = true;
                            }
                            else if ( heroes.Guard()->BuySpellBook( this ) ) {
                                need_redraw = true;
                            }
                        }

                        if ( heroes.Guest() && !heroes.Guest()->HaveSpellBook() ) {
                            if ( heroes.Guest()->IsFullBagArtifacts() ) {
                                noFreeSpaceForMagicBook = true;
                            }
                            else if ( heroes.Guest()->BuySpellBook( this ) ) {
                                need_redraw = true;
                            }
                        }

                        if ( noFreeSpaceForMagicBook ) {
                            Heroes * hero = heroes.Guard();
                            if ( !hero || hero->HaveSpellBook() || !hero->IsFullBagArtifacts() )
                                hero = heroes.Guest();

                            Dialog::Message(
                                hero->GetName(),
                                _( "You must purchase a spell book to use the mage guild, but you currently have no room for a spell book. Try giving one of your artifacts to another hero." ),
                                Font::BIG, Dialog::OK );
                        }

                        OpenMageGuild( heroes );
                    }
                    else if ( le.MousePressRight( ( *it ).coord ) )
                        Dialog::Message( GetStringBuilding( ( *it ).id ), GetDescriptionBuilding( ( *it ).id ), Font::BIG );

                    if ( le.MouseCursor( ( *it ).coord ) )
                        msg_status = GetStringBuilding( ( *it ).id );
                }
            }
            else if ( isBuild( ( *it ).id ) ) {
                if ( le.MouseClickLeft( ( *it ).coord ) ) {
                    if ( selectArmy1.isSelected() )
                        selectArmy1.ResetSelected();
                    if ( selectArmy2.isValid() && selectArmy2.isSelected() )
                        selectArmy2.ResetSelected();

                    if ( readonly && ( ( *it ).id & ( BUILD_SHIPYARD | BUILD_MARKETPLACE | BUILD_WELL | BUILD_TENT | BUILD_CASTLE ) ) )
                        Dialog::Message( GetStringBuilding( ( *it ).id ), GetDescriptionBuilding( ( *it ).id ), Font::BIG, Dialog::OK );
                    else
                        switch ( ( *it ).id ) {
                        case BUILD_THIEVESGUILD:
                            Dialog::ThievesGuild( false );
                            break;

                        case BUILD_TAVERN: {
                            fheroes2::ButtonRestorer exitRestorer( buttonExit );
                            OpenTavern();
                            break;
                        }

                        case BUILD_CAPTAIN:
                        case BUILD_STATUE:
                        case BUILD_WEL2:
                        case BUILD_MOAT:
                        case BUILD_SPEC:
                        case BUILD_SHRINE: {
                            fheroes2::ButtonRestorer exitRestorer( buttonExit );
                            Dialog::Message( GetStringBuilding( ( *it ).id ), GetDescriptionBuilding( ( *it ).id ), Font::BIG, Dialog::OK );
                            break;
                        }

                        case BUILD_SHIPYARD: {
                            fheroes2::ButtonRestorer exitRestorer( buttonExit );
                            if ( Dialog::OK == Dialog::BuyBoat( AllowBuyBoat() ) ) {
                                BuyBoat();
                                fadeBuilding.StartFadeBuilding( BUILD_SHIPYARD );
                            }
                            break;
                        }

                        case BUILD_MARKETPLACE: {
                            fheroes2::ButtonRestorer exitRestorer( buttonExit );
                            Dialog::Marketplace();
                            need_redraw = true;
                            break;
                        }

                        case BUILD_WELL:
                            OpenWell();
                            need_redraw = true;
                            break;

                        case BUILD_TENT: {
                            fheroes2::ButtonRestorer exitRestorer( buttonExit );
                            if ( !Modes( ALLOWCASTLE ) )
                                Dialog::Message( _( "Town" ), _( "This town may not be upgraded to a castle." ), Font::BIG, Dialog::OK );
                            else if ( Dialog::OK == DialogBuyCastle( true ) ) {
                                AGG::PlaySound( M82::BUILDTWN );
                                fadeBuilding.StartFadeBuilding( BUILD_CASTLE );
                            }
                            break;
                        }

                        case BUILD_CASTLE: {
                            uint32_t build = fadeBuilding.GetBuild();
                            if ( build != BUILD_NOTHING ) {
                                BuyBuilding( build );
                                if ( BUILD_CAPTAIN == build ) {
                                    cursor.Hide();
                                    RedrawIcons( *this, heroes, cur_pt );
                                    cursor.Show();
                                    display.render();
                                }
                            }
                            fadeBuilding.StopFadeBuilding();
                            const Heroes * prev = heroes.Guest();
                            build = OpenTown();
                            heroes = world.GetHeroes( *this );
                            bool buyhero = ( heroes.Guest() && ( heroes.Guest() != prev ) );

                            if ( BUILD_NOTHING != build ) {
                                AGG::PlaySound( M82::BUILDTWN );
                                fadeBuilding.StartFadeBuilding( build );
                            }

                            if ( buyhero ) {
                                if ( prev ) {
                                    selectArmy1.SetArmy( &heroes.Guard()->GetArmy() );
                                    selectArmy2.SetArmy( NULL );
                                    cursor.Hide();
                                    RedrawIcons( *this, CastleHeroes( NULL, heroes.Guard() ), cur_pt );
                                    selectArmy1.Redraw();
                                    if ( selectArmy2.isValid() )
                                        selectArmy2.Redraw();
                                    cursor.Show();
                                    display.render();
                                }
                                selectArmy2.SetArmy( &heroes.Guest()->GetArmy() );
                                AGG::PlaySound( M82::BUILDTWN );

                                // animate fade in for hero army bar
<<<<<<< HEAD
                                surfaceHero.reset();
                                fheroes2::Blit( fheroes2::AGG::GetICN( ICN::STRIP, 0 ), 0, 100, surfaceHero, 0, 0, 552, 107 );
                                fheroes2::Image port = heroes.Guest()->GetPortrait( PORT_BIG );
=======
                                const Rect rt( 0, 100, 552, 107 );
                                fheroes2::Image sf( 552, 107 );
                                sf.reset();
                                fheroes2::Blit( fheroes2::AGG::GetICN( ICN::STRIP, 0 ), 0, 100, sf, 0, 0, 552, 107 );
                                const fheroes2::Sprite & port = heroes.Guest()->GetPortrait( PORT_BIG );
>>>>>>> 3dadb901
                                if ( !port.empty() )
                                    fheroes2::Blit( port, surfaceHero, 5, 5 );

                                const fheroes2::Point savept = selectArmy2.GetPos();
                                selectArmy2.SetPos( 112, 5 );
                                selectArmy2.Redraw( surfaceHero );
                                selectArmy2.SetPos( savept.x, savept.y );

                                RedrawResourcePanel( cur_pt );
                                alphaHero = 0;
                            }
                        } break;

                        default:
                            break;
                        }
                }
                else if ( le.MousePressRight( ( *it ).coord ) )
                    Dialog::Message( GetStringBuilding( ( *it ).id ), GetDescriptionBuilding( ( *it ).id ), Font::BIG );

                if ( le.MouseCursor( ( *it ).coord ) )
                    msg_status = GetStringBuilding( ( *it ).id );
            }
        }

        if ( alphaHero != 255 ) {
            if ( Game::AnimateInfrequentDelay( Game::CASTLE_BUYHERO_DELAY ) ) {
                if ( alphaHero > 255 ) {
                    alphaHero = 255;
                }
                else {
                    alphaHero += 10;
                }
                fheroes2::AlphaBlit( surfaceHero, display, cur_pt.x, cur_pt.y + 356, alphaHero );
                if ( !need_redraw ) {
                    display.render();
                }
            }
        }

        if ( need_redraw ) {
            cursor.Hide();
            selectArmy1.Redraw();
            if ( selectArmy2.isValid() )
                selectArmy2.Redraw();
            CastleRedrawTownName( *this, cur_pt );
            RedrawResourcePanel( cur_pt );
            if ( heroes.Guest() && heroes.Guard() && !readonly ) {
                buttonSwap.draw();
                buttonMeeting.draw();
            }
            if ( buttonExit.isPressed() )
                buttonExit.draw();
            cursor.Show();
            display.render();
            need_redraw = false;
        }

        // status message exit
        if ( le.MouseCursor( buttonExit.area() ) )
            msg_status = isCastle() ? _( "Exit Castle" ) : _( "Exit Town" );
        else if ( le.MouseCursor( resActiveArea ) )
            msg_status = _( "Show Income" );
        else
            // status message prev castle
            if ( buttonPrevCastle.isEnabled() && le.MouseCursor( buttonPrevCastle.area() ) )
            msg_status = _( "Show previous town" );
        else
            // status message next castle
            if ( buttonNextCastle.isEnabled() && le.MouseCursor( buttonNextCastle.area() ) )
            msg_status = _( "Show next town" );
        else if ( heroes.Guest() && heroes.Guard() && le.MouseCursor( buttonSwap.area() ) )
            msg_status = _( "Swap Heroes" );
        else if ( heroes.Guest() && heroes.Guard() && le.MouseCursor( buttonMeeting.area() ) )
            msg_status = _( "Meeting Heroes" );
        else
            // status message over sign
            if ( ( heroes.Guard() && le.MouseCursor( rectSign1 ) ) || ( heroes.Guest() && le.MouseCursor( rectSign2 ) ) )
            msg_status = _( "View Hero" );

        if ( msg_status.empty() )
            statusBar.ShowMessage( msg_date );
        else {
            statusBar.ShowMessage( msg_status );
            msg_status.clear();
        }

        need_redraw = fadeBuilding.UpdateFadeBuilding();
        if ( fadeBuilding.IsFadeDone() ) {
            const uint32_t build = fadeBuilding.GetBuild();
            if ( build != BUILD_NOTHING ) {
                BuyBuilding( build );
                if ( BUILD_CAPTAIN == build )
                    RedrawIcons( *this, heroes, cur_pt );
                cursor.Hide();
                CastleRedrawTownName( *this, cur_pt );
                RedrawResourcePanel( cur_pt );
                cursor.Show();
                display.render();
            }
            fadeBuilding.StopFadeBuilding();
        }
        // animation sprite
        if ( firstDraw || Game::AnimateInfrequentDelay( Game::CASTLE_AROUND_DELAY ) ) {
            firstDraw = false;
            cursor.Hide();
            CastleDialog::RedrawAllBuilding( *this, cur_pt, cacheBuildings, fadeBuilding );
            cursor.Show();
            display.render();

            Game::CastleAnimationFrame() += 1; // this function returns variable by reference
        }
        else if ( need_redraw ) {
            cursor.Hide();
            CastleDialog::RedrawAllBuilding( *this, cur_pt, cacheBuildings, fadeBuilding );
            cursor.Show();
            display.render();
            need_redraw = false;
        }
    }

    const uint32_t build = fadeBuilding.GetBuild();
    if ( build != BUILD_NOTHING ) {
        BuyBuilding( build );
    }

    if ( heroes.Guest() && conf.ExtHeroRecalculateMovement() )
        heroes.Guest()->RecalculateMovePoints();

    if ( conf.ExtGameDynamicInterface() )
        conf.SetEvilInterface( interface );

    Game::DisableChangeMusic( false );

    return result;
}

/* redraw resource info panel */
Rect Castle::RedrawResourcePanel( const Point & pt ) const
{
    fheroes2::Display & display = fheroes2::Display::instance();
    const Funds & resource = world.GetKingdom( GetColor() ).GetFunds();

    Point dst_pt = pt;

    Rect src_rt( dst_pt.x + 552, dst_pt.y + 262, 82, 192 );
    fheroes2::Fill( display, src_rt.x, src_rt.y, src_rt.w, src_rt.h, 0 );

    Text text;

    // sprite wood
    dst_pt.x = src_rt.x + 1;
    dst_pt.y = src_rt.y + 10;
    const fheroes2::Sprite & wood = fheroes2::AGG::GetICN( ICN::RESOURCE, 0 );
    fheroes2::Blit( wood, display, dst_pt.x, dst_pt.y );

    // count wood
    text.Set( GetString( resource.wood ), Font::SMALL );
    dst_pt.y += 22;
    text.Blit( dst_pt.x + ( wood.width() - text.w() ) / 2, dst_pt.y );

    // sprite sulfur
    dst_pt.x = src_rt.x + 42;
    dst_pt.y = src_rt.y + 6;
    const fheroes2::Sprite & sulfur = fheroes2::AGG::GetICN( ICN::RESOURCE, 3 );
    fheroes2::Blit( sulfur, display, dst_pt.x, dst_pt.y );

    // count sulfur
    text.Set( GetString( resource.sulfur ) );
    dst_pt.y += 26;
    text.Blit( dst_pt.x + ( sulfur.width() - text.w() ) / 2, dst_pt.y );

    // sprite crystal
    dst_pt.x = src_rt.x + 1;
    dst_pt.y = src_rt.y + 45;
    const fheroes2::Sprite & crystal = fheroes2::AGG::GetICN( ICN::RESOURCE, 4 );
    fheroes2::Blit( crystal, display, dst_pt.x, dst_pt.y );

    // count crystal
    text.Set( GetString( resource.crystal ) );
    dst_pt.y += 33;
    text.Blit( dst_pt.x + ( crystal.width() - text.w() ) / 2, dst_pt.y );

    // sprite mercury
    dst_pt.x = src_rt.x + 44;
    dst_pt.y = src_rt.y + 47;
    const fheroes2::Sprite & mercury = fheroes2::AGG::GetICN( ICN::RESOURCE, 1 );
    fheroes2::Blit( mercury, display, dst_pt.x, dst_pt.y );

    // count mercury
    text.Set( GetString( resource.mercury ) );
    dst_pt.y += 34;
    text.Blit( dst_pt.x + ( mercury.width() - text.w() ) / 2, dst_pt.y );

    // sprite ore
    dst_pt.x = src_rt.x + 1;
    dst_pt.y = src_rt.y + 92;
    const fheroes2::Sprite & ore = fheroes2::AGG::GetICN( ICN::RESOURCE, 2 );
    fheroes2::Blit( ore, display, dst_pt.x, dst_pt.y );

    // count ore
    text.Set( GetString( resource.ore ) );
    dst_pt.y += 26;
    text.Blit( dst_pt.x + ( ore.width() - text.w() ) / 2, dst_pt.y );

    // sprite gems
    dst_pt.x = src_rt.x + 45;
    dst_pt.y = src_rt.y + 92;
    const fheroes2::Sprite & gems = fheroes2::AGG::GetICN( ICN::RESOURCE, 5 );
    fheroes2::Blit( gems, display, dst_pt.x, dst_pt.y );

    // count gems
    text.Set( GetString( resource.gems ) );
    dst_pt.y += 26;
    text.Blit( dst_pt.x + ( gems.width() - text.w() ) / 2, dst_pt.y );

    // sprite gold
    dst_pt.x = src_rt.x + 6;
    dst_pt.y = src_rt.y + 130;
    const fheroes2::Sprite & gold = fheroes2::AGG::GetICN( ICN::RESOURCE, 6 );
    fheroes2::Blit( gold, display, dst_pt.x, dst_pt.y );

    // count gold
    text.Set( GetString( resource.gold ) );
    dst_pt.y += 24;
    text.Blit( dst_pt.x + ( gold.width() - text.w() ) / 2, dst_pt.y );

    // sprite button exit
    dst_pt.x = src_rt.x + 1;
    dst_pt.y = src_rt.y + 166;
    fheroes2::Blit( fheroes2::AGG::GetICN( ICN::TREASURY, 1 ), display, dst_pt.x, dst_pt.y );

    return src_rt;
}<|MERGE_RESOLUTION|>--- conflicted
+++ resolved
@@ -620,17 +620,8 @@
                                 AGG::PlaySound( M82::BUILDTWN );
 
                                 // animate fade in for hero army bar
-<<<<<<< HEAD
-                                surfaceHero.reset();
                                 fheroes2::Blit( fheroes2::AGG::GetICN( ICN::STRIP, 0 ), 0, 100, surfaceHero, 0, 0, 552, 107 );
-                                fheroes2::Image port = heroes.Guest()->GetPortrait( PORT_BIG );
-=======
-                                const Rect rt( 0, 100, 552, 107 );
-                                fheroes2::Image sf( 552, 107 );
-                                sf.reset();
-                                fheroes2::Blit( fheroes2::AGG::GetICN( ICN::STRIP, 0 ), 0, 100, sf, 0, 0, 552, 107 );
                                 const fheroes2::Sprite & port = heroes.Guest()->GetPortrait( PORT_BIG );
->>>>>>> 3dadb901
                                 if ( !port.empty() )
                                     fheroes2::Blit( port, surfaceHero, 5, 5 );
 
