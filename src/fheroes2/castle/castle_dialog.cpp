/***************************************************************************
 *   Copyright (C) 2009 by Andrey Afletdinov <fheroes2@gmail.com>          *
 *                                                                         *
 *   Part of the Free Heroes2 Engine:                                      *
 *   http://sourceforge.net/projects/fheroes2                              *
 *                                                                         *
 *   This program is free software; you can redistribute it and/or modify  *
 *   it under the terms of the GNU General Public License as published by  *
 *   the Free Software Foundation; either version 2 of the License, or     *
 *   (at your option) any later version.                                   *
 *                                                                         *
 *   This program is distributed in the hope that it will be useful,       *
 *   but WITHOUT ANY WARRANTY; without even the implied warranty of        *
 *   MERCHANTABILITY or FITNESS FOR A PARTICULAR PURPOSE.  See the         *
 *   GNU General Public License for more details.                          *
 *                                                                         *
 *   You should have received a copy of the GNU General Public License     *
 *   along with this program; if not, write to the                         *
 *   Free Software Foundation, Inc.,                                       *
 *   59 Temple Place - Suite 330, Boston, MA  02111-1307, USA.             *
 ***************************************************************************/

#include <string>

#include "agg.h"
#include "agg_image.h"
#include "army_bar.h"
#include "castle.h"
#include "cursor.h"
#include "dialog.h"
#include "game.h"
#include "game_delays.h"
#include "heroes.h"
#include "icn.h"
#include "kingdom.h"
#include "m82.h"
#include "mus.h"
#include "payment.h"
#include "resource.h"
#include "settings.h"
#include "statusbar.h"
#include "text.h"
#include "tools.h"
#include "ui_tool.h"
#include "ui_window.h"
#include "world.h"

void CastleRedrawTownName( const Castle & castle, const fheroes2::Point & dst );

namespace
{
    building_t getPressedBuildingHotkey()
    {
        if ( HotKeyPressEvent( Game::EVENT_TOWN_DWELLING_LEVEL_1 ) ) {
            return DWELLING_MONSTER1;
        }
        if ( HotKeyPressEvent( Game::EVENT_TOWN_DWELLING_LEVEL_2 ) ) {
            return DWELLING_MONSTER2;
        }
        if ( HotKeyPressEvent( Game::EVENT_TOWN_DWELLING_LEVEL_3 ) ) {
            return DWELLING_MONSTER3;
        }
        if ( HotKeyPressEvent( Game::EVENT_TOWN_DWELLING_LEVEL_4 ) ) {
            return DWELLING_MONSTER4;
        }
        if ( HotKeyPressEvent( Game::EVENT_TOWN_DWELLING_LEVEL_5 ) ) {
            return DWELLING_MONSTER5;
        }
        if ( HotKeyPressEvent( Game::EVENT_TOWN_DWELLING_LEVEL_6 ) ) {
            return DWELLING_MONSTER6;
        }
        if ( HotKeyPressEvent( Game::EVENT_TOWN_MARKETPLACE ) ) {
            return BUILD_MARKETPLACE;
        }
        if ( HotKeyPressEvent( Game::EVENT_TOWN_WELL ) ) {
            return BUILD_WELL;
        }
        if ( HotKeyPressEvent( Game::EVENT_TOWN_MAGE_GUILD ) ) {
            return BUILD_MAGEGUILD;
        }
        if ( HotKeyPressEvent( Game::EVENT_TOWN_SHIPYARD ) ) {
            return BUILD_SHIPYARD;
        }
        if ( HotKeyPressEvent( Game::EVENT_TOWN_THIEVES_GUILD ) ) {
            return BUILD_THIEVESGUILD;
        }
        if ( HotKeyPressEvent( Game::EVENT_TOWN_TAVERN ) ) {
            return BUILD_TAVERN;
        }
        if ( HotKeyPressEvent( Game::EVENT_TOWN_JUMP_TO_BUILD_SELECTION ) ) {
            return BUILD_CASTLE;
        }

        return BUILD_NOTHING;
    }
}

void RedrawIcons( const Castle & castle, const CastleHeroes & heroes, const fheroes2::Point & pt )
{
    fheroes2::Display & display = fheroes2::Display::instance();

    const Heroes * hero1 = heroes.Guard();
    const Heroes * hero2 = heroes.Guest();

    fheroes2::Blit( fheroes2::AGG::GetICN( ICN::STRIP, 0 ), display, pt.x, pt.y + 256 );

    fheroes2::Sprite icon1;
    fheroes2::Sprite icon2;

    if ( hero1 )
        icon1 = hero1->GetPortrait( PORT_BIG );
    else if ( castle.isBuild( BUILD_CAPTAIN ) )
        icon1 = castle.GetCaptain().GetPortrait( PORT_BIG );
    else
        icon1 = fheroes2::AGG::GetICN( ICN::CREST, Color::GetIndex( castle.GetColor() ) );

    if ( hero2 )
        icon2 = hero2->GetPortrait( PORT_BIG );
    else
        icon2 = fheroes2::AGG::GetICN( ICN::STRIP, 3 );

    if ( !icon1.empty() )
        fheroes2::Blit( icon1, display, pt.x + 5, pt.y + 262 );
    if ( !icon2.empty() )
        fheroes2::Blit( icon2, display, pt.x + 5, pt.y + 361 );

    if ( !hero2 )
        fheroes2::Blit( fheroes2::AGG::GetICN( ICN::STRIP, 11 ), display, pt.x + 112, pt.y + 361 );
}

fheroes2::Sprite GetMeetingSprite()
{
    const fheroes2::Sprite & sprite = fheroes2::AGG::GetICN( ICN::ADVMCO, 8 );

    fheroes2::Sprite result( sprite.width() + 4, sprite.height() + 4 );
    result.fill( 0 );

    fheroes2::DrawBorder( result, fheroes2::GetColorId( 0xe0, 0xb4, 0 ) );
    fheroes2::Blit( sprite, result, 2, 2 );

    return result;
}

MeetingButton::MeetingButton( s32 px, s32 py )
{
    const fheroes2::Sprite & sprite = GetMeetingSprite();
    setSprite( sprite, sprite );
    setPosition( px, py );
}

SwapButton::SwapButton( s32 px, s32 py )
{
    const fheroes2::Sprite & sprite = GetMeetingSprite();
    // Custom graphics: rotate existing sprtie
    // sf = GetMeetingSprite().RenderRotate( 1 );
    setSprite( sprite, sprite );
    setPosition( px, py );
}

int Castle::OpenDialog( bool readonly )
{
    fheroes2::Display & display = fheroes2::Display::instance();
    Settings & conf = Settings::Get();

    CastleHeroes heroes = world.GetHeroes( *this );

    // fade
    if ( conf.ExtGameUseFade() )
        fheroes2::FadeDisplay();

    const fheroes2::StandardWindow background( fheroes2::Display::DEFAULT_WIDTH, fheroes2::Display::DEFAULT_HEIGHT );

    // setup cursor
    const CursorRestorer cursorRestorer( true, Cursor::POINTER );

    const fheroes2::Point cur_pt( background.activeArea().x, background.activeArea().y );
    fheroes2::Point dst_pt( cur_pt.x, cur_pt.y );
    std::string msg_date, msg_status;

    // date string
    msg_date = _( "Month: %{month}, Week: %{week}, Day: %{day}" );
    StringReplace( msg_date, "%{month}", world.GetMonth() );
    StringReplace( msg_date, "%{week}", world.GetWeek() );
    StringReplace( msg_date, "%{day}", world.GetDay() );

    // button prev castle
    dst_pt.y += 480 - 19;
    fheroes2::Button buttonPrevCastle( dst_pt.x, dst_pt.y, ICN::SMALLBAR, 1, 2 );
    fheroes2::TimedEventValidator timedButtonPrevCastle( [&buttonPrevCastle]() { return buttonPrevCastle.isPressed(); } );
    buttonPrevCastle.subscribe( &timedButtonPrevCastle );

    // bottom small bar
    const fheroes2::Sprite & bar = fheroes2::AGG::GetICN( ICN::SMALLBAR, 0 );
    dst_pt.x += buttonPrevCastle.area().width;
    fheroes2::Blit( bar, display, dst_pt.x, dst_pt.y );

    StatusBar statusBar;
    statusBar.SetFont( Font::BIG );
    statusBar.SetCenter( dst_pt.x + bar.width() / 2, dst_pt.y + 12 );

    // button next castle
    dst_pt.x += bar.width();
    fheroes2::Button buttonNextCastle( dst_pt.x, dst_pt.y, ICN::SMALLBAR, 3, 4 );
    fheroes2::TimedEventValidator timedButtonNextCastle( [&buttonNextCastle]() { return buttonNextCastle.isPressed(); } );
    buttonNextCastle.subscribe( &timedButtonNextCastle );

    // color crest
    const fheroes2::Sprite & crest = fheroes2::AGG::GetICN( ICN::CREST, Color::GetIndex( GetColor() ) );
    dst_pt.x = cur_pt.x + 5;
    dst_pt.y = cur_pt.y + 262;
    const fheroes2::Rect rectSign1( dst_pt.x, dst_pt.y, crest.width(), crest.height() );

    RedrawIcons( *this, heroes, cur_pt );

    // castle troops selector
    dst_pt.x = cur_pt.x + 112;
    dst_pt.y = cur_pt.y + 262;

    // castle army bar
    ArmyBar selectArmy1( ( heroes.Guard() ? &heroes.Guard()->GetArmy() : &army ), false, readonly );
    selectArmy1.SetColRows( 5, 1 );
    selectArmy1.SetPos( dst_pt.x, dst_pt.y );
    selectArmy1.SetHSpace( 6 );
    selectArmy1.Redraw();

    // portrait heroes or captain or sign
    dst_pt.x = cur_pt.x + 5;
    dst_pt.y = cur_pt.y + 361;

    const fheroes2::Rect rectSign2( dst_pt.x, dst_pt.y, 100, 92 );

    // castle_heroes troops background
    dst_pt.x = cur_pt.x + 112;
    dst_pt.y = cur_pt.y + 361;

    ArmyBar selectArmy2( nullptr, false, readonly );
    selectArmy2.SetColRows( 5, 1 );
    selectArmy2.SetPos( dst_pt.x, dst_pt.y );
    selectArmy2.SetHSpace( 6 );

    if ( heroes.Guest() ) {
        heroes.Guest()->MovePointsScaleFixed();
        selectArmy2.SetArmy( &heroes.Guest()->GetArmy() );
        selectArmy2.Redraw();
    }

    // button exit
    dst_pt.x = cur_pt.x + 553;
    dst_pt.y = cur_pt.y + 428;
    fheroes2::Button buttonExit( dst_pt.x, dst_pt.y, ICN::TREASURY, 1, 2 );

    // resource
    const fheroes2::Rect & rectResource = RedrawResourcePanel( cur_pt );
    const fheroes2::Rect resActiveArea( rectResource.x, rectResource.y, rectResource.width, buttonExit.area().y - rectResource.y - 3 );

    // button swap
    SwapButton buttonSwap( cur_pt.x + 4, cur_pt.y + 345 );
    MeetingButton buttonMeeting( cur_pt.x + 88, cur_pt.y + 345 );

    if ( heroes.Guest() && heroes.Guard() && !readonly ) {
        buttonSwap.draw();
        buttonMeeting.draw();
    }

    // fill cache buildings
    CastleDialog::CacheBuildings cacheBuildings( *this, cur_pt );

    CastleDialog::FadeBuilding fadeBuilding;

    // draw building
    CastleDialog::RedrawAllBuilding( *this, cur_pt, cacheBuildings, fadeBuilding );

    if ( 2 > world.GetKingdom( GetColor() ).GetCastles().size() || readonly ) {
        buttonPrevCastle.disable();
        buttonNextCastle.disable();
    }

    buttonPrevCastle.draw();
    buttonNextCastle.draw();
    buttonExit.draw();

    AGG::PlayMusic( MUS::FromRace( race ), true, true );

    LocalEvent & le = LocalEvent::Get();

    bool firstDraw = true;

    int result = Dialog::CANCEL;
    bool need_redraw = false;

    int alphaHero = 255;
    fheroes2::Image surfaceHero( 552, 105 );

    // dialog menu loop
    while ( le.HandleEvents() ) {
        // exit
        if ( le.MouseClickLeft( buttonExit.area() ) || Game::HotKeyPressEvent( Game::EVENT_DEFAULT_EXIT ) ) {
            result = Dialog::CANCEL;
            break;
        }

        if ( buttonPrevCastle.isEnabled() )
            le.MousePressLeft( buttonPrevCastle.area() ) ? buttonPrevCastle.drawOnPress() : buttonPrevCastle.drawOnRelease();
        if ( buttonNextCastle.isEnabled() )
            le.MousePressLeft( buttonNextCastle.area() ) ? buttonNextCastle.drawOnPress() : buttonNextCastle.drawOnRelease();

        le.MousePressLeft( buttonExit.area() ) ? buttonExit.drawOnPress() : buttonExit.drawOnRelease();

        if ( le.MouseClickLeft( resActiveArea ) ) {
            fheroes2::ButtonRestorer exitRestorer( buttonExit );
            Dialog::ResourceInfo( _( "Income" ), "", world.GetKingdom( GetColor() ).GetIncome( INCOME_ALL ), Dialog::OK );
        }
        else if ( le.MousePressRight( resActiveArea ) ) {
            Dialog::ResourceInfo( _( "Income" ), "", world.GetKingdom( GetColor() ).GetIncome( INCOME_ALL ), 0 );
        }

        // selector troops event
        if ( ( selectArmy2.isValid()
               && ( ( le.MouseCursor( selectArmy1.GetArea() ) && selectArmy1.QueueEventProcessing( selectArmy2, &msg_status ) )
                    || ( le.MouseCursor( selectArmy2.GetArea() ) && selectArmy2.QueueEventProcessing( selectArmy1, &msg_status ) ) ) )
             || ( !selectArmy2.isValid() && le.MouseCursor( selectArmy1.GetArea() ) && selectArmy1.QueueEventProcessing( &msg_status ) ) ) {
            // Just finish fade animation on selector troops event
            if ( alphaHero != 255 ) {
                alphaHero = 255;
                fheroes2::Blit( surfaceHero, display, cur_pt.x, cur_pt.y + 356 );
            }
            need_redraw = true;
        }

        if ( conf.ExtCastleAllowGuardians() && !readonly ) {
            Army * army1 = NULL;
            Army * army2 = NULL;

            // swap guest <-> guardian
            if ( heroes.Guest() && heroes.Guard() ) {
                if ( le.MouseClickLeft( buttonSwap.area() ) ) {
                    SwapCastleHeroes( heroes );
                    army1 = &heroes.Guard()->GetArmy();
                    army2 = &heroes.Guest()->GetArmy();
                }
                else if ( le.MouseClickLeft( buttonMeeting.area() ) ) {
                    heroes.Guest()->MeetingDialog( *heroes.Guard() );
                    need_redraw = true;
                }
            }
            else
                // move hero to guardian
                if ( heroes.Guest() && !heroes.Guard() && le.MouseClickLeft( rectSign1 ) ) {
                if ( !heroes.Guest()->GetArmy().CanJoinTroops( army ) ) {
                    // FIXME: correct message
                    Dialog::Message( _( "Join Error" ), _( "Army is full" ), Font::BIG, Dialog::OK );
                }
                else {
                    SwapCastleHeroes( heroes );
                    army1 = &heroes.Guard()->GetArmy();
                }
            }
            else
                // move guardian to hero
                if ( !heroes.Guest() && heroes.Guard() && le.MouseClickLeft( rectSign2 ) ) {
                SwapCastleHeroes( heroes );
                army2 = &heroes.Guest()->GetArmy();
            }

            if ( army1 || army2 ) {
                if ( selectArmy1.isSelected() )
                    selectArmy1.ResetSelected();
                if ( selectArmy2.isValid() && selectArmy2.isSelected() )
                    selectArmy2.ResetSelected();

                if ( army1 && army2 ) {
                    selectArmy1.SetArmy( army1 );
                    selectArmy2.SetArmy( army2 );
                }
                else if ( army1 ) {
                    selectArmy1.SetArmy( army1 );
                    selectArmy2.SetArmy( NULL );
                }
                else if ( army2 ) {
                    selectArmy1.SetArmy( &army );
                    selectArmy2.SetArmy( army2 );
                }

                RedrawIcons( *this, heroes, cur_pt );
                need_redraw = true;
            }
        }

<<<<<<< HEAD
        // view guardian
        if ( !readonly && heroes.Guard() && le.MouseClickLeft( rectSign1 ) ) {
            Game::SetUpdateSoundsOnFocusUpdate( false );
            Game::OpenHeroesDialog( *heroes.Guard(), false, false );

            if ( selectArmy1.isSelected() )
                selectArmy1.ResetSelected();
            if ( selectArmy2.isValid() && selectArmy2.isSelected() )
                selectArmy2.ResetSelected();
=======
            // prev castle
            if ( buttonPrevCastle.isEnabled()
                 && ( le.MouseClickLeft( buttonPrevCastle.area() ) || HotKeyPressEvent( Game::EVENT_MOVELEFT ) || timedButtonPrevCastle.isDelayPassed() ) ) {
                result = Dialog::PREV;
                break;
            }
            else
                // next castle
                if ( buttonNextCastle.isEnabled()
                     && ( le.MouseClickLeft( buttonNextCastle.area() ) || HotKeyPressEvent( Game::EVENT_MOVERIGHT ) || timedButtonNextCastle.isDelayPassed() ) ) {
                result = Dialog::NEXT;
                break;
            }

            // buildings event
            for ( auto it = cacheBuildings.crbegin(); it != cacheBuildings.crend(); ++it ) {
                const uint32_t actualBuildingID = GetActualDwelling( ( *it ).id );
                const bool isBuildingHotkeyPressed = actualBuildingID == GetActualDwelling( getPressedBuildingHotkey() );

                if ( ( *it ).id == actualBuildingID && isBuild( ( *it ).id ) ) {
                    if ( !readonly && ( le.MouseClickLeft( ( *it ).coord ) || isBuildingHotkeyPressed ) ) {
                        fheroes2::ButtonRestorer exitRestorer( buttonExit );
                        if ( Castle::RecruitMonster(
                                 Dialog::RecruitMonster( Monster( race, GetActualDwelling( ( *it ).id ) ), getMonstersInDwelling( ( *it ).id ), true ) ) ) {
                            need_redraw = true;
                        }
                    }
                    else if ( le.MousePressRight( ( *it ).coord ) ) {
                        Dialog::DwellingInfo( Monster( race, GetActualDwelling( ( *it ).id ) ), getMonstersInDwelling( ( *it ).id ) );
                    }
>>>>>>> de2ac8e5

            need_redraw = true;
        }
        else
            // view hero
            if ( !readonly && heroes.Guest() && le.MouseClickLeft( rectSign2 ) ) {
            Game::SetUpdateSoundsOnFocusUpdate( false );
            Game::OpenHeroesDialog( *heroes.Guest(), false, false );

            if ( selectArmy1.isSelected() )
                selectArmy1.ResetSelected();
            if ( selectArmy2.isValid() && selectArmy2.isSelected() )
                selectArmy2.ResetSelected();

            need_redraw = true;
        }

        // prev castle
        if ( buttonPrevCastle.isEnabled() && ( le.MouseClickLeft( buttonPrevCastle.area() ) || HotKeyPressEvent( Game::EVENT_MOVELEFT ) ) ) {
            result = Dialog::PREV;
            break;
        }
        else
            // next castle
            if ( buttonNextCastle.isEnabled() && ( le.MouseClickLeft( buttonNextCastle.area() ) || HotKeyPressEvent( Game::EVENT_MOVERIGHT ) ) ) {
            result = Dialog::NEXT;
            break;
        }

        // buildings event
        for ( auto it = cacheBuildings.crbegin(); it != cacheBuildings.crend(); ++it ) {
            if ( ( *it ).id == GetActualDwelling( ( *it ).id ) && isBuild( ( *it ).id ) ) {
                if ( !readonly && le.MouseClickLeft( ( *it ).coord ) ) {
                    fheroes2::ButtonRestorer exitRestorer( buttonExit );
                    if ( Castle::RecruitMonster(
                             Dialog::RecruitMonster( Monster( race, GetActualDwelling( ( *it ).id ) ), getMonstersInDwelling( ( *it ).id ), true ) ) ) {
                        need_redraw = true;
                    }
                }
                else if ( le.MousePressRight( ( *it ).coord ) ) {
                    Dialog::DwellingInfo( Monster( race, GetActualDwelling( ( *it ).id ) ), getMonstersInDwelling( ( *it ).id ) );
                }

                if ( le.MouseCursor( ( *it ).coord ) )
                    msg_status = Monster( race, ( *it ).id ).GetName();
            }
        }

<<<<<<< HEAD
        for ( auto it = cacheBuildings.cbegin(); it != cacheBuildings.cend(); ++it ) {
            if ( BUILD_MAGEGUILD & ( *it ).id ) {
                const int mageGuildLevel = GetLevelMageGuild();
                if ( ( *it ).id == ( BUILD_MAGEGUILD1 << ( mageGuildLevel - 1 ) ) ) {
                    if ( le.MouseClickLeft( ( *it ).coord ) ) {
                        fheroes2::ButtonRestorer exitRestorer( buttonExit );
                        bool noFreeSpaceForMagicBook = false;
=======
            for ( auto it = cacheBuildings.cbegin(); it != cacheBuildings.cend(); ++it ) {
                if ( BUILD_MAGEGUILD & ( *it ).id ) {
                    const int mageGuildLevel = GetLevelMageGuild();
                    if ( ( *it ).id == ( BUILD_MAGEGUILD1 << ( mageGuildLevel - 1 ) ) ) {
                        if ( le.MouseClickLeft( ( *it ).coord ) || getPressedBuildingHotkey() == BUILD_MAGEGUILD ) {
                            fheroes2::ButtonRestorer exitRestorer( buttonExit );
                            bool noFreeSpaceForMagicBook = false;
>>>>>>> de2ac8e5

                        if ( heroes.Guard() && !heroes.Guard()->HaveSpellBook() ) {
                            if ( heroes.Guard()->IsFullBagArtifacts() ) {
                                noFreeSpaceForMagicBook = true;
                            }
                            else if ( heroes.Guard()->BuySpellBook( this ) ) {
                                need_redraw = true;
                            }
                        }

                        if ( heroes.Guest() && !heroes.Guest()->HaveSpellBook() ) {
                            if ( heroes.Guest()->IsFullBagArtifacts() ) {
                                noFreeSpaceForMagicBook = true;
                            }
                            else if ( heroes.Guest()->BuySpellBook( this ) ) {
                                need_redraw = true;
                            }
                        }

                        if ( noFreeSpaceForMagicBook ) {
                            const Heroes * hero = heroes.Guard();
                            if ( !hero || hero->HaveSpellBook() || !hero->IsFullBagArtifacts() )
                                hero = heroes.Guest();

                            Dialog::Message(
                                hero->GetName(),
                                _( "You must purchase a spell book to use the mage guild, but you currently have no room for a spell book. Try giving one of your artifacts to another hero." ),
                                Font::BIG, Dialog::OK );
                        }

                        OpenMageGuild( heroes );
                    }
                    else if ( le.MousePressRight( ( *it ).coord ) )
                        Dialog::Message( GetStringBuilding( ( *it ).id ), GetDescriptionBuilding( ( *it ).id ), Font::BIG );

                    if ( le.MouseCursor( ( *it ).coord ) )
                        msg_status = GetStringBuilding( ( *it ).id );
                }
<<<<<<< HEAD
            }
            else if ( isBuild( ( *it ).id ) ) {
                if ( le.MouseClickLeft( ( *it ).coord ) ) {
                    if ( selectArmy1.isSelected() )
                        selectArmy1.ResetSelected();
                    if ( selectArmy2.isValid() && selectArmy2.isSelected() )
                        selectArmy2.ResetSelected();

                    if ( readonly && ( ( *it ).id & ( BUILD_SHIPYARD | BUILD_MARKETPLACE | BUILD_WELL | BUILD_TENT | BUILD_CASTLE ) ) )
                        Dialog::Message( GetStringBuilding( ( *it ).id ), GetDescriptionBuilding( ( *it ).id ), Font::BIG, Dialog::OK );
                    else
                        switch ( ( *it ).id ) {
                        case BUILD_THIEVESGUILD:
                            Dialog::ThievesGuild( false );
                            break;
=======
                else if ( isBuild( ( *it ).id ) ) {
                    if ( le.MouseClickLeft( ( *it ).coord ) || getPressedBuildingHotkey() == ( *it ).id ) {
                        if ( selectArmy1.isSelected() )
                            selectArmy1.ResetSelected();
                        if ( selectArmy2.isValid() && selectArmy2.isSelected() )
                            selectArmy2.ResetSelected();
>>>>>>> de2ac8e5

                        case BUILD_TAVERN: {
                            fheroes2::ButtonRestorer exitRestorer( buttonExit );
                            OpenTavern();
                            break;
                        }

                        case BUILD_CAPTAIN:
                        case BUILD_STATUE:
                        case BUILD_WEL2:
                        case BUILD_MOAT:
                        case BUILD_SPEC:
                        case BUILD_SHRINE: {
                            fheroes2::ButtonRestorer exitRestorer( buttonExit );
                            Dialog::Message( GetStringBuilding( ( *it ).id ), GetDescriptionBuilding( ( *it ).id ), Font::BIG, Dialog::OK );
                            break;
                        }

                        case BUILD_SHIPYARD: {
                            fheroes2::ButtonRestorer exitRestorer( buttonExit );
                            if ( Dialog::OK == Dialog::BuyBoat( AllowBuyBoat() ) ) {
                                BuyBoat();
                                fadeBuilding.StartFadeBuilding( BUILD_SHIPYARD );
                            }
                            break;
                        }

                        case BUILD_MARKETPLACE: {
                            fheroes2::ButtonRestorer exitRestorer( buttonExit );
                            Dialog::Marketplace( world.GetKingdom( GetColor() ), false );
                            need_redraw = true;
                            break;
                        }

                        case BUILD_WELL:
                            OpenWell();
                            need_redraw = true;
                            break;

                        case BUILD_TENT: {
                            fheroes2::ButtonRestorer exitRestorer( buttonExit );
                            if ( !Modes( ALLOWCASTLE ) )
                                Dialog::Message( _( "Town" ), _( "This town may not be upgraded to a castle." ), Font::BIG, Dialog::OK );
                            else if ( Dialog::OK == DialogBuyCastle( true ) ) {
                                AGG::PlaySound( M82::BUILDTWN );
                                fadeBuilding.StartFadeBuilding( BUILD_CASTLE );
                            }
                            break;
                        }

                        case BUILD_CASTLE: {
                            uint32_t build = fadeBuilding.GetBuild();
                            if ( build != BUILD_NOTHING ) {
                                BuyBuilding( build );
                                if ( BUILD_CAPTAIN == build ) {
                                    RedrawIcons( *this, heroes, cur_pt );
                                    display.render();
                                }
                            }
                            fadeBuilding.StopFadeBuilding();
                            const Heroes * prev = heroes.Guest();
                            build = OpenTown();
                            heroes = world.GetHeroes( *this );
                            const bool buyhero = ( heroes.Guest() && ( heroes.Guest() != prev ) );

                            if ( BUILD_NOTHING != build ) {
                                AGG::PlaySound( M82::BUILDTWN );
                                fadeBuilding.StartFadeBuilding( build );
                            }

                            if ( buyhero ) {
                                if ( prev ) {
                                    selectArmy1.SetArmy( &heroes.Guard()->GetArmy() );
                                    selectArmy2.SetArmy( NULL );
                                    RedrawIcons( *this, CastleHeroes( NULL, heroes.Guard() ), cur_pt );
                                    selectArmy1.Redraw();
                                    if ( selectArmy2.isValid() )
                                        selectArmy2.Redraw();
                                    display.render();
                                }
                                selectArmy2.SetArmy( &heroes.Guest()->GetArmy() );
                                AGG::PlaySound( M82::BUILDTWN );

                                // animate fade in for hero army bar
                                fheroes2::Blit( fheroes2::AGG::GetICN( ICN::STRIP, 0 ), 0, 100, surfaceHero, 0, 0, 552, 107 );
                                const fheroes2::Sprite & port = heroes.Guest()->GetPortrait( PORT_BIG );
                                if ( !port.empty() )
                                    fheroes2::Blit( port, surfaceHero, 5, 5 );

                                const fheroes2::Point savept = selectArmy2.GetPos();
                                selectArmy2.SetPos( 112, 5 );
                                selectArmy2.Redraw( surfaceHero );
                                selectArmy2.SetPos( savept.x, savept.y );

                                RedrawResourcePanel( cur_pt );
                                alphaHero = 0;
                            }
                        } break;

                        default:
                            break;
                        }
                }
                else if ( le.MousePressRight( ( *it ).coord ) )
                    Dialog::Message( GetStringBuilding( ( *it ).id ), GetDescriptionBuilding( ( *it ).id ), Font::BIG );

                if ( le.MouseCursor( ( *it ).coord ) ) {
                    msg_status = buildingStatusMessage( ( *it ).id );
                }
            }
        }

        if ( alphaHero < 255 ) {
            if ( Game::validateAnimationDelay( Game::CASTLE_BUYHERO_DELAY ) ) {
                alphaHero += 10;
                if ( alphaHero >= 255 )
                    fheroes2::Blit( surfaceHero, display, cur_pt.x, cur_pt.y + 356 );
                else
                    fheroes2::AlphaBlit( surfaceHero, display, cur_pt.x, cur_pt.y + 356, alphaHero );
                if ( !need_redraw )
                    display.render();
            }
        }
        if ( need_redraw ) {
            selectArmy1.Redraw();
            if ( selectArmy2.isValid() && alphaHero >= 255 )
                selectArmy2.Redraw();
            CastleRedrawTownName( *this, cur_pt );
            RedrawResourcePanel( cur_pt );
            if ( heroes.Guest() && heroes.Guard() && !readonly ) {
                buttonSwap.draw();
                buttonMeeting.draw();
            }
            if ( buttonExit.isPressed() )
                buttonExit.draw();
            display.render();
        }

        // status message exit
        if ( le.MouseCursor( buttonExit.area() ) )
            msg_status = isCastle() ? _( "Exit Castle" ) : _( "Exit Town" );
        else if ( le.MouseCursor( resActiveArea ) )
            msg_status = _( "Show Income" );
        else
            // status message prev castle
            if ( buttonPrevCastle.isEnabled() && le.MouseCursor( buttonPrevCastle.area() ) )
            msg_status = _( "Show previous town" );
        else
            // status message next castle
            if ( buttonNextCastle.isEnabled() && le.MouseCursor( buttonNextCastle.area() ) )
            msg_status = _( "Show next town" );
        else if ( heroes.Guest() && heroes.Guard() && le.MouseCursor( buttonSwap.area() ) )
            msg_status = _( "Swap Heroes" );
        else if ( heroes.Guest() && heroes.Guard() && le.MouseCursor( buttonMeeting.area() ) )
            msg_status = _( "Meeting Heroes" );
        else
            // status message over sign
            if ( ( heroes.Guard() && le.MouseCursor( rectSign1 ) ) || ( heroes.Guest() && le.MouseCursor( rectSign2 ) ) )
            msg_status = _( "View Hero" );

        if ( msg_status.empty() )
            statusBar.ShowMessage( msg_date );
        else {
            statusBar.ShowMessage( msg_status );
            msg_status.clear();
        }

        need_redraw = fadeBuilding.UpdateFadeBuilding();
        if ( fadeBuilding.IsFadeDone() ) {
            const uint32_t build = fadeBuilding.GetBuild();
            if ( build != BUILD_NOTHING ) {
                BuyBuilding( build );
                if ( BUILD_CAPTAIN == build )
                    RedrawIcons( *this, heroes, cur_pt );
                CastleRedrawTownName( *this, cur_pt );
                RedrawResourcePanel( cur_pt );
                display.render();
            }
            fadeBuilding.StopFadeBuilding();
        }
        // animation sprite
        if ( firstDraw || Game::validateAnimationDelay( Game::CASTLE_AROUND_DELAY ) ) {
            firstDraw = false;
            CastleDialog::RedrawAllBuilding( *this, cur_pt, cacheBuildings, fadeBuilding );
            display.render();

            Game::CastleAnimationFrame() += 1; // this function returns variable by reference
        }
        else if ( need_redraw ) {
            CastleDialog::RedrawAllBuilding( *this, cur_pt, cacheBuildings, fadeBuilding );
            display.render();
            need_redraw = false;
        }
    }

    const uint32_t build = fadeBuilding.GetBuild();
    if ( build != BUILD_NOTHING ) {
        BuyBuilding( build );
    }

    Game::SetUpdateSoundsOnFocusUpdate( true );

    return result;
}

/* redraw resource info panel */
fheroes2::Rect Castle::RedrawResourcePanel( const fheroes2::Point & pt ) const
{
    fheroes2::Display & display = fheroes2::Display::instance();
    const Funds & resource = world.GetKingdom( GetColor() ).GetFunds();

    fheroes2::Point dst_pt = pt;

    fheroes2::Rect src_rt( dst_pt.x + 552, dst_pt.y + 262, 82, 192 );
    fheroes2::Fill( display, src_rt.x, src_rt.y, src_rt.width, src_rt.height, 0 );

    Text text;

    // sprite wood
    dst_pt.x = src_rt.x + 1;
    dst_pt.y = src_rt.y + 10;
    const fheroes2::Sprite & wood = fheroes2::AGG::GetICN( ICN::RESOURCE, 0 );
    fheroes2::Blit( wood, display, dst_pt.x, dst_pt.y );

    // count wood
    text.Set( std::to_string( resource.wood ), Font::SMALL );
    dst_pt.y += 22;
    text.Blit( dst_pt.x + ( wood.width() - text.w() ) / 2, dst_pt.y );

    // sprite sulfur
    dst_pt.x = src_rt.x + 42;
    dst_pt.y = src_rt.y + 6;
    const fheroes2::Sprite & sulfur = fheroes2::AGG::GetICN( ICN::RESOURCE, 3 );
    fheroes2::Blit( sulfur, display, dst_pt.x, dst_pt.y );

    // count sulfur
    text.Set( std::to_string( resource.sulfur ) );
    dst_pt.y += 26;
    text.Blit( dst_pt.x + ( sulfur.width() - text.w() ) / 2, dst_pt.y );

    // sprite crystal
    dst_pt.x = src_rt.x + 1;
    dst_pt.y = src_rt.y + 45;
    const fheroes2::Sprite & crystal = fheroes2::AGG::GetICN( ICN::RESOURCE, 4 );
    fheroes2::Blit( crystal, display, dst_pt.x, dst_pt.y );

    // count crystal
    text.Set( std::to_string( resource.crystal ) );
    dst_pt.y += 33;
    text.Blit( dst_pt.x + ( crystal.width() - text.w() ) / 2, dst_pt.y );

    // sprite mercury
    dst_pt.x = src_rt.x + 44;
    dst_pt.y = src_rt.y + 47;
    const fheroes2::Sprite & mercury = fheroes2::AGG::GetICN( ICN::RESOURCE, 1 );
    fheroes2::Blit( mercury, display, dst_pt.x, dst_pt.y );

    // count mercury
    text.Set( std::to_string( resource.mercury ) );
    dst_pt.y += 34;
    text.Blit( dst_pt.x + ( mercury.width() - text.w() ) / 2, dst_pt.y );

    // sprite ore
    dst_pt.x = src_rt.x + 1;
    dst_pt.y = src_rt.y + 92;
    const fheroes2::Sprite & ore = fheroes2::AGG::GetICN( ICN::RESOURCE, 2 );
    fheroes2::Blit( ore, display, dst_pt.x, dst_pt.y );

    // count ore
    text.Set( std::to_string( resource.ore ) );
    dst_pt.y += 26;
    text.Blit( dst_pt.x + ( ore.width() - text.w() ) / 2, dst_pt.y );

    // sprite gems
    dst_pt.x = src_rt.x + 45;
    dst_pt.y = src_rt.y + 92;
    const fheroes2::Sprite & gems = fheroes2::AGG::GetICN( ICN::RESOURCE, 5 );
    fheroes2::Blit( gems, display, dst_pt.x, dst_pt.y );

    // count gems
    text.Set( std::to_string( resource.gems ) );
    dst_pt.y += 26;
    text.Blit( dst_pt.x + ( gems.width() - text.w() ) / 2, dst_pt.y );

    // sprite gold
    dst_pt.x = src_rt.x + 6;
    dst_pt.y = src_rt.y + 130;
    const fheroes2::Sprite & gold = fheroes2::AGG::GetICN( ICN::RESOURCE, 6 );
    fheroes2::Blit( gold, display, dst_pt.x, dst_pt.y );

    // count gold
    text.Set( std::to_string( resource.gold ) );
    dst_pt.y += 24;
    text.Blit( dst_pt.x + ( gold.width() - text.w() ) / 2, dst_pt.y );

    // sprite button exit
    dst_pt.x = src_rt.x + 1;
    dst_pt.y = src_rt.y + 166;
    fheroes2::Blit( fheroes2::AGG::GetICN( ICN::TREASURY, 1 ), display, dst_pt.x, dst_pt.y );

    return src_rt;
}<|MERGE_RESOLUTION|>--- conflicted
+++ resolved
@@ -386,7 +386,6 @@
             }
         }
 
-<<<<<<< HEAD
         // view guardian
         if ( !readonly && heroes.Guard() && le.MouseClickLeft( rectSign1 ) ) {
             Game::SetUpdateSoundsOnFocusUpdate( false );
@@ -396,39 +395,6 @@
                 selectArmy1.ResetSelected();
             if ( selectArmy2.isValid() && selectArmy2.isSelected() )
                 selectArmy2.ResetSelected();
-=======
-            // prev castle
-            if ( buttonPrevCastle.isEnabled()
-                 && ( le.MouseClickLeft( buttonPrevCastle.area() ) || HotKeyPressEvent( Game::EVENT_MOVELEFT ) || timedButtonPrevCastle.isDelayPassed() ) ) {
-                result = Dialog::PREV;
-                break;
-            }
-            else
-                // next castle
-                if ( buttonNextCastle.isEnabled()
-                     && ( le.MouseClickLeft( buttonNextCastle.area() ) || HotKeyPressEvent( Game::EVENT_MOVERIGHT ) || timedButtonNextCastle.isDelayPassed() ) ) {
-                result = Dialog::NEXT;
-                break;
-            }
-
-            // buildings event
-            for ( auto it = cacheBuildings.crbegin(); it != cacheBuildings.crend(); ++it ) {
-                const uint32_t actualBuildingID = GetActualDwelling( ( *it ).id );
-                const bool isBuildingHotkeyPressed = actualBuildingID == GetActualDwelling( getPressedBuildingHotkey() );
-
-                if ( ( *it ).id == actualBuildingID && isBuild( ( *it ).id ) ) {
-                    if ( !readonly && ( le.MouseClickLeft( ( *it ).coord ) || isBuildingHotkeyPressed ) ) {
-                        fheroes2::ButtonRestorer exitRestorer( buttonExit );
-                        if ( Castle::RecruitMonster(
-                                 Dialog::RecruitMonster( Monster( race, GetActualDwelling( ( *it ).id ) ), getMonstersInDwelling( ( *it ).id ), true ) ) ) {
-                            need_redraw = true;
-                        }
-                    }
-                    else if ( le.MousePressRight( ( *it ).coord ) ) {
-                        Dialog::DwellingInfo( Monster( race, GetActualDwelling( ( *it ).id ) ), getMonstersInDwelling( ( *it ).id ) );
-                    }
->>>>>>> de2ac8e5
-
             need_redraw = true;
         }
         else
@@ -476,24 +442,13 @@
             }
         }
 
-<<<<<<< HEAD
         for ( auto it = cacheBuildings.cbegin(); it != cacheBuildings.cend(); ++it ) {
             if ( BUILD_MAGEGUILD & ( *it ).id ) {
                 const int mageGuildLevel = GetLevelMageGuild();
                 if ( ( *it ).id == ( BUILD_MAGEGUILD1 << ( mageGuildLevel - 1 ) ) ) {
-                    if ( le.MouseClickLeft( ( *it ).coord ) ) {
+                    if ( le.MouseClickLeft( ( *it ).coord ) || getPressedBuildingHotkey() == BUILD_MAGEGUILD ) {
                         fheroes2::ButtonRestorer exitRestorer( buttonExit );
                         bool noFreeSpaceForMagicBook = false;
-=======
-            for ( auto it = cacheBuildings.cbegin(); it != cacheBuildings.cend(); ++it ) {
-                if ( BUILD_MAGEGUILD & ( *it ).id ) {
-                    const int mageGuildLevel = GetLevelMageGuild();
-                    if ( ( *it ).id == ( BUILD_MAGEGUILD1 << ( mageGuildLevel - 1 ) ) ) {
-                        if ( le.MouseClickLeft( ( *it ).coord ) || getPressedBuildingHotkey() == BUILD_MAGEGUILD ) {
-                            fheroes2::ButtonRestorer exitRestorer( buttonExit );
-                            bool noFreeSpaceForMagicBook = false;
->>>>>>> de2ac8e5
-
                         if ( heroes.Guard() && !heroes.Guard()->HaveSpellBook() ) {
                             if ( heroes.Guard()->IsFullBagArtifacts() ) {
                                 noFreeSpaceForMagicBook = true;
@@ -531,9 +486,8 @@
                     if ( le.MouseCursor( ( *it ).coord ) )
                         msg_status = GetStringBuilding( ( *it ).id );
                 }
-<<<<<<< HEAD
-            }
-            else if ( isBuild( ( *it ).id ) ) {
+            }
+            else if ( isBuild( ( *it ).id )  || getPressedBuildingHotkey() == ( *it ).id ) {
                 if ( le.MouseClickLeft( ( *it ).coord ) ) {
                     if ( selectArmy1.isSelected() )
                         selectArmy1.ResetSelected();
@@ -547,14 +501,6 @@
                         case BUILD_THIEVESGUILD:
                             Dialog::ThievesGuild( false );
                             break;
-=======
-                else if ( isBuild( ( *it ).id ) ) {
-                    if ( le.MouseClickLeft( ( *it ).coord ) || getPressedBuildingHotkey() == ( *it ).id ) {
-                        if ( selectArmy1.isSelected() )
-                            selectArmy1.ResetSelected();
-                        if ( selectArmy2.isValid() && selectArmy2.isSelected() )
-                            selectArmy2.ResetSelected();
->>>>>>> de2ac8e5
 
                         case BUILD_TAVERN: {
                             fheroes2::ButtonRestorer exitRestorer( buttonExit );
