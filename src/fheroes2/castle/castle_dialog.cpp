--- conflicted
+++ resolved
@@ -363,11 +363,7 @@
     const CastleDialog::BuildingsRenderQueue cacheBuildings( *this, dialogRoi.getPosition() );
 
     // Render castle buildings.
-<<<<<<< HEAD
     CastleDialog::redrawAllBuildings( *this, dialogRoi.getPosition(), cacheBuildings, fadeBuilding, 0 );
-=======
-    CastleDialog::RedrawAllBuildings( *this, dialogRoi.getPosition(), cacheBuildings, fadeBuilding, 0 );
->>>>>>> 8e9bb78f
 
     if ( GetKingdom().GetCastles().size() < 2 ) {
         buttonPrevCastle.disable();
