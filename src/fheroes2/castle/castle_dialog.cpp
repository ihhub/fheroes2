/***************************************************************************
 *   fheroes2: https://github.com/ihhub/fheroes2                           *
 *   Copyright (C) 2019 - 2023                                             *
 *                                                                         *
 *   Free Heroes2 Engine: http://sourceforge.net/projects/fheroes2         *
 *   Copyright (C) 2009 by Andrey Afletdinov <fheroes2@gmail.com>          *
 *                                                                         *
 *   This program is free software; you can redistribute it and/or modify  *
 *   it under the terms of the GNU General Public License as published by  *
 *   the Free Software Foundation; either version 2 of the License, or     *
 *   (at your option) any later version.                                   *
 *                                                                         *
 *   This program is distributed in the hope that it will be useful,       *
 *   but WITHOUT ANY WARRANTY; without even the implied warranty of        *
 *   MERCHANTABILITY or FITNESS FOR A PARTICULAR PURPOSE.  See the         *
 *   GNU General Public License for more details.                          *
 *                                                                         *
 *   You should have received a copy of the GNU General Public License     *
 *   along with this program; if not, write to the                         *
 *   Free Software Foundation, Inc.,                                       *
 *   59 Temple Place - Suite 330, Boston, MA  02111-1307, USA.             *
 ***************************************************************************/

#include <cassert>
#include <cstdint>
#include <functional>
#include <memory>
#include <string>
#include <vector>

#include "agg_image.h"
#include "army.h"
#include "army_bar.h"
#include "army_troop.h"
#include "audio.h"
#include "audio_manager.h"
#include "captain.h"
#include "castle.h"
#include "castle_building_info.h"
#include "color.h"
#include "cursor.h"
#include "dialog.h"
#include "game.h"
#include "game_delays.h"
#include "game_hotkeys.h"
#include "gamedefs.h"
#include "heroes.h"
#include "heroes_base.h"
#include "icn.h"
#include "image.h"
#include "kingdom.h"
#include "localevent.h"
#include "m82.h"
#include "math_base.h"
#include "monster.h"
#include "mus.h"
#include "screen.h"
#include "statusbar.h"
#include "tools.h"
#include "translations.h"
#include "ui_button.h"
#include "ui_castle.h"
#include "ui_dialog.h"
#include "ui_kingdom.h"
#include "ui_tool.h"
#include "ui_window.h"
#include "world.h"

namespace
{
    uint32_t castleAnimationIndex = 0;

    building_t getPressedBuildingHotkey()
    {
        if ( HotKeyPressEvent( Game::HotKeyEvent::TOWN_DWELLING_LEVEL_1 ) ) {
            return DWELLING_MONSTER1;
        }
        if ( HotKeyPressEvent( Game::HotKeyEvent::TOWN_DWELLING_LEVEL_2 ) ) {
            return DWELLING_MONSTER2;
        }
        if ( HotKeyPressEvent( Game::HotKeyEvent::TOWN_DWELLING_LEVEL_3 ) ) {
            return DWELLING_MONSTER3;
        }
        if ( HotKeyPressEvent( Game::HotKeyEvent::TOWN_DWELLING_LEVEL_4 ) ) {
            return DWELLING_MONSTER4;
        }
        if ( HotKeyPressEvent( Game::HotKeyEvent::TOWN_DWELLING_LEVEL_5 ) ) {
            return DWELLING_MONSTER5;
        }
        if ( HotKeyPressEvent( Game::HotKeyEvent::TOWN_DWELLING_LEVEL_6 ) ) {
            return DWELLING_MONSTER6;
        }
        if ( HotKeyPressEvent( Game::HotKeyEvent::TOWN_MARKETPLACE ) ) {
            return BUILD_MARKETPLACE;
        }
        if ( HotKeyPressEvent( Game::HotKeyEvent::TOWN_WELL ) ) {
            return BUILD_WELL;
        }
        if ( HotKeyPressEvent( Game::HotKeyEvent::TOWN_MAGE_GUILD ) ) {
            return BUILD_MAGEGUILD;
        }
        if ( HotKeyPressEvent( Game::HotKeyEvent::TOWN_SHIPYARD ) ) {
            return BUILD_SHIPYARD;
        }
        if ( HotKeyPressEvent( Game::HotKeyEvent::TOWN_THIEVES_GUILD ) ) {
            return BUILD_THIEVESGUILD;
        }
        if ( HotKeyPressEvent( Game::HotKeyEvent::TOWN_TAVERN ) ) {
            return BUILD_TAVERN;
        }
        if ( HotKeyPressEvent( Game::HotKeyEvent::TOWN_CONSTRUCTION ) ) {
            return BUILD_CASTLE;
        }

        return BUILD_NOTHING;
    }

    std::string buildingStatusMessage( const int race, const uint32_t buildingId )
    {
        // Check if building is a monster dwelling or its upgraded version
        if ( ( buildingId & DWELLING_MONSTERS ) == 0 && ( buildingId & DWELLING_UPGRADES ) == 0 ) {
            return fheroes2::getBuildingName( race, static_cast<building_t>( buildingId ) );
        }

        const Monster monster( race, buildingId );
        std::string msgStatus = _( "Recruit %{name}" );
        StringReplaceWithLowercase( msgStatus, "%{name}", monster.GetMultiName() );
        return msgStatus;
    }

    void RedrawIcons( const Castle & castle, const Heroes * hero, const fheroes2::Point & pt )
    {
        fheroes2::Display & display = fheroes2::Display::instance();

        fheroes2::Blit( fheroes2::AGG::GetICN( ICN::STRIP, 0 ), display, pt.x, pt.y + 256 );

        if ( castle.isBuild( BUILD_CAPTAIN ) ) {
            const fheroes2::Sprite & captainImage = castle.GetCaptain().GetPortrait( PORT_BIG );
            fheroes2::Copy( captainImage, 0, 0, display, pt.x + 5, pt.y + 262, captainImage.width(), captainImage.height() );
        }
        else {
            const fheroes2::Sprite & crestImage = fheroes2::AGG::GetICN( ICN::CREST, Color::GetIndex( castle.GetColor() ) );
            fheroes2::Copy( crestImage, 0, 0, display, pt.x + 5, pt.y + 262, crestImage.width(), crestImage.height() );
        }

        if ( hero ) {
            hero->PortraitRedraw( pt.x + 5, pt.y + 361, PORT_BIG, display );
        }
        else {
            const fheroes2::Sprite & heroImage = fheroes2::AGG::GetICN( ICN::STRIP, 3 );
            const fheroes2::Sprite & backgroundImage = fheroes2::AGG::GetICN( ICN::STRIP, 11 );
            fheroes2::Copy( heroImage, 0, 0, display, pt.x + 5, pt.y + 361, heroImage.width(), heroImage.height() );
            fheroes2::Copy( backgroundImage, 0, 0, display, pt.x + 112, pt.y + 361, backgroundImage.width(), backgroundImage.height() );
        }
    }

    std::string getDateString()
    {
        std::string output( _( "Month: %{month}, Week: %{week}, Day: %{day}" ) );
        StringReplace( output, "%{month}", world.GetMonth() );
        StringReplace( output, "%{week}", world.GetWeek() );
        StringReplace( output, "%{day}", world.GetDay() );

        return output;
    }

    bool purchaseSpellBookIfNecessary( const Castle & castle, Heroes * hero )
    {
        if ( hero == nullptr || hero->HaveSpellBook() ) {
            return false;
        }

        if ( hero->IsFullBagArtifacts() ) {
            fheroes2::showStandardTextMessage(
                hero->GetName(),
                _( "You must purchase a spell book to use the mage guild, but you currently have no room for a spell book. Try giving one of your artifacts to another hero." ),
                Dialog::OK );

            return false;
        }

        return hero->BuySpellBook( &castle );
    }

    void openHeroDialog( ArmyBar & topArmyBar, ArmyBar & bottomArmyBar, Heroes & hero )
    {
        Game::SetUpdateSoundsOnFocusUpdate( false );
        Game::OpenHeroesDialog( hero, false, false );

        if ( topArmyBar.isValid() && topArmyBar.isSelected() ) {
            topArmyBar.ResetSelected();
        }
        if ( bottomArmyBar.isValid() && bottomArmyBar.isSelected() ) {
            bottomArmyBar.ResetSelected();
        }
    }

    void generateHeroImage( fheroes2::Image & image, Heroes * hero )
    {
        assert( hero != nullptr );

        if ( image.empty() ) {
            image.resize( 552, 105 );
            image.reset();
        }

        fheroes2::Blit( fheroes2::AGG::GetICN( ICN::STRIP, 0 ), 0, 100, image, 0, 0, 552, 107 );
        const fheroes2::Sprite & port = hero->GetPortrait( PORT_BIG );
        fheroes2::Copy( port, 0, 0, image, 5, 5, port.width(), port.height() );

        ArmyBar armyBar( &hero->GetArmy(), false, false );
        armyBar.setTableSize( { 5, 1 } );
        armyBar.setRenderingOffset( { 112, 5 } );
        armyBar.setInBetweenItemsOffset( { 6, 0 } );
        armyBar.Redraw( image );
    }
}

Castle::CastleDialogReturnValue Castle::OpenDialog( const bool openConstructionWindow, const bool fade, const bool renderBackgroundDialog )
{
    // Set the cursor image. This dialog does not require a cursor restorer. It is called from other dialogs that have the same cursor
    // or from the Game Area that will set the appropriate cursor after this dialog is closed.
    Cursor::Get().SetThemes( Cursor::POINTER );

    fheroes2::Display & display = fheroes2::Display::instance();

    fheroes2::Rect dialogRoi;
    fheroes2::Rect dialogWithShadowRoi;
    std::unique_ptr<fheroes2::StandardWindow> background;
    std::unique_ptr<fheroes2::ImageRestorer> restorer;

    if ( renderBackgroundDialog ) {
        background = std::make_unique<fheroes2::StandardWindow>( fheroes2::Display::DEFAULT_WIDTH, fheroes2::Display::DEFAULT_HEIGHT, false );
        dialogRoi = background->activeArea();
        dialogWithShadowRoi = background->totalArea();
    }
    else {
        dialogRoi = { ( display.width() - fheroes2::Display::DEFAULT_WIDTH ) / 2, ( display.height() - fheroes2::Display::DEFAULT_HEIGHT ) / 2,
                      fheroes2::Display::DEFAULT_WIDTH, fheroes2::Display::DEFAULT_HEIGHT };
        dialogWithShadowRoi = { dialogRoi.x - 2 * BORDERWIDTH, dialogRoi.y - BORDERWIDTH, dialogRoi.width + 3 * BORDERWIDTH, dialogRoi.height + 3 * BORDERWIDTH };
        restorer = std::make_unique<fheroes2::ImageRestorer>( display, dialogRoi.x, dialogRoi.y, dialogRoi.width, dialogRoi.height );
    }

    // Fade-out game screen only for 640x480 resolution and if 'renderBackgroundDialog' is false (we are replacing image in already opened dialog).
    const bool isDefaultScreenSize = display.isDefaultSize();
    if ( fade && ( isDefaultScreenSize || !renderBackgroundDialog ) ) {
        fheroes2::fadeOutDisplay( dialogRoi, !isDefaultScreenSize );
    }

    AudioManager::PlayMusicAsync( MUS::FromRace( race ), Music::PlaybackMode::RESUME_AND_PLAY_INFINITE );

    int alphaHero = 255;
    CastleDialog::FadeBuilding fadeBuilding;

    Heroes * hero = world.GetHero( *this );

    fheroes2::Image surfaceHero;

    auto constructionDialogHandler = [this, &display, &dialogRoi, &fadeBuilding, &hero, &surfaceHero, &alphaHero]() {
        switch ( uint32_t build = BUILD_NOTHING; openConstructionDialog( build ) ) {
        case ConstructionDialogResult::NextConstructionWindow:
            return CastleDialogReturnValue::NextCostructionWindow;
        case ConstructionDialogResult::PrevConstructionWindow:
            return CastleDialogReturnValue::PreviousCostructionWindow;
        case ConstructionDialogResult::RecruitHero:
            hero = world.GetHero( *this );
            generateHeroImage( surfaceHero, hero );
            AudioManager::PlaySound( M82::BUILDTWN );
            alphaHero = 0;
            break;
        default:
            if ( build != BUILD_NOTHING ) {
                AudioManager::PlaySound( M82::BUILDTWN );
                fadeBuilding.StartFadeBuilding( build );
            }
            break;
        }

        // Set next render ROI to dialog ROI. It is needed to properly update the castle dialog after the construction dialog is closed.
        display.updateNextRenderRoi( dialogRoi );

        return CastleDialogReturnValue::DoNothing;
    };

    if ( openConstructionWindow && isBuild( BUILD_CASTLE ) ) {
        const CastleDialogReturnValue constructionResult = constructionDialogHandler();
        if ( constructionResult != CastleDialogReturnValue::DoNothing ) {
            return constructionResult;
        }
    }

    const std::string currentDate = getDateString();

    // Previous castle button.
    fheroes2::Point statusBarPosition( dialogRoi.x, dialogRoi.y + 480 - 19 );

    fheroes2::Button buttonPrevCastle( statusBarPosition.x, statusBarPosition.y, ICN::SMALLBAR, 1, 2 );
    fheroes2::TimedEventValidator timedButtonPrevCastle( [&buttonPrevCastle]() { return buttonPrevCastle.isPressed(); } );
    buttonPrevCastle.subscribe( &timedButtonPrevCastle );

    statusBarPosition.x += buttonPrevCastle.area().width;

    // Status bar at the bottom of dialog.
    const fheroes2::Sprite & bar = fheroes2::AGG::GetICN( ICN::SMALLBAR, 0 );
    fheroes2::Copy( bar, 0, 0, display, statusBarPosition.x, statusBarPosition.y, bar.width(), bar.height() );

    StatusBar statusBar;
    // Status bar must be smaller due to extra art on both sides.
    statusBar.setRoi( { statusBarPosition.x + 16, statusBarPosition.y + 3, bar.width() - 16 * 2, 0 } );

    // Next castle button.
    fheroes2::Button buttonNextCastle( statusBarPosition.x + bar.width(), statusBarPosition.y, ICN::SMALLBAR, 3, 4 );
    fheroes2::TimedEventValidator timedButtonNextCastle( [&buttonNextCastle]() { return buttonNextCastle.isPressed(); } );
    buttonNextCastle.subscribe( &timedButtonNextCastle );

    // Position of the captain/crest and hero portrait to the left of army bars.
    const fheroes2::Sprite & crest = fheroes2::AGG::GetICN( ICN::CREST, Color::GetIndex( GetColor() ) );
    const fheroes2::Rect rectSign1( dialogRoi.x + 5, dialogRoi.y + 262, crest.width(), crest.height() );
    const fheroes2::Rect rectSign2( dialogRoi.x + 5, dialogRoi.y + 361, 100, 92 );

    // For the case when new hero is recruited we need to render bottom army bar
    // without hero and his army to properly perform hero fade-in.
    RedrawIcons( *this, ( alphaHero == 0 ) ? nullptr : hero, dialogRoi.getPosition() );

    auto setArmyBarParameters = []( ArmyBar & armyBar, const fheroes2::Point & offset ) {
        armyBar.setTableSize( { 5, 1 } );
        armyBar.setRenderingOffset( offset );
        armyBar.setInBetweenItemsOffset( { 6, 0 } );
    };

    // Castle army (top) bar.
    ArmyBar topArmyBar( &army, false, false );
    setArmyBarParameters( topArmyBar, { dialogRoi.x + 112, dialogRoi.y + 262 } );
    topArmyBar.Redraw( display );

    // Hero army (bottom) bar.
    ArmyBar bottomArmyBar( hero ? &hero->GetArmy() : nullptr, false, false );
    setArmyBarParameters( bottomArmyBar, { dialogRoi.x + 112, dialogRoi.y + 361 } );

    if ( hero && alphaHero != 0 ) {
        // Draw bottom bar only if no hero fading animation is going.
        bottomArmyBar.Redraw( display );
    }

    // Exit button.
    fheroes2::Button buttonExit( dialogRoi.x + 553, dialogRoi.y + 428, ICN::BUTTON_EXIT_TOWN, 0, 1 );

    // Kingdom resources.
    const fheroes2::Rect & rectResource = fheroes2::drawResourcePanel( GetKingdom().GetFunds(), display, dialogRoi.getPosition() );
    const fheroes2::Rect resActiveArea( rectResource.x, rectResource.y, rectResource.width, buttonExit.area().y - rectResource.y - 3 );

    // Cache a vector of castle buildings in the order they are rendered.
    const CastleDialog::CacheBuildings cacheBuildings( *this, dialogRoi.getPosition() );

    // Render castle buildings.
    CastleDialog::RedrawAllBuilding( *this, dialogRoi.getPosition(), cacheBuildings, fadeBuilding, castleAnimationIndex );

    if ( GetKingdom().GetCastles().size() < 2 ) {
        buttonPrevCastle.disable();
        buttonNextCastle.disable();
    }

    buttonPrevCastle.draw();
    buttonNextCastle.draw();
    buttonExit.draw();

    // Fade-in castle dialog.
    if ( fade ) {
        if ( renderBackgroundDialog && !isDefaultScreenSize ) {
            // We need to expand the ROI for the next render to properly render window borders and shadow.
            display.updateNextRenderRoi( dialogWithShadowRoi );
        }

        // Use half fade if game resolution is not 640x480.
        fheroes2::fadeInDisplay( dialogRoi, !isDefaultScreenSize );
    }
    else {
        display.render( dialogWithShadowRoi );
    }

    CastleDialogReturnValue result = CastleDialogReturnValue::DoNothing;
    bool needRedraw = false;
    bool needFadeIn = false;

    // This variable must be declared out of the loop for performance reasons.
    std::string statusMessage;

    Game::passAnimationDelay( Game::CASTLE_AROUND_DELAY );

    LocalEvent & le = LocalEvent::Get();
    while ( le.HandleEvents() && result == CastleDialogReturnValue::DoNothing ) {
        // During hero purchase or building construction skip any interaction with the dialog.
        if ( alphaHero >= 255 && fadeBuilding.IsFadeDone() ) {
            if ( buttonPrevCastle.isEnabled() ) {
                le.MousePressLeft( buttonPrevCastle.area() ) ? buttonPrevCastle.drawOnPress() : buttonPrevCastle.drawOnRelease();
            }
            if ( buttonNextCastle.isEnabled() ) {
                le.MousePressLeft( buttonNextCastle.area() ) ? buttonNextCastle.drawOnPress() : buttonNextCastle.drawOnRelease();
            }

            le.MousePressLeft( buttonExit.area() ) ? buttonExit.drawOnPress() : buttonExit.drawOnRelease();

            // Check buttons for closing this castle's window.
            if ( le.MouseClickLeft( buttonExit.area() ) || Game::HotKeyCloseWindow() ) {
                result = CastleDialogReturnValue::Close;

                // Fade-out castle dialog.
                fheroes2::fadeOutDisplay( dialogRoi, !isDefaultScreenSize );
                break;
            }
            if ( buttonPrevCastle.isEnabled()
                 && ( le.MouseClickLeft( buttonPrevCastle.area() ) || HotKeyPressEvent( Game::HotKeyEvent::DEFAULT_LEFT ) || timedButtonPrevCastle.isDelayPassed() ) ) {
                result = CastleDialogReturnValue::PreviousCastle;
                break;
            }
            if ( buttonNextCastle.isEnabled()
                 && ( le.MouseClickLeft( buttonNextCastle.area() ) || HotKeyPressEvent( Game::HotKeyEvent::DEFAULT_RIGHT ) || timedButtonNextCastle.isDelayPassed() ) ) {
                result = CastleDialogReturnValue::NextCastle;
                break;
            }

            if ( le.MouseClickLeft( resActiveArea ) ) {
                const fheroes2::ButtonRestorer exitRestorer( buttonExit );

                fheroes2::showKingdomIncome( GetKingdom(), Dialog::OK );
            }
            else if ( le.MousePressRight( resActiveArea ) ) {
                fheroes2::showKingdomIncome( GetKingdom(), 0 );
            }
            else if ( le.MousePressRight( buttonExit.area() ) ) {
                fheroes2::showStandardTextMessage( _( "Exit" ), _( "Exit this menu." ), Dialog::ZERO );
            }
            else if ( le.MousePressRight( buttonNextCastle.area() ) ) {
                fheroes2::showStandardTextMessage( _( "Show next town" ), _( "Click to show next town." ), Dialog::ZERO );
            }
            else if ( le.MousePressRight( buttonPrevCastle.area() ) ) {
                fheroes2::showStandardTextMessage( _( "Show previous town" ), _( "Click to show previous town." ), Dialog::ZERO );
            }
            else if ( isBuild( BUILD_CAPTAIN ) && le.MousePressRight( rectSign1 ) ) {
                Dialog::QuickInfo( GetCaptain() );
            }
            else if ( hero && le.MousePressRight( rectSign2 ) ) {
                Dialog::QuickInfo( *hero );
            }

            // Army bar events processing.
            if ( ( bottomArmyBar.isValid()
                   && ( ( le.MouseCursor( topArmyBar.GetArea() ) && topArmyBar.QueueEventProcessing( bottomArmyBar, &statusMessage ) )
                        || ( le.MouseCursor( bottomArmyBar.GetArea() ) && bottomArmyBar.QueueEventProcessing( topArmyBar, &statusMessage ) ) ) )
                 || ( !bottomArmyBar.isValid() && le.MouseCursor( topArmyBar.GetArea() ) && topArmyBar.QueueEventProcessing( &statusMessage ) ) ) {
                needRedraw = true;
            }

            // Actions with hero army.
            if ( hero ) {
                bool isArmyActionPerformed = false;

                // Preselecting of troop.
                const ArmyTroop * keep = nullptr;

                if ( topArmyBar.isSelected() ) {
                    keep = topArmyBar.GetSelectedItem();
                }
                else if ( bottomArmyBar.isSelected() ) {
                    keep = bottomArmyBar.GetSelectedItem();
                }

                if ( HotKeyPressEvent( Game::HotKeyEvent::DEFAULT_DOWN ) ) {
                    hero->GetArmy().MoveTroops( GetArmy(), keep ? keep->GetID() : Monster::UNKNOWN );
                    isArmyActionPerformed = true;
                }
                else if ( HotKeyPressEvent( Game::HotKeyEvent::DEFAULT_UP ) ) {
                    GetArmy().MoveTroops( hero->GetArmy(), keep ? keep->GetID() : Monster::UNKNOWN );
                    isArmyActionPerformed = true;
                }

                // Reset selection and schedule dialog redraw if any action modifying armies has been made.
                if ( isArmyActionPerformed ) {
                    if ( topArmyBar.isSelected() ) {
                        topArmyBar.ResetSelected();
                    }
                    if ( bottomArmyBar.isSelected() ) {
                        bottomArmyBar.ResetSelected();
                    }

                    needRedraw = true;
                }
            }

            if ( hero && le.MouseClickLeft( rectSign2 ) ) {
                // View hero.
                openHeroDialog( topArmyBar, bottomArmyBar, *hero );

                needFadeIn = true;
                needRedraw = true;
            }

            // Get pressed hotkey.
            const building_t hotKeyBuilding = getPressedBuildingHotkey();

            // Interaction with buildings.
            // Animation queue starts from the lowest by Z-value buildings which means that they draw first and most likely overlap by the top buildings in the queue.
            // In this case we must revert the queue and finding the first suitable building.
            for ( auto it = cacheBuildings.crbegin(); it != cacheBuildings.crend(); ++it ) {
                if ( !isBuild( it->id ) ) {
                    continue;
                }

                const uint32_t monsterDwelling = GetActualDwelling( it->id );
                const bool isMonsterDwelling = ( monsterDwelling != BUILD_NOTHING );

                if ( le.MousePressRight( it->coord ) ) {
                    // Check mouse right click.
                    if ( isMonsterDwelling ) {
                        Dialog::DwellingInfo( Monster( race, it->id ), getMonstersInDwelling( it->id ) );
                    }
                    else {
                        fheroes2::showStandardTextMessage( GetStringBuilding( it->id ), GetDescriptionBuilding( it->id ), Dialog::ZERO );
                    }

                    // Nothing we need to do after.
                    break;
                }

                const bool isMagicGuild = ( BUILD_MAGEGUILD & it->id ) != 0;

                if ( le.MouseClickLeft( it->coord ) || hotKeyBuilding == it->id || ( isMagicGuild && hotKeyBuilding == BUILD_MAGEGUILD ) ) {
                    if ( topArmyBar.isSelected() ) {
                        topArmyBar.ResetSelected();
                    }
                    if ( bottomArmyBar.isValid() && bottomArmyBar.isSelected() ) {
                        bottomArmyBar.ResetSelected();
                    }

                    if ( isMagicGuild ) {
                        const fheroes2::ButtonRestorer exitRestorer( buttonExit );

                        if ( purchaseSpellBookIfNecessary( *this, hero ) ) {
                            // Guest hero purchased the spellbook, redraw the resource panel
                            needRedraw = true;
                        }

                        OpenMageGuild( hero );
                    }
                    else if ( isMonsterDwelling ) {
                        const fheroes2::ButtonRestorer exitRestorer( buttonExit );

                        const int32_t recruitMonsterWindowOffsetY = -65;
                        const Troop monsterToRecruit
                            = Dialog::RecruitMonster( Monster( race, monsterDwelling ), getMonstersInDwelling( it->id ), true, recruitMonsterWindowOffsetY );
                        if ( Castle::RecruitMonster( monsterToRecruit ) ) {
                            needRedraw = true;
                        }
                    }
                    else {
                        switch ( it->id ) {
                        case BUILD_THIEVESGUILD:
                            Dialog::ThievesGuild( false );
                            break;

                        case BUILD_TAVERN: {
                            const fheroes2::ButtonRestorer exitRestorer( buttonExit );
                            OpenTavern();
                            break;
                        }

                        case BUILD_CAPTAIN:
                        case BUILD_STATUE:
                        case BUILD_WEL2:
                        case BUILD_MOAT:
                        case BUILD_SPEC:
                        case BUILD_SHRINE: {
                            const fheroes2::ButtonRestorer exitRestorer( buttonExit );
                            fheroes2::showStandardTextMessage( GetStringBuilding( it->id ), GetDescriptionBuilding( it->id ), Dialog::OK );
                            break;
                        }

                        case BUILD_SHIPYARD: {
<<<<<<< HEAD
                            const fheroes2::ButtonRestorer exitRestorer( buttonExit );
                            if ( Dialog::OK == Dialog::BuyBoat( AllowBuyBoat() ) ) {
=======
                            fheroes2::ButtonRestorer exitRestorer( buttonExit );
                            if ( Dialog::OK == Dialog::BuyBoat( AllowBuyBoat( true ) ) ) {
>>>>>>> 4b165c08
                                BuyBoat();
                                fadeBuilding.StartFadeBuilding( BUILD_SHIPYARD );
                            }
                            break;
                        }

                        case BUILD_MARKETPLACE: {
                            const fheroes2::ButtonRestorer exitRestorer( buttonExit );
                            Dialog::Marketplace( GetKingdom(), false );
                            needRedraw = true;
                            break;
                        }

                        case BUILD_WELL:
                            OpenWell();
                            needRedraw = true;
                            break;

                        case BUILD_TENT: {
                            const fheroes2::ButtonRestorer exitRestorer( buttonExit );
                            if ( !Modes( ALLOWCASTLE ) ) {
                                fheroes2::showStandardTextMessage( _( "Town" ), _( "This town may not be upgraded to a castle." ), Dialog::OK );
                            }
                            else if ( Dialog::OK == DialogBuyCastle( true ) ) {
                                AudioManager::PlaySound( M82::BUILDTWN );
                                fadeBuilding.StartFadeBuilding( BUILD_CASTLE );
                            }
                            break;
                        }

                        case BUILD_CASTLE: {
                            const bool noHeroInCastle = ( hero == nullptr );
                            result = constructionDialogHandler();
                            if ( noHeroInCastle && hero != nullptr ) {
                                // A hero has been recruited.
                                needRedraw = true;
                            }
                            break;
                        }

                        default:
                            // Some new building?
                            assert( 0 );
                            break;
                        }
                    }

                    break;
                }
            }
        }

        if ( result != CastleDialogReturnValue::DoNothing ) {
            break;
        }

        if ( alphaHero < 255 && Game::validateAnimationDelay( Game::CASTLE_BUYHERO_DELAY ) ) {
            alphaHero += 10;
            if ( alphaHero >= 255 ) {
                alphaHero = 255;
            }

            fheroes2::AlphaBlit( surfaceHero, display, dialogRoi.x, dialogRoi.y + 356, static_cast<uint8_t>( alphaHero ) );

            if ( !needRedraw ) {
                display.render( dialogRoi );
            }
        }

        if ( needRedraw ) {
            // Redraw the bottom part of the castle dialog (army bars, resources, exit button).
            topArmyBar.Redraw( display );
            if ( bottomArmyBar.isValid() && alphaHero >= 255 ) {
                bottomArmyBar.Redraw( display );
            }
            fheroes2::drawResourcePanel( GetKingdom().GetFunds(), display, dialogRoi.getPosition() );

            if ( buttonExit.isPressed() ) {
                buttonExit.draw();
            }

            if ( needFadeIn ) {
                needFadeIn = false;

                fheroes2::fadeInDisplay( dialogRoi, !isDefaultScreenSize );
            }
            else {
                display.render( dialogRoi );
            }
        }

        // Update status bar. It doesn't depend on animation status.
        // Animation queue starts from the lowest by Z-value buildings which means that they draw first and most likely overlap by the top buildings in the queue.
        // In this case we must revert the queue and finding the first suitable building.
        for ( auto it = cacheBuildings.crbegin(); it != cacheBuildings.crend(); ++it ) {
            if ( isBuild( it->id ) && le.MouseCursor( it->coord ) ) {
                statusMessage = buildingStatusMessage( race, it->id );
                break;
            }
        }

        if ( le.MouseCursor( buttonExit.area() ) ) {
            statusMessage = isCastle() ? _( "Exit Castle" ) : _( "Exit Town" );
        }
        else if ( le.MouseCursor( resActiveArea ) ) {
            statusMessage = _( "Show Income" );
        }
        else if ( buttonPrevCastle.isEnabled() && le.MouseCursor( buttonPrevCastle.area() ) ) {
            statusMessage = _( "Show previous town" );
        }
        else if ( buttonNextCastle.isEnabled() && le.MouseCursor( buttonNextCastle.area() ) ) {
            statusMessage = _( "Show next town" );
        }
        else if ( hero && le.MouseCursor( rectSign2 ) ) {
            statusMessage = _( "View Hero" );
        }

        if ( statusMessage.empty() ) {
            statusBar.ShowMessage( currentDate );
        }
        else {
            statusBar.ShowMessage( statusMessage );
            statusMessage.clear();
        }

        needRedraw = fadeBuilding.UpdateFadeBuilding();
        if ( fadeBuilding.IsFadeDone() ) {
            const uint32_t build = fadeBuilding.GetBuild();

            if ( build != BUILD_NOTHING ) {
                BuyBuilding( build );
                if ( BUILD_CAPTAIN == build ) {
                    RedrawIcons( *this, hero, dialogRoi.getPosition() );
                    fheroes2::drawCastleName( *this, fheroes2::Display::instance(), dialogRoi.getPosition() );
                }

                fheroes2::drawResourcePanel( GetKingdom().GetFunds(), display, dialogRoi.getPosition() );

                display.render( dialogRoi );
            }

            fadeBuilding.StopFadeBuilding();
        }
        else if ( fadeBuilding.GetBuild() == BUILD_CAPTAIN ) {
            // Fade-in the captain image while fading-in his quarters.
            const fheroes2::Sprite & crestImage = fheroes2::AGG::GetICN( ICN::CREST, Color::GetIndex( GetColor() ) );
            fheroes2::Copy( crestImage, 0, 0, display, dialogRoi.x + 5, dialogRoi.y + 262, crestImage.width(), crestImage.height() );
            const fheroes2::Sprite & captainImage = GetCaptain().GetPortrait( PORT_BIG );
            fheroes2::AlphaBlit( captainImage, display, dialogRoi.x + 5, dialogRoi.y + 262, fadeBuilding.GetAlpha() );
        }

        // Castle dialog animation.
        if ( Game::validateAnimationDelay( Game::CASTLE_AROUND_DELAY ) || needRedraw ) {
            CastleDialog::RedrawAllBuilding( *this, dialogRoi.getPosition(), cacheBuildings, fadeBuilding, castleAnimationIndex );

            display.render( dialogRoi );

            if ( needRedraw ) {
                needRedraw = false;
            }
            else {
                ++castleAnimationIndex;
            }
        }
    }

    const uint32_t build = fadeBuilding.GetBuild();
    if ( build != BUILD_NOTHING ) {
        BuyBuilding( build );
    }

    Game::SetUpdateSoundsOnFocusUpdate( true );

    return result;
}<|MERGE_RESOLUTION|>--- conflicted
+++ resolved
@@ -576,13 +576,8 @@
                         }
 
                         case BUILD_SHIPYARD: {
-<<<<<<< HEAD
                             const fheroes2::ButtonRestorer exitRestorer( buttonExit );
-                            if ( Dialog::OK == Dialog::BuyBoat( AllowBuyBoat() ) ) {
-=======
-                            fheroes2::ButtonRestorer exitRestorer( buttonExit );
                             if ( Dialog::OK == Dialog::BuyBoat( AllowBuyBoat( true ) ) ) {
->>>>>>> 4b165c08
                                 BuyBoat();
                                 fadeBuilding.StartFadeBuilding( BUILD_SHIPYARD );
                             }
