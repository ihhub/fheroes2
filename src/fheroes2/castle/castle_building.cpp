--- conflicted
+++ resolved
@@ -77,15 +77,9 @@
 
 void CastleRedrawTownName( const Castle & castle, const Point & dst )
 {
-<<<<<<< HEAD
-    const fheroes2::Sprite & frame = fheroes2::AGG::GetICN( ICN::TOWNNAME, 0 );
-    Point dst_pt( dst.x + 320 - frame.width() / 2, dst.y + 248 );
-    fheroes2::Blit( frame, fheroes2::Display::instance(), dst_pt.x, dst_pt.y );
-=======
     const fheroes2::Sprite & background = fheroes2::AGG::GetICN( ICN::TOWNNAME, 0 );
     Point dst_pt( dst.x + 320 - background.width() / 2, dst.y + 248 );
     fheroes2::Blit( background, fheroes2::Display::instance(), dst_pt.x, dst_pt.y );
->>>>>>> d83bba87
 
     Text text( castle.GetName(), Font::SMALL );
     dst_pt.x = dst.x + 320 - text.w() / 2;
