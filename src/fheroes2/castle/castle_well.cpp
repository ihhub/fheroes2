--- conflicted
+++ resolved
@@ -168,18 +168,9 @@
                     Dialog::Message( "", _( "No monsters available for purchase." ), Font::BIG, Dialog::OK );
                 }
             }
-<<<<<<< HEAD
-            else {
-                if ( Dialog::YES == Dialog::ResourceInfo( _( "Buy Monsters" ), str, total, Dialog::YES | Dialog::NO ) ) {
-                    for ( dwellings_t::const_iterator it = results.begin(); it != results.end(); ++it ) {
-                        const dwelling_t & dw = *it;
-                        RecruitMonsterFromDwelling( dw.first, dw.second );
-                    }
-=======
-            else if ( Dialog::YES == Dialog::ResourceInfo( _( "Buy Monsters:" ), str, total, Dialog::YES | Dialog::NO ) ) {
+            else if ( Dialog::YES == Dialog::ResourceInfo( _( "Buy Monsters" ), str, total, Dialog::YES | Dialog::NO ) ) {
                 for ( const Troop & troop : results ) {
                     RecruitMonster( troop, false );
->>>>>>> 5cbeb764
                 }
             }
         }
