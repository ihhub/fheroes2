--- conflicted
+++ resolved
@@ -94,21 +94,13 @@
 
 ### Cheats
 
-<<<<<<< HEAD
+
 Cheat support can be enabled by setting `cheats = on` in `fheroes2.cfg` or by toggling developer mode.
 When active, type the following numeric codes during gameplay:
 
 * **12345** – reveal the entire world map.
 * **67890** – gain a large amount of all resources.
 * **32167** – add two Black Dragons to the focused hero.
-=======
-Cheat support can be enabled by setting `cheats = on` in `fheroes2.cfg`.
-When active, type the following words during gameplay:
-
-* **showmap** – reveal the entire world map.
-* **resources** – gain a large amount of all resources.
-* **blackdragon** – add a stack of Black Dragons to the focused hero.
->>>>>>> b1c8a7e0
 
 ## Frequently Asked Questions (FAQ)
 
