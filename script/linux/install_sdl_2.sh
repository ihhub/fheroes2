#!/bin/bash

if [ $# -ge 1 ] && [ "$1" = "-d" ]; then
    PACKAGES=(libsdl2-dev libsdl2-ttf-dev libsdl2-mixer-dev libsdl2-image-dev)
else
    PACKAGES=(libsdl2-2.0-0 libsdl2-ttf-2.0-0 libsdl2-mixer-2.0-0 libsdl2-image-2.0-0)
fi

<<<<<<< HEAD
# Install SDL 2
sudo apt-get install -y "${PACKAGES[@]}"
=======
# Install SDL 2 and other dependencies
sudo apt-get install -y libsdl2-dev libsdl2-ttf-dev libsdl2-mixer-dev libsdl2-image-dev gettext
>>>>>>> 53e51dcf
<|MERGE_RESOLUTION|>--- conflicted
+++ resolved
@@ -1,15 +1,10 @@
 #!/bin/bash
 
 if [ $# -ge 1 ] && [ "$1" = "-d" ]; then
-    PACKAGES=(libsdl2-dev libsdl2-ttf-dev libsdl2-mixer-dev libsdl2-image-dev)
+    PACKAGES=(libsdl2-dev libsdl2-ttf-dev libsdl2-mixer-dev libsdl2-image-dev gettext)
 else
     PACKAGES=(libsdl2-2.0-0 libsdl2-ttf-2.0-0 libsdl2-mixer-2.0-0 libsdl2-image-2.0-0)
 fi
 
-<<<<<<< HEAD
 # Install SDL 2
-sudo apt-get install -y "${PACKAGES[@]}"
-=======
-# Install SDL 2 and other dependencies
-sudo apt-get install -y libsdl2-dev libsdl2-ttf-dev libsdl2-mixer-dev libsdl2-image-dev gettext
->>>>>>> 53e51dcf
+sudo apt-get install -y "${PACKAGES[@]}"