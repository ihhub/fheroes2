--- conflicted
+++ resolved
@@ -6,7 +6,6 @@
   <ItemDefinitionGroup>
     <ClCompile>
       <MultiProcessorCompilation>true</MultiProcessorCompilation>
-<<<<<<< HEAD
       <Optimization>Full</Optimization>
       <InlineFunctionExpansion>AnySuitable</InlineFunctionExpansion>
       <IntrinsicFunctions>true</IntrinsicFunctions>
@@ -19,15 +18,11 @@
       <ControlFlowGuard>Guard</ControlFlowGuard>
       <EnableEnhancedInstructionSet>StreamingSIMDExtensions2</EnableEnhancedInstructionSet>
       <PreprocessorDefinitions>BUILD_RELEASE;NDEBUG;%(PreprocessorDefinitions)</PreprocessorDefinitions>
-=======
-      <Optimization>MaxSpeed</Optimization>
-      <WholeProgramOptimization>false</WholeProgramOptimization>
     </ClCompile>
   </ItemDefinitionGroup>
   <ItemDefinitionGroup>
     <ClCompile>
       <PreprocessorDefinitions>BUILD_RELEASE;%(PreprocessorDefinitions)</PreprocessorDefinitions>
->>>>>>> 1cb44e91
     </ClCompile>
     <Link>
       <SubSystem>Console</SubSystem>
