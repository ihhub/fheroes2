# French translation for fheroes2
# Copyright (c) 2009 Rosetta Contributors and Canonical Ltd 2009
# This file is distributed under the same license as the fheroes2 package.
# fheroes2 team <fhomm2@gmail.com>, 2021
# 
msgid ""
msgstr ""
"Project-Id-Version: fheroes2\n"
"Report-Msgid-Bugs-To: \n"
<<<<<<< HEAD
"POT-Creation-Date: 2021-12-03 04:37+0100\n"
"PO-Revision-Date: 2021-12-04 01:55+0100\n"
=======
"POT-Creation-Date: 2022-01-01 09:45+0100\n"
"PO-Revision-Date: 2021-12-26 15:25+0100\n"
>>>>>>> 7c64dd94
"Last-Translator: fheroes2 team <fhomm2@gmail.com>\n"
"Language-Team: French <fr@li.org>\n"
"Language: fr\n"
"MIME-Version: 1.0\n"
"Content-Type: text/plain; charset=UTF-8\n"
"Content-Transfer-Encoding: 8bit\n"
"Plural-Forms: nplurals=2; plural=n > 1;\n"
"X-Launchpad-Export-Date: 2010-05-27 09:12+0000\n"
"X-Generator: Poedit 3.0\n"

msgid "Warrior"
msgstr "Guerrier"

msgid "Builder"
msgstr "Constructeur"

msgid "Explorer"
msgstr "Explorateur"

msgid ""
"A few\n"
"%{monster}"
msgstr ""
"Quelques\n"
"%{monster}"

msgid ""
"Several\n"
"%{monster}"
msgstr ""
"Plusieurs\n"
"%{monster}"

msgid ""
"A pack of\n"
"%{monster}"
msgstr ""
"Un groupe de\n"
"%{monster}"

msgid ""
"Lots of\n"
"%{monster}"
msgstr ""
"Une troupe de\n"
"%{monster}"

msgid ""
"A horde of\n"
"%{monster}"
msgstr ""
"Une horde de \n"
"%{monster}"

msgid ""
"A throng of\n"
"%{monster}"
msgstr ""
"Une foule de \n"
"%{monster}"

msgid ""
"A swarm of\n"
"%{monster}"
msgstr ""
"Une colonie de \n"
"%{monster}"

msgid ""
"Zounds of\n"
"%{monster}"
msgstr ""
"Une armée de \n"
"%{monster}"

msgid ""
"A legion of\n"
"%{monster}"
msgstr ""
"Une légion de\n"
"%{monster}"

msgid "army|Several"
msgstr "Plusieurs"

msgid "army|Pack"
msgstr "Groupe"

msgid "army|Lots"
msgstr "Troupe"

msgid "army|Horde"
msgstr "Horde"

msgid "army|Throng"
msgstr "Foule"

msgid "army|Swarm"
msgstr "Colonie"

msgid "army|Zounds"
msgstr "Armée"

msgid "army|Legion"
msgstr "Légion"

msgid "army|Few"
msgstr "Peu"

msgid "All %{race} troops +1"
msgstr "+1 pour toutes les troupes %{race}"

msgid "Multiple"
msgstr "Multiple"

msgid "Troops of %{count} alignments -%{penalty}"
msgstr "Troupes de %{count} alignements -%{penalty}"

msgid "Some undead in group -1"
msgstr "Morts-vivants parmi les troupes -1"

msgid "View %{name}"
msgstr "Voir %{name}"

msgid "Move or right click to redistribute %{name}"
msgstr "Déplacez ou faites un clic droit pour redistribuer %{name}"

msgid "Combine %{name} armies"
msgstr "Fusionner les armées de %{name}"

msgid "Exchange %{name2} with %{name}"
msgstr "Echanger %{name2} avec %{name}"

msgid "Select %{name}"
msgstr "Sélectionner %{name}"

msgid "Cannot move last troop"
msgstr "Impossible de déplacer la dernière armée dans la garnison"

msgid "Set Count"
msgstr "Régler le nombre"

msgid "%{name} half the enemy troops!"
msgstr "%{name} décime la troupe ennemie !"

msgid "Set auto battle off"
msgstr "Désactiver combat auto"

msgid "Set auto battle on"
msgstr "Activer combat auto"

msgid "spell failed!"
msgstr "sort échoué !"

msgid ""
"The Sphere of Negation artifact is in effect for this battle, disabling all "
"combat spells."
msgstr ""
"L'artéfact Sphère de négation est en vigueur pour cette bataille, "
"désactivant tous les sorts de combat."

msgid "You have already cast a spell this round."
msgstr "Vous avez déjà jeté un sort pendant ce tour."

msgid "That spell will affect no one!"
msgstr "Ce sort n'affectera personne !"

msgid "You may only summon one type of elemental per combat."
msgstr "Vous ne pouvez invoquer qu'un seul type d'élémentaire par combat."

msgid "There is no open space adjacent to your hero to summon an Elemental to."
msgstr ""
"Il n'y a pas d'espace libre adjacent à votre héros pour y invoquer un "
"élémentaire."

msgid ""
"The Moat reduces by -%{count} the defense skill of any unit and slows to "
"half movement rate."
msgstr ""
"Le Fossé réduit de -%{count} la caractéristique de défense de n'importe "
"quelle créature et ralentit sa capacité de mouvement de moitié."

msgid "Speed"
msgstr "Vitesse"

msgid "Speed: %{speed}"
msgstr "Vitesse : %{speed}"

msgid "Auto Spell Casting"
msgstr "Sorts auto"

msgid "Grid"
msgstr "Grille"

msgid "Shadow Movement"
msgstr "Ombre du déplacement"

msgid "Shadow Cursor"
msgstr "Ombre du curseur"

msgid "Off"
msgstr "Désactivé"

msgid "On"
msgstr "Activé"

msgid "Set the speed of combat actions and animations."
msgstr "Définir la vitesse des actions et animations de combat."

msgid ""
"Toggle whether or not the computer will cast spells for you when auto combat "
"is on. (Note: This does not affect spell casting for computer players in any "
"way, nor does it affect quick combat.)"
msgstr ""
"Activer ou désactiver le lancement de sorts pendant le combat automatique. "
"(Remarque: cela n'affecte en aucun cas le lancement de sorts pour les héros "
"de l'ordinateur, ni le combat rapide.)"

msgid ""
"Toggle the hex grid on or off. The hex grid always underlies movement, even "
"if turned off. This switch only determines if the grid is visible."
msgstr ""
"Activer ou désactiver l'affichage de la grille d'hexagones. Même désactivée, "
"le jeu utilise cette grille pour les déplacements et certains sortilèges."

msgid ""
"Toggle on or off shadows showing where your creatures can move and attack."
msgstr ""
"Activer ou désactiver la zone ombragée indiquant où vos créatures peuvent se "
"déplacer et attaquer."

msgid ""
"Toggle on or off a shadow showing the current hex location of the mouse "
"cursor."
msgstr ""
"Activer ou désactiver l'ombre montrant l'hexagone où est situé le curseur de "
"la souris."

msgid "The enemy has surrendered!"
msgstr "L'ennemi s'est rendu !"

msgid "The enemy has fled!"
msgstr "L'ennemi a pris la fuite !"

msgid "A glorious victory!"
msgstr "Une victoire glorieuse !"

msgid "For valor in combat, %{name} receives %{exp} experience."
msgstr "Pour sa valeur au combat, %{name} reçoit %{exp} point(s) d'expérience."

msgid "The cowardly %{name} flees from battle."
msgstr "Le lâche %{name} fuit la bataille."

msgid "%{name} surrenders to the enemy, and departs in shame."
msgstr "%{name} se rend à l'ennemi et part couvert de honte."

msgid "Your force suffer a bitter defeat, and %{name} abandons your cause."
msgstr "Votre force subit une défaite amère, et %{name} abandonne votre cause."

msgid "Your force suffer a bitter defeat."
msgstr "Votre force subit une défaite amère."

msgid "Battlefield Casualties"
msgstr "Pertes sur le champ de bataille"

msgid "Attacker"
msgstr "Attaquant"

msgid "None"
msgstr "Aucun"

msgid "Defender"
msgstr "Défenseur"

msgid "As you reach for the %{name}, it mysteriously disappears."
msgstr "Alors que vous vous approchez %{name}, il disparait mystérieusement."

msgid "As your enemy reaches for the %{name}, it mysteriously disappears."
msgstr "Tandis que votre ennemi atteint %{name}, il disparait mystérieusement."

msgid "You have captured an enemy artifact!"
msgstr "Vous avez capturé un artéfact de l'ennemi !"

msgid "Necromancy!"
msgstr "Nécromancie !"

msgid ""
"Practicing the dark arts of necromancy, you are able to raise %{count} of "
"the enemy's dead to return under your service as %{monster}."
msgstr ""
"Pratiquant les arts sombres de la nécromancie, vous êtes capable de réanimer "
"%{count} des morts de l'ennemi en tant que %{monster}."

msgid "%{name} the %{race}"
msgstr "%{name} le %{race}"

msgid "Attack"
msgstr "Attaque"

msgid "Defense"
msgstr "Défense"

msgid "Spell Power"
msgstr "Puissance"

msgid "Knowledge"
msgstr "Connaissance"

msgid "Morale"
msgstr "Moral"

msgid "Luck"
msgstr "Chance"

msgid "Spell Points"
msgstr "Mana"

msgid "Hero's Options"
msgstr "Les options du héros"

msgid "Cast Spell"
msgstr "Lancer un sort"

msgid "Retreat"
msgstr "Sonner la retraite"

msgid "Surrender"
msgstr "Se rendre"

msgid "Cancel"
msgstr "Annuler"

msgid "Hero Screen"
msgstr "Écran Héros"

msgid ""
"Cast a magical spell. You may only cast one spell per combat round. The "
"round is reset when every creature has had a turn."
msgstr ""
"Lance un sortilège. Vous pouvez seulement en lancer un par tour pendant le "
"combat. Le tour se termine lorsque chaque créature a effectuée une action."

msgid ""
"Retreat your hero, abandoning your creatures. Your hero will be available "
"for you to recruit again, however, the hero will have only a novice hero's "
"forces."
msgstr ""
"Retirer votre héros de la bataille, en abandonnant vos créatures. Votre héro "
"pourra ensuite être recruté de nouveau, mais ne disposera que des forces "
"d'un héros novice."

msgid ""
"Surrendering costs gold. However if you pay the ransom, the hero and all of "
"his or her surviving creatures will be available to recruit again."
msgstr ""
"Se rendre prisonnier coûte de l'or. Toutefois, si vous payez la rançon, le "
"héros et toutes les créatures survivantes pourront être recrutés de nouveau."

msgid "Open Hero Screen to view full information about the hero."
msgstr ""
"Ouvrir l'écran Héros pour afficher toutes les informations sur le héros."

msgid "Return to the battle."
msgstr "Retourner à la bataille."

msgid "Not enough gold (%{gold})"
msgstr "Pas assez d'or (%{gold})"

msgid "%{name} states:"
msgstr "%{name} déclare :"

msgid ""
"\"I will accept your surrender and grant you and your troops safe passage "
"for the price of %{price} gold.\""
msgstr ""
"\" J'accepterai votre reddition et vous accorderai, à vous et à vos troupes, "
"un passage sûr pour le prix de %{price} pièces 'or. \""

msgid "View %{monster} info"
msgstr "Voir les infos de %{monster}"

msgid "Shoot %{monster}"
msgstr "Tirer sur %{monster}"

msgid "(1 shot left)"
msgid_plural "(%{count} shots left)"
msgstr[0] "(1 tir restant)"
msgstr[1] "(%{count} tirs restants)"

msgid "Attack %{monster}"
msgstr "Attaquer %{monster}"

msgid "Fly %{monster} here"
msgstr "Faire voler %{monster} ici"

msgid "Move %{monster} here"
msgstr "Déplacer %{monster} ici"

msgid "Turn %{turn}"
msgstr "Tour %{turn}"

msgid "Teleport here"
msgstr "Téléporter ici"

msgid "Invalid teleport destination"
msgstr "Destination de téléportation invalide"

msgid "Cast %{spell} on %{monster}"
msgstr "Lancer %{spell} sur %{monster}"

msgid "Cast %{spell}"
msgstr "Lancer %{spell}"

msgid "Select spell target"
msgstr "Sélectionner la cible du sort"

msgid "View Ballista info"
msgstr "Voir les infos de la baliste"

msgid "Ballista"
msgstr "Baliste"

msgid "Enable auto combat"
msgstr "Activer le combat automatique"

msgid "Allows the computer to fight out the battle for you."
msgstr "L'ordinateur joue le combat à votre place."

msgid "Auto Combat"
msgstr "Combat Auto"

msgid "Customize system options"
msgstr "Modifier les options système"

msgid "Allows you to customize the combat screen."
msgstr "Modifier les options de l'écran de combat."

msgid "System Options"
msgstr "Options du système"

msgid "Wait this unit"
msgstr "Ce peloton attend"

msgid "Wait"
msgstr "Attendre"

msgid ""
"Waits the current creature. The current creature delays its turn until after "
"all other creatures have had their turn."
msgstr ""
"Le peloton actif reporte son tour jusqu'à ce que tous les autres pelotons "
"aient joué leur tour."

msgid "Skip this unit"
msgstr "Passer ce peloton"

msgid "Skip"
msgstr "Passer"

msgid ""
"Skips the current creature. The current creature ends its turn and does not "
"get to go again until the next round."
msgstr ""
"Le peloton actif passe son tour et ne peut pas jouer avant le prochain tour."

msgid "View Hero's options"
msgstr "Voir les options du héros"

msgid "View opposing Hero"
msgstr "Voir le héros adverse"

msgid "Hide logs"
msgstr "Cacher le journal"

msgid "Show logs"
msgstr "Afficher le journal"

msgid "%{color} casts a spell: %{spell}"
msgstr "%{color} lance un sort : %{spell}"

msgid "%{name} skip their turn."
msgstr "%{name} passent le tour."

# if only 1 monster: "... passe ..."
msgid "%{name} wait their turn."
msgstr "%{name} attendent."

# if only 1 monster: "... attend"
msgid "%{attacker} do %{damage} damage."
msgstr "%{attacker} infligent %{damage} de dégâts."

# if only 1 monster: "... inflige ..."
msgid "1 creature perishes."
msgid_plural "%{count} creatures perish."
msgstr[0] "1 créature périt."
msgstr[1] "%{count} créatures périssent."

msgid "1 %{defender} perishes."
msgid_plural "%{count} %{defender} perish."
msgstr[0] "1 %{defender} périt."
msgstr[1] "%{count} %{defender} périssent."

msgid "Moved %{monster}: %{src}, %{dst}"
msgstr "Déplacement %{monster} : %{src}, %{dst}"

msgid "Moved %{monster}"
msgstr "%{monster} déplacé"

msgid "The %{name} resist the spell!"
msgstr "%{name} résiste au sort !"

msgid "%{name} casts %{spell} on the %{troop}."
msgstr "%{name} lance %{spell} sur les %{troop}."

msgid "%{name} casts %{spell}."
msgstr "%{name} lance %{spell}."

msgid "The %{spell} does %{damage} damage to one undead creature."
msgstr "%{spell} inflige %{value} dégâts à un mort-vivant."

msgid "The %{spell} does %{damage} damage to all undead creatures."
msgstr "%{spell} inflige %{value} dégâts à tous les morts-vivants."

msgid "The %{spell} does %{damage} damage, %{count} creatures perish."
msgstr "%{spell} inflige %{value} dégâts, %{count} créatures meurent."

msgid "The %{spell} does %{damage} damage."
msgstr "%{spell} inflige %{damage} dégâts."

msgid "The %{spell} does %{damage} damage to one living creature."
msgstr "%{spell} inflige %{value} dégâts à une créature vivante."

msgid "The %{spell} does %{damage} damage to all living creatures."
msgstr "%{spell} inflige %{value} dégâts à toutes les créatures vivantes."

msgid "The Unicorns' attack blinds the %{name}!"
msgstr "L'attaque des Licornes aveugle les %{name} !"

msgid "The Medusas' gaze turns the %{name} to stone!"
msgstr "Le regard des Méduses transforme les %{name} en pierre !"

msgid "The Mummies' curse falls upon the %{name}!"
msgstr "La malédiction des Momies s'abat sur les %{name} !"

msgid "The %{name} are paralyzed by the Cyclopes!"
msgstr "%{name} sont paralysés par les Cyclopes !"

msgid "The Archmagi dispel all good spells on your %{name}!"
msgstr "Les Grands mages dissipent tous les bons sorts sur vos %{name} !"

msgid "Bad luck descends on the %{attacker}."
msgstr "La malchance s'abat sur les %{attacker}."

msgid "Good luck shines on the %{attacker}."
msgstr "La chance sourit aux %{attacker}."

msgid "High morale enables the %{monster} to attack again."
msgstr "Un moral élevé permet aux %{monster} d'attaquer à nouveau."

msgid "Low morale causes the %{monster} to freeze in panic."
msgstr "Un faible moral empêche les %{monster} de bouger."

msgid "%{tower} does %{damage} damage."
msgstr "%{tower} fait %{damage} dégât(s)."

msgid "The mirror image is created."
msgstr "L'image miroir est créée."

msgid "The mirror image is destroyed!"
msgstr "L'image miroir est détruite !"

msgid "Break auto battle?"
msgstr "Arrêter le combat auto ?"

msgid "Error"
msgstr "Erreur"

msgid "No spells to cast."
msgstr "Aucun sort disponible."

msgid "Are you sure you want to retreat?"
msgstr "Êtes vous sur de vouloir sonner la retraite ?"

msgid "Retreat disabled"
msgstr "Retraite impossible"

msgid "Surrender disabled"
msgstr "Reddition impossible"

msgid "Damage: %{max}"
msgstr "Dégâts : %{max}"

msgid "Damage: %{min} - %{max}"
msgstr "Dégâts : %{min} - %{max}"

msgid "Perish: %{max}"
msgstr "Perte : %{max}"

msgid "Perish: %{min} - %{max}"
msgstr "Perte : %{min} - %{max}"

msgid ""
"Through eagle-eyed observation, %{name} is able to learn the magic spell "
"%{spell}."
msgstr ""
"Grâce à l'observation avec ses yeux d'aigle, %{name} est capable d'apprendre "
"le sortilège %{spell}."

msgid "Human"
msgstr "Humain"

msgid "AI"
msgstr "IA"

msgid "Please select another hero."
msgstr "Veuillez choisir un autre héros."

msgid "Set Attack Skill"
msgstr "Régler Attaque"

msgid "Set Defense Skill"
msgstr "Régler Défense"

msgid "Set Power Skill"
msgstr "Régler Puissance"

msgid "Set Knowledge Skill"
msgstr "Régler Connaissance"

msgid "%{race1} %{name1}"
msgstr "%{race1} le %{name1}"

msgid "vs"
msgstr "vs"

msgid "%{race2} %{name2}"
msgstr "%{race2} le %{name2}"

msgid "Monsters"
msgstr "Monstres"

msgid "N/A"
msgstr "N/A"

msgid "Left Turret"
msgstr "Tourelle gauche"

msgid "Right Turret"
msgstr "Tourelle droite"

msgid "The %{name} fires with the strength of %{count} Archers"
msgstr "Le %{name} tire avec la force de %{count} Archers"

msgid "each with a +%{attack} bonus to their attack skill."
msgstr "chacun avec un bonus de +%{attack} à sa compétence d'attaque."

msgid ""
"The %{artifact} artifact is in effect for this battle, disabling %{spell} "
"spell."
msgstr ""
"L'artéfact %{artifact} est en vigueur pour ce combat, désactivant le sort "
"%{spell}."

msgid "%{count} %{name} rise(s) from the dead!"
msgstr "%{count} %{name} reviennent à la vie !"

msgid "Dwarven Alliance"
msgstr "Alliance des Nains"

msgid "Sorceress Guild"
msgstr "Guilde de Sorcières"

msgid "Necromancer Guild"
msgstr "Guilde de Nécromanciens"

msgid "Dragon Alliance"
msgstr "Alliance des Dragons"

msgid "Elven Alliance"
msgstr "Alliance des Elfes"

msgid "Kraeger defeated"
msgstr "Kraeger vaincu"

msgid "Wayward Son"
msgstr "Fils Dévoyé"

msgid "Uncle Ivan"
msgstr "Oncle Ivan"

msgid "Annexation"
msgstr "Annexion"

msgid "Carator Mines"
msgstr "Mines de Carator"

msgid "Force of Arms"
msgstr "Force des armes"

msgid "Save the Dwarves"
msgstr "Sauve les Nains"

msgid "Turning Point"
msgstr "Moment Décisif"

msgid "Corlagon's Defense"
msgstr "Défense de Corlagon"

msgid "Final Justice"
msgstr "Justice définitive"

msgid "The Crown"
msgstr "La Couronne"

msgid "The Gauntlet"
msgstr "Le gantelet"

msgid ""
"Roland needs you to defeat the lords near his castle to begin his war of "
"rebellion against his brother.  They are not allied with each other, so they "
"will spend most of their time fighting with one another.  Victory is yours "
"when you have defeated all of their castles and heroes."
msgstr ""
"Roland a besoin de vous pour vaincre les seigneurs près de son château afin "
"de commencer sa guerre de rébellion contre son frère.  Ils ne sont pas "
"alliés entre eux, ils passeront donc la plupart de leur temps à se battre "
"les uns contre les autres.  La victoire vous reviendra lorsque vous aurez "
"vaincu tous leurs châteaux et leurs héros."

msgid ""
"The local lords refuse to swear allegiance to Roland, and must be subdued. "
"They are wealthy and powerful, so be prepared for a tough fight. Capture all "
"enemy castles to win."
msgstr ""
"Les seigneurs locaux refusent de prêter allégeance à Roland et doivent être "
"soumis. Ils sont riches et puissants, alors préparez-vous à un combat "
"difficile. Capturez tous les châteaux ennemis pour gagner."

msgid ""
"Your task is to defend the Dwarves against Archibald's forces. Capture all "
"of the enemy towns and castles to win, and be sure not to lose all of the "
"dwarf towns at once, or the enemy will have won."
msgstr ""
"Votre tâche est de défendre les Nains contre les forces d'Archibald. "
"Capturez tous les villages et tous les châteaux ennemis pour gagner, et "
"veillez à ne pas perdre toutes les villes naines d'un coup, ou l'ennemi aura "
"gagné."

msgid ""
"You will face four allied enemies in a straightforward fight for resource "
"and treasure. Capture all of the enemy castles for victory."
msgstr ""
"Vous affronterez quatre ennemis alliés dans une lutte directe pour les "
"ressources et les trésors. Capturez tous les châteaux ennemis pour remporter "
"la victoire."

msgid ""
"Your enemies are allied against you and start close by, so be ready to come "
"out fighting. You will need to own all four castles in this small valley to "
"win."
msgstr ""
"Vos ennemis sont alliés contre vous et commencent tout près, alors soyez "
"prêt à vous battre. Vous devrez posséder les quatre châteaux de cette petite "
"vallée pour gagner."

msgid ""
"The Sorceress' guild of Noraston has requested Roland's aid against an "
"attack from Archibald's allies. Capture all of the enemy castles to win, and "
"don't lose Noraston, or you'll lose the scenario. (Hint: There is an enemy "
"castle on an island in the ocean.)"
msgstr ""
"La guilde des sorcières de Noraston a demandé l'aide de Roland contre une "
"attaque des alliés d'Archibald. Capturez tous les châteaux ennemis pour "
"gagner, et ne perdez pas Noraston, ou vous perdrez le scénario. (Indice : il "
"y a un château ennemi sur une île dans l'océan)."

msgid ""
"Gather as large an army as possible and capture the enemy castle within 8 "
"weeks. You are opposed by only one enemy, but must travel a long way to get "
"to the enemy castle. Any troops you have in your army at the end of this "
"scenario will be with you in the final battle."
msgstr ""
"Rassemblez une armée aussi nombreuse que possible et capturez le château "
"ennemi en 8 semaines. Vous n'êtes confronté qu'à un seul ennemi, mais vous "
"devez parcourir un long chemin pour atteindre le château ennemi. Toutes les "
"troupes que vous avez dans votre armée à la fin de ce scénario seront avec "
"vous lors de la bataille finale."

msgid ""
"Find the Crown before Archibald's heroes find it. Roland will need the Crown "
"for the final battle against Archibald."
msgstr ""
"Trouvez la couronne avant que les héros d'Archibald ne la trouvent. Roland "
"aura besoin de la couronne pour la bataille finale contre Archibald."

msgid ""
"Three allied enemies stand before you and victory, including Lord Corlagon. "
"Roland is in a castle to the northwest, and you will lose if he falls to the "
"enemy. Remember that capturing Lord Corlagon will ensure that he will not "
"fight against you in the final scenario."
msgstr ""
"Trois ennemis alliés se dressent devant vous et la victoire, y compris Lord "
"Corlagon. Roland se trouve dans un château au nord-ouest, et vous perdrez "
"s'il tombe aux mains de l'ennemi. N'oubliez pas que si vous capturez Lord "
"Corlagon, il ne se battra pas contre vous dans le scénario final."

msgid ""
"This is the final battle. Both you and your enemy are armed to the teeth, "
"and all are allied against you. Capture Archibald to end the war!"
msgstr ""
"C'est la bataille finale. Vous et votre ennemi êtes armés jusqu'aux dents, "
"et tous sont alliés contre vous. Capturez Archibald pour mettre fin à la "
"guerre !"

msgid "Barbarian Wars"
msgstr "Guerres Barbares"

msgid "First Blood"
msgstr "Premier sang"

msgid "Necromancers"
msgstr "Nécromanciens"

msgid "Rebellion"
msgstr "Rébellion"

msgid "Slay the Dwarves"
msgstr "Massacre des Nains"

msgid "Apocalypse"
msgstr "Apocalypse"

msgid "Country Lords"
msgstr "Seigneurs du Pays"

msgid "Dragon Master"
msgstr "Maître des Dragons"

msgid "Greater Glory"
msgstr "Grande Gloire"

msgid ""
"King Archibald requires you to defeat the three enemies in this region.  "
"They are not allied with one another, so they will spend most of their "
"energy fighting amongst themselves.  You will win when you own all of the "
"enemy castles and there are no more heroes left to fight."
msgstr ""
"Le roi Archibald vous demande de vaincre les trois ennemis de cette région.  "
"Ils ne sont pas alliés les uns aux autres, ils dépenseront donc la majeure "
"partie de leur énergie à se battre entre eux.  Vous gagnerez lorsque vous "
"posséderez tous les châteaux ennemis et qu'il ne restera plus de héros à "
"combattre."

msgid ""
"You must unify the barbarian tribes of the north by conquering them. As in "
"the previous mission, the enemy is not allied against you, but they have "
"more resources at their disposal. You will win when you own all of the enemy "
"castles and there are no more heroes left to fight."
msgstr ""
"Vous devez unifier les tribus barbares du nord en les conquérant. Comme dans "
"la mission précédente, les ennemis ne sont pas alliés contre vous, mais ils "
"ont plus de ressources à leur disposition. Vous gagnerez lorsque vous "
"posséderez tous les châteaux ennemis et qu'il n'y aura plus de héros à "
"combattre."

msgid ""
"Do-gooder wizards have taken the Necromancers' castle. You must retake it to "
"achieve victory. Remember that while you start with a powerful army, you "
"have no castle and must take one within 7 days, or lose this battle. (Hint: "
"The nearest castle is to the southeast.)"
msgstr ""
"Des sorciers bienfaisants ont pris le château des Nécromanciens. Vous devez "
"le reprendre pour remporter la victoire. Rappelez-vous que si vous commencez "
"avec une puissante armée, vous n'avez pas de château et devez en prendre un "
"dans les 7 jours, ou vous perdrez cette bataille. (Indice : le château le "
"plus proche est au sud-est)."

msgid ""
"The dwarves need conquering before they can interfere in King Archibald's "
"plans. Roland's forces have more than one hero and many towns to start with, "
"so be ready for attack from multiple directions. You must capture all of the "
"enemy towns and castles to claim victory."
msgstr ""
"Les nains doivent être conquis avant de pouvoir interférer dans les plans du "
"roi Archibald. Les forces de Roland ont plus d'un héros et de nombreuses "
"villes au départ, alors soyez prêt à être attaqué de plusieurs directions. "
"Vous devez capturer toutes les villes et tous les châteaux ennemis pour "
"remporter la victoire."

msgid ""
"You must put down a peasant revolt led by Roland's forces. All are allied "
"against you, but you have Lord Corlagon, an experienced hero, to help you. "
"Capture all enemy castles to win."
msgstr ""
"Vous devez réprimer une révolte paysanne menée par les forces de Roland. "
"Tous sont alliés contre vous, mais vous avez Lord Corlagon, un héros "
"expérimenté, pour vous aider. Capturez tous les châteaux ennemis pour gagner."

msgid ""
"There are two enemies allied against you in this mission. Both are well "
"armed and seek to evict you from their island. Avoid them and capture Dragon "
"City to win."
msgstr ""
"Il y a deux ennemis alliés contre vous dans cette mission. Tous deux sont "
"bien armés et cherchent à vous expulser de leur île. Évitez-les et capturez "
"Dragon City pour gagner."

msgid ""
"Your orders are to conquer the country lords that have sworn to serve "
"Roland. All of the enemy castles are unified against you. Since you start "
"without a castle, you must hurry to capture one before the end of the week. "
"Capture all enemy castles for victory."
msgstr ""
"Vos ordres sont de conquérir les seigneurs du pays qui ont juré de servir "
"Roland. Tous les châteaux ennemis sont unis contre vous. Comme vous "
"commencez sans château, vous devez vous dépêcher d'en capturer un avant la "
"fin de la semaine. Capturez tous les châteaux ennemis pour remporter la "
"victoire."

msgid ""
"Find the Crown before Roland's heroes find it. Archibald will need the Crown "
"for the final battle against Roland."
msgstr ""
"Trouvez la couronne avant que les héros de Roland ne la trouvent. Archibald "
"aura besoin de la couronne pour la bataille finale contre Roland."

msgid ""
"This is the final battle. Both you and your enemy are armed to the teeth, "
"and all are allied against you. Capture Roland to win the war, and be sure "
"not to lose Archibald in the fight!"
msgstr ""
"C'est la bataille finale. Vous et votre ennemi êtes tous deux armés "
"jusqu'aux dents, et tous sont alliés contre vous. Capturez Roland pour "
"gagner la guerre, et assurez-vous de ne pas perdre Archibald dans le combat !"

msgid "Arrow's Flight"
msgstr "Vol de la flèche"

msgid "Island of Chaos"
msgstr "L'île du chaos"

msgid "The Abyss"
msgstr "L'abîme"

msgid "Uprising"
msgstr "Révolte"

msgid "Aurora Borealis"
msgstr "Aurore boréale"

msgid "Betrayal's End"
msgstr "Fin de la trahison"

msgid "Corruption's Heart"
msgstr "Coeur de la corruption"

msgid "The Giant's Pass"
msgstr "Col des Géants"

msgid ""
"Subdue the unruly local lords in order to provide the Empire with facilities "
"to operate in this region."
msgstr ""
"Soumettez les seigneurs locaux indisciplinés afin de fournir à l'Empire des "
"installations pour opérer dans cette région."

msgid ""
"Eliminate all oposition in this area. Then the first piece of the artifact "
"will be yours."
msgstr ""
"Éliminez tous les opposants dans cette zone. Ensuite, la première pièce de "
"l'artéfact sera à vous."

msgid ""
"The sorceresses to the northeast are rebelling! For the good of the empire "
"you must quash their feeble uprising on your way to the mountains."
msgstr ""
"Les sorcières du nord-est se rebellent ! Pour le bien de l'empire, vous "
"devez réprimer leur faible soulèvement en vous rendant dans les montagnes."

msgid ""
"Having prepared for your arrival, Kraeger has arranged for a force of "
"necromancers to thwart your quest. You must capture the castle of Scabsdale "
"before the first day of the third week, or the Necromancers will be too "
"strong for you."
msgstr ""
"Ayant préparé votre arrivée, Kraeger a mis en place une force de "
"nécromanciens pour contrecarrer votre quête. Vous devez capturer le château "
"de Scabsdale avant le premier jour de la troisième semaine, ou les "
"nécromanciens seront trop forts pour vous."

msgid ""
"The barbarian despot in this area is, as yet, ignorant of your presence. "
"Quickly, build up your forces before you are discovered and attacked! Secure "
"the region by subduing all enemy forces."
msgstr ""
"Le despote barbare de cette région ignore pour l'instant votre présence. "
"Vite, renforcez vos forces avant d'être découvert et attaqué ! Sécurisez la "
"région en soumettant toutes les forces ennemies."

msgid ""
"The Empire is weak in this region. You will be unable to completely subdue "
"all forces in this area, so take what you can before reprisal strikes. "
"Remember, your true goal is to claim the Helmet of Anduran."
msgstr ""
"L'Empire est faible dans cette région. Vous ne pourrez pas soumettre "
"complètement toutes les forces dans cette zone, alors prenez ce que vous "
"pouvez avant que les représailles ne frappent. Rappelez-vous, votre "
"véritable objectif est de réclamer le casque d'Anduran."

msgid "For the good of the Empire, eliminate Kraeger."
msgstr "Pour le bien de l'Empire, éliminez Kraeger."

msgid ""
"At last, you have the opportunity and the facilities to rid the Empire of "
"the necromancer's evil. Eradicate them completely, and you will be sung as a "
"hero for all time."
msgstr ""
"Vous avez enfin l'occasion et les moyens de débarrasser l'Empire du mal des "
"nécromanciens. Eradiquez-les complètement, et vous serez chanté comme un "
"héros pour l'éternité."

msgid "Border Towns"
msgstr "Villes Lointaines"

msgid "Conquer and Unify"
msgstr "Conquérir et unifier"

msgid "Crazy Uncle Ivan"
msgstr "Oncle Fou Ivan"

msgid "The Wayward Son"
msgstr "Le Fils Dévoyé"

msgid "Ivory Gates"
msgstr "Porte d'Ivoire"

msgid "The Elven Lands"
msgstr "Les Terres Elfiques"

msgid "The Epic Battle"
msgstr "Le Combat Épique"

msgid "The Southern War"
msgstr "La guerre du Sud"

msgid ""
"Conquer and unite all the enemy tribes. Don't lose the hero Jarkonas, the "
"forefather of all descendants."
msgstr ""
"Conquérez et unissez toutes les tribus ennemies. Ne perdez pas le héros "
"Jarkonas, l'ancêtre de tous les descendants."

msgid ""
"Your rival, the Kingdom of Harondale, is attacking weak towns on your "
"border! Recover from their first strike and crush them completely!"
msgstr ""
"Votre rival, le Royaume d'Harondale, attaque des villes faibles à votre "
"frontière ! Récupérez leur première frappe et écrasez-les complètement !"

msgid ""
"Find your wayward son Joseph who is rumored to be living in the desolate "
"lands. Do it before the first day of the third month or it will be of no "
"help to your family."
msgstr ""
"Trouvez votre fils Joseph qui, selon la rumeur, vit dans les terres "
"désolées. Faites-le avant le premier jour du troisième mois ou il ne sera "
"d'aucune aide pour votre famille."

msgid ""
"Rescue your crazy uncle Ivan. Find him before the first day of the fourth "
"month or it will be no help to your kingdom."
msgstr ""
"Sauvez votre oncle fou Ivan. Trouvez-le avant le premier jour du quatrième "
"mois ou il ne sera d'aucune aide pour votre royaume."

msgid ""
"Destroy the barbarians who are attacking the southern border of your "
"kingdom! Recover your fallen towns, and then invade the jungle kingdom. "
"Leave no enemy standing."
msgstr ""
"Détruisez les barbares qui attaquent la frontière sud de votre royaume ! "
"Récupérez vos villes perdues, puis envahissez le royaume de la jungle. Ne "
"laissez aucun ennemi debout."

msgid "Retake the castle of Ivory Gates, which has fallen due to treachery."
msgstr ""
"Reprendre le château de Ivory Gates, qui est tombé à cause de la trahison."

msgid ""
"Gain the favor of the elves. They will not allow trees to be chopped down, "
"so they will send you wood every 2 weeks. You must complete your mission "
"before the first day of the seventh month, or the kingdom will surely fall."
msgstr ""
"Gagnez la faveur des elfes. Ils ne permettront pas aux arbres d'être coupés, "
"ils vous enverront donc du bois toutes les 2 semaines. Vous devez terminer "
"votre mission avant le premier jour du septième mois, sinon le royaume va "
"sûrement s'effondrer."

msgid ""
"This is the final battle against your rival kingdom of Harondale. Eliminate "
"everyone, and don't lose the hero Jarkonas VI."
msgstr ""
"C'est la bataille finale contre votre rival, le royaume de Harondale. "
"Éliminez tout le monde et ne perdez pas le héros Jarkonas VI."

msgid "Fount of Wizardry"
msgstr "Source de la Magie"

msgid "Power's End"
msgstr "Fin du Pouvoir"

msgid "The Eternal Scrolls"
msgstr "Parchemins Éternels"

msgid "The Shrouded Isles"
msgstr "Les îles du Linceul"

msgid ""
"Your mission is to vanquish the warring mages in the magical Shrouded Isles. "
"The completion of this task will give you a fighting chance against your "
"rivals."
msgstr ""
"Votre mission est de vaincre les mages en guerre dans les îles magiques "
"enveloppées. L'achèvement de cette tâche vous donnera une chance de vous "
"battre contre vos rivaux."

msgid ""
"The location of the great library has been discovered! You must make your "
"way to it, and reclaim the city of Chronos in which it lies."
msgstr ""
"L'emplacement de la grande bibliothèque a été découverte! Vous devez vous y "
"rendre, et récupérer la ville de Chronos dans laquelle elle se trouve."

msgid ""
"Find the Orb of negation, which is said to be buried in this land. There are "
"clues inscribed on stone obelisks which will help lead you to your price. "
"Find the orb before the first day of the sixth month, or your rivals will "
"surely have gotten to the fount before you."
msgstr ""
"Trouvez l'Orbe de la négation, qui serait enterré dans ce pays. Il y a des "
"indices inscrits sur les obélisques en pierre qui vous aideront à vous "
"conduire à votre prix. Trouvez l'orbe avant le premier jour du sixième mois, "
"ou vos rivaux seront sûrement arrivés à la source avant vous."

msgid ""
"You must take control of the castle of Magic, where the fount of wizardry "
"lies. Do this and your victory will be supreme."
msgstr ""
"Vous devez prendre le contrôle du château de la Magie, où se trouve la "
"source de la magie. Faites-le et votre victoire sera suprême."

msgid "Blood is Thicker"
msgstr "Sang Épais"

msgid "King and Country"
msgstr "Roi et Pays"

msgid "Pirate Isles"
msgstr "Iles Pirates"

msgid "Stranded"
msgstr "Échoué"

msgid ""
"Capture the town on the island off the southeast shore in order to construct "
"a boat and travel back towards the mainland. Do not lose the hero Gallavant."
msgstr ""
"Capturez la ville sur l'île au large de la côte sud-est afin de construire "
"un bateau et de retourner vers le continent. Ne perdez pas le héros "
"Gallavant."

msgid ""
"Find and defeat Martine, the pirate leader, who resides in Pirates Cove. Do "
"not lose Gallavant or your quest will be over."
msgstr ""
"Trouvez et battez Martine, le chef pirate, qui réside à Pirates Cove. Ne "
"perdez pas Gallavant ou votre quête sera terminée."

msgid ""
"Eliminate all the other forces who oppose the rule of Lord Alberon. "
"Gallavant must not die."
msgstr ""
"Éliminer toutes les autres forces qui s'opposent à la règle de lord Alberon. "
"Gallavant ne doit pas mourir."

msgid ""
"Overthrow the entrenched monarchy of Lord Alberon, and claim all the land in "
"your name. Gallavant must not die."
msgstr ""
"Renversez la monarchie enracinée de lord Alberon et revendiquez toutes les "
"terres en votre nom. Gallavant ne doit pas mourir."

msgid " bane"
msgstr " fléau"

msgid " alliance"
msgstr " alliance"

msgid "Carry-over forces"
msgstr "Forces reportées"

msgid " bonus"
msgstr " bonus"

msgid " defeated"
msgstr " vaincu"

msgid "The dwarves recognize their allies and gladly join your forces."
msgstr ""
"Les nains reconnaissent leurs alliés et se joignent volontiers à vos forces."

msgid "The ogres recognize you as the Dwarfbane and lumber over to join you."
msgstr "Les ogres vous reconnaissent comme le Dwarfbane et vous rallient."

msgid ""
"The dragons, snarling and growling, agree to join forces with you, their "
"'Ally'."
msgstr ""
"Les dragons, en grognant, acceptent d'unir leurs forces avec vous, leur "
"\"allié\"."

msgid ""
"As you approach the group of elves, their leader calls them all to "
"attention.  He shouts to them, \"Who of you is brave enough to join this "
"fearless ally of ours?\"  The group explodes with cheers as they run to join "
"your ranks."
msgstr ""
"Alors que vous vous approchez du groupe d'elfes, leur chef les appelle tous "
"au garde-à-vous.  Il leur crie : \"Qui d'entre vous est assez courageux pour "
"joindre notre allié intrépide ?\"  Le groupe explose d'acclamations en "
"courant pour rejoindre vos rangs."

msgid ""
"The dwarves hail you, \"Any friend of Roland is a friend of ours.  You may "
"pass.\""
msgstr ""
"Les nains vous saluent, \"Tout ami de Roland est un ami à nous.  Vous pouvez "
"passer.\""

msgid ""
"The ogres give you a grunt of recognition, \"Archibald's allies may pass.\""
msgstr ""
"Les ogres vous donnent un grognement de reconnaissance, \"Les alliés "
"d'Archibald peuvent passer\"."

msgid ""
"The dragons see you and call out.  \"Our alliance with Archibald compels us "
"to join you.  Unfortunately you have no room.  A pity!\"  They quickly "
"scatter."
msgstr ""
"Les dragons vous voient et crient.  \"Notre alliance avec Archibald nous "
"oblige à nous joindre à vous.  Malheureusement, vous n'avez pas de place.  "
"C'est dommage !\"  Ils se dispersent rapidement."

msgid ""
"The elves stand at attention as you approach.  Their leader calls to you and "
"says, \"Let us not impede your progress, ally!  Move on, and may victory be "
"yours.\""
msgstr ""
"Les elfes se tiennent au garde-à-vous à votre approche.  Leur chef vous "
"appelle et dit : \"N'entravons pas votre progression, allié !  Avancez, et "
"que la victoire soit vôtre.\""

msgid "\"The Dwarfbane!!!!, run for your lives.\""
msgstr "\"Le Dwarfbane!!!!, sauve qui peut.\""

msgid "Caster's Bracelet"
msgstr "Bracelet magique"

msgid "Defender Helm"
msgstr "Casque de Protection"

msgid "Breastplate"
msgstr "Plastron Divin"

msgid "Dragon Sword"
msgstr "L'épée du Dragon"

msgid "Fizbin Medal"
msgstr "Fizbin"

msgid "Foremost Scroll"
msgstr "Parchemin ultime"

msgid "Mage's Ring"
msgstr "Anneau de Magicien"

msgid "Major Scroll"
msgstr "Parchemin majeur"

msgid "Minor Scroll"
msgstr "Parchemin Mineur"

msgid "Nomad Boots"
msgstr "Bottes de Nomade"

msgid "Power Axe"
msgstr "Puissante Hache"

msgid "Stealth Shield"
msgstr "Bouclier furtif"

msgid "Thunder Mace"
msgstr "Massue du Tonnerre"

msgid "Traveler's Boots"
msgstr "Bottes magiques"

msgid "Summon Earth"
msgstr "Invoquer Terre"

msgid "The %{building} produces %{monster}."
msgstr "Le %{building} produit des %{monster}."

msgid "Requires:"
msgstr "Nécessite :"

msgid "Cannot build. Already built here this turn."
msgstr ""
"Construction impossible. Une construction a déjà été faite ici ce tour-ci."

msgid "For this action it is necessary first to build a castle."
msgstr "Pour effectuer cette action il faut d'abord construire un château."

msgid "Cannot build %{name} because castle is too far from water."
msgstr ""
"Impossible de construire %{name} parce que le château est trop loin de l'eau."

msgid "disable build."
msgstr "désactiver la construction."

msgid "Cannot afford %{name}."
msgstr "Impossible d'acheter %{name}."

msgid "%{name} is already built."
msgstr "%{name} est déjà construit(e)."

msgid "Cannot build %{name}."
msgstr "Impossible de construire %{name}."

msgid "Build %{name}."
msgstr "Construire %{name}."

<<<<<<< HEAD
#, fuzzy
msgid "Blackridge"
msgstr "Pont"

msgid "Hillstone"
msgstr ""

msgid "Pinehurst"
msgstr ""

#, fuzzy
msgid "Whiteshield"
msgstr "Perle blanche"

#, fuzzy
msgid "Woodhaven"
msgstr "Bois"

#, fuzzy
msgid "Blackwind"
msgstr "Forge"

#, fuzzy
msgid "Bloodreign"
msgstr "Moral de sang"

#, fuzzy
msgid "Dragontooth"
msgstr "Dragon"

msgid "Greywind"
msgstr ""

msgid "Portsmith"
msgstr ""

msgid "Atlantium"
msgstr ""

msgid "Middle Gate"
msgstr ""

msgid "Sansobar"
msgstr ""

#, fuzzy
msgid "Tundara"
msgstr "Thundax"

#, fuzzy
msgid "Vulcania"
msgstr "Volcan"

msgid "Baywatch"
msgstr ""

#, fuzzy
msgid "Fountainhead"
msgstr "Fontaine"

msgid "Vertigo"
msgstr ""

msgid "Wildabar"
msgstr ""

msgid "Winterkill"
msgstr ""

msgid "Brindamoor"
msgstr ""

msgid "Lakeside"
msgstr ""

msgid "Nightshadow"
msgstr ""

msgid "Olympus"
msgstr ""

#, fuzzy
msgid "Sandcaster"
msgstr "Sandro"
=======
msgid "Blackridge"
msgstr "Blackridge"

msgid "Hillstone"
msgstr "Hillstone"

msgid "Pinehurst"
msgstr "Pinehurst"

msgid "Whiteshield"
msgstr "Whiteshield"

msgid "Woodhaven"
msgstr "Woodhaven"

msgid "Blackwind"
msgstr "Blackwind"

msgid "Bloodreign"
msgstr "Bloodreign"

msgid "Dragontooth"
msgstr "Dragontooth"

msgid "Greywind"
msgstr "Greywind"

msgid "Portsmith"
msgstr "Portsmith"

msgid "Atlantium"
msgstr "Atlantium"

msgid "Middle Gate"
msgstr "Middle Gate"

msgid "Sansobar"
msgstr "Sansobar"

msgid "Tundara"
msgstr "Tundara"

msgid "Vulcania"
msgstr "Vulcania"

msgid "Baywatch"
msgstr "Baywatch"

msgid "Fountainhead"
msgstr "Fountainhead"

msgid "Vertigo"
msgstr "Vertigo"

msgid "Wildabar"
msgstr "Wildabar"

msgid "Winterkill"
msgstr "Winterkill"

msgid "Brindamoor"
msgstr "Brindamoor"

msgid "Lakeside"
msgstr "Lakeside"

msgid "Nightshadow"
msgstr "Nightshadow"

msgid "Olympus"
msgstr "Olympus"

msgid "Sandcaster"
msgstr "Sandcaster"
>>>>>>> 7c64dd94

msgid "Alamar"
msgstr "Alamar"

<<<<<<< HEAD
#, fuzzy
msgid "Burlock"
msgstr "Mage"

#, fuzzy
msgid "Dragadune"
msgstr "Dragon"
=======
msgid "Burlock"
msgstr "Burlock"

msgid "Dragadune"
msgstr "Dragadune"
>>>>>>> 7c64dd94

msgid "Kalindra"
msgstr "Kalindra"

msgid "Xabran"
<<<<<<< HEAD
msgstr ""

msgid "Algary"
msgstr ""

msgid "Basenji"
msgstr ""

#, fuzzy
msgid "Blackfang"
msgstr "Dragon Noir"

#, fuzzy
msgid "New Dawn"
msgstr "Dawn"

msgid "Sorpigal"
msgstr ""

msgid "Avone"
msgstr ""

msgid "Big Oak"
msgstr ""

msgid "Chandler"
msgstr ""

msgid "Erliquin"
msgstr ""

msgid "Hampshire"
msgstr ""

#, fuzzy
msgid "Antioch"
msgstr "Annexion"

#, fuzzy
msgid "Avalon"
msgstr "Halon"

msgid "Roc Haven"
msgstr ""

msgid "South Mill"
msgstr ""

#, fuzzy
msgid "Weed Patch"
msgstr "Montre en or"

msgid "Brownston"
msgstr ""

#, fuzzy
msgid "Hilltop"
msgstr "Fort sur la colline"

msgid "Weddington"
msgstr ""

msgid "Westfork"
msgstr ""

#, fuzzy
msgid "Whittingham"
msgstr "Taux"

msgid "Cathcart"
msgstr ""

msgid "Elk's Head"
msgstr ""

msgid "Roscomon"
msgstr ""

#, fuzzy
msgid "Sherman"
msgstr "Allemand"

msgid "Yorksford"
msgstr ""

#, fuzzy
msgid "Blackburn"
msgstr "Dragon Noir"

#, fuzzy
msgid "Blacksford"
msgstr "Tour noire"

msgid "Burton"
msgstr ""

msgid "Pig's Eye"
msgstr ""

msgid "Viper's Nest"
msgstr ""

msgid "Fenton"
msgstr ""

#, fuzzy
msgid "Lankershire"
msgstr "Charisme"

msgid "Lombard"
msgstr ""

msgid "Timberhill"
msgstr ""

#, fuzzy
msgid "Troy"
msgstr "Troyan"

#, fuzzy
msgid "Forder Oaks"
msgstr "Villes Lointaines"

msgid "Meramec"
msgstr ""

msgid "Quick Silver"
msgstr ""

msgid "Westmoor"
msgstr ""

#, fuzzy
msgid "Willow"
msgstr "Jaune"

msgid "Corackston"
msgstr ""

msgid "Sheltemburg"
msgstr ""
=======
msgstr "Xabran"

msgid "Algary"
msgstr "Algary"

msgid "Basenji"
msgstr "Basenji"

msgid "Blackfang"
msgstr "Blackfang"

msgid "New Dawn"
msgstr "New Dawn"

msgid "Sorpigal"
msgstr "Sorpigal"

msgid "Avone"
msgstr "Avone"

msgid "Big Oak"
msgstr "Big Oak"

msgid "Chandler"
msgstr "Chandler"

msgid "Erliquin"
msgstr "Erliquin"

msgid "Hampshire"
msgstr "Hampshire"

msgid "Antioch"
msgstr "Antioch"

msgid "Avalon"
msgstr "Avalon"

msgid "Roc Haven"
msgstr "Roc Haven"

msgid "South Mill"
msgstr "South Mill"

msgid "Weed Patch"
msgstr "Weed Patch"

msgid "Brownston"
msgstr "Brownston"

msgid "Hilltop"
msgstr "Hilltop"

msgid "Weddington"
msgstr "Weddington"

msgid "Westfork"
msgstr "Westfork"

msgid "Whittingham"
msgstr "Whittingham"

msgid "Cathcart"
msgstr "Cathcart"

msgid "Elk's Head"
msgstr "Elk's Head"

msgid "Roscomon"
msgstr "Roscomon"

msgid "Sherman"
msgstr "Sherman"

msgid "Yorksford"
msgstr "Yorksford"

msgid "Blackburn"
msgstr "Blackburn"

msgid "Blacksford"
msgstr "Blacksford"

msgid "Burton"
msgstr "Burton"

msgid "Pig's Eye"
msgstr "Pig's Eye"

msgid "Viper's Nest"
msgstr "Viper's Nest"

msgid "Fenton"
msgstr "Fenton"

msgid "Lankershire"
msgstr "Lankershire"

msgid "Lombard"
msgstr "Lombard"

msgid "Timberhill"
msgstr "Timberhill"

msgid "Troy"
msgstr "Troy"

msgid "Forder Oaks"
msgstr "Forder Oaks"

msgid "Meramec"
msgstr "Meramec"

msgid "Quick Silver"
msgstr "Quick Silver"

msgid "Westmoor"
msgstr "Westmoor"

msgid "Willow"
msgstr "Willow"

msgid "Corackston"
msgstr "Corackston"

msgid "Sheltemburg"
msgstr "Sheltemburg"
>>>>>>> 7c64dd94

msgid "Cannot recruit - guest to guard automove error."
msgstr "Impossible de recruter - place du capitaine de la garnison déjà prise."

msgid "Cannot recruit - you already have a Hero in this town."
msgstr "Impossible de recruter - vous avez déjà un héros dans ce village."

msgid "Cannot recruit - you have too many Heroes."
msgstr "Impossible de recruter - vous avez trop de héros."

msgid "Cannot afford a Hero"
msgstr "Imopssible de s'offrir un héros"

msgid "There is no room in the garrison for this army."
msgstr "Il n'y a pas de place dans la garnison pour cette armée."

msgid "Fortifications"
msgstr "Fortifications"

msgid "Farm"
msgstr "Ferme"

msgid "Thatched Hut"
msgstr "Grange"

msgid "Archery Range"
msgstr "Archerie"

msgid "Upg. Archery Range"
msgstr "Archerie renforcée"

msgid "Blacksmith"
msgstr "Forge"

msgid "Upg. Blacksmith"
msgstr "Forge renforcée"

msgid "Armory"
msgstr "Armurerie"

msgid "Upg. Armory"
msgstr "Armurerie renforcée"

msgid "Jousting Arena"
msgstr "Arène"

msgid "Upg. Jousting Arena"
msgstr "Arène améliorée"

msgid "Cathedral"
msgstr "Cathédrale"

msgid "Upg. Cathedral"
msgstr "Basilique"

msgid "Coliseum"
msgstr "Colisée"

msgid "Garbage Heap"
msgstr "Tas d'ordures"

msgid "Hut"
msgstr "Paillote"

msgid "Stick Hut"
msgstr "Hutte"

msgid "Upg. Stick Hut"
msgstr "Hutte renforcée"

msgid "Den"
msgstr "Tanière"

msgid "Adobe"
msgstr "Cahute"

msgid "Upg. Adobe"
msgstr "Cahute renforcée"

msgid "Bridge"
msgstr "Pont"

msgid "Upg. Bridge"
msgstr "Pont renforcé"

msgid "Pyramid"
msgstr "Pyramide"

msgid "Rainbow"
msgstr "Arc-en-ciel"

msgid "Crystal Garden"
msgstr "Jardin de Cristaux"

msgid "Treehouse"
msgstr "Cabane"

msgid "Cottage"
msgstr "Cottage"

msgid "Upg. Cottage"
msgstr "Cottage renforcé"

msgid "Stonehenge"
msgstr "Cromlech"

msgid "Upg. Stonehenge"
msgstr "Grand cromlech"

msgid "Fenced Meadow"
msgstr "Pré"

msgid "Red Tower"
msgstr "Tour rouge"

msgid "Dungeon"
msgstr "Donjon"

msgid "Waterfall"
msgstr "Chutes"

msgid "Cave"
msgstr "Grotte"

msgid "Crypt"
msgstr "Crypte"

msgid "Nest"
msgstr "Nid"

msgid "Maze"
msgstr "Labyrinthe"

msgid "Upg. Maze"
msgstr "Grand labyrinthe"

msgid "Swamp"
msgstr "Marais"

msgid "Green Tower"
msgstr "Tour verte"

msgid "Black Tower"
msgstr "Tour noire"

msgid "Library"
msgstr "Bibliothèque"

msgid "Orchard"
msgstr "Verger"

msgid "Habitat"
msgstr "Repaire"

msgid "Pen"
msgstr "Enclos"

msgid "Foundry"
msgstr "Fonderie"

msgid "Upg. Foundry"
msgstr "Fonderie renforcée"

msgid "Cliff Nest"
msgstr "Nid perché"

msgid "Ivory Tower"
msgstr "Tour d'ivoire"

msgid "Upg. Ivory Tower"
msgstr "Haute tour d'ivoire"

msgid "Cloud Castle"
msgstr "Château céleste"

msgid "Upg. Cloud Castle"
msgstr "Grand château céleste"

msgid "Storm"
msgstr "Tempête"

msgid "Skull Pile"
msgstr "Crânes empilés"

msgid "Excavation"
msgstr "Fouille"

msgid "Graveyard"
msgstr "Cimetière"

msgid "Upg. Graveyard"
msgstr "Grand cimetière"

msgid "Upg. Pyramid"
msgstr "Grande pyramide"

msgid "Mansion"
msgstr "Manoir"

msgid "Upg. Mansion"
msgstr "Grand manoir"

msgid "Mausoleum"
msgstr "Mausolée"

msgid "Upg. Mausoleum"
msgstr "Grand mausolée"

msgid "Laboratory"
msgstr "Laboratoire"

msgid "Shrine"
msgstr "Mausolée"

msgid ""
"The Fortifications increase the toughness of the walls, increasing the "
"number of turns it takes to knock them down."
msgstr ""
"Les Fortifications augmentent la résistance des murs, augmentant le nombre "
"de tours nécessaires pour les réduire en cendres."

msgid "The Farm increases production of Peasants by %{count} per week."
msgstr "La Ferme augmente la production de Paysans de %{count} par semaine."

msgid ""
"The Coliseum provides inspiring spectacles to defending troops, raising "
"their morale by two during combat."
msgstr ""
"Le Colisée fournit des spectacles motivants aux troupes en défense, "
"augmentant leur moral de deux pendant le combat."

msgid "The Garbage Heap increases production of Goblins by %{count} per week."
msgstr ""
"Le Tas d'ordures augmente la production de Gobelins de %{count} par semaine."

msgid "The Rainbow increases the luck of the defending units by two."
msgstr "L'Arc-en-ciel augmente de deux la chance des créatures en défense."

msgid ""
"The Crystal Garden increases production of Sprites by %{count} per week."
msgstr ""
"Le Jardin de Cristaux augmente la production de Fées de %{count} par semaine."

msgid "The Dungeon increases the income of the town by %{count} / day."
msgstr "Le Donjon génère des revenus de %{count} pièces d'or par jour."

msgid "The Waterfall increases production of Centaurs by %{count} per week."
msgstr ""
"Les Cascades augmentent la production de Centaures de %{count} par semaine."

msgid ""
"The Library increases the number of spells in the Guild by one for each "
"level of the guild."
msgstr ""
"La Bibliothèque rajoute 1 sort à chaque niveau de la guilde des magiciens."

msgid "The Orchard increases production of Halflings by %{count} per week."
msgstr "Le Verger augmente la production de galopins de %{count} par semaine."

msgid "The Storm adds +2 to the power of spells of a defending spell caster."
msgstr ""
"La Tempête ajoute +2 à la puissance des sortilèges d'un lanceur de sorts qui "
"défend."

msgid "The Skull Pile increases production of Skeletons by %{count} per week."
msgstr ""
"Les Crânes empilés augmentent la production de Squelettes de %{count} par "
"semaine."

msgid "Thieves' Guild"
msgstr "Guilde des voleurs"

msgid "Tavern"
msgstr "Taverne"

msgid "Shipyard"
msgstr "Ponton"

msgid "Well"
msgstr "Puits"

msgid "Statue"
msgstr "Statue"

msgid "Marketplace"
msgstr "Place du marché"

msgid "Moat"
msgstr "Fossé"

msgid "Castle"
msgstr "Château"

msgid "Tent"
msgstr "Tente"

msgid "Captain's Quarters"
msgstr "Quartiers du capitaine"

msgid "Mage Guild, Level 1"
msgstr "Guilde des M. niv. 1"

msgid "Mage Guild, Level 2"
msgstr "Guilde des M. niv. 2"

msgid "Mage Guild, Level 3"
msgstr "Guilde des M. niv. 3"

msgid "Mage Guild, Level 4"
msgstr "Guilde des M. niv. 4"

msgid "Mage Guild, Level 5"
msgstr "Guilde des M. niv. 5"

msgid ""
"The Shrine increases the necromancy skill of all your necromancers by 10 "
"percent."
msgstr ""
"Le Mausolée augmente la puissance de nécromancie de tous les nécromanciens "
"de 10 pour cents."

msgid ""
"The Thieves' Guild provides information on enemy players. Thieves' Guilds "
"can also provide scouting information on enemy towns. Additional Guilds "
"provide more information."
msgstr ""
"La Guilde des voleurs fournit des informations sur les joueurs ennemis. Les "
"guildes de voleurs vous informent également sur les villes ennemies en vue. "
"Plus de guildes donnent des informations plus précises."

msgid "The Tavern increases morale for troops defending the castle."
msgstr "La Taverne augmente le moral des défenseurs du château."

msgid "The Shipyard allows ships to be built."
msgstr "Le Ponton permet la construction de navires."

msgid ""
"The Well increases the growth rate of all dwellings by %{count} creatures "
"per week."
msgstr ""
"Le Puits augmente le taux de croissance de population de deux créatures par "
"semaine dans chaque demeure."

msgid "The Statue increases your town's income by %{count} per day."
msgstr "La Statue génère des revenus de %{count} pièces d'or par jour."

msgid "The Left Turret provides extra firepower during castle combat."
msgstr ""
"La Tourelle gauche fournit une puissance de feu supplémentaire lorsque le "
"château est assiégé."

msgid "The Right Turret provides extra firepower during castle combat."
msgstr ""
"La Tourelle droite fournit une puissance de feu supplémentaire lorsque le "
"château est assiégé."

msgid ""
"The Marketplace can be used to convert one type of resource into another. "
"The more marketplaces you control, the better the exchange rate."
msgstr ""
"La Place du marché peut être utilisée pour convertir un type de ressource en "
"un autre. Plus vous contrôlez de places de marchés, plus le taux de change "
"est favorable."

msgid ""
"The Moat slows attacking units. Any unit entering the moat must end its turn "
"there and becomes more vulnerable to attack."
msgstr ""
"Le Fossé ralentit les attaques des ennemis. Chaque créature qui tente de "
"franchir le fossé perd son tour et devient plus vulnérable aux attaques."

msgid ""
"The Castle improves town defense and increases income to %{count} gold per "
"day."
msgstr ""
"Le Château améliore la défense du village et génère des revenus de %{count} "
"pièces d'or par jour."

msgid ""
"The Tent provides workers to build a castle, provided the materials and the "
"gold are available."
msgstr ""
"La Tente permet aux travailleurs de construire un château, si les matériaux "
"et l'or sont disponibles."

msgid ""
"The Captain's Quarters provides a captain to assist in the castle's defense "
"when no hero is present."
msgstr ""
"Les Quartiers du capitaine permettent au capitaine d'assurer une aide à la "
"défense du château lorsque aucun héros n'est présent."

msgid ""
"The Mage Guild allows heroes to learn spells and replenish their spell "
"points."
msgstr ""
"La guilde des Magiciens permet aux héros d'apprendre des sortilèges et de "
"restaurer leurs points de magie."

msgid "Recruit %{name}"
msgstr "Recruter %{name}"

msgid "Month: %{month}, Week: %{week}, Day: %{day}"
msgstr "Mois : %{month}, Semaine : %{week}, Jour : %{day}"

msgid ""
"You must purchase a spell book to use the mage guild, but you currently have "
"no room for a spell book. Try giving one of your artifacts to another hero."
msgstr ""
"Vous devez acheter un Grimoire pour utiliser la Guilde des Magiciens, mais "
"vous n'avez actuellement pas de place pour un Grimoire. Essayez de donner un "
"de vos artéfacts à un autre héros."

msgid "Income"
msgstr "Revenu"

msgid "Exit"
msgstr "Quitter"

msgid "Exit this menu."
msgstr "Quitter ce menu."

msgid "Click to show next town."
msgstr "Cliquez pour afficher le village suivant."

msgid "Show next town"
msgstr "Montrer le village suivant"

msgid "Click to show previous town."
msgstr "Cliquez pour afficher le village précédent."

msgid "Show previous town"
msgstr "Montrer le village précédent"

msgid "Army joining"
msgstr "Armée à joindre"

msgid ""
"Unable to merge two armies together. Rearrange monsters manually before "
"moving the hero to the garrison."
msgstr ""
"Impossible de fusionner deux armées ensemble. Réorganisez les monstres "
"manuellement avant de déplacer le héros vers la garnison."

msgid "This town may not be upgraded to a castle."
msgstr "Ce village ne peut pas être amélioré en château."

msgid "Town"
msgstr "Village"

msgid "Exit Castle"
msgstr "Quitter le château"

msgid "Exit Town"
msgstr "Quitter le village"

msgid "Show Income"
msgstr "Afficher le revenu"

msgid "Swap Heroes"
msgstr "Echanger héros"

msgid "Meeting Heroes"
msgstr "Rencontre"

msgid "View Hero"
msgstr "Voir le héros"

msgid "The above spells are available here."
msgstr "Les sorts ci-dessus sont disponibles."

msgid "The above spells have been added to your book."
msgstr "Les sorts ci-dessus ont été ajoutés à votre Grimoire."

msgid "A generous tip for the barkeep yields the following rumor:"
msgstr "Le tavernier fait courir la rumeur suivante :"

msgid "Recruit Hero"
msgstr "Recruter un héros"

msgid "%{name} is a level %{value} %{race} "
msgstr "%{name} est un %{race} de niveau %{value} "

msgid "with %{count} artifacts."
msgstr "avec %{count} artéfacts."

msgid "with 1 artifact."
msgstr "avec un artéfact."

msgid "without artifacts."
msgstr "sans artéfact."

msgid ""
"'Spread' combat formation spreads your armies from the top to the bottom of "
"the battlefield, with at least one empty space between each army."
msgstr ""
"La formation de combat 'Dispersée' propage vos armées du haut vers le bas du "
"champ de bataille, avec au moins un espace vide entre chaque armée."

msgid ""
"'Grouped' combat formation bunches your army toget her in the center of your "
"side of the battlefield."
msgstr ""
"La formation de combat 'Groupé' regroupe votre armée au centre du champ de "
"bataille, de votre coté."

msgid "Attack Skill"
msgstr "Attaque"

msgid "Defense Skill"
msgstr "Défense"

msgid "Spread Formation"
msgstr "Formation Dispersée"

msgid "Grouped Formation"
msgstr "Formation Groupée"

msgid "Recruit %{name} the %{race}"
msgstr "Recrutement de %{name} le %{race}"

msgid "Set garrison combat formation to 'Spread'"
msgstr "Utiliser la formation de combat 'Dispersée' pour la garnison"

msgid "Set garrison combat formation to 'Grouped'"
msgstr "Utiliser la formation de combat 'Groupé' pour la garnison"

msgid "Exit Castle Options"
msgstr "Quitter les options du château"

msgid "Castle Options"
msgstr "Options du château"

msgid "Not enough resources to buy monsters."
msgstr "Pas assez de ressources pour acheter des créatures."

msgid "No monsters available for purchase."
msgstr "Pas de créatures disponibles à l'achat."

msgid "Buy Monsters"
msgstr "Acheter créatures"

msgid "Town Population Information and Statistics"
msgstr "Information et statistiques sur la population du village"

msgid "Damg"
msgstr "Dégâts"

msgid "HP"
msgstr "PV"

msgid "Growth"
msgstr "Croissance"

msgid "week"
msgstr "semaine"

msgid "Available"
msgstr "Disponible"

msgid "View World"
msgstr "Tout Voir"

msgid "View the entire world."
msgstr "Voir le monde entier."

msgid "Puzzle"
msgstr "Puzzle"

msgid "View the obelisk puzzle."
msgstr "Voir le puzzle de l'obélisque."

msgid "Scenario Information"
msgstr "Informations sur le scénario"

msgid "View information on the scenario you are currently playing."
msgstr "Voir les informations du scénario de la partie actuelle."

msgid "Dig for the Ultimate Artifact."
msgstr "Creuser pour l'Ultime Artéfact."

msgid "Digging"
msgstr "Fouille"

msgid "Exit this menu without doing anything."
msgstr "Sortir de ce menu sans modification."

msgid "Arena"
msgstr "Arène"

msgid ""
"You enter the arena and face a pack of vicious lions. You handily defeat "
"them, to the wild cheers of the crowd.  Impressed by your skill, the aged "
"trainer of gladiators agrees to train you in a skill of your choice."
msgstr ""
"Vous entrez dans l'arène et vous vous retrouvez face à un groupe de lions "
"féroces. Vous vous débarrassez facilement d'eux, sous les applaudissement de "
"la foule. Impressionné par votre talent, l’entraîneur des gladiateurs vous "
"propose d’entraîner le talent de votre choix."

msgid "You can't afford to upgrade your troops!"
msgstr "Vous n'avez pas les moyens d’améliorer vos troupes!"

msgid ""
"Your troops can be upgraded, but it will cost you dearly. Do you wish to "
"upgrade them?"
msgstr ""
"Vos troupes peuvent être améliorées, mais cela vous coûtera cher. Souhaitez-"
"vous les améliorer ?"

msgid "Are you sure you want to dismiss this army?"
msgstr "Êtes vous sur de vouloir renvoyer cette troupe ?"

msgid "Shots"
msgstr "Tirs"

msgid "Shots Left"
msgstr "Tirs restants"

msgid "Damage"
msgstr "Dégâts"

msgid "Hit Points"
msgstr "Points de vie"

msgid "Hit Points Left"
msgstr "PV restants"

msgid "Followers"
msgstr "Alliés"

msgid ""
"A group of %{monster} with a desire for greater glory wish to join you.\n"
"Do you accept?"
msgstr ""
"Un groupe de %{monster} avec un désir de plus grande gloire souhaite vous "
"rallier.\n"
"Acceptez-vous ?"

msgid ""
"The %{monster} is swayed by your diplomatic tongue, and offers to join your "
"army for the sum of %{gold} gold.\n"
"Do you accept?"
msgstr ""
"Le %{monster} est influencé par votre discours diplomatique, et propose de "
"rallier votre armée pour la somme de %{gold} pièces d'or.\n"
"Acceptez-vous ?"

msgid ""
"The creatures are swayed by your diplomatic\n"
"tongue, and make you an offer:\n"
" \n"
msgstr ""
"Les créatures sont charmées par votre habileté\n"
"diplomatique, et vous propose ceci :\n"
" \n"

msgid ""
"%{offer} of the %{total} %{monster} will join your army, and the rest will "
"leave you alone, for the sum of %{gold} gold.\n"
"Do you accept?"
msgstr ""
"%{offer} des %{total} %{monster} rallieront votre armée, et le reste vous "
"laissera tranquille, pour la somme de %{gold} pièces d'or.\n"
"Acceptez-vous ?"

msgid ""
"All %{offer} of the %{monster} will join your army for the sum of %{gold} "
"gold.\n"
"Do you accept?"
msgstr ""
"Tous les %{offer} de la %{monster} rallieront votre armée pour la somme de "
"%{gold} pièces d'or.\n"
"Acceptez-vous ?"

msgid "(Rate: %{percent})"
msgstr "(Taux: %{percent})"

msgid "Total: "
msgstr "Total : "

msgid "No room in"
msgstr "Pas de place dans"

msgid "the garrison"
msgstr "la garnison"

msgid "Build a new ship:"
msgstr "Construire un nouveau navire :"

msgid "Resource cost:"
msgstr "Coût en ressources :"

msgid "Need: "
msgstr "Besoin : "

msgid "Load Game"
msgstr "Charger une partie"

msgid "No save files to load."
msgstr "Pas de sauvegarde disponible."

msgid "New Game"
msgstr "Nouvelle partie"

msgid "Start a single or multi-player game."
msgstr "Démarrer un jeu solo ou multijoueur."

msgid "Load a previously saved game."
msgstr "Charger une partie sauvegardée."

msgid "Save Game"
msgstr "Enregistrer"

msgid "Save the current game."
msgstr "Enregistrer le jeu en cours."

msgid "Quit"
msgstr "Quitter"

msgid "Quit out of Free Heroes of Might and Magic II."
msgstr "Quittez le jeu Free Heroes of Might and Magic II."

msgid "Language"
msgstr "Langue"

msgid "Resolution"
msgstr "Résolution"

msgid "Experimental"
msgstr "Expérimental"

msgid "Settings"
msgstr "Paramètres"

msgid "Select Game Language"
msgstr "Choix de la langue"

msgid "Change language of the game."
msgstr "Changer la langue du jeu."

msgid "Select Game Resolution"
msgstr "Choisir la résolution d'écran"

msgid "Change resolution of the game."
msgstr "Changer la résolution du jeu."

msgid "Experimental game settings."
msgstr "Paramètres de jeu expérimentaux."

msgid "OK"
msgstr "OK"

<<<<<<< HEAD
#, fuzzy
=======
>>>>>>> 7c64dd94
msgid "Attention"
msgstr "Attention"

msgid ""
"Your version of Heroes of Might and Magic II does not support any languages "
"except English."
msgstr ""
"Votre version de Heroes of Might and Magic II ne prend en charge aucune "
"langue autre que l’anglais."

msgid ""
"Map\n"
"Difficulty"
msgstr ""
"Carte\n"
"Difficulté"

msgid ""
"Game\n"
"Difficulty"
msgstr ""
"Jeu\n"
"Difficulté"

msgid "Rating"
msgstr "Taux"

msgid "Map Size"
msgstr ""
"Taille de\n"
"la carte"

msgid "Opponents"
msgstr "Opposants"

msgid "Class"
msgstr "Alignement"

msgid ""
"Victory\n"
"Conditions"
msgstr ""
"Conditions\n"
"de Victoire"

msgid ""
"Loss\n"
"Conditions"
msgstr ""
"Conditions\n"
"de Défaite"

msgid "Score: "
msgstr "Score : "

msgid "First select recipients!"
msgstr "Sélectionnez d'abord les destinataires !"

msgid "You cannot select %{resource}!"
msgstr "Vous ne pouvez pas sélectionner %{resource} !"

msgid "Select count %{resource}:"
msgstr "Sélectionner %{resource} :"

msgid "Select Recipients"
msgstr "Sélectionner les destinataires"

msgid "Your Funds"
msgstr "Vos fonds"

msgid "Planned Gift"
msgstr "Don planifié"

msgid "Gift from %{name}"
msgstr "Don de la part de %{name}"

msgid "Set Guardian"
msgstr "Assigner Gardien"

msgid "Your army too big!"
msgstr "Votre armée est trop grande !"

msgid "Choose game language:"
msgstr "Choix de la langue :"

msgid "%{name} has gained a level."
msgstr "%{name} a gagné un niveau."

msgid "%{skill} +1"
msgstr "%{skill} +1"

msgid "You have learned %{skill}."
msgstr "Vous avez appris %{skill}."

msgid "You may learn either:"
msgstr "Vous pouvez apprendre soit :"

msgid "or"
msgstr "ou"

msgid ""
"Please inspect our fine wares. If you feel like offering a trade, click on "
"the items you wish to trade with and for."
msgstr ""
"Regardez nos belles marchandises. Si vous souhaitez faire affaire, cliquez "
"sur les objets que vous souhaitez échanger."

msgid ""
"You have received quite a bargain. I expect to make no profit on the deal. "
"Can I interest you in any of my other wares?"
msgstr ""
"Vous avez fait une bonne affaire. Je ne compte pas faire de profit sur cette "
"affaire. Puis-je vous proposer d'autres de mes produits ?"

msgid "I can offer you %{count} for 1 unit of %{resfrom}."
msgstr "Je peux vous offrir %{count} pour une unité de %{resfrom}."

msgid "I can offer you 1 unit of %{resto} for %{count} units of %{resfrom}."
msgstr ""
"Je peux vous offrir 1 unité de %{resto} pour %{count} unités de %{resfrom}."

msgid "Max"
msgstr "Max"

msgid "Min"
msgstr "Min"

msgid "Qty to trade"
msgstr "Qté à échanger"

msgid "Trading Post"
msgstr "Comptoir"

msgid "Your Resources"
msgstr "Vos ressources"

msgid "Available Trades"
msgstr "Échanges possibles"

msgid "n/a"
msgstr "n/a"

msgid "guarded by "
msgstr "gardée par "

# artifact is guarded by? (=gardé). A mine is guarded by? (=gardée). Ruins are guarded by? (=gardées).
msgid "guarded by %{count} %{monster}"
msgstr "gardé par %{count} %{monster}"

# same "gardé/e/s problem as above.
msgid "(available: %{count})"
msgstr "(disponible : %{count})"

msgid "(empty)"
msgstr "(vide)"

msgid "already learned"
msgstr "déjà appris"

msgid "already knows this skill"
msgstr "connaît déjà cette compétence"

msgid "already has max skills"
msgstr "a déjà le nombre maximum de compétences"

msgid "(already visited)"
msgstr "(déjà visité)"

msgid "(not visited)"
msgstr "(non visité)"

msgid "%{color} Barrier"
msgstr "Barrière magique %{color}"

msgid "%{color} Tent"
msgstr "Tente %{color}"

msgid "Road"
msgstr "Route"

msgid "(digging ok)"
msgstr "(fouille possible)"

msgid "(no digging)"
msgstr "(fouille impossible)"

msgid "penalty: %{cost}"
msgstr "pénalité : %{cost}"

msgid "Uncharted Territory"
msgstr "Terra Incognita"

msgid "Defenders:"
msgstr "Défenseurs :"

msgid "Unknown"
msgstr "Inconnu"

msgid "%{name} (Level %{level})"
msgstr "%{name} (niveau %{level})"

msgid "Move Points"
msgstr "Mouvement"

msgid "Cost per troop:"
msgstr ""

msgid "Available: %{count}"
msgstr "Disponible : %{count}"

msgid "Number to buy:"
msgstr "Recruter :"

msgid "MAX"
msgstr "MAX"

msgid "How many troops to move?"
msgstr "Combien de troupes à déplacer ?"

msgid "Fast separation into slots:"
msgstr "Séparation rapide des troupes :"

msgid "Map: "
msgstr "Carte : "

msgid ""
"\n"
"\n"
"Location: "
msgstr ""
"\n"
"\n"
"Emplacement : "

msgid "File to Save:"
msgstr "Fichier à sauvegarder :"

msgid "File to Load:"
msgstr "Fichier à charger :"

msgid "Click to save the current game."
msgstr "Enregistrer le jeu en cours."

<<<<<<< HEAD
#, fuzzy
=======
>>>>>>> 7c64dd94
msgid "Click to load a previously saved game."
msgstr "Charger une partie sauvegardée."

msgid "Are you sure you want to delete file:"
msgstr "Êtes vous sûr de vouloir effacer le fichier :"

msgid "Warning!"
msgstr "Attention !"

msgid "Select Monster:"
msgstr "Choisir Créature :"

msgid "Select Hero:"
msgstr "Choisir Héros :"

msgid "Select Artifact:"
msgstr "Choisir Artéfact :"

msgid "Select Spell:"
msgstr "Choisir Sort :"

msgid "Select Skill:"
msgstr "Choisir Compétence :"

msgid "Location: "
msgstr "Emplacement : "

msgid ""
"\n"
"\n"
"Map Type:\n"
msgstr ""
"\n"
"\n"
"Type de carte :\n"

msgid "The Succession Wars"
msgstr "The Succession Wars"

msgid "The Price of Loyalty"
msgstr "The Price of Loyalty"

msgid "Map difficulty:"
msgstr "Difficulté de la carte :"

msgid "No maps exist at that size"
msgstr "Aucune carte de cette taille n'existe"

msgid "Small Maps"
msgstr "Petites cartes"

msgid "View only maps of size small (36 x 36)."
msgstr "Voir seulement les petites cartes (36x36)."

msgid "Medium Maps"
msgstr "Cartes moyennes"

msgid "View only maps of size medium (72 x 72)."
msgstr "Voir seulement les cartes de taille moyenne (72x72)."

msgid "Large Maps"
msgstr "Grandes cartes"

msgid "View only maps of size large (108 x 108)."
msgstr "Voir seulement les grandes cartes (108x108)."

msgid "Extra Large Maps"
msgstr "Très grandes cartes"

msgid "View only maps of size extra large (144 x 144)."
msgstr "Voir seulement les très grandes cartes (144x144)."

msgid "All Maps"
msgstr "Toutes les cartes"

msgid "View all maps, regardless of size."
msgstr "Voir toutes les cartes, sans tenir compte de leur taille."

msgid "Players Icon"
msgstr "Icônes des joueurs"

msgid ""
"Indicates how many players total are in the scenario. Any positions not "
"occupied by humans will be occupied by computer players."
msgstr ""
"Indique combien de joueurs au total sont dans le scenario. Toute position "
"non occupée par un humain sera occupée par l'ordinateur."

msgid ""
"Indicates whether the map\n"
"is small (36 x 36), medium\n"
"(72 x 72), large (108 x 108),\n"
"or extra large (144 x 144)."
msgstr ""
"Indique si la carte est\n"
"petite (36x36), moyenne\n"
"(72x72), grande (108x108)\n"
"ou très grande (144x144)."

msgid "Size Icon"
msgstr "Taille de l'icône"

msgid "Selected Name"
msgstr "Carte sélectionnée"

msgid "The name of the currently selected map."
msgstr "Le nom de la carte actuellement sélectionnée."

msgid ""
"Indicates whether the map is made for The Succession Wars or The Price of "
"Loyalty version of the game."
msgstr ""
"Indique si la carte est faite pour la version du jeu Succession Wars ou "
"Price of Loyalty."

msgid "Map Type"
msgstr "Type de carte"

msgid "Selected Map Difficulty"
msgstr "Difficulté de la carte choisie"

msgid ""
"The map difficulty of the currently selected map.  The map difficulty is "
"determined by the scenario designer. More difficult maps might include more "
"or stronger enemies, fewer resources, or other special conditions making "
"things tougher for the human player."
msgstr ""
"Difficulté de la carte actuellement sélectionnée.  La difficulté de la carte "
"est déterminée par le concepteur de scénarios. Les cartes plus difficiles "
"peuvent inclure des ennemis plus nombreux ou plus forts, moins de ressources "
"ou d'autres conditions spéciales rendant les choses plus difficiles pour le "
"joueur humain."

msgid "Selected Description"
msgstr "Description sélectionnée"

msgid "The description of the currently selected map."
msgstr "La description de la carte actuellement sélectionnée."

msgid "Accept the choice made."
msgstr "Confirmez le choix."

msgid "Okay"
msgstr "OK"

msgid "Lose all your heroes and towns."
msgstr "Perdre tous les héros et tous les villages."

msgid "Lose a specific town."
msgstr "Perdre un village spécifique."

msgid "Lose a specific hero."
msgstr "Perdre un héros spécifique."

msgid "Run out of time. Fail to win by a certain point."
msgstr "Manquer de temps. Ne pas gagner avant un certain point."

msgid "Loss Condition"
msgstr "Conditions de Défaite"

msgid "Defeat all enemy heroes and towns."
msgstr "Détruire tous les héros et villages ennemis."

msgid "Capture a specific town."
msgstr "Capturer un village spécifique."

msgid "Defeat a specific hero."
msgstr "Détruire un héros spécifique."

msgid "Find a specific artifact."
msgstr "Trouver un artéfact spécifique."

msgid "Your side defeats the opposing side."
msgstr "Votre camp l'emporte sur le camp adverse."

msgid "Accumulate a large amount of gold."
msgstr "Accumuler une grande quantité d'or."

msgid "Victory Condition"
msgstr "Conditions de Victoire"

msgid "Experimental Game Settings"
msgstr "Paramètres de jeu expérimentaux"

msgid "one"
msgstr "1"

msgid "two"
msgstr "2"

msgid "off"
msgstr "coupé"

msgid "Music"
msgstr "Musique"

msgid "Effects"
msgstr "Effets"

msgid "MIDI"
msgstr "MIDI"

msgid "MIDI Expansion"
msgstr "MIDI Expansion"

msgid "External"
msgstr "Externe"

msgid "Music Type"
msgstr "Musique"

msgid "Jump"
msgstr "Immédiat"

msgid "Hero Speed"
msgstr "Vitesse"

msgid "Don't Show"
msgstr "Masquer"

msgid "Enemy Speed"
msgstr "Vitesse CPU"

msgid "Scroll Speed"
msgstr "Défilement"

msgid "Evil"
msgstr "Mal"

msgid "Good"
msgstr "Bien"

msgid "Interface Type"
msgstr "Interface : Coloris"

msgid "Hide"
msgstr "Libre"

msgid "Show"
msgstr "Attachée"

msgid "Interface"
msgstr "Interface"

msgid "Auto Resolve"
msgstr "Combat auto"

msgid "Auto, No Spells"
msgstr "C. auto sans magie"

msgid "Battles"
msgstr "Batailles"

msgid "Manual"
msgstr "Manuel"

msgid "Toggle ambient music level."
msgstr "Change le volume de la musique."

msgid "Toggle foreground sounds level."
msgstr "Change le volume des effets sonores."

msgid "Change the type of music."
msgstr "Change de type de musique."

msgid "Change the speed at which your heroes move on the main screen."
msgstr ""
"Change la vitesse à laquelle vos héros se déplacent sur l'écran principal."

msgid ""
"Sets the speed that A.I. heroes move at.  You can also elect not to view A."
"I. movement at all."
msgstr ""
"Définit la vitesse à laquelle les héros CPU se déplacent.  Vous pouvez "
"également choisir de ne pas voir du tout le mouvement de CPU."

msgid "Sets the speed at which you scroll the window."
msgstr "Définit la vitesse à laquelle vous faites défiler la fenêtre."

msgid "Toggle the type of interface you want to use."
msgstr "Bascule le type d'interface que vous voulez utiliser."

msgid "Toggle interface visibility."
msgstr "Visibilité d'Interface."

msgid "Toggle instant battle mode."
msgstr "Change les modes de combat instantané."

msgid "Att."
msgstr "Att."

msgid "Def."
msgstr "Déf."

msgid "Power"
msgstr "Puiss."

msgid "Knowl"
msgstr "Conn."

msgid "1st"
msgstr "1er"

msgid "2nd"
msgstr "2ème"

msgid "3rd"
msgstr "3ème"

msgid "4th"
msgstr "4ème"

msgid "5th"
msgstr "5ème"

msgid "6th"
msgstr "6ème"

msgid "Oracle: Player Rankings"
msgstr "Oracle : Classement de joueurs"

msgid "Thieves' Guild: Player Rankings"
msgstr "Guilde des voleurs : Classement de joueurs"

msgid "Number of Towns:"
msgstr "Nombre de villages :"

msgid "Number of Castles:"
msgstr "Nombre de châteaux :"

msgid "Number of Heroes:"
msgstr "Nombre de Héros :"

msgid "Gold in Treasury:"
msgstr "Or dans la trésorerie :"

msgid "Wood & Ore:"
msgstr "Bois et minerais :"

msgid "Gems, Cr, Slf & Mer:"
msgstr "Rubis, Cr, Sfr & Mer :"

msgid "Obelisks Found:"
msgstr "Obélisques trouvés :"

msgid "Artifacts:"
msgstr "Artéfacts :"

msgid "Total Army Strength:"
msgstr "Force totale de l'armée :"

msgid "Income:"
msgstr "Rentrées d'argent :"

msgid "Best Hero:"
msgstr "Meilleur Héros :"

msgid "Best Hero Stats:"
msgstr "Stats du meilleur Héros :"

msgid "Personality:"
msgstr "Personnalité :"

msgid "Best Monster:"
msgstr "Meilleure créature :"

msgid "difficulty|Easy"
msgstr "Facile"

msgid "difficulty|Normal"
msgstr "Normal"

msgid "difficulty|Hard"
msgstr "Difficile"

msgid "difficulty|Expert"
msgstr "Expert"

msgid "difficulty|Impossible"
msgstr "Impossible"

msgid "Map is loading..."
msgstr "Chargement de la carte..."

msgid "and more..."
msgstr "et plus encore..."

msgid "Campaign Scenario loading failure"
msgstr "Échec du chargement du scénario de campagne"

msgid "Please make sure that campaign files are correct and present."
msgstr "Assurez-vous que les fichiers de campagne sont corrects et présents."

msgid "Project Coordination and Core Development"
msgstr "Coordination du projet et développement"

msgid "QA and Support"
msgstr "AQ et support"

msgid "Development"
msgstr "Développement"

msgid "Visit us at "
msgstr "Rendez-vous sur"

msgid "Special Thanks to"
msgstr "Merci spécial à"

msgid "and many other contributors!"
msgstr "et aux nombreux autres contributeurs !"

msgid "Original project before 0.7"
msgstr "Projet original avant 0.7"

msgid "Support us at"
msgstr "Soutenez-nous sur"

msgid "Connect with us at"
msgstr "Prenez contact avec nous sur"

msgid "Need help with the game?"
msgstr "Besoin d’aide avec le jeu ?"

msgid "and many-many other supporters!"
msgstr "et beaucoup, beaucoup d’autres supporteurs !"

msgid "Original Heroes of Might and Magic II team"
msgstr "L'équipe originale de Heroes of Might and Magic II"

msgid "Designed and Directed"
msgstr "Conçu et réalisé"

msgid "Programming and Design"
msgstr "Programmation et conception"

msgid "Executive Producer"
msgstr "Producteur exécutif"

msgid "Producer"
msgstr "Producteur"

msgid "Additional Design"
msgstr "Conception supplémentaire"

msgid "Additional Programming"
msgstr "Programmation supplémentaire"

msgid "Musical Production"
msgstr "Production musicale"

msgid "Music and Sound Design"
msgstr "Musique et conception sonore"

msgid "Vocalists"
msgstr "Vocalistes"

msgid "Art Director"
msgstr "Directeur artistique"

msgid "Assistant Art Director"
msgstr "Directeur artistique adjoint"

msgid "Artists"
msgstr "Artistes"

msgid "QA Manager"
msgstr "Responsable AQ"

msgid "QA"
msgstr "AQ"

msgid "Writing"
msgstr "Rédaction"

msgid "Manual and Helpfile"
msgstr "Manuel et fichier d'aide"

msgid "Scenarios"
msgstr "Scénarios"

msgid "Unknown Hero"
msgstr "Héros Inconnu"

msgid "Your Name"
msgstr "Votre Nom"

msgid "Campaign"
msgstr "Campagne"

msgid "View High Scores for Campaigns."
msgstr "Voir l'écran des meilleurs scores."

msgid ""
"Invalid file game type. Please ensure that you are running the latest type "
"of save files."
msgstr ""
"Type de fichier de jeu non valide. Assurez-vous que vous avez le dernier "
"type de fichiers de sauvegarde."

msgid "Warning"
msgstr "Attention"

msgid ""
"This file is saved in the \"The Price of Loyalty\" version.\n"
"Some items may be unavailable."
msgstr ""
"Ce fichier est enregistré au format \"The Price of Loyalty\".\n"
"Certains éléments peuvent ne pas être disponibles."

msgid "Usupported save format: "
msgstr "Format de sauvegarde non supporté : "

msgid "Current game version: "
msgstr "Version actuelle du jeu : "

msgid "Last supported version: "
msgstr "Dernière version supportée : "

msgid "This saved game is localized to '"
msgstr "Cette partie a été sauvegardée en langue '"

msgid "' language, but the current language of the game is '"
msgstr "', mais la langue actuelle du jeu est '"

msgid "Hot Seat"
msgstr "Hot Seat"

msgid ""
"Play a Hot Seat game, where 2 to 4 players play around the same computer, "
"switching into the 'Hot Seat' when it is their turn."
msgstr ""
"Jouez à tour de rôle, où 2 à 4 joueurs jouent autour du même ordinateur, se "
"passant la souris lorsque c'est leur tour."

msgid "Cancel back to the main menu."
msgstr "Annuler et revenir au menu principal."

msgid "A single player game playing out a single map."
msgstr "Une partie mono-joueur sur une seule carte."

msgid "Standard Game"
msgstr "Jeu standard"

msgid "A single player game playing through a series of maps."
msgstr "Une partie mono-joueur à travers une série de cartes."

msgid "Campaign Game"
msgstr "Mode Campagne"

msgid ""
"A multi-player game, with several human players completing against each "
"other on a single map."
msgstr ""
"Une partie multi-joueurs, avec plusieurs joueurs humains en compétition les "
"uns contre les autres sur une seule carte."

msgid "Multi-Player Game"
msgstr "Jeu multi-joueur"

msgid "fheroes2 Resurrection Team presents"
msgstr "L'équipe fheroes2 Resurrection présente"

msgid "Greetings!"
msgstr "Salutations !"

msgid ""
"Welcome to Free Heroes of Might and Magic II! Before starting the game "
"please choose game resolution."
msgstr ""
"Bienvenue à Free Heroes of Might and Magic II ! Avant de commencer le jeu "
"choisissez la résolution du jeu."

msgid "Please Remember"
msgstr "N'oubliez pas"

msgid "You can always change game resolution by clicking on the "
msgstr "Vous pouvez toujours changer la résolution en cliquant sur la "

msgid "door"
msgstr "porte"

msgid ""
" on the left side of main menu.\n"
"\n"
"To switch between windowed and full screen modes\n"
"press "
msgstr ""
" sur le côté gauche du menu principal.\n"
"\n"
"Pour basculer entre le mode fenêtré et le mode plein écran\n"
"appuyiez "

msgid "F4"
msgstr "F4"

msgid ""
" key on the keyboard.\n"
"\n"
"Enjoy the game!"
msgstr ""
" .\n"
"\n"
"Profitez du jeu !"

msgid "Quit Heroes of Might and Magic and return to the operating system."
msgstr ""
"Quitter Heroes of Might and Magic et retourner au système d'exploitation."

msgid "Credits"
msgstr "Crédits"

msgid "View the credits screen."
msgstr "Voir l'écran des crédits."

msgid "High Scores"
msgstr "Meilleurs scores"

msgid "View the high scores screen."
msgstr "Voir l'écran des meilleurs scores."

msgid "Change language, resolution and settings of the game."
msgstr "Changer la langue, la résolution et les paramètres du jeu."

msgid "Game Settings"
msgstr "Paramètres du jeu"

msgid ""
"Either Roland's or Archibald's campaign from the original Heroes of Might "
"and Magic II."
msgstr ""
"La campagne de Roland ou d'Archibald du jeu original Heros of Might and "
"Magic II."

msgid "Original Campaign"
msgstr "Campagne Originale"

msgid "Expansion Campaign"
msgstr "Campagne Expansion"

msgid "One of the four new campaigns from the Price of Loyalty expansion set."
msgstr ""
"L'une des quatre nouvelles campagnes de l'extension The Price of Loyalty."

msgid "Host"
msgstr "Hôte"

msgid ""
"The host sets up the game options. There can only be one host per network "
"game."
msgstr ""
"L'hôte configure les options de jeu. Il ne peut y avoir qu'un seul hôte par "
"jeu en réseau."

msgid "Guest"
msgstr "Invité"

msgid ""
"The guest waits for the host to set up the game, then is automatically added "
"in. There can be multiple guests for TCP/IP games."
msgstr ""
"L'invité attend que l'hôte configure le jeu, puis est automatiquement "
"ajouté. Il peut y avoir plusieurs invités pour les jeux TCP/IP."

msgid "Battle Only"
msgstr "Champ de bataille"

msgid "Setup and play a battle without loading any map."
msgstr "Configurez et jouez une bataille sans charger de carte."

msgid "2 Players"
msgstr "2 Joueurs"

msgid ""
"Play with 2 human players, and optionally, up to 4 additional computer "
"players."
msgstr ""
"Jouez avec 2 joueurs humains, et éventuellement, jusqu'à 4 joueurs "
"ordinateur supplémentaires."

msgid "3 Players"
msgstr "3 Joueurs"

msgid ""
"Play with 3 human players, and optionally, up to 3 additional computer "
"players."
msgstr ""
"Jouez avec 3 joueurs humains, et éventuellement, jusqu'à 3 joueurs "
"ordinateur supplémentaires."

msgid "4 Players"
msgstr "4 Joueurs"

msgid ""
"Play with 4 human players, and optionally, up to 2 additional computer "
"players."
msgstr ""
"Jouez avec 4 joueurs humains, et éventuellement, jusqu'à 2 joueurs "
"ordinateur supplémentaires."

msgid "5 Players"
msgstr "5 Joueurs"

msgid ""
"Play with 5 human players, and optionally, up to 1 additional computer "
"player."
msgstr ""
"Jouez avec 5 joueurs humains, et éventuellement, jusqu'à 1 joueur ordinateur "
"supplémentaire."

msgid "6 Players"
msgstr "6 Joueurs"

msgid "Play with 6 human players."
msgstr "Jouer avec 6 joueurs humains."

msgid "Dragon city has fallen!  You are now the Master of the Dragons."
msgstr ""
"La cité des dragons est tombée !  Vous êtes maintenant le Maître des Dragons."

msgid ""
"You captured %{name}!\n"
"You are victorious."
msgstr ""
"Vous avez capturé %{name} !\n"
"Vous êtes victorieux."

msgid ""
"You have captured the enemy hero %{name}!\n"
"Your quest is complete."
msgstr ""
"Vous avez capturé le héros ennemi %{name} !\n"
"Votre quête est terminée."

msgid ""
"You have found the %{name}.\n"
"Your quest is complete."
msgstr ""
"Vous avez trouvé le %{name}.\n"
"Votre quête est terminée."

msgid "Ultimate Artifact"
msgstr "Ultime artéfact"

msgid ""
"The enemy is beaten.\n"
"Your side has triumphed!"
msgstr ""
"L'ennemi est battu.\n"
"Votre camp a triomphé !"

msgid ""
"You have built up over %{count} gold in your treasury.\n"
"All enemies bow before your wealth and power."
msgstr ""
"Vous avez accumulé plus de %{count} pièces d'or dans votre trésorerie.\n"
"Tous les ennemis s'inclinent devant votre richesse et votre puissance."

msgid ""
"The enemy has captured %{name}!\n"
"They are triumphant."
msgstr ""
"L'ennemi a capturé %{name} !\n"
"Ce camp adverse a triomphé."

msgid ""
"The enemy has captured the hero %{name}!\n"
"Your quest is a failure."
msgstr ""
"L'ennemi a capturé le héros %{name} !\n"
"Votre quête est un échec."

msgid ""
"The enemy has found the %{name}.\n"
"Your quest is a failure."
msgstr ""
"L'ennemi a trouvé la %{name}.\n"
"Votre quête est un échec."

msgid ""
"The enemy has built up over %{count} gold in his treasury.\n"
"You must bow done in defeat before his wealth and power."
msgstr ""
"L'ennemi a accumulé plus de %{count} pièces d'or dans sa trésorerie.\n"
"Vous devez vous incliner dans la défaite devant sa richesse et son pouvoir."

msgid "You have been eliminated from the game!!!"
msgstr "Vous avez été éliminé du jeu !!!"

msgid ""
"You have lost the hero %{name}.\n"
"Your quest is over."
msgstr ""
"Vous avez perdu le héros %{name} .\n"
"Votre quête est terminée."

msgid ""
"You have failed to complete your quest in time.\n"
"All is lost."
msgstr ""
"Vous n'avez pas réussi à terminer votre quête à temps.\n"
"Tout est perdu."

msgid "Defeat all enemy heroes and capture all enemy towns and castles."
msgstr "Défaire tous les héros et capturer tous les villages ennemis."

msgid "Run out of time. (Fail to win by a certain point.)"
msgstr "Manquer de temps. (Ne pas gagner avant un certain point.)"

msgid "Capture the castle '%{name}'."
msgstr "Capturer le château '%{name}'."

msgid "Capture the town '%{name}'."
msgstr "Capturer le village '%{name}'."

msgid "Defeat the hero '%{name}'."
msgstr "Défaire le héros '%{name}'."

msgid "Find the ultimate artifact."
msgstr "Trouver l'ultime artéfact."

msgid "Find the '%{name}' artifact."
msgstr "Trouver l'artéfact '%{name}'."

msgid "Accumulate %{count} gold."
msgstr "Amasser %{count} pièces d'or."

msgid ""
", or you may win by defeating all enemy heroes and capturing all enemy towns "
"and castles."
msgstr ""
", ou vous pouvez également gagner en battant tous les héros ennemis et en "
"capturant tous les villages et tous les châteaux ennemis."

msgid "Lose the castle '%{name}'."
msgstr "Perdre le château '%{name}'."

msgid "Lose the town '%{name}'."
msgstr "Perdre le village de '%{name}'."

msgid "Lose the hero: %{name}."
msgstr "Perdre le héros : %{name}."

msgid "Fail to win by the end of month %{month}, week %{week}, day %{day}."
msgstr ""
"Ne pas gagner avant cete date : mois %{month}, semaine %{week}, jour %{day}."

msgid "%{color} player has been vanquished!"
msgstr "Le joueur %{color} a été vaincu !"

msgid "Do you wish to continue the game?"
msgstr "Voulez-vous continuer le jeu ?"

msgid "Scenario:"
msgstr "Scénario :"

msgid "Game Difficulty:"
msgstr "Difficulté du jeu :"

msgid "Opponents:"
msgstr "Opposants :"

msgid "Class:"
msgstr "Alignement :"

msgid "Rating %{rating}%"
msgstr "Taux %{rating}%"

msgid "Click here to select which scenario to play."
msgstr "Cliquez ici pour sélectionner le scénario à jouer."

msgid "Scenario"
msgstr "Scénario"

msgid "Game Difficulty"
msgstr "Difficulté du Jeu"

msgid ""
"This lets you change the starting difficulty at which you will play. Higher "
"difficulty levels start you of with fewer resources, and at the higher "
"settings, give extra resources to the computer."
msgstr ""
"Vous permet de modifier la difficulté de départ à laquelle vous allez jouer. "
"Les niveaux de difficulté plus élevés vous font commencer avec moins de "
"ressources et, aux paramètres les plus élevés, donne des ressources "
"supplémentaires à l'ordinateur."

msgid "Difficulty Rating"
msgstr "Taux de Difficulté"

msgid ""
"The difficulty rating reflects a combination of various settings for your "
"game. This number will be applied to your final score."
msgstr ""
"Le taux de difficulté reflète une combinaison de différents paramètres pour "
"votre jeu. Ce taux sera appliqué à votre score final."

msgid "Click to accept these settings and start a new game."
msgstr "Cliquez pour accepter ces paramètres et démarrer un nouveau jeu."

msgid "Click to return to the main menu."
msgstr "Cliquez pour revenir au menu principal."

msgid "No maps available!"
msgstr "Aucune carte disponible !"

msgid "Astrologers proclaim Month of the %{name}."
msgstr "Les astrologues proclament le Mois %{name}."

msgid "Astrologers proclaim Week of the %{name}."
msgstr "Les astrologues proclament la Semaine %{name}."

msgid "After regular growth, the population of %{monster} is doubled!"
msgstr ""
"Après une croissance régulière, la population de %{monster} est doublée !"

msgid ""
"After regular growth, the population of %{monster} increases by %{count} "
"percent!"
msgid_plural ""
"After regular growth, the population of %{monster} increases by %{count} "
"percent!"
msgstr[0] ""
"Après une croissance régulière, la population de %{monster} augmente de "
"%{count} pour cent !"
msgstr[1] ""
"Après une croissance régulière, la population de %{monster} augmente de "
"%{count} pour cent !"

msgid "%{monster} population increases by +%{count}."
msgstr "La population de %{monster} augmente de +%{count}."

msgid " All populations are halved."
msgstr " Toutes les populations sont réduites de moitié."

msgid " All dwellings increase population."
msgstr " La population de toutes les demeures augmente."

msgid ""
"%{color} player, this is your last day to capture a town, or you will be "
"banished from this land."
msgstr ""
"%{color}, c'est votre dernier jour pour capturer une ville, ou vous serez "
"banni de cette terre."

msgid ""
"%{color} player, you only have %{day} days left to capture a town, or you "
"will be banished from this land."
msgstr ""
"Joueur %{color}, il ne vous reste que %{day} jours pour capturer un village, "
"sinon vous serez banni de cette terre."

msgid "%{color} player's turn."
msgstr "tour du joueur %{color}."

msgid ""
"%{color} player, you have lost your last town. If you do not conquer another "
"town in next week, you will be eliminated."
msgstr ""
"Joueur %{color}, vous venez de perdre votre dernier village. Si vous n'avez "
"pas de village dans une semaine, vous serez éliminé."

msgid ""
"%{color} player, your heroes abandon you, and you are banished from this "
"land."
msgstr ""
"Joueur %{color}, vos héros vous abandonnent et vous êtes banni de cette "
"terre."

msgid "Next Hero"
msgstr "Héros suivant"

msgid "Select the next Hero."
msgstr "Passer au héros suivant."

msgid "Continue Movement"
msgstr "Continuer le mouvement"

msgid "Continue the Hero's movement along the current path."
msgstr "Fait continuer le mouvement du héros le long du chemin actuel."

msgid "Kingdom Summary"
msgstr "Informations sur votre Royaume"

msgid "View a Summary of your Kingdom."
msgstr "Voir un récapitulatif de votre Royaume."

msgid "Cast an adventure spell."
msgstr "Lancer un sort d'aventure."

msgid "End Turn"
msgstr "Fin du tour"

msgid "End your turn and left the computer take its turn."
msgstr "Terminer votre tour et laisser l'ordinateur faire son tour."

msgid "Adventure Options"
msgstr "Options d'aventure"

msgid "Bring up the adventure options menu."
msgstr "Fait apparaître le menu des options d'aventure."

msgid "Bring up the file options menu, alloving you to load menu, save etc."
msgstr ""
"Affiche le menu des options fichier, qui vous permet de charger, "
"sauvegarder, etc."

msgid "File Options"
msgstr "Options fichier"

msgid "Bring up the system options menu, alloving you to customize your game."
msgstr ""
"Affiche le menu des options du système, qui vous permet de personnaliser "
"votre jeu."

msgid ""
"One or more heroes may still move, are you sure you want to end your turn?"
msgstr ""
"Un ou plusieurs héros peuvent encore bouger, êtes-vous sûr de vouloir "
"terminer votre tour ?"

msgid "Are you sure you want to quit?"
msgstr "Êtes vous sûr de vouloir quitter?"

msgid "Are you sure you want to restart? (Your current game will be lost.)"
msgstr ""
"Êtes-vous sûr de vouloir recommencer ? (Votre partie en cours sera perdue)"

msgid "Are you sure you want to overwrite the save with this name?"
msgstr "Voulez-vous vraiment remplacer la sauvegarde avec ce nom ?"

msgid "Game saved successfully."
msgstr "Sauvegarde réussie."

msgid "There was an issue during saving."
msgstr "Il y a eu un problème lors de la sauvegarde."

msgid ""
"Are you sure you want to load a new game? (Your current game will be lost.)"
msgstr ""
"Êtes-vous sûr de vouloir charger une nouvelle partie ? (Votre partie en "
"cours sera perdue)"

msgid "Try looking on land!!!"
msgstr "Essayez de chercher sur la terre ferme !!!"

msgid ""
"After spending many hours digging here, you have uncovered the %{artifact}."
msgstr ""
"Après avoir passé de nombreuses heures à creuser ici, vous avez découvert "
"l'artéfact '%{artifact}'."

msgid "Congratulations!"
msgstr "Félicitations !"

msgid "Nothing here. Where could it be?"
msgstr "Rien ici. Où cela pourrait-il être ?"

msgid "Try searching on clear ground."
msgstr "Essayez de chercher sur un terrain dégagé."

msgid "Digging for artifacts requires a whole day, try again tomorrow."
msgstr ""
"La fouille pour les artéfacts nécessite une journée entière, réessayez "
"demain."

msgid "A miniature view of the known world. Left click to move viewing area."
msgstr ""
"Une vue miniature du monde connu. Cliquez avec le bouton gauche de la souris "
"pour déplacer la zone d'affichage."

msgid "World Map"
msgstr "Carte du monde"

msgid "Month: %{month} Week: %{week}"
msgstr "Mois : %{month}, Semaine : %{week}"

msgid "Day: %{day}"
msgstr "Jour : %{day}"

msgid ""
"You find a small\n"
"quantity of %{resource}."
msgstr ""
"Vous trouvez une petite\n"
"quantité de %{resource}."

msgid "Status Window"
msgstr "Fenêtre d'état"

msgid ""
"This window provides information on the status of your hero or kingdom, and "
"shows the date."
msgstr ""
"Cette fenêtre fournit des informations sur le statut de votre héros et de "
"votre royaume, et affiche la date."

msgid ""
"This window provides information on the status of your hero or kingdom, and "
"shows the date. Left click here to cycle throungh these windows."
msgstr ""
"Cette fenêtre fournit des informations sur le statut de votre héros ou "
"royaume, et affiche la date. Faites un clic gauche ici pour passer d'une "
"fenêtre à l'autre."

msgid "Necroman"
msgstr "Nécroman"

msgid ""
"This lets you change player starting positions and colors. A particular "
"color will always start in a particular location. Some positions may only be "
"played by a computer player or only by a human player."
msgstr ""
"Cela vous permet de changer les positions de départ et les couleurs du "
"joueur. Une couleur particulière commencera toujours dans un emplacement "
"particulier. Certaines positions ne peuvent être jouées que par un joueur "
"d'ordinateur ou uniquement par un joueur humain."

msgid ""
"This lets you change the class of a player. Classes are not always "
"changeable. Depending on the scenario, a player may receive additional towns "
"and/or heroes not of their primary alignment."
msgstr ""
"Ceci vous permet de changer l'alignement d'un joueur. Les alignements ne "
"sont pas toujours modifiables. Selon le scénario, un joueur peut recevoir "
"des villages et/ou des héros supplémentaires qui ne sont pas de son "
"alignement principal."

msgid "%{color} player"
msgstr "Joueur %{color}"

msgid "View %{skill} Info"
msgstr "Voir les infos de %{skill}"

msgid "English"
msgstr "Anglais"

msgid "French"
msgstr "Français"

msgid "Polish"
msgstr "Polonais"

msgid "German"
msgstr "Allemand"

msgid "Russian"
msgstr "Russe"

msgid "Italian"
msgstr " Italien"

msgid ", FPS: "
msgstr ", FPS: "

msgid "%{object} robber"
msgstr "%{object} cambriolé"

msgid "%{object} raided"
msgstr "%{object} pillé"

msgid "Ambrose"
msgstr "Ambrose"

msgid "Dimitry"
msgstr "Dimitry"

msgid "Ector"
msgstr "Ector"

msgid "Gwenneth"
msgstr "Gwenneth"

msgid "Lord Kilburn"
msgstr "Lord Kilburn"

msgid "Maximus"
msgstr "Maximus"

msgid "Ruby"
msgstr "Ruby"

msgid "Sir Gallant"
msgstr "Sir Gallant"

msgid "Tyro"
msgstr "Tyro"

msgid "Atlas"
msgstr "Atlas"

msgid "Crag Hack"
msgstr "Crag Hack"

msgid "Ergon"
msgstr "Ergon"

msgid "Fineous"
msgstr "Fineous"

msgid "Jaclyn"
msgstr "Jaclyn"

msgid "Jezebel"
msgstr "Jezebel"

msgid "Jojosh"
msgstr "Jojosh"

msgid "Thundax"
msgstr "Thundax"

msgid "Tsabu"
msgstr "Tsabu"

msgid "Ariel"
msgstr "Ariel"

msgid "Astra"
msgstr "Astra"

msgid "Carlawn"
msgstr "Carlawn"

msgid "Gem"
msgstr "Gem"

msgid "Luna"
msgstr "Luna"

msgid "Natasha"
msgstr "Natasha"

msgid "Rebecca"
msgstr "Rebecca"

msgid "Troyan"
msgstr "Troyan"

msgid "Vatawna"
msgstr "Vatawna"

msgid "Agar"
msgstr "Agar"

msgid "Arie"
msgstr "Arie"

msgid "Barok"
msgstr "Barok"

msgid "Crodo"
msgstr "Crodo"

msgid "Falagar"
msgstr "Falagar"

msgid "Kastore"
msgstr "Kastore"

msgid "Vesper"
msgstr "Vesper"

msgid "Wrathmont"
msgstr "Wrathmont"

msgid "Dawn"
msgstr "Dawn"

msgid "Flint"
msgstr "Flint"

msgid "Halon"
msgstr "Halon"

msgid "Mandigal"
msgstr "Mandigal"

msgid "Myra"
msgstr "Myra"

msgid "Myrini"
msgstr "Myrini"

msgid "Sarakin"
msgstr "Sarakin"

msgid "Wilfrey"
msgstr "Wilfrey"

msgid "Celia"
msgstr "Celia"

msgid "Charity"
msgstr "Charity"

msgid "Darlana"
msgstr "Darlana"

msgid "Ranloo"
msgstr "Ranloo"

msgid "Rialdo"
msgstr "Rialdo"

msgid "Roxana"
msgstr "Roxana"

msgid "Sandro"
msgstr "Sandro"

msgid "Zam"
msgstr "Zam"

msgid "Zom"
msgstr "Zom"

msgid "Archibald"
msgstr "Archibald"

msgid "Brother Brax"
msgstr "Frère Brax"

msgid "Lord Corlagon"
msgstr "Lord Corlagon"

msgid "Lord Halton"
msgstr "Lord Halton"

msgid "Roland"
msgstr "Roland"

msgid "Sister Eliza"
msgstr "Soeur Eliza"

msgid "Ceallach"
msgstr "Ceallach"

msgid "Dainwin"
msgstr "Dainwin"

msgid "Drakonia"
msgstr "Drakonia"

msgid "Elderian"
msgstr "Elderian"

msgid "Gallavant"
msgstr "Gallavant"

msgid "Joseph"
msgstr "Joseph"

msgid "Mog"
msgstr "Mog"

msgid "Solmyr"
msgstr "Solmyr"

msgid "Jarkonas"
msgstr "Jarkonas"

msgid "Martine"
msgstr "Martine"

msgid "You cannot pick up this artifact, you already have a full load!"
msgstr "Vous ne pouvez pas ramasser cet artéfact, vous êtes déjà surchargé !"

msgid "To cast spells, you must first buy a spell book for %{gold} gold."
msgstr ""
"Pour lancer des sorts, vous devez d'abord acheter un grimoire pour %{gold} "
"pièces d'or."

msgid "Unfortunately, you seem to be a little short of cash at the moment."
msgstr ""
"Malheureusement, vous semblez être un peu à court d'argent pour le moment."

msgid "Do you wish to buy one?"
msgstr "Voulez-vous en acheter un ?"

msgid "%{count} / day"
msgstr "%{count} / jour"

msgid "You are unable to recruit at this time, your ranks are full."
msgstr ""
"Vous n'êtes pas en mesure de recruter pour le moment, vos rangs sont pleins."

msgid "A whirlpool engulfs your ship."
msgstr "Un tourbillon engloutit votre vaisseau."

msgid "Some of your army has fallen overboard."
msgstr "Une partie de votre armée est tombée par-dessus du bord."

msgid "Insulted by your refusal of their offer, the monsters attack!"
msgstr "Insultés par votre refus de leur offre, les monstres attaquent !"

msgid ""
"The %{monster}, awed by the power of your forces, begin to scatter.\n"
"Do you wish to pursue and engage them?"
msgstr ""
"Les %{monster}, impressionnés par la puissance de vos forces, commencent à "
"se disperser.\n"
"Voulez-vous les poursuivre et les attaquer ?"

msgid "Ransacking an enemy camp, you discover a hidden cache of treasures."
msgstr "En fouillant le camp, vous découvrez des trésors cachés."

msgid ""
"The keeper of the mill announces:\n"
"\"Milord, I have been working very hard to provide you with these resources, "
"come back next week for more.\""
msgstr ""
"Le gardien du moulin annonce :\n"
"\"Milord, j'ai travaillé très dur pour vous fournir ces ressources, revenez "
"la semaine prochaine pour en avoir plus.\""

msgid ""
"The keeper of the mill announces:\n"
"\"Milord, I am sorry, there are no resources currently available. Please try "
"again next week.\""
msgstr ""
"Le gardien du moulin annonce :\n"
"\"Milord, je suis désolé, il n'y a pas de ressources disponibles "
"actuellement. Veuillez réessayer la semaine prochaine.\""

msgid ""
"The keeper of the mill announces:\n"
"\"Milord, I have been working very hard to provide you with this gold, come "
"back next week for more.\""
msgstr ""
"Le gardien du moulin annonce :\n"
"\"Milord, j'ai travaillé très dur pour vous fournir cet or, revenez la "
"semaine prochaine pour en avoir plus.\""

msgid ""
"The keeper of the mill announces:\n"
"\"Milord, I am sorry, there is no gold currently available. Please try again "
"next week.\""
msgstr ""
"Le gardien du moulin annonce :\n"
"\"Milord, je suis désolé, il n'y a pas d'or disponible actuellement. "
"Veuillez réessayer la semaine prochaine.\""

msgid ""
"You've found an abandoned lean-to.\n"
"Poking about, you discover some resources hidden nearby."
msgstr ""
"Vous avez trouvé un appentis abandonné.\n"
"En fouillant, vous découvrez des ressources cachées à proximité."

msgid "The lean-to is long abandoned. There is nothing of value here."
msgstr ""
"L'appentis est abandonné depuis longtemps. Il n'y a rien de valeur ici."

msgid ""
"You catch a leprechaun foolishly sleeping amidst a cluster of magic "
"mushrooms.\n"
"In exchange for his freedom, he guides you to a small pot filled with "
"precious things."
msgstr ""
"Vous attrapez un lutin qui dort bêtement au milieu d'un amas de champignons "
"magiques.\n"
"En échange de sa liberté, il vous guide vers un petit pot rempli de choses "
"précieuses."

msgid ""
"You've found a magic garden, the kind of place that leprechauns and faeries "
"like to cavort in, but there is no one here today.\n"
"Perhaps you should try again next week."
msgstr ""
"Vous avez trouvé un jardin magique, le genre d'endroit où les lutins et les "
"fées aiment s'ébattre, mais il n'y a personne aujourd'hui.\n"
"Vous devriez peut-être réessayer la semaine prochaine."

msgid "You come upon the remains of an unfortunate adventurer."
msgstr "Vous tombez sur les restes d'un malheureux aventurier."

msgid "Treasure"
msgstr "Trésor"

msgid "Searching through the tattered clothing, you find the %{artifact}."
msgstr ""
"En cherchant dans les vêtements en lambeaux, vous trouvez l'artéfact "
"'%{artifact}'."

msgid "Searching through the tattered clothing, you find nothing."
msgstr "En cherchant dans les vêtements en lambeaux, vous ne trouvez rien."

msgid ""
"You come across an old wagon left by a trader who didn't quite make it to "
"safe terrain."
msgstr ""
"Vous tombez sur un vieux chariot laissé par un commerçant qui n'a pas réussi "
"à atteindre un terrain sûr."

msgid "Unfortunately, others have found it first, and the wagon is empty."
msgstr ""
"Malheureusement, d'autres l'ont trouvé en premier, et le wagon est vide."

msgid "Searching inside, you find the %{artifact}."
msgstr "En cherchant à l'intérieur, vous trouvez l'artéfact '%{artifact}'."

msgid "Inside, you find some of the wagon's cargo still intact."
msgstr ""
"A l'intérieur, vous trouvez une partie de la cargaison du wagon encore "
"intacte."

msgid "You search through the flotsam, and find some wood and some gold."
msgstr "Vous cherchez dans les débris, et vous trouvez du bois et de l'or."

msgid "You search through the flotsam, and find some wood."
msgstr "Vous cherchez dans les débris et trouvez du bois."

msgid "You search through the flotsam, but find nothing."
msgstr "Vous cherchez parmi les débris, mais ne trouvez rien."

msgid "Shrine of the 1st Circle"
msgstr "Sanctuaire du premier cercle"

msgid ""
"You come across a small shrine attended by a group of novice acolytes.\n"
"In exchange for your protection, they agree to teach you a simple spell - "
"'%{spell}'."
msgstr ""
"Vous tombez sur un petit sanctuaire fréquenté par un groupe d'acolytes "
"novices.\n"
"En échange de votre protection, ils acceptent de vous enseigner un sort "
"simple - '%{spell}'."

msgid "Shrine of the 2nd Circle"
msgstr "Sanctuaire du second cercle"

msgid ""
"You come across an ornate shrine attended by a group of rotund friars.\n"
"In exchange for your protection, they agree to teach you a spell - "
"'%{spell}'."
msgstr ""
"Vous tombez sur un sanctuaire orné, fréquenté par un groupe de frères "
"corpulents.\n"
"En échange de votre protection, ils acceptent de vous enseigner un sort - "
"'%{spell}'."

msgid "Shrine of the 3rd Circle"
msgstr "Sanctuaire du troisième cercle"

msgid ""
"You come across a lavish shrine attended by a group of high priests.\n"
"In exchange for your protection, they agree to teach you a sophisticated "
"spell - '%{spell}'."
msgstr ""
"Vous tombez sur un sanctuaire somptueux fréquenté par un groupe de grands "
"prêtres.\n"
"En échange de votre protection, ils acceptent de vous enseigner un sort "
"sophistiqué - '%{spell}'."

msgid ""
"\n"
"Unfortunately, you have no Magic Book to record the spell with."
msgstr ""
"\n"
"Malheureusement, vous n'avez pas de grimoire pour enregistrer le sort."

msgid ""
"\n"
"Unfortunately, you do not have the wisdom to understand the spell, and you "
"are unable to learn it."
msgstr ""
"\n"
"Malheureusement, vous n'avez pas la sagesse nécessaire pour comprendre ce "
"sort et vous ne pouvez pas l'apprendre."

msgid ""
"\n"
"Unfortunately, you already have knowledge of this spell, so there is nothing "
"more for them to teach you."
msgstr ""
"\n"
"Malheureusement, vous connaissez déjà ce sort, il n'y a donc rien de plus à "
"vous apprendre."

msgid ""
"You approach the hut and observe a witch inside studying an ancient tome on "
"%{skill}.\n"
" \n"
msgstr ""
"Vous vous approchez de la hutte et observez une sorcière à l'intérieur qui "
"étudie un tome ancien sur %{skill}.\n"

msgid ""
"As you approach, she turns and focuses her one glass eye on you.\n"
"\"You already know everything you deserve to learn!\" the witch screeches. "
"\"NOW GET OUT OF MY HOUSE!\""
msgstr ""
"Quand vous vous approchez, elle se retourne et concentre son unique oeil de "
"verre sur vous.\n"
"\"Tu sais déjà tout ce que tu mérites d'apprendre !\" hurle la sorcière. "
"\"MAINTENANT, SORS DE CHEZ MOI !\""

msgid ""
"As you approach, she turns and speaks.\n"
"\"You already know that which I would teach you. I can help you no further.\""
msgstr ""
"Lorsque vous vous approchez, elle se tourne et parle.\n"
"\"Tu sais déjà ce que je voudrais t'enseigner. Je ne peux pas t'aider "
"davantage.\""

msgid ""
"An ancient and immortal witch living in a hut with bird's legs for stilts "
"teaches you %{skill} for her own inscrutable purposes."
msgstr ""
"Une sorcière ancienne et immortelle vivant dans une hutte avec des pattes "
"d'oiseau en guise d'échasses vous enseigne %{skill} pour ses propres "
"objectifs impénétrables."

msgid "As you drink the sweet water, you gain luck for your next battle."
msgstr ""
"En buvant l'eau douce, vous gagnez de la chance pour votre prochaine "
"bataille."

msgid "You drink from the enchanted fountain, but nothing happens."
msgstr "Vous buvez à la fontaine enchantée, mais rien ne se passe."

msgid ""
"Upon entering the mystical faerie ring, your army gains luck for its next "
"battle."
msgstr ""
"En entrant dans l'anneau mystique des fées, votre armée gagne de la chance "
"pour sa prochaine bataille."

msgid "You enter the faerie ring, but nothing happens."
msgstr "Vous entrez dans l'anneau des fées, mais rien ne se passe."

msgid ""
"You've found an ancient and weathered stone idol.\n"
"It is supposed to grant luck to visitors, but since the stars are already "
"smiling upon you, it does nothing."
msgstr ""
"Vous avez trouvé une ancienne idole de pierre usée par le temps.\n"
"Elle est censée porter chance aux visiteurs, mais comme les étoiles vous "
"sourient déjà, elle ne fait rien."

msgid ""
"You've found an ancient and weathered stone idol.\n"
"Kissing it is supposed to be lucky, so you do. The stone is very cold to the "
"touch."
msgstr ""
"Vous avez trouvé une idole en pierre ancienne et usée par le temps.\n"
"L'embrasser est censé porter chance, alors vous le faites. La pierre est "
"très froide au toucher."

msgid "The mermaids silently entice you to return later and be blessed again."
msgstr ""
"Les sirènes vous tiquent silencieusement pour revenir plus tard et être "
"bénis à nouveau."

msgid ""
"The magical, soothing beauty of the Mermaids reaches you and your crew.\n"
"Just for a moment, you forget your worries and bask in the beauty of the "
"moment.\n"
"The mermaids charms bless you with increased luck for your next combat."
msgstr ""
"La beauté magique et apaisante des sirènes vous atteint, vous et votre "
"équipage.\n"
"Pendant un instant, vous oubliez vos soucis et vous vous prélassez dans la "
"beauté du moment.\n"
"Les charmes des sirènes vous bénissent avec une chance accrue pour votre "
"prochain combat."

msgid ""
"You come upon the pyramid of a great and ancient king.\n"
"You are tempted to search it for treasure, but all the old stories warn of "
"fearful curses and undead guardians.\n"
"Will you search?"
msgstr ""
"Vous tombez sur la pyramide d'un grand et ancien roi.\n"
"Vous êtes tenté d'entrer à la recherche d'un trésor, mais toutes les "
"vieilles histoires mettent en garde contre les malédictions effrayantes et "
"les gardiens morts-vivants.\n"
"Allez-vous entrer ?"

msgid ""
"Upon defeating the monsters, you decipher an ancient glyph on the wall, "
"telling the secret of the spell - '"
msgstr ""
"Après avoir vaincu les monstres, vous déchiffrez un ancien glyphe sur le "
"mur, qui révèle le secret du sort - '"

msgid "Unfortunately, you have no Magic Book to record the spell with."
msgstr "Malheureusement, vous n'avez pas de grimoire pour enregistrer le sort."

msgid ""
"Unfortunately, you do not have the wisdom to understand the spell, and you "
"are unable to learn it."
msgstr ""
"Malheureusement, vous n'avez pas la sagesse nécessaire pour comprendre ce "
"sort et vous ne pouvez pas l'apprendre."

msgid ""
"You come upon the pyramid of a great and ancient king.\n"
"Routine exploration reveals that the pyramid is completely empty."
msgstr ""
"Vous tombez sur la pyramide d'un grand et ancien roi.\n"
"Une exploration de routine révèle que la pyramide est complètement vide."

msgid ""
"A drink at the well is supposed to restore your spell points, but you are "
"already at maximum."
msgstr ""
"Boire au puits est censé restaurer tous vos points de magie, mais vous êtes "
"déjà au maximum."

msgid "A second drink at the well in one day will not help you."
msgstr "Un deuxième passage au puits en une journée ne vous aidera pas."

msgid "A drink from the well has restored your spell points to maximum."
msgstr "Une gorgée d'eau du puits a restauré vos points de magie au maximum."

msgid ""
"\"I'm sorry sir,\" The leader of the soldiers says, \"but you already know "
"everything we have to teach.\""
msgstr ""
"\"Je suis désolé, monsieur\", dit le chef des soldats, \"mais vous savez "
"déjà tout ce que nous avons à enseigner.\""

msgid "The soldiers living in the fort teach you a few new defensive tricks."
msgstr ""
"Les soldats vivant dans le fort vous enseignent quelques nouvelles astuces "
"défensives."

msgid ""
"You've come upon a mercenary camp practicing their tactics. \"You're too "
"advanced for us,\" the mercenary captain says. \"We can teach nothing more.\""
msgstr ""
"Vous êtes tombé sur un camp de mercenaires qui pratiquent leurs tactiques. "
"\"Vous êtes trop avancé pour nous\", dit le capitaine mercenaire. \"Nous ne "
"pouvons rien enseigner de plus.\""

msgid ""
"You've come upon a mercenary camp practicing their tactics. The mercenaries "
"welcome you and your troops and invite you to train with them."
msgstr ""
"Vous êtes tombé sur un camp de mercenaires qui pratiquent leurs tactiques. "
"Les mercenaires vous accueillent et vous invitent à vous entraîner avec eux."

msgid "\"Go 'way!\", the witch doctor barks, \"you know all I know.\""
msgstr "\"Pars !\", aboie le sorcier, \"tu sais tout ce que je sais.\""

msgid ""
"An Orcish witch doctor living in the hut deepens your knowledge of magic by "
"showing you how to cast stones, read portents, and decipher the intricacies "
"of chicken entrails."
msgstr ""
"Un sorcier Orc vivant dans la cabane approfondit votre connaissance de la "
"magie en vous montrant comment jeter des pierres, lire des présages, et "
"déchiffrer les subtilités des entrailles de poulet."

msgid ""
"You've found a group of Druids worshipping at one of their strange stone "
"edifices. Silently, the Druids turn you away, indicating they have nothing "
"new to teach you."
msgstr ""
"Vous avez trouvé un groupe de druides en train de prier dans l'un de leurs "
"étranges édifices de pierre. En silence, les druides vous repoussent, "
"indiquant qu'ils n'ont rien de nouveau à vous apprendre."

msgid ""
"You've found a group of Druids worshipping at one of their strange stone "
"edifices. Silently, they teach you new ways to cast spells."
msgstr ""
"Vous avez trouvé un groupe de druides en train de célébrer un culte dans "
"l'un de leurs étranges édifices de pierre. En silence, ils vous enseignent "
"de nouvelles façons de lancer des sorts."

msgid ""
"You tentatively approach the burial ground of ancient warriors. Do you want "
"to search the graves?"
msgstr ""
"Vous vous approchez disctrètement du cimetière d'anciens guerriers. Voulez-"
"vous fouiller les tombes ?"

msgid ""
"You spend several hours searching the graves and find nothing. Such a "
"despicable act reduces your army's morale."
msgstr ""
"Après avoir vaincu les zombies, vous passez plusieurs heures à fouiller les "
"tombes sans rien trouver. Un tel acte méprisable réduit le moral de votre "
"armée."

msgid "Upon defeating the Zombies you search the graves and find something!"
msgstr ""
"Après avoir vaincu les zombies, vous fouillez les tombes et trouvez quelque "
"chose !"

msgid ""
"The rotting hulk of a great pirate ship creaks eerily as it is pushed "
"against the rocks. Do you wish to search the shipwreck?"
msgstr ""
"La coque en décomposition d'un grand bateau pirate grince sinistrement "
"lorsqu'elle est poussée contre les rochers. Voulez-vous fouiller l'épave ?"

msgid ""
"You spend several hours sifting through the debris and find nothing. Such a "
"despicable act reduces your army's morale."
msgstr ""
"Vous passez plusieurs heures à fouiller les débris et ne trouvez rien. Un "
"tel acte méprisable réduit le moral de votre armée."

msgid ""
"Upon defeating the Ghosts you sift through the debris and find something!"
msgstr ""
"Après avoir vaincu les fantômes, vous passez en revue les débris et trouver "
"quelque chose !"

msgid ""
"The rotting hulk of a great pirate ship creaks eerily as it is pushed "
"against the rocks. Do you wish to search the ship?"
msgstr ""
"La carcasse pourrie d'un grand bateau pirate grince sinistrement lorsqu'elle "
"est poussée contre les rochers. Voulez-vous fouiller le navire ?"

msgid ""
"Upon defeating the Skeletons you sift through the debris and find something!"
msgstr ""
"Après avoir vaincu les squelettes, vous passez en revue les débris et "
"trouvez quelque chose !"

msgid "Your men spot a navigational buoy, confirming that you are on course."
msgstr ""
"Vos hommes repèrent une bouée de navigation, confirmant que vous êtes sur la "
"bonne voie."

msgid ""
"Your men spot a navigational buoy, confirming that you are on course and "
"increasing their morale."
msgstr ""
"Vos hommes repèrent une bouée de navigation, confirmant que vous êtes sur la "
"bonne voie en augmentant leur moral."

msgid ""
"The drink at the oasis is refreshing, but offers no further benefit. The "
"oasis might help again if you fought a battle first."
msgstr ""
"L'eau de l'oasis est rafraîchissante, mais n'offre aucun autre avantage. "
"L'oasis pourrait vous aider à nouveau si vous livriez d'abord une bataille."

msgid ""
"A drink at the oasis fills your troops with strength and lifts their "
"spirits.  You can travel a bit further today."
msgstr ""
"Une gorgée d'eau de l'oasis remplit vos troupes de force et leur remonte le "
"moral.  Vous pouvez voyager un peu plus loin aujourd'hui."

msgid ""
"The drink at the watering hole is refreshing, but offers no further benefit. "
"The watering hole might help again if you fought a battle first."
msgstr ""
"L'eau de l'abreuvoir est rafraîchissante, mais n'offre aucun autre avantage. "
"L'abreuvoir pourrait vous aider à nouveau si vous vous battiez d'abord."

msgid ""
"A drink at the watering hole fills your troops with strength and lifts their "
"spirits. You can travel a bit further today."
msgstr ""
"Boire à l'abreuvoir donne de la force à vos troupes et leur remonte le "
"moral. Vous pouvez voyager un peu plus loin aujourd'hui."

msgid ""
"It doesn't help to pray twice before a battle. Come back after you've fought."
msgstr ""
"Ça ne sert à rien de prier deux fois avant une bataille. Revenez après avoir "
"combattu."

msgid "A visit and a prayer at the temple raises the morale of your troops."
msgstr "Une visite et une prière au temple remontent le moral de vos troupes."

msgid ""
"An old Knight appears on the steps of the gazebo. \"I am sorry, my liege, I "
"have taught you all I can.\""
msgstr ""
"Un vieux chevalier apparaît sur les marches du belvédère. \"Je suis désolé, "
"mon seigneur, je vous ai appris tout ce que je pouvais.\""

msgid ""
"An old Knight appears on the steps of the gazebo. \"My liege, I will teach "
"you all that I know to aid you in your travels.\""
msgstr ""
"Un vieux chevalier apparaît sur les marches du belvédère. \"Mon seigneur, je "
"vais vous apprendre tout ce que je sais pour vous aider dans vos voyages.\""

msgid ""
"You've pulled a shipwreck survivor from certain death in an unforgiving "
"ocean. Grateful, he says, \"I would give you an artifact as a reward, but "
"you're all full.\""
msgstr ""
"Vous avez tiré un survivant du naufrage d'une mort certaine dans un océan "
"impitoyable. Reconnaissant, dit-il, \"Je vous donnerais un artéfact en "
"récompense, mais vous êtes tout plein.\""

msgid ""
"You've pulled a shipwreck survivor from certain death in an unforgiving "
"ocean. Grateful, he rewards you for your act of kindness by giving you the "
"%{art}."
msgstr ""
"Vous avez tiré un survivant du naufrage d'une mort certaine dans un océan "
"impitoyable. Reconnaissant, il vous récompense pour votre acte de "
"gentillesse en vous donnant l'artéfact '%{art}'."

msgid "A leprechaun offers you the %{art} for the small price of %{gold} Gold."
msgstr ""
"Un lutin vous offre l'artéfact '%{art}' pour le petit prix de %{gold} pièces "
"d'or."

msgid ""
"A leprechaun offers you the %{art} for the small price of %{gold} Gold and "
"%{count} %{res}."
msgstr ""
"Un lutin vous offre l'artéfact '%{art}' pour le petit prix de %{gold} pièces "
"d'or et %{count} de %{res}."

msgid "Do you wish to buy this artifact?"
msgstr "Souhaitez-vous acheter cet artéfact ?"

msgid "Artifact"
msgstr "Artéfact"

msgid ""
"You try to pay the leprechaun, but realize that you can't afford it. The "
"leprechaun stamps his foot and ignores you."
msgstr ""
"Vous essayez de payer le lutin, mais réalisez que vous ne pouvez pas vous le "
"permettre. Le lutin frappe le sol avec son pied et vous ignore."

msgid ""
"Insulted by your refusal of his generous offer, the leprechaun stamps his "
"foot and ignores you."
msgstr ""
"Insulté par votre refus de son offre généreuse, le lutin tape du pied sur le "
"sol et vous ignore."

msgid "You've found the artifact: "
msgstr "Vous avez trouvé un artéfact : "

msgid ""
"You've found the humble dwelling of a withered hermit. The hermit tells you "
"that he is willing to give the %{art} to the first wise person he meets."
msgstr ""
"Vous avez trouvé l'humble demeure d'un ermite desséché. L'ermite vous dit "
"qu'il est prêt à donner l'artéfact '%{art}' à la première personne sage "
"qu'il rencontre."

msgid ""
"You've come across the spartan quarters of a retired soldier. The soldier "
"tells you that he is willing to pass on the %{art} to the first true leader "
"he meets."
msgstr ""
"Vous avez rencontré les quartiers spartiates d'un soldat à la retraite. Le "
"soldat vous dit qu'il est prêt à transmettre l'artéfact '%{art}' au premier "
"vrai chef qu'il rencontre."

msgid ""
"You've encountered a strange person with a hat and an owl on it. He tells "
"you that he is willing to give %{art} if you have %{skill}."
msgstr ""
"Vous avez rencontré une personne étrange avec un chapeau et un hibou dessus. "
"Il vous dit qu’il est prêt à vous donner %{art} si vous avez %{skill}."

msgid ""
"You come upon an ancient artifact. As you reach for it, a pack of Rogues "
"leap out of the brush to guard their stolen loot."
msgstr ""
"Vous tombez sur un ancien artéfact. Alors que vous l'atteignez, une bande de "
"Pillards bondit des broussailles pour garder le butin volé."

msgid ""
"Through a clearing you observe an ancient artifact. Unfortunately, it's "
"guarded by a nearby %{monster}. Do you want to fight the %{monster} for the "
"artifact?"
msgstr ""
"À travers une clairière, vous observez un ancien artéfact. Malheureusement, "
"il est gardé par un %{monster} à proximité. Voulez-vous combattre le "
"%{monster} pour l'artéfact ?"

msgid "Victorious, you take your prize, the %{art}."
msgstr "Victorieux, vous prenez votre prix, l'artéfact '%{art}'."

msgid ""
"Discretion is the better part of valor, and you decide to avoid this fight "
"for today."
msgstr ""
"Le discernement est le meilleur aspect de la vaillance, et vous décidez "
"d'éviter ce combat pour aujourd'hui."

msgid ""
"After spending hours trying to fish the chest out of the sea, you open it "
"and find %{gold} gold pieces."
msgstr ""
"Après avoir passé des heures à essayer de repêcher le coffre de la mer, vous "
"l'ouvrez et trouvez %{gold} pièces d'or."

msgid ""
"After spending hours trying to fish the chest out of the sea, you open it "
"and find %{gold} gold and the %{art}."
msgstr ""
"Après avoir passé des heures à essayer de repêcher le coffre de la mer, vous "
"l'ouvrez et trouvez %{gold} pièces d'or et l'artéfact '%{art}'."

msgid ""
"After spending hours trying to fish the chest out of the sea, you open it, "
"only to find it empty."
msgstr ""
"Après avoir passé des heures à essayer de repêcher le coffre de la mer, vous "
"l'ouvrez, et découvrez qu'il est vide."

msgid ""
"After scouring the area, you fall upon a hidden treasure cache. You may take "
"the gold or distribute the gold to the peasants for experience. Do you wish "
"to keep the gold?"
msgstr ""
"Après avoir parcouru la zone, vous tombez sur une cache au trésor. Vous "
"pouvez prendre l'or ou distribuer l'or aux paysans pour l'expérience. "
"Souhaitez-vous garder l'or ?"

msgid ""
"After scouring the area, you fall upon a hidden chest, containing the "
"%{gold} gold pieces."
msgstr ""
"Après avoir parcouru la zone, vous tombez sur un coffre caché, contenant "
"%{gold} pièces d'or."

msgid ""
"After scouring the area, you fall upon a hidden chest, containing the "
"ancient artifact %{art}."
msgstr ""
"Après avoir parcouru la zone, vous tombez sur un coffre caché, contenant "
"l'ancien artéfact '%{art}'."

msgid ""
"You stumble upon a dented and tarnished lamp lodged deep in the earth. Do "
"you wish to rub the lamp?"
msgstr ""
"Vous tombez sur une lampe cabossée et ternie, enfouie dans la terre. Voulez-"
"vous frotter la lampe ?"

msgid ""
"You come upon an abandoned gold mine. The mine appears to be haunted. Do you "
"wish to enter?"
msgstr ""
"Vous tombez sur une mine d'or abandonnée. La mine semble hantée. Souhaitez-"
"vous entrer ?"

msgid ""
"You have taken control of the local Alchemist shop. It will provide you with "
"%{count} unit of Mercury per day."
msgstr ""
"Vous avez pris le contrôle du laboratoire alchimiste local. Il vous fournira "
"%{count} fiole de mercure par jour."

msgid ""
"You gain control of a sawmill. It will provide you with %{count} units of "
"wood per day."
msgstr ""
"Vous prenez le contrôle d'une scierie. Elle vous fournira %{count} bûches de "
"bois par jour."

msgid "You beat the Ghosts and are able to restore the mine to production."
msgstr ""
"Vous battez les Fantômes et êtes capable de remettre la mine en production."

msgid ""
"You gain control of an ore mine. It will provide you with %{count} units of "
"ore per day."
msgstr ""
"Vous prenez le contrôle d'une mine de fer. Elle vous fournira %{count} "
"morceaux de fer par jour."

msgid ""
"You gain control of a sulfur mine. It will provide you with %{count} unit of "
"sulfur per day."
msgstr ""
"Vous prenez le contrôle d'une mine de soufre. Elle vous fournira %{count} "
"morceau de soufre par jour."

msgid ""
"You gain control of a crystal mine. It will provide you with %{count} unit "
"of crystal per day."
msgstr ""
"Vous prenez le contrôle d'une mine de cristal. Elle vous fournira %{count} "
"cristal par jour."

msgid ""
"You gain control of a gem mine. It will provide you with %{count} unit of "
"gems per day."
msgstr ""
"Vous prenez le contrôle d'une mine de rubis. Elle vous fournira %{count} "
"rubis par jour."

msgid ""
"You gain control of a gold mine. It will provide you with %{count} gold per "
"day."
msgstr ""
"Vous prenez le contrôle d'une mine d'or. Elle vous fournira %{count} pièces "
"d'or par jour."

msgid ""
"The lighthouse is now under your control, and all of your ships will now "
"move further each turn."
msgstr ""
"Le phare est à présent sous votre contrôle, et tous vos navires se "
"déplaceront maintenant plus loin à chaque tour."

msgid "You gain control of a %{name}."
msgstr "Vous avez capturé %{name}."

msgid ""
"A group of %{monster} with a desire for greater glory wish to join you. Do "
"you accept?"
msgstr ""
"Un groupe de %{monster} avec un désir de plus grande gloire souhaitent vous "
"rallier. Acceptez-vous ?"

msgid "As you approach the dwelling, you notice that there is no one here."
msgstr ""
"En vous approchant du logement, vous remarquez qu'il n'y a personne ici."

msgid ""
"You search the ruins, but the Medusas that used to live here are gone. "
"Perhaps there will be more next week."
msgstr ""
"Vous fouillez les ruines, mais les Méduses qui vivaient ici ont disparu. "
"Peut-être y en aura-t-il d'autres la semaine prochaine."

msgid ""
"You've found some Medusas living in the ruins. They are willing to join your "
"army for a price. Do you want to recruit Medusas?"
msgstr ""
"Vous avez trouvé des Méduses vivant dans les ruines. Elles sont prêtes à "
"rallier votre armée pour un prix. Voulez-vous recruter des Méduses ?"

msgid ""
"You've found a Sprite Tree City. Unfortunately, none of the Sprites living "
"there wish to join an army. Maybe next week."
msgstr ""
"Vous avez trouvé une cité des arbres de Fées. Malheureusement, aucune des "
"Fées qui y vivent ne souhaite rallier une armée. Peut-être la semaine "
"prochaine."

msgid ""
"Some of the Sprites living in the tree city are willing to join your army "
"for a price. Do you want to recruit Sprites?"
msgstr ""
"Certaines des Fées vivant dans la cité des arbres sont prêtes à rallier "
"votre armée pour un prix. Voulez-vous recruter des Fées ?"

msgid ""
"A colorful Rogues' wagon stands empty here. Perhaps more Rogues will be here "
"later."
msgstr ""
"Un chariot coloré appartenant aux Pillards se tient là, vide. Peut-être que "
"d'autres Pillards seront là plus tard."

msgid ""
"Distant sounds of music and laughter draw you to a colorful wagon housing "
"Rogues. Do you wish to have any Rogues join your army?"
msgstr ""
"Des sons lointains de musique et de rires vous attirent vers un wagon coloré "
"abritant des Pillards. Souhaitez-vous que des Pillards rallient votre armée ?"

msgid ""
"A group of tattered tents, billowing in the sandy wind, beckons you. The "
"tents are unoccupied. Perhaps more Nomads will be here later."
msgstr ""
"Un groupe de tentes en lambeaux, gonflées par le vent de sable, vous fait "
"signe. Les tentes sont inoccupées. Peut-être que d'autres Nomades seront là "
"plus tard."

msgid ""
"A group of tattered tents, billowing in the sandy wind, beckons you. Do you "
"wish to have any Nomads join you during your travels?"
msgstr ""
"Un groupe de tentes en lambeaux, flottant dans le vent ensablé, vous "
"appelle. Souhaitez-vous que des Nomades vous rallient durant votre aventure ?"

msgid "The pit of mud bubbles for a minute and then lies still."
msgstr "La fosse de boue bouillonne pendant une minute, puis reste immobile."

msgid ""
"As you approach the bubbling pit of mud, creatures begin to climb out and "
"position themselves around it. In unison they say: \"Mother Earth would like "
"to offer you a few of her troops. Do you want to recruit Earth Elementals?\""
msgstr ""
"Lorsque vous vous approchez de la fosse de boue bouillonnante, des créatures "
"commencent à en sortir et à se positionner autour d'elle. A l'unisson, elles "
"disent : \"Mère Terre aimerait vous offrir quelques-unes de ses troupes. "
"Voulez-vous recruter des élémentaires de la terre ?\""

msgid "You enter the structure of white stone pillars, and find nothing."
msgstr ""
"Vous entrez dans la structure de piliers de pierre blanche, et ne trouvez "
"rien."

msgid ""
"White stone pillars support a roof that rises up to the sky. As you enter "
"the structure, the dead air of the outside gives way to a whirling gust that "
"almost pushes you back out. The air current materializes into a barely "
"visible form. The creature asks, in what can only be described as a loud "
"whisper: \"Why have you come? Are you here to call upon the forces of the "
"air?\""
msgstr ""
"Des piliers de pierre blanche soutiennent un toit qui s'élève vers le ciel. "
"En entrant dans la structure, l'air mort de l'extérieur fait place à une "
"bourrasque tourbillonnante qui vous repousse presque à l'extérieur. Le "
"courant d'air se matérialise en une forme à peine visible. La créature "
"demande, dans ce qui ne peut être décrit que comme un fort chuchotement : "
"\"Pourquoi es-tu venu ? Es-tu ici pour faire appel aux forces de l'air ?\""

msgid "No Fire Elementals approach you from the lava pool."
msgstr ""
"Aucun élémentaire de feu ne s'approche de vous depuis le bassin de lave."

msgid ""
"Beneath a structure that serves to hold in heat, Fire Elementals move about "
"in a fiery pool of molten lava. A group of them approach you and offer their "
"services. Would you like to recruit Fire Elementals?"
msgstr ""
"Sous une structure qui sert à retenir la chaleur, des élémentaires du feu se "
"déplacent dans un bassin de lave en fusion. Un groupe d'entre eux s'approche "
"de vous et vous propose leurs services. Voulez-vous recruter des "
"élémentaires de feu ?"

msgid "A face forms in the water for a moment, and then is gone."
msgstr "Un visage se forme dans l'eau pendant un instant, puis disparaît."

msgid ""
"Crystalline structures cast shadows over a small reflective pool of water. "
"You peer into the pool, and a face that is not your own peers back. It asks: "
"\"Would you like to call upon the powers of water?\""
msgstr ""
"Des structures cristallines projettent des ombres sur un petit bassin d'eau "
"réfléchissant. Vous regardez dans la piscine, et un visage qui n'est pas le "
"vôtre vous regarde en retour. Il demande : \"Voulez-vous faire appel aux "
"pouvoirs de l'eau ?\""

msgid "This burial site is deathly still."
msgstr "Ce site funéraire est mortellement calme."

msgid ""
"Restless spirits of long dead warriors seeking their final resting place "
"offer to join you in hopes of finding peace. Do you wish to recruit ghosts?"
msgstr ""
"Les esprits agités de guerriers morts depuis longtemps et cherchant leur "
"dernière demeure vous proposent de vous rallier dans l'espoir de trouver la "
"paix. Voulez-vous recruter des fantômes ?"

msgid ""
"The City of the Dead is empty of life, and empty of unlife as well. Perhaps "
"some undead will move in next week."
msgstr ""
"La Cité des Morts est vide de vie, et vide de non-vie aussi. Peut-être que "
"des morts-vivants vont emménager la semaine prochaine."

msgid ""
"Some Liches living here are willing to join your army for a price. Do you "
"want to recruit Liches?"
msgstr ""
"Certains Macchabées vivant ici sont prêts à rallier votre armée pour un "
"prix. Voulez-vous recruter des Macchabées ?"

msgid ""
"You've found the ruins of an ancient city, now inhabited solely by the "
"undead. Will you search?"
msgstr ""
"Vous avez trouvé les ruines d'une ancienne cité, désormais habitée "
"uniquement par des morts-vivants. Allez-vous la fouiller ?"

msgid ""
"Some of the surviving Liches are impressed by your victory over their "
"fellows, and offer to join you for a price. Do you want to recruit Liches?"
msgstr ""
"Certains des Macchabées survivants sont impressionnés par votre victoire sur "
"leurs congénères et proposent de vous rallier moyennant un certain prix. "
"Voulez-vous recruter des Macchabées ?"

msgid ""
"You've found one of those bridges that Trolls are so fond of living under, "
"but there are none here. Perhaps there will be some next week."
msgstr ""
"Vous avez trouvé un de ces ponts sous lesquels les Trolls aiment tant vivre, "
"mais il n'y en a pas ici. Peut-être qu'il y en aura la semaine prochaine."

msgid ""
"Some Trolls living under a bridge are willing to join your army, but for a "
"price. Do you want to recruit Trolls?"
msgstr ""
"Des Trolls vivant sous un pont sont prêts à rallier votre armée, mais à un "
"prix. Voulez-vous recruter des Trolls ?"

msgid "Trolls living under the bridge challenge you. Will you fight them?"
msgstr ""
"Les trolls qui vivent sous le pont vous défient. Allez-vous les combattre ?"

msgid ""
"A few Trolls remain, cowering under the bridge. They approach you and offer "
"to join your forces as mercenaries. Do you want to buy any Trolls?"
msgstr ""
"Il reste quelques Trolls, qui se cachent sous le pont. Ils s'approchent de "
"vous et proposent de rallier vos forces en tant que mercenaires. Voulez-vous "
"acheter des Trolls ?"

msgid ""
"The Dragon city has no Dragons willing to join you this week. Perhaps a "
"Dragon will become available next week."
msgstr ""
"La cité des Dragons n'a pas de Dragons prêts à vous rallier cette semaine. "
"Peut-être un Dragon sera-t-il disponible la semaine prochaine."

msgid ""
"The Dragon city is willing to offer some Dragons for your army for a price. "
"Do you wish to recruit Dragons?"
msgstr ""
"La cité des Dragons est prête à offrir quelques Dragons pour votre armée "
"moyennant un certain prix. Souhaitez-vous recruter des Dragons ?"

msgid ""
"You stand before the Dragon City, a place off-limits to mere humans. Do you "
"wish to violate this rule and challenge the Dragons to a fight?"
msgstr ""
"Vous vous trouvez devant la Cité des Dragons, un lieu interdit aux simples "
"humains. Voulez-vous enfreindre cette règle et défier les Dragons dans un "
"combat ?"

msgid ""
"Having defeated the Dragon champions, the city's leaders agree to supply "
"some Dragons to your army for a price. Do you wish to recruit Dragons?"
msgstr ""
"Après avoir vaincu les champions dragons, les dirigeants de la ville "
"acceptent de fournir quelques Dragons à votre armée contre un certain prix. "
"Souhaitez-vous recruter des Dragons ?"

msgid "From the observation tower, you are able to see distant lands."
msgstr ""
"Depuis la tour d'observation, vous êtes en mesure de voir des terres "
"lointaines."

msgid ""
"The spring only refills once a week, and someone's already been here this "
"week."
msgstr ""
"La source ne se remplit qu'une fois par semaine, et quelqu'un est déjà venu "
"cette semaine."

msgid ""
"A drink at the spring is supposed to give you twice your normal spell "
"points, but you are already at that level."
msgstr ""
"Boire à la source est censé vous donner deux fois vos points de magie "
"normaux, mais vous avez déjà atteint ce niveau."

msgid ""
"A drink from the spring fills your blood with magic! You have twice your "
"normal spell points in reserve."
msgstr ""
"Une gorgée de la source remplit votre sang de magie ! Vous avez deux fois "
"vos points de magie normaux en réserve."

msgid ""
"Recognizing you, the butler refuses to admit you. \"The master,\" he says, "
"\"will not see the same student twice.\""
msgstr ""
"En vous reconnaissant, le majordome refuse de vous admettre. \"Le maître,\" "
"dit-il, \"ne verra pas deux fois le même élève.\""

msgid ""
"The butler admits you to see the master of the house. He trains you in the "
"four skills a hero should know."
msgstr ""
"Le majordome vous admet à voir le maître de maison. Il vous forme aux quatre "
"compétences qu'un héros doit connaître."

msgid ""
"The butler opens the door and looks you up and down. \"You are neither "
"famous nor diplomatic enough to be admitted to see my master,\" he sniffs. "
"\"Come back when you think yourself worthy.\""
msgstr ""
"Le majordome ouvre la porte et vous regarde de haut en bas. \"Vous n'êtes ni "
"assez célèbre ni assez diplomate pour être admis à voir mon maître\", "
"renifle-t-il. \"Revenez quand vous vous en croirez digne.\""

msgid " and "
msgstr " et "

msgid ""
"All of the %{monsters} you have in your army have been trained by the battle "
"masters of the fort. Your army now contains %{monsters2}."
msgstr ""
"Tous les %{monsters} que vous avez dans votre armée ont été entraînés par "
"les maîtres de guerre du fort. Votre armée contient maintenant %{monsters2}."

msgid ""
"An unusual alliance of Ogres, Orcs, and Dwarves offer to train (upgrade) any "
"such troops brought to them. Unfortunately, you have none with you."
msgstr ""
"Une alliance inhabituelle d'Ogres, d'Orques et de Nains propose de former "
"(améliorer) toutes les troupes de ce type qui leur sont apportées. "
"Malheureusement, vous n'en avez aucune avec vous."

msgid "All of your %{monsters} have been upgraded into %{monsters2}."
msgstr "Tous vos %{monsters} ont été transformés en %{monsters2}."

msgid ""
"A blacksmith working at the foundry offers to convert all Pikemen and "
"Swordsmen's weapons brought to him from iron to steel. He also says that he "
"knows a process that will convert Iron Golems into Steel Golems. "
"Unfortunately, you have none of these troops in your army, so he can't help "
"you."
msgstr ""
"Un forgeron travaillant à la fonderie propose de convertir en acier toutes "
"les armes de piquiers et d'épéistes qui lui sont apportées. Il dit également "
"qu'il connaît un procédé permettant de convertir les Golems de fer en Golems "
"d'acier. Malheureusement, vous n'avez aucune de ces troupes dans votre "
"armée, il ne peut donc pas vous aider."

msgid ""
"The captain looks at you with surprise and says:\n"
"\"You already have all the maps I know about. Let me fish in peace now.\""
msgstr ""
"Le capitaine vous regarde avec surprise et dit :\n"
"\"Vous avez déjà toutes les cartes que je connais. Laissez-moi pêcher en "
"paix maintenant.\""

msgid ""
"A retired captain living on this refurbished fishing platform offers to sell "
"you maps of the sea he made in his younger days for 1,000 gold. Do you wish "
"to buy the maps?"
msgstr ""
"Un capitaine à la retraite vivant sur cette plate-forme de pêche rénovée "
"propose de vous vendre des cartes de la mer qu'il a faites dans sa jeunesse "
"pour 1000 pièces d'or. Souhaitez-vous acheter ces cartes ?"

msgid ""
"The captain sighs. \"You don't have enough money, eh?  You can't expect me "
"to give my maps away for free!\""
msgstr ""
"Le capitaine soupire. \"Tu n'as pas assez d'argent, hein ? Vous ne pouvez "
"pas attendre de moi que je donne mes cartes gratuitement !\""

msgid "You find %{artifact}."
msgstr "Vous avez trouvé l'artéfact '%{artifact}'."

msgid ""
"You come upon an obelisk made from a type of stone you have never seen "
"before. Staring at it intensely, the smooth surface suddenly changes to an "
"inscription. The inscription is a piece of a lost ancient map. Quickly you "
"copy down the piece and the inscription vanishes as abruptly as it appeared."
msgstr ""
"Vous tombez sur un obélisque fait d'un type de pierre que vous n'avez jamais "
"vu auparavant. Lorsque vous l'étudiez, la surface lisse se transforme "
"soudainement en une inscription. L'inscription est un morceau d'une ancienne "
"carte perdue. Vous copiez rapidement le morceau et l'inscription disparaît "
"aussi brusquement qu'elle est apparue."

msgid "You have already been to this obelisk."
msgstr "Vous avez déjà visité cet obélisque."

msgid ""
"Upon your approach, the tree opens its eyes in delight. \"It is good to see "
"you, my student. I hope my teachings have helped you.\""
msgstr ""
"A votre approche, l'arbre ouvre ses yeux avec joie. \"C'est bon de te voir, "
"mon élève. J'espère que mes enseignements t'ont aidé.\""

msgid ""
"Upon your approach, the tree opens its eyes in delight. \"Ahh, an "
"adventurer! Allow me to teach you a little of what I have learned over the "
"ages.\""
msgstr ""
"A votre approche, l'arbre ouvre ses yeux avec joie. \"Ahh, un aventurier ! "
"Permettez-moi de vous enseigner un peu de ce que j'ai appris au cours des "
"âges.\""

msgid "Upon your approach, the tree opens its eyes in delight."
msgstr "À votre approche, l'arbre ouvre ses yeux avec joie."

msgid ""
"\"Ahh, an adventurer! I will be happy to teach you a little of what I have "
"learned over the ages for a mere %{count} %{res}.\""
msgstr ""
"\"Ahh, un aventurier ! Je serai heureux de vous enseigner un peu de ce que "
"j'ai appris au cours des âges pour un prix de %{count} %{res}.\""

msgid "(Just bury it around my roots.)"
msgstr "(Enterrez-les juste autour de mes racines.)"

msgid "Tears brim in the eyes of the tree."
msgstr "Des larmes coulent dans les yeux de l'arbre."

msgid "\"I need %{count} %{res}.\""
msgstr "\"J'ai besoin de %{count} %{res}.\""

msgid "it whispers. (sniff) \"Well, come back when you can pay me.\""
msgstr "il chuchote. (sniff) \"Eh bien, reviens quand tu pourras me payer.\""

msgid ""
"Nestled among the trees sits a blind seer. After explaining the intent of "
"your journey, the seer activates his crystal ball, allowing you to see the "
"strengths and weaknesses of your opponents."
msgstr ""
"Niché parmi les arbres se trouve un voyant aveugle. Après avoir expliqué "
"l'intention de votre voyage, le voyant active sa boule de cristal, vous "
"permettant de voir les forces et les faiblesses de vos adversaires."

msgid ""
"The entrance to the cave is dark, and a foul, sulfurous smell issues from "
"the cave mouth. Will you enter?"
msgstr ""
"L'entrée de la grotte est sombre, et une odeur nauséabonde et sulfureuse "
"provient de la bouche de la grotte. Allez-vous entrer ?"

msgid ""
"You find a powerful and grotesque Demon in the cave. \"Today,\" it rasps, "
"\"you will fight and surely die. But I will give you a choice of deaths. You "
"may fight me, or you may fight my servants. Do you prefer to fight my "
"servants?\""
msgstr ""
"Vous trouvez un démon puissant et grotesque dans la grotte. \"Aujourd'hui, "
"râpe-t-il, vous allez vous battre et sûrement mourir. Mais je vais vous "
"donner le choix des décès. Vous pouvez me combattre, ou vous pouvez "
"combattre mes serviteurs. Préférez-vous combattre mes serviteurs ?\""

msgid ""
"Upon defeating the daemon's servants, you find a hidden cache with %{count} "
"gold."
msgstr ""
"En battant les serviteurs du démon, vous trouvez une cache dissimulée avec "
"%{count} pièces d'or."

msgid ""
"The Demon screams its challenge and attacks! After a short, desperate "
"battle, you slay the monster and receive %{exp} experience points."
msgstr ""
"Le Démon crie son défi et attaque ! Après une courte bataille désespérée, "
"vous tuez le monstre et recevez %{exp} points d'expérience."

msgid ""
"The Demon screams its challenge and attacks! After a short, desperate "
"battle, you slay the monster and receive %{exp} experience points and "
"%{count} gold."
msgstr ""
"Le Démon crie son défi et attaque ! Après une courte bataille désespérée, "
"vous tuez le monstre et recevez %{exp} points d'expérience et %{count} "
"pièces d'or."

msgid ""
"The Demon screams its challenge and attacks! After a short, desperate "
"battle, you slay the monster and find the %{art} in the back of the cave."
msgstr ""
"Le Démon crie son défi et attaque ! Après une courte bataille désespérée, "
"vous tuez le monstre et trouvez l'artéfact '%{art}' à l'arrière de la grotte."

msgid ""
"The Demon leaps upon you and has its claws at your throat before you can "
"even draw your sword. \"Your life is mine,\" it says. \"I will sell it back "
"to you for %{count} gold.\""
msgstr ""
"Le Démon saute sur vous et a ses griffes à votre gorge avant même que vous "
"puissiez tirer votre épée. \"Votre vie est à moi\", dit-il. \"Je vous la "
"céderai pour %{count} pièces d'or.\""

msgid ""
"Seeing that you do not have %{count} gold, the demon slashes you with its "
"claws, and the last thing you see is a red haze."
msgstr ""
"Voyant que vous n'avez pas %{count} pièces d'or, le démon vous coupe avec "
"ses griffes, et la dernière chose que vous voyez est une brume rouge."

msgid "Except for evidence of a terrible battle, the cave is empty."
msgstr "A part les preuves d'une terrible bataille, la grotte est vide."

msgid ""
"As you enter the Alchemist's Tower, a hobbled, graying man in a brown cloak "
"makes his way towards you."
msgstr ""
"Lorsque vous entrez dans la Tour de l’Alchimiste, un homme boiteux et "
"grisonnant portant un manteau brun se dirige vers vous."

msgid "He checks your pack, and sees that you have 1 cursed item."
msgid_plural ""
"He checks your pack, and sees that you have %{count} cursed items."
msgstr[0] "Il vérifie votre sac, et voit que vous avez un objet maudit."
msgstr[1] ""
"Il vérifie votre sac, et voit que vous avez %{count} objets maudits."

msgid "For %{gold} gold, the alchemist will remove it for you. Do you pay?"
msgid_plural ""
"For %{gold} gold, the alchemist will remove them for you. Do you pay?"
msgstr[0] ""
"Pour %{gold} pièces d'or, l'alchimiste l'enlèvera pour vous. Payez-vous ?"
msgstr[1] ""
"Pour %{gold} pièces d'or, l'alchimiste les enlèvera pour vous. Payez-vous ?"

msgid ""
"After you consent to pay the requested amount of gold, the alchemist grabs "
"the cursed artifact and throws it into his magical cauldron."
msgid_plural ""
"After you consent to pay the requested amount of gold, the alchemist grabs "
"all cursed artifacts and throws them into his magical cauldron."
msgstr[0] ""
"Après avoir consenti à payer la quantité d’or demandée, l’alchimiste prends "
"l’artéfact maudit et le jette dans son chaudron magique."
msgstr[1] ""
"Après avoir consenti à payer la quantité d’or demandée, l’alchimiste prends "
"les artéfacts maudits et les jette dans son chaudron magique."

msgid ""
"You hear a voice from behind the locked door, \"You don't have enough gold "
"to pay for my services.\""
msgstr ""
"Vous entendez une voix derrière la porte fermée : \"Vous n'avez pas assez "
"d'or pour payer mes services.\""

msgid ""
"You hear a voice from high above in the tower, \"Go away! I can't help you!\""
msgstr ""
"Vous entendez une voix venant des hauteurs de la tour : \"Allez-vous-en ! Je "
"ne peux pas vous aider !\""

msgid ""
"The head groom speaks to you, \"That is a fine looking horse you have. I am "
"afraid we can give you no better, but the horses your cavalry are riding "
"look to be of poor breeding stock. We have many trained war horses which "
"would aid your riders greatly. I insist you take them.\""
msgstr ""
"Le palefrenier en chef vous parle : \"C'est un beau cheval que vous avez. Je "
"crains que nous ne puissions pas vous donner mieux, mais les chevaux que "
"votre cavalerie monte semblent être de mauvaise race. Nous avons beaucoup de "
"chevaux de guerre entraînés qui aideraient grandement vos cavaliers. "
"J'insiste pour que vous les preniez.\""

msgid ""
"As you approach the stables, the head groom appears, leading a fine looking "
"war horse. \"This steed will help speed you in your travels. Alas, he will "
"grow tired in a week. You must also let me give better horses to your "
"mounted soldiers, their horses look shoddy and weak.\""
msgstr ""
"Alors que vous approchez des écuries, le palefrenier en chef apparaît, "
"conduisant un beau cheval de guerre. \"Ce coursier vous aidera à accélérer "
"vos déplacements. Hélas, il sera fatigué dans une semaine. Vous devez "
"également me permettre de donner de meilleurs chevaux à vos soldats montés, "
"leurs chevaux sont en mauvais état et faibles.\""

msgid ""
"The head groom approaches you and speaks, \"You already have a fine horse, "
"and have no inexperienced cavalry which might make use of our trained war "
"horses.\""
msgstr ""
"Le palefrenier en chef s'approche de vous et vous dit : \"Vous avez déjà un "
"bon cheval, et vous n'avez pas de cavalerie inexpérimentée qui pourrait se "
"servir de nos chevaux de guerre entraînés.\""

msgid ""
"As you approach the stables, the head groom appears, leading a fine looking "
"war horse. \"This steed will help speed you in your travels. Alas, his "
"endurance will wane with a lot of heavy riding, and you must return for a "
"fresh mount in a week. We also have many fine war horses which could benefit "
"mounted soldiers, but you have none we can help.\""
msgstr ""
"Alors que vous approchez des écuries, le palefrenier en chef apparaît, "
"conduisant un beau cheval de guerre. \"Ce destrier vous aidera à accélérer "
"vos déplacements. Hélas, son endurance diminuera avec beaucoup de "
"chevauchées, et vous devrez revenir pour une nouvelle monture dans une "
"semaine. Nous avons aussi beaucoup de beaux chevaux de guerre qui pourraient "
"profiter aux soldats montés, mais vous n'en avez aucun que nous puissions "
"aider.\""

msgid "The Arena guards turn you away."
msgstr "Les gardes de l'arène vous repoussent."

msgid ""
"As the sirens sing their eerie song, your small, determined army manages to "
"overcome the urge to dive headlong into the sea."
msgstr ""
"Alors que les sirènes chantent leur sinistre chanson, votre petite armée "
"déterminée parvient à surmonter l'envie de plonger tête baissée dans la mer."

msgid ""
"You have your crew stop up their ears with wax before the sirens' eerie song "
"has any chance of luring them to a watery grave. An eerie wailing song "
"emanates from the sirens perched upon the rocks. Many of your crew fall "
"under its spell, and dive into the water where they drown. You are now wiser "
"for the visit, and gain %{exp} experience."
msgstr ""
"Vous demandez à votre équipage de se boucher les oreilles avec de la cire "
"avant que le chant sinistre des sirènes n'ait la moindre chance de les "
"attirer vers une tombe aquatique. Un chant sinistre et plaintif émane des "
"sirènes perchées sur les rochers. Plusieurs membres de votre équipage "
"tombent sous son charme et plongent dans l'eau où ils se noient. Vous êtes "
"maintenant plus sage pour cette visite, et gagnez %{exp} d'expérience."

msgid ""
"In a dazzling display of daring, you break into the local jail and free the "
"hero imprisoned there, who, in return, pledges loyalty to your cause."
msgstr ""
"Dans une démonstration d'audace éblouissante, vous vous introduisez dans la "
"prison locale et libérez le héros qui y est emprisonné, qui, en retour, "
"promet d'être loyal à votre cause."

msgid ""
"You already have %{count} heroes, and regretfully must leave the prisoner in "
"this jail to languish in agony for untold days."
msgstr ""
"Vous avez déjà %{count} héros, et vous devez malheureusement laisser le "
"prisonnier dans cette prison languir dans l'agonie pendant des jours "
"indicibles."

msgid ""
"You enter a rickety hut and talk to the magician who lives there. He tells "
"you of places near and far which may aid you in your journeys."
msgstr ""
"Vous entrez dans une cabane branlante et parlez au magicien qui y vit. Il "
"vous parle de lieux proches et lointains qui peuvent vous aider dans vos "
"voyages."

msgid "This eye seems to be intently studying its surroundings."
msgstr "Cet oeil semble étudier attentivement son environnement."

msgid ""
"\"I have a riddle for you,\" the Sphinx says. \"Answer correctly, and you "
"shall be rewarded. Answer incorrectly, and you shall be eaten. Do you accept "
"the challenge?\""
msgstr ""
"\"J'ai une énigme pour vous\", dit le Sphinx. \"Répondez correctement, et "
"vous serez récompensé. Répondez incorrectement, et vous serez mangé. "
"Acceptez-vous de relever le défi ?\""

msgid ""
"The Sphinx asks you the following riddle:\n"
" \n"
"'%{riddle}'\n"
" \n"
"Your answer?"
msgstr ""
"Le Sphinx vous pose l'énigme suivante :\n"
" \n"
"\"%{riddle}\n"
" \n"
"Votre réponse ?"

msgid ""
"Looking somewhat disappointed, the Sphinx sighs. You've answered my riddle "
"so here's your reward. Now begone."
msgstr ""
"Le Sphinx soupire, l'air un peu déçu. Vous avez répondu à mon énigme, voici "
"votre récompense. Maintenant, partez."

msgid ""
"\"You guessed incorrectly,\" the Sphinx says, smiling. The Sphinx swipes at "
"you with a paw, knocking you to the ground. Another blow makes the world go "
"black, and you know no more."
msgstr ""
"\"Vous avez mal deviné\", dit le Sphinx en souriant. Le Sphinx vous frappe "
"d'un coup de patte, vous faisant tomber au sol. Un autre coup rend le monde "
"noir, et vous ne savez plus rien."

msgid "You come across a giant Sphinx. The Sphinx remains strangely quiet."
msgstr ""
"Vous tombez sur un Sphinx géant. Le Sphinx reste étrangement silencieux."

msgid ""
"A magical barrier stands tall before you, blocking your way. Runes on the "
"arch read,\n"
"\"Speak the key and you may pass.\"\n"
"As you speak the magic word, the glowing barrier dissolves into nothingness."
msgstr ""
"Une barrière magique se dresse devant vous, bloquant votre chemin. Les runes "
"sur l'arche disent,\n"
"\"Prononcez la clé et vous pourrez passer.\"\n"
"Lorsque vous prononcez le mot magique, la barrière lumineuse se dissout dans "
"le néant."

msgid ""
"A magical barrier stands tall before you, blocking your way. Runes on the "
"arch read,\n"
"\"Speak the key and you may pass.\"\n"
"You speak, and nothing happens."
msgstr ""
"Une barrière magique se dresse devant vous, bloquant votre chemin. Les runes "
"sur l'arche disent :\n"
"\"Prononcez le mot clé et vous pouvez passer.\"\n"
"Vous parlez, mais rien ne se passe."

msgid ""
"You enter the tent and see an old woman gazing into a magic gem. She looks "
"up and says,\n"
"\"In my travels, I have learned much in the way of arcane magic. A great "
"oracle taught me his skill. I have the answer you seek.\""
msgstr ""
"Vous entrez dans la tente et voyez une vieille femme contempler dans un "
"joyau magique. Elle relève son regard et dit:\n"
"\"Au cours de mes voyages, j'ai beaucoup appris sur la voie de la magie "
"arcane. Un grand oracle m'a appris son talent. J'ai la réponse que vous "
"cherchez.\""

msgid "Spell book is not present."
msgstr "Le grimoire n'est pas présent."

msgid "The spell is not found."
msgstr "Sort introuvable."

msgid ""
"That spell costs %{mana} mana. You only have %{point} mana, so you can't "
"cast the spell."
msgstr ""
"Ce sort coûte %{mana} mana. Vous n'avez que %{point} mana, vous ne pouvez "
"donc pas lancer le sort."

msgid "Not enough move points."
msgstr "Pas assez de points de mouvement."

msgid "%{name} the %{race} (Level %{level})"
msgstr "%{name} le %{race} (niveau %{level})"

msgid ""
"'Grouped' combat formation bunches your army together in the center of your "
"side of the battlefield."
msgstr ""
"La formation de combat 'Groupée' regroupe votre armée au centre du champ de "
"bataille, de votre coté."

msgid "Are you sure you want to dismiss this Hero?"
msgstr "Êtes vous sûr de vouloir renvoyer ce héros ?"

msgid "View Experience Info"
msgstr "Voir les infos de l'expérience"

msgid "View Spell Points Info"
msgstr "Voir les infos sur les points de magie"

msgid "Set army combat formation to 'Spread'"
msgstr "Utiliser la formation de combat 'Dispersée'"

msgid "Set army combat formation to 'Grouped'"
msgstr "Utiliser la formation de combat 'Groupée'"

msgid "Exit Hero Screen"
msgstr "Quitter l'écran Héros"

msgid "You cannot dismiss a hero in a castle"
msgstr "Vous ne pouvez pas renvoyer un héros dans un château"

msgid "Dismissal of %{name} the %{race} is prohibited by scenario"
msgstr "Le renvoi de %{name} le %{race} est interdit par le scénario"

msgid "Dismiss %{name} the %{race}"
msgstr "Renvoyer %{name} le %{race}"

msgid "Show previous hero"
msgstr "Afficher le héros précédent"

msgid "Show next hero"
msgstr "Afficher le héros suivant"

msgid "Blood Morale"
msgstr "Moral de sang"

msgid "%{morale} Morale"
msgstr "Moral %{morale}"

msgid "%{luck} Luck"
msgstr "Chance %{luck}"

msgid "Current Luck Modifiers:"
msgstr "Modificateurs de chance actuels :"

msgid "Current Morale Modifiers:"
msgstr "Modificateurs de moral actuels :"

msgid "Entire army is undead, so morale does not apply."
msgstr ""
"L'armée entière est composée de morts-vivants, donc le moral ne s'applique "
"pas."

msgid ""
"Current experience %{exp1}.\n"
" Next level %{exp2}."
msgstr ""
"Expérience actuelle %{exp1}.\n"
" Niveau suivant %{exp2}."

msgid "Level %{level}"
msgstr "Niveau %{level}"

msgid ""
"%{name} currently has %{point} spell points out of a maximum of %{max}. The "
"maximum number of spell points is 10 times your knowledge. It is "
"occasionally possible to have more than your maximum spell points via "
"special events."
msgstr ""
"%{name} dispose actuellement de %{point} points de magie sur un maximum de "
"%{max}. Le nombre maximum de points de magie est égal à 10 fois votre "
"connaissance. Il est parfois possible d'avoir plus de points de magie que "
"votre maximum grâce à des événements spéciaux."

msgid "%{name1} meets %{name2}"
msgstr "Échanger %{name1} avec %{name2}"

msgid ""
"%{teacher}, whose %{level} %{scholar} knows many magical secrets, learns "
"%{spells1} from %{learner}, and teaches %{spells2} to %{learner}."
msgstr ""
"%{teacher}, dont le %{niveau} %{scholar} connaît de nombreux secrets "
"magiques, apprend %{spells1} de %{learner}, et enseigne %{spells2} à "
"%{learner}."

msgid ""
"%{teacher}, whose %{level} %{scholar} knows many magical secrets, learns "
"%{spells1} from %{learner}."
msgstr ""
"%{teacher}, dont le %{niveau} %{scholar} connaît de nombreux secrets "
"magiques, apprend %{spells1} de %{learner}."

msgid ""
"%{teacher}, whose %{level} %{scholar} knows many magical secrets, teaches "
"%{spells2} to %{learner}."
msgstr ""
"%{teacher}, dont le %{niveau} %{scholar} connaît de nombreux secrets "
"magiques, enseigne %{spells2} à %{learner}."

msgid "Scholar Ability"
msgstr "Capacité d'érudition"

msgid "Town Portal"
msgstr "Portes du village"

msgid "Select town to port to."
msgstr "Sélectionnez la destination."

msgid "Your hero is too tired to cast this spell today. Try again tomorrow."
msgstr ""
"Votre héros est trop fatigué pour lancer ce sort aujourd'hui. Essayez à "
"nouveau demain."

msgid "%{spell} failed!!!"
msgstr "%{spell} a échoué !"

msgid "This spell is already in use."
msgstr "Ce sort est déjà utilisé."

msgid "Enemy heroes are now fully identifiable."
msgstr "Les héros ennemis sont désormais parfaitement identifiables."

msgid "This spell cannot be used on a boat."
msgstr "Ce sort ne peut pas être jeté en mer."

msgid "This spell can be casted only nearby water."
msgstr "Ce sort ne peut être lancé qu'à proximité de l'eau."

msgid ""
"No available towns.\n"
"Spell Failed!!!"
msgstr ""
"Pas de villages disponibles.\n"
"Le sort a échoué !"

msgid ""
"Nearest town occupied.\n"
"Spell Failed!!!"
msgstr ""
"Le village le plus proche est occupé.\n"
"Le sort a échoué !!!"

msgid ""
"You must be within %{count} spaces of a monster for the Visions spell to "
"work."
msgstr ""
"Vous devez être à maximum %{count} de distance d'un monstre pour que le sort "
"Visions fonctionne."

msgid "The creatures are willing to join us!"
msgstr "Les créatures sont prêtes à nous rallier !"

msgid "All the creatures will join us..."
msgstr "Toutes les créatures vont nous rallier..."

msgid "The creature will join us..."
msgid_plural "%{count} of the creatures will join us..."
msgstr[0] "La créature va nous rallier..."
msgstr[1] "%{count} créatures vont nous rallier..."

msgid ""
"\n"
" for a fee of %{gold} gold."
msgstr ""
"\n"
" pour une somme de %{gold} or."

msgid "These weak creatures will surely flee before us."
msgstr "Ces faibles créatures vont sûrement fuir devant nous."

msgid "I fear these creatures are in the mood for a fight."
msgstr "Je crains que ces créatures ne soient d'humeur à se battre."

msgid ""
"You must be standing on the entrance to a mine (sawmills and alchemists "
"don't count) to cast this spell."
msgstr ""
"Vous devez être à l'entrée d'une mine (les scieries et les alchimistes ne "
"comptent pas) pour lancer ce sort."

msgid "Your attack skill is a bonus added to each creature's attack skill."
msgstr ""
"Votre compétence d'attaque est un bonus ajouté à la compétence d'attaque de "
"chaque créature."

msgid "Your defense skill is a bonus added to each creature's defense skill."
msgstr ""
"Votre compétence de défense est un bonus ajouté à la compétence de défense "
"de chaque créature."

msgid "Your spell power determines the length or power of a spell."
msgstr "Votre puissance de sort détermine la durée ou la puissance d'un sort."

msgid ""
"Your knowledge determines how many spell points your hero may have. Under "
"normal circumstances, a hero is limited to 10 spell points per level of "
"knowledge."
msgstr ""
"Votre connaissance détermine le nombre de points de sort que votre héros "
"peut avoir. Dans des circonstances normales, un héros est limité à 10 points "
"de sort par niveau de connaissance."

msgid "Current Modifiers:"
msgstr "Modificateurs actuels :"

msgid "skill|Basic"
msgstr "Principes"

msgid "skill|Advanced"
msgstr "Avancé"

msgid "skill|Expert"
msgstr "Expert"

msgid "Archery"
msgstr "Tir à l'arc"

msgid "Diplomacy"
msgstr "Diplomatie"

msgid "Leadership"
msgstr "Charisme"

msgid "Logistics"
msgstr "Logistique"

msgid "Navigation"
msgstr "Navigation"

msgid "Pathfinding"
msgstr "Orientation"

msgid "Scouting"
msgstr "Reconnaissance"

msgid "Wisdom"
msgstr "Sagesse"

msgid "Ballistics"
msgstr "Balistique"

msgid "Eagle Eye"
msgstr "Oeil d'aigle"

msgid "Estates"
msgstr "Finances"

msgid "Mysticism"
msgstr "Mysticisme"

msgid "Necromancy"
msgstr "Nécromancie"

msgid "Advanced Archery"
msgstr "Tir à l'arc avancé"

msgid "Advanced Pathfinding"
msgstr "Orientation avancée"

msgid "Basic Archery"
msgstr "Principes de Tir à l'arc"

msgid "Basic Pathfinding"
msgstr "Principes d'Orientation"

msgid "Expert Pathfinding"
msgstr "Expert en Orientation"

msgid "Advanced Logistics"
msgstr "Logistique Avancée"

msgid "Basic Logistics"
msgstr "Principes de Logistique"

msgid "Basic Scouting"
msgstr "Principes de Reconnaissance"

msgid "Expert Archery"
msgstr "Expert en Tir à l'arc"

msgid "Expert Logistics"
msgstr "Expert en Logistique"

msgid "Advanced Diplomacy"
msgstr "Diplomatie Avancée"

msgid "Advanced Scouting"
msgstr "Reconnaissance Avancée"

msgid "Basic Diplomacy"
msgstr "Principes de Diplomatie"

msgid "Expert Diplomacy"
msgstr "Expert en Diplomatie"

msgid "Expert Scouting"
msgstr "Expert en Reconnaissance"

msgid "Advanced Leadership"
msgstr "Charisme Avancée"

msgid "Advanced Navigation"
msgstr "Navigation Avancée"

msgid "Basic Leadership"
msgstr "Principes de Charisme"

msgid "Basic Navigation"
msgstr "Principes de Navigation"

msgid "Expert Navigation"
msgstr "Expert en Navigation"

msgid "Advanced Wisdom"
msgstr "Sagesse Avancée"

msgid "Basic Mysticism"
msgstr "Principes de Mysticisme"

msgid "Basic Wisdom"
msgstr "Principes de Sagesse"

msgid "Expert Leadership"
msgstr "Expert en Charisme"

msgid "Expert Wisdom"
msgstr "Expert en Sagesse"

msgid "Advanced Luck"
msgstr "Chance Avancée"

msgid "Advanced Mysticism"
msgstr "Mysticisme Avancé"

msgid "Basic Luck"
msgstr "Principes de Chance"

msgid "Expert Luck"
msgstr "Expert en Chance"

msgid "Expert Mysticism"
msgstr "Expert en Mysticisme"

msgid "Advanced Ballistics"
msgstr "Balistique Avancée"

msgid "Advanced Eagle Eye"
msgstr "Oeil d'aigle Avancé"

msgid "Basic Ballistics"
msgstr "Principes de Balistique"

msgid "Basic Eagle Eye"
msgstr "Principes d'Oeil d'aigle"

msgid "Expert Ballistics"
msgstr "Expert en Balistique"

msgid "Advanced Necromancy"
msgstr "Nécromancie Avancée"

msgid "Basic Estates"
msgstr "Principes de Finances"

msgid "Basic Necromancy"
msgstr "Principes de Nécromancie"

msgid "Expert Eagle Eye"
msgstr "Expert en Oeil d'aigle"

msgid "Expert Necromancy"
msgstr "Expert en Nécromancie"

msgid "Advanced Estates"
msgstr "Finances Avancées"

msgid "Expert Estates"
msgstr "Expert en Finances"

msgid ""
"%{skill} reduces the movement penalty for rough terrain by %{count} percent."
msgstr ""
"%{skill} réduit la pénalité de mouvement pour les terrains accidentés de "
"%{count} pour cent."

msgid "%{skill} eliminates the movement penalty for rough terrain."
msgstr "%{skill} élimine la pénalité de mouvement pour terrain accidenté."

msgid ""
"%{skill} increases the damage done by range attacking creatures by %{count} "
"percent."
msgstr ""
"%{skill} augmente de %{count} pour cent les dégâts infligés par les "
"créatures attaquant à distance."

msgid "%{skill} increases your hero's movement points by %{count} percent."
msgstr ""
"%{skill} augmente les points de mouvement de votre héros de %{count} pour "
"cent."

msgid "%{skill} increases your hero's viewable area by one square."
msgid_plural ""
"%{skill} increases your hero's viewable area by %{count} squares."
msgstr[0] "%{skill} augmente le champ de vision de votre héros d'une case."
msgstr[1] ""
"%{skill} augmente le champ de vision de votre héros de %{count} cases."

msgid ""
"%{skill} allows you to negotiate with monsters who are weaker than your "
"group. "
msgstr ""
"%{skill} vous permet de négocier avec des monstres plus faibles que votre "
"groupe. "

msgid "Approximately %{count} percent of the creatures may offer to join you."
msgstr ""
"Environ %{count} pour cent des créatures peuvent vous proposer de vous "
"rallier."

msgid "All of the creatures may offer to join you."
msgstr "Toutes les créatures peuvent proposer de vous rallier."

msgid ""
"%{skill} increases your hero's movement points over water by %{count} "
"percent."
msgstr ""
"%{skill} augmente les points de mouvement de votre héros sur l'eau de "
"%{count} pour cent."

msgid "%{skill} increases your hero's troops morale by %{count}."
msgstr "%{skill} augmente le moral des troupes de votre héros de %{count}."

msgid "%{skill} allows your hero to learn third level spells."
msgstr ""
"%{skill} permet à votre héros d'apprendre des sorts de troisième niveau."

msgid "%{skill} allows your hero to learn fourth level spells."
msgstr ""
"%{skill} permet à votre héros d'apprendre des sorts de quatrième niveau."

msgid "%{skill} allows your hero to learn fifth level spells."
msgstr ""
"%{skill} permet à votre héros d'apprendre des sorts de cinquième niveau."

msgid "%{skill} regenerates one of your hero's spell points per day."
msgid_plural ""
"%{skill} regenerates %{count} of your hero's spell points per day."
msgstr[0] "La %{skill} régénère un point de sort de votre héros par jour."
msgstr[1] "%{skill} régénère %{count} points de sort de votre héros par jour."

msgid "%{skill} increases your hero's luck by %{count}."
msgstr "%{skill} augmente la chance de votre héros de %{count}."

msgid ""
"%{skill} gives your hero's catapult shots a greater chance to hit and do "
"damage to castle walls."
msgstr ""
"%{skill} donne aux tirs de catapulte de votre héros plus de chances de "
"toucher et d'infliger des dégâts aux murs du château."

msgid ""
"%{skill} gives your hero's catapult an extra shot, and each shot has a "
"greater chance to hit and do damage to castle walls."
msgstr ""
"%{skill} donne à la catapulte de votre héros un tir supplémentaire, et "
"chaque tir a plus de chances de toucher et d'endommager les murs du château."

msgid ""
"%{skill} gives your hero's catapult an extra shot, and each shot "
"automatically destroys any wall, except a fortified wall in a Knight castle."
msgstr ""
"%{skill} donne à la catapulte de votre héros un tir supplémentaire, et "
"chaque tir détruit automatiquement n'importe quel mur, sauf le mur fortifié "
"d'un château de chevalier."

msgid ""
"%{skill} gives your hero a %{count} percent chance to learn any given 1st or "
"2nd level enemy spell used against him in a combat."
msgstr ""
"%{skill} donne à votre héros une chance de %{count} pour cent d'apprendre un "
"sort ennemi de 1er ou 2ème niveau utilisé contre lui dans un combat."

msgid ""
"%{skill} gives your hero a %{count} percent chance to learn any given 3rd "
"level spell (or below) used against him in combat."
msgstr ""
"%{skill} donne à votre héros une chance de %{count} pour cent d'apprendre un "
"sort de 3ème niveau (ou inférieur) utilisé contre lui au combat."

msgid ""
"%{skill} gives your hero a %{count} percent chance to learn any given 4th "
"level spell (or below) used against him in combat."
msgstr ""
"%{skill} donne à votre héros une chance de %{count} pour cent d'apprendre un "
"sort de niveau 4 (ou inférieur) utilisé contre lui au combat."

msgid ""
"%{skill} allows %{count} percent of the creatures killed in combat to be "
"brought back from the dead as Skeletons."
msgstr ""
"%{skill} permet à %{count} pour cent des créatures tuées au combat d'être "
"réanimées en tant que squelettes."

msgid ""
"Your hero produces %{count} gold pieces per turn as tax revenue from estates."
msgstr ""
"Votre héros produit %{count} pièces d'or par tour en recettes fiscales."

msgid "Blue"
msgstr "Bleu"

msgid "Green"
msgstr "Vert"

msgid "Red"
msgstr "Rouge"

msgid "Yellow"
msgstr "Jaune"

msgid "Orange"
msgstr "Orange"

msgid "Purple"
msgstr "Violet"

msgid "barrier|Aqua"
msgstr "turquoise"

msgid "barrier|Blue"
msgstr "bleue"

msgid "barrier|Brown"
msgstr "marron"

msgid "barrier|Gold"
msgstr "dorée"

msgid "barrier|Green"
msgstr "verte"

msgid "barrier|Orange"
msgstr "orange"

msgid "barrier|Purple"
msgstr "violette"

msgid "barrier|Red"
msgstr "rouge"

msgid "tent|Aqua"
msgstr "turquoise"

msgid "tent|Blue"
msgstr "bleue"

msgid "tent|Brown"
msgstr "marron"

msgid "tent|Gold"
msgstr "dorée"

msgid "tent|Green"
msgstr "verte"

msgid "tent|Orange"
msgstr "orange"

msgid "tent|Purple"
msgstr "violette"

msgid "tent|Red"
msgstr "rouge"

msgid "Hero/Stats"
msgstr "Héros/Stats"

msgid "Skills"
msgstr "Compétences"

msgid "Artifacts"
msgstr "Artéfacts"

msgid "Town/Castle"
msgstr "Village/Château"

msgid "Garrison"
msgstr "Garnison"

msgid "Gold Per Day:"
msgstr "Or par jour :"

msgid "Heroes"
msgstr "Héros"

msgid "View Heroes."
msgstr "Voir Héros."

msgid "Towns/Castles"
msgstr "Villages/Châteaux"

msgid "View Towns and Castles."
msgstr "Voir Villages et Châteaux."

msgid "luck|Cursed"
msgstr "Maudite"

msgid "luck|Awful"
msgstr "Affreuse"

msgid "luck|Bad"
msgstr "Défavorable"

msgid "luck|Normal"
msgstr "Normale"

msgid "luck|Good"
msgstr "Favorable"

msgid "luck|Great"
msgstr "Superbe"

msgid "luck|Irish"
msgstr "Maximale"

msgid ""
"Bad luck sometimes falls on your armies in combat, causing their attacks to "
"only do half damage."
msgstr ""
"La malchance s'abat parfois sur vos armées au combat, leurs attaques ne "
"faisant que la moitié des dégâts."

msgid ""
"Neutral luck means your armies will never get lucky or unlucky attacks on "
"the enemy."
msgstr ""
"La chance neutre signifie que vos armées n'auront jamais de chance ou de "
"malchance en attaquant l'ennemi."

msgid ""
"Good luck sometimes lets your armies get lucky attacks (double strength) in "
"combat."
msgstr ""
"La bonne chance permet parfois à vos armées d'obtenir des attaques "
"chanceuses (dégâts doublés) au combat."

msgid "morale|Treason"
msgstr "Traitre"

msgid "morale|Awful"
msgstr "Désastreux"

msgid "morale|Poor"
msgstr "Médiocre"

msgid "morale|Normal"
msgstr "Normal"

msgid "morale|Good"
msgstr "Bon"

msgid "morale|Great"
msgstr "Superbe"

msgid "morale|Blood!"
msgstr "Sanglant !"

msgid "Bad morale may cause your armies to freeze in combat."
msgstr "Un mauvais moral peut entraîner le gel de vos armées au combat."

msgid ""
"Neutral morale means your armies will never be blessed with extra attacks or "
"freeze in combat."
msgstr ""
"Un moral neutre signifie que vos armées ne seront jamais bénies avec des "
"attaques supplémentaires ni ne se figeront au combat."

msgid "Good morale may give your armies extra attacks in combat."
msgstr ""
"Un bon moral peut donner à vos armées des attaques supplémentaires en combat."

msgid "Knight"
msgstr "Chevalier"

msgid "Barbarian"
msgstr "Barbare"

msgid "Sorceress"
msgstr "Sorcière"

msgid "Warlock"
msgstr "Mage"

msgid "Wizard"
msgstr "Magicien"

msgid "Necromancer"
msgstr "Nécromant"

msgid "Multi"
msgstr "Multi"

msgid "race|Random"
msgstr "Hasard"

msgid "race|Neutral"
msgstr "Neutre"

msgid "speed|Standing"
msgstr "Immobile"

msgid "speed|Crawling"
msgstr "Rampante"

msgid "speed|Very Slow"
msgstr "Très lente"

msgid "speed|Slow"
msgstr "Lente"

msgid "speed|Average"
msgstr "Moyenne"

msgid "speed|Fast"
msgstr "Rapide"

msgid "speed|Very Fast"
msgstr "Très rapide"

msgid "speed|Ultra Fast"
msgstr "Ultra rapide"

msgid "speed|Blazing"
msgstr "Foudroyante"

msgid "speed|Instant"
msgstr "Téléportée"

msgid "week|PLAGUE"
msgstr "de la PESTE"

msgid "week|Ant"
msgstr "de la Fourmi"

msgid "week|Grasshopper"
msgstr "de la Sauterelle"

msgid "week|Dragonfly"
msgstr "de la Libellule"

msgid "week|Spider"
msgstr "de l'Araignée"

msgid "week|Butterfly"
msgstr "du Papillon"

msgid "week|Bumblebee"
msgstr "du Bourdon"

msgid "week|Locust"
msgstr "du Criquet"

msgid "week|Earthworm"
msgstr "du Ver"

msgid "week|Hornet"
msgstr "de la Guêpe"

msgid "week|Beetle"
msgstr "de la Coccinelle"

msgid "week|Squirrel"
msgstr "de l'Écureuil"

msgid "week|Rabbit"
msgstr "du Lapin"

msgid "week|Gopher"
msgstr "de la Gourde"

msgid "week|Badger"
msgstr "du Blaireau"

msgid "week|Eagle"
msgstr "de l'Aigle"

msgid "week|Weasel"
msgstr "de la Belette"

msgid "week|Raven"
msgstr "du Corbeau"

msgid "week|Mongoose"
msgstr "de la Mangouste"

msgid "week|Aardvark"
msgstr "de l'Oryctérope du Cap"

msgid "week|Lizard"
msgstr "du Lézard"

msgid "week|Tortoise"
msgstr "de la Tortue"

msgid "week|Hedgehog"
msgstr "du Hérisson"

msgid "week|Condor"
msgstr "du Condor"

msgid "Desert"
msgstr "Désert"

msgid "Snow"
msgstr "Neige"

msgid "Wasteland"
msgstr "Terrain vague"

msgid "Beach"
msgstr "Plage"

msgid "Lava"
msgstr "Lave"

msgid "Dirt"
msgstr "Boue"

msgid "Grass"
msgstr "Herbe"

msgid "Ocean"
msgstr "Océan"

msgid "maps|Small"
msgstr "Petite"

msgid "maps|Medium"
msgstr "Moyenne"

msgid "maps|Large"
msgstr "Grande"

msgid "maps|Extra Large"
msgstr "Très grande"

msgid "maps|Custom Size"
msgstr "Voir toutes les cartes, sans tenir compte de leur taille."

msgid "Ore Mine"
msgstr "Mine de fer"

msgid "Sulfur Mine"
msgstr "Mine de Soufre"

msgid "Crystal Mine"
msgstr "Mine de Cristal"

msgid "Gems Mine"
msgstr "Mine de Rubis"

msgid "Gold Mine"
msgstr "Mine d'Or"

msgid "Mine"
msgstr "Mine"

msgid "Burma shave."
msgstr "Burma shave."

msgid "Next sign 50 miles."
msgstr "Panneau suivant : 50 miles."

msgid "See Rock City."
msgstr "Visitez Rock City."

msgid "This space for rent."
msgstr "Espace à louer."

msgid "No object"
msgstr "Aucun objet"

msgid "Alchemist Lab"
msgstr "Laboratoire d'alchimiste"

msgid "Daemon Cave"
msgstr "Grotte de démon"

msgid "Faerie Ring"
msgstr "Anneau des fées"

msgid "Dragon City"
msgstr "Cité des Dragons"

msgid "Lighthouse"
msgstr "Phare"

msgid "Water Wheel"
msgid_plural "Water Wheels"
msgstr[0] "Roue hydraulique"
msgstr[1] "Roue hydraulique"

msgid "Mines"
msgstr "Mines"

msgid "Obelisk"
msgstr "Obélisque"

msgid "Oasis"
msgstr "Oasis"

msgid "Sawmill"
msgstr "Scierie"

msgid "Oracle"
msgstr "Oracle"

msgid "Desert Tent"
msgstr "Tente de désert"

msgid "Wagon Camp"
msgstr "Roulotte"

msgid "Windmill"
msgid_plural "Windmills"
msgstr[0] "Moulin à vent"
msgstr[1] "Moulin à vent"

msgid "Random Town"
msgstr "Village aléatoire"

msgid "Random Castle"
msgstr "Château aléatoire"

msgid "Watch Tower"
msgstr "Tour de guet"

msgid "Tree City"
msgstr "Cité des arbres"

msgid "Tree House"
msgstr "Cabane"

msgid "Ruins"
msgstr "Ruines"

msgid "Fort"
msgstr "Fort"

msgid "Abandoned Mine"
msgstr "Mine abandonnée"

msgid "Tree of Knowledge"
msgstr "Arbre de connaissance"

msgid "Witch Doctor's Hut"
msgstr "Chaumière de sorcier"

msgid "Temple"
msgstr "Temple"

msgid "Hill Fort"
msgstr "Fort sur la colline"

msgid "Halfling Hole"
msgstr "Repaire des galopins"

msgid "Mercenary Camp"
msgstr "Camp de mercenaires"

msgid "City of the Dead"
msgstr "Cité des Morts"

msgid "Sphinx"
msgstr "Sphinx"

msgid "Troll Bridge"
msgstr "Pont"

msgid "Witch's Hut"
msgstr "Cabane de la sorcière"

msgid "Xanadu"
msgstr "Xanadu"

msgid "Magellan's Maps"
msgstr "Cartes de Magellan"

msgid "Derelict Ship"
msgstr "Navire abandonnée"

msgid "Shipwreck"
msgstr "Épave"

msgid "Observation Tower"
msgstr "Tour d'observation"

msgid "Freeman's Foundry"
msgstr "Fonderie du citoyen"

msgid "Watering Hole"
msgstr "Point d'eau"

msgid "Artesian Spring"
msgstr "Puits artésien"

msgid "Gazebo"
msgstr "Belvédère"

msgid "Archer's House"
msgstr "Demeure des Archers"

msgid "Peasant Hut"
msgstr "Grange"

msgid "Dwarf Cottage"
msgstr "Cottage de Nains"

msgid "Stone Liths"
msgstr "Porte"

msgid "Magic Well"
msgstr "Puits"

msgid "Sign"
msgstr "Panneau"

msgid "Nothing Special"
msgstr "Rien de spécial"

msgid "Tar Pit"
msgstr "Fosse de goudron"

msgid "Mound"
msgstr "Monticule"

msgid "Dune"
msgstr "Dune"

msgid "Stump"
msgstr "Souche"

msgid "Cactus"
msgstr "Cactus"

msgid "Trees"
msgstr "Arbres"

msgid "Dead Tree"
msgstr "Arbre Morte"

msgid "Mountains"
msgstr "Montagnes"

msgid "Volcano"
msgstr "Volcan"

msgid "Rock"
msgstr "Caillou"

msgid "Flowers"
msgstr "Fleurs"

msgid "Water Lake"
msgstr "Lac"

msgid "Mandrake"
msgstr "Mandragore"

msgid "Crater"
msgstr "Cratère"

msgid "Lava Pool"
msgstr "Lac de lave"

msgid "Shrub"
msgstr "Arbuste"

msgid "Buoy"
msgstr "Bouée"

msgid "Skeleton"
msgstr "Squelette"

msgid "Treasure Chest"
msgstr "Coffre au trésor"

msgid "Sea Chest"
msgstr "Coffre au trésor"

msgid "Campfire"
msgstr "Feu de camp"

msgid "Fountain"
msgstr "Fontaine"

msgid "Genie Lamp"
msgstr "Lampe ancienne"

msgid "Goblin Hut"
msgstr "Paillote"

msgid "Monster"
msgstr "Monstre"

msgid "Resource"
msgstr "Ressource"

msgid "Whirlpool"
msgstr "Tourbillon"

msgid "Boat"
msgstr "Navire"

msgid "Random Artifact"
msgstr "Artéfact Aléatoire"

msgid "Random Resource"
msgstr "Ressource Aléatoire"

msgid "Random Monster - weak"
msgstr "Monstre Aléatoire - faible"

msgid "Random Monster - medium"
msgstr "Monstre Aléatoire - moyen"

msgid "Random Monster - strong"
msgstr "Monstre Aléatoire - fort"

msgid "Random Monster - very strong"
msgstr "Monstre Aléatoire - très fort"

msgid "Standing Stones"
msgstr "Pierres dressées"

msgid "Event"
msgstr "Événement"

msgid "Random Monster"
msgstr "Monstre Aléatoire"

msgid "Random Ultimate Artifact"
msgstr "Ultime artéfact aléatoire."

msgid "Idol"
msgstr "Idole"

msgid "Shrine of the First Circle"
msgstr "Sanctuaire du premier cercle"

msgid "Shrine of the Second Circle"
msgstr "Sanctuaire du second cercle"

msgid "Shrine of the Third Circle"
msgstr "Sanctuaire du troisième cercle"

msgid "Wagon"
msgstr "Charrette"

msgid "Lean To"
msgstr "Appentis"

msgid "Flotsam"
msgstr "Débris"

msgid "Shipwreck Survivor"
msgstr "Survivant du naufrage"

msgid "Bottle"
msgstr "Bouteille"

msgid "Magic Garden"
msgid_plural "Magic Gardens"
msgstr[0] "Jardin magique"
msgstr[1] "Jardins magiques"

msgid "Random Artifact - Treasure"
msgstr "Artéfact aléatoire - trésor"

msgid "Random Artifact - Minor"
msgstr "Artéfact aléatoire - mineur"

msgid "Random Artifact - Major"
msgstr "Artéfact aléatoire - majeur"

msgid "Jail"
msgstr "Prison"

msgid "Traveller's Tent"
msgstr "Tente de voyageur"

msgid "Barrier"
msgstr "Barrière magique"

msgid "Fire Summoning Altar"
msgstr "Autel d'invocation du Feu"

msgid "Air Summoning Altar"
msgstr "Autel d'invocation de l'Air"

msgid "Earth Summoning Altar"
msgstr "Autel d'invocation de la Terre"

msgid "Water Summoning Altar"
msgstr "Autel d'invocation de l'Eau"

msgid "Barrow Mounds"
msgstr "Tumulus"

msgid "Stables"
msgstr "Ecurie"

msgid "Alchemist's Tower"
msgstr "Tour d'alchimiste"

msgid "Hut of the Magi"
msgstr "Hutte du Mage"

msgid "Eye of the Magi"
msgstr "Oeil du Mage"

msgid "Mermaid"
msgstr "Nymphe"

msgid "Sirens"
msgstr "Sirènes"

msgid "Reefs"
msgstr "Récifs"

msgid "Unknown Monster"
msgstr "Monstre Inconnu"

msgid "Unknown Monsters"
msgstr "Monstres Inconnus"

msgid "Peasant"
msgstr "Paysan"

msgid "Peasants"
msgstr "Paysans"

msgid "Archer"
msgstr "Archer"

msgid "Archers"
msgstr "Archers"

msgid "Ranger"
msgstr "Ranger"

msgid "Rangers"
msgstr "Rangers"

msgid "Pikeman"
msgstr "Fantassin"

msgid "Pikemen"
msgstr "Fantassins"

msgid "Veteran Pikeman"
msgstr "Fantassin Vétéran"

msgid "Veteran Pikemen"
msgstr "Fantassins Vétérans"

msgid "Swordsman"
msgstr "Spadassin"

msgid "Swordsmen"
msgstr "Spadassins"

msgid "Master Swordsman"
msgstr "Maître Spadassin"

msgid "Master Swordsmen"
msgstr "Maîtres Spadassins"

msgid "Cavalries"
msgstr "Cavaliers"

msgid "Cavalry"
msgstr "Cavalier"

msgid "Champion"
msgstr "Champion"

msgid "Champions"
msgstr "Champions"

msgid "Paladin"
msgstr "Paladin"

msgid "Paladins"
msgstr "Paladins"

msgid "Crusader"
msgstr "Grand Paladin"

msgid "Crusaders"
msgstr "Grands Paladins"

msgid "Goblin"
msgstr "Gobelin"

msgid "Goblins"
msgstr "Gobelins"

msgid "Orc"
msgstr "Orc"

msgid "Orcs"
msgstr "Orcs"

msgid "Orc Chief"
msgstr "Chef Orc"

msgid "Orc Chiefs"
msgstr "Chefs Orcs"

msgid "Wolf"
msgstr "Loup"

msgid "Wolves"
msgstr "Loups"

msgid "Ogre"
msgstr "Ogre"

msgid "Ogres"
msgstr "Ogres"

msgid "Ogre Lord"
msgstr "Grand Ogre"

msgid "Ogre Lords"
msgstr "Grands Ogres"

msgid "Troll"
msgstr "Troll"

msgid "Trolls"
msgstr "Trolls"

msgid "War Troll"
msgstr "Troll Guerrier"

msgid "War Trolls"
msgstr "Trolls Guerriers"

msgid "Cyclopes"
msgstr "Cyclopes"

msgid "Cyclops"
msgstr "Cyclope"

msgid "Sprite"
msgstr "Fée"

msgid "Sprites"
msgstr "Fées"

msgid "Dwarf"
msgstr "Nain"

msgid "Dwarves"
msgstr "Nains"

msgid "Battle Dwarf"
msgstr "Nain Guerrier"

msgid "Battle Dwarves"
msgstr "Nains Guerriers"

msgid "Elf"
msgstr "Elfe"

msgid "Elves"
msgstr "Elfes"

msgid "Grand Elf"
msgstr "Grand Elfe"

msgid "Grand Elves"
msgstr "Grands Elfes"

msgid "Druid"
msgstr "Druide"

msgid "Druids"
msgstr "Druides"

msgid "Greater Druid"
msgstr "Grand Druide"

msgid "Greater Druids"
msgstr "Grands Druides"

msgid "Unicorn"
msgstr "Licorne"

msgid "Unicorns"
msgstr "Licornes"

msgid "Phoenix"
msgstr "Phénix"

msgid "Phoenixes"
msgstr "Phénix"

msgid "Centaur"
msgstr "Centaure"

msgid "Centaurs"
msgstr "Centaures"

msgid "Gargoyle"
msgstr "Gargouille"

msgid "Gargoyles"
msgstr "Gargouilles"

msgid "Griffin"
msgstr "Griffon"

msgid "Griffins"
msgstr "Griffons"

msgid "Minotaur"
msgstr "Minotaure"

msgid "Minotaurs"
msgstr "Minotaures"

msgid "Minotaur King"
msgstr "Roi Minotaure"

msgid "Minotaur Kings"
msgstr "Rois Minotaures"

msgid "Hydra"
msgstr "Hydre"

msgid "Hydras"
msgstr "Hydres"

msgid "Green Dragon"
msgstr "Dragon Vert"

msgid "Green Dragons"
msgstr "Dragons Verts"

msgid "Red Dragon"
msgstr "Dragon Rouge"

msgid "Red Dragons"
msgstr "Dragons Rouges"

msgid "Black Dragon"
msgstr "Dragon Noir"

msgid "Black Dragons"
msgstr "Dragons Noirs"

msgid "Halfling"
msgstr "Galopin"

msgid "Halflings"
msgstr "Galopins"

msgid "Boar"
msgstr "Sanglier"

msgid "Boars"
msgstr "Sangliers"

msgid "Iron Golem"
msgstr "Golem de fer"

msgid "Iron Golems"
msgstr "Golems de fer"

msgid "Steel Golem"
msgstr "Golem d'acier"

msgid "Steel Golems"
msgstr "Golems d'acier"

msgid "Roc"
msgstr "Rock"

msgid "Rocs"
msgstr "Rocks"

msgid "Mage"
msgstr "Mage"

msgid "Magi"
msgstr "Mages"

msgid "Archmage"
msgstr "Grand mage"

msgid "Archmagi"
msgstr "Grands mages"

msgid "Giant"
msgstr "Géant"

msgid "Giants"
msgstr "Géants"

msgid "Titan"
msgstr "Titan"

msgid "Titans"
msgstr "Titans"

msgid "Skeletons"
msgstr "Squelettes"

msgid "Zombie"
msgstr "Zombie"

msgid "Zombies"
msgstr "Zombies"

msgid "Mutant Zombie"
msgstr "Zombie Mutant"

msgid "Mutant Zombies"
msgstr "Zombies Mutants"

msgid "Mummies"
msgstr "Momies"

msgid "Mummy"
msgstr "Momie"

msgid "Royal Mummies"
msgstr "Momies Royales"

msgid "Royal Mummy"
msgstr "Momie Royale"

msgid "Vampire"
msgstr "Vampire"

msgid "Vampires"
msgstr "Vampires"

msgid "Vampire Lord"
msgstr "Grand Vampire"

msgid "Vampire Lords"
msgstr "Grands Vampires"

msgid "Lich"
msgstr "Macchabée"

msgid "Liches"
msgstr "Macchabées"

msgid "Power Lich"
msgstr "Grand Macchabée"

msgid "Power Liches"
msgstr "Grands Macchabées"

msgid "Bone Dragon"
msgstr "Dragon Étique"

msgid "Bone Dragons"
msgstr "Dragons Étiques"

msgid "Rogue"
msgstr "Pillard"

msgid "Rogues"
msgstr "Pillards"

msgid "Nomad"
msgstr "Nomade"

msgid "Nomads"
msgstr "Nomades"

msgid "Ghost"
msgstr "Fantôme"

msgid "Ghosts"
msgstr "Fantômes"

msgid "Genie"
msgstr "Génie"

msgid "Genies"
msgstr "Génies"

msgid "Medusa"
msgstr "Méduse"

msgid "Medusas"
msgstr "Méduses"

msgid "Earth Elemental"
msgstr "Esprit de la Terre"

msgid "Earth Elementals"
msgstr "Esprits de la Terre"

msgid "Air Elemental"
msgstr "Esprit de l'Air"

msgid "Air Elementals"
msgstr "Esprits de l'Air"

msgid "Fire Elemental"
msgstr "Esprit du Feu"

msgid "Fire Elementals"
msgstr "Esprits du Feu"

msgid "Water Elemental"
msgstr "Esprit de l'Eau"

msgid "Water Elementals"
msgstr "Esprits de l'Eau"

msgid "Random Monsters"
msgstr "Monstres Aléatoires"

msgid "Random Monster 1"
msgstr "Monstre Aléatoire 1"

msgid "Random Monsters 1"
msgstr "Monstres Aléatoires 1"

msgid "Random Monster 2"
msgstr "Monstre Aléatoire 2"

msgid "Random Monsters 2"
msgstr "Monstres Aléatoires 2"

msgid "Random Monster 3"
msgstr "Monstre Aléatoire 3"

msgid "Random Monsters 3"
msgstr "Monstres Aléatoires 3"

msgid "Random Monster 4"
msgstr "Monstre Aléatoire 4"

msgid "Random Monsters 4"
msgstr "Monstres Aléatoires 4"

msgid "Double shot"
msgstr "Double tir"

msgid "2-hex monster"
msgstr "Occupe deux cases"

msgid "Double strike"
msgstr "Double attaque"

msgid "Double damage to Undead"
msgstr "Double dégâts aux morts-vivants"

msgid "% magic resistance"
msgstr "% de résistance magique"

msgid "Immune to Mind spells"
msgstr "Immunité contre les sorts de l'esprit"

msgid "Immune to Elemental spells"
msgstr "Immunité contre sorts élémentaires"

msgid "Immune to Fire spells"
msgstr "Immunité contre les sorts de feu"

msgid "Immune to Cold spells"
msgstr "Immunité contre sorts de froid"

msgid "Immune to "
msgstr "Immunité contre "

msgid "% immunity to %{spell} spell"
msgstr "% d'immunité contre le sort %{spell}"

msgid "% damage from Elemental spells"
msgstr "% de dégâts des sorts élémentaires"

msgid "% chance to Dispel beneficial spells"
msgstr "% de chances de dissiper les sorts bénéfiques"

msgid "% chance to Paralyze"
msgstr "% de chances de Paralyser"

msgid "% chance to Petrify"
msgstr "% de chances de Pétrifier"

msgid "% chance to Blind"
msgstr "% de chances d'Aveugler"

msgid "% chance to Curse"
msgstr "% de chances de Maudire"

msgid "% chance to cast %{spell} spell"
msgstr "% de chances de lancer le sort %{spell}"

msgid "HP regeneration"
msgstr "Régénération PV"

msgid "Two hexes attack"
msgstr "Attaque sur deux hexagones"

msgid "Flyer"
msgstr "Volant"

msgid "Always retaliates"
msgstr "Riposte toujours"

msgid "Attacks all adjacent enemies"
msgstr "Attaque tous les ennemis adjacents"

msgid "No melee penalty"
msgstr "Pas de pénalité de mêlée"

msgid "Dragon"
msgstr "Dragon"

msgid "Undead"
msgstr "Mort-vivant"

msgid "No enemy retaliation"
msgstr "Aucune riposte de l'ennemi"

msgid "HP drain"
msgstr "Drainage PV"

msgid "Cloud attack"
msgstr "Attaque nuage"

msgid "Decreases enemy's morale by "
msgstr "Diminue le moral de l'ennemi de "

msgid "% chance to halve enemy"
msgstr "% de chances de tuer la moitié du peloton ennemi"

msgid "Soul Eater"
msgstr "Dévoreur d'âmes"

msgid "Elemental"
msgstr "Esprit"

msgid "No Morale"
msgstr "Pas de Moral"

msgid "200% damage from Fire spells"
msgstr "200% des dégâts des sorts du Feu"

msgid "200% damage from Cold spells"
msgstr "200% des dégâts des sorts du Froid"

msgid "% damage from %{spell} spell"
msgstr "% de dégâts du sort %{spell}"

msgid "% immunity to "
msgstr "% d'immunité contre "

msgid "Lightning"
msgstr "Éclair foudroyant"

msgid "% damage from "
msgstr "% de dégâts de "

msgid "The three Anduran artifacts magically combine into one."
msgstr "Les trois artéfacts d'Anduran se combinent magiquement en un seul."

msgid "The %{name} increases your knowledge by %{count}."
msgstr "L'%{name} augmente votre connaissance de %{count}."

msgid "Ultimate Book of Knowledge"
msgstr "Ultime Livre de Connaissance"

msgid "The %{name} increases your attack skill by %{count}."
msgstr "L'%{name} augmente votre attaque de %{count}."

msgid "Ultimate Sword of Dominion"
msgstr "Ultime Épée de Domination"

msgid "The %{name} increases your defense skill by %{count}."
msgstr "L'%{name} augmente votre défense de %{count}."

msgid "Ultimate Cloak of Protection"
msgstr "Ultime Voile de Protection"

msgid "The %{name} increases your spell power by %{count}."
msgstr "L'%{name} augmente votre puissance de %{count}."

msgid "Ultimate Wand of Magic"
msgstr "Ultime Baguette Magique"

msgid "The %{name} increases your attack and defense skills by %{count} each."
msgstr ""
"L'%{name} augmente vos compétences d'attaque et de défense de %{count} "
"chacune."

msgid "Ultimate Shield"
msgstr "Ultime Bouclier"

msgid "The %{name} increases your spell power and knowledge by %{count} each."
msgstr ""
"L'%{name} augmente la puissance de vos sorts et vos connaissances de "
"%{count} chacun."

msgid "Ultimate Staff"
msgstr "Ultime Bâton"

msgid "The %{name} increases each of your basic skills by %{count} points."
msgstr ""
"L'%{name} augmente chacune de vos compétences de base de %{count} points."

msgid "Ultimate Crown"
msgstr "Ultime Couronne"

msgid "Golden Goose"
msgstr "Poule aux oeufs d'or"

msgid "The %{name} brings in an income of %{count} gold per turn."
msgstr "La %{name} apporte un revenu de %{count} pièces d'or par tour."

msgid "Arcane Necklace of Magic"
msgstr "Obscur collier magique"

msgid "Caster's Bracelet of Magic"
msgstr "Bracelet magique du jeteur de sorts"

msgid "Mage's Ring of Power"
msgstr "Anneau de puissance du Magicien"

msgid "Witch's Broach of Magic"
msgstr "Broche magique de la Sorcière"

msgid "Medal of Valor"
msgstr "Médaille de la bravoure"

msgid "The %{name} increases your morale."
msgstr "La %{name} augmente votre moral."

msgid "Medal of Courage"
msgstr "Médaille du courage"

msgid "Medal of Honor"
msgstr "Médaille d'honneur"

msgid "Medal of Distinction"
msgstr "Médaille de distinction"

msgid "Fizbin of Misfortune"
msgstr "Fizbin de l'infortune"

msgid "The %{name} greatly decreases your morale by %{count}."
msgstr "Le %{name} diminue fortement votre moral de %{count}."

msgid "Thunder Mace of Dominion"
msgstr "Massue de domination"

msgid "Armored Gauntlets of Protection"
msgstr "Gantelets de protection"

msgid "The %{name} increase your defense skill by %{count}."
msgstr "Les %{name} augmente votre compétence de défense de %{count}."

msgid "Defender Helm of Protection"
msgstr "Casque de protection du défenseur"

msgid "Giant Flail of Dominion"
msgstr "Fléau géant de domination"

msgid "Ballista of Quickness"
msgstr "Baliste de rapidité"

msgid "The %{name} lets your catapult fire twice per combat round."
msgstr ""
"La %{name} permet à votre catapulte de tirer deux fois par round de combat."

msgid "Stealth Shield of Protection"
msgstr "Bouclier furtif de protection"

msgid "Dragon Sword of Dominion"
msgstr "Épée de domination du Dragon"

msgid "Power Axe of Dominion"
msgstr "Puissante hache de domination"

msgid "Divine Breastplate of Protection"
msgstr "Plastron divin de protection"

msgid "Minor Scroll of Knowledge"
msgstr "Parchemin mineur"

msgid "Major Scroll of Knowledge"
msgstr "Parchemin majeur"

msgid "Superior Scroll of Knowledge"
msgstr "Parchemin supérieur"

msgid "Foremost Scroll of Knowledge"
msgstr "Parchemin ultime"

msgid "Endless Sack of Gold"
msgstr "Besace d'or sans fin"

msgid "The %{name} provides you with %{count} gold per day."
msgstr "Le %{name} vous fournit %{count} pièces d'or par jour."

msgid "Endless Bag of Gold"
msgstr "Sac d'or sans fin"

msgid "Endless Purse of Gold"
msgstr "Bourse d'or sans fin"

msgid "Nomad Boots of Mobility"
msgstr "Brodequins de nomade"

msgid "The %{name} increase your movement on land."
msgstr ""
"Les %{name} augmentent le potentiel de déplacement d'un héros sur terre."

msgid "Traveler's Boots of Mobility"
msgstr "Bottes de sept lieues"

msgid "Lucky Rabbit's Foot"
msgstr "Patte de lapin porte-bonheur"

msgid "The %{name} increases your luck in combat."
msgstr "%{name} augmente votre chance en combat."

msgid "Golden Horseshoe"
msgstr "Fer à cheval en or"

msgid "Gambler's Lucky Coin"
msgstr "Pièce porte-bonheur"

msgid "Four-Leaf Clover"
msgstr "Trèfle à quatre feuilles"

msgid "The %{name} increases your movement on land and sea."
msgstr ""
"La %{name} augmente le potentiel de déplacement d'un héros sur terre et en "
"mer."

msgid "True Compass of Mobility"
msgstr "Boussole de mobilité"

msgid "Sailor's Astrolabe of Mobility"
msgstr "Sextant du marin"

msgid "The %{name} increases your movement on sea."
msgstr "Le %{name} augmente le potentiel de déplacement d'un héros en mer."

msgid "Evil Eye"
msgstr "Oeil du diable"

msgid "The %{name} reduces the casting cost of curse spells by half."
msgstr ""
"Le %{name} réduit de moitié le coût d'incantation des sorts de malédiction."

msgid "Enchanted Hourglass"
msgstr "Sablier magique"

msgid "The %{name} extends the duration of all your spells by %{count} turns."
msgstr "La %{name} prolonge la durée de tous vos sorts de %{count} tours."

msgid "Gold Watch"
msgstr "Montre en or"

msgid "The %{name} doubles the effectiveness of your hypnotize spells."
msgstr "La %{name} double l'efficacité de vos sorts d'hypnose."

msgid "Skullcap"
msgstr "Calotte"

msgid "The %{name} halves the casting cost of all mind influencing spells."
msgstr ""
"La %{name} réduit de moitié le coût de tous les sorts influençant l'esprit."

msgid "Ice Cloak"
msgstr "Voile de glace"

msgid "The %{name} halves all damage your troops take from cold spells."
msgstr ""
"La %{name} réduit de moitié tous les dégâts de froid subis par vos troupes."

msgid "Fire Cloak"
msgstr "Voile de feu"

msgid "The %{name} halves all damage your troops take from fire spells."
msgstr ""
"La %{name} réduit de moitié tous les dégâts de feu subis par vos troupes."

msgid "Lightning Helm"
msgstr "Casque paratonnerre"

msgid "The %{name} halves all damage your troops take from lightning spells."
msgstr ""
"Le %{name} réduit de moitié tous les dégâts de foudre subis par vos troupes."

msgid "Evercold Icicle"
msgstr "Glaçon très froid"

msgid ""
"The %{name} causes your cold spells to do %{count} percent more damage to "
"enemy troops."
msgstr ""
"Le %{name} permet à vos sorts de froid d'infliger %{count} pour cent de "
"dégâts supplémentaires aux troupes ennemies."

msgid "Everhot Lava Rock"
msgstr "Caillou de lave très chaude"

msgid ""
"The %{name} causes your fire spells to do %{count} percent more damage to "
"enemy troops."
msgstr ""
"Le %{name} permet à vos sorts de feu d'infliger %{count} pour cent de dégâts "
"supplémentaires aux troupes ennemies."

msgid "Lightning Rod"
msgstr "Baguette éclair"

msgid ""
"The %{name} causes your lightning spells to do %{count} percent more damage "
"to enemy troops."
msgstr ""
"La %{name} permet à vos sorts de foudre d'infliger %{count} pour cent de "
"dégâts supplémentaires aux troupes ennemies."

msgid "Snake-Ring"
msgstr "Anneau du serpent"

msgid "The %{name} halves the casting cost of all your bless spells."
msgstr "L'%{name} réduit de moitié le coût de tous les sorts de bénédiction."

msgid "Ankh"
msgstr "Croix egyptienne"

msgid ""
"The %{name} doubles the effectiveness of all your resurrect and animate "
"spells."
msgstr ""
"La %{name} double l'efficacité de tous vos sorts de résurrection et de "
"réanimation."

msgid "Book of Elements"
msgstr "Livre des éléments"

msgid "The %{name} doubles the effectiveness of all your summoning spells."
msgstr "Le %{name} double l'efficacité de vos sorts d'invocation."

msgid "Elemental Ring"
msgstr "Anneau élémentaire"

msgid "The %{name} halves the casting cost of all summoning spells."
msgstr "L'%{name} réduit de moitié le coût de vos sorts d'invocation."

msgid "Holy Pendant"
msgstr "Pendentif sacré"

msgid "The %{name} makes all your troops immune to curse spells."
msgstr "Le %{name} immunise vos troupes contre les sorts de malédiction."

msgid "Pendant of Free Will"
msgstr "Pendentif du libre arbitre"

msgid "The %{name} makes all your troops immune to hypnotize spells."
msgstr "Le %{name} immunise vos troupes contre les sorts d'hypnose."

msgid "Pendant of Life"
msgstr "Pendentif de la vie"

msgid "The %{name} makes all your troops immune to death spells."
msgstr "Le %{name} immunise vos troupes contre les sorts de la mort."

msgid "Serenity Pendant"
msgstr "Pendentif de la sérénité"

msgid "The %{name} makes all your troops immune to berserk spells."
msgstr "Le %{name} immunise vos troupes contre le sort furie."

msgid "Seeing-eye Pendant"
msgstr "Pendentif du chien d'aveugle"

msgid "The %{name} makes all your troops immune to blindness spells."
msgstr "Le %{name} immunise vos troupes contre les sorts de cécité."

msgid "Kinetic Pendant"
msgstr "Pendentif cinétique"

msgid "The %{name} makes all your troops immune to paralyze spells."
msgstr "Le %{name} immunise vos troupes contre les sorts de paralysie."

msgid "Pendant of Death"
msgstr "Pendentif de la mort"

msgid "The %{name} makes all your troops immune to holy spells."
msgstr "Le %{name} immunise vos troupes contre les sorts saints."

msgid "The %{name} protects your troops from the Dispel Magic spell."
msgstr "Le %{name} protège vos troupes des sorts de dissipation."

msgid "Wand of Negation"
msgstr "Baguette de la négation"

msgid "Golden Bow"
msgstr "Arc doré"

msgid ""
"The %{name} eliminates the %{count} percent penalty for your troops shooting "
"past obstacles (e.g. castle walls)."
msgstr ""
"L'%{name} élimine la pénalité de %{count} pourcent pour vos troupes qui tirent au-"
"delà des obstacles (par exemple, les murs d'un château)."

msgid "Telescope"
msgstr "Télescope"

msgid ""
"The %{name} increases the amount of terrain your hero reveals when "
"adventuring by %{count} extra square."
msgstr ""
"Le %{name} augmente la quantité de terrain que votre héros révèle lorsqu'il "
"part à l'aventure de %{count} carré supplémentaire."

msgid "Statesman's Quill"
msgstr "Plume de l'homme d'État"

msgid ""
"The %{name} reduces the cost of surrender to %{count} percent of the total "
"cost of troops you have in your army."
msgstr ""
"La %{name} réduit le coût de la reddition à %{count} pour cent du coût total "
"des troupes que vous avez dans votre armée."

msgid "The %{name} increases the duration of your spells by %{count} turns."
msgstr "Le %{name} augmente la durée de vos sorts de %{count} tours."

msgid "Wizard's Hat"
msgstr "Chapeau du sorcier"

msgid "Power Ring"
msgstr "Anneau de puissance"

msgid "The %{name} returns %{count} extra power points/turn to your hero."
msgstr ""
"L'%{name} rend %{count} points de magie supplémentaires/jour à votre héros."

msgid "Ammo Cart"
msgstr "Cartouche de munition"

msgid "The %{name} provides endless ammunition for all your troops that shoot."
msgstr ""
"La %{name} fournit des munitions illimités pour toutes vos troupes qui "
"tirent."

msgid "Tax Lien"
msgstr "Privilège fiscal"

msgid "The %{name} costs you %{count} gold pieces/turn."
msgstr "Le %{name} vous coûte %{count} pièces d'or/jour."

msgid "Hideous Mask"
msgstr "Masque sinistre"

msgid "The %{name} prevents all 'wandering' armies from joining your hero."
msgstr ""
"Le %{name} empêche toutes les armées 'errantes' de rallier votre héros."

msgid "Endless Pouch of Sulfur"
msgstr "Sac de souffre sans fin"

msgid "The %{name} provides %{count} unit of sulfur per day."
msgid_plural "The %{name} provides %{count} units of sulfur per day."
msgstr[0] "Le %{name} fournit %{count} morceau de soufre par jour."
msgstr[1] "La %{name} fournit %{count} morceaux de soufre par jour."

msgid "Endless Vial of Mercury"
msgstr "Fiole de mercure sans fin"

msgid "The %{name} provides %{count} unit of mercury per day."
msgid_plural "The %{name} provides %{count} units of mercury per day."
msgstr[0] "La %{name} fournit %{count} fiole de mercure par jour."
msgstr[1] "La %{name} fournit %{count} fioles de mercure par jour."

msgid "Endless Pouch of Gems"
msgstr "Bourse de rubis sans fin"

msgid "The %{name} provides %{count} unit of gems per day."
msgid_plural "The %{name} provides %{count} units of gems per day."
msgstr[0] "La %{name} fournit %{count} rubis par jour."
msgstr[1] "La %{name} fournit %{count} rubis par jour."

msgid "Endless Cord of Wood"
msgstr "Tas de bois sans fin"

msgid "The %{name} provides %{count} unit of wood per day."
msgid_plural "The %{name} provides %{count} units of wood per day."
msgstr[0] "Le %{name} fournit %{count} bûche de bois par jour."
msgstr[1] "Le %{name} fournit %{count} bûches de bois par jour."

msgid "Endless Cart of Ore"
msgstr "Charrette de fer sans fin"

msgid "The %{name} provides %{count} unit of ore per day."
msgid_plural "The %{name} provides %{count} units of ore per day."
msgstr[0] "La %{name} fournit %{count} morceau de fer par jour."
msgstr[1] "La %{name} fournit %{count} morceaux de fer par jour."

msgid "Endless Pouch of Crystal"
msgstr "Bourse de cristal sans fin"

msgid "The %{name} provides %{count} unit of crystal/day."
msgstr "La %{name} fournit %{count} cristal par jour."

msgid "Spiked Helm"
msgstr "Casque à pointes"

msgid "Spiked Shield"
msgstr "Bouclier à pointes"

msgid "White Pearl"
msgstr "Perle blanche"

msgid "Black Pearl"
msgstr "Perle noire"

msgid "Magic Book"
msgstr "Grimoire"

msgid "The %{name} enables you to cast spells."
msgstr "Le %{name} vous permet de lancer des sorts."

msgid "Spell Scroll"
msgstr "Parchemin magique"

msgid "This %{name} gives your hero the ability to cast the %{spell} spell."
msgstr "Ce %{name} donne à votre héros la capacité de lancer le sort %{spell}."

msgid "Arm of the Martyr"
msgstr "Bras du martyre"

msgid ""
"The %{name} increases your spell power by %{count} but adds the undead "
"morale penalty."
msgstr ""
"Le %{name} augmente votre Magie de %{count} mais ajoute la pénalité de moral "
"des morts-vivants."

msgid "Breastplate of Anduran"
msgstr "Plastron d'Anduran"

msgid "The %{name} increases your defense by %{count}."
msgstr "Le %{name} augmente votre Défense de %{count}."

msgid "Broach of Shielding"
msgstr "Broche-bouclier"

msgid ""
"The %{name} provides %{count} percent protection from Armageddon and "
"Elemental Storm, but decreases spell power by 2."
msgstr ""
"La %{name} fournit %{count} pour cent de protection contre Armageddon et "
"Orage, mais diminue la puissance des sorts de 2."

msgid "Battle Garb of Anduran"
msgstr "Cuirasse d'Anduran"

msgid ""
"The %{name} combines the powers of the three Anduran artifacts.  It provides "
"maximum luck and morale for your troops and gives you the Town Portal spell."
msgstr ""
"La %{name} combine les pouvoirs des trois artéfacts d'Anduran.  Il offre un "
"maximum de chance et de moral à vos troupes et vous donne le sort Portes du "
"village."

msgid "Crystal Ball"
msgstr "Boule de cristal"

msgid ""
"The %{name} lets you get more specific information about monsters, enemy "
"heroes, and castles nearby the hero who holds it."
msgstr ""
"La %{name} vous permet d'obtenir des informations plus spécifiques sur les "
"monstres, les héros ennemis et les châteaux à proximité du héros qui le "
"détient."

msgid "Heart of Fire"
msgstr "Coeur de feu"

msgid ""
"The %{name} provides %{count} percent protection from fire, but doubles the "
"damage taken from cold."
msgstr ""
"Le %{name} offre une protection de %{count} pour cent contre le feu, mais "
"double les dégâts de froid infligés à vos troupes."

msgid "Heart of Ice"
msgstr "Coeur de glace"

msgid ""
"The %{name} provides %{count} percent protection from cold, but doubles the "
"damage taken from fire."
msgstr ""
"Le %{name} offre une protection de %{count} pour cent contre le froid, mais "
"double les dégâts de feu infligés à vos troupes."

msgid "Helmet of Anduran"
msgstr "Casque d'Anduran"

msgid "Holy Hammer"
msgstr "Marteau Saint"

msgid "Legendary Scepter"
msgstr "Sceptre légendaire"

msgid "The %{name} adds %{count} points to all attributes."
msgstr "Le %{name} ajoute %{count} points à tous les attributs."

msgid "Masthead"
msgstr "Tête de mât"

msgid "The %{name} boosts your luck and morale by %{count} each in sea combat."
msgstr ""
"La %{name} augmente votre chance et votre moral de %{count} points chacun "
"dans les combats en mer."

msgid "Sphere of Negation"
msgstr "Sphère de négation"

msgid "The %{name} disables all spell casting, for both sides, in combat."
msgstr ""
"La %{name} désactive tout lancer de sorts, pour chaque camp, au combat."

msgid "Staff of Wizardry"
msgstr "Bâton de la sorcellerie"

msgid "The %{name} boosts your spell power by %{count}."
msgstr "Le %{name} augmente la puissance de vos sorts de %{count}."

msgid "Sword Breaker"
msgstr "Briseur d'épée"

msgid "The %{name} increases your defense by %{count} and attack by 1."
msgstr "Le %{name} augmente votre attaque et votre défense de 1."

msgid "Sword of Anduran"
msgstr "Épée d'Anduran"

msgid "Spade of Necromancy"
msgstr "Pelle du fossoyeur"

msgid "The %{name} gives you increased necromancy skill."
msgstr "La %{name} améliore votre compétence de nécromancie."

msgid "The %{name} extends the duration of all your spells by %{count} turn."
msgid_plural ""
"The %{name} extends the duration of all your spells by %{count} turns."
msgstr[0] "Le %{name} prolonge la durée de tous vos sorts de %{count} tour."
msgstr[1] "Le %{name} prolonge la durée de tous vos sorts de %{count} tours."

msgid "The %{name} increases the duration of your spells by %{count} turn."
msgid_plural ""
"The %{name} increases the duration of your spells by %{count} turns."
msgstr[0] "Le %{name} augmente la durée de vos sorts de %{count} tour."
msgstr[1] "Le %{name} augmente la durée de vos sorts de %{count} tours."

msgid "The %{name} returns %{count} extra power point/turn to your hero."
msgid_plural ""
"The %{name} returns %{count} extra power points/turn to your hero."
msgstr[0] ""
"L'%{name} rend %{count} point de magie supplémentaires chaque tour à votre "
"héros."
msgstr[1] ""
"L'%{name} rend %{count} points de magie supplémentaires chaque tour à votre "
"héros."

msgid "The %{name} provides %{count} unit of crystal per day."
msgid_plural "The %{name} provides %{count} units of crystal per day."
msgstr[0] "La %{name} fournit %{count} cristal par jour."
msgstr[1] "La %{name} fournit %{count} cristaux par jour."

msgid ""
"You find an elaborate container which houses an old vellum scroll. The runes "
"on the container are very old, and the artistry with which it was put "
"together is stunning. As you pull the scroll out, you feel imbued with "
"magical power."
msgstr ""
"Vous trouvez un récipient élaboré qui contient un vieux parchemin en vélin. "
"Les runes sur le récipient sont très anciennes, et l'art avec lequel il a "
"été assemblé est stupéfiant. Lorsque vous sortez le parchemin, vous vous "
"sentez imprégné d'un pouvoir magique."

msgid ""
"One of the less intelligent members of your party picks up an arm off of the "
"ground. Despite its missing a body, it is still moving. Your troops find the "
"dismembered arm repulsive, but you cannot bring yourself to drop it: it "
"seems to hold some sort of magical power that influences your decision "
"making."
msgstr ""
"L'un des membres les moins intelligents de votre parti prend un bras du sol. "
"Malgré l'absence d'un corps, il est toujours en mouvement. Vos troupes "
"trouvent le bras démembré répugnant, mais vous ne pouvez pas vous résoudre à "
"le laisser tomber : il semble détenir une sorte de pouvoir magique qui "
"influence votre prise de décision."

msgid ""
"You come upon a sign. It reads: \"Here lies the body of Anduran. Bow and "
"swear fealty, and you shall be rewarded.\" You decide to do as it says. As "
"you stand up, you feel a coldness against your skin. Looking down, you find "
"that you are suddenly wearing a gleaming, ornate breastplate."
msgstr ""
"Vous tombez sur un panneau. On peut y lire : \"Ici se trouve le corps "
"d'Anduran. Inclinez-vous et jurez fidélité, et vous serez récompensés.\" "
"Vous décidez de faire ce qu'il dit. En vous relevant, vous ressentez une "
"froideur contre votre peau. En regardant vers le bas, vous constatez que "
"vous portez soudainement une cuirasse étincelante et ornée."

msgid ""
"A kindly Sorceress thinks that your army's defenses could use a magical "
"boost. She offers to enchant the Broach that you wear on your cloak, and you "
"accept."
msgstr ""
"Une sorcière bienveillante pense que les défenses de votre armée pourraient "
"utiliser un coup de pouce magique. Elle propose d'enchanter la broche que "
"vous portez sur votre manteau, et vous acceptez."

msgid ""
"Out of pity for a poor peasant, you purchase a chest of old junk they are "
"hawking for too much gold. Later, as you search through it, you find it "
"contains the 3 pieces of the legendary battle garb of Anduran!"
msgstr ""
"Par pitié pour un pauvre paysan, vous achetez hors de prix un coffre de "
"vieilles ordures qu'il colporte. Plus tard, en fouillant dedans, vous "
"constatez qu'il contient les 3 pièces du légendaire costume de bataille "
"d'Anduran !"

msgid ""
"You come upon a caravan of gypsies who are feasting and fortifying their "
"bodies with mead. They call you forward and say \"If you prove that you can "
"dance the Rama-Buta, we will reward you.\" You don't know it, but try "
"anyway. They laugh hysterically, but admire your bravery, giving you a "
"Crystal Ball."
msgstr ""
"Vous tombez sur une caravane de gitans qui se régalent et fortifient leurs "
"corps avec de l'hydromel. Ils vous appellent vers l'avant et disent : \"Si "
"vous prouvez que vous pouvez danser le Rama-Buta, nous vous récompenserons."
"\" Vous ne le savez pas, mais essayez quand même. Ils rient hystériquement, "
"mais admirent votre bravoure, vous donnant une boule de cristal."

msgid ""
"You enter a recently burned glade and come upon a Fire Elemental sitting "
"atop a rock. It looks up, its flaming face contorted in a look of severe "
"pain. It then tosses a glowing object at you. You put up your hands to block "
"it, but it passes right through them and sears itself into your chest."
msgstr ""
"Vous entrez dans une clairière récemment brûlée et tombez sur un Élémentaire "
"de Feu assis au sommet d'un rocher. Il lève les yeux au ciel, son visage "
"flamboyant tordu montre un regard de douleur intense. Il vous lance alors un "
"objet lumineux. Vous levez les mains pour le bloquer, mais il passe à "
"travers elles et se loge dans votre poitrine."

msgid ""
"Suddenly, a biting coldness engulfs your body. You seize up, falling from "
"your horse. The pain subsides, but you still feel as if your chest is "
"frozen.  As you pick yourself up off of the ground, you hear hearty "
"laughter. You turn around just in time to see a Frost Giant run off into the "
"woods and disappear."
msgstr ""
"Soudain, un froid mordant envahit votre corps. Sous la surprise glaciale, "
"vous tombez de votre cheval. La douleur s'atténue, mais vous avez toujours "
"l'impression que votre poitrine est gelée.  Lorsque vous vous relevez, vous "
"entendez rire de bon coeur. Vous vous retournez juste à temps pour voir un "
"Géant de glace s'enfuir et disparaître dans les bois."

msgid ""
"You spy a gleaming object poking up out of the ground. You send a member of "
"your party over to investigate. He comes back with a golden helmet in his "
"hands. You realize that it must be the helmet of the legendary Anduran, the "
"only man who was known to wear solid gold armor."
msgstr ""
"Vous scrutez un objet étincelant qui sort du sol. Vous envoyez un membre de "
"votre groupe pour enquêter. Il revient avec un casque d'or à la main. Vous "
"vous rendez compte que ce doit être le casque du légendaire d'Anduran, le "
"seul homme qui était connu pour porter une armure en or massif."

msgid ""
"You come upon a battle where a Paladin has been mortally wounded by a group "
"of Zombies. He asks you to take his hammer and finish what he started.  As "
"you pick it up, it begins to hum, and then everything becomes a blur. The "
"Zombies lie dead, the hammer dripping with blood. You strap it to your belt."
msgstr ""
"Vous tombez sur une bataille où un Paladin a été mortellement blessé par un "
"groupe de Zombies. Il vous demande de prendre son marteau et de terminer ce "
"qu'il a commencé.  Lorsque vous le ramassez, un bourdonnement s'entend, puis "
"tout devient flou. Les Zombies gisent sur le sol, le marteau dégouline de "
"sang. Vous l'attachez à votre ceinture."

msgid ""
"Upon cresting a small hill, you come upon a ridiculous looking sight. A "
"Sprite is attempting to carry a Scepter that is almost as big as it is. "
"Trying not to laugh, you ask, \"Need help?\" The Sprite glares at you and "
"answers: \"You think this is funny? Fine. You can carry it. I much prefer "
"flying anyway.\""
msgstr ""
"En culminant une petite colline, vous tombez sur un spectacle ridicule. Une "
"fée tente de transporter un sceptre presque aussi grand qu'elle. En essayant "
"de ne pas rire, vous demandez : \"Besoin d'aide ?\" La Fée vous regarde et "
"répond : \"Vous pensez que c'est drôle ? Bien. Vous pouvez le prendre. Je "
"préfère voler de toute façon.\""

msgid ""
"An old seaman tells you a tale of an enchanted masthead that he used in his "
"youth to rally his crew during times of trouble. He then hands you a faded "
"map that shows where he hid it. After much exploring, you find it stashed "
"underneath a nearby dock."
msgstr ""
"Un vieux marin vous raconte l'histoire d'une tête de mât enchantée qu'il a "
"utilisée dans sa jeunesse pour rallier son équipage pendant les moments "
"difficiles. Il vous remet ensuite une carte fanée qui montre où il l'a "
"cachée. Après beaucoup d'exploration, vous le trouvez planqué sous un quai à "
"proximité."

msgid ""
"You stop to help a Peasant catch a runaway mare. To show his gratitude, he "
"hands you a tiny sphere. As soon as you grasp it, you feel the magical "
"energy drain from your limbs..."
msgstr ""
"Vous vous arrêtez pour aider un paysan à attraper une jument fugueuse. Pour "
"montrer sa gratitude, il vous tend une minuscule sphère. Dès que vous la "
"saisissez, vous sentez l'énergie magique s'écouler de vos membres..."

msgid ""
"While out scaring up game, your troops find a mysterious staff levitating "
"about three feet off of the ground. They hand it to you, and you notice an "
"inscription. It reads: \"Brains best brawn and magic beats might. Heed my "
"words, and you'll win every fight.\""
msgstr ""
"Vos troupes trouvent un mystérieux bâton en lévitation à un mètre au dessus "
"du sol. Ils vous le remettent et vous remarquez une inscription. On peut y "
"lire : \"La magie demeure plus puissante que tout autre chose. Faîtes vôtres "
"ces paroles, et vous gagnerez tous les combats.\""

msgid ""
"A former Captain of the Guard admires your quest and gives you the enchanted "
"Sword Breaker that he relied on during his tour of duty."
msgstr ""
"Un ancien capitaine de la garde admire votre quête et vous donne le briseur "
"d'épée enchanté sur lequel il s'appuyait pendant ses tours de service."

msgid ""
"A Troll stops you and says: \"Pay me 5,000 gold, or the Sword of Anduran "
"will slay you where you stand.\" You refuse. The troll grabs the sword "
"hanging from its belt, screams in pain, and runs away. Picking up the fabled "
"sword, you give thanks that half-witted Trolls tend to grab the wrong end of "
"sharp objects."
msgstr ""
"Un Troll vous arrête et dit: \"Payez-moi 5000 or, ou l'épée d'Anduran vous "
"tuera où vous vous tenez.\" Vous refusez. Le troll attrape l'épée suspendue "
"à sa ceinture, crie de douleur et s'enfuit. Ramassant l'épée légendaire, "
"vous remerciez que les Trolls à demi-esprit ont tendance à saisir le mauvais "
"bout des objets tranchants."

msgid ""
"A dirty shovel has been thrust into a dirt mound nearby. Upon investigation, "
"you discover it to be the enchanted shovel of the Gravediggers, long thought "
"lost by mortals."
msgstr ""
"Une pelle sale a été enfoncée dans un monticule de terre à proximité. Après "
"enquête, vous découvrez qu'il s'agit de la pelle enchantée du fossoyeur, "
"longtemps pensée perdue par les mortels."

msgid ""
"Do you want to use your knowledge of magical secrets to transcribe the "
"%{spell} Scroll into your Magic Book?\n"
"The Spell Scroll will be consumed.\n"
" Cost in spell points: %{sp}"
msgstr ""
"Voulez-vous utiliser votre connaissance des secrets magiques pour transcrire "
"le parchemin %{spell} dans votre grimoire?\n"
"Le parchemin de sort sera consommé.\n"
" Coût en points de magie : %{sp}"

msgid "Move points: %{mp}"
msgstr "Mouvement : %{mp}"

msgid "Transcribe Spell Scroll"
msgstr "Transcrire le Parchemin de sort"

msgid "View Spells"
msgstr "Voir les sorts"

msgid "View %{name} Info"
msgstr "Voir les infos de %{name}"

msgid "Move %{name}"
msgstr "Déplacer %{name}"

msgid "Cannot move artifact"
msgstr "Impossible de déplacer l'artéfact"

msgid "This item can't be traded."
msgstr "Cet objet ne peut pas être échangé."

msgid "Wood"
msgstr "Bois"

msgid "Mercury"
msgstr "Mercure"

msgid "Ore"
msgstr "Fer"

msgid "Sulfur"
msgstr "Soufre"

msgid "Crystal"
msgstr "Cristal"

msgid "Gems"
msgstr "Rubis"

msgid "Gold"
msgstr "Or"

msgid ""
"Causes a giant fireball to strike the selected area, damaging all nearby "
"creatures."
msgstr ""
"Provoque une boule de feu géante qui frappe la zone sélectionnée, "
"endommageant toutes les créatures proches."

msgid "Fireball"
msgstr "Boule de feu"

msgid "Fireblast"
msgstr "Souffle de feu"

msgid ""
"An improved version of fireball, fireblast affects two hexes around the "
"center point of the spell, rather than one."
msgstr ""
"Une version améliorée de Boule de feu, le Souffle de feu affecte deux "
"hexagones autour du point central du sort."

msgid "Causes a bolt of electrical energy to strike the selected creature."
msgstr "Provoque un éclair qui frappe la créature sélectionnée."

msgid "Lightning Bolt"
msgstr "Éclair foudroyant"

msgid "Chain Lightning"
msgstr "Foudre"

msgid ""
"Causes a bolt of electrical energy to strike a selected creature, then "
"strike the nearest creature with half damage, then strike the NEXT nearest "
"creature with half again damage, and so on, until it becomes too weak to be "
"harmful.  Warning:  This spell can hit your own creatures!"
msgstr ""
"Provoque un éclair qui frappe une créature sélectionnée, puis la créature la "
"plus proche en infligeant la moitié des dégâts, puis la créature suivante la "
"plus proche infligeant encore la moitié des dégâts, et ainsi de suite, "
"jusqu'à ce que l'éclair devienne trop faible pour être nuisible.  "
"Avertissement :  Ce sort peut toucher vos propres créatures !"

msgid "Teleport"
msgstr "Téléportation"

msgid ""
"Teleports the creature you select to any open position on the battlefield."
msgstr ""
"Téléporte la créature que vous sélectionnez vers n'importe quelle place "
"libre sur le champ de bataille."

msgid "Cure"
msgstr "Guérison"

msgid ""
"Removes all negative spells cast upon one of your units, and restores up to "
"%{count} HP per level of spell power."
msgstr ""
"Annule tous les sorts négatifs lancés sur l'une de vos créatures, et "
"restaure jusqu'à %{count} PV par niveau de Magie."

msgid "Mass Cure"
msgstr "Grande guérison"

msgid ""
"Removes all negative spells cast upon your forces, and restores up to "
"%{count} HP per level of spell power, per creature."
msgstr ""
"Supprime tous les sorts négatifs lancés sur vos forces, et restaure jusqu'à "
"%{count} de PV par niveau de puissance de sort, par créature."

msgid "Resurrect"
msgstr "Résurrection"

msgid "Resurrects creatures from a damaged or dead unit until end of combat."
msgstr ""
"Ressuscite les créatures d'un peloton endommagé ou mort jusqu'à la fin du "
"combat."

msgid "Resurrect True"
msgstr "Ultime résurrection"

msgid "Resurrects creatures from a damaged or dead unit permanently."
msgstr ""
"Ressuscite définitivement les créatures d'un peloton endommagé ou mort."

msgid "Haste"
msgstr "Célérité"

msgid "Increases the speed of any creature by %{count}."
msgstr "Augmente la vitesse d'une créature de %{count}."

msgid "Increases the speed of all of your creatures by %{count}."
msgstr "Augmente la vitesse de toutes vos créatures de %{count}."

msgid "Mass Haste"
msgstr "Célérité collective"

msgid "Slows target to half movement rate."
msgstr "Ralentit la cible à la moitié de sa vitesse de déplacement."

msgid "spell|Slow"
msgstr "Lourdeur"

msgid "Mass Slow"
msgstr "Lourdeur collective"

msgid "Slows all enemies to half movement rate."
msgstr "Ralentit tous les ennemis à la moitié de leur vitesse de déplacement."

msgid "Clouds the affected creatures' eyes, preventing them from moving."
msgstr "Obscurcit les yeux des créatures affectées, les empêchant de bouger."

msgid "spell|Blind"
msgstr "Aveugler"

msgid "Bless"
msgstr "Bénédiction"

msgid "Causes the selected creatures to inflict maximum damage."
msgstr "Permet à la créature sélectionnée d'infliger des dégâts maximums."

msgid "Causes all of your units to inflict maximum damage."
msgstr "Permet à toutes vos créatures d'infliger un maximum de dégâts."

msgid "Mass Bless"
msgstr "Grande bénédiction"

msgid "Magically increases the defense skill of the selected creatures."
msgstr "Augmente la défense des créatures sélectionnées."

msgid "Stoneskin"
msgstr "Chair de pierre"

msgid ""
"Increases the defense skill of the targeted creatures.  This is an improved "
"version of Stoneskin."
msgstr ""
"Augmente la défense des créatures ciblées.  Il s'agit d'une version "
"améliorée de Chair de pierre."

msgid "Steelskin"
msgstr "Chair d'acier"

msgid "Causes the selected creatures to inflict minimum damage."
msgstr "La créature choisie inflige des dégâts minimums."

msgid "Curse"
msgstr "Malédiction"

msgid "Causes all enemy troops to inflict minimum damage."
msgstr "Toutes les troupes ennemies infligent des dégâts minimums."

msgid "Mass Curse"
msgstr "Grande malédiction"

msgid "Damages all undead in the battle."
msgstr "Inflige des dégâts à tous les morts-vivants du champ de bataille."

msgid "Holy Word"
msgstr "Sainte parole"

msgid ""
"Damages all undead in the battle.  This is an improved version of Holy Word."
msgstr ""
"Inflige des dégâts à tous les morts-vivants du champ de bataille.   Il "
"s'agit d'une version améliorée de Sainte Parole."

msgid "Holy Shout"
msgstr "Saint cri"

msgid "Anti-Magic"
msgstr "Anti-magie"

msgid "Prevents harmful magic against the selected creatures."
msgstr "Protège la créature choisie de la magie néfaste."

msgid "Dispel Magic"
msgstr "Contre-sorts"

msgid "Removes all magic spells from a single target."
msgstr "Lève tous les sortilèges de la créature choisie."

msgid "Mass Dispel"
msgstr "Ultime contre-sorts"

msgid "Removes all magic spells from all creatures."
msgstr "Lève tous les sortilèges de toutes les créatures."

msgid "Causes a magic arrow to strike the selected target."
msgstr "Provoque une flèche magique qui frappe la cible sélectionnée."

msgid "Magic Arrow"
msgstr "Flèche magique"

msgid "Berserker"
msgstr "Furie"

msgid "Causes a creature to attack its nearest neighbor."
msgstr "Fait en sorte qu'une créature attaque son plus proche voisin."

msgid "Armageddon"
msgstr "Apocalypse"

msgid ""
"Holy terror strikes the battlefield, causing severe damage to all creatures."
msgstr ""
"La terreur sacrée frappe le champ de bataille, causant de graves dégâts à "
"toutes les créatures."

msgid "Elemental Storm"
msgstr "Orage"

msgid "Magical elements pour down on the battlefield, damaging all creatures."
msgstr ""
"Les éléments magiques se déversent sur le champ de bataille, frappant toutes "
"les créatures."

msgid ""
"A rain of rocks strikes an area of the battlefield, damaging all nearby "
"creatures."
msgstr ""
"Une pluie de pierres frappe une zone du champ de bataille, frappant toutes "
"les créatures proches."

msgid "Meteor Shower"
msgstr "Pluie de météores"

msgid "Paralyze"
msgstr "Paralysie"

msgid "The targeted creatures are paralyzed, unable to move or retaliate."
msgstr "Le créature ciblée est paralysée, incapable de bouger ni de riposter."

msgid "Hypnotize"
msgstr "Hypnose"

msgid ""
"Brings a single enemy unit under your control if its hits are less than "
"%{count} times the caster's spell power."
msgstr ""
"Ramène un peloton ennemi sous votre contrôle si ses points de vie sont "
"inférieurs à %{count} fois la puissance de Magie du lanceur."

msgid "Cold Ray"
msgstr "Rayon froid"

msgid "Drains body heat from a single enemy unit."
msgstr "Draine la chaleur corporelle d'une créature ennemie."

msgid "Cold Ring"
msgstr "Anneau froid"

msgid ""
"Drains body heat from all units surrounding the center point, but not "
"including the center point."
msgstr ""
"Draine la chaleur corporelle de toutes les créatures entourant le point "
"central, mais sans le point central."

msgid "Disrupting Ray"
msgstr "Rayon perturbateur"

msgid "Reduces the defense rating of an enemy unit by three."
msgstr "Réduit de trois points la défense d'une créature ennemie."

msgid "Damages all living (non-undead) units in the battle."
msgstr ""
"Blesse toutes les créatures vivantes (non mortes-vivantes) de la bataille."

msgid "Death Ripple"
msgstr "Onde mortelle"

msgid "Death Wave"
msgstr "Vague mortelle"

msgid ""
"Damages all living (non-undead) units in the battle.  This spell is an "
"improved version of Death Ripple."
msgstr ""
"Blesse toutes les créatures vivantes (non mortes-vivantes) dans la "
"bataille.  Ce sort est une version améliorée de Onde mortelle."

msgid "Dragon Slayer"
msgstr "Anti-dragon"

msgid "Greatly increases a unit's attack skill vs. Dragons."
msgstr ""
"Augmente considérablement la compétence d'attaque d'une créature contre les "
"Dragons."

msgid "Blood Lust"
msgstr "Soif de sang"

msgid "Increases a unit's attack skill."
msgstr "Augmente la compétence d'attaque d'une créature."

msgid "Animate Dead"
msgstr "Mort-vivant"

msgid "Resurrects creatures from a damaged or dead undead unit permanently."
msgstr ""
"Ressuscite les créatures décimées d'un peloton de mort-vivants, de façon "
"permanente."

msgid "Mirror Image"
msgstr "Miroir"

msgid ""
"Creates an illusionary unit that duplicates one of your existing units.  "
"This illusionary unit does the same damages as the original, but will vanish "
"if it takes any damage."
msgstr ""
"Crée un peloton illusoire qui réplique un de vos pelotons existant.  Cette "
"illusion inflige les mêmes dégâts que l'original, mais disparaît si elle "
"subit des dégâts."

msgid "Halves damage received from ranged attacks for a single unit."
msgstr ""
"Réduit de moitié les dégâts reçus par les attaques à distance pour le "
"peloton choisi."

msgid "Shield"
msgstr "Bouclier"

msgid "Halves damage received from ranged attacks for all of your units."
msgstr ""
"Réduit de moitié les dégâts reçus par les attaques à distance pour toutes "
"vos créatures."

msgid "Mass Shield"
msgstr "Grand bouclier"

msgid "Summon Earth Elemental"
msgstr "Invoquer l'Esprit de la Terre"

msgid "Summons Earth Elementals to fight for your army."
msgstr "Invoquez des Esprits de la Terre pour qu'ils se battent à vos côtés."

msgid "Summon Air Elemental"
msgstr "Invoquer l'Esprit de l'Air"

msgid "Summons Air Elementals to fight for your army."
msgstr "Invoquez des Esprits de l'Air pour qu'ils se battent à vos côtés."

msgid "Summon Fire Elemental"
msgstr "Invoquer l'Esprit du Feu"

msgid "Summons Fire Elementals to fight for your army."
msgstr "Invoquez des Esprits du Feu pour qu'ils se battent à vos côtés."

msgid "Summon Water Elemental"
msgstr "Invoquer l'Esprit de l'Eau"

msgid "Summons Water Elementals to fight for your army."
msgstr "Invoquez des Esprits de l'Eau pour qu'ils se battent à vos côtés."

msgid "Damages castle walls."
msgstr "Endommage les murs des châteaux."

msgid "Earthquake"
msgstr "Séisme"

msgid "Causes all mines across the land to become visible."
msgstr "Rend visibles toutes les mines du pays."

msgid "View Mines"
msgstr "Voir Mines"

msgid "Causes all resources across the land to become visible."
msgstr "Rend visibles toutes les ressources du pays."

msgid "View Resources"
msgstr "Voir Ressources"

msgid "Causes all artifacts across the land to become visible."
msgstr "Rend visibles tous les artéfacts du pays."

msgid "View Artifacts"
msgstr "Voir Artéfacts"

msgid "Causes all towns and castles across the land to become visible."
msgstr "Rend visibles toutes les villages et tous les châteaux du pays."

msgid "View Towns"
msgstr "Voir Villages"

msgid "Causes all Heroes across the land to become visible."
msgstr "Rend visibles tous les Héros."

msgid "View Heroes"
msgstr "Voir Héros"

msgid "Causes the entire land to become visible."
msgstr "Rend visibles tout le pays."

msgid "View All"
msgstr "Tout Voir"

msgid "Allows the caster to view detailed information on enemy Heroes."
msgstr ""
"Permet au lanceur du sort de visualiser des informations détaillées sur les "
"Héros ennemis."

msgid "Identify Hero"
msgstr "Identifier Héros"

msgid "Summon Boat"
msgstr "Embarquement"

msgid ""
"Summons the nearest unoccupied, friendly boat to an adjacent shore "
"location.  A friendly boat is one which you just built or were the most "
"recent player to occupy."
msgstr ""
"Invoque le bateau ami inoccupé le plus proche sur un emplacement côtier "
"adjacent.  Un bateau ami est un bateau que vous venez de construire ou dont "
"vous êtes le dernier joueur à avoir occupé."

msgid "Allows the caster to magically transport to a nearby location."
msgstr ""
"Permet au lanceur du sort de se transporter magiquement dans un lieu proche."

msgid "Dimension Door"
msgstr "Autre dimension"

msgid "Returns the caster to any town or castle currently owned."
msgstr ""
"Ramène le lanceur du sort dans n'importe quelle village ou château qu'il "
"possède actuellement."

msgid "Town Gate"
msgstr "Portes du village"

msgid ""
"Returns the hero to the town or castle of choice, provided it is controlled "
"by you."
msgstr ""
"Ramène le héros dans le village ou le château de son choix, à condition "
"qu'il soit contrôlé par vous."

msgid "Visions"
msgstr "Visions"

msgid ""
"Visions predicts the likely outcome of an encounter with a neutral army camp."
msgstr ""
"Visions prédit l'issue probable d'une rencontre avec un camp d'armée neutre."

msgid "Haunt"
msgstr "Hantise"

msgid ""
"Haunts a mine you control with Ghosts.  This mine stops producing "
"resources.  (If I can't keep it, nobody will!)"
msgstr ""
"Hante une mine que vous contrôlez avec des fantômes.  Cette mine cesse de "
"produire des ressources.  (Si je ne peux pas la garder, personne ne l'aura !)"

msgid "Set Earth Guardian"
msgstr "Gardien Terre"

msgid "Sets Earth Elementals to guard a mine against enemy armies."
msgstr ""
"Invoque les Esprits de la Terre pour garder une mine contre les armées "
"ennemies."

msgid "Set Air Guardian"
msgstr "Gardien Air"

msgid "Sets Air Elementals to guard a mine against enemy armies."
msgstr ""
"Invoque les Esprits de l'Air pour garder une mine contre les armées ennemies."

msgid "Set Fire Guardian"
msgstr "Gardien Feu"

msgid "Sets Fire Elementals to guard a mine against enemy armies."
msgstr ""
"Invoque les Esprits du Feu pour garder une mine contre les armées ennemies."

msgid "Set Water Guardian"
msgstr "Gardien Eau"

msgid "Sets Water Elementals to guard a mine against enemy armies."
msgstr ""
"Invoque les Esprits de l'Eau pour garder une mine contre les armées ennemies."

msgid "Petrification"
msgstr "Pétrification"

msgid ""
"Turns the affected creature into stone.  A petrified creature receives half "
"damage from a direct attack."
msgstr ""
"Transforme en pierre la créature affectée.  Une créature pétrifiée reçoit la "
"moitié des dégâts d’une attaque directe."

msgid "No spell to cast."
msgstr "Aucun sort à lancer."

msgid "Your hero has %{point} spell points remaining."
msgstr "Votre héros a %{point} points de magie restants."

msgid "View Adventure Spells"
msgstr "Voir les sorts d'aventure"

msgid "View Combat Spells"
msgstr "Voir les sorts de combat"

msgid "View previous page"
msgstr "Voir la page précédente"

msgid "View next page"
msgstr "Voir la page suivante"

msgid "Close Spellbook"
msgstr "Fermer le Grimoire"

msgid "View %{spell}"
msgstr "Voir %{spell}"

msgid "This spell does %{damage} points of damage."
msgstr "Ce sort fait %{damage} points de dégâts."

msgid ""
"This spell summons\n"
"%{count} %{monster}."
msgstr ""
"Ce sort invoque\n"
"%{count} %{monster}."

msgid "This spell restores %{hp} HP."
msgstr "Ce sort restaure %{hp} PV."

msgid "This spell summons %{count} %{monster} to guard the mine."
msgstr "Ce sort invoque %{count} %{monster} pour garder la mine."

msgid "The nearest town is %{town}."
msgstr "La ville la plus proche est %{town}."

msgid ""
"This spell controls up to\n"
"%{hp} HP."
msgstr ""
"Ce sort contrôle jusqu’à\n"
"%{hp} PV."

msgid "game: always confirm for rewrite savefile"
msgstr "jeu : toujours confirmer l'écrasement de la sauvegarde"

msgid "game: remember last focus"
msgstr "jeu : retenir dernier élément choisi"

msgid "battle: show damage info"
msgstr "bataille : afficher les informations sur les dégâts"

msgid "world: show terrain penalty"
msgstr "monde : afficher la pénalité de terrain"

msgid "world: scouting skill show extended content info"
msgstr "monde : reconnaissance permet d'afficher des infos supplémentaires"

msgid "world: allow set guardian to objects"
msgstr "monde : sort Gardien applicable aux objets divers"

msgid "world: Eagle Eye also works like Scholar in H3."
msgstr "monde : oeil d'aigle fonctionne aussi comme Érudition dans HoMM3"

msgid "world: Crystal Ball also added Identify Hero and Visions spells"
msgstr ""
"monde : La Boule de Cristal ajoute les sorts Identifier Héros et Visions"

msgid "world: Neutral armies scale with game difficulty"
msgstr "monde : armées neutres adaptées à la difficulté du jeu"

msgid "world: use unique artifacts for resource affecting"
msgstr "monde : utiliser des artéfacts uniques pour affecter les ressources"

msgid "world: use unique artifacts for primary skills"
msgstr "monde : utiliser des artéfacts uniques pour les compétences primaires"

msgid "world: use unique artifacts for secondary skills"
msgstr ""
"monde : utiliser des artéfacts uniques pour les compétences secondaires"

msgid "world: Wind/Water Mills and Magic Garden can be captured"
msgstr ""
"monde : moulins/roues hydrauliques et jardins magiques peuvent être capturés"

msgid "world: disable Barrow Mounds"
msgstr "monde : désactivation des Tumulus"

msgid "castle: allow guardians"
msgstr "château : les Héros peuvent remplacer le Capitaine"

msgid ""
"castle: higher mage guilds regenerate more spell points/turn "
"(20/40/60/80/100%)"
msgstr ""
"château : les guildes de magiciens régénèrent 20% de mana/tour par niveau"

msgid "heroes: allow buy a spellbook from Shrines"
msgstr "héros : possibilité d'acheter un Grimoire dans les sanctuaires"

msgid "heroes: recruit cost to be dependent on hero level"
msgstr "héros : le coût de recrutement dépend du niveau du héros"

msgid "heroes: remember move points for retreat/surrender result"
msgstr ""
"héros : les points de mouvement sont mémorisés après la retraite/reddition"

msgid "heroes: allow transcribing scrolls (needs: Eye Eagle skill)"
msgstr "héros : transcription des parchemins (avec l'Oeil d'Aigle)"

msgid "heroes: in Arena can choose any of primary skills"
msgstr "héros : l'arène permet de choisir parmi les compétences primaires"

msgid "battle: show army order"
msgstr "combat : afficher l'ordre de l'armée"

msgid "battle: soft wait troop"
msgstr "combat : mise en attente"

msgid "battle: reverse wait order (fast, average, slow)"
msgstr "combat : ordre d'attente inversé (rapide, moyen, lent)"

msgid "battle: deterministic events"
msgstr "bataille : événements déterministes"

msgid "game: show system info"
msgstr "jeu : afficher les informations système"

msgid "game: autosave will be made at the beginning of the day"
msgstr "jeu : sauvegarde auto en début de journée"

msgid "game: use fade"
msgstr "jeu : utiliser \"fade\""

msgid "game: use evil interface"
msgstr "jeu : utiliser l'interface maléfique"

msgid "game: hide interface"
msgstr "jeu : cacher l'interface"

msgid "game: offer to continue the game afer victory condition"
msgstr "jeu : offre de continuer le jeu après la victoire"

msgid "The ultimate artifact is really the %{name}."
msgstr "L'ultime artéfact est vraiment le %{name}."

msgid "The ultimate artifact may be found in the %{name} regions of the world."
msgstr "L'ultime artéfact peut être trouvé dans les régions %{name} du monde."

msgid "north-west"
msgstr "nord-ouest"

msgid "north"
msgstr "nord"

msgid "north-east"
msgstr "nord-est"

msgid "west"
msgstr "ouest"

msgid "center"
msgstr "centre"

msgid "east"
msgstr "est"

msgid "south-west"
msgstr "sud-ouest"

msgid "south"
msgstr "sud"

msgid "south-east"
msgstr "sud-est"

msgid "The truth is out there."
msgstr "La vérité est là."

msgid "The dark side is stronger."
msgstr "Le côté obscur est plus fort."

msgid "The end of the world is near."
msgstr "La fin du monde est proche."

msgid "The bones of Lord Slayer are buried in the foundation of the arena."
msgstr "Les os de Lord Slayer sont ensevelis dans les fondations de l'arène."

msgid "A Black Dragon will take out a Titan any day of the week."
msgstr "Un Dragon Noir éliminera un Titan n'importe quel jour de la semaine."

# Orignal H2-fr: Un Dragon noir peut vaincre un Titan à tout moment.
msgid "He told her: Yada yada yada...  and then she said: Blah, blah, blah..."
msgstr "Il lui a dit : Yada yada yada... et elle a répondu : Bla, bla, bla..."

msgid "An unknown force is being ressurected..."
msgstr "Une force inconnue est ressuscitée..."

msgid ""
"Check the newest version of game at\n"
"https://github.com/ihhub/\n"
"fheroes2/releases"
msgstr ""
"Cherchez la dernière version du jeu sur\n"
"https://github.com/ihhub/\n"
"fheroes2/releases"

#~ msgid "game: autosave on"
#~ msgstr "jeu : activer sauvegarde auto"

#~ msgid "Monster Info"
#~ msgstr "Informations sur la créature"

#~ msgid ""
#~ "Toggle the monster info window, which shows information on the active and "
#~ "targeted monsters."
#~ msgstr ""
#~ "Afficher les fenêtres d'information concernant les créatures actives et "
#~ "les créatures choisies."

#~ msgid "Army is full"
#~ msgstr "Le peloton a atteint sa taille maximale"

#~ msgid "Join Error"
#~ msgstr "Erreur pour rejoindre"

#~ msgid "View Stats"
#~ msgstr "Voir Stats"

#~ msgid "unions: allow meeting heroes"
#~ msgstr "alliances : rencontres des héros"

#~ msgid "unions: allow castle visiting"
#~ msgstr "alliances : visites des châteaux"<|MERGE_RESOLUTION|>--- conflicted
+++ resolved
@@ -7,13 +7,8 @@
 msgstr ""
 "Project-Id-Version: fheroes2\n"
 "Report-Msgid-Bugs-To: \n"
-<<<<<<< HEAD
-"POT-Creation-Date: 2021-12-03 04:37+0100\n"
-"PO-Revision-Date: 2021-12-04 01:55+0100\n"
-=======
 "POT-Creation-Date: 2022-01-01 09:45+0100\n"
 "PO-Revision-Date: 2021-12-26 15:25+0100\n"
->>>>>>> 7c64dd94
 "Last-Translator: fheroes2 team <fhomm2@gmail.com>\n"
 "Language-Team: French <fr@li.org>\n"
 "Language: fr\n"
@@ -1358,92 +1353,6 @@
 msgid "Build %{name}."
 msgstr "Construire %{name}."
 
-<<<<<<< HEAD
-#, fuzzy
-msgid "Blackridge"
-msgstr "Pont"
-
-msgid "Hillstone"
-msgstr ""
-
-msgid "Pinehurst"
-msgstr ""
-
-#, fuzzy
-msgid "Whiteshield"
-msgstr "Perle blanche"
-
-#, fuzzy
-msgid "Woodhaven"
-msgstr "Bois"
-
-#, fuzzy
-msgid "Blackwind"
-msgstr "Forge"
-
-#, fuzzy
-msgid "Bloodreign"
-msgstr "Moral de sang"
-
-#, fuzzy
-msgid "Dragontooth"
-msgstr "Dragon"
-
-msgid "Greywind"
-msgstr ""
-
-msgid "Portsmith"
-msgstr ""
-
-msgid "Atlantium"
-msgstr ""
-
-msgid "Middle Gate"
-msgstr ""
-
-msgid "Sansobar"
-msgstr ""
-
-#, fuzzy
-msgid "Tundara"
-msgstr "Thundax"
-
-#, fuzzy
-msgid "Vulcania"
-msgstr "Volcan"
-
-msgid "Baywatch"
-msgstr ""
-
-#, fuzzy
-msgid "Fountainhead"
-msgstr "Fontaine"
-
-msgid "Vertigo"
-msgstr ""
-
-msgid "Wildabar"
-msgstr ""
-
-msgid "Winterkill"
-msgstr ""
-
-msgid "Brindamoor"
-msgstr ""
-
-msgid "Lakeside"
-msgstr ""
-
-msgid "Nightshadow"
-msgstr ""
-
-msgid "Olympus"
-msgstr ""
-
-#, fuzzy
-msgid "Sandcaster"
-msgstr "Sandro"
-=======
 msgid "Blackridge"
 msgstr "Blackridge"
 
@@ -1518,174 +1427,20 @@
 
 msgid "Sandcaster"
 msgstr "Sandcaster"
->>>>>>> 7c64dd94
 
 msgid "Alamar"
 msgstr "Alamar"
 
-<<<<<<< HEAD
-#, fuzzy
-msgid "Burlock"
-msgstr "Mage"
-
-#, fuzzy
-msgid "Dragadune"
-msgstr "Dragon"
-=======
 msgid "Burlock"
 msgstr "Burlock"
 
 msgid "Dragadune"
 msgstr "Dragadune"
->>>>>>> 7c64dd94
 
 msgid "Kalindra"
 msgstr "Kalindra"
 
 msgid "Xabran"
-<<<<<<< HEAD
-msgstr ""
-
-msgid "Algary"
-msgstr ""
-
-msgid "Basenji"
-msgstr ""
-
-#, fuzzy
-msgid "Blackfang"
-msgstr "Dragon Noir"
-
-#, fuzzy
-msgid "New Dawn"
-msgstr "Dawn"
-
-msgid "Sorpigal"
-msgstr ""
-
-msgid "Avone"
-msgstr ""
-
-msgid "Big Oak"
-msgstr ""
-
-msgid "Chandler"
-msgstr ""
-
-msgid "Erliquin"
-msgstr ""
-
-msgid "Hampshire"
-msgstr ""
-
-#, fuzzy
-msgid "Antioch"
-msgstr "Annexion"
-
-#, fuzzy
-msgid "Avalon"
-msgstr "Halon"
-
-msgid "Roc Haven"
-msgstr ""
-
-msgid "South Mill"
-msgstr ""
-
-#, fuzzy
-msgid "Weed Patch"
-msgstr "Montre en or"
-
-msgid "Brownston"
-msgstr ""
-
-#, fuzzy
-msgid "Hilltop"
-msgstr "Fort sur la colline"
-
-msgid "Weddington"
-msgstr ""
-
-msgid "Westfork"
-msgstr ""
-
-#, fuzzy
-msgid "Whittingham"
-msgstr "Taux"
-
-msgid "Cathcart"
-msgstr ""
-
-msgid "Elk's Head"
-msgstr ""
-
-msgid "Roscomon"
-msgstr ""
-
-#, fuzzy
-msgid "Sherman"
-msgstr "Allemand"
-
-msgid "Yorksford"
-msgstr ""
-
-#, fuzzy
-msgid "Blackburn"
-msgstr "Dragon Noir"
-
-#, fuzzy
-msgid "Blacksford"
-msgstr "Tour noire"
-
-msgid "Burton"
-msgstr ""
-
-msgid "Pig's Eye"
-msgstr ""
-
-msgid "Viper's Nest"
-msgstr ""
-
-msgid "Fenton"
-msgstr ""
-
-#, fuzzy
-msgid "Lankershire"
-msgstr "Charisme"
-
-msgid "Lombard"
-msgstr ""
-
-msgid "Timberhill"
-msgstr ""
-
-#, fuzzy
-msgid "Troy"
-msgstr "Troyan"
-
-#, fuzzy
-msgid "Forder Oaks"
-msgstr "Villes Lointaines"
-
-msgid "Meramec"
-msgstr ""
-
-msgid "Quick Silver"
-msgstr ""
-
-msgid "Westmoor"
-msgstr ""
-
-#, fuzzy
-msgid "Willow"
-msgstr "Jaune"
-
-msgid "Corackston"
-msgstr ""
-
-msgid "Sheltemburg"
-msgstr ""
-=======
 msgstr "Xabran"
 
 msgid "Algary"
@@ -1813,7 +1568,6 @@
 
 msgid "Sheltemburg"
 msgstr "Sheltemburg"
->>>>>>> 7c64dd94
 
 msgid "Cannot recruit - guest to guard automove error."
 msgstr "Impossible de recruter - place du capitaine de la garnison déjà prise."
@@ -2567,10 +2321,6 @@
 msgid "OK"
 msgstr "OK"
 
-<<<<<<< HEAD
-#, fuzzy
-=======
->>>>>>> 7c64dd94
 msgid "Attention"
 msgstr "Attention"
 
@@ -2814,10 +2564,6 @@
 msgid "Click to save the current game."
 msgstr "Enregistrer le jeu en cours."
 
-<<<<<<< HEAD
-#, fuzzy
-=======
->>>>>>> 7c64dd94
 msgid "Click to load a previously saved game."
 msgstr "Charger une partie sauvegardée."
 
