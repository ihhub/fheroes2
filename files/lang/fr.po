--- conflicted
+++ resolved
@@ -6,13 +6,8 @@
 msgstr ""
 "Project-Id-Version: fheroes2\n"
 "Report-Msgid-Bugs-To: \n"
-<<<<<<< HEAD
-"POT-Creation-Date: 2024-01-13 09:39+0000\n"
+"POT-Creation-Date: 2024-01-14 15:05+0000\n"
 "PO-Revision-Date: 2024-01-15 20:28+0100\n"
-=======
-"POT-Creation-Date: 2024-01-14 15:05+0000\n"
-"PO-Revision-Date: 2023-12-22 01:17+0100\n"
->>>>>>> 0263bf7b
 "Last-Translator: fheroes2 team <fhomm2@gmail.com>\n"
 "Language-Team: French <fr@li.org>\n"
 "Language: fr\n"
@@ -1936,14 +1931,8 @@
 msgid "Archibald"
 msgstr "Archibald"
 
-<<<<<<< HEAD
-msgid "The Price of Loyalty"
+msgid "Price of Loyalty"
 msgstr "Price of Loyalty"
-=======
-#, fuzzy
-msgid "Price of Loyalty"
-msgstr "Le prix de la loyauté"
->>>>>>> 0263bf7b
 
 msgid "Voyage Home"
 msgstr "Le retour"
