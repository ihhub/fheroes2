--- conflicted
+++ resolved
@@ -1,18 +1,13 @@
 # French translation for fheroes2
-# Copyright (C) 2021 - 2022 fheroes2 team <fhomm2@gmail.com>
+# Copyright (C) 2021 - 2024 fheroes2 team <fhomm2@gmail.com>
 # This file is distributed under the same license as the fheroes2 package.
 #
 msgid ""
 msgstr ""
 "Project-Id-Version: fheroes2\n"
 "Report-Msgid-Bugs-To: \n"
-<<<<<<< HEAD
-"POT-Creation-Date: 2024-01-04 12:56+0000\n"
+"POT-Creation-Date: 2024-01-11 14:17+0000\n"
 "PO-Revision-Date: 2024-01-12 16:54+0100\n"
-=======
-"POT-Creation-Date: 2024-01-11 14:17+0000\n"
-"PO-Revision-Date: 2023-12-22 01:17+0100\n"
->>>>>>> bb7700de
 "Last-Translator: fheroes2 team <fhomm2@gmail.com>\n"
 "Language-Team: French <fr@li.org>\n"
 "Language: fr\n"
@@ -3813,25 +3808,17 @@
 msgid "Towns cannot be placed on water."
 msgstr "Les villages ne peuvent pas être placés sur l'eau."
 
-<<<<<<< HEAD
-=======
 #, fuzzy
 msgid "Mines cannot be placed on water."
 msgstr "Ce sort ne peut pas être jeté en mer."
 
-#, fuzzy
->>>>>>> bb7700de
 msgid "Dwellings cannot be placed on water."
 msgstr "Les demeures ne peuvent pas être placées sur l'eau."
 
-<<<<<<< HEAD
-=======
 #, fuzzy
 msgid "Power-ups cannot be placed on water."
 msgstr "Ce sort ne peut pas être jeté en mer."
 
-#, fuzzy
->>>>>>> bb7700de
 msgid "Used to place %{object}."
 msgstr "Permet de placer %{object}."
 
