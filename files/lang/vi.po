--- conflicted
+++ resolved
@@ -3731,7 +3731,6 @@
 msgid "View all maps, regardless of size."
 msgstr "Xem tất cả các bản đồ, bất kể kích thước."
 
-<<<<<<< HEAD
 msgid "Players Icon"
 msgstr "Biểu tượng Người chơi"
 
@@ -3767,8 +3766,6 @@
 "Cho biết bản đồ được tạo cho phiên bản \"Cuộc chiến kế vị\" hay \"Cái giá "
 "của lòng trung thành\" của trò chơi."
 
-=======
->>>>>>> 722315f3
 msgid "Selected Name"
 msgstr "Chọn Tên"
 
