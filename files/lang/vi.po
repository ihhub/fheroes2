# Vietnamese translation of fheroes2
# Copyright (C) 2023 fheroes2 team <fhomm2@gmail.com>
# This file is distributed under the same license as the fheroes2 package.
#
msgid ""
msgstr ""
"Project-Id-Version: fheroes2\n"
"Report-Msgid-Bugs-To: \n"
<<<<<<< HEAD
"POT-Creation-Date: 2023-09-15 15:37+0000\n"
"PO-Revision-Date: 2023-10-10 22:17+0700\n"
=======
"POT-Creation-Date: 2023-10-23 00:14+0000\n"
"PO-Revision-Date: 2023-10-09 22:16+0700\n"
>>>>>>> 494d5277
"Last-Translator: fheroes2 team <fhomm2@gmail.com>\n"
"Language-Team: \n"
"Language: vi_VN\n"
"MIME-Version: 1.0\n"
"Content-Type: text/plain; charset=UTF-8\n"
"Content-Transfer-Encoding: 8bit\n"
"Plural-Forms: nplurals=1; plural=0;\n"
"X-Generator: Poedit 3.4\n"

msgid ""
"BATTLE\n"
"ONLY"
msgstr ""
"CHỈ\n"
"CHIẾN ĐẤU"

msgid ""
"NEW\n"
"GAME"
msgstr ""
"TẠO\n"
"GAME"

msgid ""
"SAVE\n"
"GAME"
msgstr ""
"LƯU\n"
"GAME"

msgid ""
"LOAD\n"
"GAME"
msgstr ""
"TẢI\n"
"GAME"

msgid "INFO"
msgstr "THÔNG TIN"

msgid "QUIT"
msgstr "RỜI KHỎI"

msgid "CANCEL"
msgstr "TỪ BỎ"

msgid "OKAY"
msgstr "ĐƯỢC"

msgid "smallerButton|OKAY"
msgstr "ĐƯỢC"

msgid "ACCEPT"
msgstr "ĐỒNG Ý"

msgid "DECLINE"
msgstr "TỪ CHỐI"

msgid "LEARN"
msgstr "HỌC TẬP"

msgid "TRADE"
msgstr "TRAO ĐỔI"

msgid "YES"
msgstr "CÓ"

msgid "NO"
msgstr "KHÔNG"

msgid "EXIT"
msgstr "THOÁT"

msgid "smallerButton|EXIT"
msgstr "THOÁT"

msgid "DISMISS"
msgstr "GIẢI TÁN"

msgid "UPGRADE"
msgstr "NÂNG CẤP"

msgid "RESTART"
msgstr "LÀM LẠI"

msgid "HEROES"
msgstr "TƯỚNG"

msgid ""
"TOWNS/\n"
"CASTLES"
msgstr ""
"THỊ TRẤN/\n"
"LÂU ĐÀI"

msgid "S"
msgstr "S"

msgid "M"
msgstr "M"

msgid "L"
msgstr "L"

msgid "X-L"
msgstr "X-L"

msgid "ALL"
msgstr "TẤT CẢ"

msgid "SELECT"
msgstr "CHỌN"

msgid ""
"STANDARD\n"
"GAME"
msgstr ""
"GAME\n"
"THƯỜNG"

msgid ""
"CAMPAIGN\n"
"GAME"
msgstr ""
"CHIẾN\n"
"DỊCH"

msgid ""
"MULTI-\n"
"PLAYER\n"
"GAME"
msgstr ""
"CHƠI\n"
"NHIỀU\n"
"NGƯỜI"

msgid "CONFIG"
msgstr "ĐIỀU CHỈNH"

msgid ""
"ORIGINAL\n"
"CAMPAIGN"
msgstr ""
"CHIẾN DỊCH\n"
"THƯỜNG"

msgid ""
"EXPANSION\n"
"CAMPAIGN"
msgstr ""
"CHIẾN DỊCH\n"
"MỞ RỘNG"

msgid "HOT SEAT"
msgstr "GHẾ NÓNG"

msgid "2 PLAYERS"
msgstr "2 NGƯỜI CHƠI"

msgid "3 PLAYERS"
msgstr "3 NGƯỜI CHƠI"

msgid "4 PLAYERS"
msgstr "4 NGƯỜI CHƠI"

msgid "5 PLAYERS"
msgstr "5 NGƯỜI CHƠI"

msgid "6 PLAYERS"
msgstr "6 NGƯỜI CHƠI"

msgid "GIFT"
msgstr "QUÀ"

msgid "MAX"
msgstr "MAX"

msgid "DIFFICULTY"
msgstr "ĐỘ KHÓ"

msgid "VIEW INTRO"
msgstr "XEM GIỚI THIỆU"

msgid "MIN"
msgstr "MIN"

msgid ""
"D\n"
"I\n"
"S\n"
"M\n"
"I\n"
"S\n"
"S"
msgstr ""
"G\n"
"I\n"
"Ả\n"
"I\n"
"T\n"
"Á\n"
"N"

msgid ""
"E\n"
"X\n"
"I\n"
"T"
msgstr ""
"T\n"
"H\n"
"O\n"
"Á\n"
"T"

msgid ""
"C\n"
"A\n"
"M\n"
"P\n"
"A\n"
"I\n"
"G\n"
"N"
msgstr ""
"C\n"
"H\n"
"I\n"
"Ế\n"
"N\n"
"D\n"
"Ị\n"
"C\n"
"H"

msgid ""
"S\n"
"T\n"
"A\n"
"N\n"
"D\n"
"A\n"
"R\n"
"D"
msgstr ""
"T\n"
"H\n"
"Ư\n"
"Ờ\n"
"N\n"
"G"

msgid "Warrior"
msgstr "Chiến binh"

msgid "Builder"
msgstr "Thợ xây"

msgid "Explorer"
msgstr "Thám hiểm"

msgid "None"
msgstr "Không"

msgid ""
"A few\n"
"%{monster}"
msgstr ""
"Một vài\n"
"%{monster}"

msgid ""
"Several\n"
"%{monster}"
msgstr ""
"Một số\n"
"%{monster}"

msgid ""
"A pack of\n"
"%{monster}"
msgstr ""
"Một nhóm\n"
"%{monster}"

msgid ""
"Lots of\n"
"%{monster}"
msgstr ""
"Khá nhiều\n"
"%{monster}"

msgid ""
"A horde of\n"
"%{monster}"
msgstr ""
"Một bầy\n"
"%{monster}"

msgid ""
"A throng of\n"
"%{monster}"
msgstr ""
"Một bầy đàn\n"
"%{monster}"

msgid ""
"A swarm of\n"
"%{monster}"
msgstr ""
"Rất nhiều đàn\n"
"%{monster}"

msgid ""
"Zounds...\n"
"%{monster}"
msgstr ""
"Quy mô\n"
"%{monster}"

msgid ""
"A legion of\n"
"%{monster}"
msgstr ""
"Quân đoàn\n"
"%{monster}"

msgid "army|Few"
msgstr "Một vài"

msgid "army|Several"
msgstr "Một số"

msgid "army|Pack"
msgstr "Một nhóm"

msgid "army|Lots"
msgstr "Khá nhiều"

msgid "army|Horde"
msgstr "Một bầy"

msgid "army|Throng"
msgstr "Một bầy đàn"

msgid "army|Swarm"
msgstr "Rất nhiều đàn"

msgid "army|Zounds"
msgstr "Quy mô"

msgid "army|Legion"
msgstr "Quân đoàn"

msgid "All %{race} troops +1"
msgstr "Tất cả binh lính %{race} +1"

msgid "Multiple"
msgstr "Bội số"

msgid "Troops of %{count} alignments -%{penalty}"
msgstr "Quân của %{count} sắp hàng -%{penalty}"

msgid "Some undead in group -1"
msgstr "Trong đội có xác sống -1"

msgid "View %{name}"
msgstr "Nhìn %{name}"

msgid "Move the %{name} "
msgstr "Thuê %{name} "

msgid "Move or right click to redistribute %{name}"
msgstr "Kéo %{name} hoặc nhấp chuột phải để chia"

msgid "Combine %{name} armies"
msgstr "Gộp binh lính %{name}"

msgid "Exchange %{name2} with %{name}"
msgstr "Trao đổi %{name2} với %{name}"

msgid "Select %{name}"
msgstr "Chọn %{name}"

msgid "Cannot move last troop"
msgstr "Không thể di chuyển quân cuối cùng"

msgid "Move the %{name}"
msgstr "Di chuyển %{name}"

msgid "Set Count"
msgstr "Đặt Số lượng"

msgid "%{name} destroys half the enemy troops!"
msgid_plural "%{name} destroy half the enemy troops!"
msgstr[0] "%{name} tiêu diệt một nửa quân địch!"

msgid "%{name} has turned off the auto battle"
msgstr "%{name} đã tắt tự động chiến đấu"

msgid "%{name} has turned on the auto battle"
msgstr "%{name} đã bật tự động chiến đấu"

msgid "Spell failed!"
msgstr "Niệm chú thất bại!"

msgid ""
"The Sphere of Negation artifact is in effect for this battle, disabling all "
"combat spells."
msgstr ""
"Bảo vật Sphere of Negation có hiệu lực trong trận chiến này, vô hiệu hóa tất "
"cả các phép thuật chiến đấu."

msgid "You have already cast a spell this round."
msgstr "Ngươi đã sử dụng một câu thần chú trong vòng này."

msgid "That spell will have no effect!"
msgstr "Phép này sẽ không ảnh hưởng đến ai!"

msgid "You may only summon one type of elemental per combat."
msgstr "Ngươi chỉ có thể triệu hồi một loại nguyên tố trong mỗi trận chiến."

msgid ""
"There is no open space adjacent to your hero where you can summon an "
"Elemental to."
msgstr ""
"Không có không gian trống nào gần tướng của ngươi để triệu hồi một Nguyên tố."

msgid ""
"The Moat reduces by -%{count} the defense skill of any unit and slows to "
"half movement rate."
msgstr ""
"Hào giảm -%{count} kỹ năng phòng thủ của bất kỳ đơn vị nào và làm chậm một "
"nửa tốc độ di chuyển."

msgid "Speed: %{speed}"
msgstr "Tốc độ: %{speed}"

msgid "Speed"
msgstr "Tốc độ"

msgid "Off"
msgstr "Tắt"

msgid "On"
msgstr "Bật"

msgid "Turn Order"
msgstr "Thứ tự Xếp hàng"

msgid "Auto Spell Casting"
msgstr "Tự động Niệm Phép"

msgid "Grid"
msgstr "Lưới"

msgid "Shadow Movement"
msgstr "Bóng Di chuyển"

msgid "Shadow Cursor"
msgstr "Bóng Con trỏ"

msgid "Audio"
msgstr "Âm thanh"

msgid "Settings"
msgstr "Cài đặt"

msgid "Configure"
msgstr "Cấu hình"

msgid "Hot Keys"
msgstr "Phím tắt"

msgid "Damage Info"
msgstr "Thông tin Thiệt hại"

msgid "Set the speed of combat actions and animations."
msgstr "Đặt tốc độ của hành động chiến đấu và hình ảnh động."

msgid "Toggle to display the turn order during the battle."
msgstr "Chuyển đổi để hiển thị thứ tự xếp hàng trong trận chiến."

msgid ""
"Toggle whether or not the computer will cast spells for you when auto combat "
"is on. (Note: This does not affect spell casting for computer players in any "
"way, nor does it affect quick combat.)"
msgstr ""
"Chuyển đổi xem máy tính có sử dụng phép thuật cho ngươi khi bật chế độ tự "
"động chiến đấu hay không. (Lưu ý: Điều này không ảnh hưởng đến việc sử dụng "
"phép thuật cho người chơi máy tính theo bất kỳ cách nào, cũng như không ảnh "
"hưởng đến chiến đấu nhanh.)"

msgid ""
"Toggle the hex grid on or off. The hex grid always underlies movement, even "
"if turned off. This switch only determines if the grid is visible."
msgstr ""
"Bật hoặc tắt lưới lục giác. Lưới lục giác luôn làm cơ sở cho chuyển động, "
"ngay cả khi bị tắt. Công tắc này chỉ xác định xem lưới có hiển thị hay không."

msgid ""
"Toggle on or off shadows showing where your creatures can move and attack."
msgstr ""
"Bật hoặc tắt bóng hiển thị nơi sinh vật của bạn có thể di chuyển và tấn công."

msgid ""
"Toggle on or off a shadow showing the current hex location of the mouse "
"cursor."
msgstr ""
"Bật hoặc tắt bóng hiển thị vị trí của con trỏ chuột trên lưới lục giác."

msgid "Change the audio settings of the game."
msgstr "Thay đổi cài đặt âm thanh của trò chơi."

msgid "Check and configure all the hot keys present in the game."
msgstr "Kiểm tra và định cấu hình tất cả các phím nóng có trong trò chơi."

msgid "Toggle to display damage information during the battle."
msgstr "Chuyển đổi để hiển thị thông tin thiệt hại trong trận chiến."

msgid "Exit this menu."
msgstr "Thoát khỏi trình đơn này."

msgid "Okay"
msgstr "OK"

msgid "The enemy has surrendered!"
msgstr "Kẻ địch đã đầu hàng!"

msgid "The enemy has fled!"
msgstr "Kẻ thù đã bỏ chạy!"

msgid "A glorious victory!"
msgstr "Một chiến thắng vinh quang!"

msgid "For valor in combat, %{name} receives %{exp} experience."
msgstr ""
"Với lòng dũng cảm trong chiến đấu, %{name} nhận được %{exp} kinh nghiệm."

msgid "The cowardly %{name} flees from battle."
msgstr "Kẻ hèn nhát %{name} chạy trốn khỏi trận chiến."

msgid "%{name} surrenders to the enemy, and departs in shame."
msgstr "%{name} đầu hàng kẻ thù và nhục nhã ra đi."

msgid "Your force suffer a bitter defeat, and %{name} abandons your cause."
msgstr ""
"Lực lượng của ngươi bị thất bại nặng nề và %{name} từ bỏ chính nghĩa của "
"ngươi."

msgid "Your force suffer a bitter defeat."
msgstr "Lực lượng của ngươi bị thất bại nặng nề."

msgid "Battlefield Casualties"
msgstr "Thương vong Chiến trường"

msgid "Attacker"
msgstr "Bên công"

msgid "Defender"
msgstr "Bên thủ"

msgid "As you reach for the %{name}, it mysteriously disappears."
msgstr "Khi ngươi chạm tới %{name}, nó biến mất một cách bí ẩn."

msgid "As your enemy reaches for the %{name}, it mysteriously disappears."
msgstr "Khi kẻ thù của ngươi chạm tới %{name}, nó biến mất một cách bí ẩn."

msgid "You have captured an enemy artifact!"
msgstr "Ngươi đã chiếm được một bảo vật của kẻ thù!"

msgid "Necromancy!"
msgstr "Chiêu hồn!"

msgid ""
"Practicing the dark arts of necromancy, you are able to raise %{count} of "
"the enemy's dead to return under your service as %{monster}."
msgstr ""
"Thi triển nghệ thuật chiêu hồn hắc ám, ngươi có thể hồi sinh %{count} kẻ thù "
"đã chết để trở lại dưới sự phục vụ của ngươi với tư cách là %{monster}."

msgid "%{name} the %{race}"
msgstr "%{name} cái %{race}"

msgid "Captain of %{name}"
msgstr "Đội trưởng của %{name}"

msgid "Attack"
msgstr "Công"

msgid "Defense"
msgstr "Thủ"

msgid "Spell Power"
msgstr "Sức mạnh"

msgid "Knowledge"
msgstr "Trí thức"

msgid "Morale"
msgstr "Tinh thần"

msgid "Luck"
msgstr "May mắn"

msgid "Spell Points"
msgstr "Điểm Phép thuật:"

msgid "Hero's Options"
msgstr "Tùy chọn Tướng"

msgid "Cast Spell"
msgstr "Niệm Chú"

msgid "Retreat"
msgstr "Bỏ chạy"

msgid "Surrender"
msgstr "Đầu hàng"

msgid "Cancel"
msgstr "Từ bỏ"

msgid "Hero Screen"
msgstr "Màn hình Tướng"

msgid "Captain's Options"
msgstr "Tùy chọn Đội trưởng"

msgid ""
"Cast a magical spell. You may only cast one spell per combat round. The "
"round is reset when every creature has had a turn."
msgstr ""
"Niệm một phép thuật kỳ diệu. Ngươi chỉ có thể niệm một câu thần chú cho mỗi "
"vòng chiến đấu. Vòng được đặt lại khi mọi sinh vật đã có một lượt."

msgid ""
"Retreat your hero, abandoning your creatures. Your hero will be available "
"for you to recruit again, however, the hero will have only a novice hero's "
"forces."
msgstr ""
"Rút lui tướng của ngươi, từ bỏ sinh vật của ngươi. Tướng của ngươi sẽ có sẵn "
"để bạn chiêu mộ lại, tuy nhiên, tướng sẽ chỉ có lực lượng của một tướng mới."

msgid ""
"Surrendering costs gold. However if you pay the ransom, the hero and all of "
"his or her surviving creatures will be available to recruit again."
msgstr ""
"Đầu hàng tốn vàng. Tuy nhiên, nếu ngươi trả tiền chuộc, tướng và tất cả "
"những sinh vật còn sống sót của anh ta hoặc cô ta sẽ sẵn sàng để chiêu mộ "
"lại."

msgid "Open Hero Screen to view full information about the hero."
msgstr "Mở Màn hình Tướng để xem thông tin đầy đủ về Tướng."

msgid "Return to the battle."
msgstr "Quay lại trận chiến."

msgid "Not enough gold (%{gold})"
msgstr "Không đủ vàng (%{gold})"

msgid "%{name} states:"
msgstr "%{name} phát biểu:"

msgid "Captain of %{name} states:"
msgstr "Phát biểu của đội trưởng %{name}:"

msgid ""
"\"I will accept your surrender and grant you and your troops safe passage "
"for the price of %{price} gold.\""
msgstr ""
"\"Ta sẽ chấp nhận sự đầu hàng của ngươi và cấp cho ngươi và quân đội của "
"ngươi lối đi an toàn với giá %{price} vàng.\""

msgid "View %{monster} info"
msgstr "Xem thông tin %{monster}"

msgid "Fly %{monster} here"
msgstr "Bay %{monster} tới đây"

msgid "Move %{monster} here"
msgstr "Chuyển %{monster} tới đây"

msgid "Shoot %{monster}"
msgstr "Bắn %{monster}"

msgid "(1 shot left)"
msgid_plural "(%{count} shots left)"
msgstr[0] "(còn 1 phát nữa)"

msgid "Attack %{monster}"
msgstr "Tấn công %{monster}"

msgid "Turn %{turn}"
msgstr "Lượt %{turn}"

msgid "Teleport here"
msgstr "Dịch chuyển tới đây"

msgid "Invalid teleport destination"
msgstr "Điểm đến dịch chuyển tức thời không hợp lệ"

msgid "Cast %{spell} on %{monster}"
msgstr "Niệm %{spell} lên %{monster}"

msgid "Cast %{spell}"
msgstr "Niệm %{spell}"

msgid "Select spell target"
msgstr "Chọn mục tiêu niệm chú"

msgid "View Ballista info"
msgstr "Xem thông tin Cung máy"

msgid "Ballista"
msgstr "Cung máy"

msgid "Enable auto combat"
msgstr "Kích hoạt tự động chiến đấu"

msgid "Allows the computer to fight out the battle for you."
msgstr "Cho phép máy tính chiến đấu thay ngươi."

msgid "Auto Combat"
msgstr "Tự động Chiến đấu"

msgid "Customize system options"
msgstr "Tùy chỉnh tùy chọn hệ thống"

msgid "Allows you to customize the combat screen."
msgstr "Cho phép ngươi tùy chỉnh màn hình chiến đấu."

msgid "System Options"
msgstr "Tùy chọn Hệ thống"

msgid "Skip this unit"
msgstr "Bỏ qua đơn vị này"

msgid "Skip"
msgstr "Bỏ qua"

msgid ""
"Skips the current creature. The current creature ends its turn and does not "
"get to go again until the next round."
msgstr ""
"Bỏ qua sinh vật hiện tại. Sinh vật hiện tại kết thúc lượt của nó và không "
"được đi tiếp cho đến vòng tiếp theo."

msgid "View Captain's options"
msgstr "Xem tùy chọn Đội trưởng"

msgid "View Hero's options"
msgstr "Xem tùy chọn Tướng"

msgid "View opposing Captain"
msgstr "Xem đội trưởng đối phương"

msgid "View opposing Hero"
msgstr "Xem Tướng địch"

msgid "Hide logs"
msgstr "Ẩn ghi chép"

msgid "Show logs"
msgstr "Hiện ghi chép"

msgid "Message Bar"
msgstr "Thanh Tin nhắn"

msgid "Shows the results of individual monster's actions."
msgstr "Hiển thị kết quả hành động của từng quái vật."

msgid "Are you sure you want to finish the battle in auto mode?"
msgstr "Ngươi có chắc chắn muốn kết thúc trận chiến ở chế độ tự động không?"

msgid "Are you sure you want to enable auto combat?"
msgstr "Ngươi có chắc chắn muốn bật chiến đấu tự động?"

msgid "%{name} skip their turn."
msgstr "%{name} bỏ lượt."

msgid "%{attacker} does %{damage} damage."
msgid_plural "%{attacker} do %{damage} damage."
msgstr[0] "%{attacker} gây %{damage} sát thương."

msgid "1 creature perishes."
msgid_plural "%{count} creatures perish."
msgstr[0] "1 sinh vật bị tiêu diệt."

msgid "1 %{defender} perishes."
msgid_plural "%{count} %{defender} perish."
msgstr[0] "1 %{defender} bị tiêu diệt."

msgid "1 soul is incorporated."
msgid_plural "%{count} souls are incorporated."
msgstr[0] "1 linh hồn được kết hợp."

msgid "1 %{unit} is revived."
msgid_plural "%{count} %{unit} are revived."
msgstr[0] "1 %{unit} được hồi sinh."

msgid "Moved %{monster}: from [%{src}] to [%{dst}]."
msgstr "Chuyển %{monster}: từ [%{src}] tới [%{dst}]."

msgid "The %{name} resist the spell!"
msgstr "Quái vật %{name} kháng phép này!"

msgid "%{name} casts %{spell} on the %{troop}."
msgstr "%{name} niệm phép %{spell} lên %{troop}."

msgid "%{name} casts %{spell}."
msgstr "%{name} niệm %{spell}."

msgid "The %{spell} does %{damage} damage to one undead creature."
msgstr "Phép %{spell} gây %{damage} sát thương cho một sinh vật bất tử."

msgid "The %{spell} does %{damage} damage to all undead creatures."
msgstr "Phép %{spell} gây %{damage} sát thương cho tất cả sinh vật bất tử."

msgid "The %{spell} does %{damage} damage, %{count} creatures perish."
msgstr "Phép %{spell} gây %{damage} sát thương, %{count} sinh vật chết."

msgid "The %{spell} does %{damage} damage."
msgstr "Phép %{spell} gây %{damage} sát thương."

msgid "The %{spell} does %{damage} damage to one living creature."
msgstr "Phép %{spell} gây %{damage} sát thương cho một sinh vật sống."

msgid "The %{spell} does %{damage} damage to all living creatures."
msgstr "Phép %{spell} gây %{damage} sát thương cho tất cả sinh vật sống."

msgid "The %{attacker}' attack blinds the %{target}!"
msgstr "Tướng %{attacker}' tấn công phép mù vào mục tiêu %{target}!"

msgid "The %{attacker}' gaze turns the %{target} to stone!"
msgstr "Cái nhìn của %{attacker}' biến %{target} thành đá!"

msgid "The %{attacker}' curse falls upon the %{target}!"
msgstr "Tướng %{attacker}' nguyền rủa lên tất cả %{target}!"

msgid "The %{target} are paralyzed by the %{attacker}!"
msgstr "Mục tiêu %{target} đã bị %{attacker} hóa đá!"

msgid "The %{attacker} dispel all good spells on your %{target}!"
msgstr ""
"Tên %{attacker} xua tan mọi phép thuật tốt trên quân %{target} của ngươi!"

msgid "The %{attacker} cast %{spell} on %{target}!"
msgstr "Tên %{attacker} niệm phép %{spell} lên %{target}!"

msgid "Bad luck descends on the %{attacker}."
msgstr "Vận rủi giáng xuống %{attacker}."

msgid "Good luck shines on the %{attacker}."
msgstr "May mắn tỏa sáng trên %{attacker}."

msgid "High morale enables the %{monster} to attack again."
msgstr "Tinh thần cao cho phép %{monster} tấn công lần nữa."

msgid "Low morale causes the %{monster} to freeze in panic."
msgstr "Tinh thần xuống thấp khiến %{monster} chết cứng vì hoảng loạn."

msgid "%{tower} does %{damage} damage."
msgstr "%{tower} thực hiện %{damage} sát thương."

msgid "The mirror image is created."
msgstr "Hình ảnh phản chiếu được tạo ra."

msgid "The mirror image is destroyed!"
msgstr "Hình ảnh phản chiếu đã mất đi!"

msgid "Are you sure you want to interrupt the auto battle?"
msgstr "Ngươi có chắc chắn muốn làm gián đoạn trận chiến tự động không?"

msgid "Error"
msgstr "Lỗi"

msgid "No spells to cast."
msgstr "Không có phép thuật để niệm chú."

msgid "Are you sure you want to retreat?"
msgstr "Ngươi có chắc chắn muốn rút lui?"

msgid "Retreat disabled"
msgstr "Rút lui bị vô hiệu hóa"

msgid "Surrender disabled"
msgstr "Đầu hàng bị vô hiệu hóa"

msgid "Damage: %{max}"
msgstr "Thiệt hại: %{max}"

msgid "Damage: %{min} - %{max}"
msgstr "Thiệt hại: %{min} - %{max}"

msgid "Perish: %{max}"
msgstr "Chết %{max}"

msgid "Perish: %{min} - %{max}"
msgstr "Chết: %{min} - %{max}"

msgid ""
"Through eagle-eyed observation, %{name} is able to learn the magic spell "
"%{spell}."
msgstr ""
"Thông qua khả năng quan sát bằng con mắt đại bàng, %{name} có thể học được "
"phép thuật %{spell}."

msgid "Human"
msgstr "Con người"

msgid "AI"
msgstr "AI"

msgid "Please select another hero."
msgstr "Hãy chọn một tướng khác."

msgid "Set Attack Skill"
msgstr "Chọn Kỹ năng Tấn công"

msgid "Set Defense Skill"
msgstr "Chọn Kỹ năng Phòng thủ"

msgid "Set Power Skill"
msgstr "Chọn kỹ năng Sức mạnh"

msgid "Set Knowledge Skill"
msgstr "Chọn Kỹ năng Trí thức"

msgid "%{race1} %{name1}"
msgstr "%{race1} %{name1}"

msgid "vs"
msgstr "vs"

msgid "%{race2} %{name2}"
msgstr "%{race2} %{name2}"

msgid "Monsters"
msgstr "Quái vật"

msgid "N/A"
msgstr "N/A"

msgid "Left Turret"
msgstr "Tháp pháo Trái"

msgid "Right Turret"
msgstr "Tháp pháo Phải"

msgid "The %{name} fires with the strength of %{count} Archers"
msgstr "%{name} khai hỏa với sức mạnh của %{count} Cung thủ"

msgid "each with a +%{attack} bonus to their attack skill."
msgstr "mỗi người có phần thưởng +%{attack} cho kỹ năng tấn công của họ."

msgid "The %{name} is destroyed."
msgstr "%{name} bị phá hủy."

msgid ""
"The %{artifact} artifact is in effect for this battle, disabling %{spell} "
"spell."
msgstr ""
"Bảo vật %{artifact} có tác dụng trong trận đấu này, vô hiệu hóa phép "
"%{spell}."

msgid "%{count} %{name} rises from the dead!"
msgid_plural "%{count} %{name} rise from the dead!"
msgstr[0] "%{count} %{name} hồi sinh từ cõi chết!"

msgid "Dwarven Alliance"
msgstr "Liên minh Người lùn"

msgid "Sorceress Guild"
msgstr "Hội Phù thủy"

msgid "Necromancer Guild"
msgstr "Hội Chiêu hồn"

msgid "Ogre Alliance"
msgstr "Liên minh Yêu tinh"

msgid "Dwarfbane"
msgstr "Họa Người lùn"

msgid "Dragon Alliance"
msgstr "Liên minh Rồng"

msgid "Elven Alliance"
msgstr "Liên minh Ma quỷ"

msgid "Kraeger defeated"
msgstr "Kraeger bị đánh bại"

msgid "Wayward Son"
msgstr "Đứa con Bướng bỉnh"

msgid "Uncle Ivan"
msgstr "Bác Ivan"

msgid "Annexation"
msgstr "Thôn tính"

msgid "Force of Arms"
msgstr "Lực lượng Vũ trang"

msgid "Save the Dwarves"
msgstr "Cứu Người lùn"

msgid "Carator Mines"
msgstr "Mỏ Carator"

msgid "Turning Point"
msgstr "Bước Ngoặt"

msgid "scenarioName|Defender"
msgstr "Bên thủ"

msgid "Corlagon's Defense"
msgstr "Phòng thủ Corlagon"

msgid "The Crown"
msgstr "Vương Miện"

msgid "The Gauntlet"
msgstr "Thách thức"

msgid "Betrayal"
msgstr "Sự phản bội"

msgid "Final Justice"
msgstr "Công lý Cuối cùng"

#, fuzzy
msgid ""
"Roland needs you to defeat the lords near his castle to begin his war of "
"rebellion against his brother. They are not allied with each other, so they "
"will spend most of their time fighting with one another. Victory is yours "
"when you have defeated all of their castles and heroes."
msgstr ""
"Roland cần ngươi đánh bại các lãnh chúa gần lâu đài của anh ta để bắt đầu "
"cuộc chiến nổi dậy chống lại anh trai mình. Họ không liên minh với nhau, vì "
"vậy họ sẽ dành phần lớn thời gian để chiến đấu với nhau. Chiến thắng là của "
"ngươi khi ngươi đã đánh bại tất cả các lâu đài và tướng của họ."

msgid ""
"The local lords refuse to swear allegiance to Roland, and must be subdued. "
"They are wealthy and powerful, so be prepared for a tough fight. Capture all "
"enemy castles to win."
msgstr ""
"Các lãnh chúa địa phương từ chối thề trung thành với Roland, và phải khuất "
"phục. Họ giàu có và quyền lực, vì vậy hãy chuẩn bị cho một cuộc chiến khó "
"khăn. Đánh chiếm tất cả các lâu đài của kẻ thù để giành chiến thắng."

msgid ""
"Your task is to defend the Dwarves against Archibald's forces. Capture all "
"of the enemy towns and castles to win, and be sure not to lose all of the "
"dwarf towns at once, or the enemy will have won."
msgstr ""
"Nhiệm vụ của ngươi là bảo vệ Người lùn chống lại lực lượng của Archibald. "
"Đánh chiếm tất cả các thị trấn và lâu đài của kẻ thù để giành chiến thắng, "
"đồng thời đảm bảo không để mất tất cả các thị trấn của người lùn cùng một "
"lúc, nếu không kẻ thù sẽ chiến thắng."

msgid ""
"You will face four allied enemies in a straightforward fight for resource "
"and treasure. Capture all of the enemy castles for victory."
msgstr ""
"Ngươi sẽ đối mặt với bốn kẻ thù đồng minh trong một cuộc chiến đơn giản để "
"giành lấy tài nguyên và kho báu. Nắm bắt tất cả các lâu đài của kẻ thù để "
"giành chiến thắng."

msgid ""
"Your enemies are allied against you and start close by, so be ready to come "
"out fighting. You will need to own all four castles in this small valley to "
"win."
msgstr ""
"Kẻ thù của ngươi đang liên minh chống lại ngươi và bắt đầu áp sát, vì vậy "
"hãy sẵn sàng chiến đấu. Ngươi sẽ cần phải sở hữu cả bốn lâu đài trong thung "
"lũng nhỏ này để giành chiến thắng."

msgid ""
"The Sorceress' guild of Noraston has requested Roland's aid against an "
"attack from Archibald's allies. Capture all of the enemy castles to win, and "
"don't lose Noraston, or you'll lose the scenario. (Hint: There is an enemy "
"castle on an island in the ocean.)"
msgstr ""
"Hội phù thủy Noraston đã yêu cầu sự trợ giúp của Roland chống lại cuộc tấn "
"công từ các đồng minh của Archibald. Đánh chiếm tất cả các lâu đài của kẻ "
"thù để giành chiến thắng và đừng để mất Noraston, nếu không bạn sẽ thua kịch "
"bản. (Gợi ý: Có một lâu đài của kẻ thù trên một hòn đảo giữa đại dương.)"

msgid ""
"Gather as large an army as possible and capture the enemy castle within 8 "
"weeks. You are opposed by only one enemy, but must travel a long way to get "
"to the enemy castle. Any troops you have in your army at the end of this "
"scenario will be with you in the final battle."
msgstr ""
"Tập hợp một đội quân lớn nhất có thể và chiếm được lâu đài của kẻ thù trong "
"vòng 8 tuần. Bạn chỉ bị một kẻ thù chống lại, nhưng phải đi một quãng đường "
"dài để đến được lâu đài của kẻ thù. Bất kỳ đội quân nào bạn có trong quân "
"đội của mình khi kết thúc kịch bản này sẽ ở bên bạn trong trận chiến cuối "
"cùng."

msgid ""
"Find the Crown before Archibald's heroes find it. Roland will need the Crown "
"for the final battle against Archibald."
msgstr ""
"Tìm Vương miện trước khi các anh hùng của Archibald tìm thấy nó. Roland sẽ "
"cần Vương miện cho trận chiến cuối cùng với Archibald."

msgid ""
"Three allied enemies stand before you and victory, including Lord Corlagon. "
"Roland is in a castle to the northwest, and you will lose if he falls to the "
"enemy. Remember that capturing Lord Corlagon will ensure that he will not "
"fight against you in the final scenario."
msgstr ""
"Ba kẻ thù đồng minh đứng trước bạn và chiến thắng, bao gồm cả Lord Corlagon. "
"Roland đang ở trong một lâu đài ở phía tây bắc, và bạn sẽ thua nếu anh ta "
"rơi vào tay kẻ thù. Hãy nhớ rằng việc bắt giữ Lord Corlagon sẽ đảm bảo rằng "
"anh ta sẽ không chiến đấu chống lại bạn trong kịch bản cuối cùng."

msgid ""
"This is the final battle. Both you and your enemy are armed to the teeth, "
"and all are allied against you. Capture Archibald to end the war!"
msgstr ""
"Đây là trận chiến cuối cùng. Cả bạn và kẻ thù của bạn đều được trang bị tận "
"răng, và tất cả đều liên minh chống lại bạn. Bắt giữ Archibald để kết thúc "
"chiến tranh!"

#, fuzzy
msgid ""
"Switching sides leaves you with three castles against the enemy's one. This "
"battle will be the easiest one you will face for the rest of the war..."
"traitor."
msgstr ""
"Đổi bên để lại cho bạn ba lâu đài chống lại một lâu đài của kẻ thù. Trận "
"chiến này sẽ là trận chiến dễ dàng nhất mà bạn phải đối mặt trong phần còn "
"lại của cuộc chiến...kẻ phản bội."

msgid "Barbarian Wars"
msgstr "Chiến tranh Man rợ"

msgid "First Blood"
msgstr "Máu Đầu tiên"

msgid "Necromancers"
msgstr "Chiêu hồn"

msgid "Slay the Dwarves"
msgstr "Tiêu diệt Người lùn"

msgid "Country Lords"
msgstr "Lãnh chúa Đất nước"

msgid "Dragon Master"
msgstr "Thủ lĩnh Rồng"

msgid "Rebellion"
msgstr "Nổi loạn"

msgid "Apocalypse"
msgstr "Tận thế"

msgid "Greater Glory"
msgstr "Vinh quang Lớn hơn"

#, fuzzy
msgid ""
"King Archibald requires you to defeat the three enemies in this region. They "
"are not allied with one another, so they will spend most of their energy "
"fighting amongst themselves. You will win when you own all of the enemy "
"castles and there are no more heroes left to fight."
msgstr ""
"Vua Archibald yêu cầu bạn đánh bại ba kẻ thù trong khu vực này. Họ không "
"liên minh với nhau, vì vậy họ sẽ dành phần lớn năng lượng để chiến đấu với "
"nhau. Bạn sẽ giành chiến thắng khi sở hữu tất cả các lâu đài của kẻ thù và "
"không còn anh hùng nào để chiến đấu."

msgid ""
"You must unify the barbarian tribes of the north by conquering them. As in "
"the previous mission, the enemy is not allied against you, but they have "
"more resources at their disposal. You will win when you own all of the enemy "
"castles and there are no more heroes left to fight."
msgstr ""
"Bạn phải thống nhất các bộ lạc man rợ ở phía bắc bằng cách chinh phục họ. "
"Như trong nhiệm vụ trước, kẻ thù không liên minh chống lại bạn, nhưng chúng "
"có nhiều tài nguyên hơn để sử dụng. Bạn sẽ giành chiến thắng khi sở hữu tất "
"cả các lâu đài của kẻ thù và không còn anh hùng nào để chiến đấu."

msgid ""
"Do-gooder wizards have taken the Necromancers' castle. You must retake it to "
"achieve victory. Remember that while you start with a powerful army, you "
"have no castle and must take one within 7 days, or lose this battle. (Hint: "
"The nearest castle is to the southeast.)"
msgstr ""
"Các pháp sư làm điều tốt hơn đã chiếm lâu đài của các Necromancer. Bạn phải "
"chiếm lại nó để đạt được chiến thắng. Hãy nhớ rằng trong khi bạn bắt đầu với "
"một đội quân hùng mạnh, bạn không có lâu đài nào và phải chiếm lấy một lâu "
"đài trong vòng 7 ngày, nếu không sẽ thua trận này. (Gợi ý: Lâu đài gần nhất "
"nằm ở phía đông nam.)"

msgid ""
"The dwarves need conquering before they can interfere in King Archibald's "
"plans. Roland's forces have more than one hero and many towns to start with, "
"so be ready for attack from multiple directions. You must capture all of the "
"enemy towns and castles to claim victory."
msgstr ""
"Những người lùn cần chinh phục trước khi họ có thể can thiệp vào kế hoạch "
"của Vua Archibald. Lực lượng của Roland có nhiều hơn một anh hùng và nhiều "
"thị trấn để bắt đầu, vì vậy hãy sẵn sàng tấn công từ nhiều hướng. Bạn phải "
"chiếm được tất cả các thị trấn và lâu đài của kẻ thù để giành chiến thắng."

msgid ""
"You must put down a peasant revolt led by Roland's forces. All are allied "
"against you, but you have Lord Corlagon, an experienced hero, to help you. "
"Capture all enemy castles to win."
msgstr ""
"Bạn phải dập tắt cuộc nổi dậy của nông dân do lực lượng của Roland lãnh đạo. "
"Tất cả đều liên minh chống lại bạn, nhưng bạn có Chúa Corlagon, một anh hùng "
"giàu kinh nghiệm, để giúp bạn. Đánh chiếm tất cả các lâu đài của kẻ thù để "
"giành chiến thắng."

msgid ""
"There are two enemies allied against you in this mission. Both are well "
"armed and seek to evict you from their island. Avoid them and capture Dragon "
"City to win."
msgstr ""
"Có hai kẻ thù liên minh chống lại bạn trong nhiệm vụ này. Cả hai đều được "
"trang bị vũ khí tốt và tìm cách đuổi bạn khỏi hòn đảo của họ. Tránh chúng và "
"chiếm Dragon City để giành chiến thắng."

msgid ""
"Your orders are to conquer the country lords that have sworn to serve "
"Roland. All of the enemy castles are unified against you. Since you start "
"without a castle, you must hurry to capture one before the end of the week. "
"Capture all enemy castles for victory."
msgstr ""
"Mệnh lệnh của bạn là chinh phục các lãnh chúa đất nước đã thề phục vụ "
"Roland. Tất cả các lâu đài của kẻ thù được thống nhất chống lại bạn. Vì bạn "
"bắt đầu mà không có lâu đài, nên bạn phải nhanh chóng chiếm được một lâu đài "
"trước cuối tuần. Nắm bắt tất cả các lâu đài của kẻ thù để giành chiến thắng."

msgid ""
"Find the Crown before Roland's heroes find it. Archibald will need the Crown "
"for the final battle against Roland."
msgstr ""
"Tìm Vương miện trước khi các anh hùng của Roland tìm thấy nó. Archibald sẽ "
"cần Vương miện cho trận chiến cuối cùng với Roland."

msgid ""
"This is the final battle. Both you and your enemy are armed to the teeth, "
"and all are allied against you. Capture Roland to win the war, and be sure "
"not to lose Archibald in the fight!"
msgstr ""
"Đây là trận chiến cuối cùng. Cả bạn và kẻ thù của bạn đều được trang bị tận "
"răng, và tất cả đều liên minh chống lại bạn. Bắt giữ Roland để giành chiến "
"thắng trong cuộc chiến và đảm bảo không để thua Archibald trong cuộc chiến!"

msgid "Arrow's Flight"
msgstr "Đường Tên bay"

msgid "Island of Chaos"
msgstr "Đảo Hỗn loạn"

msgid "The Abyss"
msgstr "Vực thẳm"

msgid "Uprising"
msgstr "Khởi nghĩa"

msgid "Aurora Borealis"
msgstr "Bình minh phương Bắc"

msgid "Betrayal's End"
msgstr "Kết thúc Phản bội"

msgid "Corruption's Heart"
msgstr "Trái tim Tham nhũng"

msgid "The Giant's Pass"
msgstr "Đèo Cả"

msgid ""
"Subdue the unruly local lords in order to provide the Empire with facilities "
"to operate in this region."
msgstr ""
"Khuất phục các lãnh chúa địa phương ngang ngược để cung cấp cho Đế chế các "
"cơ sở hoạt động trong khu vực này."

msgid ""
"Eliminate all opposition in this area. Then the first piece of the artifact "
"will be yours."
msgstr ""
"Loại bỏ tất cả các đối lập trong lĩnh vực này. Phần đầu tiên của hiện vật sẽ "
"là của bạn."

msgid ""
"The sorceresses to the northeast are rebelling! For the good of the empire "
"you must quash their feeble uprising on your way to the mountains."
msgstr ""
"Các phù thủy ở phía đông bắc đang nổi dậy! Vì lợi ích của đế chế, bạn phải "
"dập tắt cuộc nổi dậy yếu ớt của chúng trên đường đến vùng núi."

msgid ""
"Having prepared for your arrival, Kraeger has arranged for a force of "
"necromancers to thwart your quest. You must capture the castle of Scabsdale "
"before the first day of the third week, or the Necromancers will be too "
"strong for you."
msgstr ""
"Sau khi chuẩn bị sẵn sàng cho sự xuất hiện của bạn, Kraeger đã sắp xếp một "
"lực lượng các pháp sư gọi hồn để cản trở nhiệm vụ của bạn. Bạn phải chiếm "
"được lâu đài Scabsdale trước ngày đầu tiên của tuần thứ ba, nếu không các "
"Necromancer sẽ quá mạnh đối với bạn."

msgid ""
"The barbarian despot in this area is, as yet, ignorant of your presence. "
"Quickly, build up your forces before you are discovered and attacked! Secure "
"the region by subduing all enemy forces."
msgstr ""
"Kẻ chuyên quyền man rợ trong khu vực này vẫn không biết gì về sự hiện diện "
"của bạn. Nhanh chóng, xây dựng lực lượng của bạn trước khi bạn bị phát hiện "
"và tấn công! Bảo vệ khu vực bằng cách khuất phục tất cả các lực lượng của kẻ "
"thù."

msgid ""
"The Empire is weak in this region. You will be unable to completely subdue "
"all forces in this area, so take what you can before reprisal strikes. "
"Remember, your true goal is to claim the Helmet of Anduran."
msgstr ""
"Đế chế yếu trong khu vực này. Bạn sẽ không thể khuất phục hoàn toàn tất cả "
"các lực lượng trong khu vực này, vì vậy hãy lấy những gì bạn có thể trước "
"khi tấn công trả đũa. Hãy nhớ rằng, mục tiêu thực sự của bạn là giành được "
"Mũ bảo hiểm của Anduran."

msgid "For the good of the Empire, eliminate Kraeger."
msgstr "Vì lợi ích của Đế chế, hãy loại bỏ Kraeger."

msgid ""
"At last, you have the opportunity and the facilities to rid the Empire of "
"the necromancer's evil. Eradicate them completely, and you will be sung as a "
"hero for all time."
msgstr ""
"Cuối cùng, bạn có cơ hội và phương tiện để loại bỏ Đế chế khỏi cái ác của kẻ "
"phá hoại. Tiêu diệt chúng hoàn toàn, và bạn sẽ được tôn vinh như một anh "
"hùng mọi thời đại."

msgid "Border Towns"
msgstr "Trấn Biên thùy"

msgid "Conquer and Unify"
msgstr "Chinh phục và Thống nhất"

msgid "Crazy Uncle Ivan"
msgstr "Ivan Điên rồ"

msgid "The Wayward Son"
msgstr "Đứa con Bướng bỉnh"

msgid "Ivory Gates"
msgstr "Cổng Ngà"

msgid "The Elven Lands"
msgstr "Đảo Yêu quái"

msgid "The Epic Battle"
msgstr "Trận chiến Sử thi"

msgid "The Southern War"
msgstr "Cuộc chiến phương Nam"

msgid ""
"Conquer and unite all the enemy tribes. Don't lose the hero Jarkonas, the "
"forefather of all descendants."
msgstr ""
"Chinh phục và thống nhất tất cả các bộ lạc kẻ thù. Đừng đánh mất anh hùng "
"Jarkonas, tổ tiên của tất cả con cháu."

msgid ""
"Your rival, the Kingdom of Harondale, is attacking weak towns on your "
"border! Recover from their first strike and crush them completely!"
msgstr ""
"Đối thủ của bạn, Vương quốc Harondale, đang tấn công các thị trấn yếu ở biên "
"giới của bạn! Phục hồi từ cuộc tấn công đầu tiên của họ và nghiền nát họ "
"hoàn toàn!"

msgid ""
"Find your wayward son Joseph who is rumored to be living in the desolate "
"lands. Do it before the first day of the third month or it will be of no "
"help to your family."
msgstr ""
"Tìm đứa con trai bướng bỉnh Joseph của bạn, người được đồn đại là đang sống "
"ở những vùng đất hoang vắng. Hãy làm điều đó trước ngày đầu tiên của tháng "
"thứ ba nếu không nó sẽ chẳng giúp ích được gì cho gia đình bạn."

msgid ""
"Rescue your crazy uncle Ivan. Find him before the first day of the fourth "
"month or it will be no help to your kingdom."
msgstr ""
"Giải cứu chú Ivan điên rồ của bạn. Tìm anh ta trước ngày đầu tiên của tháng "
"thứ tư, nếu không sẽ chẳng ích gì cho vương quốc của bạn."

msgid ""
"Destroy the barbarians who are attacking the southern border of your "
"kingdom! Recover your fallen towns, and then invade the jungle kingdom. "
"Leave no enemy standing."
msgstr ""
"Tiêu diệt những kẻ man rợ đang tấn công biên giới phía nam vương quốc của "
"bạn! Khôi phục các thị trấn đã sụp đổ của bạn, sau đó xâm chiếm vương quốc "
"rừng rậm. Không để kẻ thù đứng yên."

msgid "Retake the castle of Ivory Gates, which has fallen due to treachery."
msgstr "Chiếm lại lâu đài Ivory Gates đã sụp đổ do bị phản bội."

msgid ""
"Gain the favor of the elves. They will not allow trees to be chopped down, "
"so they will send you wood every 2 weeks. You must complete your mission "
"before the first day of the seventh month, or the kingdom will surely fall."
msgstr ""
"Giành được sự ưu ái của yêu tinh. Họ sẽ không cho phép chặt cây, vì vậy họ "
"sẽ gửi cho bạn gỗ 2 tuần một lần. Bạn phải hoàn thành nhiệm vụ của mình "
"trước ngày đầu tiên của tháng thứ bảy, nếu không vương quốc chắc chắn sẽ sụp "
"đổ."

msgid ""
"This is the final battle against your rival kingdom of Harondale. Eliminate "
"everyone, and don't lose the hero Jarkonas VI."
msgstr ""
"Đây là trận chiến cuối cùng chống lại vương quốc Harondale đối thủ của bạn. "
"Loại bỏ tất cả mọi người và đừng để mất anh hùng Jarkonas VI."

msgid "Fount of Wizardry"
msgstr "Suối nguồn Ma thuật"

msgid "Power's End"
msgstr "Chấm dứt Quyền lực"

msgid "The Eternal Scrolls"
msgstr "Phép màu vĩnh cửu"

msgid "The Shrouded Isles"
msgstr "Quần đảo được Bao phủ"

msgid ""
"Your mission is to vanquish the warring mages in the magical Shrouded Isles. "
"The completion of this task will give you a fighting chance against your "
"rivals."
msgstr ""
"Nhiệm vụ của bạn là đánh bại các pháp sư đang gây chiến trong Quần đảo "
"Shrouded huyền diệu. Việc hoàn thành nhiệm vụ này sẽ cho bạn cơ hội chiến "
"đấu chống lại các đối thủ của mình."

msgid ""
"The location of the great library has been discovered! You must make your "
"way to it, and reclaim the city of Chronos in which it lies."
msgstr ""
"Vị trí của thư viện tuyệt vời đã được phát hiện! Bạn phải tìm đường đến đó "
"và giành lại thành phố Chronos nơi nó tọa lạc."

#, fuzzy
msgid ""
"Find the Orb of negation, which is said to be buried in this land. There are "
"clues inscribed on stone obelisks which will help lead you to your prize. "
"Find the Orb before the first day of the sixth month, or your rivals will "
"surely have gotten to the fount before you."
msgstr ""
"Tìm Orb of negation, được cho là bị chôn vùi ở vùng đất này. Có những manh "
"mối được ghi trên các đài tưởng niệm bằng đá sẽ giúp dẫn bạn đến mức giá của "
"mình. Tìm quả cầu trước ngày đầu tiên của tháng thứ sáu, nếu không các đối "
"thủ của bạn chắc chắn sẽ đến được nguồn trước bạn."

msgid ""
"You must take control of the castle of Magic, where the fount of wizardry "
"lies. Do this and your victory will be supreme."
msgstr ""
"Bạn phải kiểm soát lâu đài Phép thuật, nơi khởi nguồn của phép thuật. Làm "
"điều này và chiến thắng của bạn sẽ là tối cao."

msgid "Blood is Thicker"
msgstr "Máu Dầy hơn"

msgid "King and Country"
msgstr "Vua và Đất nước"

msgid "Pirate Isles"
msgstr "Đảo Hải tặc"

msgid "Stranded"
msgstr "Mắc kẹt"

msgid ""
"Capture the town on the island off the southeast shore in order to construct "
"a boat and travel back towards the mainland. Do not lose the hero Gallavant."
msgstr ""
"Đánh chiếm thị trấn trên hòn đảo ngoài khơi bờ biển phía đông nam để đóng "
"một chiếc thuyền và quay trở lại đất liền. Đừng để mất anh hùng Gallavant."

msgid ""
"Find and defeat Martine, the pirate leader, who resides in Pirates Cove. Do "
"not lose Gallavant or your quest will be over."
msgstr ""
"Tìm và đánh bại Martine, thủ lĩnh cướp biển, cư trú tại Pirates Cove. Đừng "
"để mất Gallavant nếu không nhiệm vụ của bạn sẽ kết thúc."

msgid ""
"Eliminate all the other forces who oppose the rule of Lord Alberon. "
"Gallavant must not die."
msgstr ""
"Loại bỏ tất cả các lực lượng khác chống lại sự cai trị của Chúa Alberon. "
"Gallavant không được chết."

msgid ""
"Overthrow the entrenched monarchy of Lord Alberon, and claim all the land in "
"your name. Gallavant must not die."
msgstr ""
"Lật đổ chế độ quân chủ cố thủ của Chúa Alberon và giành lấy toàn bộ đất đai "
"dưới tên của bạn. Gallavant không được chết."

msgid " bane"
msgstr " tai ương"

msgid " alliance"
msgstr " đồng minh"

msgid "Carry-over forces"
msgstr "Lực lượng chuyển giao"

msgid " bonus"
msgstr " thưởng"

msgid " defeated"
msgstr " bị đánh bại"

msgid " will always run away from your army."
msgstr " sẽ luôn chạy trốn khỏi quân đội của ngươi."

msgid " will be willing to join your army."
msgstr " sẽ sẵn sàng gia nhập quân đội của ngươi."

msgid "\"%{artifact}\" artifact will be carried over the scenario."
msgstr "\"%{artifact}\" bảo vật sẽ được chuyển qua màn tiếp theo."

msgid "The army will be carried over the scenario."
msgstr "Quân lính sẽ được chuyển qua màn tiếp theo."

msgid "The kingdom will have +%{count} %{resource} each day."
msgstr "Vương quốc sẽ có +%{count} %{resource} mỗi ngày."

msgid "\"%{spell}\" spell will be carried over the scenario."
msgstr "\"%{spell}\" phép thuật sẽ được chuyển qua màn tiếp theo."

msgid "%{hero} can be hired in the scenario."
msgstr "%{hero} có thể thuê ở màn này."

msgid ""
"%{hero} has been defeated and will not appear in the subsequent scenarios."
msgstr "%{hero} đã chết và không thể xuất hiện ở các màn phụ."

msgid "The dwarves recognize their allies and gladly join your forces."
msgstr ""
"Người lùn nhận ra đồng minh của họ và sẵn sàng gia nhập lực lượng của ngươi."

msgid "The ogres recognize you as the Dwarfbane and lumber over to join you."
msgstr ""
"Yêu tinh nhận ra ngươi là Tai ương của Người lùn và đến để tham gia cùng "
"ngươi."

msgid ""
"The dragons, snarling and growling, agree to join forces with you, their "
"'Ally'."
msgstr ""
"Những con rồng gầm gừ và gầm gừ đồng ý gia nhập lực lượng với ngươi, 'Đồng "
"minh' của chúng."

#, fuzzy
msgid ""
"As you approach the group of elves, their leader calls them all to "
"attention. He shouts to them, \"Who of you is brave enough to join this "
"fearless ally of ours?\" The group explodes with cheers as they run to join "
"your ranks."
msgstr ""
"Khi ngươi đến gần nhóm yêu tinh, thủ lĩnh của họ sẽ kêu gọi tất cả họ chú ý. "
"Anh ta hét lên với họ, \"Ai trong số các bạn đủ can đảm để tham gia vào đồng "
"minh dũng cảm này của chúng tôi?\" Cả nhóm bùng nổ với tiếng reo hò khi họ "
"chạy đến gia nhập hàng ngũ của ngươi."

#, fuzzy
msgid ""
"The dwarves hail you, \"Any friend of Roland is a friend of ours. You may "
"pass.\""
msgstr ""
"Những người lùn chào đón ngươi, \"Bất kỳ người bạn nào của Roland đều là bạn "
"của chúng tôi. Ngươi có thể vượt qua.\""

msgid ""
"The ogres give you a grunt of recognition, \"Archibald's allies may pass.\""
msgstr ""
"Yêu tinh nhận ra ngươi và càu nhàu, \"Đồng minh của Archibald có thể vượt "
"qua.\""

#, fuzzy
msgid ""
"The dragons see you and call out. \"Our alliance with Archibald compels us "
"to join you. Unfortunately you have no room. A pity!\" They quickly scatter."
msgstr ""
"Những con rồng nhìn thấy ngươi và gọi ra. \"Liên minh của chúng tôi với "
"Archibald buộc chúng tôi phải tham gia cùng ngươi. Thật không may, ngươi "
"không có chỗ. Thật đáng tiếc!\" Họ nhanh chóng chạy tán loạn."

#, fuzzy
msgid ""
"The elves stand at attention as you approach. Their leader calls to you and "
"says, \"Let us not impede your progress, ally! Move on, and may victory be "
"yours.\""
msgstr ""
"Yêu tinh đứng chú ý khi ngươi đến gần. Thủ lĩnh của họ gọi cho ngươi và nói: "
"\"Hãy để chúng tôi không cản trở bước tiến của ngươi, đồng minh! Hãy tiếp "
"tục và có thể chiến thắng sẽ thuộc về ngươi.\""

msgid "\"The Dwarfbane!!!!, run for your lives.\""
msgstr "\"Tai ương Người lùn!!!, chạy ngay đi.\""

msgid "campaignBonus|Animate Dead"
msgstr ""

msgid "campaignBonus|Chain Lightning"
msgstr ""

msgid "campaignBonus|Fireblast"
msgstr ""

msgid "campaignBonus|Mass Curse"
msgstr ""

msgid "campaignBonus|Mass Haste"
msgstr ""

msgid "campaignBonus|Mirror Image"
msgstr ""

msgid "campaignBonus|Resurrect"
msgstr ""

msgid "campaignBonus|Steelskin"
msgstr ""

msgid "campaignBonus|Summon Earth"
msgstr ""

msgid "campaignBonus|View Heroes"
msgstr ""

msgid "campaignBonus|Ballista"
msgstr ""

msgid "campaignBonus|Black Pearl"
msgstr ""

msgid "campaignBonus|Caster's Bracelet"
msgstr ""

msgid "campaignBonus|Defender Helm"
msgstr ""

msgid "campaignBonus|Breastplate"
msgstr ""

msgid "campaignBonus|Dragon Sword"
msgstr ""

msgid "campaignBonus|Fizbin Medal"
msgstr ""

msgid "campaignBonus|Foremost Scroll"
msgstr ""

msgid "campaignBonus|Gauntlets"
msgstr ""

msgid "campaignBonus|Hideous Mask"
msgstr ""

msgid "campaignBonus|Mage's Ring"
msgstr ""

msgid "campaignBonus|Major Scroll"
msgstr ""

msgid "campaignBonus|Medal of Honor"
msgstr ""

msgid "campaignBonus|Medal of Valor"
msgstr ""

msgid "campaignBonus|Minor Scroll"
msgstr ""

msgid "campaignBonus|Nomad Boots"
msgstr ""

msgid "campaignBonus|Power Axe"
msgstr ""

msgid "campaignBonus|Spiked Shield"
msgstr ""

msgid "campaignBonus|Stealth Shield"
msgstr ""

msgid "campaignBonus|Tax Lien"
msgstr ""

msgid "campaignBonus|Thunder Mace"
msgstr ""

msgid "campaignBonus|Traveler's Boots"
msgstr ""

msgid "campaignBonus|White Pearl"
msgstr ""

msgid "campaignBonus|Basic Archery"
msgstr ""

msgid "campaignBonus|Advanced Archery"
msgstr ""

msgid "campaignBonus|Expert Archery"
msgstr ""

msgid "campaignBonus|Basic Ballistics"
msgstr ""

msgid "campaignBonus|Advanced Ballistics"
msgstr ""

msgid "campaignBonus|Expert Ballistics"
msgstr ""

msgid "campaignBonus|Basic Diplomacy"
msgstr ""

msgid "campaignBonus|Advanced Diplomacy"
msgstr ""

msgid "campaignBonus|Expert Diplomacy"
msgstr ""

msgid "campaignBonus|Basic Eagle Eye"
msgstr ""

msgid "campaignBonus|Advanced Eagle Eye"
msgstr ""

msgid "campaignBonus|Expert Eagle Eye"
msgstr ""

msgid "campaignBonus|Basic Estates"
msgstr ""

msgid "campaignBonus|Advanced Estates"
msgstr ""

msgid "campaignBonus|Expert Estates"
msgstr ""

msgid "campaignBonus|Basic Leadership"
msgstr ""

msgid "campaignBonus|Advanced Leadership"
msgstr ""

msgid "campaignBonus|Expert Leadership"
msgstr ""

msgid "campaignBonus|Basic Logistics"
msgstr ""

msgid "campaignBonus|Advanced Logistics"
msgstr ""

msgid "campaignBonus|Expert Logistics"
msgstr ""

msgid "campaignBonus|Basic Luck"
msgstr ""

msgid "campaignBonus|Advanced Luck"
msgstr ""

msgid "campaignBonus|Expert Luck"
msgstr ""

msgid "campaignBonus|Basic Mysticism"
msgstr ""

msgid "campaignBonus|Advanced Mysticism"
msgstr ""

msgid "campaignBonus|Expert Mysticism"
msgstr ""

msgid "campaignBonus|Basic Navigation"
msgstr ""

msgid "campaignBonus|Advanced Navigation"
msgstr ""

msgid "campaignBonus|Expert Navigation"
msgstr ""

msgid "campaignBonus|Basic Necromancy"
msgstr ""

msgid "campaignBonus|Advanced Necromancy"
msgstr ""

msgid "campaignBonus|Expert Necromancy"
msgstr ""

msgid "campaignBonus|Basic Pathfinding"
msgstr ""

msgid "campaignBonus|Advanced Pathfinding"
msgstr ""

msgid "campaignBonus|Expert Pathfinding"
msgstr ""

msgid "campaignBonus|Basic Scouting"
msgstr ""

msgid "campaignBonus|Advanced Scouting"
msgstr ""

msgid "campaignBonus|Expert Scouting"
msgstr ""

msgid "campaignBonus|Basic Wisdom"
msgstr ""

msgid "campaignBonus|Advanced Wisdom"
msgstr ""

msgid "campaignBonus|Expert Wisdom"
msgstr ""

msgid ""
"The main hero will have \"%{artifact}\" artifact at the start of the "
"scenario."
msgstr ""

msgid ""
"The kingdom will receive %{amount} additional %{resource} at the start of "
"the scenario."
msgstr ""

msgid ""
"The kingdom will have %{amount} less %{resource} at the start of the "
"scenario."
msgstr ""

msgid ""
"The main hero will have %{count} %{monster} at the start of the scenario."
msgstr ""

msgid ""
"The main hero will have \"%{spell}\" spell at the start of the scenario."
msgstr ""

msgid "The starting race of the scenario will be %{race}."
msgstr ""

msgid ""
"The main hero will have additional %{count} %{skill} at the start of the "
"scenario."
msgstr ""

msgid "The main hero will have %{skill} at the start of the scenario."
msgstr ""

msgid "Roland"
msgstr "Roland"

msgid "Archibald"
msgstr "Archibald"

msgid "The Price of Loyalty"
msgstr "Giá của Lòng Trung Thành"

msgid "Voyage Home"
msgstr "Trở về Nhà"

msgid "Wizard's Isle"
msgstr "Đảo phù thủy"

msgid "Descendants"
msgstr "Huậ duệ"

msgid "The %{building} produces %{monster}."
msgstr "Nhà %{building} sinh ra %{monster}."

msgid "Requires:"
msgstr "Yêu cầu:"

msgid "Exit this menu without doing anything."
msgstr "Thoát khỏi trình đơn này và không làm gì cả."

msgid "Cannot build. You have already built here today."
msgstr "Không thể xây dựng. Ngươi đã xây dựng ở đây ngày hôm nay."

msgid "For this action it is necessary to build a castle first."
msgstr "Đối với hành động này, trước tiên cần phải xây dựng một lâu đài."

msgid "Cannot build %{name} because the castle is too far away from an ocean."
msgstr "Không thể xây %{name} vì lâu đài quá xa một đại dương."

msgid "disable build."
msgstr "xây dựng bị vô hiệu."

msgid "Cannot afford %{name}."
msgstr "Không đủ khả năng %{name}."

msgid "%{name} is already built."
msgstr "%{name} đã được xây."

msgid "Cannot build %{name}."
msgstr "Không thể xây %{name}."

msgid "Build %{name}."
msgstr "Xây %{name}."

msgid "Blackridge"
msgstr "Blackridge"

msgid "Hillstone"
msgstr "Hillstone"

msgid "Pinehurst"
msgstr "Pinehurst"

msgid "Whiteshield"
msgstr "Whiteshield"

msgid "Woodhaven"
msgstr "Woodhaven"

msgid "Blackwind"
msgstr "Blackwind"

msgid "Bloodreign"
msgstr "Bloodreign"

msgid "Dragontooth"
msgstr "Dragontooth"

msgid "Greywind"
msgstr "Greywind"

msgid "Portsmith"
msgstr "Portsmith"

msgid "Atlantium"
msgstr "Atlantium"

msgid "Middle Gate"
msgstr "Middle Gate"

msgid "Sansobar"
msgstr "Sansobar"

msgid "Tundara"
msgstr "Tundara"

msgid "Vulcania"
msgstr "Vulcania"

msgid "Baywatch"
msgstr "Baywatch"

msgid "Fountainhead"
msgstr "Fountainhead"

msgid "Vertigo"
msgstr "Vertigo"

msgid "Wildabar"
msgstr "Wildabar"

msgid "Winterkill"
msgstr "Winterkill"

msgid "Brindamoor"
msgstr "Brindamoor"

msgid "Lakeside"
msgstr "Lakeside"

msgid "Nightshadow"
msgstr "Nightshadow"

msgid "Olympus"
msgstr "Olympus"

msgid "Sandcaster"
msgstr "Sandcaster"

msgid "Alamar"
msgstr "Alamar"

msgid "Burlock"
msgstr "Burlock"

msgid "Dragadune"
msgstr "Dragadune"

msgid "Kalindra"
msgstr "Kalindra"

msgid "Xabran"
msgstr "Xabran"

msgid "Algary"
msgstr "Algary"

msgid "Basenji"
msgstr "Basenji"

msgid "Blackfang"
msgstr "Blackfang"

msgid "New Dawn"
msgstr "New Dawn"

msgid "Sorpigal"
msgstr "Sorpigal"

msgid "Avone"
msgstr "Avone"

msgid "Big Oak"
msgstr "Big Oak"

msgid "Chandler"
msgstr "Chandler"

msgid "Erliquin"
msgstr "Erliquin"

msgid "Hampshire"
msgstr "Hampshire"

msgid "Antioch"
msgstr "Antioch"

msgid "Avalon"
msgstr "Avalon"

msgid "Roc Haven"
msgstr "Roc Haven"

msgid "South Mill"
msgstr "South Mill"

msgid "Weed Patch"
msgstr "Weed Patch"

msgid "Brownston"
msgstr "Brownston"

msgid "Hilltop"
msgstr "Hilltop"

msgid "Weddington"
msgstr "Weddington"

msgid "Westfork"
msgstr "Westfork"

msgid "Whittingham"
msgstr "Whittingham"

msgid "Cathcart"
msgstr "Cathcart"

msgid "Elk's Head"
msgstr "Elk's Head"

msgid "Roscomon"
msgstr "Roscomon"

msgid "Sherman"
msgstr "Sherman"

msgid "Yorksford"
msgstr "Yorksford"

msgid "Blackburn"
msgstr "Blackburn"

msgid "Blacksford"
msgstr "Blacksford"

msgid "Burton"
msgstr "Burton"

msgid "Pig's Eye"
msgstr "Pig's Eye"

msgid "Viper's Nest"
msgstr "Viper's Nest"

msgid "Fenton"
msgstr "Fenton"

msgid "Lankershire"
msgstr "Lankershire"

msgid "Lombard"
msgstr "Lombard"

msgid "Timberhill"
msgstr "Timberhill"

msgid "Troy"
msgstr "Troy"

msgid "Forder Oaks"
msgstr "Forder Oaks"

msgid "Meramec"
msgstr "Meramec"

msgid "Quick Silver"
msgstr "Quick Silver"

msgid "Westmoor"
msgstr "Westmoor"

msgid "Willow"
msgstr "Willow"

msgid "Corackston"
msgstr "Corackston"

msgid "Sheltemburg"
msgstr "Sheltemburg"

msgid "Cannot recruit - you already have a Hero in this town."
msgstr "Không thể chiêu mộ - ngươi đang có một Tướng trong thị trấn."

msgid "Cannot recruit - you have too many Heroes."
msgstr "Không thể chiêu mộ - ngươi đang có quá nhiều Tướng."

msgid "Cannot afford a Hero"
msgstr "Không thể có được một Tướng"

msgid "There is no room in the garrison for this army."
msgstr "Không có chỗ trong đồn trú cho đội quân này."

msgid "Fortifications"
msgstr "Công sự"

msgid "Farm"
msgstr "Ruộng"

msgid "Thatched Hut"
msgstr "Lều Tranh"

msgid "Archery Range"
msgstr "Trường Bắn cung"

msgid "Upg. Archery Range"
msgstr "NC. Trường Bắn cung"

msgid "Blacksmith"
msgstr "Lò rèn"

msgid "Upg. Blacksmith"
msgstr "NC. Lò rèn"

msgid "Armory"
msgstr "Kho vũ khí"

msgid "Upg. Armory"
msgstr "NC. Kho vũ khí"

msgid "Jousting Arena"
msgstr "Trường đua Ngựa"

msgid "Upg. Jousting Arena"
msgstr "NC. Trường đua Ngựa"

msgid "Cathedral"
msgstr "Thánh đường"

msgid "Upg. Cathedral"
msgstr "NC. Thánh đường"

msgid "Coliseum"
msgstr "Đấu trường"

msgid "Garbage Heap"
msgstr "Đống Rác"

msgid "Hut"
msgstr "Lều cỏ"

msgid "Stick Hut"
msgstr "Lều Cây"

msgid "Upg. Stick Hut"
msgstr "NC. Lều Cây"

msgid "Den"
msgstr "Hốc"

msgid "Adobe"
msgstr "Nhà đất"

msgid "Upg. Adobe"
msgstr "NC. Nhà đất"

msgid "Bridge"
msgstr "Cầu"

msgid "Upg. Bridge"
msgstr "NC. Cầu"

msgid "Pyramid"
msgstr "Kim tự tháp"

msgid "Rainbow"
msgstr "Cầu vồng"

msgid "Crystal Garden"
msgstr "Vườn Pha lê"

msgid "Treehouse"
msgstr "Nhà cây"

msgid "Cottage"
msgstr "Nhà tranh"

msgid "Upg. Cottage"
msgstr "NC. Nhà tranh"

msgid "Stonehenge"
msgstr "Bãi đá"

msgid "Upg. Stonehenge"
msgstr "NC. Bãi đá"

msgid "Fenced Meadow"
msgstr "Rào chắn Đồng cỏ"

msgid "sorceress|Red Tower"
msgstr "Tháp Đỏ"

msgid "Dungeon"
msgstr "Ngục tối"

msgid "Waterfall"
msgstr "Thác nước"

msgid "Cave"
msgstr "Hang"

msgid "Crypt"
msgstr "Nhà mồ"

msgid "Nest"
msgstr "Tổ"

msgid "Maze"
msgstr "Mê cung"

msgid "Upg. Maze"
msgstr "NC. Mê cung"

msgid "Swamp"
msgstr "Đầm lầy"

msgid "Green Tower"
msgstr "Tháp Xanh"

msgid "warlock|Red Tower"
msgstr "Tháp Đỏ"

msgid "Black Tower"
msgstr "Tháp Đen"

msgid "Library"
msgstr "Thư viện"

msgid "Orchard"
msgstr "Vườn quả"

msgid "Habitat"
msgstr ""

msgid "Pen"
msgstr "Chuồng trại"

msgid "Foundry"
msgstr "Xưởng đúc"

msgid "Upg. Foundry"
msgstr "NC. Xưởng đúc"

msgid "Cliff Nest"
msgstr "Tổ Chim"

msgid "Ivory Tower"
msgstr "Tháp Ngà"

msgid "Upg. Ivory Tower"
msgstr "NC. Tháp Ngà"

msgid "Cloud Castle"
msgstr "Lâu đài Mây"

msgid "Upg. Cloud Castle"
msgstr "NC. Lâu đài Mây"

msgid "Storm"
msgstr ""

msgid "Skull Pile"
msgstr "Đống Đầu lâu"

msgid "Excavation"
msgstr ""

msgid "Graveyard"
msgstr "Nghĩa địa"

msgid "Upg. Graveyard"
msgstr "NC. Nghĩa địa"

msgid "Upg. Pyramid"
msgstr "NC. Kim tự tháp"

msgid "Mansion"
msgstr "Biệt thự"

msgid "Upg. Mansion"
msgstr "NC. Biệt thự"

msgid "Mausoleum"
msgstr "Lăng mộ"

msgid "Upg. Mausoleum"
msgstr "NC. Lăng mộ"

msgid "Laboratory"
msgstr "Phòng thí nghiệm"

msgid "Shrine"
msgstr "Đền thờ"

msgid ""
"The Fortifications increase the toughness of the walls, increasing the "
"number of turns it takes to knock them down."
msgstr ""
"Công sự tăng cường độ dẻo dai của các bức tường, tăng số lượt cần thiết để "
"đánh sập chúng."

msgid "The Farm increases production of Peasants by %{count} per week."
msgstr "Ruộng tăng sản lượng của Nông dân thêm %{count} mỗi tuần."

msgid ""
"The Coliseum provides inspiring spectacles to defending troops, raising "
"their morale by two during combat."
msgstr ""
"Đấu trường La Mã cung cấp những cảnh tượng đầy cảm hứng cho quân phòng thủ, "
"nâng cao tinh thần của họ lên gấp đôi trong khi chiến đấu."

msgid "The Garbage Heap increases production of Goblins by %{count} per week."
msgstr "Đống rác tăng sản lượng Yêu tinh thêm %{count} mỗi tuần."

msgid "The Rainbow increases the luck of the defending units by two."
msgstr "Cầu vồng tăng gấp đôi may mắn cho các đơn vị phòng thủ."

msgid ""
"The Crystal Garden increases production of Sprites by %{count} per week."
msgstr "Vườn Pha lê tăng sản lượng Sprite thêm %{count} mỗi tuần."

msgid "The Dungeon increases the income of the town by %{count} gold per day."
msgstr "Hầm ngục tăng thu nhập của thị trấn thêm %{count} vàng mỗi ngày."

msgid "The Waterfall increases production of Centaurs by %{count} per week."
msgstr "Thác nước tăng sản lượng Nhân mã thêm %{count} mỗi tuần."

msgid ""
"The Library increases the number of spells in the Guild by one for each "
"level of the guild."
msgstr ""
"Thư viện tăng số lượng phép thuật trong Bang hội lên một cho mỗi cấp độ của "
"Bang hội."

msgid "The Orchard increases production of Halflings by %{count} per week."
msgstr "Vườn quả tăng sản lượng Halflings thêm %{count} mỗi tuần."

msgid "The Storm adds +2 to the power of spells of a defending spell caster."
msgstr ""
"Storm tăng thêm +2 vào sức mạnh phép thuật của người sử dụng phép thuật "
"phòng thủ."

msgid "The Skull Pile increases production of Skeletons by %{count} per week."
msgstr "Đống đầu lâu tăng sản lượng Xương thêm %{count} mỗi tuần."

msgid "Thieves' Guild"
msgstr "Băng Cướp"

msgid "Tavern"
msgstr "Tửu quán"

msgid "Shipyard"
msgstr "Xưởng tàu"

msgid "Well"
msgstr "Giếng"

msgid "Statue"
msgstr "Tượng"

msgid "Marketplace"
msgstr "Chợ"

msgid "Moat"
msgstr "Hào"

msgid "Castle"
msgstr "Lâu đài"

msgid "Tent"
msgstr "Lều"

msgid "Captain's Quarters"
msgstr "Khu Đội trưởng"

msgid "Mage Guild, Level 1"
msgstr "Hội pháp sư, L1"

msgid "Mage Guild, Level 2"
msgstr "Hội pháp sư, L2"

msgid "Mage Guild, Level 3"
msgstr "Hội pháp sư, L3"

msgid "Mage Guild, Level 4"
msgstr "Hội pháp sư, L4"

msgid "Mage Guild, Level 5"
msgstr "Hội pháp sư, L5"

msgid ""
"The Shrine increases the necromancy skill of all your necromancers by 10 "
"percent."
msgstr ""
"Đền thờ tăng 10% kỹ năng chiêu hồn của tất cả các pháp sư chiêu hồn của "
"ngươi."

msgid ""
"The Thieves' Guild provides information on enemy players. Thieves' Guilds "
"can also provide scouting information on enemy towns. Additional Guilds "
"provide more information."
msgstr ""
"Băng Cướp cung cấp thông tin về người chơi của kẻ thù. Băng Cướp cũng có thể "
"cung cấp thông tin trinh sát về các thị trấn của kẻ thù. Các Bang hội bổ "
"sung cung cấp thêm thông tin."

msgid "The Tavern increases morale for troops defending the castle."
msgstr "Tửu quán nâng cao tinh thần cho binh lính bảo vệ lâu đài."

msgid "The Shipyard allows ships to be built."
msgstr "Xưởng đóng tàu cho phép đóng tàu."

msgid ""
"The Well increases the growth rate of all dwellings by %{count} creatures "
"per week."
msgstr ""
"Giếng tăng tốc độ phát triển của tất cả các ngôi nhà thêm %{count} sinh vật "
"mỗi tuần."

msgid "The Statue increases your town's income by %{count} gold per day."
msgstr "Tượng tăng thu nhập cho thị trấn của bạn thêm %{count} vàng mỗi ngày."

msgid "The Left Turret provides extra firepower during castle combat."
msgstr "Tháp pháo Trái cung cấp thêm hỏa lực khi chiến đấu trong lâu đài."

msgid "The Right Turret provides extra firepower during castle combat."
msgstr "Tháp pháo Phải cung cấp thêm hỏa lực khi chiến đấu trong lâu đài."

msgid ""
"The Marketplace can be used to convert one type of resource into another. "
"The more marketplaces you control, the better the exchange rate."
msgstr ""
"Chợ có thể được sử dụng để chuyển đổi một loại tài nguyên thành một loại tài "
"nguyên khác. Ngươi càng kiểm soát nhiều chợ, tỷ giá hối đoái càng tốt."

msgid ""
"The Moat slows attacking units. Any unit entering the moat must end its turn "
"there and becomes more vulnerable to attack."
msgstr ""
"Hào làm chậm các đơn vị tấn công. Bất kỳ đơn vị nào đi vào hào đều phải kết "
"thúc lượt của mình ở đó và trở nên dễ bị tấn công hơn."

msgid ""
"The Castle improves town defense and increases income to %{count} gold per "
"day."
msgstr ""
"Lâu đài cải thiện khả năng phòng thủ của thị trấn và tăng thu nhập lên "
"%{count} vàng mỗi ngày."

msgid ""
"The Tent provides workers to build a castle, provided the materials and the "
"gold are available."
msgstr ""
"Lều cung cấp công nhân để xây dựng lâu đài, miễn là có sẵn nguyên liệu và "
"vàng."

msgid ""
"The Captain's Quarters provides a captain to assist in the castle's defense "
"when no hero is present."
msgstr ""
"Khu Đội trưởng cung cấp một đội trưởng để hỗ trợ việc bảo vệ lâu đài khi "
"không có tướng nào."

msgid ""
"The Mage Guild allows heroes to learn spells and replenish their spell "
"points."
msgstr ""
"Hội Pháp sư cho phép các tướng học phép thuật và bổ sung điểm phép thuật của "
"họ."

msgid "Recruit %{name}"
msgstr "Chiêu mộ %{name}"

msgid "Month: %{month}, Week: %{week}, Day: %{day}"
msgstr "Tháng: %{month}, Tuần: %{week}, Ngày: %{day}"

msgid ""
"You must purchase a spell book to use the mage guild, but you currently have "
"no room for a spell book. Try giving one of your artifacts to another hero."
msgstr ""
"Ngươi phải mua một cuốn sách thần chú để sử dụng hội pháp sư, nhưng hiện tại "
"ngươi không có chỗ cho một cuốn sách thần chú. Hãy thử đưa một trong những "
"cổ vật của ngươi cho một anh tướng khác."

msgid "Exit"
msgstr "Thoát"

msgid "Click to show next town."
msgstr "Nhấp để xem thị trấn sau."

msgid "Show next town"
msgstr "Xem thị trấn sau"

msgid "Click to show previous town."
msgstr "Nhấp để xem thị trấn trước."

msgid "Show previous town"
msgstr "Xem thị trấn trước"

msgid "This town may not be upgraded to a castle."
msgstr "Thị trấn này có thể không được nâng cấp thành lâu đài."

msgid "Town"
msgstr "Thị trấn"

msgid "Exit Castle"
msgstr "Thoát khỏi Lâu đài"

msgid "Exit Town"
msgstr "Thoát khỏi Thị trấn"

msgid "Show Income"
msgstr "Xem Thu nhập"

msgid "View Hero"
msgstr "Xem Tướng"

msgid "The above spells are available here."
msgstr "Các phép thuật trên có sẵn ở đây."

msgid "The spells the hero can learn have been added to their book."
msgstr "Các phép mà tướng có thể học đã được thêm vào cuốn sách của họ."

msgid "A generous tip for the barkeep yields the following rumor:"
msgstr ""
"Một khoản tiền boa hào phóng cho người chủ quán rượu mang lại tin đồn như "
"sau:"

msgid "Recruit Hero"
msgstr "Chiêu mộ Tướng"

msgid "%{name} is a level %{value} %{race} "
msgstr "%{name} ở cấp độ %{value} %{race} "

msgid "with %{count} artifacts."
msgstr "với %{count} bảo vật."

msgid "with 1 artifact."
msgstr "với 1 bảo vật."

msgid "without artifacts."
msgstr "không có bảo vật."

msgid "Recruit %{name} the %{race}"
msgstr "Chiêu mộ %{name} của chủng tộc %{race}"

msgid ""
"'Spread' combat formation spreads your armies from the top to the bottom of "
"the battlefield, with at least one empty space between each army."
msgstr ""
"Đội hình chiến đấu 'Dàn trải' dàn quân của bạn từ trên xuống dưới của chiến "
"trường, với ít nhất một khoảng trống giữa mỗi quân."

msgid ""
"'Grouped' combat formation bunches your army together in the center of your "
"side of the battlefield."
msgstr ""
"Đội hình chiến đấu 'Tập trung' tập hợp quân đội của bạn lại với nhau ở trung "
"tâm của phe bạn trên chiến trường."

msgid "Spread Formation"
msgstr "Đội hình Dàn trải"

msgid "Grouped Formation"
msgstr "Đội hình Tập trung"

msgid "Set garrison combat formation to 'Spread'"
msgstr "Đặt đội hình chiến đấu đồn trú thành 'Dàn trải'"

msgid "Set garrison combat formation to 'Grouped'"
msgstr "Đặt đội hình chiến đấu đồn trú thành 'Tập trung'"

msgid "Exit Castle Options"
msgstr "Thoát khỏi Lựa chọn Lâu đài"

msgid "Castle Options"
msgstr "Lựa chọn Lâu đài"

msgid "Not enough resources to recruit creatures."
msgstr "Không đủ tài nguyên để chiêu mộ sinh vật."

msgid "You are unable to recruit at this time, your ranks are full."
msgstr "Ngươi không thể chiêu mộ lúc này, cấp độ ngươi đã đầy."

msgid "No creatures available for purchase."
msgstr "Không có sinh vật nào sẵn có để mua."

msgid "Recruit Creatures"
msgstr "Chiêu mộ Quái"

msgid "Max"
msgstr "Max"

msgid "Hire all creatures in the town."
msgstr "Thuê tất cả các sinh vật trong thị trấn."

msgid "Available"
msgstr "Có sẵn"

msgid "Town Population Information and Statistics"
msgstr "Thông tin và Thống kê Dân số Thị trấn"

msgid "Damage"
msgstr "Thiệt hại"

msgid "HP"
msgstr "Máu"

msgid "Growth"
msgstr "Sinh trưởng"

msgid "week"
msgstr "tuần"

msgid "View World"
msgstr "Xem Thế giới"

msgid "View the entire world."
msgstr "Xem toàn bộ thế giới."

msgid "Puzzle"
msgstr "Câu đố"

msgid "View the obelisk puzzle."
msgstr "Xem bản đồ câu đố."

msgid "Scenario Information"
msgstr "Thông tin Kịch bản"

msgid "View information on the scenario you are currently playing."
msgstr "Xem thông tin về kịch bản ngươi đang chơi."

msgid "Dig for the Ultimate Artifact."
msgstr "Đào kiếm Bảo vật Tối thượng."

msgid "Digging"
msgstr "Đang đào"

msgid "Arena"
msgstr "Đấu trường"

#, fuzzy
msgid ""
"You enter the arena and face a pack of vicious lions. You handily defeat "
"them, to the wild cheers of the crowd. Impressed by your skill, the aged "
"trainer of gladiators agrees to train you in a skill of your choice."
msgstr ""
"Ngươi bước vào đấu trường và đối mặt với một bầy sư tử hung ác. Ngươi dễ "
"dàng đánh bại họ trước sự cổ vũ cuồng nhiệt của đám đông. Ấn tượng với kỹ "
"năng của ngươi, người huấn luyện đấu sĩ lâu năm đồng ý huấn luyện cho ngươi "
"một kỹ năng do ngươi lựa chọn."

msgid "Attack Skill"
msgstr "Kỹ năng Tấn công"

msgid "Defense Skill"
msgstr "Kỹ năng Phòng thủ"

msgid "Shots"
msgstr "Bắn"

msgid "Shots Left"
msgstr "Còn Bắn"

msgid "Hit Points"
msgstr "Máu"

msgid "Hit Points Left"
msgstr "Còn Máu"

msgid "You can't afford to upgrade your troops!"
msgstr "Ngươi không đủ khả năng để nâng cấp quân đội của mình!"

msgid ""
"Your troops can be upgraded, but it will cost you dearly. Do you wish to "
"upgrade them?"
msgstr ""
"Quân đội của ngươi có thể được nâng cấp, nhưng ngươi sẽ phải trả giá đắt. "
"Ngươi có muốn nâng cấp chúng?"

msgid "Are you sure you want to dismiss this army?"
msgstr "Ngươi có chắc chắn muốn giải tán đội quân này không?"

msgid "Upgrade"
msgstr "Nâng cấp"

msgid "Upgrade your troops."
msgstr "Nâng cấp quân đội của ngươi."

msgid "Dismiss"
msgstr "Giải tán"

msgid "Dismiss this army."
msgstr "Giải tán đội quân này."

msgid ""
"A group of %{monster} with a desire for greater glory wish to join you.\n"
"Do you accept?"
msgstr ""
"Một nhóm %{monster} khao khát đạt được vinh quang lớn hơn mong muốn được "
"tham gia cùng ngươi.\n"
"Ngươi có chấp nhận không?"

msgid "Followers"
msgstr ""

msgid ""
"The %{monster} is swayed by your diplomatic tongue, and offers to join your "
"army for the sum of %{gold} gold.\n"
"Do you accept?"
msgstr ""
"%{monster} bị dao động bởi cái lưỡi ngoại giao của ngươi, và đề nghị gia "
"nhập quân đội của ngươi với số tiền %{gold} vàng.\n"
"Ngươi có chấp nhận không?"

msgid ""
"The creatures are swayed by your diplomatic\n"
"tongue, and make you an offer:\n"
"\n"
msgstr ""
"Các sinh vật bị ảnh hưởng bởi cái lưỡi ngoại giao\n"
"của ngươi, và đưa ra lời đề nghị cho ngươi:\n"
"\n"

msgid ""
"%{offer} of the %{total} %{monster} will join your army, and the rest will "
"leave you alone, for the sum of %{gold} gold.\n"
"Do you accept?"
msgstr ""
"%{offer} của %{total} %{monster} sẽ gia nhập quân đội ngươi, và phần còn lại "
"sẽ để ngươi yên, với tổng số là %{gold} vàng.\n"
"Ngươi có chấp thuận không?"

msgid ""
"All %{offer} of the %{monster} will join your army for the sum of %{gold} "
"gold.\n"
"Do you accept?"
msgstr ""
"Tất cả %{offer} của %{monster} sẽ gia nhập quân đội của ngươi với giá là "
"%{gold} vàng.\n"
"Ngươi có chấp thuận không?"

msgid "(Rate: %{percent})"
msgstr "(Mức: %{percent})"

msgid "off"
msgstr "tắt"

msgid "Music"
msgstr "Âm nhạc"

msgid "Effects"
msgstr "Hiệu ứng"

msgid "MIDI"
msgstr "MIDI"

msgid "MIDI Expansion"
msgstr "MIDI Mở rộng"

msgid "External"
msgstr "Bên ngoài"

msgid "Music Type"
msgstr "Loại nhạc"

msgid "3D Audio"
msgstr "Âm thanh 3D"

msgid "Toggle ambient music level."
msgstr "Chuyển đổi mức âm nhạc xung quanh."

msgid "Toggle foreground sounds level."
msgstr "Chuyển đổi mức âm thanh nền trước."

msgid "Change the type of music."
msgstr "Thay đổi loại nhạc."

msgid "Toggle 3D effects of foreground sounds."
msgstr "Chuyển đổi hiệu ứng 3D của âm thanh nền trước."

msgid "Build a new ship:"
msgstr "Đóng một tàu mới:"

msgid "Resource cost:"
msgstr "Chi phí tài nguyên:"

msgid "Total: "
msgstr "Tổng: "

msgid "Need: "
msgstr "Cần: "

msgid "Load Game"
msgstr "Tải Game"

msgid "No save files to load."
msgstr "Không có tệp lưu để tải."

msgid "New Game"
msgstr "Game Mới"

msgid "Start a single or multi-player game."
msgstr "Bắt đầu một trò chơi đơn hoặc nhiều người chơi."

msgid "Load a previously saved game."
msgstr "Tải một trò chơi đã lưu trước đó."

msgid "Save Game"
msgstr "Lưu Game"

msgid "Save the current game."
msgstr "Lưu trò chơi hiện tại."

msgid "Quit"
msgstr "Thoát"

msgid "Quit out of Heroes of Might and Magic II."
msgstr "Thoát khỏi Heroes of Might and Magic II."

msgid "Language"
msgstr "Ngôn ngữ"

msgid "Graphics"
msgstr "Đồ họa"

msgid "Black & White"
msgstr "Đen & Trắng"

msgid "Mouse Cursor"
msgstr "Con trỏ Chuột"

msgid "Color"
msgstr "Màu"

msgid "Text Support"
msgstr "Hỗ trợ Văn bản"

msgid "Change the language of the game."
msgstr "Thay đổi ngôn ngữ của game."

msgid "Select Game Language"
msgstr "Chọn Ngôn ngữ Game"

msgid "Change the graphics settings of the game."
msgstr "Thay đổi đồ họa của game."

msgid "Toggle colored cursor on or off. This is only an aesthetic choice."
msgstr ""
"Chuyển đổi con trỏ màu bật hoặc tắt. Đây chỉ là một sự lựa chọn thẩm mỹ."

msgid ""
"Toggle text support mode to output extra information about windows and "
"events in the game."
msgstr ""
"Chuyển đổi chế độ hỗ trợ văn bản để xuất thêm thông tin về các cửa sổ và sự "
"kiện trong trò chơi."

msgid ""
"Map\n"
"Difficulty"
msgstr ""
"Độ khó\n"
"Bản đồ"

msgid ""
"Game\n"
"Difficulty"
msgstr ""
"Độ khó\n"
"Game"

msgid "Rating"
msgstr "Xếp hạng"

msgid "Map Size"
msgstr "Cỡ Bản đồ"

msgid "Opponents"
msgstr "Đối thủ"

msgid "Class"
msgstr "Chủng tộc"

msgid ""
"Victory\n"
"Conditions"
msgstr ""
"Điều kiện\n"
"Chiến thắng"

msgid ""
"Loss\n"
"Conditions"
msgstr ""
"Điều kiện\n"
"Thua"

msgid "First select recipients!"
msgstr "Đầu tiên chọn người nhận!"

msgid "You cannot select %{resource}!"
msgstr "Ngươi không thể chọn %{resource}!"

msgid "Select count %{resource}:"
msgstr "Chọn số lượng %{resource}:"

msgid "Select Recipients"
msgstr "Chọn Người nhận"

msgid "Your Funds"
msgstr "Ngân quỹ của Ngươi"

msgid "Planned Gift"
msgstr "Dự tính Quà tặng"

msgid "Gift from %{name}"
msgstr "Quà từ %{name}"

msgid "Resolution"
msgstr "Phân giải"

msgid "Fullscreen"
msgstr "Toàn màn hình"

msgid "window|Mode"
msgstr "Chế độ"

msgid "Windowed"
msgstr "Cửa sổ"

msgid "V-Sync"
msgstr "V-Sync"

msgid "on"
msgstr "bật"

msgid "FPS"
msgstr "FPS"

msgid "System Info"
msgstr "Thông tin Hệ thống"

msgid "Change the resolution of the game."
msgstr "Thay đổi độ phân giải của game."

msgid "Select Game Resolution"
msgstr "Chọn Độ phân giải Game"

msgid "Toggle between fullscreen and windowed modes."
msgstr "Chuyển đổi giữa chế độ toàn màn hình và cửa sổ."

msgid ""
"The V-Sync option can be enabled to resolve flickering issues on some "
"monitors."
msgstr ""
"Tùy chọn V-Sync có thể được bật để giải quyết vấn đề nhấp nháy trên một số "
"màn hình."

msgid "Show extra information such as FPS and current time."
msgstr "Hiển thị thêm thông tin như FPS và thời gian hiện tại."

msgid "Hot Keys:"
msgstr "Phím tắt:"

msgid "Evil"
msgstr "Xấu"

msgid "Good"
msgstr "Tốt"

msgid "Interface Type"
msgstr "Kiểu Giao diện"

msgid "Hide"
msgstr "Ẩn"

msgid "Show"
msgstr "Hiện"

msgid "Interface"
msgstr "Giao diện"

msgid "Slow"
msgstr "Chậm"

msgid "Normal"
msgstr "Thường"

msgid "Fast"
msgstr "Nhanh"

msgid "Very Fast"
msgstr "Rất nhanh"

msgid "Scroll Speed"
msgstr "Tốc độ Cuộn"

msgid "Toggle the type of interface you want to use."
msgstr "Chuyển đổi loại giao diện ngươi muốn sử dụng."

msgid "Toggle interface visibility."
msgstr "Chuyển đổi khả năng hiển thị giao diện."

msgid "Toggle colored cursor on or off. This is only an esthetic choice."
msgstr "Bật hoặc tắt con trỏ màu. Đây chỉ là một sự lựa chọn thẩm mỹ."

msgid "Sets the speed at which you scroll the window."
msgstr "Đặt tốc độ cuộn cửa sổ."

msgid "Select Game Language:"
msgstr "Chọn Ngôn ngữ Game:"

msgid "Click to choose the selected language."
msgstr "Bấm để chọn ngôn ngữ đã chọn."

msgid "%{name} has gained a level."
msgstr "%{name} đã đạt được một mức độ."

msgid "%{skill} +1"
msgstr "%{skill} +1"

msgid "You have learned %{skill}."
msgstr "Ngươi đã học %{skill}."

msgid ""
"%{name} has gained a level.\n"
"\n"
"%{skill} +1"
msgstr ""
"%{name} đã đạt được một mức độ.\n"
"\n"
"%{skill} +1"

msgid ""
"You may learn either:\n"
"%{skill1}\n"
"or\n"
"%{skill2}"
msgstr ""
"Ngươi có thể học một trong hai:\n"
"%{skill1}\n"
"hoặc\n"
"%{skill2}"

msgid ""
"Please inspect our fine wares. If you feel like offering a trade, click on "
"the items you wish to trade with and for."
msgstr ""
"Hãy kiểm tra đồ tốt của chúng tôi. Nếu ngươi muốn cung cấp một giao dịch, "
"hãy nhấp vào các mặt hàng bạn muốn giao dịch."

msgid ""
"You have received quite a bargain. I expect to make no profit on the deal. "
"Can I interest you in any of my other wares?"
msgstr ""
"Ngươi đã nhận được khá hời. Ta hy vọng sẽ không kiếm được lợi nhuận từ thỏa "
"thuận này. Ta có thể khiến ngươi quan tâm đến bất kỳ sản phẩm nào khác của "
"ta?"

msgid "I can offer you %{count} for 1 unit of %{resfrom}."
msgstr "Ta có thế phục vụ ngươi %{count} cho 1 đơn vị của %{resfrom}."

msgid "I can offer you 1 unit of %{resto} for %{count} units of %{resfrom}."
msgstr ""
"Ta có thể phục vụ ngươi một đơn vị của %{resto} cho %{count} đơn vị của "
"%{resfrom}."

msgid "Min"
msgstr "Min"

msgid "Qty to trade"
msgstr "Số lượng trao đổi"

msgid "Trading Post"
msgstr "Trạm Giao dịch"

msgid "Your Resources"
msgstr "Tài nguyên của Ngươi"

msgid "Available Trades"
msgstr "Giao dịch Có sẵn"

msgid "n/a"
msgstr "n/a"

msgid "guarded by %{count} %{monster}"
msgstr "bảo vệ bởi %{count} %{monster}"

msgid "guarded by "
msgstr "bảo vệ bởi "

msgid "(available: %{count})"
msgstr "(có sẵn: %{count})"

msgid "(empty)"
msgstr "(rỗng)"

msgid "already learned"
msgstr "đã học"

msgid "already knows this skill"
msgstr "đã biết kỹ năng này"

msgid "already has max skills"
msgstr "kỹ năng này đã tối đa"

msgid "(already visited)"
msgstr "(đã tới)"

msgid "(not visited)"
msgstr "(chưa tới)"

msgid "%{color} Barrier"
msgstr "%{color} Rào chắn"

#, fuzzy
msgid "(tent visited)"
msgstr "(chưa tới)"

msgid "%{color} Tent"
msgstr "%{color} Lều"

msgid "Road"
msgstr "Đường"

msgid "(digging ok)"
msgstr "(đào được)"

msgid "(no digging)"
msgstr "(không đào được)"

msgid "penalty: %{cost}"
msgstr "phạt: %{cost}"

msgid "Defenders:"
msgstr "Bên thủ:"

msgid "Unknown"
msgstr "Không biết"

msgid "%{name} (Level %{level})"
msgstr "%{name} (Cấp độ %{level})"

msgid "Attack:"
msgstr "Tấn công:"

msgid "Defense:"
msgstr "Phòng thủ:"

msgid "Spell Power:"
msgstr ""

msgid "Knowledge:"
msgstr "Trí thức:"

msgid "Spell Points:"
msgstr ""

msgid "Move Points:"
msgstr ""

msgid "Uncharted Territory"
msgstr "Lãnh thổ Chưa khám phá"

msgid "Cost per troop:"
msgstr "Giá mỗi quân:"

msgid "Available: %{count}"
msgstr "Hiện có: %{count}"

msgid "Number to buy:"
msgstr "Số lượng mua:"

msgid "Recruit selected monsters."
msgstr "Chiêu mộ quái vật đã chọn."

msgid "Select maximum monsters to be recruited."
msgstr "Chọn tối đa quá vật để chiêu mộ."

msgid "Select only 1 monster to be recruited."
msgstr "Chỉ chọn 1 quái vật để chiêu mộ."

msgid "Select Game Resolution:"
msgstr "Chọn Độ phân giải:"

msgid "Click to apply the selected resolution."
msgstr "Nhấp để áp dụng độ phân giải đã chọn."

msgid "Click to apply the entered text."
msgstr "Nhấp để áp dụng văn bản đã nhập."

msgid "Click to open the Virtual Keyboard dialog."
msgstr "Nhấp để mở Bàn phím Ảo."

msgid "Open Virtual Keyboard"
msgstr "Mở Bàn phím Ảo"

msgid "How many troops to move?"
msgstr "Bao nhiêu quân sẽ được di chuyển?"

msgid "Fast separation into slots:"
msgstr "Chia nhanh vào các ô:"

msgid "Map: "
msgstr "Bản đồ: "

msgid ""
"\n"
"\n"
"Month: "
msgstr ""
"\n"
"\n"
"Tháng: "

msgid ", Week: "
msgstr ", Tuần: "

msgid ", Day: "
msgstr ", Ngày: "

msgid ""
"\n"
"\n"
"Location: "
msgstr ""
"\n"
"\n"
"Vị trí: "

msgid "Click to save the current game."
msgstr "Nhấp để lưu trò chơi hiện tại."

msgid "Click to load a previously saved game."
msgstr "Nhấp để tải chò trơi đã lưu trước đây."

msgid "Are you sure you want to delete file:"
msgstr "Ngươi có chắc muốn xóa file:"

msgid "Warning!"
msgstr "Cảnh báo!"

msgid "File to Save:"
msgstr "Tệp để Lưu:"

msgid "File to Load:"
msgstr "Tệp để Tải:"

msgid "Accept the choice made."
msgstr "Chấp nhận sự lựa chọn được thực hiện."

msgid "Unknown Hero"
msgstr "Tướng Vô danh"

msgid "%{color} %{race} hero"
msgstr "%{color} %{race} tướng"

msgid "Select Skill:"
msgstr "Chọn Kỹ năng:"

msgid "Select Spell:"
msgstr "Chọn Phép:"

msgid "Select Artifact:"
msgstr "Chọn Bảo vật:"

msgid "Select Monster:"
msgstr "Chọn Quái vật:"

msgid "Select Hero:"
msgstr "Chọn Tướng:"

msgid "Map Type:\n"
msgstr "Kiểu Bản đồ:\n"

msgid "The Succession Wars"
msgstr "Cuộc chiến Kế vị"

msgid "Lose all your heroes and towns."
msgstr "Mất tất cả các tướng và thành."

msgid "Lose a specific town."
msgstr "Mất một thành cụ thể."

msgid "Lose a specific hero."
msgstr "Mất một tướng cụ thể."

msgid "Run out of time. Fail to win by a certain point."
msgstr "Hết thời gian. Không thể giành chiến thắng với thời gian nhất định."

msgid "Loss Condition"
msgstr "Điều kiện Thua"

msgid "Defeat all enemy heroes and towns."
msgstr "Tiêu diệt tất cả các tướng và thành địch."

msgid "Capture a specific town."
msgstr "Chiếm một thành cụ thể."

msgid "Defeat a specific hero."
msgstr "Tiêu diệt một tướng cụ thể."

msgid "Find a specific artifact."
msgstr "Tìm một bảo vật cụ thể."

msgid "Your side defeats the opposing side."
msgstr "Phe của ngươi đánh bại phe đối lập."

msgid "Accumulate a large amount of gold."
msgstr "Tích lũy một lượng lớn vàng."

msgid "Victory Condition"
msgstr "Điều kiện Thắng"

msgid "Map difficulty:"
msgstr "Độ khó bản đồ:"

msgid "N"
msgstr "N"

msgid "No maps exist at that size"
msgstr "Không có bản đồ nào ở cỡ này"

msgid "Small Maps"
msgstr "Bản đồ Nhỏ"

msgid "View only maps of size small (36 x 36)."
msgstr "Chỉ xem những bản đồ cỡ nhỏ (36x36)."

msgid "Medium Maps"
msgstr "Bản đồ Thường"

msgid "View only maps of size medium (72 x 72)."
msgstr "Chỉ xem những bản đồ cỡ thường (72x72)."

msgid "Large Maps"
msgstr "Bản đồ Rộng"

msgid "View only maps of size large (108 x 108)."
msgstr "Chỉ xem những bản đồ cỡ lớn (108x108)."

msgid "Extra Large Maps"
msgstr "Bản đồ Siêu rộng"

msgid "View only maps of size extra large (144 x 144)."
msgstr "Chỉ xem những bản đồ cỡ siêu lớn (144x144)."

msgid "All Maps"
msgstr "Tất cả Bản đồ"

msgid "View all maps, regardless of size."
msgstr "Xem tất cả các bản đồ, bất kể kích thước."

msgid "Players Icon"
msgstr "Biểu tượng Người chơi"

msgid ""
"Indicates how many players total are in the scenario. Any positions not "
"occupied by humans will be occupied by computer players."
msgstr ""
"Cho biết tổng số người chơi trong kịch bản. Bất kỳ vị trí nào không có con "
"người chiếm giữ sẽ do người chơi máy tính chiếm giữ."

msgid ""
"Indicates whether the map\n"
"is small (36 x 36), medium\n"
"(72 x 72), large (108 x 108),\n"
"or extra large (144 x 144)."
msgstr ""
"Cho biết bản đồ\n"
"là nhỏ (36 x 36), thường\n"
"(72 x 72), lớn (108 x 108),\n"
"hay cực lớn (144 x 144)."

msgid "Size Icon"
msgstr "Cỡ Biểu tượng"

msgid ""
"Indicates whether the map is made for \"The Succession Wars\" or \"The Price "
"of Loyalty\" version of the game."
msgstr ""
"Cho biết bản đồ được tạo cho phiên bản \"Cuộc chiến kế vị\" hay \"Cái giá "
"của lòng trung thành\" của trò chơi."

msgid "Map Type"
msgstr "Kiểu Bản đồ"

msgid "Selected Name"
msgstr "Chọn Tên"

msgid "The name of the currently selected map."
msgstr "Tên của bản đồ hiện được chọn."

msgid "Selected Map Difficulty"
msgstr "Chọn Độ khó của Bản đồ"

#, fuzzy
msgid ""
"The map difficulty of the currently selected map. The map difficulty is "
"determined by the scenario designer. More difficult maps might include more "
"or stronger enemies, fewer resources, or other special conditions making "
"things tougher for the human player."
msgstr ""
"Độ khó bản đồ của bản đồ hiện được chọn. Độ khó của bản đồ được xác định bởi "
"người thiết kế kịch bản. Các bản đồ khó hơn có thể bao gồm nhiều kẻ thù hơn "
"hoặc mạnh hơn, ít tài nguyên hơn hoặc các điều kiện đặc biệt khác khiến mọi "
"thứ trở nên khó khăn hơn đối với người chơi."

msgid "Selected Description"
msgstr "Chọn Mô tả"

msgid "The description of the currently selected map."
msgstr "Mô tả của bản đồ hiện được chọn."

msgid "Jump"
msgstr "Nhảy"

msgid "Hero Speed"
msgstr "Tốc độ Tướng"

msgid "Don't Show"
msgstr "Không Hiện"

msgid "Enemy Speed"
msgstr "Tốc độ Địch"

msgid "Auto Resolve"
msgstr "Tự động Giải quyết"

msgid "Auto, No Spells"
msgstr "Tự động, Không Phép"

msgid "Battles"
msgstr "Chiến trường"

msgid "autoBattle|Manual"
msgstr "Thủ công"

msgid "Change the speed at which your heroes move on the main screen."
msgstr "Thay đổi tốc độ di chuyển của các tướng trên màn hình chính."

#, fuzzy
msgid ""
"Sets the speed that A.I. heroes move at. You can also elect not to view A.I. "
"movement at all."
msgstr ""
"Đặt tốc độ mà tướng A.I. di chuyển. Ngươi cũng có thể chọn không xem tướng A."
"I. di chuyển."

#, fuzzy
msgid "Change the interface settings of the game."
msgstr "Thay đổi đồ họa của game."

#, fuzzy
msgid "Interface Settings"
msgstr "Cài đặt Trò chơi"

msgid "Toggle instant battle mode."
msgstr "Chuyển đổi chế độ chiến đấu ngay lập tức."

msgid "Att."
msgstr "Công."

msgid "Def."
msgstr "Thủ."

msgid "Power"
msgstr "Sức"

msgid "Knowl"
msgstr "Trí"

msgid "1st"
msgstr "Số 1"

msgid "2nd"
msgstr "Số 2"

msgid "3rd"
msgstr "Số 3"

msgid "4th"
msgstr "Số 4"

msgid "5th"
msgstr "Số 5"

msgid "6th"
msgstr "Số 6"

msgid "Oracle: Player Rankings"
msgstr "Tiên tri: Thứ hạng Người chơi"

msgid "Thieves' Guild: Player Rankings"
msgstr "Băng cướp: Xếp hạng Người chơi"

msgid "Number of Towns:"
msgstr "Số Thị trấn:"

msgid "Number of Castles:"
msgstr "Số Lâu đài:"

msgid "Number of Heroes:"
msgstr "Số Tướng:"

msgid "Gold in Treasury:"
msgstr "Vàng trong Kho:"

msgid "Wood & Ore:"
msgstr "Gỗ & Đá:"

msgid "Gems, Cr, Slf & Mer:"
msgstr "Kim cương và các thứ khác:"

msgid "Obelisks Found:"
msgstr "Đài tưởng niệm Tìm được:"

msgid "Artifacts:"
msgstr "Bảo vật:"

msgid "Total Army Strength:"
msgstr "Tổng Sức mạnh Quân đội:"

msgid "Income:"
msgstr "Thu nhập:"

msgid "Best Hero:"
msgstr "Tướng Tốt nhất:"

msgid "Best Hero Stats:"
msgstr "Tình trạng Tướng Tốt nhất:"

msgid "Personality:"
msgstr "Nhân cách:"

msgid "Best Monster:"
msgstr "Quái vật Mạnh nhất:"

msgid ""
"Are you sure you want to load a new map? (Any unsaved changes to the current "
"map will be lost.)"
msgstr ""
"Ngươi có chắc chắn muốn tải bản đồ mới không? (Mọi thay đổi chưa được lưu "
"đối với bản đồ hiện tại sẽ bị mất.)"

msgid ""
"Are you sure you want to create a new map? (Any unsaved changes to the "
"current map will be lost.)"
msgstr ""
"Ngươi có chắc chắn muốn tạo bản đồ mới không? (Mọi thay đổi chưa được lưu "
"đối với bản đồ hiện tại sẽ bị mất.)"

msgid ""
"Create a new map, either from scratch or using the random map generator."
msgstr "Tạo bản đồ mới, từ đầu hoặc sử dụng trình tạo bản đồ ngẫu nhiên."

msgid "New Map"
msgstr "Bản đồ Mới"

msgid "Load Map"
msgstr "Tải Bản đồ"

msgid "Load an existing map."
msgstr "Tải một bản đồ đã có."

msgid "Save Map"
msgstr "Lưu Bản đồ"

msgid "Save the current map."
msgstr "Lưu bản đồ hiện tại."

msgid "Quit out of the map editor."
msgstr "Thoát khỏi biên tập bản đồ."

msgid "Monster"
msgstr "Quái vật"

msgid "Monsters cannot be placed on water."
msgstr "Quái vật không thể đặt trên nước."

msgid "Choose a tile which does not contain any objects."
msgstr "Chọn một ô mà không chứa bất kỳ đối tượng nào."

msgid "Heroes"
msgstr "Tướng"

msgid "Heroes cannot be placed on water."
msgstr "Tướng không thể đặt trên nước."

msgid "Ocean Objects"
msgstr "Đối tượng Đại dương"

msgid "Grass Objects"
msgstr "Đối tượng Cỏ"

msgid "Snow Objects"
msgstr "Đối tượng Tuyết"

msgid "Swamp Objects"
msgstr "Đối tượng Đầm lầy"

msgid "Lava Objects"
msgstr "Đối tượng Nham thạch"

msgid "Desert Objects"
msgstr "Đối tượng Sa mạc"

msgid "Dirt Objects"
msgstr "Đối tượng Bùn"

msgid "Wasteland Objects"
msgstr "Đối tượng Đất hoang"

msgid "Beach Objects"
msgstr "Đối tượng Biển"

#, fuzzy
msgid "Towns"
msgstr "Thị trấn"

msgid "Artifacts"
msgstr "Bảo vật"

#, fuzzy
msgid "Treasures"
msgstr "Kho báu"

#, fuzzy
msgid "Terrain"
msgstr "Chế độ Địa hình"

#, fuzzy
msgid "Castles"
msgstr "Lâu đài"

#, fuzzy
msgid "Roads"
msgstr "Đường"

#, fuzzy
msgid "Streams"
msgstr "Chế độ Suối"

msgid ""
"Draws terrain in\n"
"%{size} by %{size} square increments."
msgstr ""
"Vẽ địa hình với nét\n"
"%{size} bằng %{size} ô vuông."

msgid ""
"Erases objects in\n"
"%{size} by %{size} square increments."
msgstr ""
"Xóa đối tượng với cỡ\n"
"%{size} bằng %{size} ô vuông."

msgid "Small Brush"
msgstr "Nét Nhỏ"

msgid "Medium Brush"
msgstr "Nét Thường"

msgid "Large Brush"
msgstr "Nét To"

msgid "Area Fill"
msgstr "Khu vực Điền vào"

msgid "Used to click and drag for filling in large areas."
msgstr "Nhấp và kéo để điền vào các khu vực rộng lớn."

msgid "Clear Area"
msgstr "Khu vực Xóa"

msgid "Used to click and drag for clearing large areas."
msgstr "Nhấp và kéo để xóa các khu vực rộng lớn."

msgid ""
"Costs %{rate} times normal movement for all heroes. (Pathfinding reduces or "
"eliminates the penalty.)"
msgstr ""
"Tốn %{rate} lần di chuyển bình thường cho tất cả các tướng. (Tìm đường làm "
"giảm hoặc loại bỏ hình phạt.)"

msgid "Traversable only by boat."
msgstr "Chỉ có thể di chuyển bằng thuyền."

msgid "No special modifiers."
msgstr "Không có sửa đổi đặc biệt."

msgid "Used to place objects most appropriate for use on %{terrain}."
msgstr "Dùng để đặt các vật thể thích hợp nhất để sử dụng trên %{terrain}."

msgid ""
"Used to place\n"
"a town or castle."
msgstr ""
"Để đặt vị trí\n"
"một thị trấn hoặc lâu đài."

msgid ""
"Used to place\n"
"a monster group."
msgstr ""
"Dùng để đặt\n"
"một nhóm quái vật."

msgid "Used to place a hero."
msgstr "Dùng để đặt một tướng."

msgid "Used to place an artifact."
msgstr "Dùng để đặt một bảo vật."

msgid ""
"Used to place\n"
"a resource or treasure."
msgstr ""
"Dùng để đặt\n"
"một tài nguyên hoặc kho báu."

msgid "Toggle the erasure of %{type} objects."
msgstr ""

msgid ""
"Objects of this type will be deleted with the Erase tool. Left-click here to "
"deselect this type. Press and hold this button to deselect all other object "
"types."
msgstr ""

msgid ""
"Objects of this type will NOT be deleted with the Erase tool. Left-click "
"here to select this type. Press and hold this button to select all other "
"object types."
msgstr ""

msgid "Terrain Mode"
msgstr "Chế độ Địa hình"

msgid "Used to draw the underlying grass, dirt, water, etc. on the map."
msgstr "Dùng để vẽ cỏ, bụi bẩn, nước, v.v. lên bản đồ."

msgid "Object Mode"
msgstr "Chế độ Vật thể"

msgid "Used to place objects (mountains, trees, treasure, etc.) on the map."
msgstr "Dùng để đặt các vật thể (núi, cây, kho báu, v.v.v) lên bản đồ."

msgid "Detail Mode"
msgstr "Chế độ Chi tiết"

msgid "Used for special editing of monsters, heroes and towns."
msgstr "Dùng để hiệu chỉnh đặc biệt cho quái vật, tướng và thị trấn."

msgid "Allows you to draw streams by clicking and dragging."
msgstr "Cho phép vẽ suối bằng cách nhấp và kéo."

msgid "Stream Mode"
msgstr "Chế độ Suối"

msgid "Allows you to draw roads by clicking and dragging."
msgstr "Cho phép vẽ đường bằng cách nhấp và kéo."

msgid "Road Mode"
msgstr "Chế độ Đường"

msgid "Erase Mode"
msgstr "Chế độ Xóa"

#, fuzzy
msgid "Used to erase objects from the map."
msgstr "Dùng để xóa vật thể trên bản đồ."

msgid "Change between zoom and normal view."
msgstr "Thay đổi giữa chế độ nhìn phóng to và chế độ thường."

msgid "Magnify"
msgstr "Phóng đại"

msgid "Undo"
msgstr "Hoàn tác"

msgid "Undo your last action."
msgstr "Hoàn tác thao tác cuối cùng."

msgid "Create a new map either from scratch or using the random map generator."
msgstr "Tạo bản đồ mới từ đầu hoặc sử dụng trình tạo bản đồ ngẫu nhiên."

msgid "Edit map title, description, and other general information."
msgstr "Chỉnh sửa tiêu đề bản đồ, mô tả và thông tin chung khác."

msgid "Specifications"
msgstr "Thông số kỹ thuật"

msgid "File Options"
msgstr "Lựa chọn Tệp"

msgid ""
"Open the file options menu, where you can save or load maps, or quit out of "
"the editor."
msgstr ""
"Mở menu tùy chọn tệp, nơi ngươi có thể lưu hoặc tải bản đồ hoặc thoát khỏi "
"trình chỉnh sửa."

msgid "View the editor system options, which let you customize the editor."
msgstr ""
"Xem các tùy chọn hệ thống soạn thảo, cho phép ngươi tùy chỉnh trình chỉnh "
"sửa."

msgid "Create a map that is %{size} squares wide and %{size} squares high."
msgstr "Tạo bản đồ rộng %{size} ô vuông và cao %{size} ô vuông."

msgid "Cancel back to the New Map menu."
msgstr "Hủy quay lại menu Bản đồ mới."

msgid "Cancel back to the main menu."
msgstr "Hủy quay lại menu chính."

msgid "From Scratch"
msgstr "Từ Đầu"

msgid "Start from scratch with a blank map."
msgstr "Bắt đầu từ đầu với một bản đổ trống."

msgid "Create a randomly generated map."
msgstr "Tạo một bản đồ được tạo ngẫu nhiên."

msgid "Random"
msgstr "Ngẫu nhiên"

msgid "Cancel back to the Map Editor main menu."
msgstr "Hủy quay lại menu chính của Biên tập Bản đồ."

msgid "No maps available!"
msgstr "Không có bản đồ nào!"

msgid "Warning"
msgstr "Cảnh báo"

msgid "difficulty|Easy"
msgstr "Dễ"

msgid "difficulty|Normal"
msgstr "Thường"

msgid "difficulty|Hard"
msgstr "Khó"

msgid "difficulty|Expert"
msgstr "Chuyên gia"

msgid "difficulty|Impossible"
msgstr "Bất khả thi"

msgid "and more..."
msgstr "và hơn thế nữa..."

msgid "Easy"
msgstr "Dễ"

msgid "Hard"
msgstr "Khó"

msgid "Campaign Difficulty"
msgstr "Độ khó Chiến dịch"

msgid ""
"Choose this difficulty if you want to prefer game story over challenge. AI "
"is weaker in comparison with normal difficulty."
msgstr ""
"Chọn độ khó này nếu ngươi muốn thích câu chuyện trò chơi hơn thử thách. AI "
"yếu hơn so với độ khó bình thường."

msgid ""
"Choose this difficulty to enjoy the campaign as per the original design."
msgstr "Chọn độ khó này để tận hưởng chiến dịch theo thiết kế ban đầu."

msgid ""
"Choose this difficulty if you want challenge. AI is stronger in comparison "
"with normal difficulty."
msgstr ""
"Chọn độ khó này nếu ngươi muốn thử thách. AI mạnh hơn so với độ khó bình "
"thường."

msgid ""
"Congratulations!\n"
"\n"
"Days: %{days}\n"
msgstr ""
"Chúc mừng!\n"
"\n"
"Ngày: %{days}\n"

msgid ""
"\n"
"Difficulty: %{difficulty}\n"
"\n"
msgstr ""
"\n"
"Độ khó: %{difficulty}\n"
"\n"

msgid ""
"Score: %{score}\n"
"\n"
"Rating:\n"
"%{rating}"
msgstr ""
"Điểm: %{score}\n"
"\n"
"Bậc:\n"
"%{rating}"

msgid "Start the selected scenario."
msgstr "Bắt đầu kịch bản đã chọn."

msgid "View Intro"
msgstr "Xem Giới thiệu"

msgid "View Intro videos for the current state of the campaign."
msgstr "Xem video Giới thiệu để biết trạng thái hiện tại của chiến dịch."

msgid ""
"Select the campaign difficulty. This can be lowered at any point during the "
"campaign."
msgstr ""
"Chọn độ khó của chiến dịch. Điều này có thể được hạ xuống bất cứ lúc nào "
"trong chiến dịch."

msgid "Restart"
msgstr "Chơi lại"

msgid "Restart the current scenario."
msgstr "Chơi lại kịch bản hiện tại."

msgid "Difficulty"
msgstr "Độ khó"

msgid ""
"You have changed to a lower difficulty for the campaign. You will not be "
"able to revert this after this point. The high score will be calculated "
"based solely on the new difficulty. Do you want to proceed?"
msgstr ""
"Ngươi đã thay đổi độ khó thấp hơn cho chiến dịch. Ngươi sẽ không thể hoàn "
"nguyên điều này sau thời điểm này. Điểm cao sẽ được tính chỉ dựa trên độ khó "
"mới. Ngươi có muốn tiếp tục?"

msgid "Are you sure you want to restart this scenario?"
msgstr "Ngươi có chắc muốn chơi lại kịch bản?"

msgid "Campaign Scenario loading failure"
msgstr "Kịch bản Chiến dịch tải thất bại"

msgid "Please make sure that campaign files are correct and present."
msgstr "Hãy đảm bảo file chiến dịch là đúng và hiện hữu."

msgid "Days spent"
msgstr "Ngày đã qua"

msgid "The number of days spent on this campaign."
msgstr "Số ngày đã qua trong chiến dịch này."

msgid "Project Coordination and Core Development"
msgstr "Điều phối Dự án và Phát triển Lõi"

msgid "Development"
msgstr "Phát triển"

msgid "Visit us at "
msgstr "Tới thăm chúng tôi tại "

msgid "QA and Support"
msgstr ""

msgid "Dev and Support"
msgstr "Phát triển và Hỗ trợ"

msgid "Special Thanks to"
msgstr "Lời cảm ơn Chân thành tới"

msgid "and many other contributors!"
msgstr "và nhiều những người đóng góp khác!"

msgid "and many-many other supporters!"
msgstr "và nhiều - nhiều những người hỗ trợ khác!"

msgid "Support us at"
msgstr "Hỗ trợ chúng tôi tại"

msgid "local-donation-platform|https://www.patreon.com/fheroes2"
msgstr ""

msgid "Connect with us at"
msgstr "Kết nối với chúng tôi tại"

msgid "local-social-network|https://www.facebook.com/groups/fheroes2"
msgstr ""

msgid "Need help with the game?"
msgstr "Cần sự giúp đỡ với trò chơi?"

msgid "Original project before 0.7"
msgstr "Dự án Gốc trước 0.7"

msgid "Heroes of Might and Magic II: The Succession Wars team"
msgstr ""

msgid "Designed and Directed"
msgstr ""

msgid "Programming and Design"
msgstr ""

msgid "Executive Producer"
msgstr ""

msgid "Producer"
msgstr ""

msgid "Additional Design"
msgstr ""

msgid "Additional Programming"
msgstr ""

msgid "Musical Production"
msgstr ""

msgid "Music and Sound Design"
msgstr ""

msgid "Vocalists"
msgstr ""

msgid "Art Director"
msgstr ""

msgid "Assistant Art Director"
msgstr ""

msgid "Artists"
msgstr ""

msgid "QA Manager"
msgstr ""

msgid "QA"
msgstr ""

msgid "Writing"
msgstr ""

msgid "Manual and Helpfile"
msgstr ""

msgid "Scenarios"
msgstr ""

msgid "Heroes of Might and Magic II: The Price of Loyalty team"
msgstr ""

msgid "Design Lead"
msgstr ""

msgid "Designers"
msgstr ""

msgid "Programming Lead"
msgstr ""

msgid "Art Lead"
msgstr ""

msgid "Playtesters"
msgstr ""

msgid "Designer"
msgstr ""

msgid "Producers"
msgstr ""

msgid "QA Managers"
msgstr ""

msgid "Sound Design"
msgstr ""

msgid "Town Themes"
msgstr ""

msgid "Alto Sax"
msgstr ""

msgid "Harpsichord and Piano"
msgstr ""

msgid "Basso Vocal"
msgstr ""

msgid "Soprano Vocal"
msgstr ""

msgid "Recorded at %{recordingStudio}"
msgstr ""

msgid "credits|Manual"
msgstr "Thủ công"

msgid "German Consultant"
msgstr ""

msgid "Map Designers"
msgstr ""

msgid "Package Design"
msgstr ""

msgid "Your Name"
msgstr ""

msgid "Standard"
msgstr ""

msgid "View High Scores for Standard Maps."
msgstr "Xem Điểm cho chế độ Thường."

msgid "Campaign"
msgstr "Chiến dịch"

msgid "View High Scores for Campaigns."
msgstr "Xem Điểm cho chế độ Chiến dịch."

msgid "hotkey|default okay event"
msgstr ""

msgid "hotkey|default cancel event"
msgstr ""

msgid "hotkey|default left"
msgstr ""

msgid "hotkey|default right"
msgstr ""

msgid "hotkey|default up"
msgstr ""

msgid "hotkey|default down"
msgstr ""

msgid "hotkey|toggle fullscreen"
msgstr ""

msgid "hotkey|toggle text support mode"
msgstr ""

msgid "hotkey|new game"
msgstr ""

msgid "hotkey|load game"
msgstr ""

msgid "hotkey|highscores"
msgstr ""

msgid "hotkey|credits"
msgstr ""

msgid "hotkey|standard game"
msgstr ""

msgid "hotkey|campaign game"
msgstr ""

msgid "hotkey|multi-player game"
msgstr ""

msgid "hotkey|settings"
msgstr ""

msgid "hotkey|quit"
msgstr ""

msgid "hotkey|select map"
msgstr ""

msgid "hotkey|select small map size"
msgstr ""

msgid "hotkey|select medium map size"
msgstr ""

msgid "hotkey|select large map size"
msgstr ""

msgid "hotkey|select extra large map size"
msgstr ""

msgid "hotkey|select all map sizes"
msgstr ""

msgid "hotkey|hotseat game"
msgstr ""

msgid "hotkey|battle only game"
msgstr ""

msgid "hotkey|choose the original campaign"
msgstr ""

msgid "hotkey|choose the expansion campaign"
msgstr ""

msgid "hotkey|map editor main menu"
msgstr ""

msgid "hotkey|new map menu"
msgstr ""

msgid "hotkey|load map menu"
msgstr ""

msgid "hotkey|new map from scratch"
msgstr ""

msgid "hotkey|new random map"
msgstr ""

msgid "hotkey|undo last action"
msgstr ""

msgid "hotkey|redo last action"
msgstr ""

msgid "hotkey|roland campaign"
msgstr ""

msgid "hotkey|archibald campaign"
msgstr ""

msgid "hotkey|the price of loyalty campaign"
msgstr ""

msgid "hotkey|voyage home campaign"
msgstr ""

msgid "hotkey|wizard's isle campaign"
msgstr ""

msgid "hotkey|descendants campaign"
msgstr ""

msgid "hotkey|select first campaign bonus"
msgstr ""

msgid "hotkey|select second campaign bonus"
msgstr ""

msgid "hotkey|select third campaign bonus"
msgstr ""

msgid "hotkey|view campaign intro"
msgstr ""

msgid "hotkey|select campaign difficulty"
msgstr ""

msgid "hotkey|restart campaign scenario"
msgstr ""

msgid "hotkey|world map left"
msgstr ""

msgid "hotkey|world map right"
msgstr ""

msgid "hotkey|world map up"
msgstr ""

msgid "hotkey|world map down"
msgstr ""

msgid "hotkey|world map up left"
msgstr ""

msgid "hotkey|world map up right"
msgstr ""

msgid "hotkey|world map down left"
msgstr ""

msgid "hotkey|world map down right"
msgstr ""

msgid "hotkey|save game"
msgstr ""

msgid "hotkey|next hero"
msgstr ""

msgid "hotkey|start hero movement"
msgstr ""

msgid "hotkey|cast adventure spell"
msgstr ""

msgid "hotkey|put hero to sleep"
msgstr ""

msgid "hotkey|next town"
msgstr ""

msgid "hotkey|end turn"
msgstr ""

msgid "hotkey|file options"
msgstr ""

msgid "hotkey|adventure options"
msgstr ""

msgid "hotkey|puzzle map"
msgstr ""

msgid "hotkey|scenario information"
msgstr ""

msgid "hotkey|dig for artifact"
msgstr ""

msgid "hotkey|view world"
msgstr ""

msgid "hotkey|kingdom summary"
msgstr ""

msgid "hotkey|default action"
msgstr ""

msgid "hotkey|open focus"
msgstr ""

msgid "hotkey|system options"
msgstr ""

msgid "hotkey|scroll left"
msgstr ""

msgid "hotkey|scroll right"
msgstr ""

msgid "hotkey|scroll up"
msgstr ""

msgid "hotkey|scroll down"
msgstr ""

msgid "hotkey|toggle control panel"
msgstr ""

msgid "hotkey|toggle radar"
msgstr ""

msgid "hotkey|toggle buttons"
msgstr ""

msgid "hotkey|toggle status"
msgstr ""

msgid "hotkey|toggle icons"
msgstr ""

msgid "hotkey|transfer control to ai"
msgstr ""

msgid "hotkey|retreat from battle"
msgstr ""

msgid "hotkey|surrender during battle"
msgstr ""

msgid "hotkey|toggle battle auto mode"
msgstr ""

msgid "hotkey|finish the battle in auto mode"
msgstr ""

msgid "hotkey|battle options"
msgstr ""

msgid "hotkey|skip turn in battle"
msgstr ""

msgid "hotkey|cast battle spell"
msgstr ""

msgid "hotkey|dwelling level 1"
msgstr ""

msgid "hotkey|dwelling level 2"
msgstr ""

msgid "hotkey|dwelling level 3"
msgstr ""

msgid "hotkey|dwelling level 4"
msgstr ""

msgid "hotkey|dwelling level 5"
msgstr ""

msgid "hotkey|dwelling level 6"
msgstr ""

msgid "hotkey|well"
msgstr ""

msgid "hotkey|marketplace"
msgstr ""

msgid "hotkey|mage guild"
msgstr ""

msgid "hotkey|shipyard"
msgstr ""

msgid "hotkey|thieves guild"
msgstr ""

msgid "hotkey|tavern"
msgstr ""

msgid "hotkey|construction screen"
msgstr ""

msgid "hotkey|buy all monsters in well"
msgstr ""

msgid "hotkey|split stack by half"
msgstr ""

msgid "hotkey|split stack by one"
msgstr ""

msgid "hotkey|join stacks"
msgstr ""

msgid "hotkey|upgrade troop"
msgstr ""

msgid "hotkey|dismiss hero or troop"
msgstr ""

msgid ""
"Do you want to regain control from AI? The effect will take place only on "
"the next turn."
msgstr "Bạn có muốn AI kiểm soát không? Hiệu quả sẽ bắt đầu ở lượt tiếp theo."

msgid ""
"Do you want to transfer control from you to the AI? The effect will take "
"place only on the next turn."
msgstr ""
"Ngươi có muốn chuyển quyền kiểm soát sang cho AI không? Hiệu ứng sẽ chỉ diễn "
"ra ở lượt tiếp theo."

msgid "The save file is corrupted."
msgstr "File lưu bị hỏng."

msgid "Unsupported save format: "
msgstr "Định dạng lưu không hỗ trợ: "

msgid "Current game version: "
msgstr "Phiên bản trò chơi hiện tại: "

msgid "Last supported version: "
msgstr "Phiên bản hỗ trợ cuối cùng: "

msgid "This file contains a save with an invalid game type."
msgstr "Tệp này chứa một bản lưu có loại trò chơi không hợp lệ."

msgid ""
"This file was saved for a \"The Price of Loyalty\" map, but the "
"corresponding game assets have not been provided to the engine."
msgstr ""
"Tệp này đã được lưu cho bản đồ \"Cái giá của lòng trung thành\", nhưng nội "
"dung trò chơi tương ứng chưa được cung cấp cho công cụ."

msgid "This saved game is localized to '"
msgstr "Trò chơi đã lưu này được bản địa hóa thành '"

msgid "' language, but the current language of the game is '"
msgstr "' ngôn ngữ, nhưng ngôn ngữ hiện tại của trò chơi là '"

msgid "Hot Seat"
msgstr "Ghế Nóng"

msgid ""
"Play a Hot Seat game, where 2 to 4 players play around the same computer, "
"switching into the 'Hot Seat' when it is their turn."
msgstr ""
"Chơi chế độ Ghế nóng, trong đó 2 đến 4 người chơi cùng chơi quanh một máy "
"tính, chuyển sang 'Ghế nóng' khi đến lượt của họ."

msgid "A single player game playing out a single map."
msgstr "Một trò chơi một người chơi chơi trên một bản đồ duy nhất."

msgid "Standard Game"
msgstr "Trò chơi Thường"

msgid "A single player game playing through a series of maps."
msgstr "Một trò chơi một người chơi chơi qua một loạt bản đồ."

msgid "Campaign Game"
msgstr "Trò chơi Chiến dịch"

msgid "Multi-Player Game"
msgstr "Trò chơi Nhiều người"

msgid ""
"A multi-player game, with several human players completing against each "
"other on a single map."
msgstr ""
"Một trò chơi nhiều người chơi, trong đó một số người chơi sẽ đấu với nhau "
"trên một bản đồ."

msgid "fheroes2 Resurrection Team presents"
msgstr "fheroes2 Resurrection Team giới thiệu"

msgid "Greetings!"
msgstr "Chào mừng!"

msgid "Welcome to Heroes of Might and Magic II powered by fheroes2 engine!"
msgstr ""
"Chào mừng tới Heroes of Might and Magic II cung cấp bởi mã nguồn fheroes2!"

#, fuzzy
msgid ""
"Welcome to Heroes of Might and Magic II powered by the fheroes2 engine!\n"
"Before starting the game please select a game resolution."
msgstr ""
"Chào mừng tới Heroes of Might and Magic II cung cấp bởi mã nguồn fheroes2! "
"Trước khi bắt đầu hãy chọn độ phân giải của trò chơi."

msgid "Please Remember"
msgstr "Hãy Nhớ"

#, fuzzy
msgid ""
"You can always change the language, resolution and settings of the game by "
"clicking on the "
msgstr "Ngươi có thể thay đổi độ phân giải bằng cách nhấp vào "

msgid "door"
msgstr "cửa"

msgid " on the left side of the Main Menu, or with the "
msgstr ""

msgid " button from the "
msgstr ""

#, fuzzy
msgid "NEW GAME"
msgstr ""
"TẠO\n"
"GAME"

msgid ""
" menu. \n"
"\n"
"Enjoy the game!"
msgstr ""

msgid "Editor"
msgstr "Biên tập"

msgid "The Editor requires \"The Price of Loyalty\" expansion files to work."
msgstr ""
"Biên tập cần tệp bản mở rộng \"Giá của Lòng Trung thành\" để thực hiện."

msgid "Quit Heroes of Might and Magic II and return to the operating system."
msgstr "Thoát khỏi Heroes of Might and Magic II và quay lại hệ điều hành."

msgid "Credits"
msgstr "Công trạng"

msgid "View the credits screen."
msgstr "Xem màn hình giới thiệu thông tin."

msgid "High Scores"
msgstr "Điểm Cao"

msgid "View the high scores screen."
msgstr "Xem màn hình điểm cao."

msgid "Change language, resolution and settings of the game."
msgstr "Thay đổi ngôn ngữ, độ phân giải và các cài đặt của trò chơi."

msgid "Game Settings"
msgstr "Cài đặt Trò chơi"

msgid ""
"Required video files for campaign selection window are missing. Please make "
"sure that all necessary files are present in the system."
msgstr ""
"File video cần thiết cho chiến dịch bị thiếu. Hãy đảm bảo tất cả các file "
"cần thiết có sẵn trong hệ thống."

msgid ""
"Either Roland's or Archibald's campaign from the original Heroes of Might "
"and Magic II."
msgstr ""
"Chiến dịch của Roland hoặc Archibald từ bản gốc Heroes of Might and Magic II."

msgid "Original Campaign"
msgstr "Chiến dịch Gốc"

msgid "Expansion Campaign"
msgstr "Chiến dịch Mở rộng"

msgid "One of the four new campaigns from the Price of Loyalty expansion set."
msgstr "Một trong bốn chiến dịch mới từ bản mở rộng Giá của Lòng Trung thành."

msgid "Loading video. Please wait..."
msgstr "Đang tải video. Xin đợi..."

msgid "Host"
msgstr "Chủ nhà"

msgid ""
"The host sets up the game options. There can only be one host per network "
"game."
msgstr ""
"Chủ nhà thiết lập các lựa chọn trò chơi. Chỉ có thể có một máy chủ cho mỗi "
"trò chơi mạng."

msgid "Guest"
msgstr "Khách"

msgid ""
"The guest waits for the host to set up the game, then is automatically added "
"in. There can be multiple guests for TCP/IP games."
msgstr ""
"Khách đợi chủ nhà thiết lập trò chơi, sau đó sẽ tự động được thêm vào. Có "
"thể có nhiều khách cho trò chơi TCP/IP."

msgid "Battle Only"
msgstr "Chỉ Chiến đấu"

msgid "Setup and play a battle without loading any map."
msgstr ""
"Thiết lập và chơi một trận chiến mà không cần phải tải bất cứ bản đồ nào."

msgid "2 Players"
msgstr "2 người chơi"

msgid ""
"Play with 2 human players, and optionally, up to 4 additional computer "
"players."
msgstr "Chơi với 2 người chơi và tùy chọn, tối đa thêm 4 máy tính."

msgid "3 Players"
msgstr "3 người chơi"

msgid ""
"Play with 3 human players, and optionally, up to 3 additional computer "
"players."
msgstr "Chơi với 3 người chơi và tùy chọn, tối đa thêm 3 máy tính."

msgid "4 Players"
msgstr "4 người chơi"

msgid ""
"Play with 4 human players, and optionally, up to 2 additional computer "
"players."
msgstr "Chơi với 4 người chơi và tùy chọn, tối đa thêm 2 máy tính."

msgid "5 Players"
msgstr "5 người chơi"

msgid ""
"Play with 5 human players, and optionally, up to 1 additional computer "
"player."
msgstr "Chơi với 5 người chơi và tùy chọn, tối đa thêm 1 máy tính."

msgid "6 Players"
msgstr "6 người chơi"

msgid "Play with 6 human players."
msgstr "Chơi với 6 người chơi."

msgid "Dragon city has fallen! You are now the Master of the Dragons."
msgstr "Thành phố rồng đã thất thủ! Bây giờ ngươi đã là Bậc thầy của Rồng."

msgid ""
"You captured %{name}!\n"
"You are victorious."
msgstr ""
"Ngươi chiếm được %{name}!\n"
"Ngươi là người chiến thắng."

msgid ""
"You have captured the enemy hero %{name}!\n"
"Your quest is complete."
msgstr ""
"Ngươi đã bắt được tướng địch %{name}!\n"
"Nhiệm vụ của ngươi đã hoàn tất."

msgid ""
"You have found the %{name}.\n"
"Your quest is complete."
msgstr ""
"Ngươi đã tìm thấy %{name}.\n"
"Nhiệm vụ của ngươi kết thúc."

msgid "Ultimate Artifact"
msgstr "Bảo vật Tối thượng"

msgid ""
"The enemy is beaten.\n"
"Your side has triumphed!"
msgstr ""
"Địch đã bị đánh bại.\n"
"Phe ngươi đã chiến thắng!"

msgid ""
"You have built up over %{count} gold in your treasury.\n"
"All enemies bow before your wealth and power."
msgstr ""
"Ngươi đã tích lũy được hơn %{count} vàng trong kho bạc của mình.\n"
"Tất cả kẻ thù đều cúi đầu trước sự giàu có và quyền lực của ngươi."

msgid "Victory!"
msgstr "Chiến thắng!"

msgid ""
"The enemy has captured %{name}!\n"
"They are triumphant."
msgstr ""
"Địch đã chiếm được %{name}!\n"
"Chúng đã chiến thắng."

msgid ""
"The enemy has built up over %{count} gold in his treasury.\n"
"You must bow done in defeat before his wealth and power."
msgstr ""
"Kẻ thù đã tích lũy được hơn %{count} vàng trong kho bạc của mình.\n"
"Ngươi phải cúi đầu thất bại trước sự giàu có và quyền lực của hắn ta."

msgid "You have been eliminated from the game!!!"
msgstr "Ngươi đã bị loại khỏi trò chơi!!!"

msgid ""
"You have lost the hero %{name}.\n"
"Your quest is over."
msgstr ""
"Ngươi mất tướng %{name}.\n"
"Nhiệm vụ của ngươi chấm dứt."

msgid ""
"You have failed to complete your quest in time.\n"
"All is lost."
msgstr ""
"Ngươi đã không hoàn thành nhiệm vụ của mình đúng thời hạn.\n"
"Tất cả bị mất."

msgid "Defeat!"
msgstr "Bị đánh bại!"

msgid ""
"Base score: %{score}\n"
"Difficulty: %{difficulty}\n"
"\n"
msgstr ""
"Điểm: %{score}\n"
"Khó: %{difficulty}\n"
"\n"

msgid "Defeat all enemy heroes and capture all enemy towns and castles."
msgstr ""
"Đánh bại tất cả tướng của kẻ thù và chiếm được tất cả các thị trấn và lâu "
"đài của kẻ thù."

msgid "Run out of time. (Fail to win by a certain point.)"
msgstr "Hết thời gian. Không thể giành chiến thắng với thời gian nhất định."

msgid "You must defeat the enemy %{enemies}."
msgid_plural "You must defeat the enemy alliance of %{enemies}."
msgstr[0] "Ngươi phải đánh bại kẻ thù %{enemies}."

msgid ""
"The alliance consisting of %{allies} and you must defeat the enemy "
"%{enemies}."
msgid_plural ""
"The alliance consisting of %{allies} and you must defeat the enemy alliance "
"of %{enemies}."
msgstr[0] ""
"Liên minh bao gồm %{allies} và ngươi phải đánh bại kẻ thù %{enemies}."

msgid "Capture the castle '%{name}'."
msgstr "Chiếm được lâu đài '%{name}'."

msgid "Capture the town '%{name}'."
msgstr "Chiếm được thị trấn '%{name}'."

msgid "Defeat the hero '%{name}'."
msgstr "Diệt được tướng '%{name}'."

msgid "Find the ultimate artifact."
msgstr "Tìm được bảo vật tối thượng."

msgid "Find the '%{name}' artifact."
msgstr "Tìm bảo vật '%{name}'."

msgid "Accumulate %{count} gold."
msgstr "Đạt được %{count} vàng."

msgid ""
", or you may win by defeating all enemy heroes and capturing all enemy towns "
"and castles."
msgstr ""
", hoặc ngươi có thể giành chiến thắng bằng cách đánh bại tất cả tướng của kẻ "
"thù và chiếm được tất cả các thị trấn và lâu đài của kẻ thù."

msgid "Lose the castle '%{name}'."
msgstr "Mất lâu đài '%{name}'."

msgid "Lose the town '%{name}'."
msgstr "Mất thị trấn '%{name}'."

msgid "Lose the hero: %{name}."
msgstr "Mất tướng: %{name}."

msgid "Fail to win by the end of month %{month}, week %{week}, day %{day}."
msgstr ""
"Không giành chiến thắng vào cuối tháng %{month}, tuần %{week}, ngày %{day}."

msgid "%{color} player has been vanquished!"
msgstr "người chơi màu %{color} đã bị đánh bại !"

msgid "Major Event!"
msgstr "Sự kiện Chính!"

msgid "Scenario:"
msgstr "Kịch bản:"

msgid "Game Difficulty:"
msgstr "Độ khó Game:"

msgid "Opponents:"
msgstr "Đối thủ:"

msgid "Class:"
msgstr "Chủng tộc:"

msgid "Rating %{rating}%"
msgstr "Xếp hạng %{rating}%"

msgid "Click here to select which scenario to play."
msgstr "Nhấp vào đây để chọn kịch bản để chơi."

msgid "Scenario"
msgstr "Kịch bản"

msgid "Game Difficulty"
msgstr "Độ khó Game"

msgid ""
"This lets you change the starting difficulty at which you will play. Higher "
"difficulty levels start you of with fewer resources, and at the higher "
"settings, give extra resources to the computer."
msgstr ""
"Điều này cho phép thay đổi độ khó ban đầu mà ngươi sẽ chơi. Mức độ khó cao "
"hơn bắt đầu với ít tài nguyên hơn và ở cài đặt cao hơn, cung cấp thêm tài "
"nguyên cho máy tính."

msgid "Difficulty Rating"
msgstr "Đánh giá Độ khó"

msgid ""
"The difficulty rating reflects a combination of various settings for your "
"game. This number will be applied to your final score."
msgstr ""
"Xếp hạng độ khó phản ánh sự kết hợp của nhiều cài đặt khác nhau cho trò chơi "
"của ngươi. Con số này sẽ được áp dụng cho điểm số cuối cùng của ngươi."

msgid "Click to accept these settings and start a new game."
msgstr "Nhấp để chấp nhận các cài đặt này và bắt đầu trò chơi mới."

msgid "Click to return to the main menu."
msgstr ""

msgid "Astrologers proclaim the Month of the %{name}."
msgstr "Các nhà chiêm tinh công bố Tháng của %{name}."

msgid "Astrologers proclaim the Week of the %{name}."
msgstr "Các nhà chiêm tinh công bố Tuần của %{name}."

msgid "After regular growth, the population of %{monster} is doubled!"
msgstr "Sau khi tăng trưởng đều đặn, dân số của %{monster} đã tăng gấp đôi!"

msgid ""
"After regular growth, the population of %{monster} increases by %{count} "
"percent!"
msgid_plural ""
"After regular growth, the population of %{monster} increases by %{count} "
"percent!"
msgstr[0] ""
"Sau khi tăng trưởng đều đặn, dân số của %{monster} đã tăng %{count} phần "
"trăm!"

msgid "%{monster} growth +%{count}."
msgstr "%{monster} tăng trưởng +%{count}."

msgid " All populations are halved."
msgstr " Tất cả dân số đều giảm một nửa."

msgid " All dwellings increase population."
msgstr " Tất cả các nhà tăng dân số."

msgid "New Month!"
msgstr "Tháng Mới!"

msgid "New Week!"
msgstr "Tuần Mới!"

msgid "Beware!"
msgstr "Coi chừng!"

msgid ""
"%{color} player, this is your last day to capture a town, or you will be "
"banished from this land."
msgstr ""
"Người chơi màu %{color}, đây là ngày cuối cùng của ngươi để chiếm được một "
"thị trấn, nếu không ngươi sẽ bị trục xuất khỏi vùng đất này."

msgid ""
"%{color} player, you only have %{day} days left to capture a town, or you "
"will be banished from this land."
msgstr ""
"Người chơi màu %{color}, ngươi chỉ có %{day} để chiếm được một thị trấn, nếu "
"không ngươi sẽ bị trục xuất khỏi vùng đất này."

msgid "%{color} player's turn."
msgstr "Lượt người chơi màu %{color}."

msgid ""
"%{color} player, you have lost your last town. If you do not conquer another "
"town in next week, you will be eliminated."
msgstr ""
"Người chơi %{color}, ngươi đã mất thị trấn cuối cùng của mình. Nếu ngươi "
"không chinh phục được thị trấn khác vào tuần tới, ngươi sẽ bị loại."

msgid ""
"%{color} player, your heroes abandon you, and you are banished from this "
"land."
msgstr ""
"Người chơi màu %{color}, các tướng đã bỏ rơi ngươi và ngươi bị trục xuất "
"khỏi vùng đất này."

msgid "Lord Kilburn"
msgstr "Lord Kilburn"

msgid "Tsabu"
msgstr "Tsabu"

msgid "Sir Galant"
msgstr "Sir Galant"

msgid "Thundax"
msgstr "Thundax"

msgid "Lord Haart"
msgstr "Lord Haart"

msgid "Ariel"
msgstr "Ariel"

msgid "Rebecca"
msgstr "Rebecca"

msgid "Sandro"
msgstr "Sandro"

msgid "Crodo"
msgstr "Crodo"

msgid "Barock"
msgstr "Barock"

msgid "Antoine"
msgstr "Antoine"

msgid "Astra"
msgstr "Astra"

msgid "Agar"
msgstr "Agar"

msgid "Vatawna"
msgstr "Vatawna"

msgid "Vesper"
msgstr "Vesper"

msgid "Ambrose"
msgstr "Ambrose"

msgid "Troyan"
msgstr "Troyan"

msgid "Jojosh"
msgstr "Jojosh"

msgid "Wrathmont"
msgstr "Wrathmont"

msgid "Maximus"
msgstr "Maximus"

msgid "Next Hero"
msgstr "Tướng Tiếp theo"

msgid "Select the next Hero."
msgstr "Chọn Tướng tiếp theo."

msgid "Hero Movement"
msgstr "Tướng Di chuyển"

msgid ""
"Start the Hero's movement along the current path or re-visit the object "
"occupied by the Hero. Press and hold this button to reset the Hero's path."
msgstr ""
"Bắt đầu di chuyển Tướng dọc theo con đường hiện tại hoặc ghé thăm lại đối "
"tượng mà Tướng chiếm giữ. Nhấn và giữ nút này để thiết lập lại đường đi của "
"Tướng."

msgid "Kingdom Summary"
msgstr "Tổng quát Vương quốc"

msgid "View a Summary of your Kingdom."
msgstr "Xem Tổng quát về Vương quốc."

msgid "Cast an adventure spell."
msgstr "Niệm một câu thần chú khám phá."

msgid "End Turn"
msgstr "Kết thúc Lượt"

msgid "End your turn and left the computer take its turn."
msgstr "Kết thúc lượt của ngươi và để máy tính đi lượt của nó."

msgid "Adventure Options"
msgstr "Tùy chọn Khám phá"

msgid "Bring up the adventure options menu."
msgstr "Hiển thị menu tùy chọn khám phá."

msgid ""
"Bring up the file options menu, allowing you to load, save, start a new game "
"or quit."
msgstr ""
"Hiển thị trình đơn tùy chọn tệp, cho phép ngươi tải, lưu, bắt đầu trò chơi "
"mới hoặc thoát."

msgid "Bring up the system options menu, allowing you to customize your game."
msgstr ""
"Hiển thị trình đơn tùy chọn hệ thống, cho phép ngươi tùy chỉnh trò chơi của "
"mình."

msgid ""
"One or more heroes may still move, are you sure you want to end your turn?"
msgstr ""
"Một hoặc nhiều tướng vẫn có thể di chuyển, ngươi có chắc chắn muốn kết thúc "
"lượt của mình không?"

msgid "Are you sure you want to quit?"
msgstr "Ngươi có muốt thoát không?"

msgid "Are you sure you want to restart? (Your current game will be lost.)"
msgstr ""
"Ngươi có chắc là ngươi muốn bắt đầu lại không? (Trò chơi hiện tại của ngươi "
"sẽ bị mất.)"

msgid "Are you sure you want to overwrite the save with this name?"
msgstr "Ngươi có chắc chắn muốn ghi đè lưu bằng tên này không?"

msgid "Game saved successfully."
msgstr "Chò trơi được lưu thành công."

msgid "There was an issue during saving."
msgstr "Đã xảy ra sự cố trong quá trình lưu."

msgid ""
"Are you sure you want to load a new game? (Your current game will be lost.)"
msgstr ""
"Ngươi có chắc là ngươi muốn tải một trò chơi mới không? (Trò chơi hiện tại "
"của ngươi sẽ bị mất.)"

msgid "Try looking on land!!!"
msgstr "Thử tìm kiếm trên mặt đất!!!"

msgid ""
"Searching for the Ultimate Artifact is fruitless. Your hero could not carry "
"it even if he found it - all his artifact slots are full."
msgstr ""
"Việc tìm kiếm Bảo vật Tối thượng không có kết quả. Tướng của ngươi không thể "
"mang nó ngay cả khi anh ta tìm thấy nó - tất cả các ô tạo tác của anh ta đều "
"đã đầy."

msgid "Digging for artifacts requires a whole day, try again tomorrow."
msgstr "Đào báu vật cần cả một ngày, hãy thử lại vào ngày mai."

msgid ""
"After spending many hours digging here, you have uncovered the %{artifact}."
msgstr "Sau nhiều giờ đào bới ở đây, ngươi đã phát hiện được %{artifact}."

msgid "Congratulations!"
msgstr "Chúc mừng!"

msgid "Nothing here. Where could it be?"
msgstr "Không có gì ở đây. Nó có thể ở đâu?"

msgid "Try searching on clear ground."
msgstr "Hãy thử tìm kiếm cẩn than trên mặt đất."

msgid "A miniature view of the known world. Left click to move viewing area."
msgstr ""
"Một cái nhìn thu nhỏ về thế giới đã biết. Nhấp chuột trái để di chuyển khu "
"vực xem."

msgid "World Map"
msgstr "Bản đồ Thế giới"

msgid "Month: %{month} Week: %{week}"
msgstr "Tháng: %{month} Tuần: %{week}"

msgid "Day: %{day}"
msgstr "Ngày: %{day}"

msgid ""
"You find a small\n"
"quantity of %{resource}."
msgstr ""
"Ngươi tìm thấy\n"
"một lượng nhỏ %{resource}."

msgid "Status Window"
msgstr "Cửa sổ Trạng thái"

msgid ""
"This window provides information on the status of your hero or kingdom, and "
"shows the date."
msgstr ""
"Cửa sổ này cung cấp thông tin về trạng thái tướng hoặc vương quốc của ngươi "
"và hiển thị ngày tháng."

msgid ""
"This window provides information on the status of your hero or kingdom, and "
"shows the date. Left click here to cycle through these windows."
msgstr ""
"Cửa sổ này cung cấp thông tin về trạng thái tướng hoặc vương quốc của ngươi "
"và hiển thị ngày tháng. Nhấp chuột trái vào đây để duyệt qua các cửa sổ này."

msgid ""
"This lets you change player starting positions and colors. A particular "
"color will always start in a particular location. Some positions may only be "
"played by a computer player or only by a human player."
msgstr ""
"Điều này cho phép ngươi thay đổi vị trí và màu sắc bắt đầu của người chơi. "
"Một màu cụ thể sẽ luôn bắt đầu ở một vị trí cụ thể. Một số vị trí chỉ có thể "
"được chơi bởi người chơi máy tính hoặc chỉ bởi người chơi."

msgid ""
"This lets you change the class of a player. Classes are not always "
"changeable. Depending on the scenario, a player may receive additional towns "
"and/or heroes not of their primary alignment."
msgstr ""
"Điều này cho phép ngươi thay đổi lớp của một người chơi. Các chủng tộc không "
"phải lúc nào cũng có thể thay đổi. Tùy thuộc vào kịch bản, người chơi có thể "
"nhận được các thị trấn và/hoặc tướng bổ sung không thuộc liên kết chính của "
"họ."

msgid "Handicap"
msgstr "Chấp"

#
msgid ""
"This lets you change the handicap of a particular player. Only humans may be "
"handicapped. Handicapped players start with fewer resources and earn 15 or "
"30% fewer resources per turn for mild and severe handicaps, respectively."
msgstr ""
"Điều này cho phép bạn thay đổi điểm chấp của một người chơi cụ thể. Chỉ có "
"con người mới có thể bị khuyết tật. Người chơi bị khuyết tật bắt đầu với ít "
"tài nguyên hơn và kiếm được ít tài nguyên hơn 15 hoặc 30% mỗi lượt tương ứng "
"đối với người khuyết tật nhẹ và nặng."

msgid "%{color} player"
msgstr "người chơi mầu %{color}"

msgid "No Handicap"
msgstr "Không Chấp"

msgid "No special restrictions on start resources and earning them per turn."
msgstr ""
"Không có hạn chế đặc biệt nào về tài nguyên bắt đầu và kiếm chúng mỗi lượt."

msgid "Mild Handicap"
msgstr "Chấp Ít"

#
msgid ""
"Mild handicapped players start with fewer resources and earn 15% fewer "
"resources per turn."
msgstr ""
"Người chơi chấp ít bắt đầu với ít tài nguyên hơn và kiếm được ít tài nguyên "
"hơn 15% mỗi lượt."

msgid "Severe Handicap"
msgstr "Chấp Nhiều"

#
msgid ""
"Severe handicapped players start with fewer resources and earn 30% fewer "
"resources per turn."
msgstr ""
"Người chơi chấp nhiều bắt đầu với ít tài nguyên hơn và kiếm được ít tài "
"nguyên hơn 30% mỗi lượt."

msgid "View %{skill} Info"
msgstr "Xem Thông tin %{skill}"

msgid "Keyboard|123"
msgstr ""

msgid "Keyboard|SPACE"
msgstr ""

msgid "Keyboard|ABC"
msgstr ""

msgid "Kingdom Income"
msgstr "Thu nhập Vương quốc"

msgid "Kingdom Income per day."
msgstr "Thu nhập Vương quốc một ngày."

msgid "For every lighthouse controlled, your ships will move further each day."
msgstr ""
"Với mỗi ngọn hải đăng được kiểm soát, tàu của ngươi sẽ di chuyển xa hơn mỗi "
"ngày."

msgid "English"
msgstr "Tiếng Anh"

msgid "French"
msgstr "Tiếng Pháp"

msgid "Polish"
msgstr "Tiếng Ba Lan"

msgid "German"
msgstr "Tiếng Đức"

msgid "Russian"
msgstr "Tiếng Nga"

msgid "Italian"
msgstr "Tiếng Ý"

msgid "Czech"
msgstr ""

msgid "Norwegian"
msgstr "Tiếng Na Uy"

msgid "Belarusian"
msgstr "Tiếng Bê La Rút"

msgid "Bulgarian"
msgstr "Tiếng Bun Ga Ri"

msgid "Ukrainian"
msgstr "Tiếng U Cờ Rai Na"

msgid "Romanian"
msgstr "Tiếng Ru Ma Ni"

msgid "Spanish"
msgstr "Tiếng Tây Ban Nha"

msgid "Swedish"
msgstr "Tiếng Thụy Điển"

msgid "Portuguese"
msgstr "Tiếng Bồ Đào Nha"

msgid "Turkish"
msgstr "Tiếng Thổ Nhĩ Kỳ"

msgid "Dutch"
msgstr "Tiếng Hà Lan"

msgid "Hungarian"
msgstr "Tiếng Hung Ga Ri"

msgid "Danish"
msgstr "Tiếng Đan Mạch"

msgid "Slovak"
msgstr ""

msgid "Vietnamese"
msgstr "Tiếng Việt"

msgid ", FPS: "
msgstr ""

msgid "%{object} robber"
msgstr "%{object} cướp"

msgid "%{object} raided"
msgstr "%{object} lính"

msgid "Ector"
msgstr "Ector"

msgid "Gwenneth"
msgstr "Gwenneth"

msgid "Sir Gallant"
msgstr "Sir Gallant"

msgid "Tyro"
msgstr "Tyro"

msgid "Dimitry"
msgstr "Dimitry"

msgid "Ruby"
msgstr "Ruby"

msgid "Crag Hack"
msgstr "Crag Hack"

msgid "Fineous"
msgstr "Fineous"

msgid "Jezebel"
msgstr "Jezebel"

msgid "Atlas"
msgstr "Atlas"

msgid "Ergon"
msgstr "Ergon"

msgid "Jaclyn"
msgstr "Jaclyn"

msgid "Gem"
msgstr "Gem"

msgid "Natasha"
msgstr "Natasha"

msgid "Carlawn"
msgstr "Carlawn"

msgid "Luna"
msgstr "Luna"

msgid "Arie"
msgstr "Arie"

msgid "Barok"
msgstr "Barok"

msgid "Kastore"
msgstr "Kastore"

msgid "Falagar"
msgstr "Falagar"

msgid "Dawn"
msgstr "Dawn"

msgid "Flint"
msgstr "Flint"

msgid "Halon"
msgstr "Halon"

msgid "Myra"
msgstr "Myra"

msgid "Myrini"
msgstr "Myrini"

msgid "Wilfrey"
msgstr "Wilfrey"

msgid "Mandigal"
msgstr "Mandigal"

msgid "Sarakin"
msgstr "Sarakin"

msgid "Charity"
msgstr ""

msgid "Darlana"
msgstr ""

msgid "Ranloo"
msgstr ""

msgid "Rialdo"
msgstr ""

msgid "Zam"
msgstr ""

msgid "Zom"
msgstr ""

msgid "Celia"
msgstr ""

msgid "Roxana"
msgstr ""

msgid "Lord Corlagon"
msgstr ""

msgid "Lord Halton"
msgstr ""

msgid "Sister Eliza"
msgstr ""

msgid "Brother Brax"
msgstr ""

msgid "Dainwin"
msgstr ""

msgid "Joseph"
msgstr ""

msgid "Mog"
msgstr ""

msgid "Solmyr"
msgstr ""

msgid "Ceallach"
msgstr ""

msgid "Drakonia"
msgstr ""

msgid "Elderian"
msgstr ""

msgid "Gallavant"
msgstr ""

msgid "Jarkonas"
msgstr ""

msgid "Martine"
msgstr ""

msgid " gives you maximum morale"
msgstr " cho ngươi tối đa tinh thần"

msgid " gives you maximum luck"
msgstr " cho ngươi tối đa may mắn"

msgid "You cannot pick up this artifact, you already have a full load!"
msgstr "Ngươi không thể nhặt bảo vật này, ngươi đã có đầy đủ!"

msgid "To cast spells, you must first buy a spell book for %{gold} gold."
msgstr ""
"Để có thể niệm chú, trước tiên ngươi phải mua một quyển sách phép với giá "
"%{gold} vàng."

msgid "Unfortunately, you seem to be a little short of cash at the moment."
msgstr "Thật không may, hiện tại ngươi có vẻ hơi thiếu tiền."

msgid "Do you wish to buy one?"
msgstr "Ngươi có muốn mua một?"

msgid "%{count} / day"
msgstr "%{count} / ngày"

msgid "one"
msgstr "một"

msgid "two"
msgstr "hai"

msgid "A whirlpool engulfs your ship. Some of your army has fallen overboard."
msgstr ""
"Một xoáy nước nhấn chìm con tàu của ngươi. Một số quân đội của ngươi đã rơi "
"xuống biển."

msgid "Insulted by your refusal of their offer, the monsters attack!"
msgstr ""
"Bị xúc phạm bởi việc ngươi từ chối lời đề nghị của họ, lũ quái vật tấn công!"

msgid ""
"The %{monster}, awed by the power of your forces, begin to scatter.\n"
"Do you wish to pursue and engage them?"
msgstr ""
"%{monster}, kinh hãi trước sức mạnh lực lượng của ngươi, bắt đầu phân tán.\n"
"Ngươi có muốn theo đuổi và thu phục họ không?"

msgid "Ransacking an enemy camp, you discover a hidden cache of treasures."
msgstr "Lục soát trại của kẻ thù, ngươi phát hiện ra một kho báu ẩn giấu."

msgid ""
"The keeper of the mill announces:\n"
"\"Milord, I have been working very hard to provide you with these resources, "
"come back next week for more.\""
msgstr ""
"Người giữ cối xay thông báo:\n"
"\"Thưa ngài, tôi đã rất cố gắng để cung cấp cho ngài những tài nguyên này, "
"tuần sau hãy quay lại để lấy thêm.\""

msgid ""
"The keeper of the mill announces:\n"
"\"Milord, I am sorry, there are no resources currently available. Please try "
"again next week.\""
msgstr ""
"Người giữ cối xay thông báo:\n"
"\"Thưa ngài, tôi xin lỗi, hiện tại không có tài nguyên nào. Vui lòng thử lại "
"vào tuần tới.\""

msgid ""
"The keeper of the mill announces:\n"
"\"Milord, I have been working very hard to provide you with this gold, come "
"back next week for more.\""
msgstr ""
"Người giữ cối xay thông báo:\n"
"\"Thưa ngài, tôi đã làm việc rất chăm chỉ để cung cấp số vàng này cho ngài, "
"tuần sau hãy quay lại để lấy thêm.\""

msgid ""
"The keeper of the mill announces:\n"
"\"Milord, I am sorry, there is no gold currently available. Please try again "
"next week.\""
msgstr ""
"Người giữ cối xay thông báo:\n"
"\"Thưa ngài, tôi xin lỗi, hiện tại không có vàng. Vui lòng thử lại vào tuần "
"tới.\""

msgid ""
"You've found an abandoned lean-to.\n"
"Poking about, you discover some resources hidden nearby."
msgstr ""
"Ngươi đã tìm thấy một ngôi nhà bị bỏ hoang.\n"
"Khi khám phá, ngươi phát hiện ra một số tài nguyên ẩn gần đó."

msgid "The lean-to is long abandoned. There is nothing of value here."
msgstr ""
"Ngôi nhà dường như đã bị bỏ hoang từ lâu. Chẳng có gì có giá trị ở đây cả."

msgid ""
"You catch a leprechaun foolishly sleeping amidst a cluster of magic "
"mushrooms.\n"
"In exchange for his freedom, he guides you to a small pot filled with "
"precious things."
msgstr ""
"Ngươi bắt gặp một con yêu tinh đang ngủ say giữa một đám nấm thần.\n"
"Để đổi lấy sự tự do của mình, anh ta dẫn ngươi đến một chiếc bình nhỏ chứa "
"đầy những thứ quý giá."

msgid ""
"You've found a magic garden, the kind of place that leprechauns and faeries "
"like to cavort in, but there is no one here today.\n"
"Perhaps you should try again next week."
msgstr ""
"Ngươi đã tìm thấy một khu vườn ma thuật, một nơi mà các yêu tinh và thần "
"tiên thích vui đùa, nhưng hôm nay không có ai ở đây cả.\n"
"Có lẽ ngươi nên thử lại vào tuần tới."

msgid "You come upon the remains of an unfortunate adventurer."
msgstr "Ngươi tình cờ gặp hài cốt của một nhà thám hiểm không may."

msgid "Treasure"
msgstr "Kho báu"

msgid "Searching through the tattered clothing, you find the %{artifact}."
msgstr "Lục lọi trong bộ quần áo rách rưới, ngươi tìm thấy %{artifact}."

msgid "Searching through the tattered clothing, you find nothing."
msgstr "Lục lọi trong bộ quần áo rách rưới, ngươi chẳng tìm được gì."

msgid ""
"You come across an old wagon left by a trader who didn't quite make it to "
"safe terrain."
msgstr ""
"Ngươi bắt gặp một toa xe cũ do một thương nhân để lại, người không thể đến "
"được địa hình an toàn."

msgid "Unfortunately, others have found it first, and the wagon is empty."
msgstr ""

msgid "Searching inside, you find the %{artifact}."
msgstr ""

msgid "Inside, you find some of the wagon's cargo still intact."
msgstr ""

msgid "You search through the flotsam, and find some wood and some gold."
msgstr ""

msgid "You search through the flotsam, and find some wood."
msgstr ""

msgid "You search through the flotsam, but find nothing."
msgstr ""

msgid "Shrine of the 1st Circle"
msgstr "Đền thờ Vòng 1"

msgid ""
"You come across a small shrine attended by a group of novice acolytes.\n"
"In exchange for your protection, they agree to teach you a simple spell - "
"'%{spell}'."
msgstr ""

msgid "Shrine of the 2nd Circle"
msgstr "Đền thờ Vòng 2"

msgid ""
"You come across an ornate shrine attended by a group of rotund friars.\n"
"In exchange for your protection, they agree to teach you a spell - "
"'%{spell}'."
msgstr ""

msgid "Shrine of the 3rd Circle"
msgstr "Đền thờ Vòng 3"

msgid ""
"You come across a lavish shrine attended by a group of high priests.\n"
"In exchange for your protection, they agree to teach you a sophisticated "
"spell - '%{spell}'."
msgstr ""

msgid ""
"\n"
"Unfortunately, you do not have the wisdom to understand the spell, and you "
"are unable to learn it."
msgstr ""

msgid ""
"\n"
"Unfortunately, you already have knowledge of this spell, so there is nothing "
"more for them to teach you."
msgstr ""

msgid ""
"\n"
"Unfortunately, you have no Magic Book to record the spell with."
msgstr ""
"\n"
"Rất tiếc, ngươi không có Sách Phép để ghi lại lại những phép thuật."

msgid ""
"You approach the hut and observe a witch inside studying an ancient tome on "
"%{skill}.\n"
"\n"
msgstr ""

msgid ""
"As you approach, she turns and focuses her one glass eye on you.\n"
"\"You already know everything you deserve to learn!\" the witch screeches. "
"\"NOW GET OUT OF MY HOUSE!\""
msgstr ""

msgid ""
"As you approach, she turns and speaks.\n"
"\"You already know that which I would teach you. I can help you no further.\""
msgstr ""

msgid ""
"An ancient and immortal witch living in a hut with bird's legs for stilts "
"teaches you %{skill} for her own inscrutable purposes."
msgstr ""

msgid "As you drink the sweet water, you gain luck for your next battle."
msgstr ""

msgid "You drink from the enchanted fountain, but nothing happens."
msgstr ""

msgid "You enter the faerie ring, but nothing happens."
msgstr ""

msgid ""
"Upon entering the mystical faerie ring, your army gains luck for its next "
"battle."
msgstr ""

msgid ""
"You've found an ancient and weathered stone idol.\n"
"It is supposed to grant luck to visitors, but since the stars are already "
"smiling upon you, it does nothing."
msgstr ""

msgid ""
"You've found an ancient and weathered stone idol.\n"
"Kissing it is supposed to be lucky, so you do. The stone is very cold to the "
"touch."
msgstr ""

msgid "The mermaids silently entice you to return later and be blessed again."
msgstr ""

msgid ""
"The magical, soothing beauty of the Mermaids reaches you and your crew.\n"
"Just for a moment, you forget your worries and bask in the beauty of the "
"moment.\n"
"The mermaids charms bless you with increased luck for your next combat."
msgstr ""

msgid ""
"You come upon the pyramid of a great and ancient king.\n"
"You are tempted to search it for treasure, but all the old stories warn of "
"fearful curses and undead guardians.\n"
"Will you search?"
msgstr ""

msgid ""
"Upon defeating the monsters, you decipher an ancient glyph on the wall, "
"telling the secret of the spell - '"
msgstr ""

msgid "Unfortunately, you have no Magic Book to record the spell with."
msgstr "Rất tiếc, ngươi không có Sách Phép để ghi lại lại những phép thuật."

msgid ""
"Unfortunately, you do not have the wisdom to understand the spell, and you "
"are unable to learn it."
msgstr ""

msgid ""
"You come upon the pyramid of a great and ancient king.\n"
"Routine exploration reveals that the pyramid is completely empty."
msgstr ""

msgid ""
"A drink at the well is supposed to restore your spell points, but you are "
"already at maximum."
msgstr ""

msgid "A second drink at the well in one day will not help you."
msgstr ""

msgid "A drink from the well has restored your spell points to maximum."
msgstr ""

msgid ""
"\"I'm sorry sir,\" The leader of the soldiers says, \"but you already know "
"everything we have to teach.\""
msgstr ""

msgid "The soldiers living in the fort teach you a few new defensive tricks."
msgstr ""

msgid ""
"You've come upon a mercenary camp practicing their tactics. \"You're too "
"advanced for us,\" the mercenary captain says. \"We can teach nothing more.\""
msgstr ""

msgid ""
"You've come upon a mercenary camp practicing their tactics. The mercenaries "
"welcome you and your troops and invite you to train with them."
msgstr ""

msgid "\"Go 'way!\", the witch doctor barks, \"you know all I know.\""
msgstr ""

msgid ""
"An Orcish witch doctor living in the hut deepens your knowledge of magic by "
"showing you how to cast stones, read portents, and decipher the intricacies "
"of chicken entrails."
msgstr ""

msgid ""
"You've found a group of Druids worshipping at one of their strange stone "
"edifices. Silently, the Druids turn you away, indicating they have nothing "
"new to teach you."
msgstr ""

msgid ""
"You've found a group of Druids worshipping at one of their strange stone "
"edifices. Silently, they teach you new ways to cast spells."
msgstr ""

msgid ""
"You tentatively approach the burial ground of ancient warriors. Do you want "
"to search the graves?"
msgstr ""

msgid ""
"You spend several hours searching the graves and find nothing. Such a "
"despicable act reduces your army's morale."
msgstr ""

msgid "Upon defeating the Zombies you search the graves and find something!"
msgstr ""

msgid ""
"The rotting hulk of a great pirate ship creaks eerily as it is pushed "
"against the rocks. Do you wish to search the shipwreck?"
msgstr ""

msgid ""
"You spend several hours sifting through the debris and find nothing. Such a "
"despicable act reduces your army's morale."
msgstr ""

msgid ""
"Upon defeating the Ghosts you sift through the debris and find something!"
msgstr ""

msgid ""
"The rotting hulk of a great pirate ship creaks eerily as it is pushed "
"against the rocks. Do you wish to search the ship?"
msgstr ""

msgid ""
"Upon defeating the Skeletons you sift through the debris and find something!"
msgstr ""

msgid "Your men spot a navigational buoy, confirming that you are on course."
msgstr ""

msgid ""
"Your men spot a navigational buoy, confirming that you are on course and "
"increasing their morale."
msgstr ""

msgid ""
"The drink at the oasis is refreshing, but offers no further benefit. The "
"oasis might help again if you fought a battle first."
msgstr ""

msgid ""
"A drink at the oasis fills your troops with strength and lifts their "
"spirits. You can travel a bit further today."
msgstr ""

msgid ""
"The drink at the watering hole is refreshing, but offers no further benefit. "
"The watering hole might help again if you fought a battle first."
msgstr ""

msgid ""
"A drink at the watering hole fills your troops with strength and lifts their "
"spirits. You can travel a bit further today."
msgstr ""

msgid ""
"It doesn't help to pray twice before a battle. Come back after you've fought."
msgstr ""

msgid "A visit and a prayer at the temple raises the morale of your troops."
msgstr ""

msgid ""
"An old Knight appears on the steps of the gazebo. \"I am sorry, my liege, I "
"have taught you all I can.\""
msgstr ""

msgid ""
"An old Knight appears on the steps of the gazebo. \"My liege, I will teach "
"you all that I know to aid you in your travels.\""
msgstr ""

msgid ""
"You've pulled a shipwreck survivor from certain death in an unforgiving "
"ocean. Grateful, he says, \"I would give you an artifact as a reward, but "
"you're all full.\""
msgstr ""

msgid ""
"You've pulled a shipwreck survivor from certain death in an unforgiving "
"ocean. Grateful, he rewards you for your act of kindness by giving you the "
"%{art}."
msgstr ""

msgid "A leprechaun offers you the %{art} for the small price of %{gold} Gold."
msgstr ""

msgid ""
"A leprechaun offers you the %{art} for the small price of %{gold} Gold and "
"%{count} %{res}."
msgstr ""

msgid "Do you wish to buy this artifact?"
msgstr ""

msgid ""
"You try to pay the leprechaun, but realize that you can't afford it. The "
"leprechaun stamps his foot and ignores you."
msgstr ""

msgid ""
"Insulted by your refusal of his generous offer, the leprechaun stamps his "
"foot and ignores you."
msgstr ""

msgid "You've found the artifact: "
msgstr ""

msgid ""
"You've found the humble dwelling of a withered hermit. The hermit tells you "
"that he is willing to give the %{art} to the first wise person he meets."
msgstr ""

msgid ""
"You've come across the spartan quarters of a retired soldier. The soldier "
"tells you that he is willing to pass on the %{art} to the first true leader "
"he meets."
msgstr ""

msgid ""
"You've encountered a strange person with a hat and an owl on it. He tells "
"you that he is willing to give %{art} if you have %{skill}."
msgstr ""

msgid ""
"You come upon an ancient artifact. As you reach for it, a pack of Rogues "
"leap out of the brush to guard their stolen loot."
msgstr ""

msgid ""
"Through a clearing you observe an ancient artifact. Unfortunately, it's "
"guarded by a nearby %{monster}. Do you want to fight the %{monster} for the "
"artifact?"
msgstr ""

msgid "Victorious, you take your prize, the %{art}."
msgstr ""

msgid ""
"Discretion is the better part of valor, and you decide to avoid this fight "
"for today."
msgstr ""

msgid ""
"After spending hours trying to fish the chest out of the sea, you open it "
"and find %{gold} gold pieces."
msgstr ""

msgid ""
"After spending hours trying to fish the chest out of the sea, you open it "
"and find %{gold} gold and the %{art}."
msgstr ""

msgid ""
"After spending hours trying to fish the chest out of the sea, you open it, "
"only to find it empty."
msgstr ""

msgid ""
"After scouring the area, you fall upon a hidden treasure cache. You may take "
"the gold or distribute the gold to the peasants for experience. Do you wish "
"to keep the gold?"
msgstr ""

msgid ""
"After scouring the area, you fall upon a hidden chest, containing the "
"%{gold} gold pieces."
msgstr ""

msgid ""
"After scouring the area, you fall upon a hidden chest, containing the "
"ancient artifact %{art}."
msgstr ""

msgid ""
"You stumble upon a dented and tarnished lamp lodged deep in the earth. Do "
"you wish to rub the lamp?"
msgstr ""

msgid ""
"You have taken control of the local Alchemist shop. It will provide you with "
"%{count} unit of Mercury per day."
msgstr ""

msgid ""
"You gain control of a sawmill. It will provide you with %{count} units of "
"wood per day."
msgstr ""

msgid ""
"You gain control of an ore mine. It will provide you with %{count} units of "
"ore per day."
msgstr ""

msgid ""
"You gain control of a sulfur mine. It will provide you with %{count} unit of "
"sulfur per day."
msgstr ""

msgid ""
"You gain control of a crystal mine. It will provide you with %{count} unit "
"of crystal per day."
msgstr ""

msgid ""
"You gain control of a gem mine. It will provide you with %{count} unit of "
"gems per day."
msgstr ""

msgid ""
"You gain control of a gold mine. It will provide you with %{count} gold per "
"day."
msgstr ""

msgid ""
"The lighthouse is now under your control, and all of your ships will now "
"move further each day."
msgstr ""

msgid "You gain control of a %{name}."
msgstr ""

msgid ""
"You come upon an abandoned gold mine. The mine appears to be haunted. Do you "
"wish to enter?"
msgstr ""

msgid "You beat the Ghosts and are able to restore the mine to production."
msgstr ""

msgid ""
"A group of %{monster} with a desire for greater glory wish to join you. Do "
"you accept?"
msgstr ""

msgid "As you approach the dwelling, you notice that there is no one here."
msgstr ""

msgid ""
"You search the ruins, but the Medusas that used to live here are gone. "
"Perhaps there will be more next week."
msgstr ""

msgid ""
"You've found some Medusas living in the ruins. They are willing to join your "
"army for a price. Do you want to recruit Medusas?"
msgstr ""

msgid ""
"You've found a Sprite Tree City. Unfortunately, none of the Sprites living "
"there wish to join an army. Maybe next week."
msgstr ""

msgid ""
"Some of the Sprites living in the tree city are willing to join your army "
"for a price. Do you want to recruit Sprites?"
msgstr ""

msgid ""
"A colorful Rogues' wagon stands empty here. Perhaps more Rogues will be here "
"later."
msgstr ""

msgid ""
"Distant sounds of music and laughter draw you to a colorful wagon housing "
"Rogues. Do you wish to have any Rogues join your army?"
msgstr ""

msgid ""
"A group of tattered tents, billowing in the sandy wind, beckons you. The "
"tents are unoccupied. Perhaps more Nomads will be here later."
msgstr ""

msgid ""
"A group of tattered tents, billowing in the sandy wind, beckons you. Do you "
"wish to have any Nomads join you during your travels?"
msgstr ""

msgid "The pit of mud bubbles for a minute and then lies still."
msgstr ""

msgid ""
"As you approach the bubbling pit of mud, creatures begin to climb out and "
"position themselves around it. In unison they say: \"Mother Earth would like "
"to offer you a few of her troops. Do you want to recruit Earth Elementals?\""
msgstr ""

msgid "You enter the structure of white stone pillars, and find nothing."
msgstr ""

msgid ""
"White stone pillars support a roof that rises up to the sky. As you enter "
"the structure, the dead air of the outside gives way to a whirling gust that "
"almost pushes you back out. The air current materializes into a barely "
"visible form. The creature asks, in what can only be described as a loud "
"whisper: \"Why have you come? Are you here to call upon the forces of the "
"air?\""
msgstr ""

msgid "No Fire Elementals approach you from the lava pool."
msgstr ""

msgid ""
"Beneath a structure that serves to hold in heat, Fire Elementals move about "
"in a fiery pool of molten lava. A group of them approach you and offer their "
"services. Would you like to recruit Fire Elementals?"
msgstr ""

msgid "A face forms in the water for a moment, and then is gone."
msgstr ""

msgid ""
"Crystalline structures cast shadows over a small reflective pool of water. "
"You peer into the pool, and a face that is not your own peers back. It asks: "
"\"Would you like to call upon the powers of water?\""
msgstr ""

msgid "This burial site is deathly still."
msgstr ""

msgid ""
"Restless spirits of long dead warriors seeking their final resting place "
"offer to join you in hopes of finding peace. Do you wish to recruit ghosts?"
msgstr ""

msgid ""
"The City of the Dead is empty of life, and empty of unlife as well. Perhaps "
"some undead will move in next week."
msgstr ""

msgid ""
"Some Liches living here are willing to join your army for a price. Do you "
"want to recruit Liches?"
msgstr ""

msgid ""
"You've found the ruins of an ancient city, now inhabited solely by the "
"undead. Will you search?"
msgstr ""

msgid ""
"Some of the surviving Liches are impressed by your victory over their "
"fellows, and offer to join you for a price. Do you want to recruit Liches?"
msgstr ""

msgid ""
"You've found one of those bridges that Trolls are so fond of living under, "
"but there are none here. Perhaps there will be some next week."
msgstr ""

msgid ""
"Some Trolls living under a bridge are willing to join your army, but for a "
"price. Do you want to recruit Trolls?"
msgstr ""

msgid "Trolls living under the bridge challenge you. Will you fight them?"
msgstr ""

msgid ""
"A few Trolls remain, cowering under the bridge. They approach you and offer "
"to join your forces as mercenaries. Do you want to buy any Trolls?"
msgstr ""

msgid ""
"The Dragon city has no Dragons willing to join you this week. Perhaps a "
"Dragon will become available next week."
msgstr ""

msgid ""
"The Dragon city is willing to offer some Dragons for your army for a price. "
"Do you wish to recruit Dragons?"
msgstr ""

msgid ""
"You stand before the Dragon City, a place off-limits to mere humans. Do you "
"wish to violate this rule and challenge the Dragons to a fight?"
msgstr ""

msgid ""
"Having defeated the Dragon champions, the city's leaders agree to supply "
"some Dragons to your army for a price. Do you wish to recruit Dragons?"
msgstr ""

msgid "From the observation tower, you are able to see distant lands."
msgstr ""

msgid ""
"The spring only refills once a week, and someone's already been here this "
"week."
msgstr ""

msgid ""
"A drink at the spring is supposed to give you twice your normal spell "
"points, but you are already at that level."
msgstr ""

msgid ""
"A drink from the spring fills your blood with magic! You have twice your "
"normal spell points in reserve."
msgstr ""

msgid ""
"Recognizing you, the butler refuses to admit you. \"The master,\" he says, "
"\"will not see the same student twice.\""
msgstr ""

msgid ""
"The butler admits you to see the master of the house. He trains you in the "
"four skills a hero should know."
msgstr ""

msgid ""
"The butler opens the door and looks you up and down. \"You are neither "
"famous nor diplomatic enough to be admitted to see my master,\" he sniffs. "
"\"Come back when you think yourself worthy.\""
msgstr ""

msgid " and "
msgstr " và "

msgid ""
"All of the %{monsters} you have in your army have been trained by the battle "
"masters of the fort. Your army now contains %{monsters2}."
msgstr ""

msgid ""
"An unusual alliance of Ogres, Orcs, and Dwarves offer to train (upgrade) any "
"such troops brought to them. Unfortunately, you have none with you."
msgstr ""

msgid "All of your %{monsters} have been upgraded into %{monsters2}."
msgstr ""

msgid ""
"A blacksmith working at the foundry offers to convert all Pikemen and "
"Swordsmen's weapons brought to him from iron to steel. He also says that he "
"knows a process that will convert Iron Golems into Steel Golems. "
"Unfortunately, you have none of these troops in your army, so he can't help "
"you."
msgstr ""

msgid ""
"The captain looks at you with surprise and says:\n"
"\"You already have all the maps I know about. Let me fish in peace now.\""
msgstr ""

msgid ""
"A retired captain living on this refurbished fishing platform offers to sell "
"you maps of the sea he made in his younger days for 1,000 gold. Do you wish "
"to buy the maps?"
msgstr ""

msgid ""
"The captain sighs. \"You don't have enough money, eh?  You can't expect me "
"to give my maps away for free!\""
msgstr ""

msgid ""
"You come upon an obelisk made from a type of stone you have never seen "
"before. Staring at it intensely, the smooth surface suddenly changes to an "
"inscription. The inscription is a piece of a lost ancient map. Quickly you "
"copy down the piece and the inscription vanishes as abruptly as it appeared."
msgstr ""

msgid "You have already been to this obelisk."
msgstr "Ngươi đã tới đài tưởng niệm này."

msgid ""
"Upon your approach, the tree opens its eyes in delight. \"It is good to see "
"you, my student. I hope my teachings have helped you.\""
msgstr ""

msgid ""
"Upon your approach, the tree opens its eyes in delight. \"Ahh, an "
"adventurer! Allow me to teach you a little of what I have learned over the "
"ages.\""
msgstr ""

msgid "Upon your approach, the tree opens its eyes in delight."
msgstr ""

msgid ""
"\"Ahh, an adventurer! I will be happy to teach you a little of what I have "
"learned over the ages for a mere %{count} %{res}.\""
msgstr ""

msgid "(Just bury it around my roots.)"
msgstr ""

msgid "Tears brim in the eyes of the tree."
msgstr ""

msgid "\"I need %{count} %{res}.\""
msgstr ""

msgid "it whispers. (sniff) \"Well, come back when you can pay me.\""
msgstr ""

msgid ""
"Nestled among the trees sits a blind seer. After you explain the intent of "
"your journey, the seer activates his crystal ball, allowing you to see the "
"strengths and weaknesses of your opponents."
msgstr ""

msgid ""
"The entrance to the cave is dark, and a foul, sulfurous smell issues from "
"the cave mouth. Will you enter?"
msgstr ""

msgid "Except for evidence of a terrible battle, the cave is empty."
msgstr ""

msgid ""
"You find a powerful and grotesque Demon in the cave. \"Today,\" it rasps, "
"\"you will fight and surely die. But I will give you a choice of deaths. You "
"may fight me, or you may fight my servants. Do you prefer to fight my "
"servants?\""
msgstr ""

msgid ""
"The Demon screams its challenge and attacks! After a short, desperate "
"battle, you slay the monster and receive %{exp} experience points."
msgstr ""

msgid ""
"The Demon screams its challenge and attacks! After a short, desperate "
"battle, you slay the monster and receive %{exp} experience points and "
"%{count} gold."
msgstr ""

msgid ""
"The Demon screams its challenge and attacks! After a short, desperate "
"battle, you slay the monster and find the %{art} in the back of the cave."
msgstr ""

msgid ""
"Seeing that you do not have %{count} gold, the demon slashes you with its "
"claws, and the last thing you see is a red haze."
msgstr ""

msgid ""
"The Demon leaps upon you and has its claws at your throat before you can "
"even draw your sword. \"Your life is mine,\" it says. \"I will sell it back "
"to you for %{count} gold.\""
msgstr ""

msgid ""
"Upon defeating the daemon's servants, you find a hidden cache with %{count} "
"gold."
msgstr ""

msgid ""
"As you enter the Alchemist's Tower, a hobbled, graying man in a brown cloak "
"makes his way towards you."
msgstr ""

msgid "He checks your pack, and sees that you have 1 cursed item."
msgid_plural ""
"He checks your pack, and sees that you have %{count} cursed items."
msgstr[0] ""

msgid "For %{gold} gold, the alchemist will remove it for you. Do you pay?"
msgid_plural ""
"For %{gold} gold, the alchemist will remove them for you. Do you pay?"
msgstr[0] ""

msgid ""
"After you consent to pay the requested amount of gold, the alchemist grabs "
"the cursed artifact and throws it into his magical cauldron."
msgid_plural ""
"After you consent to pay the requested amount of gold, the alchemist grabs "
"all cursed artifacts and throws them into his magical cauldron."
msgstr[0] ""

msgid ""
"You hear a voice from behind the locked door, \"You don't have enough gold "
"to pay for my services.\""
msgstr ""

msgid ""
"You hear a voice from high above in the tower, \"Go away! I can't help you!\""
msgstr ""

msgid ""
"The head groom speaks to you, \"That is a fine looking horse you have. I am "
"afraid we can give you no better, but the horses your cavalry are riding "
"look to be of poor breeding stock. We have many trained war horses which "
"would aid your riders greatly. I insist you take them.\""
msgstr ""

msgid ""
"As you approach the stables, the head groom appears, leading a fine looking "
"war horse. \"This steed will help speed you in your travels. Alas, he will "
"grow tired in a week. You must also let me give better horses to your "
"mounted soldiers, their horses look shoddy and weak.\""
msgstr ""

msgid ""
"The head groom approaches you and speaks, \"You already have a fine horse, "
"and have no inexperienced cavalry which might make use of our trained war "
"horses.\""
msgstr ""

msgid ""
"As you approach the stables, the head groom appears, leading a fine looking "
"war horse. \"This steed will help speed you in your travels. Alas, his "
"endurance will wane with a lot of heavy riding, and you must return for a "
"fresh mount in a week. We also have many fine war horses which could benefit "
"mounted soldiers, but you have none we can help.\""
msgstr ""

msgid "The Arena guards turn you away."
msgstr ""

msgid ""
"You have your crew stop up their ears with wax before the sirens' eerie song "
"has any chance of luring them to a watery grave."
msgstr ""

msgid ""
"As the sirens sing their eerie song, your small, determined army manages to "
"overcome the urge to dive headlong into the sea."
msgstr ""

msgid ""
"An eerie wailing song emanates from the sirens perched upon the rocks. Many "
"of your crew fall under its spell, and dive into the water where they drown. "
"You are now wiser for the visit, and gain %{exp} experience."
msgstr ""

msgid ""
"In a dazzling display of daring, you break into the local jail and free the "
"hero imprisoned there, who, in return, pledges loyalty to your cause."
msgstr ""

msgid ""
"You already have %{count} heroes, and regretfully must leave the prisoner in "
"this jail to languish in agony for untold days."
msgstr ""

msgid ""
"You enter a rickety hut and talk to the magician who lives there. He tells "
"you of places near and far which may aid you in your journeys."
msgstr ""

msgid "This eye seems to be intently studying its surroundings."
msgstr ""

msgid "You come across a giant Sphinx. The Sphinx remains strangely quiet."
msgstr ""

msgid ""
"\"I have a riddle for you,\" the Sphinx says. \"Answer correctly, and you "
"shall be rewarded. Answer incorrectly, and you shall be eaten. Do you accept "
"the challenge?\""
msgstr ""

msgid ""
"The Sphinx asks you the following riddle:\n"
"\n"
"'%{riddle}'\n"
"\n"
"Your answer?"
msgstr ""

msgid ""
"\"You guessed incorrectly,\" the Sphinx says, smiling. The Sphinx swipes at "
"you with a paw, knocking you to the ground. Another blow makes the world go "
"black, and you know no more."
msgstr ""

msgid ""
"Looking somewhat disappointed, the Sphinx sighs. \"You've answered my riddle "
"so here's your reward. Now begone.\""
msgstr ""

msgid ""
"A magical barrier stands tall before you, blocking your way. Runes on the "
"arch read,\n"
"\"Speak the key and you may pass.\"\n"
"As you speak the magic word, the glowing barrier dissolves into nothingness."
msgstr ""

msgid ""
"A magical barrier stands tall before you, blocking your way. Runes on the "
"arch read,\n"
"\"Speak the key and you may pass.\"\n"
"You speak, and nothing happens."
msgstr ""

msgid ""
"You enter the tent and see an old woman gazing into a magic gem. She looks "
"up and says,\n"
"\"In my travels, I have learned much in the way of arcane magic. A great "
"oracle taught me his skill. I have the answer you seek.\""
msgstr ""

msgid "No spell book is present."
msgstr "Không có cuốn sách thần chú nào hiện diện."

msgid ""
"This spell costs %{mana} spell points. You have no spell points, so you "
"cannot cast it."
msgstr ""

msgid ""
"This spell costs %{mana} spell points. You only have %{point} spell points, "
"so you cannot cast it."
msgstr ""

msgid "The spell was not found."
msgstr "Không tìm thấy phép."

msgid "Only heroes can cast this spell."
msgstr ""

msgid "This hero is not able to cast adventure spells."
msgstr ""

msgid "Your hero is too tired to cast this spell today. Try again tomorrow."
msgstr ""

msgid "This spell cannot be cast on a boat."
msgstr ""

msgid "This spell can only be cast near an ocean."
msgstr ""

msgid ""
"There are no boats available and no ocean adjacent to the hero where this "
"spell will work."
msgstr ""

msgid "There are no boats available for this spell."
msgstr "Không có thuyền nào hiện hữu để cho phép này."

msgid "There is no ocean adjacent to the hero where this spell will work."
msgstr "Không có đại dương nào gần tướng để cho phép này thực hiện."

msgid ""
"You do not own any town or castle that is not currently occupied by a hero. "
"This spell will have no effect."
msgstr ""

msgid "This hero is already in a town, so this spell will have no effect."
msgstr "Tướng này đã ở trong thị trấn, nên phép này sẽ không có tác dụng."

msgid ""
"The nearest town is %{town}.\n"
"\n"
"This town is occupied by your hero %{hero}."
msgstr ""

msgid "This spell is already in effect."
msgstr "Phép này đã có tác dụng rồi."

msgid ""
"No opponent neither has nor can have any hero under their command anymore. "
"Casting this spell will have no effect."
msgstr ""

msgid ""
"No opponent has a hero under their command at this time. Casting this spell "
"will have no effect."
msgstr ""

msgid ""
"You must be within %{count} spaces of a monster for the Visions spell to "
"work."
msgstr ""

msgid ""
"You must be standing on the entrance to a mine (sawmills and alchemist labs "
"do not count) to cast this spell."
msgstr ""

msgid "You must first defeat the ghosts guarding the mine to cast this spell."
msgstr ""

msgid ""
"There are already at least as many elementals guarding the mine as this hero "
"can generate. Casting this spell will have no effect."
msgstr ""

msgid "%{name} the %{race} (Level %{level})"
msgstr ""

msgid "Are you sure you want to dismiss this Hero?"
msgstr "Ngươi có chắc chắn muốn giải tán Tướng này không?"

msgid "View Experience Info"
msgstr "Xem Thông tin Kinh nghiệm"

msgid "View Spell Points Info"
msgstr ""

msgid "Set army combat formation to 'Spread'"
msgstr "Đặt đội hình chiến đấu của quân đội thành 'Dàn trải'"

msgid "Set army combat formation to 'Grouped'"
msgstr "Đặt đội hình chiến đấu của quân đội thành 'Tập trung'"

msgid "Exit Hero Screen"
msgstr ""

msgid "You cannot dismiss a hero in a castle"
msgstr ""

msgid "Dismissal of %{name} the %{race} is prohibited by scenario"
msgstr ""

msgid "Dismiss %{name} the %{race}"
msgstr ""

msgid "Show previous hero"
msgstr "Xem tướng trước"

msgid "Show next hero"
msgstr "Xem tướng sau"

msgid "Blood Morale"
msgstr ""

msgid "%{morale} Morale"
msgstr "%{morale} Tinh thần"

msgid "%{luck} Luck"
msgstr "%{luck} May mắn"

msgid "Current Luck Modifiers:"
msgstr ""

msgid "Current Morale Modifiers:"
msgstr ""

msgid "Entire army is undead, so morale does not apply."
msgstr ""

msgid ""
"Current experience %{exp1}.\n"
" Next level %{exp2}."
msgstr ""

msgid "Level %{level}"
msgstr "Cấp bậc %{level}"

msgid ""
"%{name} currently has %{point} spell points out of a maximum of %{max}. The "
"maximum number of spell points is 10 times your knowledge. It is "
"occasionally possible to have more than your maximum spell points via "
"special events."
msgstr ""

msgid "%{name1} meets %{name2}"
msgstr ""

msgid "Town Portal"
msgstr ""

msgid "Select town to port to."
msgstr ""

msgid "Enemy heroes are now fully identifiable."
msgstr ""

msgid "Identify Hero"
msgstr ""

msgid "The creatures are willing to join us!"
msgstr ""

msgid "All the creatures will join us..."
msgstr ""

msgid "The creature will join us..."
msgid_plural "%{count} of the creatures will join us..."
msgstr[0] ""

msgid ""
"\n"
" for a fee of %{gold} gold."
msgstr ""
"\n"
" với chi phí %{gold} vàng."

msgid "These weak creatures will surely flee before us."
msgstr ""

msgid "I fear these creatures are in the mood for a fight."
msgstr ""

msgid "Your attack skill is a bonus added to each creature's attack skill."
msgstr ""

msgid "Your defense skill is a bonus added to each creature's defense skill."
msgstr ""

msgid "Your spell power determines the length or power of a spell."
msgstr ""

msgid ""
"Your knowledge determines how many spell points your hero may have. Under "
"normal circumstances, a hero is limited to 10 spell points per level of "
"knowledge."
msgstr ""

msgid "Current Modifiers:"
msgstr ""

msgid "skill|Basic"
msgstr "Cơ bản"

msgid "skill|Advanced"
msgstr "Nâng cao"

msgid "skill|Expert"
msgstr "Chuyên gia"

msgid "Pathfinding"
msgstr ""

msgid "Archery"
msgstr ""

msgid "Logistics"
msgstr ""

msgid "Scouting"
msgstr ""

msgid "Diplomacy"
msgstr ""

msgid "Navigation"
msgstr ""

msgid "Leadership"
msgstr ""

msgid "Wisdom"
msgstr ""

msgid "Mysticism"
msgstr ""

msgid "Ballistics"
msgstr ""

msgid "Eagle Eye"
msgstr ""

msgid "Necromancy"
msgstr ""

msgid "Estates"
msgstr ""

msgid "Advanced Archery"
msgstr ""

msgid "Advanced Pathfinding"
msgstr ""

msgid "Basic Archery"
msgstr ""

msgid "Basic Pathfinding"
msgstr ""

msgid "Expert Pathfinding"
msgstr ""

msgid "Advanced Logistics"
msgstr ""

msgid "Basic Logistics"
msgstr ""

msgid "Basic Scouting"
msgstr ""

msgid "Expert Archery"
msgstr ""

msgid "Expert Logistics"
msgstr ""

msgid "Advanced Diplomacy"
msgstr ""

msgid "Advanced Scouting"
msgstr ""

msgid "Basic Diplomacy"
msgstr ""

msgid "Expert Diplomacy"
msgstr ""

msgid "Expert Scouting"
msgstr ""

msgid "Advanced Leadership"
msgstr ""

msgid "Advanced Navigation"
msgstr ""

msgid "Basic Leadership"
msgstr ""

msgid "Basic Navigation"
msgstr ""

msgid "Expert Navigation"
msgstr ""

msgid "Advanced Wisdom"
msgstr ""

msgid "Basic Mysticism"
msgstr ""

msgid "Basic Wisdom"
msgstr ""

msgid "Expert Leadership"
msgstr ""

msgid "Expert Wisdom"
msgstr ""

msgid "Advanced Luck"
msgstr ""

msgid "Advanced Mysticism"
msgstr ""

msgid "Basic Luck"
msgstr ""

msgid "Expert Luck"
msgstr ""

msgid "Expert Mysticism"
msgstr ""

msgid "Advanced Ballistics"
msgstr ""

msgid "Advanced Eagle Eye"
msgstr ""

msgid "Basic Ballistics"
msgstr ""

msgid "Basic Eagle Eye"
msgstr ""

msgid "Expert Ballistics"
msgstr ""

msgid "Advanced Necromancy"
msgstr ""

msgid "Basic Estates"
msgstr ""

msgid "Basic Necromancy"
msgstr ""

msgid "Expert Eagle Eye"
msgstr ""

msgid "Expert Necromancy"
msgstr ""

msgid "Advanced Estates"
msgstr ""

msgid "Expert Estates"
msgstr ""

msgid ""
"%{skill} reduces the movement penalty for rough terrain by %{count} percent."
msgstr ""

msgid "%{skill} eliminates the movement penalty for rough terrain."
msgstr ""

msgid ""
"%{skill} increases the damage done by range attacking creatures by %{count} "
"percent."
msgstr ""

msgid "%{skill} increases your hero's movement points by %{count} percent."
msgstr ""

msgid "%{skill} increases your hero's viewable area by one square."
msgid_plural ""
"%{skill} increases your hero's viewable area by %{count} squares."
msgstr[0] ""

msgid ""
"%{skill} allows you to negotiate with monsters who are weaker than your "
"group. "
msgstr ""

msgid "Approximately %{count} percent of the creatures may offer to join you."
msgstr ""

msgid "All of the creatures may offer to join you."
msgstr ""

msgid ""
"%{skill} increases your hero's movement points over water by %{count} "
"percent."
msgstr ""

msgid "%{skill} increases your hero's troops morale by %{count}."
msgstr ""

msgid "%{skill} allows your hero to learn third level spells."
msgstr ""

msgid "%{skill} allows your hero to learn fourth level spells."
msgstr ""

msgid "%{skill} allows your hero to learn fifth level spells."
msgstr ""

msgid "%{skill} regenerates one additional spell point per day to your hero."
msgid_plural ""
"%{skill} regenerates %{count} additional spell points per day to your hero."
msgstr[0] ""

msgid "%{skill} increases your hero's luck by %{count}."
msgstr ""

msgid ""
"%{skill} gives your hero's catapult shots a greater chance to hit and do "
"damage to castle walls."
msgstr ""

msgid ""
"%{skill} gives your hero's catapult an extra shot, and each shot has a "
"greater chance to hit and do damage to castle walls."
msgstr ""

msgid ""
"%{skill} gives your hero's catapult an extra shot, and each shot "
"automatically destroys any wall, except a fortified wall in a Knight castle."
msgstr ""

msgid ""
"%{skill} gives your hero a %{count} percent chance to learn any given 1st or "
"2nd level spell that was cast by an enemy during combat."
msgstr ""

msgid ""
"%{skill} gives your hero a %{count} percent chance to learn any given 3rd "
"level spell (or below) that was cast by an enemy during combat."
msgstr ""

msgid ""
"%{skill} gives your hero a %{count} percent chance to learn any given 4th "
"level spell (or below) that was cast by an enemy during combat."
msgstr ""

msgid ""
"%{skill} allows %{count} percent of the creatures killed in combat to be "
"brought back from the dead as Skeletons."
msgstr ""

msgid ""
"Your hero produces %{count} gold pieces per day as tax revenue from estates."
msgstr ""

msgid "Blue"
msgstr "Lục"

msgid "Green"
msgstr "Xanh"

msgid "Red"
msgstr "Đỏ"

msgid "Yellow"
msgstr "Vàng"

msgid "Orange"
msgstr "Cam"

msgid "Purple"
msgstr "Tím"

msgid "barrier|Aqua"
msgstr "Nước biển"

msgid "barrier|Blue"
msgstr "Lục"

msgid "barrier|Brown"
msgstr "Nâu"

msgid "barrier|Gold"
msgstr "Vàng"

msgid "barrier|Green"
msgstr "Xanh"

msgid "barrier|Orange"
msgstr "Cam"

msgid "barrier|Purple"
msgstr "Tím"

msgid "barrier|Red"
msgstr "Đỏ"

msgid "tent|Aqua"
msgstr "Nước biển"

msgid "tent|Blue"
msgstr "Lục"

msgid "tent|Brown"
msgstr "Nâu"

msgid "tent|Gold"
msgstr "Vàng"

msgid "tent|Green"
msgstr "Xanh"

msgid "tent|Orange"
msgstr "Cam"

msgid "tent|Purple"
msgstr "Tím"

msgid "tent|Red"
msgstr "Đỏ"

msgid "Experience"
msgstr "Kinh nghiệm"

msgid ""
"Experience allows your heroes to go up levels, increasing their primary and "
"secondary skills."
msgstr ""

msgid "Hero/Stats"
msgstr ""

msgid "Skills"
msgstr "Kĩ năng"

msgid "Town/Castle"
msgstr "Thị trấn/Lâu đài"

msgid "Garrison"
msgstr ""

msgid "Gold Per Day:"
msgstr "Vàng Mỗi Ngày:"

msgid "View Heroes."
msgstr ""

msgid "Towns/Castles"
msgstr "Thị trấn/Lâu đài"

msgid "View Towns and Castles."
msgstr "Xem Thị trấn và Lâu đài."

msgid "luck|Cursed"
msgstr "Nguyền rủa"

msgid "luck|Awful"
msgstr "Tồi tệ"

msgid "luck|Bad"
msgstr "Xấu"

msgid "luck|Normal"
msgstr "Thường"

msgid "luck|Good"
msgstr "Tốt"

msgid "luck|Great"
msgstr "Tuyệt"

msgid "luck|Irish"
msgstr ""

msgid ""
"Bad luck sometimes falls on your armies in combat, causing their attacks to "
"only do half damage."
msgstr ""

msgid ""
"Neutral luck means your armies will never get lucky or unlucky attacks on "
"the enemy."
msgstr ""

msgid ""
"Good luck sometimes lets your armies get lucky attacks (double strength) in "
"combat."
msgstr ""

msgid "morale|Treason"
msgstr "Phản bội"

msgid "morale|Awful"
msgstr "Khủng hoảng"

msgid "morale|Poor"
msgstr "Chán nản"

msgid "morale|Normal"
msgstr "Bình thường"

msgid "morale|Good"
msgstr "Rất tốt"

msgid "morale|Great"
msgstr "Tuyệt vời"

msgid "morale|Blood!"
msgstr "Máu chiến!"

msgid "Bad morale may cause your armies to freeze in combat."
msgstr ""
"Tinh thần tồi tệ có thể khiến quân đội của ngươi tê liệt trong chiến đấu."

msgid ""
"Neutral morale means your armies will never be blessed with extra attacks or "
"freeze in combat."
msgstr ""
"Tinh thần trung lập có nghĩa là quân đội của ngươi sẽ không bao giờ được ban "
"phước với các cuộc tấn công bổ sung hoặc đóng băng trong chiến đấu."

msgid "Good morale may give your armies extra attacks in combat."
msgstr ""
"Tinh thần tốt có thể mang lại cho quân đội của ngươi nhiều đòn tấn công hơn "
"trong chiến đấu."

msgid "Knight"
msgstr ""

msgid "Barbarian"
msgstr ""

msgid "Sorceress"
msgstr ""

msgid "Warlock"
msgstr ""

msgid "Wizard"
msgstr ""

msgid "Necromancer"
msgstr ""

msgid "Multi"
msgstr ""

msgid "race|Random"
msgstr ""

msgid "race|Neutral"
msgstr ""

msgid "doubleLined|Knight"
msgstr ""

msgid "doubleLined|Barbarian"
msgstr ""

msgid "doubleLined|Sorceress"
msgstr ""

msgid "doubleLined|Warlock"
msgstr ""

msgid "doubleLined|Wizard"
msgstr ""

msgid ""
"doubleLined|Necro-\n"
"mancer"
msgstr ""

msgid "doubleLinedRace|Multi"
msgstr ""

msgid "doubleLinedRace|Random"
msgstr ""

msgid "doubleLinedRace|Neutral"
msgstr ""

msgid "speed|Standing"
msgstr "Đứng"

msgid "speed|Crawling"
msgstr "Bò"

msgid "speed|Very Slow"
msgstr "Rất Chậm"

msgid "speed|Slow"
msgstr "Chậm"

msgid "speed|Average"
msgstr "Trung bình"

msgid "speed|Fast"
msgstr "Nhanh"

msgid "speed|Very Fast"
msgstr "Rất nhanh"

msgid "speed|Ultra Fast"
msgstr "Cực nhanh"

msgid "speed|Blazing"
msgstr "Tốc độ"

msgid "speed|Instant"
msgstr "Tức thì"

msgid "week|Squirrel"
msgstr "Sóc"

msgid "week|Rabbit"
msgstr "Thỏ"

msgid "week|Gopher"
msgstr "Chuột túi"

msgid "week|Badger"
msgstr "Lửng"

msgid "week|Rat"
msgstr "Chuột"

msgid "week|Eagle"
msgstr "Đại bàng"

msgid "week|Weasel"
msgstr "Chồn"

msgid "week|Raven"
msgstr "Quạ"

msgid "week|Mongoose"
msgstr "Cầy"

msgid "week|Dog"
msgstr "Chó"

msgid "week|Aardvark"
msgstr "Lợn"

msgid "week|Lizard"
msgstr "Thằn lằn"

msgid "week|Tortoise"
msgstr "Rùa"

msgid "week|Hedgehog"
msgstr "Nhím"

msgid "week|Condor"
msgstr "Ưng"

msgid "week|Ant"
msgstr "Kiến"

msgid "week|Grasshopper"
msgstr "Cào cào"

msgid "week|Dragonfly"
msgstr "Chuồn chuồn"

msgid "week|Spider"
msgstr "Nhện"

msgid "week|Butterfly"
msgstr "Bướm"

msgid "week|Bumblebee"
msgstr "Ong vò vẽ"

msgid "week|Locust"
msgstr "Châu chấu"

msgid "week|Earthworm"
msgstr "Giun đất"

msgid "week|Hornet"
msgstr "Ong bắp cày"

msgid "week|Beetle"
msgstr "Bọ"

msgid "week|PLAGUE"
msgstr "DỊCH BỆNH"

msgid "week|Unnamed"
msgstr "Không tên"

msgid "Desert"
msgstr "Sa mạc"

msgid "Snow"
msgstr "Tuyết"

msgid "Wasteland"
msgstr "Đất hoang"

msgid "Beach"
msgstr "Biển"

msgid "Lava"
msgstr "Nham thạch"

msgid "Dirt"
msgstr "Bùn"

msgid "Grass"
msgstr "Cỏ"

msgid "Ocean"
msgstr "Đại dương"

msgid "maps|Small"
msgstr "Nhỏ"

msgid "maps|Medium"
msgstr "Trung"

msgid "maps|Large"
msgstr "Lớn"

msgid "maps|Extra Large"
msgstr "Rất Lớn"

msgid "maps|Custom Size"
msgstr "Kích thước Khác"

msgid "Ore Mine"
msgstr "Mỏ Đá"

msgid "Sulfur Mine"
msgstr "Mỏ Sun-phua"

msgid "Crystal Mine"
msgstr "Mỏ Thạch anh"

msgid "Gems Mine"
msgstr "Mỏ Kim cương"

msgid "Gold Mine"
msgstr "Mỏ Vàng"

msgid "Mine"
msgstr "Mỏ"

msgid "Burma shave."
msgstr ""

msgid "Next sign 50 miles."
msgstr "Chỉ dẫn kế tiếp cách 50 dặm."

msgid "See Rock City."
msgstr ""

msgid "This space for rent."
msgstr ""

msgid "No object"
msgstr "Không có gì"

msgid "Alchemist Lab"
msgstr "Phòng thí nghiệm Hóa"

msgid "Sign"
msgstr "Chỉ dẫn"

msgid "Buoy"
msgstr "Phao"

msgid "Skeleton"
msgstr "Xương"

msgid "Daemon Cave"
msgstr "Hang Quỷ"

msgid "Treasure Chest"
msgstr "Rương Báu vật"

msgid "Faerie Ring"
msgstr ""

msgid "Campfire"
msgstr "Lửa trại"

msgid "Fountain"
msgstr "Đài nước"

msgid "Gazebo"
msgstr ""

msgid "Genie Lamp"
msgstr "Đèn Thần"

msgid "Archer's House"
msgstr ""

msgid "Goblin Hut"
msgstr ""

msgid "Dwarf Cottage"
msgstr ""

msgid "Peasant Hut"
msgstr ""

msgid "Stables"
msgstr "Chuồng ngựa"

msgid "Alchemist's Tower"
msgstr ""

msgid "Event"
msgstr "Sự kiện"

msgid "Dragon City"
msgstr ""

msgid "Lighthouse"
msgid_plural "Lighthouses"
msgstr[0] "Hải đăng"

msgid "Water Wheel"
msgid_plural "Water Wheels"
msgstr[0] "Bánh xe Nước"

msgid "Mines"
msgstr "Mỏ"

msgid "Obelisk"
msgstr "Đài tưởng niệm"

msgid "Oasis"
msgstr "Ốc đảo"

msgid "Resource"
msgstr "Tài nguyên"

msgid "Sawmill"
msgstr "Xưởng cưa"

msgid "Oracle"
msgstr "Tiên tri"

msgid "Shrine of the First Circle"
msgstr ""

msgid "Shipwreck"
msgstr "Tàu đắm"

msgid "Sea Chest"
msgstr "Rương Biển"

msgid "Desert Tent"
msgstr "Lều Xa mạc"

msgid "Stone Liths"
msgstr ""

msgid "Wagon Camp"
msgstr "Toa xe"

msgid "Hut of the Magi"
msgstr "Lều Pháp sư"

msgid "Whirlpool"
msgstr "Xoáy nước"

msgid "Windmill"
msgid_plural "Windmills"
msgstr[0] "Cối xay gió"

msgid "Artifact"
msgstr "Bảo vật"

msgid "Mermaid"
msgstr "Tiên cá"

msgid "Boat"
msgstr "Thuyền"

msgid "Random Ultimate Artifact"
msgstr "Ngẫu nhiên Bảo vật Tối thượng"

msgid "Random Artifact"
msgstr "Ngẫu nhiên Bảo vật"

msgid "Random Resource"
msgstr "Ngẫu nhiên Tài nguyên"

msgid "Random Monster"
msgstr "Ngẫu nhiên Quái vật"

msgid "Random Town"
msgstr "Ngẫu nhiên Thị trấn"

msgid "Random Castle"
msgstr "Ngẫu nhiên Lâu đài"

msgid "Eye of the Magi"
msgstr "Mắt của Pháp sư"

msgid "Random Monster - weak"
msgstr "Ngẫu nhiên Quái vật - yếu"

msgid "Random Monster - medium"
msgstr "Ngẫu nhiên Quái vật - thường"

msgid "Random Monster - strong"
msgstr "Ngẫu nhiên Quái vật - mạnh"

msgid "Random Monster - very strong"
msgstr "Ngẫu nhiên Quái vật - rất mạnh"

msgid "Nothing Special"
msgstr "Không có gì Đặc biệt"

msgid "Mossy Rock"
msgstr ""

msgid "Watch Tower"
msgstr "Tháp Canh"

msgid "Tree House"
msgstr ""

msgid "Tree City"
msgstr ""

msgid "Ruins"
msgstr "Tàn tích"

msgid "Fort"
msgstr "Pháo đài"

msgid "Abandoned Mine"
msgstr "Mỏ hoang"

msgid "Sirens"
msgstr "Nhân ngư"

msgid "Standing Stones"
msgstr ""

msgid "Idol"
msgstr ""

msgid "Tree of Knowledge"
msgstr "Cây Tri thức"

msgid "Witch Doctor's Hut"
msgstr ""

msgid "Temple"
msgstr "Ngôi đền"

msgid "Hill Fort"
msgstr "Pháo đài Trên đồi"

msgid "Halfling Hole"
msgstr ""

msgid "Mercenary Camp"
msgstr ""

msgid "Shrine of the Second Circle"
msgstr ""

msgid "Shrine of the Third Circle"
msgstr ""

msgid "City of the Dead"
msgstr ""

msgid "Sphinx"
msgstr "Nhân sư"

msgid "Wagon"
msgstr "Toa xe"

msgid "Tar Pit"
msgstr ""

msgid "Artesian Spring"
msgstr ""

msgid "Troll Bridge"
msgstr ""

msgid "Watering Hole"
msgstr ""

msgid "Witch's Hut"
msgstr ""

msgid "Xanadu"
msgstr ""

msgid "Lean-To"
msgstr ""

msgid "Magellan's Maps"
msgstr ""

msgid "Flotsam"
msgstr ""

msgid "Derelict Ship"
msgstr ""

msgid "Shipwreck Survivor"
msgstr ""

msgid "Bottle"
msgstr "Chai"

msgid "Magic Well"
msgstr "Giếng Thần"

msgid "Magic Garden"
msgid_plural "Magic Gardens"
msgstr[0] "Vườn Thần"

msgid "Observation Tower"
msgstr "Đài Quan sát"

msgid "Freeman's Foundry"
msgstr ""

msgid "Reefs"
msgstr "Đá ngầm"

msgid "Trees"
msgstr "Cây"

msgid "Mountains"
msgstr "Núi"

msgid "Volcano"
msgstr "Núi lửa"

msgid "Flowers"
msgstr "Hoa"

msgid "Rock"
msgstr "Đá"

msgid "Water Lake"
msgstr "Hồ Nước"

msgid "Mandrake"
msgstr ""

msgid "Dead Tree"
msgstr "Cây khô"

msgid "Stump"
msgstr ""

msgid "Crater"
msgstr ""

msgid "Cactus"
msgstr "Xương rồng"

msgid "Mound"
msgstr ""

msgid "Dune"
msgstr "Đụn cát"

msgid "Lava Pool"
msgstr "Vũng nham thạch"

msgid "Shrub"
msgstr ""

msgid "Barrow Mounds"
msgstr ""

msgid "Random Artifact - Treasure"
msgstr ""

msgid "Random Artifact - Minor"
msgstr ""

msgid "Random Artifact - Major"
msgstr ""

msgid "Barrier"
msgstr ""

msgid "Traveller's Tent"
msgstr ""

msgid "Jail"
msgstr "Ngục"

msgid "Fire Summoning Altar"
msgstr ""

msgid "Air Summoning Altar"
msgstr ""

msgid "Earth Summoning Altar"
msgstr ""

msgid "Water Summoning Altar"
msgstr ""

msgid "Unknown Monster"
msgstr ""

msgid "Unknown Monsters"
msgstr ""

msgid "Peasant"
msgstr "Nông dân"

msgid "Peasants"
msgstr "Nông dân"

msgid "Archer"
msgstr "Cung thủ"

msgid "Archers"
msgstr "Cung thủ"

msgid "Ranger"
msgstr "Kỵ binh"

msgid "Rangers"
msgstr "Kỵ binh"

msgid "Pikeman"
msgstr "Thương thủ"

msgid "Pikemen"
msgstr "Thương thủ"

msgid "Veteran Pikeman"
msgstr ""

msgid "Veteran Pikemen"
msgstr ""

msgid "Swordsman"
msgstr "Kiếm thủ"

msgid "Swordsmen"
msgstr "Kiếm thủ"

msgid "Master Swordsman"
msgstr ""

msgid "Master Swordsmen"
msgstr ""

msgid "Cavalries"
msgstr ""

msgid "Cavalry"
msgstr ""

msgid "Champion"
msgstr ""

msgid "Champions"
msgstr ""

msgid "Paladin"
msgstr "Hiệp sĩ"

msgid "Paladins"
msgstr "Hiệp sĩ"

msgid "Crusader"
msgstr ""

msgid "Crusaders"
msgstr ""

msgid "Goblin"
msgstr ""

msgid "Goblins"
msgstr ""

msgid "Orc"
msgstr ""

msgid "Orcs"
msgstr ""

msgid "Orc Chief"
msgstr ""

msgid "Orc Chiefs"
msgstr ""

msgid "Wolf"
msgstr "Sói"

msgid "Wolves"
msgstr "Sói"

msgid "Ogre"
msgstr ""

msgid "Ogres"
msgstr ""

msgid "Ogre Lord"
msgstr ""

msgid "Ogre Lords"
msgstr ""

msgid "Troll"
msgstr ""

msgid "Trolls"
msgstr ""

msgid "War Troll"
msgstr ""

msgid "War Trolls"
msgstr ""

msgid "Cyclopes"
msgstr ""

msgid "Cyclops"
msgstr ""

msgid "Sprite"
msgstr ""

msgid "Sprites"
msgstr ""

msgid "Dwarf"
msgstr "Người lùn"

msgid "Dwarves"
msgstr "Người lùn"

msgid "Battle Dwarf"
msgstr "Người lùn Chiến"

msgid "Battle Dwarves"
msgstr "Người lùn Chiến"

msgid "Elf"
msgstr ""

msgid "Elves"
msgstr ""

msgid "Grand Elf"
msgstr ""

msgid "Grand Elves"
msgstr ""

msgid "Druid"
msgstr ""

msgid "Druids"
msgstr ""

msgid "Greater Druid"
msgstr ""

msgid "Greater Druids"
msgstr ""

msgid "Unicorn"
msgstr "Kỳ lân"

msgid "Unicorns"
msgstr "Kỳ lân"

msgid "Phoenix"
msgstr "Phượng hoàng"

msgid "Phoenixes"
msgstr "Phượng hoàng"

msgid "Centaur"
msgstr "Nhân mã"

msgid "Centaurs"
msgstr "Nhân mã"

msgid "Gargoyle"
msgstr ""

msgid "Gargoyles"
msgstr ""

msgid "Griffin"
msgstr "Chim ưng"

msgid "Griffins"
msgstr "Chim ưng"

msgid "Minotaur"
msgstr "Nhân ngưu"

msgid "Minotaurs"
msgstr "Nhân ngưu"

msgid "Minotaur King"
msgstr "Nhân ngưu Chúa"

msgid "Minotaur Kings"
msgstr "Nhân ngưu Chúa"

msgid "Hydra"
msgstr ""

msgid "Hydras"
msgstr ""

msgid "Green Dragon"
msgstr "Rồng Xanh"

msgid "Green Dragons"
msgstr "Rồng Xanh"

msgid "Red Dragon"
msgstr "Rồng Đỏ"

msgid "Red Dragons"
msgstr "Rồng Đỏ"

msgid "Black Dragon"
msgstr "Rồng Đen"

msgid "Black Dragons"
msgstr "Rồng Đen"

msgid "Halfling"
msgstr ""

msgid "Halflings"
msgstr ""

msgid "Boar"
msgstr "Lợn rừng"

msgid "Boars"
msgstr "Lợn rừng"

msgid "Iron Golem"
msgstr "Yêu tinh Sắt"

msgid "Iron Golems"
msgstr "Yêu tinh Sắt"

msgid "Steel Golem"
msgstr "Yêu tinh Thép"

msgid "Steel Golems"
msgstr "Yêu tinh Thép"

msgid "Roc"
msgstr ""

msgid "Rocs"
msgstr ""

msgid "Mage"
msgstr ""

msgid "Magi"
msgstr ""

msgid "Archmage"
msgstr ""

msgid "Archmagi"
msgstr ""

msgid "Giant"
msgstr ""

msgid "Giants"
msgstr ""

msgid "Titan"
msgstr ""

msgid "Titans"
msgstr ""

msgid "Skeletons"
msgstr "Xương"

msgid "Zombie"
msgstr "Thây ma"

msgid "Zombies"
msgstr "Thây ma"

msgid "Mutant Zombie"
msgstr "Thây ma Đột biến"

msgid "Mutant Zombies"
msgstr "Thây ma Đột biến"

msgid "Mummies"
msgstr "Xác ướp"

msgid "Mummy"
msgstr "Xác ướp"

msgid "Royal Mummies"
msgstr "Xác ướp Hoàng gia"

msgid "Royal Mummy"
msgstr "Xác ướp Hoàng gia"

msgid "Vampire"
msgstr "Ma cà rồng"

msgid "Vampires"
msgstr "Ma cà rồng"

msgid "Vampire Lord"
msgstr "Ma cà rồng Chúa"

msgid "Vampire Lords"
msgstr "Ma cà rồng Chúa"

msgid "Lich"
msgstr ""

msgid "Liches"
msgstr ""

msgid "Power Lich"
msgstr ""

msgid "Power Liches"
msgstr ""

msgid "Bone Dragon"
msgstr "Rồng Xương"

msgid "Bone Dragons"
msgstr "Rồng Xương"

msgid "Rogue"
msgstr "Lưu manh"

msgid "Rogues"
msgstr "Lưu manh"

msgid "Nomad"
msgstr "Du mục"

msgid "Nomads"
msgstr "Du mục"

msgid "Ghost"
msgstr "Ma"

msgid "Ghosts"
msgstr "Ma"

msgid "Genie"
msgstr "Thần đèn"

msgid "Genies"
msgstr "Thần đèn"

msgid "Medusa"
msgstr ""

msgid "Medusas"
msgstr ""

msgid "Earth Elemental"
msgstr ""

msgid "Earth Elementals"
msgstr ""

msgid "Air Elemental"
msgstr ""

msgid "Air Elementals"
msgstr ""

msgid "Fire Elemental"
msgstr ""

msgid "Fire Elementals"
msgstr ""

msgid "Water Elemental"
msgstr ""

msgid "Water Elementals"
msgstr ""

msgid "Random Monsters"
msgstr ""

msgid "Random Monster 1"
msgstr ""

msgid "Random Monsters 1"
msgstr ""

msgid "Random Monster 2"
msgstr ""

msgid "Random Monsters 2"
msgstr ""

msgid "Random Monster 3"
msgstr ""

msgid "Random Monsters 3"
msgstr ""

msgid "Random Monster 4"
msgstr ""

msgid "Random Monsters 4"
msgstr ""

msgid "Double shot"
msgstr ""

msgid "2-hex monster"
msgstr ""

msgid "Double strike"
msgstr ""

msgid "Double damage to Undead"
msgstr ""

msgid "% magic resistance"
msgstr ""

msgid "Immune to Mind spells"
msgstr ""

msgid "Immune to Elemental spells"
msgstr ""

msgid "Immune to Fire spells"
msgstr ""

msgid "Immune to Cold spells"
msgstr ""

msgid "Immune to "
msgstr ""

msgid "% immunity to %{spell} spell"
msgstr ""

msgid "% damage from Elemental spells"
msgstr ""

msgid "% chance to Dispel beneficial spells"
msgstr ""

msgid "% chance to Paralyze"
msgstr ""

msgid "% chance to Petrify"
msgstr ""

msgid "% chance to Blind"
msgstr ""

msgid "% chance to Curse"
msgstr ""

msgid "% chance to cast %{spell} spell"
msgstr ""

msgid "HP regeneration"
msgstr ""

msgid "Two hexes attack"
msgstr ""

msgid "Flyer"
msgstr ""

msgid "Always retaliates"
msgstr ""

msgid "Attacks all adjacent enemies"
msgstr ""

msgid "No melee penalty"
msgstr ""

msgid "Dragon"
msgstr "Rồng"

msgid "Undead"
msgstr "Bất tử"

msgid "No enemy retaliation"
msgstr ""

msgid "HP drain"
msgstr ""

msgid "Cloud attack"
msgstr ""

msgid "Decreases enemy's morale by "
msgstr ""

msgid "% chance to halve enemy"
msgstr ""

msgid "Soul Eater"
msgstr ""

msgid "Elemental"
msgstr ""

msgid "No Morale"
msgstr ""

msgid "200% damage from Fire spells"
msgstr ""

msgid "200% damage from Cold spells"
msgstr ""

msgid "% damage from %{spell} spell"
msgstr ""

msgid "% immunity to "
msgstr ""

msgid "Lightning"
msgstr "Sét"

msgid "% damage from "
msgstr ""

msgid "The three Anduran artifacts magically combine into one."
msgstr ""

msgid "View Spells"
msgstr ""

msgid "View %{name} Info"
msgstr ""

msgid "Move %{name}"
msgstr "Chuyển %{name}"

msgid "Cannot move the Spellbook"
msgstr "Không thể chuyển Sách phép"

msgid "This item can't be traded."
msgstr "Vật này không thể trao đổi."

msgid "Invalid Artifact"
msgstr ""

msgid "The %{name} increases your knowledge by %{count}."
msgstr ""

msgid "Ultimate Book of Knowledge"
msgstr ""

msgid "The %{name} increases your attack skill by %{count}."
msgstr ""

msgid "Ultimate Sword of Dominion"
msgstr ""

msgid "The %{name} increases your defense skill by %{count}."
msgstr ""

msgid "Ultimate Cloak of Protection"
msgstr ""

msgid "The %{name} increases your spell power by %{count}."
msgstr ""

msgid "Ultimate Wand of Magic"
msgstr ""

msgid "The %{name} increases your attack and defense skills by %{count} each."
msgstr ""

msgid "Ultimate Shield"
msgstr "Khiên Tối thượng"

msgid "The %{name} increases your spell power and knowledge by %{count} each."
msgstr ""

msgid "Ultimate Staff"
msgstr "Quyền trượng Tối thượng"

msgid "The %{name} increases each of your basic skills by %{count} points."
msgstr ""

msgid "Ultimate Crown"
msgstr "Vương miện Tối thượng"

msgid "Golden Goose"
msgstr "Ngỗng Vàng"

msgid "The %{name} brings in an income of %{count} gold per day."
msgstr ""

msgid "Arcane Necklace of Magic"
msgstr ""

msgid ""
"After rescuing a Sorceress from a cursed tomb, she rewards your heroism with "
"an exquisite jeweled necklace."
msgstr ""

msgid "Caster's Bracelet of Magic"
msgstr ""

msgid ""
"While searching through the rubble of a caved-in mine, you free a group of "
"trapped Dwarves. Grateful, the leader gives you a golden bracelet."
msgstr ""

msgid "Mage's Ring of Power"
msgstr ""

msgid ""
"A cry of pain leads you to a Centaur, caught in a trap. Upon setting the "
"creature free, he hands you a small pouch. Emptying the contents, you find a "
"dazzling jeweled ring."
msgstr ""

msgid "Witch's Broach of Magic"
msgstr ""

msgid ""
"Alongside the remains of a burnt witch lies a beautiful broach, intricately "
"designed. Approaching the corpse with caution, you add the broach to your "
"inventory."
msgstr ""

msgid "Medal of Valor"
msgstr "Huân chương Dũng cảm"

msgid "The %{name} increases your morale by %{count}."
msgstr ""

msgid ""
"Freeing a virtuous maiden from the clutches of an evil overlord, you are "
"granted a Medal of Valor by the King's herald."
msgstr ""

msgid "Medal of Courage"
msgstr "Huân chương Cam đảm"

msgid ""
"After saving a young boy from a vicious pack of Wolves, you return him to "
"his father's manor. The grateful nobleman awards you with a Medal of Courage."
msgstr ""

msgid "Medal of Honor"
msgstr "Huân chương Danh dự"

msgid ""
"After freeing a princess of a neighboring kingdom from the evil clutches of "
"despicable slavers, she awards you with a Medal of Honor."
msgstr ""

msgid "Medal of Distinction"
msgstr "Huân chương Xuất chúng"

msgid ""
"Ridding the countryside of the hideous Minotaur who made a sport of eating "
"noblemen's Knights, you are honored with the Medal of Distinction."
msgstr ""

msgid "Fizbin of Misfortune"
msgstr ""

msgid "The %{name} greatly decreases your morale by %{count}."
msgstr ""

msgid ""
"You stumble upon a medal lying alongside the empty road. Adding the medal to "
"your inventory, you become aware that you have acquired the undesirable "
"Fizbin of Misfortune, greatly decreasing your army's morale."
msgstr ""

msgid "Thunder Mace of Dominion"
msgstr ""

msgid ""
"During a sudden storm, a bolt of lightning strikes a tree, splitting it. "
"Inside the tree you find a mysterious mace."
msgstr ""

msgid "Armored Gauntlets of Protection"
msgstr ""

msgid "The %{name} increase your defense skill by %{count}."
msgstr ""

msgid ""
"You encounter the infamous Black Knight! After a grueling duel ending in a "
"draw, the Knight, out of respect, offers you a pair of armored gauntlets."
msgstr ""

msgid "Defender Helm of Protection"
msgstr ""

msgid ""
"A glint of golden light catches your eye. Upon further investigation, you "
"find a golden helm hidden under a bush."
msgstr ""

msgid "Giant Flail of Dominion"
msgstr ""

msgid ""
"A clumsy Giant has killed himself with his own flail. Knowing your superior "
"skill with this weapon, you confidently remove the spectacular flail from "
"the fallen Giant."
msgstr ""

msgid "Ballista of Quickness"
msgstr ""

msgid "The %{name} gives your catapult one extra shot per combat round."
msgstr ""

msgid ""
"Walking through the ruins of an ancient walled city, you find the instrument "
"of the city's destruction, an elaborately crafted ballista."
msgstr ""

msgid "Stealth Shield of Protection"
msgstr ""

msgid ""
"A stone statue of a warrior holds a silver shield. As you remove the shield, "
"the statue crumbles into dust."
msgstr ""

msgid "Dragon Sword of Dominion"
msgstr ""

msgid ""
"As you are walking along a narrow path, a nearby bush suddenly bursts into "
"flames. Before your eyes the flames become the image of a beautiful woman. "
"She holds out a magnificent sword to you."
msgstr ""

msgid "Power Axe of Dominion"
msgstr ""

msgid ""
"You see a silver axe embedded deeply in the ground. After several "
"unsuccessful attempts by your army to remove the axe, you tightly grip the "
"handle of the axe and effortlessly pull it free."
msgstr ""

msgid "Divine Breastplate of Protection"
msgstr ""

msgid ""
"A gang of Rogues is sifting through the possessions of dead warriors. "
"Scaring off the scavengers, you note the Rogues had overlooked a beautiful "
"breastplate."
msgstr ""

msgid "Minor Scroll of Knowledge"
msgstr ""

msgid ""
"Before you appears a levitating glass case with a scroll, perched upon a bed "
"of crimson velvet. At your touch, the lid opens and the scroll floats into "
"your awaiting hands."
msgstr ""

msgid "Major Scroll of Knowledge"
msgstr ""

msgid ""
"Visiting a local wiseman, you explain the intent of your journey. He reaches "
"into a sack and withdraws a yellowed scroll and hands it to you."
msgstr ""

msgid "Superior Scroll of Knowledge"
msgstr ""

msgid ""
"You come across the remains of an ancient Druid. Bones, yellowed with age, "
"peer from the ragged folds of her robe. Searching the robe, you discover a "
"scroll hidden in the folds."
msgstr ""

msgid "Foremost Scroll of Knowledge"
msgstr ""

msgid ""
"Mangled bones, yellowed with age, peer from the ragged folds of a dead "
"Druid's robe. Searching the robe, you discover a scroll hidden within."
msgstr ""

msgid "Endless Sack of Gold"
msgstr ""

msgid "The %{name} provides you with %{count} gold per day."
msgstr ""

msgid ""
"A little leprechaun dances gleefully around a magic sack. Seeing you "
"approach, he stops in mid-stride. The little man screams and stamps his foot "
"ferociously, vanishing into thin air. Remembering the old leprechaun saying "
"'Finders Keepers', you grab the sack and leave."
msgstr ""

msgid "Endless Bag of Gold"
msgstr ""

msgid ""
"A noblewoman, separated from her traveling companions, asks for your help. "
"After escorting her home, she rewards you with a bag filled with gold."
msgstr ""

msgid "Endless Purse of Gold"
msgstr ""

msgid ""
"In your travels, you find a leather purse filled with gold that once "
"belonged to a great warrior king who had the ability to transform any "
"inanimate object into gold."
msgstr ""

msgid "Nomad Boots of Mobility"
msgstr ""

msgid "The %{name} increase your movement on land."
msgstr ""

msgid ""
"A Nomad trader seeks protection from a tribe of Goblins. For your "
"assistance, he gives you a finely crafted pair of boots made from the "
"softest leather. Looking closely, you see fascinating ancient carvings "
"engraved on the leather."
msgstr ""

msgid "Traveler's Boots of Mobility"
msgstr ""

msgid ""
"Discovering a pair of beautifully beaded boots made from the finest and "
"softest leather, you thank the anonymous donor and add the boots to your "
"inventory."
msgstr ""

msgid "Lucky Rabbit's Foot"
msgstr ""

msgid "The %{name} increases your luck in combat by %{count}."
msgstr ""

msgid ""
"A traveling merchant offers you a rabbit's foot, made of gleaming silver "
"fur, for safe passage. The merchant explains the charm will increase your "
"luck in combat."
msgstr ""

msgid "Golden Horseshoe"
msgstr ""

msgid ""
"An ensnared Unicorn whinnies in fright. Murmuring soothing words, you set "
"her free. Snorting and stamping her front hoof once, she gallops off. "
"Looking down you see a golden horseshoe."
msgstr ""

msgid "Gambler's Lucky Coin"
msgstr ""

msgid ""
"You have captured a mischievous imp who has been terrorizing the region. In "
"exchange for his release, he rewards you with a magical coin."
msgstr ""

msgid "Four-Leaf Clover"
msgstr ""

msgid ""
"In the middle of a patch of dead and dry vegetation, to your surprise you "
"find a healthy green four-leaf clover."
msgstr ""

msgid "True Compass of Mobility"
msgstr ""

msgid "The %{name} increases your movement on land and sea."
msgstr ""

msgid ""
"An old man claiming to be an inventor asks you to try his latest invention. "
"He then hands you a compass."
msgstr ""

msgid "Sailor's Astrolabe of Mobility"
msgstr ""

msgid "The %{name} increases your movement on sea."
msgstr ""

msgid ""
"An old sea captain is being tortured by Ogres. You save him, and in return "
"he rewards you with a wondrous instrument to measure the distance of a star."
msgstr ""

msgid "Evil Eye"
msgstr ""

msgid "The %{name} reduces the casting cost of curse spells by half."
msgstr ""

msgid ""
"While venturing into a decrepit hut you find the Skeleton of a long dead "
"witch. Investigation of the remains reveals a glass eye rolling around "
"inside an empty skull."
msgstr ""

msgid "Enchanted Hourglass"
msgstr ""

msgid "The %{name} extends the duration of all your spells by %{count} turns."
msgstr ""

msgid ""
"A surprise turn in the landscape finds you in the midst of a grisly scene: "
"Vultures picking at the aftermath of a terrible battle. Your cursory search "
"of the remains turns up an enchanted hourglass."
msgstr ""

msgid "Gold Watch"
msgstr "Đồng hồ vàng"

msgid "The %{name} doubles the effectiveness of your hypnotize spells."
msgstr ""

msgid ""
"In reward for helping his cart out of a ditch, a traveling potion salesman "
"gives you a \"magic\" gold watch. Unbeknownst to him, the watch really is "
"magical."
msgstr ""

msgid "Skullcap"
msgstr "Mũ đầu lâu"

msgid "The %{name} halves the casting cost of all mind influencing spells."
msgstr ""

msgid ""
"A brief stop at an improbable rural inn yields an exchange of money, tales, "
"and accidentally, luggage. You find a magical skullcap in your new backpack."
msgstr ""

msgid "Ice Cloak"
msgstr "Áo Băng"

msgid "The %{name} halves all damage your troops take from cold spells."
msgstr ""

msgid ""
"Responding to the panicked cries of a damsel in distress, you discover a "
"young woman fleeing from a hungry bear. You slay the beast in the nick of "
"time, and the grateful Sorceress weaves a magic cloak from the bear's hide."
msgstr ""

msgid "Fire Cloak"
msgstr "Áo Lửa"

msgid "The %{name} halves all damage your troops take from fire spells."
msgstr ""

msgid ""
"You've come upon a fight between a Necromancer and a Paladin. The "
"Necromancer blasts the Paladin with a fire bolt, bringing him to his knees. "
"Acting quickly, you slay the evil one before the final blow. The grateful "
"Paladin gives you the fire cloak that saved him."
msgstr ""

msgid "Lightning Helm"
msgstr ""

msgid "The %{name} halves all damage your troops take from lightning spells."
msgstr ""

msgid ""
"A traveling tinker in need of supplies offers you a helm with a thunderbolt "
"design on its top in exchange for food and water. Curious, you accept, and "
"later find out that the helm is magical."
msgstr ""

msgid "Evercold Icicle"
msgstr ""

msgid ""
"The %{name} causes your cold spells to do %{count} percent more damage to "
"enemy troops."
msgstr ""

msgid ""
"An icicle withstanding the full heat of the noonday sun attracts your "
"attention. Intrigued, you break it off, and find that it does not melt in "
"your hand."
msgstr ""

msgid "Everhot Lava Rock"
msgstr ""

msgid ""
"The %{name} causes your fire spells to do %{count} percent more damage to "
"enemy troops."
msgstr ""

msgid ""
"Your wanderings bring you into contact with a tribe of ape-like beings using "
"a magical lava rock that never cools to light their fires. You take pity on "
"them and teach them to make fire with sticks. Believing you to be a god, the "
"apes give you their rock."
msgstr ""

msgid "Lightning Rod"
msgstr ""

msgid ""
"The %{name} causes your lightning spells to do %{count} percent more damage "
"to enemy troops."
msgstr ""

msgid ""
"While waiting out a storm, a lighting bolt strikes a nearby cottage's "
"lightning rod, which melts and falls to the ground. The tip of the rod, "
"however, survives intact and makes your hair stand on end when you touch it. "
"Hmm..."
msgstr ""

msgid "Snake-Ring"
msgstr ""

msgid "The %{name} halves the casting cost of all your bless spells."
msgstr ""

msgid ""
"You've found an oddly shaped ring on the finger of a long dead traveler. The "
"ring looks like a snake biting its own tail."
msgstr ""

msgid "Ankh"
msgstr ""

msgid ""
"The %{name} doubles the effectiveness of all your resurrect and animate "
"spells."
msgstr ""

msgid ""
"A fierce windstorm reveals the entrance to a buried tomb. Your investigation "
"reveals that the tomb has already been looted, but the thieves overlooked an "
"ankh on a silver chain in the dark."
msgstr ""

msgid "Book of Elements"
msgstr ""

msgid "The %{name} doubles the effectiveness of all your summoning spells."
msgstr ""

msgid ""
"You come across a conjurer who begs to accompany you and your army awhile "
"for safety. You agree, and he offers as payment a copy of the book of the "
"elements."
msgstr ""

msgid "Elemental Ring"
msgstr ""

msgid "The %{name} halves the casting cost of all summoning spells."
msgstr ""

msgid ""
"While pausing to rest, you notice a bobcat climbing a short tree to get at a "
"crow's nest. On impulse, you climb the tree yourself and scare off the cat. "
"When you look in the nest, you find a collection of shiny stones and a ring."
msgstr ""

msgid "Holy Pendant"
msgstr ""

msgid "The %{name} makes all your troops immune to curse spells."
msgstr ""

msgid ""
"In your wanderings you come across a hermit living in a small, tidy hut. "
"Impressed with your mission, he takes time out from his meditations to bless "
"and give you a charm against curses."
msgstr ""

msgid "Pendant of Free Will"
msgstr ""

msgid "The %{name} makes all your troops immune to hypnotize spells."
msgstr ""

msgid ""
"Responding to cries for help, you find river Sprites making a sport of "
"dunking an old man. Feeling vengeful, you rescue the man and drag a Sprite "
"onto dry land for awhile. The Sprite, uncomfortable in the air, gives you a "
"magic pendant to let him go."
msgstr ""

msgid "Pendant of Life"
msgstr ""

msgid "The %{name} makes all your troops immune to death spells."
msgstr ""

msgid ""
"A brief roadside encounter with a small caravan and a game of knucklebones "
"wins a magic pendant. Its former owner says that it protects from "
"Necromancers' death spells."
msgstr ""

msgid "Serenity Pendant"
msgstr ""

msgid "The %{name} makes all your troops immune to berserk spells."
msgstr ""

msgid ""
"The sounds of combat draw you to the scene of a fight between an old "
"Barbarian and an eight-headed Hydra. Your timely intervention swings the "
"battle in favor of the man, and he rewards you with a pendant he used to use "
"to calm his mind for battle."
msgstr ""

msgid "Seeing-eye Pendant"
msgstr ""

msgid "The %{name} makes all your troops immune to blindness spells."
msgstr ""

msgid ""
"You come upon a very old woman, long blind from cataracts and dying alone. "
"You tend to her final needs and promise a proper burial. Grateful, she gives "
"you a magic pendant emblazoned with a stylized eye. It lets you see with "
"your eyes closed."
msgstr ""

msgid "Kinetic Pendant"
msgstr ""

msgid "The %{name} makes all your troops immune to paralyze spells."
msgstr ""

msgid ""
"You come across a golem wearing a glowing pendant and blocking your way. "
"Acting on a hunch, you cut the pendant from its neck. Deprived of its power "
"source, the golem breaks down, leaving you with the magical pendant."
msgstr ""

msgid "Pendant of Death"
msgstr ""

msgid "The %{name} makes all your troops immune to holy spells."
msgstr ""

msgid ""
"A quick and deadly battle with a Necromancer wins you his magical pendant. "
"Later, a Wizard tells you that the pendant protects undead under your "
"control from holy word spells."
msgstr ""

msgid "Wand of Negation"
msgstr ""

msgid "The %{name} makes all your troops immune to dispel magic spells."
msgstr ""

msgid ""
"You meet an old Wizard friend of yours traveling in the opposite direction. "
"He presents  you with a gift: A wand that prevents the use of the dispel "
"magic spell on your allies."
msgstr ""

msgid "Golden Bow"
msgstr "Cung Vàng"

msgid ""
"The %{name} eliminates the %{count} percent penalty for your troops shooting "
"past obstacles (e.g. castle walls)."
msgstr ""

msgid ""
"A chance meeting with a famous Archer finds you in a game of knucklebones "
"pitting his bow against your horse. You win."
msgstr ""

msgid "Telescope"
msgstr ""

msgid ""
"The %{name} increases the amount of terrain your hero reveals when "
"adventuring by %{count} extra square."
msgstr ""

msgid ""
"A merchant from far away lands trades you a new invention of his people for "
"traveling supplies. It makes distant objects appear closer, and he calls "
"it...\n"
"\n"
"a telescope."
msgstr ""

msgid "Statesman's Quill"
msgstr ""

msgid ""
"The %{name} reduces the cost of surrender to %{count} percent of the total "
"cost of troops you have in your army."
msgstr ""

msgid ""
"You pause to help a diplomat with a broken axle fix his problem. In "
"gratitude, he gives you a writing quill with magical properties which he "
"says will \"help people see things your way\"."
msgstr ""

msgid "Wizard's Hat"
msgstr "Mũ Phù thủy"

msgid "The %{name} increases the duration of your spells by %{count} turns."
msgstr ""

msgid ""
"You see a Wizard fleeing from a Griffin and riding like the wind. The Wizard "
"opens a portal and rides through, getting his hat knocked off by the edge of "
"the gate. The Griffin follows; the gate closes. You pick the hat up, dust it "
"off, and put it on."
msgstr ""

msgid "Power Ring"
msgstr ""

msgid "The %{name} returns %{count} extra spell points per day to your hero."
msgstr ""

msgid ""
"You find a small tree that closely resembles the great Warlock Carnauth with "
"a ring around one of its twigs. Scraps of clothing and rotting leather lead "
"you to suspect that it IS Carnauth, transformed. Since you can't help him, "
"you take the magic ring."
msgstr ""

msgid "Ammo Cart"
msgstr ""

msgid "The %{name} provides endless ammunition for all your troops that shoot."
msgstr ""

msgid ""
"An ammunition cart in the middle of an old battlefield catches your eye. "
"Inspection shows it to be in good working order, so  you take it along."
msgstr ""

msgid "Tax Lien"
msgstr ""

msgid "The %{name} costs you %{count} gold pieces per day."
msgstr ""

msgid ""
"Your big spending habits have earned you a massive tax bill that you can't "
"hope to pay. The tax man takes pity and agrees to only take 250 gold a day "
"from your account for life. Check here if you want one dollar to go to the "
"presidential campaign election fund."
msgstr ""

msgid "Hideous Mask"
msgstr ""

msgid "The %{name} prevents all 'wandering' armies from joining your hero."
msgstr ""

msgid ""
"Your looting of the grave of Sinfilas Gardolad, the famous shapeshifting "
"Warlock, unearths his fabled mask. Trembling, you put it on and it twists "
"your visage into an awful grimace! Oh no! It's actually the hideous mask of "
"Gromluck Greene, and you are stuck with it."
msgstr ""

msgid "Endless Pouch of Sulfur"
msgstr ""

msgid "The %{name} provides %{count} unit of sulfur per day."
msgstr ""

msgid ""
"You visit an alchemist who, upon seeing your army, is swayed by the "
"righteousness of your cause. The newly loyal subject gives you his endless "
"pouch of sulfur to help with the war effort."
msgstr ""

msgid "Endless Vial of Mercury"
msgstr ""

msgid "The %{name} provides %{count} unit of mercury per day."
msgstr ""

msgid ""
"A brief stop at a hastily abandoned Wizard's tower turns up a magical vial "
"of mercury that always has a little left on the bottom. Recognizing a "
"treasure when you see one, you cap it and slip it in your pocket."
msgstr ""

msgid "Endless Pouch of Gems"
msgstr ""

msgid "The %{name} provides %{count} unit of gems per day."
msgstr ""

msgid ""
"A short rainstorm brings forth a rainbow...and you can see the end of it. "
"Riding quickly, you seize the pot of gold you find there. The leprechaun who "
"owns it, unable to stop you from taking it, offers an endless pouch of gems "
"for the return of his gold. You accept."
msgstr ""

msgid "Endless Cord of Wood"
msgstr ""

msgid "The %{name} provides %{count} unit of wood per day."
msgstr ""

msgid ""
"Pausing to rest and light a cook fire, you pull wood out of a nearby pile of "
"dead wood. As you keep pulling wood from the pile, you notice that it "
"doesn't shrink. You realize to your delight that the wood is enchanted, so "
"you take it along."
msgstr ""

msgid "Endless Cart of Ore"
msgstr ""

msgid "The %{name} provides %{count} unit of ore per day."
msgstr ""

msgid ""
"You've found a Goblin weapon smithy making weapons for use against humans. "
"With a tremendous yell you and your army descend upon their camp and drive "
"them away. A search finds a magic ore cart that never runs out of iron."
msgstr ""

msgid "Endless Pouch of Crystal"
msgstr ""

msgid "The %{name} provides %{count} unit of crystal per day."
msgstr ""

msgid ""
"Taking shelter from a storm in a small cave, you notice a small patch of "
"crystal in one corner. Curious, you break a piece off and notice that the "
"original crystal grows the lost piece back. You decide to stuff the entire "
"patch into a pouch and take it with you."
msgstr ""

msgid "Spiked Helm"
msgstr ""

msgid ""
"Your army is ambushed by a small tribe of wild (and none too bright) Orcs. "
"You fend them off easily and the survivors flee in all directions. One of "
"the Orcs was wearing a polished spiked helm. Figuring it will make a good "
"souvenir, you take it."
msgstr ""

msgid "Spiked Shield"
msgstr ""

msgid ""
"You come upon a bridge spanning a dry gully. Before you can cross, a Troll "
"steps out from under the bridge and demands payment before it will permit "
"you to pass. You refuse, and the Troll charges, forcing you to slay it. You "
"take its spiked shield as a trophy."
msgstr ""

msgid "White Pearl"
msgstr "Ngọc trai Trắng"

msgid ""
"A walk across a dry saltwater lake bed yields an unlikely prize: A white "
"pearl amidst shattered shells and debris."
msgstr ""

msgid "Black Pearl"
msgstr "Ngọc trai Đen"

msgid ""
"Rumors of a Griffin of unusual size preying upon the countryside lead you to "
"its cave lair. A quick, brutal fight dispatches the beast, and a search of "
"its foul nest turns up a huge black pearl."
msgstr ""

msgid "Magic Book"
msgstr "Sách Phép"

msgid "The %{name} enables you to cast spells."
msgstr ""

msgid "Dummy 1"
msgstr ""

msgid "The reserved artifact."
msgstr ""

msgid "Dummy 2"
msgstr ""

msgid "Dummy 3"
msgstr ""

msgid "Dummy 4"
msgstr ""

msgid "Spell Scroll"
msgstr ""

msgid ""
"This %{name} gives your hero the ability to cast the %{spell} spell if your "
"hero has a Magic Book."
msgstr ""

msgid ""
"You find an elaborate container which houses an old vellum scroll. The runes "
"on the container are very old, and the artistry with which it was put "
"together is stunning. As you pull the scroll out, you feel imbued with "
"magical power."
msgstr ""

msgid "Arm of the Martyr"
msgstr ""

msgid ""
"The %{name} increases your spell power by %{count} but adds the undead "
"morale penalty."
msgstr ""

msgid ""
"One of the less intelligent members of your party picks up an arm off of the "
"ground. Despite its missing a body, it is still moving. Your troops find the "
"dismembered arm repulsive, but you cannot bring yourself to drop it: it "
"seems to hold some sort of magical power that influences your decision "
"making."
msgstr ""

msgid "Breastplate of Anduran"
msgstr ""

msgid "The %{name} increases your defense by %{count}."
msgstr ""

msgid ""
"You come upon a sign. It reads: \"Here lies the body of Anduran. Bow and "
"swear fealty, and you shall be rewarded.\" You decide to do as it says. As "
"you stand up, you feel a coldness against your skin. Looking down, you find "
"that you are suddenly wearing a gleaming, ornate breastplate."
msgstr ""

msgid "Broach of Shielding"
msgstr ""

msgid ""
"The %{name} provides %{count} percent protection from Armageddon and "
"Elemental Storm, but decreases spell power by 2."
msgstr ""

msgid ""
"A kindly Sorceress thinks that your army's defenses could use a magical "
"boost. She offers to enchant the Broach that you wear on your cloak, and you "
"accept."
msgstr ""

msgid "Battle Garb of Anduran"
msgstr ""

msgid ""
"The %{name} combines the powers of the three Anduran artifacts. It provides "
"maximum luck and morale for your troops and gives you the Town Portal spell."
msgstr ""

msgid ""
"Out of pity for a poor peasant, you purchase a chest of old junk they are "
"hawking for too much gold. Later, as you search through it, you find it "
"contains the 3 pieces of the legendary battle garb of Anduran!"
msgstr ""

msgid "Crystal Ball"
msgstr ""

msgid ""
"The %{name} lets you get more specific information about monsters, enemy "
"heroes, and castles nearby the hero who holds it."
msgstr ""

msgid ""
"You come upon a caravan of gypsies who are feasting and fortifying their "
"bodies with mead. They call you forward and say \"If you prove that you can "
"dance the Rama-Buta, we will reward you.\" You don't know it, but try "
"anyway. They laugh hysterically, but admire your bravery, giving you a "
"Crystal Ball."
msgstr ""

msgid "Heart of Fire"
msgstr ""

msgid ""
"The %{name} provides %{count} percent protection from fire, but doubles the "
"damage taken from cold."
msgstr ""

msgid ""
"You enter a recently burned glade and come upon a Fire Elemental sitting "
"atop a rock. It looks up, its flaming face contorted in a look of severe "
"pain. It then tosses a glowing object at you. You put up your hands to block "
"it, but it passes right through them and sears itself into your chest."
msgstr ""

msgid "Heart of Ice"
msgstr ""

msgid ""
"The %{name} provides %{count} percent protection from cold, but doubles the "
"damage taken from fire."
msgstr ""

msgid ""
"Suddenly, a biting coldness engulfs your body. You seize up, falling from "
"your horse. The pain subsides, but you still feel as if your chest is "
"frozen. As you pick yourself up off of the ground, you hear hearty laughter. "
"You turn around just in time to see a Frost Giant run off into the woods and "
"disappear."
msgstr ""

msgid "Helmet of Anduran"
msgstr ""

msgid ""
"You spy a gleaming object poking up out of the ground. You send a member of "
"your party over to investigate. He comes back with a golden helmet in his "
"hands. You realize that it must be the helmet of the legendary Anduran, the "
"only man who was known to wear solid gold armor."
msgstr ""

msgid "Holy Hammer"
msgstr ""

msgid ""
"You come upon a battle where a Paladin has been mortally wounded by a group "
"of Zombies. He asks you to take his hammer and finish what he started. As "
"you pick it up, it begins to hum, and then everything becomes a blur. The "
"Zombies lie dead, the hammer dripping with blood. You strap it to your belt."
msgstr ""

msgid "Legendary Scepter"
msgstr ""

msgid "The %{name} adds %{count} points to all attributes."
msgstr ""

msgid ""
"Upon cresting a small hill, you come upon a ridiculous looking sight. A "
"Sprite is attempting to carry a Scepter that is almost as big as it is. "
"Trying not to laugh, you ask, \"Need help?\" The Sprite glares at you and "
"answers: \"You think this is funny? Fine. You can carry it. I much prefer "
"flying anyway.\""
msgstr ""

msgid ""
"An old seaman tells you a tale of an enchanted masthead that he used in his "
"youth to rally his crew during times of trouble. He then hands you a faded "
"map that shows where he hid it. After much exploring, you find it stashed "
"underneath a nearby dock."
msgstr ""

msgid "Masthead"
msgstr ""

msgid "The %{name} boosts your luck and morale by %{count} each in sea combat."
msgstr ""

msgid "Sphere of Negation"
msgstr ""

msgid "The %{name} disables all spell casting, for both sides, in combat."
msgstr ""

msgid ""
"You stop to help a Peasant catch a runaway mare. To show his gratitude, he "
"hands you a tiny sphere. As soon as you grasp it, you feel the magical "
"energy drain from your limbs..."
msgstr ""

msgid "Staff of Wizardry"
msgstr ""

msgid "The %{name} boosts your spell power by %{count}."
msgstr ""

msgid ""
"While out scaring up game, your troops find a mysterious staff levitating "
"about three feet off of the ground. They hand it to you, and you notice an "
"inscription. It reads: \"Brains best brawn and magic beats might. Heed my "
"words, and you'll win every fight.\""
msgstr ""

msgid "Sword Breaker"
msgstr ""

msgid "The %{name} increases your defense by %{count} and attack by 1."
msgstr ""

msgid ""
"A former Captain of the Guard admires your quest and gives you the enchanted "
"Sword Breaker that he relied on during his tour of duty."
msgstr ""

msgid "Sword of Anduran"
msgstr ""

msgid ""
"A Troll stops you and says: \"Pay me 5,000 gold, or the Sword of Anduran "
"will slay you where you stand.\" You refuse. The troll grabs the sword "
"hanging from its belt, screams in pain, and runs away. Picking up the fabled "
"sword, you give thanks that half-witted Trolls tend to grab the wrong end of "
"sharp objects."
msgstr ""

msgid "Spade of Necromancy"
msgstr ""

msgid "The %{name} gives you increased necromancy skill."
msgstr ""

msgid ""
"A dirty shovel has been thrust into a dirt mound nearby. Upon investigation, "
"you discover it to be the enchanted shovel of the Gravediggers, long thought "
"lost by mortals."
msgstr ""

msgid "Wood"
msgstr "Gỗ"

msgid "Mercury"
msgstr "Thủy ngân"

msgid "Ore"
msgstr "Đá"

msgid "Sulfur"
msgstr "Sun-phua"

msgid "Crystal"
msgstr "Thạch anh"

msgid "Gems"
msgstr "Ngọc"

msgid "Gold"
msgstr "Vàng"

msgid ""
"There are seven resources in Heroes 2, used to build and improves castles, "
"purchase troops and recruit heroes. Gold is the most common, required for "
"virtually everything. Wood and ore are used for most buildings. Gems, "
"Mercury, Sulfur and Crystal are rare magical resources used for the most "
"powerful creatures and buildings."
msgstr ""

msgid ""
"Causes a giant fireball to strike the selected area, damaging all nearby "
"creatures."
msgstr ""

msgid "Fireball"
msgstr "Cầu lửa"

msgid "Fireblast"
msgstr ""

msgid ""
"An improved version of fireball, fireblast affects two hexes around the "
"center point of the spell, rather than one."
msgstr ""

msgid "Causes a bolt of electrical energy to strike the selected creature."
msgstr ""

msgid "Lightning Bolt"
msgstr ""

msgid "Chain Lightning"
msgstr ""

msgid ""
"Causes a bolt of electrical energy to strike a selected creature, then "
"strike the nearest creature with half damage, then strike the NEXT nearest "
"creature with half again damage, and so on, until it becomes too weak to be "
"harmful. Warning: This spell can hit your own creatures!"
msgstr ""

msgid "Teleport"
msgstr "Dịch chuyển"

msgid ""
"Teleports the creature you select to any open position on the battlefield."
msgstr ""

msgid "Cure"
msgstr ""

msgid ""
"Removes all negative spells cast upon one of your units, and restores up to "
"%{count} HP per level of spell power."
msgstr ""

msgid "Mass Cure"
msgstr ""

msgid ""
"Removes all negative spells cast upon your forces, and restores up to "
"%{count} HP per level of spell power, per creature."
msgstr ""

msgid "Resurrect"
msgstr ""

msgid "Resurrects creatures from a damaged or dead unit until end of combat."
msgstr ""

msgid "Resurrect True"
msgstr ""

msgid "Resurrects creatures from a damaged or dead unit permanently."
msgstr ""

msgid "Haste"
msgstr ""

msgid "Increases the speed of any creature by %{count}."
msgstr ""

msgid "Increases the speed of all of your creatures by %{count}."
msgstr ""

msgid "Mass Haste"
msgstr ""

msgid "Slows target to half movement rate."
msgstr ""

msgid "spell|Slow"
msgstr ""

msgid "Mass Slow"
msgstr ""

msgid "Slows all enemies to half movement rate."
msgstr ""

msgid "Clouds the affected creatures' eyes, preventing them from moving."
msgstr ""

msgid "spell|Blind"
msgstr ""

msgid "Bless"
msgstr ""

msgid "Causes the selected creatures to inflict maximum damage."
msgstr ""

msgid "Causes all of your units to inflict maximum damage."
msgstr ""

msgid "Mass Bless"
msgstr ""

msgid "Magically increases the defense skill of the selected creatures."
msgstr ""

msgid "Stoneskin"
msgstr "Thạch bì"

msgid ""
"Increases the defense skill of the targeted creatures. This is an improved "
"version of Stoneskin."
msgstr ""

msgid "Steelskin"
msgstr "Da sắt"

msgid "Causes the selected creatures to inflict minimum damage."
msgstr ""

msgid "Curse"
msgstr "Nguyền rủa"

msgid "Causes all enemy troops to inflict minimum damage."
msgstr ""

msgid "Mass Curse"
msgstr ""

msgid "Damages all undead in the battle."
msgstr ""

msgid "Holy Word"
msgstr ""

msgid ""
"Damages all undead in the battle. This is an improved version of Holy Word."
msgstr ""

msgid "Holy Shout"
msgstr ""

msgid "Anti-Magic"
msgstr ""

msgid "Prevents harmful magic against the selected creatures."
msgstr ""

msgid "Dispel Magic"
msgstr ""

msgid "Removes all magic spells from a single target."
msgstr ""

msgid "Mass Dispel"
msgstr ""

msgid "Removes all magic spells from all creatures."
msgstr ""

msgid "Causes a magic arrow to strike the selected target."
msgstr ""

msgid "Magic Arrow"
msgstr "Mũi tên Ma thuật"

msgid "Berserker"
msgstr ""

msgid "Causes a creature to attack its nearest neighbor."
msgstr ""

msgid "Armageddon"
msgstr "Tận thế"

msgid ""
"Holy terror strikes the battlefield, causing severe damage to all creatures."
msgstr ""

msgid "Elemental Storm"
msgstr ""

msgid "Magical elements pour down on the battlefield, damaging all creatures."
msgstr ""

msgid ""
"A rain of rocks strikes an area of the battlefield, damaging all nearby "
"creatures."
msgstr ""

msgid "Meteor Shower"
msgstr "Mưa Sao băng"

msgid "Paralyze"
msgstr "Hóa đá"

msgid "The targeted creatures are paralyzed, unable to move or retaliate."
msgstr ""

msgid "Hypnotize"
msgstr ""

msgid ""
"Brings a single enemy unit under your control if its hits are less than "
"%{count} times the caster's spell power."
msgstr ""

msgid "Cold Ray"
msgstr ""

msgid "Drains body heat from a single enemy unit."
msgstr ""

msgid "Cold Ring"
msgstr ""

msgid ""
"Drains body heat from all units surrounding the center point, but not "
"including the center point."
msgstr ""

msgid "Disrupting Ray"
msgstr ""

msgid "Reduces the defense rating of an enemy unit by three."
msgstr ""

msgid "Damages all living (non-undead) units in the battle."
msgstr ""

msgid "Death Ripple"
msgstr ""

msgid "Death Wave"
msgstr ""

msgid ""
"Damages all living (non-undead) units in the battle. This spell is an "
"improved version of Death Ripple."
msgstr ""

msgid "Dragon Slayer"
msgstr ""

msgid "Greatly increases a unit's attack skill vs. Dragons."
msgstr ""

msgid "Blood Lust"
msgstr ""

msgid "Increases a unit's attack skill."
msgstr ""

msgid "Animate Dead"
msgstr ""

msgid "Resurrects creatures from a damaged or dead undead unit permanently."
msgstr ""

msgid "Mirror Image"
msgstr ""

msgid ""
"Creates an illusionary unit that duplicates one of your existing units. This "
"illusionary unit does the same damages as the original, but will vanish if "
"it takes any damage."
msgstr ""

msgid "Shield"
msgstr "Khiên"

msgid ""
"Halves damage received from ranged attacks for a single unit. Does not "
"affect damage received from Turrets or Ballistae."
msgstr ""

msgid "Mass Shield"
msgstr ""

msgid ""
"Halves damage received from ranged attacks for all of your units. Does not "
"affect damage received from Turrets or Ballistae."
msgstr ""

msgid "Summon Earth Elemental"
msgstr ""

msgid "Summons Earth Elementals to fight for your army."
msgstr ""

msgid "Summon Air Elemental"
msgstr ""

msgid "Summons Air Elementals to fight for your army."
msgstr ""

msgid "Summon Fire Elemental"
msgstr ""

msgid "Summons Fire Elementals to fight for your army."
msgstr ""

msgid "Summon Water Elemental"
msgstr ""

msgid "Summons Water Elementals to fight for your army."
msgstr ""

msgid "Damages castle walls."
msgstr ""

msgid "Earthquake"
msgstr "Động đất"

msgid "Causes all mines across the land to become visible."
msgstr ""

msgid "View Mines"
msgstr ""

msgid "Causes all resources across the land to become visible."
msgstr ""

msgid "View Resources"
msgstr ""

msgid "Causes all artifacts across the land to become visible."
msgstr ""

msgid "View Artifacts"
msgstr ""

msgid "Causes all towns and castles across the land to become visible."
msgstr ""

msgid "View Towns"
msgstr ""

msgid "Causes all Heroes across the land to become visible."
msgstr ""

msgid "View Heroes"
msgstr ""

msgid "Causes the entire land to become visible."
msgstr ""

msgid "View All"
msgstr ""

msgid "Allows the caster to view detailed information on enemy Heroes."
msgstr ""

msgid "Summon Boat"
msgstr ""

msgid ""
"Summons the nearest unoccupied, friendly boat to an adjacent shore location. "
"A friendly boat is one which you just built or were the most recent player "
"to occupy."
msgstr ""

msgid "Allows the caster to magically transport to a nearby location."
msgstr ""

msgid "Dimension Door"
msgstr ""

msgid "Returns the caster to any town or castle currently owned."
msgstr ""

msgid "Town Gate"
msgstr "Cổng Thành"

msgid ""
"Returns the hero to the town or castle of choice, provided it is controlled "
"by you."
msgstr ""

msgid "Visions"
msgstr ""

msgid ""
"Visions predicts the likely outcome of an encounter with a neutral army camp."
msgstr ""

msgid "Haunt"
msgstr ""

msgid ""
"Haunts a mine you control with Ghosts. This mine stops producing resources. "
"(If I can't keep it, nobody will!)"
msgstr ""

msgid "Set Earth Guardian"
msgstr ""

msgid "Sets Earth Elementals to guard a mine against enemy armies."
msgstr ""

msgid "Set Air Guardian"
msgstr ""

msgid "Sets Air Elementals to guard a mine against enemy armies."
msgstr ""

msgid "Set Fire Guardian"
msgstr ""

msgid "Sets Fire Elementals to guard a mine against enemy armies."
msgstr ""

msgid "Set Water Guardian"
msgstr ""

msgid "Sets Water Elementals to guard a mine against enemy armies."
msgstr ""

msgid "Petrification"
msgstr "Hóa đá"

#, fuzzy
msgid ""
"Turns the affected creature into stone. A petrified creature receives half "
"damage from a direct attack."
msgstr ""
"Biến sinh vật bị ảnh hưởng thành đá. Một sinh vật hóa đá nhận một nửa sát "
"thương từ đòn tấn công trực tiếp."

msgid "You have no Magic Book, so you cannot cast a spell."
msgstr ""

msgid "No spell to cast."
msgstr ""

msgid "Your hero has %{point} spell points remaining."
msgstr ""

msgid "View Adventure Spells"
msgstr ""

msgid "View Combat Spells"
msgstr ""

msgid "View previous page"
msgstr "Xem trang trước"

msgid "View next page"
msgstr "Xem trang sau"

msgid "Close Spellbook"
msgstr "Gấp sách phép"

msgid "View %{spell}"
msgstr ""

msgid "This spell does %{damage} points of damage."
msgstr ""

msgid ""
"This spell summons\n"
"%{count} %{monster}."
msgstr ""

msgid "This spell restores %{hp} HP."
msgstr ""

msgid "This spell summons %{count} %{monster} to guard the mine."
msgstr ""

msgid "The nearest town is %{town}."
msgstr ""

msgid "This town is occupied by your hero %{hero}."
msgstr ""

msgid ""
"This spell controls up to\n"
"%{hp} HP."
msgstr ""

msgid "The ultimate artifact is really the %{name}."
msgstr ""

msgid "The ultimate artifact may be found in the %{name} regions of the world."
msgstr ""

msgid "north-west"
msgstr "tây-bắc"

msgid "north"
msgstr "bắc"

msgid "north-east"
msgstr "đông-bắc"

msgid "west"
msgstr "tây"

msgid "center"
msgstr "trung tâm"

msgid "east"
msgstr "đông"

msgid "south-west"
msgstr "tây-nam"

msgid "south"
msgstr "nam"

msgid "south-east"
msgstr "đông-nam"

msgid "The truth is out there."
msgstr "Sự thật ngay ngoài kia."

msgid "The dark side is stronger."
msgstr "Lực lượng bóng tối đang lớn mạnh."

msgid "The end of the world is near."
msgstr "Kết thúc của thế giới đang đến gần."

msgid "The bones of Lord Slayer are buried in the foundation of the arena."
msgstr "Xương của Giết Chúa chôn vùi dưới móng của đấu trường."

msgid "A Black Dragon will take out a Titan any day of the week."
msgstr "Rồng Đen sẽ mang Khổng Lồ bất cứ ngày nào trong ngày."

msgid "He told her: Yada yada yada... and then she said: Blah, blah, blah..."
msgstr ""

msgid "An unknown force is being resurrected..."
msgstr "Một lực lượng bóng tối đang hồi sinh..."

msgid ""
"Check the newest version of the game at\n"
"https://github.com/ihhub/\n"
"fheroes2/releases"
msgstr ""
"Kiểm tra phiên bản mới nhất của trò chơi tại\n"
"https://github.com/ihhub/\n"
<<<<<<< HEAD
"fheroes2/releases"
=======
"fheroes2/releases"

#~ msgid ""
#~ " on the left side of main menu or by clicking on the configuration "
#~ "button. \n"
#~ "\n"
#~ "Enjoy the game!"
#~ msgstr ""
#~ " ở bên phía trái của màn hình chính hoặc kích vào nút điều chỉnh.\n"
#~ "\n"
#~ "Hãy tận hưởng trò chơi!"

#~ msgid "Undo your last action. Press again to redo the action."
#~ msgstr "Hoàn tác thao tác cuối cùng. Nhấn lại để thực hiện lại thao tác."
>>>>>>> 494d5277
<|MERGE_RESOLUTION|>--- conflicted
+++ resolved
@@ -6,13 +6,8 @@
 msgstr ""
 "Project-Id-Version: fheroes2\n"
 "Report-Msgid-Bugs-To: \n"
-<<<<<<< HEAD
-"POT-Creation-Date: 2023-09-15 15:37+0000\n"
-"PO-Revision-Date: 2023-10-10 22:17+0700\n"
-=======
 "POT-Creation-Date: 2023-10-23 00:14+0000\n"
 "PO-Revision-Date: 2023-10-09 22:16+0700\n"
->>>>>>> 494d5277
 "Last-Translator: fheroes2 team <fhomm2@gmail.com>\n"
 "Language-Team: \n"
 "Language: vi_VN\n"
@@ -10071,21 +10066,4 @@
 msgstr ""
 "Kiểm tra phiên bản mới nhất của trò chơi tại\n"
 "https://github.com/ihhub/\n"
-<<<<<<< HEAD
-"fheroes2/releases"
-=======
-"fheroes2/releases"
-
-#~ msgid ""
-#~ " on the left side of main menu or by clicking on the configuration "
-#~ "button. \n"
-#~ "\n"
-#~ "Enjoy the game!"
-#~ msgstr ""
-#~ " ở bên phía trái của màn hình chính hoặc kích vào nút điều chỉnh.\n"
-#~ "\n"
-#~ "Hãy tận hưởng trò chơi!"
-
-#~ msgid "Undo your last action. Press again to redo the action."
-#~ msgstr "Hoàn tác thao tác cuối cùng. Nhấn lại để thực hiện lại thao tác."
->>>>>>> 494d5277
+"fheroes2/releases"