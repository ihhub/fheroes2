--- conflicted
+++ resolved
@@ -6,13 +6,8 @@
 msgstr ""
 "Project-Id-Version: fheroes2\n"
 "Report-Msgid-Bugs-To: \n"
-<<<<<<< HEAD
 "PO-Revision-Date: 2023-09-13 23:05+0700\n"
-"POT-Creation-Date: 2023-09-15 15:37+0000\n"
-=======
 "POT-Creation-Date: 2023-09-24 16:12+0000\n"
-"PO-Revision-Date: 2023-09-04 09:26+0700\n"
->>>>>>> f71ce3d6
 "Last-Translator: fheroes2 team <fhomm2@gmail.com>\n"
 "Language-Team: \n"
 "Language: vi_VN\n"
@@ -3770,13 +3765,8 @@
 msgid "Undo"
 msgstr "Hoàn tác"
 
-<<<<<<< HEAD
 msgid "Undo your last action. Press again to redo the action."
 msgstr "Hoàn tác thao tác cuối cùng. Nhấn lại để thực hiện lại thao tác."
-=======
-msgid "Undo your last action."
-msgstr ""
->>>>>>> f71ce3d6
 
 msgid "Create a new map either from scratch or using the random map generator."
 msgstr "Tạo bản đồ mới từ đầu hoặc sử dụng trình tạo bản đồ ngẫu nhiên."
