# Vietnamese translation of fheroes2
# Copyright (C) 2024 fheroes2 team <fhomm2@gmail.com>
# This file is distributed under the same license as the fheroes2 package.
#
msgid ""
msgstr ""
"Project-Id-Version: fheroes2\n"
"Report-Msgid-Bugs-To: \n"
<<<<<<< HEAD
"POT-Creation-Date: 2024-05-05 10:43+0000\n"
"PO-Revision-Date: 2024-05-08 13:33+0700\n"
=======
"POT-Creation-Date: 2024-05-09 17:53+0000\n"
"PO-Revision-Date: 2024-02-20 08:49+0700\n"
>>>>>>> c935254a
"Last-Translator: fheroes2 team <fhomm2@gmail.com>\n"
"Language-Team: \n"
"Language: vi\n"
"MIME-Version: 1.0\n"
"Content-Type: text/plain; charset=UTF-8\n"
"Content-Transfer-Encoding: 8bit\n"
"Plural-Forms: nplurals=1; plural=0;\n"
"X-Generator: Poedit 3.4.2\n"

msgid ""
"BATTLE\n"
"ONLY"
msgstr ""
"CHỈ\n"
"CHIẾN ĐẤU"

msgid ""
"NEW\n"
"GAME"
msgstr ""
"TẠO\n"
"GAME"

msgid ""
"SAVE\n"
"GAME"
msgstr ""
"LƯU\n"
"GAME"

msgid ""
"LOAD\n"
"GAME"
msgstr ""
"TẢI\n"
"GAME"

msgid "INFO"
msgstr "THÔNG TIN"

msgid "QUIT"
msgstr "RỜI KHỎI"

msgid "CANCEL"
msgstr "TỪ BỎ"

msgid "OKAY"
msgstr "ĐƯỢC"

msgid "smallerButton|OKAY"
msgstr "ĐƯỢC"

msgid "ACCEPT"
msgstr "ĐỒNG Ý"

msgid "DECLINE"
msgstr "TỪ CHỐI"

msgid "LEARN"
msgstr "HỌC TẬP"

msgid "TRADE"
msgstr "TRAO ĐỔI"

msgid "YES"
msgstr "CÓ"

msgid "NO"
msgstr "KHÔNG"

msgid "EXIT"
msgstr "THOÁT"

msgid "smallerButton|EXIT"
msgstr "THOÁT"

msgid "DISMISS"
msgstr "GIẢI TÁN"

msgid "UPGRADE"
msgstr "NÂNG CẤP"

msgid "RESTART"
msgstr "LÀM LẠI"

msgid "HEROES"
msgstr "TƯỚNG"

msgid ""
"TOWNS/\n"
"CASTLES"
msgstr ""
"THỊ TRẤN/\n"
"LÂU ĐÀI"

msgid "S"
msgstr "S"

msgid "M"
msgstr "M"

msgid "L"
msgstr "L"

msgid "X-L"
msgstr "X-L"

msgid "ALL"
msgstr "TẤT CẢ"

msgid "SELECT"
msgstr "CHỌN"

msgid ""
"STANDARD\n"
"GAME"
msgstr ""
"GAME\n"
"THƯỜNG"

msgid ""
"CAMPAIGN\n"
"GAME"
msgstr ""
"CHIẾN\n"
"DỊCH"

msgid ""
"MULTI-\n"
"PLAYER\n"
"GAME"
msgstr ""
"CHƠI\n"
"NHIỀU\n"
"NGƯỜI"

msgid "CONFIG"
msgstr "ĐIỀU CHỈNH"

msgid ""
"ORIGINAL\n"
"CAMPAIGN"
msgstr ""
"CHIẾN DỊCH\n"
"THƯỜNG"

msgid ""
"EXPANSION\n"
"CAMPAIGN"
msgstr ""
"CHIẾN DỊCH\n"
"MỞ RỘNG"

msgid "HOT SEAT"
msgstr "GHẾ NÓNG"

msgid "2 PLAYERS"
msgstr "2 NGƯỜI CHƠI"

msgid "3 PLAYERS"
msgstr "3 NGƯỜI CHƠI"

msgid "4 PLAYERS"
msgstr "4 NGƯỜI CHƠI"

msgid "5 PLAYERS"
msgstr "5 NGƯỜI CHƠI"

msgid "6 PLAYERS"
msgstr "6 NGƯỜI CHƠI"

msgid "GIFT"
msgstr "QUÀ"

msgid "MAX"
msgstr "MAX"

msgid "DIFFICULTY"
msgstr "ĐỘ KHÓ"

msgid "VIEW INTRO"
msgstr "XEM GIỚI THIỆU"

msgid "MIN"
msgstr "MIN"

msgid "RESET"
msgstr "THIẾT LẬP LẠI"

msgid "START"
msgstr "BẮT ĐẦU"

msgid "CASTLE"
msgstr "LÂU ĐÀI"

msgid "TOWN"
msgstr "THỊ TRẤN"

#, fuzzy
msgid "RESTRICT"
msgstr "LÀM LẠI"

msgid ""
"D\n"
"I\n"
"S\n"
"M\n"
"I\n"
"S\n"
"S"
msgstr ""
"G\n"
"I\n"
"Ả\n"
"I\n"
"T\n"
"Á\n"
"N"

msgid ""
"E\n"
"X\n"
"I\n"
"T"
msgstr ""
"T\n"
"H\n"
"O\n"
"Á\n"
"T"

msgid ""
"P\n"
"A\n"
"T\n"
"R\n"
"O\n"
"L"
msgstr ""

msgid ""
"C\n"
"A\n"
"M\n"
"P\n"
"A\n"
"I\n"
"G\n"
"N"
msgstr ""
"C\n"
"H\n"
"I\n"
"Ế\n"
"N\n"
"D\n"
"Ị\n"
"C\n"
"H"

msgid ""
"S\n"
"T\n"
"A\n"
"N\n"
"D\n"
"A\n"
"R\n"
"D"
msgstr ""
"T\n"
"H\n"
"Ư\n"
"Ờ\n"
"N\n"
"G"

msgid "Warrior"
msgstr "Chiến binh"

msgid "Builder"
msgstr "Thợ xây"

msgid "Explorer"
msgstr "Thám hiểm"

msgid "None"
msgstr "Không"

msgid ""
"A few\n"
"%{monster}"
msgstr ""
"Một vài\n"
"%{monster}"

msgid ""
"Several\n"
"%{monster}"
msgstr ""
"Một số\n"
"%{monster}"

msgid ""
"A pack of\n"
"%{monster}"
msgstr ""
"Một nhóm\n"
"%{monster}"

msgid ""
"Lots of\n"
"%{monster}"
msgstr ""
"Khá nhiều\n"
"%{monster}"

msgid ""
"A horde of\n"
"%{monster}"
msgstr ""
"Một bầy\n"
"%{monster}"

msgid ""
"A throng of\n"
"%{monster}"
msgstr ""
"Một bầy đàn\n"
"%{monster}"

msgid ""
"A swarm of\n"
"%{monster}"
msgstr ""
"Rất nhiều đàn\n"
"%{monster}"

msgid ""
"Zounds...\n"
"%{monster}"
msgstr ""
"Quy mô\n"
"%{monster}"

msgid ""
"A legion of\n"
"%{monster}"
msgstr ""
"Quân đoàn\n"
"%{monster}"

msgid "army|Few"
msgstr "Một vài"

msgid "army|Several"
msgstr "Một số"

msgid "army|Pack"
msgstr "Một nhóm"

msgid "army|Lots"
msgstr "Khá nhiều"

msgid "army|Horde"
msgstr "Một bầy"

msgid "army|Throng"
msgstr "Một bầy đàn"

msgid "army|Swarm"
msgstr "Rất nhiều đàn"

msgid "army|Zounds"
msgstr "Quy mô"

msgid "army|Legion"
msgstr "Quân đoàn"

msgid "All %{race} troops +1"
msgstr "Tất cả binh lính %{race} +1"

#, fuzzy
msgid "NeutralRaceTroops|Neutral"
msgstr "Trung lập"

msgid "Troops of %{count} alignments -%{penalty}"
msgstr "Quân của %{count} sắp hàng -%{penalty}"

msgid "Some undead in army -1"
msgstr "Trong đội có xác sống -1"

#, fuzzy
msgid ""
"Default\n"
"troop"
msgstr "Hành động Mặc định"

msgid "View %{name}"
msgstr "Xem %{name}"

msgid "Move the %{name} "
msgstr "Di chuyển %{name} "

msgid "Move or right click to redistribute %{name}"
msgstr "Kéo %{name} hoặc nhấp chuột phải để chia"

msgid "Combine %{name} armies"
msgstr "Gộp binh lính %{name}"

msgid "Exchange %{name2} with %{name}"
msgstr "Trao đổi %{name2} với %{name}"

msgid "Select %{name}"
msgstr "Chọn %{name}"

msgid "Cannot move last troop"
msgstr "Không thể di chuyển quân cuối cùng"

msgid "Move the %{name}"
msgstr "Di chuyển %{name}"

msgid "Set Count"
msgstr "Đặt Số lượng"

msgid "%{name} destroys half the enemy troops!"
msgid_plural "%{name} destroy half the enemy troops!"
msgstr[0] "%{name} tiêu diệt một nửa quân địch!"

msgid "%{name} has turned off the auto battle"
msgstr "%{name} đã tắt tự động chiến đấu"

msgid "%{name} has turned on the auto battle"
msgstr "%{name} đã bật tự động chiến đấu"

msgid "Spell failed!"
msgstr "Niệm chú thất bại!"

msgid ""
"The Sphere of Negation artifact is in effect for this battle, disabling all "
"combat spells."
msgstr ""
"Bảo vật Quả cầu Phủ định có hiệu lực trong trận chiến này, vô hiệu hóa tất "
"cả các phép thuật chiến đấu."

msgid "You have already cast a spell this round."
msgstr "Ngươi đã sử dụng một câu thần chú trong vòng này."

msgid "That spell will have no effect!"
msgstr "Phép này sẽ không ảnh hưởng đến ai!"

msgid "You may only summon one type of elemental per combat."
msgstr "Ngươi chỉ có thể triệu hồi một loại nguyên tố trong mỗi trận chiến."

msgid ""
"There is no open space adjacent to your hero where you can summon an "
"Elemental to."
msgstr ""
"Không có không gian trống nào gần tướng của ngươi để triệu hồi một Nguyên tố."

msgid ""
"The Moat reduces the defense skill of troops trapped in it by %{count} and "
"restricts their movement range."
msgstr ""
"Hào giảm -%{count} kỹ năng phòng thủ của bất kỳ đơn vị nào và hạn chế phạm "
"vi di chuyển của chúng."

msgid "Speed: %{speed}"
msgstr "Tốc độ: %{speed}"

msgid "Speed"
msgstr "Tốc độ"

msgid "Off"
msgstr "Tắt"

msgid "On"
msgstr "Bật"

msgid "Turn Order"
msgstr "Thứ tự Xếp hàng"

msgid "Auto Spell Casting"
msgstr "Tự động Niệm Phép"

msgid "Grid"
msgstr "Lưới"

msgid "Shadow Movement"
msgstr "Bóng Di chuyển"

msgid "Shadow Cursor"
msgstr "Bóng Con trỏ"

msgid "Audio"
msgstr "Âm thanh"

msgid "Settings"
msgstr "Cài đặt"

msgid "Configure"
msgstr "Cấu hình"

msgid "Hot Keys"
msgstr "Phím Tắt"

msgid "Damage Info"
msgstr "Thông tin Thiệt hại"

msgid "Set the speed of combat actions and animations."
msgstr "Đặt tốc độ của hành động chiến đấu và hình ảnh động."

msgid "Toggle to display the turn order during the battle."
msgstr "Chuyển đổi để hiển thị thứ tự xếp hàng trong trận chiến."

msgid ""
"Toggle whether or not the computer will cast spells for you when auto combat "
"is on. (Note: This does not affect spell casting for computer players in any "
"way, nor does it affect quick combat.)"
msgstr ""
"Chuyển đổi xem máy tính có sử dụng phép thuật cho ngươi khi bật chế độ tự "
"động chiến đấu hay không. (Lưu ý: Điều này không ảnh hưởng đến việc sử dụng "
"phép thuật cho người chơi máy tính theo bất kỳ cách nào, cũng như không ảnh "
"hưởng đến chiến đấu nhanh.)"

msgid ""
"Toggle the hex grid on or off. The hex grid always underlies movement, even "
"if turned off. This switch only determines if the grid is visible."
msgstr ""
"Bật hoặc tắt lưới lục giác. Lưới lục giác luôn làm cơ sở cho chuyển động, "
"ngay cả khi bị tắt. Công tắc này chỉ xác định xem lưới có hiển thị hay không."

msgid ""
"Toggle on or off shadows showing where your creatures can move and attack."
msgstr ""
"Bật hoặc tắt bóng hiển thị nơi sinh vật của ngươi có thể di chuyển và tấn "
"công."

msgid ""
"Toggle on or off a shadow showing the current hex location of the mouse "
"cursor."
msgstr ""
"Bật hoặc tắt bóng hiển thị vị trí của con trỏ chuột trên lưới lục giác."

msgid "Change the audio settings of the game."
msgstr "Thay đổi cài đặt âm thanh của trò chơi."

msgid "Check and configure all the hot keys present in the game."
msgstr "Kiểm tra và định cấu hình tất cả các phím nóng có trong trò chơi."

msgid "Toggle to display damage information during the battle."
msgstr "Chuyển đổi để hiển thị thông tin thiệt hại trong trận chiến."

msgid "Exit this menu."
msgstr "Thoát khỏi trình đơn này."

msgid "Okay"
msgstr "OK"

msgid "The enemy has surrendered!"
msgstr "Kẻ địch đã đầu hàng!"

msgid "Their cowardice costs them %{gold} gold."
msgstr "Sự hèn nhát của họ đáng giá %{gold} vàng."

msgid "The enemy has fled!"
msgstr "Kẻ thù đã bỏ chạy!"

msgid "A glorious victory!"
msgstr "Một chiến thắng vinh quang!"

msgid "For valor in combat, %{name} receives %{exp} experience."
msgstr ""
"Với lòng dũng cảm trong chiến đấu, %{name} nhận được %{exp} kinh nghiệm."

msgid "The cowardly %{name} flees from battle."
msgstr "Kẻ hèn nhát %{name} chạy trốn khỏi trận chiến."

msgid "%{name} surrenders to the enemy, and departs in shame."
msgstr "%{name} đầu hàng kẻ thù và nhục nhã ra đi."

msgid "Your forces suffer a bitter defeat, and %{name} abandons your cause."
msgstr "Lực lượng của ngươi bị thất bại cay đắng và %{name} từ bỏ ngươi."

msgid "Your forces suffer a bitter defeat."
msgstr "Lực lượng của ngươi bị thất bại cay đắng."

msgid "Battlefield Casualties"
msgstr "Thương vong Chiến trường"

msgid "Attacker"
msgstr "Bên công"

msgid "Defender"
msgstr "Bên thủ"

msgid "Click to leave the battle results."
msgstr "Nhấp để thoát kết quả trận chiến."

msgid "Click to restart the battle in manual mode."
msgstr "Nhấp để chơi lại trận chiến ở chế độ thủ công."

msgid "Restart"
msgstr "Chơi lại"

msgid "You have captured an enemy artifact!"
msgstr "Ngươi đã chiếm được một bảo vật của kẻ thù!"

msgid "As you reach for the %{name}, it mysteriously disappears."
msgstr "Khi ngươi chạm tới %{name}, nó biến mất một cách bí ẩn."

msgid "As your enemy reaches for the %{name}, it mysteriously disappears."
msgstr "Khi kẻ thù của ngươi chạm tới %{name}, nó biến mất một cách bí ẩn."

msgid "Necromancy!"
msgstr "Chiêu hồn!"

msgid ""
"Practicing the dark arts of necromancy, you are able to raise %{count} of "
"the enemy's dead to return under your service as %{monster}."
msgstr ""
"Thi triển nghệ thuật chiêu hồn hắc ám, ngươi có thể hồi sinh %{count} kẻ thù "
"đã chết để trở lại dưới sự phục vụ của ngươi với tư cách là %{monster}."

msgid "%{name} the %{race}"
msgstr "%{name} cái %{race}"

msgid "Captain of %{name}"
msgstr "Đội trưởng của %{name}"

msgid "Attack"
msgstr "Công"

msgid "Defense"
msgstr "Thủ"

msgid "Spell Power"
msgstr "Sức mạnh"

msgid "Knowledge"
msgstr "Trí thức"

msgid "Morale"
msgstr "Tinh thần"

msgid "Luck"
msgstr "May mắn"

msgid "Spell Points"
msgstr "Điểm Phép thuật"

msgid "Hero's Options"
msgstr "Tùy chọn Tướng"

msgid "Cast Spell"
msgstr "Niệm Chú"

msgid "Retreat"
msgstr "Bỏ chạy"

msgid "Surrender"
msgstr "Đầu hàng"

msgid "Cancel"
msgstr "Từ bỏ"

msgid "Hero Screen"
msgstr "Màn hình Tướng"

msgid "Captain's Options"
msgstr "Tùy chọn Đội trưởng"

msgid ""
"Cast a magical spell. You may only cast one spell per combat round. The "
"round is reset when every creature has had a turn."
msgstr ""
"Niệm một phép thuật kỳ diệu. Ngươi chỉ có thể niệm một câu thần chú cho mỗi "
"vòng chiến đấu. Vòng được đặt lại khi mọi sinh vật đã có một lượt."

msgid ""
"Retreat your hero, abandoning your creatures. Your hero will be available "
"for you to recruit again, however, the hero will have only a novice hero's "
"forces."
msgstr ""
"Rút lui tướng của ngươi, từ bỏ sinh vật của ngươi. Tướng của ngươi sẽ có sẵn "
"để ngươi chiêu mộ lại, tuy nhiên, tướng sẽ chỉ có lực lượng của một tướng "
"mới."

msgid ""
"Surrendering costs gold. However if you pay the ransom, the hero and all of "
"his or her surviving creatures will be available to recruit again. The cost "
"of surrender is half of the total cost of the non-temporary troops remaining "
"in the army."
msgstr ""
"Đầu hàng tốn vàng. Tuy nhiên, nếu ngươi trả tiền chuộc, tướng và tất cả "
"những sinh vật còn sống sót của anh ta hoặc cô ta sẽ sẵn sàng để chiêu mộ "
"lại. Chi phí đầu hàng bằng một nửa tổng chi phí của quân không tạm thời còn "
"lại trong quân đội."

msgid "Open Hero Screen to view full information about the hero."
msgstr "Mở Màn hình Tướng để xem thông tin đầy đủ về Tướng."

msgid "Return to the battle."
msgstr "Quay lại trận chiến."

msgid "Not enough gold (%{gold})"
msgstr "Không đủ vàng (%{gold})"

msgid "%{name} states:"
msgstr "%{name} phát biểu:"

msgid "Captain of %{name} states:"
msgstr "Phát biểu của đội trưởng %{name}:"

msgid ""
"\"I will accept your surrender and grant you and your troops safe passage "
"for the price of %{price} gold.\""
msgstr ""
"\"Ta sẽ chấp nhận sự đầu hàng của ngươi và cấp cho ngươi và quân đội của "
"ngươi lối đi an toàn với giá %{price} vàng.\""

msgid "View %{monster} info"
msgstr "Xem thông tin %{monster}"

msgid "Fly %{monster} here"
msgstr "Bay %{monster} tới đây"

msgid "Move %{monster} here"
msgstr "Chuyển %{monster} tới đây"

msgid "Shoot %{monster}"
msgstr "Bắn %{monster}"

msgid "(1 shot left)"
msgid_plural "(%{count} shots left)"
msgstr[0] "(còn 1 phát nữa)"

msgid "Attack %{monster}"
msgstr "Tấn công %{monster}"

msgid "Turn %{turn}"
msgstr "Lượt %{turn}"

msgid "Teleport here"
msgstr "Dịch chuyển tới đây"

msgid "Invalid teleport destination"
msgstr "Điểm đến dịch chuyển tức thời không hợp lệ"

msgid "Cast %{spell} on %{monster}"
msgstr "Niệm %{spell} lên %{monster}"

msgid "Cast %{spell}"
msgstr "Niệm %{spell}"

msgid "Select spell target"
msgstr "Chọn mục tiêu niệm chú"

msgid "View Ballista info"
msgstr "Xem thông tin Máy bắn đá"

msgid "Ballista"
msgstr "Máy bắn đá"

msgid "Enable auto combat"
msgstr "Kích hoạt tự động chiến đấu"

msgid "Allows the computer to fight out the battle for you."
msgstr "Cho phép máy tính chiến đấu thay ngươi."

msgid "Auto Combat"
msgstr "Tự động Chiến đấu"

msgid "Customize system options"
msgstr "Tùy chỉnh tùy chọn hệ thống"

msgid "Allows you to customize the combat screen."
msgstr "Cho phép ngươi tùy chỉnh màn hình chiến đấu."

msgid "System Options"
msgstr "Tùy chọn Hệ thống"

msgid "Skip this unit"
msgstr "Bỏ qua đơn vị này"

msgid "Skip"
msgstr "Bỏ qua"

msgid ""
"Skips the current creature. The current creature ends its turn and does not "
"get to go again until the next round."
msgstr ""
"Bỏ qua sinh vật hiện tại. Sinh vật hiện tại kết thúc lượt của nó và không "
"được đi tiếp cho đến vòng tiếp theo."

msgid "View Captain's options"
msgstr "Xem tùy chọn Đội trưởng"

msgid "View Hero's options"
msgstr "Xem tùy chọn Tướng"

msgid "View opposing Captain"
msgstr "Xem đội trưởng đối phương"

msgid "View opposing Hero"
msgstr "Xem Tướng địch"

msgid "Hide logs"
msgstr "Ẩn ghi chép"

msgid "Show logs"
msgstr "Hiện ghi chép"

msgid "Message Bar"
msgstr "Thanh Tin nhắn"

msgid "Shows the results of individual monster's actions."
msgstr "Hiển thị kết quả hành động của từng quái vật."

msgid "Are you sure you want to enable auto combat?"
msgstr "Ngươi có chắc chắn muốn bật chiến đấu tự động?"

msgid "Are you sure you want to finish the battle in auto mode?"
msgstr "Ngươi có chắc chắn muốn kết thúc trận chiến ở chế độ tự động không?"

msgid "The %{name} skips their turn."
msgid_plural "The %{name} skip their turn."
msgstr[0] "%{name} bỏ lượt của họ."

msgid "%{attacker} does %{damage} damage."
msgid_plural "%{attacker} do %{damage} damage."
msgstr[0] "%{attacker} gây %{damage} sát thương."

msgid "1 creature perishes."
msgid_plural "%{count} creatures perish."
msgstr[0] "1 sinh vật bị tiêu diệt."

msgid "1 %{defender} perishes."
msgid_plural "%{count} %{defender} perish."
msgstr[0] "1 %{defender} bị tiêu diệt."

msgid "1 soul is incorporated."
msgid_plural "%{count} souls are incorporated."
msgstr[0] "1 linh hồn được kết hợp."

msgid "1 %{unit} is revived."
msgid_plural "%{count} %{unit} are revived."
msgstr[0] "1 %{unit} được hồi sinh."

msgid "Moved %{monster}: from [%{src}] to [%{dst}]."
msgstr "Chuyển %{monster}: từ [%{src}] tới [%{dst}]."

msgid "The %{name} resists the spell!"
msgid_plural "The %{name} resist the spell!"
msgstr[0] "%{name} kháng phép này!"

msgid "%{name} casts %{spell} on the %{troop}."
msgstr "%{name} niệm phép %{spell} lên %{troop}."

msgid "%{name} casts %{spell}."
msgstr "%{name} niệm %{spell}."

msgid "The %{spell} does %{damage} damage to one undead creature."
msgstr "Phép %{spell} gây %{damage} sát thương cho một sinh vật bất tử."

msgid "The %{spell} does %{damage} damage to all undead creatures."
msgstr "Phép %{spell} gây %{damage} sát thương cho tất cả sinh vật bất tử."

msgid "The %{spell} does %{damage} damage, %{count} creatures perish."
msgstr "Phép %{spell} gây %{damage} sát thương, %{count} sinh vật chết."

msgid "The %{spell} does %{damage} damage."
msgstr "Phép %{spell} gây %{damage} sát thương."

msgid "The %{spell} does %{damage} damage to one living creature."
msgstr "Phép %{spell} gây %{damage} sát thương cho một sinh vật sống."

msgid "The %{spell} does %{damage} damage to all living creatures."
msgstr "Phép %{spell} gây %{damage} sát thương cho tất cả sinh vật sống."

msgid "The %{attacker}'s attack blinds the %{target}!"
msgid_plural "The %{attacker}' attack blinds the %{target}!"
msgstr[0] "%{attacker}' tấn công phép mù vào mục tiêu %{target}!"

#, fuzzy
msgid "The %{attacker}'s gaze turns the %{target} to stone!"
msgid_plural "The %{attacker}' gaze turns the %{target} to stone!"
msgstr[0] "Cái nhìn của %{attacker}' biến %{target} thành đá!"

#, fuzzy
msgid "The %{attacker}'s curse falls upon the %{target}!"
msgid_plural "The %{attacker}' curse falls upon the %{target}!"
msgstr[0] "Tướng %{attacker}' nguyền rủa lên tất cả %{target}!"

#, fuzzy
msgid "The %{target} is paralyzed by the %{attacker}!"
msgid_plural "The %{target} are paralyzed by the %{attacker}!"
msgstr[0] "Mục tiêu %{target} đã bị %{attacker} hóa đá!"

#, fuzzy
msgid "The %{attacker} dispels all good spells on your %{target}!"
msgid_plural "The %{attacker} dispel all good spells on your %{target}!"
msgstr[0] ""
"Tên %{attacker} xua tan mọi phép thuật tốt trên quân %{target} của ngươi!"

#, fuzzy
msgid "The %{attacker} casts %{spell} on the %{target}!"
msgid_plural "The %{attacker} cast %{spell} on the %{target}!"
msgstr[0] "Tên %{attacker} niệm phép %{spell} lên %{target}!"

msgid "Bad luck descends on the %{attacker}."
msgstr "Vận rủi giáng xuống %{attacker}."

msgid "Good luck shines on the %{attacker}."
msgstr "May mắn tỏa sáng trên %{attacker}."

msgid "High morale enables the %{monster} to attack again."
msgstr "Tinh thần cao cho phép %{monster} tấn công lần nữa."

msgid "Low morale causes the %{monster} to freeze in panic."
msgstr "Tinh thần xuống thấp khiến %{monster} chết cứng vì hoảng loạn."

msgid "%{tower} does %{damage} damage."
msgstr "%{tower} thực hiện %{damage} sát thương."

msgid "The mirror image is created."
msgstr "Hình ảnh phản chiếu được tạo ra."

msgid "The mirror image is destroyed!"
msgstr "Hình ảnh phản chiếu đã mất đi!"

#, fuzzy
msgid "Are you sure you want to interrupt the auto combat?"
msgstr "Ngươi có chắc chắn muốn làm gián đoạn trận chiến tự động không?"

msgid "Error"
msgstr "Lỗi"

msgid "No spells to cast."
msgstr "Không có phép thuật để niệm chú."

msgid "Are you sure you want to retreat?"
msgstr "Ngươi có chắc chắn muốn rút lui?"

msgid "Retreat disabled"
msgstr "Rút lui bị vô hiệu hóa"

msgid "Surrender disabled"
msgstr "Đầu hàng bị vô hiệu hóa"

msgid "Damage: %{max}"
msgstr "Sát thương: %{max}"

msgid "Damage: %{min} - %{max}"
msgstr "Sát thương: %{min} - %{max}"

msgid "Perish: %{max}"
msgstr "Chết %{max}"

msgid "Perish: %{min} - %{max}"
msgstr "Chết: %{min} - %{max}"

msgid ""
"Through eagle-eyed observation, %{name} is able to learn the magic spell "
"%{spell}."
msgstr ""
"Thông qua khả năng quan sát bằng con mắt đại bàng, %{name} có thể học được "
"phép thuật %{spell}."

msgid "Human"
msgstr "Con người"

msgid "AI"
msgstr "AI"

msgid "Start"
msgstr "Bắt đầu"

msgid "Start the battle."
msgstr "Bắt đầu trận chiến."

msgid "Exit"
msgstr "Thoát"

msgid "Reset"
msgstr "Khôi phục"

msgid "Reset to default settings."
msgstr "Khôi phục thiết lập mặc định."

msgid "Please select another hero."
msgstr "Hãy chọn một tướng khác."

msgid "%{race1} %{name1} vs %{race2} %{name2}"
msgstr "%{race1} %{name1} vs %{race2} %{name2}"

msgid "Monsters"
msgstr "Quái vật"

msgid "N/A"
msgstr "N/A"

msgid "Left Turret"
msgstr "Tháp pháo Trái"

msgid "Right Turret"
msgstr "Tháp pháo Phải"

msgid "The %{name} fires with the strength of %{count} Archers"
msgstr "%{name} khai hỏa với sức mạnh của %{count} Cung thủ"

msgid "each with a +%{attack} bonus to their attack skill."
msgstr "mỗi người có phần thưởng +%{attack} cho kỹ năng tấn công của họ."

msgid "The %{name} is destroyed."
msgstr "%{name} bị phá hủy."

msgid "%{count} %{name} rises from the dead!"
msgid_plural "%{count} %{name} rise from the dead!"
msgstr[0] "%{count} %{name} hồi sinh từ cõi chết!"

msgid "Dwarven Alliance"
msgstr "Liên minh Người lùn"

msgid "Sorceress Guild"
msgstr "Hội Phù thủy"

msgid "Necromancer Guild"
msgstr "Hội Chiêu hồn"

msgid "Ogre Alliance"
msgstr "Liên minh Yêu tinh"

msgid "Dwarfbane"
msgstr "Họa Người lùn"

msgid "Dragon Alliance"
msgstr "Liên minh Rồng"

msgid "Elven Alliance"
msgstr "Liên minh Ma quỷ"

msgid "Kraeger defeated"
msgstr "Kraeger bị đánh bại"

msgid "Wayward Son"
msgstr "Đứa con Bướng bỉnh"

msgid "Uncle Ivan"
msgstr "Bác Ivan"

msgid "Annexation"
msgstr "Thôn tính"

msgid "Force of Arms"
msgstr "Lực lượng Vũ trang"

msgid "Save the Dwarves"
msgstr "Cứu Người lùn"

msgid "Carator Mines"
msgstr "Mỏ Carator"

msgid "Turning Point"
msgstr "Bước Ngoặt"

msgid "scenarioName|Defender"
msgstr "Bên thủ"

msgid "Corlagon's Defense"
msgstr "Phòng thủ Corlagon"

msgid "The Crown"
msgstr "Vương Miện"

msgid "The Gauntlet"
msgstr "Thách thức"

msgid "Betrayal"
msgstr "Sự phản bội"

msgid "Final Justice"
msgstr "Công lý Cuối cùng"

msgid ""
"Roland needs you to defeat the lords near his castle to begin his war of "
"rebellion against his brother. They are not allied with each other, so they "
"will spend most of their time fighting with one another. Victory is yours "
"when you have defeated all of their castles and heroes."
msgstr ""
"Roland cần ngươi đánh bại các lãnh chúa gần lâu đài của anh ta để bắt đầu "
"cuộc chiến nổi dậy chống lại anh trai mình. Họ không liên minh với nhau, vì "
"vậy họ sẽ dành phần lớn thời gian để chiến đấu với nhau. Chiến thắng là của "
"ngươi khi ngươi đã đánh bại tất cả các lâu đài và tướng của họ."

msgid ""
"The local lords refuse to swear allegiance to Roland, and must be subdued. "
"They are wealthy and powerful, so be prepared for a tough fight. Capture all "
"enemy castles to win."
msgstr ""
"Các lãnh chúa địa phương từ chối thề trung thành với Roland, và phải khuất "
"phục. Họ giàu có và quyền lực, vì vậy hãy chuẩn bị cho một cuộc chiến khó "
"khăn. Đánh chiếm tất cả các lâu đài của kẻ thù để giành chiến thắng."

msgid ""
"Your task is to defend the Dwarves against Archibald's forces. Capture all "
"of the enemy towns and castles to win, and be sure not to lose all of the "
"dwarf towns at once, or the enemy will have won."
msgstr ""
"Nhiệm vụ của ngươi là bảo vệ Người lùn chống lại lực lượng của Archibald. "
"Đánh chiếm tất cả các thị trấn và lâu đài của kẻ thù để giành chiến thắng, "
"đồng thời đảm bảo không để mất tất cả các thị trấn của người lùn cùng một "
"lúc, nếu không kẻ thù sẽ chiến thắng."

msgid ""
"You will face four allied enemies in a straightforward fight for resources "
"and treasure. Capture all of the enemy castles for victory."
msgstr ""
"Ngươi sẽ đối mặt với bốn kẻ thù đồng minh trong một cuộc chiến đơn giản để "
"giành lấy tài nguyên và kho báu. Chiếm tất cả các lâu đài của kẻ thù để "
"giành chiến thắng."

msgid ""
"Your enemies are allied against you and start close by, so be ready to come "
"out fighting. You will need to own all four castles in this small valley to "
"win."
msgstr ""
"Kẻ thù của ngươi đang liên minh chống lại ngươi và bắt đầu áp sát, vì vậy "
"hãy sẵn sàng chiến đấu. Ngươi sẽ cần phải sở hữu cả bốn lâu đài trong thung "
"lũng nhỏ này để giành chiến thắng."

msgid ""
"The Sorceress' guild of Noraston has requested Roland's aid against an "
"attack from Archibald's allies. Capture all of the enemy castles to win, and "
"don't lose Noraston, or you'll lose the scenario. (Hint: There is an enemy "
"castle on an island in the ocean.)"
msgstr ""
"Hội phù thủy Noraston đã yêu cầu sự trợ giúp của Roland chống lại cuộc tấn "
"công từ các đồng minh của Archibald. Đánh chiếm tất cả các lâu đài của kẻ "
"thù để giành chiến thắng và đừng để mất Noraston, nếu không ngươi sẽ thua "
"kịch bản. (Gợi ý: Có một lâu đài của kẻ thù trên một hòn đảo giữa đại dương.)"

msgid ""
"Gather as large an army as possible and capture the enemy castle within 8 "
"weeks. You are opposed by only one enemy, but must travel a long way to get "
"to the enemy castle. Any troops you have in your army at the end of this "
"scenario will be with you in the final battle."
msgstr ""
"Tập hợp một đội quân lớn nhất có thể và chiếm được lâu đài của kẻ thù trong "
"vòng 8 tuần. Ngươi chỉ bị một kẻ thù chống lại, nhưng phải đi một quãng "
"đường dài để đến được lâu đài của kẻ thù. Bất kỳ đội quân nào ngươi có trong "
"quân đội của mình khi kết thúc kịch bản này sẽ ở bên ngươi trong trận chiến "
"cuối cùng."

msgid ""
"Find the Crown before Archibald's heroes find it. Roland will need the Crown "
"for the final battle against Archibald."
msgstr ""
"Tìm Vương miện trước khi các anh hùng của Archibald tìm thấy nó. Roland sẽ "
"cần Vương miện cho trận chiến cuối cùng với Archibald."

msgid ""
"Three allied enemies stand before you and victory, including Lord Corlagon. "
"Roland is in a castle to the northwest, and you will lose if he falls to the "
"enemy. Remember that capturing Lord Corlagon will ensure that he will not "
"fight against you in the final scenario."
msgstr ""
"Ba kẻ thù đồng minh đứng trước ngươi và chiến thắng, bao gồm cả Lord "
"Corlagon. Roland đang ở trong một lâu đài ở phía tây bắc, và ngươi sẽ thua "
"nếu anh ta rơi vào tay kẻ thù. Hãy nhớ rằng việc bắt giữ Lord Corlagon sẽ "
"đảm bảo rằng anh ta sẽ không chiến đấu chống lại ngươi trong kịch bản cuối "
"cùng."

msgid ""
"This is the final battle. Both you and your enemy are armed to the teeth, "
"and all are allied against you. Capture Archibald to end the war!"
msgstr ""
"Đây là trận chiến cuối cùng. Cả ngươi và kẻ thù của ngươi đều được trang bị "
"tận răng, và tất cả đều liên minh chống lại ngươi. Bắt giữ Archibald để kết "
"thúc chiến tranh!"

msgid ""
"Switching sides leaves you with three castles against the enemy's one. This "
"battle will be the easiest one you will face for the rest of the war..."
"traitor."
msgstr ""
"Đổi bên để lại cho ngươi ba lâu đài chống lại một lâu đài của kẻ thù. Trận "
"chiến này sẽ là trận chiến dễ dàng nhất mà ngươi phải đối mặt trong phần còn "
"lại của cuộc chiến...kẻ phản bội."

msgid "Barbarian Wars"
msgstr "Chiến tranh Man rợ"

msgid "First Blood"
msgstr "Máu Đầu tiên"

msgid "Necromancers"
msgstr "Chiêu hồn"

msgid "Slay the Dwarves"
msgstr "Tiêu diệt Người lùn"

msgid "Country Lords"
msgstr "Lãnh chúa Đất nước"

msgid "Dragon Master"
msgstr "Thủ lĩnh Rồng"

msgid "Rebellion"
msgstr "Nổi loạn"

msgid "Apocalypse"
msgstr "Tận thế"

msgid "Greater Glory"
msgstr "Vinh quang Lớn hơn"

msgid ""
"King Archibald requires you to defeat the three enemies in this region. They "
"are not allied with one another, so they will spend most of their energy "
"fighting amongst themselves. You will win when you own all of the enemy "
"castles and there are no more heroes left to fight."
msgstr ""
"Vua Archibald yêu cầu ngươi đánh bại ba kẻ thù trong khu vực này. Họ không "
"liên minh với nhau, vì vậy họ sẽ dành phần lớn năng lượng để chiến đấu với "
"nhau. Ngươi sẽ giành chiến thắng khi sở hữu tất cả các lâu đài của kẻ thù và "
"không còn anh hùng nào để chiến đấu."

msgid ""
"You must unify the barbarian tribes of the north by conquering them. As in "
"the previous mission, the enemy is not allied against you, but they have "
"more resources at their disposal. You will win when you own all of the enemy "
"castles and there are no more heroes left to fight."
msgstr ""
"Ngươi phải thống nhất các bộ lạc man rợ ở phía bắc bằng cách chinh phục họ. "
"Như trong nhiệm vụ trước, kẻ thù không liên minh chống lại ngươi, nhưng "
"chúng có nhiều tài nguyên hơn để sử dụng. Ngươi sẽ giành chiến thắng khi sở "
"hữu tất cả các lâu đài của kẻ thù và không còn anh hùng nào để chiến đấu."

msgid ""
"Do-gooder wizards have taken the Necromancers' castle. You must retake it to "
"achieve victory. Remember that while you start with a powerful army, you "
"have no castle and must take one within 7 days, or lose this battle. (Hint: "
"The nearest castle is to the southeast.)"
msgstr ""
"Các pháp sư làm điều tốt hơn đã chiếm lâu đài của các Necromancer. Ngươi "
"phải chiếm lại nó để đạt được chiến thắng. Hãy nhớ rằng trong khi ngươi bắt "
"đầu với một đội quân hùng mạnh, ngươi không có lâu đài nào và phải chiếm lấy "
"một lâu đài trong vòng 7 ngày, nếu không sẽ thua trận này. (Gợi ý: Lâu đài "
"gần nhất nằm ở phía đông nam.)"

msgid ""
"The dwarves need conquering before they can interfere in King Archibald's "
"plans. Roland's forces have more than one hero and many towns to start with, "
"so be ready for attack from multiple directions. You must capture all of the "
"enemy towns and castles to claim victory."
msgstr ""
"Những người lùn cần chinh phục trước khi họ có thể can thiệp vào kế hoạch "
"của Vua Archibald. Lực lượng của Roland có nhiều hơn một anh hùng và nhiều "
"thị trấn để bắt đầu, vì vậy hãy sẵn sàng tấn công từ nhiều hướng. Ngươi phải "
"chiếm được tất cả các thị trấn và lâu đài của kẻ thù để giành chiến thắng."

msgid ""
"You must put down a peasant revolt led by Roland's forces. All are allied "
"against you, but you have Lord Corlagon, an experienced hero, to help you. "
"Capture all enemy castles to win."
msgstr ""
"Ngươi phải dập tắt cuộc nổi dậy của nông dân do lực lượng của Roland lãnh "
"đạo. Tất cả đều liên minh chống lại ngươi, nhưng ngươi có Lord Corlagon, một "
"anh hùng giàu kinh nghiệm, để giúp ngươi. Đánh chiếm tất cả các lâu đài của "
"kẻ thù để giành chiến thắng."

msgid ""
"There are two enemies allied against you in this mission. Both are well "
"armed and seek to evict you from their island. Avoid them and capture Dragon "
"City to win."
msgstr ""
"Có hai kẻ thù liên minh chống lại ngươi trong nhiệm vụ này. Cả hai đều được "
"trang bị vũ khí tốt và tìm cách đuổi ngươi khỏi hòn đảo của họ. Tránh chúng "
"và chiếm Dragon City để giành chiến thắng."

msgid ""
"Your orders are to conquer the country lords that have sworn to serve "
"Roland. All of the enemy castles are unified against you. Since you start "
"without a castle, you must hurry to capture one before the end of the week. "
"Capture all enemy castles for victory."
msgstr ""
"Mệnh lệnh của ngươi là chinh phục các lãnh chúa đất nước đã thề phục vụ "
"Roland. Tất cả các lâu đài của kẻ thù được thống nhất chống lại ngươi. Vì "
"ngươi bắt đầu mà không có lâu đài, nên ngươi phải nhanh chóng chiếm được một "
"lâu đài trước cuối tuần. Nắm bắt tất cả các lâu đài của kẻ thù để giành "
"chiến thắng."

msgid ""
"Find the Crown before Roland's heroes find it. Archibald will need the Crown "
"for the final battle against Roland."
msgstr ""
"Tìm Vương miện trước khi các anh hùng của Roland tìm thấy nó. Archibald sẽ "
"cần Vương miện cho trận chiến cuối cùng với Roland."

msgid ""
"This is the final battle. Both you and your enemy are armed to the teeth, "
"and all are allied against you. Capture Roland to win the war, and be sure "
"not to lose Archibald in the fight!"
msgstr ""
"Đây là trận chiến cuối cùng. Cả ngươi và kẻ thù của ngươi đều được trang bị "
"tận răng, và tất cả đều liên minh chống lại ngươi. Bắt giữ Roland để giành "
"chiến thắng trong cuộc chiến và đảm bảo không để thua Archibald trong cuộc "
"chiến!"

msgid "Arrow's Flight"
msgstr "Đường Tên bay"

msgid "Island of Chaos"
msgstr "Đảo Hỗn loạn"

msgid "The Abyss"
msgstr "Vực thẳm"

msgid "Uprising"
msgstr "Khởi nghĩa"

msgid "Aurora Borealis"
msgstr "Bình minh phương Bắc"

msgid "Betrayal's End"
msgstr "Kết thúc Phản bội"

msgid "Corruption's Heart"
msgstr "Trái tim Tham nhũng"

msgid "The Giant's Pass"
msgstr "Đèo Cả"

msgid ""
"Subdue the unruly local lords in order to provide the Empire with facilities "
"to operate in this region."
msgstr ""
"Khuất phục các lãnh chúa địa phương ngang ngược để cung cấp cho Đế chế các "
"cơ sở hoạt động trong khu vực này."

msgid ""
"Eliminate all opposition in this area. Then the first piece of the artifact "
"will be yours."
msgstr ""
"Loại bỏ tất cả các đối lập trong lĩnh vực này. Phần đầu tiên của hiện vật sẽ "
"là của ngươi."

msgid ""
"The sorceresses to the northeast are rebelling! For the good of the empire "
"you must quash their feeble uprising on your way to the mountains."
msgstr ""
"Các phù thủy ở phía đông bắc đang nổi dậy! Vì lợi ích của đế chế, ngươi phải "
"dập tắt cuộc nổi dậy yếu ớt của chúng trên đường đến vùng núi."

msgid ""
"Having prepared for your arrival, Kraeger has arranged for a force of "
"necromancers to thwart your quest. You must capture the castle of Scabsdale "
"before the first day of the third week, or the Necromancers will be too "
"strong for you."
msgstr ""
"Sau khi chuẩn bị sẵn sàng cho sự xuất hiện của ngươi, Kraeger đã sắp xếp một "
"lực lượng các pháp sư gọi hồn để cản trở nhiệm vụ của ngươi. Ngươi phải "
"chiếm được lâu đài Scabsdale trước ngày đầu tiên của tuần thứ ba, nếu không "
"các Necromancer sẽ quá mạnh đối với ngươi."

msgid ""
"The barbarian despot in this area is, as yet, ignorant of your presence. "
"Quickly, build up your forces before you are discovered and attacked! Secure "
"the region by subduing all enemy forces."
msgstr ""
"Kẻ chuyên quyền man rợ trong khu vực này vẫn không biết gì về sự hiện diện "
"của ngươi. Nhanh chóng, xây dựng lực lượng của ngươi trước khi ngươi bị phát "
"hiện và tấn công! Bảo vệ khu vực bằng cách khuất phục tất cả các lực lượng "
"của kẻ thù."

msgid ""
"The Empire is weak in this region. You will be unable to completely subdue "
"all forces in this area, so take what you can before reprisal strikes. "
"Remember, your true goal is to claim the Helmet of Anduran."
msgstr ""
"Đế chế yếu trong khu vực này. Ngươi sẽ không thể khuất phục hoàn toàn tất cả "
"các lực lượng trong khu vực này, vì vậy hãy lấy những gì ngươi có thể trước "
"khi tấn công trả đũa. Hãy nhớ rằng, mục tiêu thực sự của ngươi là giành được "
"Mũ bảo hiểm của Anduran."

msgid "For the good of the Empire, eliminate Kraeger."
msgstr "Vì lợi ích của Đế chế, hãy loại bỏ Kraeger."

msgid ""
"At last, you have the opportunity and the facilities to rid the Empire of "
"the necromancer's evil. Eradicate them completely, and you will be sung as a "
"hero for all time."
msgstr ""
"Cuối cùng, ngươi có cơ hội và phương tiện để loại bỏ Đế chế khỏi cái ác của "
"kẻ phá hoại. Tiêu diệt chúng hoàn toàn, và ngươi sẽ được tôn vinh như một "
"anh hùng mọi thời đại."

msgid "Border Towns"
msgstr "Trấn Biên thùy"

msgid "Conquer and Unify"
msgstr "Chinh phục và Thống nhất"

msgid "Crazy Uncle Ivan"
msgstr "Ivan Điên rồ"

msgid "The Wayward Son"
msgstr "Đứa con Bướng bỉnh"

msgid "Ivory Gates"
msgstr "Cổng Ngà"

msgid "The Elven Lands"
msgstr "Đảo Yêu quái"

msgid "The Epic Battle"
msgstr "Trận chiến Sử thi"

msgid "The Southern War"
msgstr "Cuộc chiến phương Nam"

msgid ""
"Conquer and unite all the enemy tribes. Don't lose the hero Jarkonas, the "
"forefather of all descendants."
msgstr ""
"Chinh phục và thống nhất tất cả các bộ lạc kẻ thù. Đừng đánh mất anh hùng "
"Jarkonas, tổ tiên của tất cả con cháu."

msgid ""
"Your rival, the Kingdom of Harondale, is attacking weak towns on your "
"border! Recover from their first strike and crush them completely!"
msgstr ""
"Đối thủ của ngươi, Vương quốc Harondale, đang tấn công các thị trấn yếu ở "
"biên giới của ngươi! Phục hồi từ cuộc tấn công đầu tiên của họ và nghiền nát "
"họ hoàn toàn!"

msgid ""
"Find your wayward son Joseph who is rumored to be living in the desolate "
"lands. Do it before the first day of the third month or it will be of no "
"help to your family."
msgstr ""
"Tìm đứa con trai bướng bỉnh Joseph của ngươi, người được đồn đại là đang "
"sống ở những vùng đất hoang vắng. Hãy làm điều đó trước ngày đầu tiên của "
"tháng thứ ba nếu không nó sẽ chẳng giúp ích được gì cho gia đình ngươi."

msgid ""
"Rescue your crazy uncle Ivan. Find him before the first day of the fourth "
"month or it will be of no help to your kingdom."
msgstr ""
"Giải cứu chú Ivan điên rồ của ngươi. Tìm anh ta trước ngày đầu tiên của "
"tháng thứ tư nếu không sẽ chẳng ích gì cho vương quốc của ngươi."

msgid ""
"Destroy the barbarians who are attacking the southern border of your "
"kingdom! Recover your fallen towns, and then invade the jungle kingdom. "
"Leave no enemy standing."
msgstr ""
"Tiêu diệt những kẻ man rợ đang tấn công biên giới phía nam vương quốc của "
"ngươi! Khôi phục các thị trấn đã sụp đổ của ngươi, sau đó xâm chiếm vương "
"quốc rừng rậm. Không để kẻ thù đứng yên."

msgid "Retake the castle of Ivory Gates, which has fallen due to treachery."
msgstr "Chiếm lại lâu đài Ivory Gates đã sụp đổ do bị phản bội."

msgid ""
"Gain the favor of the elves. They will not allow trees to be chopped down, "
"so we will send you wood every 2 weeks. You must complete your mission "
"before the first day of the seventh month, or the kingdom will surely fall."
msgstr ""
"Giành được sự ưu ái của yêu tinh. Họ sẽ không cho phép chặt cây, vì vậy họ "
"sẽ gửi cho ngươi gỗ 2 tuần một lần. Ngươi phải hoàn thành nhiệm vụ của mình "
"trước ngày đầu tiên của tháng thứ bảy, hoặc vương quốc chắc chắn sẽ sụp đổ."

msgid ""
"This is the final battle against your rival kingdom of Harondale. Eliminate "
"everyone, and don't lose the hero Jarkonas VI."
msgstr ""
"Đây là trận chiến cuối cùng chống lại vương quốc Harondale đối thủ của "
"ngươi. Loại bỏ tất cả mọi người và đừng để mất anh hùng Jarkonas VI."

msgid "Fount of Wizardry"
msgstr "Suối nguồn Ma thuật"

msgid "Power's End"
msgstr "Chấm dứt Quyền lực"

msgid "The Eternal Scrolls"
msgstr "Phép màu Vĩnh cửu"

msgid "The Shrouded Isles"
msgstr "Quần đảo được Bao phủ"

msgid ""
"Your mission is to vanquish the warring mages in the magical Shrouded Isles. "
"The completion of this task will give you a fighting chance against your "
"rivals."
msgstr ""
"Nhiệm vụ của ngươi là đánh bại các pháp sư đang gây chiến trong Quần đảo "
"được Bao phủ huyền diệu. Việc hoàn thành nhiệm vụ này sẽ cho ngươi cơ hội "
"chiến đấu chống lại các đối thủ của mình."

msgid ""
"The location of the great library has been discovered! You must make your "
"way to it, and reclaim the city of Chronos in which it lies."
msgstr ""
"Vị trí của thư viện tuyệt vời đã được phát hiện! ngươi phải tìm đường đến đó "
"và giành lại thành phố Chronos nơi nó tọa lạc."

msgid ""
"Find the Orb of negation, which is said to be buried in this land. There are "
"clues inscribed on stone obelisks which will help lead you to your prize. "
"Find the Orb before the first day of the sixth month, or your rivals will "
"surely have gotten to the fount before you."
msgstr ""
"Tìm Quả cầu phủ định, được cho là bị chôn vùi ở vùng đất này. Có những manh "
"mối được ghi trên các đài tưởng niệm bằng đá sẽ giúp dẫn ngươi đến mức giá "
"của mình. Tìm Quả cầu trước ngày đầu tiên của tháng thứ sáu, nếu không các "
"đối thủ của ngươi chắc chắn sẽ đến được nguồn trước ngươi."

msgid ""
"You must take control of the castle of Magic, where the fount of wizardry "
"lies. Do this and your victory will be supreme."
msgstr ""
"Ngươi phải kiểm soát lâu đài Phép thuật, nơi khởi nguồn của phép thuật. Làm "
"điều này và chiến thắng của ngươi sẽ là tối cao."

msgid "Blood is Thicker"
msgstr "Máu Dầy hơn"

msgid "King and Country"
msgstr "Vua và Đất nước"

msgid "Pirate Isles"
msgstr "Đảo Hải tặc"

msgid "Stranded"
msgstr "Mắc kẹt"

msgid ""
"Capture the town on the island off the southeast shore in order to construct "
"a boat and travel back towards the mainland. Do not lose the hero Gallavant."
msgstr ""
"Đánh chiếm thị trấn trên hòn đảo ngoài khơi bờ biển phía đông nam để đóng "
"một chiếc thuyền và quay trở lại đất liền. Đừng để mất anh hùng Gallavant."

msgid ""
"Find and defeat Martine, the pirate leader, who resides in Pirates Cove. Do "
"not lose Gallavant or your quest will be over."
msgstr ""
"Tìm và đánh bại Martine, thủ lĩnh cướp biển, cư trú tại Pirates Cove. Đừng "
"để mất Gallavant nếu không nhiệm vụ của ngươi sẽ kết thúc."

msgid ""
"Eliminate all the other forces who oppose the rule of Lord Alberon. "
"Gallavant must not die."
msgstr ""
"Loại bỏ tất cả các lực lượng khác chống lại sự cai trị của Chúa Alberon. "
"Gallavant không được chết."

msgid ""
"Overthrow the entrenched monarchy of Lord Alberon, and claim all the land in "
"your name. Gallavant must not die."
msgstr ""
"Lật đổ chế độ quân chủ cố thủ của Chúa Alberon và giành lấy toàn bộ đất đai "
"dưới tên của ngươi. Gallavant không được chết."

msgid " bane"
msgstr " tai ương"

msgid " alliance"
msgstr " đồng minh"

msgid "Carry-over forces"
msgstr "Lực lượng chuyển giao"

msgid " bonus"
msgstr " thưởng"

msgid " defeated"
msgstr " bị đánh bại"

msgid " will always run away from your army."
msgstr " sẽ luôn chạy trốn khỏi quân đội của ngươi."

msgid " will be willing to join your army."
msgstr " sẽ sẵn sàng gia nhập quân đội của ngươi."

msgid "\"%{artifact}\" artifact will be carried over in the campaign."
msgstr "\"%{artifact}\" bảo vật sẽ được chuyển tiếp trong chiến dịch."

msgid "The army will be carried over in the campaign."
msgstr "Quân lính sẽ được chuyển tiếp trong chiến dịch."

msgid "The kingdom will have +%{count} %{resource} each day."
msgstr "Vương quốc sẽ có +%{count} %{resource} mỗi ngày."

msgid "The \"%{spell}\" spell will be carried over in the campaign."
msgstr "\"%{spell}\" phép thuật sẽ được chuyển tiếp trong chiến dịch."

msgid "%{hero} can be hired during scenarios."
msgstr "%{hero} có thể thuê trong kịch bản."

msgid "%{hero} has been defeated and will not appear in subsequent scenarios."
msgstr "%{hero} đã bị tiêu diệt và không thể xuất hiện ở các màn phụ."

msgid "The dwarves recognize their allies and gladly join your forces."
msgstr ""
"Người lùn nhận ra đồng minh của họ và sẵn sàng gia nhập lực lượng của ngươi."

msgid "The ogres recognize you as the Dwarfbane and lumber over to join you."
msgstr ""
"Yêu tinh nhận ra ngươi là Tai ương của Người lùn và đến để tham gia cùng "
"ngươi."

msgid ""
"The dragons, snarling and growling, agree to join forces with you, their "
"'Ally'."
msgstr ""
"Những con rồng gầm gừ và gầm gừ đồng ý gia nhập lực lượng với ngươi, 'Đồng "
"minh' của chúng."

msgid ""
"As you approach the group of elves, their leader calls them all to "
"attention. He shouts to them, \"Who of you is brave enough to join this "
"fearless ally of ours?\" The group explodes with cheers as they run to join "
"your ranks."
msgstr ""
"Khi ngươi đến gần nhóm yêu tinh, thủ lĩnh của họ sẽ kêu gọi tất cả họ chú ý. "
"Anh ta hét lên với họ, \"Ai trong số các ngươi đủ can đảm để tham gia vào "
"đồng minh dũng cảm này của chúng tôi?\" Cả nhóm bùng nổ với tiếng reo hò khi "
"họ chạy đến gia nhập hàng ngũ của ngươi."

msgid ""
"The dwarves hail you, \"Any friend of Roland is a friend of ours. You may "
"pass.\""
msgstr ""
"Những người lùn chào đón ngươi, \"Bất kỳ người bạn nào của Roland đều là "
"ngươi của chúng tôi. Ngươi có thể vượt qua.\""

msgid ""
"The ogres give you a grunt of recognition, \"Archibald's allies may pass.\""
msgstr ""
"Yêu tinh nhận ra ngươi và càu nhàu, \"Đồng minh của Archibald có thể vượt "
"qua.\""

msgid ""
"The dragons see you and call out. \"Our alliance with Archibald compels us "
"to join you. Unfortunately you have no room. A pity!\" They quickly scatter."
msgstr ""
"Những con rồng nhìn thấy ngươi và gọi ra. \"Liên minh của chúng tôi với "
"Archibald buộc chúng tôi phải tham gia cùng ngươi. Thật không may, ngươi "
"không có chỗ. Thật đáng tiếc!\" Họ nhanh chóng chạy tán loạn."

msgid ""
"The elves stand at attention as you approach. Their leader calls to you and "
"says, \"Let us not impede your progress, ally! Move on, and may victory be "
"yours.\""
msgstr ""
"Yêu tinh đứng chú ý khi ngươi đến gần. Thủ lĩnh của họ gọi cho ngươi và nói: "
"\"Hãy để chúng tôi không cản trở bước tiến của ngươi, đồng minh! Hãy tiếp "
"tục và có thể chiến thắng sẽ thuộc về ngươi.\""

msgid "\"The Dwarfbane!!!!, run for your lives.\""
msgstr "\"Tai ương Người lùn!!!, chạy ngay đi.\""

msgid "campaignBonus|Animate Dead"
msgstr "Sức sống Thần chết"

msgid "campaignBonus|Chain Lightning"
msgstr "Sét chuyền"

msgid "campaignBonus|Fireblast"
msgstr "Nổ lửa"

msgid "campaignBonus|Mass Curse"
msgstr "Nguyền rủa Rộng"

msgid "campaignBonus|Mass Haste"
msgstr "Tăng tốc Rộng"

msgid "campaignBonus|Mirror Image"
msgstr "Ảnh Gương"

msgid "campaignBonus|Resurrect"
msgstr "Hồi sinh"

msgid "campaignBonus|Steelskin"
msgstr "Da sắt"

msgid "campaignBonus|Summon Earth"
msgstr "Triệu hồi Đất"

msgid "campaignBonus|View Heroes"
msgstr "Xem Tướng"

msgid "campaignBonus|Ballista"
msgstr "Máy bắn đá"

msgid "campaignBonus|Black Pearl"
msgstr "Ngọc trai Đen"

msgid "campaignBonus|Caster's Bracelet"
msgstr "Vòng tay Caster"

msgid "campaignBonus|Defender Helm"
msgstr "Mũ Bảo vệ"

msgid "campaignBonus|Breastplate"
msgstr "Giáp ngực"

msgid "campaignBonus|Dragon Sword"
msgstr "Kiếm Rồng"

msgid "campaignBonus|Fizbin Medal"
msgstr "Huân chương Fizbin"

msgid "campaignBonus|Foremost Scroll"
msgstr "Phép Đầu tiên"

msgid "campaignBonus|Gauntlets"
msgstr "Găng tay"

msgid "campaignBonus|Hideous Mask"
msgstr "Mặt nạ Gớm ghiếc"

msgid "campaignBonus|Mage's Ring"
msgstr "Nhẫn Ma thuật"

msgid "campaignBonus|Major Scroll"
msgstr "Phép Lớn"

msgid "campaignBonus|Medal of Honor"
msgstr "Huân chương Danh dự"

msgid "campaignBonus|Medal of Valor"
msgstr "Huân chương Can đảm"

msgid "campaignBonus|Minor Scroll"
msgstr "Phép Nhỏ"

msgid "campaignBonus|Nomad Boots"
msgstr "Giầy Du mục"

msgid "campaignBonus|Power Axe"
msgstr "Rìu Sức mạnh"

msgid "campaignBonus|Spiked Shield"
msgstr "Khiên Gai"

msgid "campaignBonus|Stealth Shield"
msgstr "Khiên Tàng hình"

msgid "campaignBonus|Tax Lien"
msgstr "Giữ Thuế"

msgid "campaignBonus|Thunder Mace"
msgstr "Chùy Sấm sét"

msgid "campaignBonus|Traveler's Boots"
msgstr "Giầy Du khách"

msgid "campaignBonus|White Pearl"
msgstr "Ngọc trai Trắng"

msgid "campaignBonus|Basic Archery"
msgstr "Cơ bản Bắn cung"

msgid "campaignBonus|Advanced Archery"
msgstr "Nâng cao Bắn cung"

msgid "campaignBonus|Expert Archery"
msgstr "Chuyên gia Bắn cung"

msgid "campaignBonus|Basic Ballistics"
msgstr "Cơ bản Máy bắn đá"

msgid "campaignBonus|Advanced Ballistics"
msgstr "Nâng cao Máy bắn đá"

msgid "campaignBonus|Expert Ballistics"
msgstr "Chuyên gia Máy bắn đá"

msgid "campaignBonus|Basic Diplomacy"
msgstr "Cơ bản Ngoại giao"

msgid "campaignBonus|Advanced Diplomacy"
msgstr "Nâng cao Ngoại giao"

msgid "campaignBonus|Expert Diplomacy"
msgstr "Chuyên gia Ngoại giao"

msgid "campaignBonus|Basic Eagle Eye"
msgstr "Cơ bản Mắt Đại bàng"

msgid "campaignBonus|Advanced Eagle Eye"
msgstr "Nâng cao Mắt Đại bàng"

msgid "campaignBonus|Expert Eagle Eye"
msgstr "Chuyên gia Mắt Đại bàng"

msgid "campaignBonus|Basic Estates"
msgstr "Cơ bản Tài sàn"

msgid "campaignBonus|Advanced Estates"
msgstr "Nâng cao Tài sản"

msgid "campaignBonus|Expert Estates"
msgstr "Chuyên gia Tài sản"

msgid "campaignBonus|Basic Leadership"
msgstr "Cơ bản Lãnh đạo"

msgid "campaignBonus|Advanced Leadership"
msgstr "Nâng cao Lãnh đạo"

msgid "campaignBonus|Expert Leadership"
msgstr "Chuyên gia Lãnh đạo"

msgid "campaignBonus|Basic Logistics"
msgstr "Cơ bản Vận chuyển"

msgid "campaignBonus|Advanced Logistics"
msgstr "Nâng cao Vận chuyển"

msgid "campaignBonus|Expert Logistics"
msgstr "Chuyên gia Vận chuyển"

msgid "campaignBonus|Basic Luck"
msgstr "Cơ bản May mắn"

msgid "campaignBonus|Advanced Luck"
msgstr "Nâng cao May mắn"

msgid "campaignBonus|Expert Luck"
msgstr "Chuyên gia May mắn"

msgid "campaignBonus|Basic Mysticism"
msgstr "Cơ bản Thần bí"

msgid "campaignBonus|Advanced Mysticism"
msgstr "Nâng cao Thần bí"

msgid "campaignBonus|Expert Mysticism"
msgstr "Chuyên gia Thần bí"

msgid "campaignBonus|Basic Navigation"
msgstr "Cơ bản Dẫn đường"

msgid "campaignBonus|Advanced Navigation"
msgstr "Nâng cao Dẫn đường"

msgid "campaignBonus|Expert Navigation"
msgstr "Chuyên gia Dẫn đường"

msgid "campaignBonus|Basic Necromancy"
msgstr "Cơ bản Chiêu hồn"

msgid "campaignBonus|Advanced Necromancy"
msgstr "Nâng cao Chiêu hồn"

msgid "campaignBonus|Expert Necromancy"
msgstr "Chuyên gia Chiêu hồn"

msgid "campaignBonus|Basic Pathfinding"
msgstr "Cơ bản Tìm đường"

msgid "campaignBonus|Advanced Pathfinding"
msgstr "Nâng cao Tìm đường"

msgid "campaignBonus|Expert Pathfinding"
msgstr "Chuyên gia Dẫn đường"

msgid "campaignBonus|Basic Scouting"
msgstr "Cơ bản Do thám"

msgid "campaignBonus|Advanced Scouting"
msgstr "Nâng cao Do thám"

msgid "campaignBonus|Expert Scouting"
msgstr "Chuyên gia Do thám"

msgid "campaignBonus|Basic Wisdom"
msgstr "Cơ bản Thông thái"

msgid "campaignBonus|Advanced Wisdom"
msgstr "Nâng cao Thông thái"

msgid "campaignBonus|Expert Wisdom"
msgstr "Chuyên gia Thông thái"

msgid ""
"The main hero will have the \"%{artifact}\" artifact at the start of the "
"scenario."
msgstr "Tướng chính sẽ có bảo vật \"%{artifact}\" khi bắt đầu của kịch bản."

msgid ""
"The kingdom will receive %{amount} additional %{resource} at the start of "
"the scenario."
msgstr ""
"Vương quốc sẽ nhận được thêm một khoản %{amount} tài nguyên %{resource} khi "
"bắt đầu kịch bản."

msgid ""
"The kingdom will have %{amount} less %{resource} at the start of the "
"scenario."
msgstr ""
"Vương quốc sẽ bị ít đi một khoản %{amount} tài nguyên %{resource} khi bắt "
"đầu kịch bản."

msgid ""
"The main hero will have %{count} %{monster} at the start of the scenario."
msgstr "Tướng chính sẽ nhận %{count} quái %{monster} khi bắt đầu kịch bản."

msgid ""
"The main hero will have the \"%{spell}\" spell at the start of the scenario."
msgstr "Tướng chính sẽ có phép \"%{spell}\" khi bắt đầu của kịch bản."

msgid "The starting alignment of the scenario will be %{race}."
msgstr "Chủng tộc ban đầu của kịch bản sẽ là %{race}."

msgid ""
"The main hero will receive a +%{count} to their %{skill} at the start of the "
"scenario."
msgstr ""
"Tướng chính sẽ nhận thêm + %{count} vào kỹ năng %{skill} khi bắt đầu kịch "
"bản."

msgid "The main hero will have %{skill} at the start of the scenario."
msgstr "Tướng chính sẽ có kỹ năng %{skill} khi bắt đầu kịch bản."

msgid "Roland"
msgstr "Roland"

msgid "Archibald"
msgstr "Archibald"

msgid "Price of Loyalty"
msgstr "Giá của Lòng Trung Thành"

msgid "Voyage Home"
msgstr "Trở về Nhà"

msgid "Wizard's Isle"
msgstr "Đảo phù thủy"

msgid "Descendants"
msgstr "Huậ duệ"

msgid "The %{building} produces %{monster}."
msgstr "%{building} sinh ra %{monster}."

msgid "Requires:"
msgstr "Yêu cầu:"

msgid "Exit this menu without doing anything."
msgstr "Thoát khỏi trình đơn này và không làm gì cả."

msgid "Cannot build. You have already built here today."
msgstr "Không thể xây dựng. Ngươi đã xây dựng ở đây ngày hôm nay."

msgid "For this action it is necessary to build a castle first."
msgstr "Đối với hành động này, trước tiên cần phải xây dựng một lâu đài."

msgid "Cannot build %{name}. The castle is too far away from an ocean."
msgstr "Không thể xây %{name}. Lâu đài quá xa một đại dương."

msgid "This building has been disabled."
msgstr "Nhà này đã bị vô hiệu hóa."

msgid "Cannot afford the %{name}."
msgstr "Không đủ khả năng chi trả %{name}."

msgid "The %{name} is already built."
msgstr "%{name} đã được xây."

msgid "Cannot build the %{name}."
msgstr "Không thể xây %{name}."

msgid "Build %{name}."
msgstr "Xây %{name}."

msgid "Blackridge"
msgstr "Blackridge"

msgid "Hillstone"
msgstr "Hillstone"

msgid "Pinehurst"
msgstr "Pinehurst"

msgid "Whiteshield"
msgstr "Whiteshield"

msgid "Woodhaven"
msgstr "Woodhaven"

msgid "Blackwind"
msgstr "Blackwind"

msgid "Bloodreign"
msgstr "Bloodreign"

msgid "Dragontooth"
msgstr "Dragontooth"

msgid "Greywind"
msgstr "Greywind"

msgid "Portsmith"
msgstr "Portsmith"

msgid "Atlantium"
msgstr "Atlantium"

msgid "Middle Gate"
msgstr "Middle Gate"

msgid "Sansobar"
msgstr "Sansobar"

msgid "Tundara"
msgstr "Tundara"

msgid "Vulcania"
msgstr "Vulcania"

msgid "Baywatch"
msgstr "Baywatch"

msgid "Fountainhead"
msgstr "Fountainhead"

msgid "Vertigo"
msgstr "Vertigo"

msgid "Wildabar"
msgstr "Wildabar"

msgid "Winterkill"
msgstr "Winterkill"

msgid "Brindamoor"
msgstr "Brindamoor"

msgid "Lakeside"
msgstr "Lakeside"

msgid "Nightshadow"
msgstr "Nightshadow"

msgid "Olympus"
msgstr "Olympus"

msgid "Sandcaster"
msgstr "Sandcaster"

msgid "Alamar"
msgstr "Alamar"

msgid "Burlock"
msgstr "Burlock"

msgid "Dragadune"
msgstr "Dragadune"

msgid "Kalindra"
msgstr "Kalindra"

msgid "Xabran"
msgstr "Xabran"

msgid "Algary"
msgstr "Algary"

msgid "Basenji"
msgstr "Basenji"

msgid "Blackfang"
msgstr "Blackfang"

msgid "New Dawn"
msgstr "New Dawn"

msgid "Sorpigal"
msgstr "Sorpigal"

msgid "Avone"
msgstr "Avone"

msgid "Big Oak"
msgstr "Big Oak"

msgid "Chandler"
msgstr "Chandler"

msgid "Erliquin"
msgstr "Erliquin"

msgid "Hampshire"
msgstr "Hampshire"

msgid "Antioch"
msgstr "Antioch"

msgid "Avalon"
msgstr "Avalon"

msgid "Roc Haven"
msgstr "Roc Haven"

msgid "South Mill"
msgstr "South Mill"

msgid "Weed Patch"
msgstr "Weed Patch"

msgid "Brownston"
msgstr "Brownston"

msgid "Hilltop"
msgstr "Hilltop"

msgid "Weddington"
msgstr "Weddington"

msgid "Westfork"
msgstr "Westfork"

msgid "Whittingham"
msgstr "Whittingham"

msgid "Cathcart"
msgstr "Cathcart"

msgid "Elk's Head"
msgstr "Elk's Head"

msgid "Roscomon"
msgstr "Roscomon"

msgid "Sherman"
msgstr "Sherman"

msgid "Yorksford"
msgstr "Yorksford"

msgid "Blackburn"
msgstr "Blackburn"

msgid "Blacksford"
msgstr "Blacksford"

msgid "Burton"
msgstr "Burton"

msgid "Pig's Eye"
msgstr "Pig's Eye"

msgid "Viper's Nest"
msgstr "Viper's Nest"

msgid "Fenton"
msgstr "Fenton"

msgid "Lankershire"
msgstr "Lankershire"

msgid "Lombard"
msgstr "Lombard"

msgid "Timberhill"
msgstr "Timberhill"

msgid "Troy"
msgstr "Troy"

msgid "Forder Oaks"
msgstr "Forder Oaks"

msgid "Meramec"
msgstr "Meramec"

msgid "Quick Silver"
msgstr "Quick Silver"

msgid "Westmoor"
msgstr "Westmoor"

msgid "Willow"
msgstr "Willow"

msgid "Corackston"
msgstr "Corackston"

msgid "Sheltemburg"
msgstr "Sheltemburg"

msgid "Cannot recruit - you already have a Hero in this town."
msgstr "Không thể chiêu mộ - ngươi đang có một Tướng trong thị trấn."

msgid "Cannot recruit - you have too many Heroes."
msgstr "Không thể chiêu mộ - ngươi đang có quá nhiều Tướng."

msgid "Cannot afford a Hero."
msgstr "Không thể có được một Tướng."

msgid "There is no room in the garrison for this army."
msgstr "Không có chỗ trong đồn trú cho đội quân này."

msgid "Fortifications"
msgstr "Công sự"

msgid "Farm"
msgstr "Ruộng"

msgid "Thatched Hut"
msgstr "Lều Tranh"

msgid "Archery Range"
msgstr "Trường Bắn cung"

msgid "Upg. Archery Range"
msgstr "NC. Trường Bắn cung"

msgid "Blacksmith"
msgstr "Lò rèn"

msgid "Upg. Blacksmith"
msgstr "NC. Lò rèn"

msgid "Armory"
msgstr "Kho vũ khí"

msgid "Upg. Armory"
msgstr "NC. Kho vũ khí"

msgid "Jousting Arena"
msgstr "Trường đua Ngựa"

msgid "Upg. Jousting Arena"
msgstr "NC. Trường đua Ngựa"

msgid "Cathedral"
msgstr "Thánh đường"

msgid "Upg. Cathedral"
msgstr "NC. Thánh đường"

msgid "Coliseum"
msgstr "Đấu trường"

msgid "Garbage Heap"
msgstr "Đống Rác"

msgid "Hut"
msgstr "Lều cỏ"

msgid "Stick Hut"
msgstr "Lều Cây"

msgid "Upg. Stick Hut"
msgstr "NC. Lều Cây"

msgid "Den"
msgstr "Hốc"

msgid "Adobe"
msgstr "Nhà đất"

msgid "Upg. Adobe"
msgstr "NC. Nhà đất"

msgid "Bridge"
msgstr "Cầu"

msgid "Upg. Bridge"
msgstr "NC. Cầu"

msgid "Pyramid"
msgstr "Kim tự tháp"

msgid "Rainbow"
msgstr "Cầu vồng"

msgid "Crystal Garden"
msgstr "Vườn Pha lê"

msgid "Treehouse"
msgstr "Nhà cây"

msgid "Cottage"
msgstr "Nhà tranh"

msgid "Upg. Cottage"
msgstr "NC. Nhà tranh"

msgid "Stonehenge"
msgstr "Bãi đá"

msgid "Upg. Stonehenge"
msgstr "NC. Bãi đá"

msgid "Fenced Meadow"
msgstr "Rào chắn Đồng cỏ"

msgid "sorceress|Red Tower"
msgstr "Tháp Đỏ"

msgid "Dungeon"
msgstr "Ngục tối"

msgid "Waterfall"
msgstr "Thác nước"

msgid "Cave"
msgstr "Hang"

msgid "Crypt"
msgstr "Nhà mồ"

msgid "Nest"
msgstr "Tổ"

msgid "Maze"
msgstr "Mê cung"

msgid "Upg. Maze"
msgstr "NC. Mê cung"

msgid "Swamp"
msgstr "Đầm lầy"

msgid "Green Tower"
msgstr "Tháp Xanh"

msgid "warlock|Red Tower"
msgstr "Tháp Đỏ"

msgid "Black Tower"
msgstr "Tháp Đen"

msgid "Library"
msgstr "Thư viện"

msgid "Orchard"
msgstr "Vườn quả"

msgid "Habitat"
msgstr "Cư trú"

msgid "Pen"
msgstr "Chuồng trại"

msgid "Foundry"
msgstr "Xưởng đúc"

msgid "Upg. Foundry"
msgstr "NC. Xưởng đúc"

msgid "Cliff Nest"
msgstr "Tổ Chim"

msgid "Ivory Tower"
msgstr "Tháp Ngà"

msgid "Upg. Ivory Tower"
msgstr "NC. Tháp Ngà"

msgid "Cloud Castle"
msgstr "Lâu đài Mây"

msgid "Upg. Cloud Castle"
msgstr "NC. Lâu đài Mây"

msgid "Storm"
msgstr "Bão"

msgid "Skull Pile"
msgstr "Đống Đầu lâu"

msgid "Excavation"
msgstr "Huyệt"

msgid "Graveyard"
msgstr "Nghĩa địa"

msgid "Upg. Graveyard"
msgstr "NC. Nghĩa địa"

msgid "Upg. Pyramid"
msgstr "NC. Kim tự tháp"

msgid "Mansion"
msgstr "Biệt thự"

msgid "Upg. Mansion"
msgstr "NC. Biệt thự"

msgid "Mausoleum"
msgstr "Lăng mộ"

msgid "Upg. Mausoleum"
msgstr "NC. Lăng mộ"

msgid "Laboratory"
msgstr "Phòng thí nghiệm"

msgid "Shrine"
msgstr "Đền thờ"

#, fuzzy
msgid "Special"
msgstr "Không có gì Đặc biệt"

msgid "Horde Building"
msgstr ""

#, fuzzy
msgid "Dwelling 1"
msgstr "Chọn Phép:"

#, fuzzy
msgid "Dwelling 2"
msgstr "Chọn Phép:"

msgid "Upg. Dwelling 2"
msgstr ""

#, fuzzy
msgid "Dwelling 3"
msgstr "Chọn Phép:"

msgid "Upg. Dwelling 3"
msgstr ""

#, fuzzy
msgid "Dwelling 4"
msgstr "Chọn Phép:"

msgid "Upg. Dwelling 4"
msgstr ""

#, fuzzy
msgid "Dwelling 6"
msgstr "Chọn Phép:"

msgid "Upg. Dwelling 6"
msgstr ""

msgid "2x Upg. Dwelling 6"
msgstr ""

msgid ""
"The Fortifications increase the toughness of the walls, increasing the "
"number of turns it takes to knock them down."
msgstr ""
"Công sự tăng cường độ dẻo dai của các bức tường, tăng số lượt cần thiết để "
"đánh sập chúng."

msgid "The Farm increases production of Peasants by %{count} per week."
msgstr "Ruộng tăng sản lượng của Nông dân thêm %{count} mỗi tuần."

msgid ""
"The Coliseum provides inspiring spectacles to defending troops, raising "
"their morale by two during combat."
msgstr ""
"Đấu trường La Mã cung cấp những cảnh tượng đầy cảm hứng cho quân phòng thủ, "
"nâng cao tinh thần của họ lên gấp đôi trong khi chiến đấu."

msgid "The Garbage Heap increases production of Goblins by %{count} per week."
msgstr "Đống rác tăng sản lượng Yêu tinh thêm %{count} mỗi tuần."

msgid "The Rainbow increases the luck of the defending units by two."
msgstr "Cầu vồng tăng gấp đôi may mắn cho các đơn vị phòng thủ."

msgid ""
"The Crystal Garden increases production of Sprites by %{count} per week."
msgstr "Vườn Pha lê tăng sản lượng Sprite thêm %{count} mỗi tuần."

msgid "The Dungeon increases the income of the town by %{count} gold per day."
msgstr "Hầm ngục tăng thu nhập của thị trấn thêm %{count} vàng mỗi ngày."

msgid "The Waterfall increases production of Centaurs by %{count} per week."
msgstr "Thác nước tăng sản lượng Nhân mã thêm %{count} mỗi tuần."

msgid ""
"The Library increases the number of spells in the Guild by one for each "
"level of the guild."
msgstr ""
"Thư viện tăng số lượng phép thuật trong Bang hội lên một cho mỗi cấp độ của "
"Bang hội."

msgid "The Orchard increases production of Halflings by %{count} per week."
msgstr "Vườn quả tăng sản lượng Halflings thêm %{count} mỗi tuần."

msgid "The Storm adds +2 to the power of spells of a defending spell caster."
msgstr ""
"Storm tăng thêm +2 vào sức mạnh phép thuật của người sử dụng phép thuật "
"phòng thủ."

msgid "The Skull Pile increases production of Skeletons by %{count} per week."
msgstr "Đống đầu lâu tăng sản lượng Xương thêm %{count} mỗi tuần."

msgid "The Special building gives a specific bonus to the chosen castle type."
msgstr ""

#, fuzzy
msgid ""
"The Horde Building increases the growth rate of the level 1 creatures by 8 "
"per week."
msgstr ""
"Giếng tăng tốc độ phát triển của tất cả các ngôi nhà thêm %{count} sinh vật "
"mỗi tuần."

msgid "Thieves' Guild"
msgstr "Băng Cướp"

msgid "Tavern"
msgstr "Tửu quán"

msgid "Shipyard"
msgstr "Xưởng tàu"

msgid "Well"
msgstr "Giếng"

msgid "Statue"
msgstr "Tượng"

msgid "Marketplace"
msgstr "Chợ"

msgid "Moat"
msgstr "Hào"

msgid "Castle"
msgstr "Lâu đài"

msgid "Tent"
msgstr "Lều"

msgid "Captain's Quarters"
msgstr "Khu Đội trưởng"

msgid "Mage Guild, Level 1"
msgstr "Hội pháp sư, L1"

msgid "Mage Guild, Level 2"
msgstr "Hội pháp sư, L2"

msgid "Mage Guild, Level 3"
msgstr "Hội pháp sư, L3"

msgid "Mage Guild, Level 4"
msgstr "Hội pháp sư, L4"

msgid "Mage Guild, Level 5"
msgstr "Hội pháp sư, L5"

msgid ""
"The Shrine increases the necromancy skill of all your necromancers by 10 "
"percent."
msgstr ""
"Đền thờ tăng 10% kỹ năng chiêu hồn của tất cả các pháp sư chiêu hồn của "
"ngươi."

msgid ""
"The Thieves' Guild provides information on enemy players. Thieves' Guilds "
"can also provide scouting information on enemy towns. Additional Guilds "
"provide more information."
msgstr ""
"Băng Cướp cung cấp thông tin về người chơi của kẻ thù. Băng Cướp cũng có thể "
"cung cấp thông tin trinh sát về các thị trấn của kẻ thù. Các Bang hội bổ "
"sung cung cấp thêm thông tin."

msgid "The Tavern increases morale for troops defending the castle."
msgstr "Tửu quán nâng cao tinh thần cho binh lính bảo vệ lâu đài."

msgid "The Shipyard allows ships to be built."
msgstr "Xưởng đóng tàu cho phép đóng tàu."

msgid ""
"The Well increases the growth rate of all dwellings by %{count} creatures "
"per week."
msgstr ""
"Giếng tăng tốc độ phát triển của tất cả các ngôi nhà thêm %{count} sinh vật "
"mỗi tuần."

msgid "The Statue increases the town's income by %{count} gold per day."
msgstr "Tượng tăng thu nhập cho thị trấn thêm %{count} vàng mỗi ngày."

msgid "The Left Turret provides extra firepower during castle combat."
msgstr "Tháp pháo Trái cung cấp thêm hỏa lực khi chiến đấu trong lâu đài."

msgid "The Right Turret provides extra firepower during castle combat."
msgstr "Tháp pháo Phải cung cấp thêm hỏa lực khi chiến đấu trong lâu đài."

msgid ""
"The Marketplace can be used to convert one type of resource into another. "
"The more marketplaces you control, the better the exchange rate."
msgstr ""
"Chợ có thể được sử dụng để chuyển đổi một loại tài nguyên thành một loại tài "
"nguyên khác. Ngươi càng kiểm soát nhiều chợ, tỷ giá hối đoái càng tốt."

msgid ""
"The Moat slows attacking units. Any unit entering the moat must end its turn "
"there and becomes more vulnerable to attack."
msgstr ""
"Hào làm chậm các đơn vị tấn công. Bất kỳ đơn vị nào đi vào hào đều phải kết "
"thúc lượt của mình ở đó và trở nên dễ bị tấn công hơn."

msgid ""
"The Castle improves the town's defense and increases its income to %{count} "
"gold per day."
msgstr ""
"Lâu đài cải thiện khả năng phòng thủ của thị trấn và tăng thu nhập lên "
"%{count} vàng mỗi ngày."

msgid ""
"The Tent provides workers to build a castle, provided the materials and the "
"gold are available."
msgstr ""
"Lều cung cấp công nhân để xây dựng lâu đài, miễn là có sẵn nguyên liệu và "
"vàng."

msgid ""
"The Captain's Quarters provides a captain to assist in the castle's defense "
"when no hero is present."
msgstr ""
"Khu Đội trưởng cung cấp một đội trưởng để hỗ trợ việc bảo vệ lâu đài khi "
"không có tướng nào."

msgid ""
"The Mage Guild allows heroes to learn spells and replenish their spell "
"points."
msgstr ""
"Hội Pháp sư cho phép các tướng học phép thuật và bổ sung điểm phép thuật của "
"họ."

msgid "Recruit %{name}"
msgstr "Chiêu mộ %{name}"

msgid "Month: %{month}, Week: %{week}, Day: %{day}"
msgstr "Tháng: %{month}, Tuần: %{week}, Ngày: %{day}"

msgid ""
"You must purchase a spell book to use the mage guild, but you currently have "
"no room for a spell book. Try giving one of your artifacts to another hero."
msgstr ""
"Ngươi phải mua một cuốn sách thần chú để sử dụng hội pháp sư, nhưng hiện tại "
"ngươi không có chỗ cho một cuốn sách thần chú. Hãy thử đưa một trong những "
"cổ vật của ngươi cho một anh tướng khác."

msgid "Click to show next town."
msgstr "Nhấp để xem thị trấn sau."

msgid "Show next town"
msgstr "Xem thị trấn sau"

msgid "Click to show previous town."
msgstr "Nhấp để xem thị trấn trước."

msgid "Show previous town"
msgstr "Xem thị trấn trước"

msgid "This town may not be upgraded to a castle."
msgstr "Thị trấn này có thể không được nâng cấp thành lâu đài."

msgid "Town"
msgstr "Thị trấn"

msgid "Exit Castle"
msgstr "Thoát khỏi Lâu đài"

msgid "Exit Town"
msgstr "Thoát khỏi Thị trấn"

msgid "Show Income"
msgstr "Xem Thu nhập"

msgid "View Hero"
msgstr "Xem Tướng"

msgid "The above spells are available here."
msgstr "Các phép thuật trên có sẵn ở đây."

msgid "The spells the hero can learn have been added to their book."
msgstr "Các phép mà tướng có thể học đã được thêm vào cuốn sách của họ."

msgid "A generous tip for the barkeep yields the following rumor:"
msgstr ""
"Một khoản tiền boa hào phóng cho người chủ quán rượu mang lại tin đồn như "
"sau:"

msgid "Recruit Hero"
msgstr "Chiêu mộ Tướng"

msgid "%{name} is a level %{value} %{race} "
msgstr "%{name} ở cấp độ %{value} %{race} "

msgid "with %{count} artifacts."
msgstr "với %{count} bảo vật."

msgid "with 1 artifact."
msgstr "với 1 bảo vật."

msgid "without artifacts."
msgstr "không có bảo vật."

msgid "Recruit %{name} the %{race}"
msgstr "Chiêu mộ %{name} của chủng tộc %{race}"

msgid ""
"'Spread' combat formation spreads the castle's units from the top to the "
"bottom of the battlefield, with at least one empty space between each unit."
msgstr ""
"Đội hình chiến đấu ' Dàn trải' dàn trải các đơn vị của lâu đài từ trên xuống "
"dưới chiến trường, với ít nhất một khoảng trống giữa mỗi đơn vị."

msgid ""
"'Grouped' combat formation bunches the castle's units together in the center "
"of the castle's side of the battlefield."
msgstr ""
"Đội hình chiến đấu 'Tập trung' tập hợp các đơn vị của lâu đài lại với nhau ở "
"trung tâm phía chiến trường của lâu đài."

msgid "Spread Formation"
msgstr "Đội hình Dàn trải"

msgid "Grouped Formation"
msgstr "Đội hình Tập trung"

msgid "Click to show the next town."
msgstr "Nhấp để xem thị trấn sau."

msgid "Click to show the previous town."
msgstr "Nhấp để xem thị trấn trước."

msgid "Set garrison combat formation to 'Spread'"
msgstr "Đặt đội hình chiến đấu đồn trú thành 'Dàn trải'"

msgid "Set garrison combat formation to 'Grouped'"
msgstr "Đặt đội hình chiến đấu đồn trú thành 'Tập trung'"

msgid "Exit Castle Options"
msgstr "Thoát khỏi Lựa chọn Lâu đài"

msgid "Castle Options"
msgstr "Lựa chọn Lâu đài"

msgid "Not enough resources to recruit creatures."
msgstr "Không đủ tài nguyên để chiêu mộ sinh vật."

msgid "You are unable to recruit at this time, your ranks are full."
msgstr "Ngươi không thể chiêu mộ lúc này, cấp độ ngươi đã đầy."

msgid "No creatures available for purchase."
msgstr "Không có sinh vật nào sẵn có để mua."

msgid "Recruit Creatures"
msgstr "Chiêu mộ Quái"

msgid "Max"
msgstr "Max"

msgid "Hire all creatures in the town."
msgstr "Thuê tất cả các sinh vật trong thị trấn."

msgid "Available"
msgstr "Có sẵn"

msgid "Town Population Information and Statistics"
msgstr "Thông tin và Thống kê Dân số Thị trấn"

msgid "Damage"
msgstr "Sát thương"

msgid "HP"
msgstr "Máu"

msgid "Growth"
msgstr "Sinh trưởng"

msgid "week"
msgstr "tuần"

msgid "View World"
msgstr "Xem Thế giới"

msgid "View the entire world."
msgstr "Xem toàn bộ thế giới."

msgid "Puzzle"
msgstr "Câu đố"

msgid "View the obelisk puzzle."
msgstr "Xem bản đồ câu đố."

msgid "Scenario Information"
msgstr "Thông tin Kịch bản"

msgid "View information on the scenario you are currently playing."
msgstr "Xem thông tin về kịch bản ngươi đang chơi."

msgid "Dig for the Ultimate Artifact."
msgstr "Đào kiếm Bảo vật Tối thượng."

msgid "Digging"
msgstr "Đang đào"

msgid "Arena"
msgstr "Đấu trường"

msgid ""
"You enter the arena and face a pack of vicious lions. You handily defeat "
"them, to the wild cheers of the crowd. Impressed by your skill, the aged "
"trainer of gladiators agrees to train you in a skill of your choice."
msgstr ""
"Ngươi bước vào đấu trường và đối mặt với một bầy sư tử hung ác. Ngươi dễ "
"dàng đánh bại họ trước sự cổ vũ cuồng nhiệt của đám đông. Ấn tượng với kỹ "
"năng của ngươi, người huấn luyện đấu sĩ lâu năm đồng ý huấn luyện cho ngươi "
"một kỹ năng do ngươi lựa chọn."

msgid "Attack Skill"
msgstr "Tấn công"

msgid "Defense Skill"
msgstr "Phòng thủ"

msgid "Shots"
msgstr "Bắn"

msgid "Shots Left"
msgstr "Còn Bắn"

msgid "Hit Points"
msgstr "Máu"

msgid "Hit Points Left"
msgstr "Còn Máu"

msgid "You can't afford to upgrade your troops!"
msgstr "Ngươi không đủ khả năng để nâng cấp quân đội của mình!"

msgid ""
"Your troops can be upgraded, but it will cost you dearly. Do you wish to "
"upgrade them?"
msgstr ""
"Quân đội của ngươi có thể được nâng cấp, nhưng ngươi sẽ phải trả giá đắt. "
"Ngươi có muốn nâng cấp chúng?"

msgid "Are you sure you want to dismiss this army?"
msgstr "Ngươi có chắc chắn muốn giải tán đội quân này không?"

msgid "Upgrade"
msgstr "Nâng cấp"

msgid "Upgrade your troops."
msgstr "Nâng cấp quân đội của ngươi."

msgid "Dismiss"
msgstr "Giải tán"

msgid "Dismiss this army."
msgstr "Giải tán đội quân này."

msgid ""
"A group of %{monster} with a desire for greater glory wish to join you.\n"
"Do you accept?"
msgstr ""
"Một nhóm %{monster} khao khát đạt được vinh quang lớn hơn mong muốn được "
"tham gia cùng ngươi.\n"
"Ngươi có chấp nhận không?"

msgid "Followers"
msgstr ""

msgid ""
"The %{monster} is swayed by your diplomatic tongue, and offers to join your "
"army for the sum of %{gold} gold.\n"
"Do you accept?"
msgstr ""
"%{monster} bị dao động bởi cái lưỡi ngoại giao của ngươi, và đề nghị gia "
"nhập quân đội của ngươi với số tiền %{gold} vàng.\n"
"Ngươi có chấp nhận không?"

msgid ""
"The creatures are swayed by your diplomatic\n"
"tongue, and make you an offer:\n"
"\n"
msgstr ""
"Các sinh vật bị ảnh hưởng bởi cái lưỡi ngoại giao\n"
"của ngươi, và đưa ra lời đề nghị cho ngươi:\n"
"\n"

msgid ""
"%{offer} of the %{total} %{monster} will join your army, and the rest will "
"leave you alone, for the sum of %{gold} gold.\n"
"Do you accept?"
msgstr ""
"%{offer} của %{total} %{monster} sẽ gia nhập quân đội ngươi, và phần còn lại "
"sẽ để ngươi yên, với tổng số là %{gold} vàng.\n"
"Ngươi có chấp thuận không?"

msgid ""
"All %{offer} of the %{monster} will join your army for the sum of %{gold} "
"gold.\n"
"Do you accept?"
msgstr ""
"Tất cả %{offer} của %{monster} sẽ gia nhập quân đội của ngươi với giá là "
"%{gold} vàng.\n"
"Ngươi có chấp thuận không?"

msgid "(Rate: %{percent})"
msgstr "(Mức: %{percent})"

msgid "off"
msgstr "tắt"

msgid "Music"
msgstr "Âm nhạc"

msgid "Effects"
msgstr "Hiệu ứng"

msgid "MIDI"
msgstr "MIDI"

msgid "MIDI Expansion"
msgstr "MIDI Mở rộng"

msgid "External"
msgstr "Bên ngoài"

msgid "Music Type"
msgstr "Loại nhạc"

msgid "3D Audio"
msgstr "Âm thanh 3D"

msgid "Toggle ambient music level."
msgstr "Chuyển đổi mức âm nhạc xung quanh."

msgid "Toggle foreground sounds level."
msgstr "Chuyển đổi mức âm thanh nền trước."

msgid "Change the type of music."
msgstr "Thay đổi loại nhạc."

msgid "Toggle the 3D effect of foreground sounds."
msgstr "Chuyển đổi hiệu ứng 3D của âm thanh nền trước."

msgid "Build a new ship:"
msgstr "Đóng một tàu mới:"

msgid "Resource cost:"
msgstr "Chi phí tài nguyên:"

msgid "Total: "
msgstr "Tổng: "

msgid "Need: "
msgstr "Cần: "

msgid "Load Game"
msgstr "Tải Trò chơi"

msgid "No save files to load."
msgstr "Không có tệp lưu để tải."

msgid "New Game"
msgstr "Trò chơi Mới"

msgid "Start a single or multi-player game."
msgstr "Bắt đầu một trò chơi đơn hoặc nhiều người chơi."

msgid "Load a previously saved game."
msgstr "Tải một trò chơi đã lưu trước đó."

msgid "Save Game"
msgstr "Lưu Trò chơi"

msgid "Save the current game."
msgstr "Lưu trò chơi hiện tại."

msgid "Quit"
msgstr "Thoát"

msgid "Quit out of Heroes of Might and Magic II."
msgstr "Thoát khỏi Heroes of Might and Magic II."

msgid "Language"
msgstr "Ngôn ngữ"

msgid "Graphics"
msgstr "Đồ họa"

msgid "Black & White"
msgstr "Đen & Trắng"

msgid "Mouse Cursor"
msgstr "Con trỏ Chuột"

msgid "Color"
msgstr "Màu"

msgid "Text Support"
msgstr "Hỗ trợ Văn bản"

msgid "Change the language of the game."
msgstr "Thay đổi ngôn ngữ của trò chơi."

msgid "Select Game Language"
msgstr "Chọn Ngôn ngữ Trò chơi"

msgid "Change the graphics settings of the game."
msgstr "Thay đổi đồ họa của trò chơi."

msgid "Toggle colored cursor on or off. This is only an aesthetic choice."
msgstr ""
"Chuyển đổi con trỏ màu bật hoặc tắt. Đây chỉ là một sự lựa chọn thẩm mỹ."

msgid ""
"Toggle text support mode to output extra information about windows and "
"events in the game."
msgstr ""
"Chuyển đổi chế độ hỗ trợ văn bản để xuất thêm thông tin về các cửa sổ và sự "
"kiện trong trò chơi."

msgid ""
"Map\n"
"Difficulty"
msgstr ""
"Độ khó\n"
"Bản đồ"

msgid ""
"Game\n"
"Difficulty"
msgstr ""
"Độ khó\n"
"Trò chơi"

msgid "Rating"
msgstr "Xếp hạng"

msgid "Map Size"
msgstr "Cỡ Bản đồ"

msgid "Opponents"
msgstr "Đối thủ"

msgid "Class"
msgstr "Chủng tộc"

msgid ""
"Victory\n"
"Conditions"
msgstr ""
"Điều kiện\n"
"Chiến thắng"

msgid ""
"Loss\n"
"Conditions"
msgstr ""
"Điều kiện\n"
"Thua"

msgid "First select recipients!"
msgstr "Đầu tiên chọn người nhận!"

msgid "You cannot select %{resource}!"
msgstr "Ngươi không thể chọn %{resource}!"

msgid "Select count %{resource}:"
msgstr "Chọn số lượng %{resource}:"

msgid "Select Recipients"
msgstr "Chọn Người nhận"

msgid "Your Funds"
msgstr "Ngân quỹ của Ngươi"

msgid "Planned Gift"
msgstr "Dự tính Quà tặng"

msgid "Gift from %{name}"
msgstr "Quà từ %{name}"

msgid "Resolution"
msgstr "Phân giải"

msgid "Fullscreen"
msgstr "Toàn màn hình"

msgid "window|Mode"
msgstr "Chế độ"

msgid "Windowed"
msgstr "Cửa sổ"

msgid "V-Sync"
msgstr "V-Sync"

msgid "FPS"
msgstr "FPS"

msgid "System Info"
msgstr "Thông tin Hệ thống"

msgid "Change the resolution of the game."
msgstr "Thay đổi độ phân giải của trò chơi."

msgid "Select Game Resolution"
msgstr "Chọn Độ phân giải Trò chơi"

msgid "Toggle between fullscreen and windowed modes."
msgstr "Chuyển đổi giữa chế độ toàn màn hình và cửa sổ."

msgid ""
"The V-Sync option can be enabled to resolve flickering issues on some "
"monitors."
msgstr ""
"Tùy chọn V-Sync có thể được bật để giải quyết vấn đề nhấp nháy trên một số "
"màn hình."

msgid "Show extra information such as FPS and current time."
msgstr "Hiển thị thêm thông tin như FPS và thời gian hiện tại."

msgid "Hotkey: "
msgstr "Phím nóng: "

msgid "Category: "
msgstr "Danh mục: "

msgid "Event: "
msgstr "Sự kiện: "

msgid "Hot Keys:"
msgstr "Phím tắt:"

msgid "Evil"
msgstr "Xấu"

msgid "Good"
msgstr "Tốt"

msgid "Interface Type"
msgstr "Kiểu Giao diện"

msgid "Hide"
msgstr "Ẩn"

msgid "Show"
msgstr "Hiện"

msgid "Interface"
msgstr "Giao diện"

msgid "Slow"
msgstr "Chậm"

msgid "Normal"
msgstr "Thường"

msgid "Fast"
msgstr "Nhanh"

msgid "Very Fast"
msgstr "Rất nhanh"

msgid "Scroll Speed"
msgstr "Tốc độ Cuộn"

msgid "Toggle the type of interface you want to use."
msgstr "Chuyển đổi loại giao diện ngươi muốn sử dụng."

msgid "Toggle interface visibility."
msgstr "Chuyển đổi khả năng hiển thị giao diện."

msgid "Sets the speed at which you scroll the window."
msgstr "Đặt tốc độ cuộn cửa sổ."

msgid "Select Game Language:"
msgstr "Chọn Ngôn ngữ Trò chơi:"

msgid "Click to choose the selected language."
msgstr "Bấm để chọn ngôn ngữ đã chọn."

msgid "%{name} has gained a level."
msgstr "%{name} đã đạt được một mức độ."

msgid "%{skill} +1"
msgstr "%{skill} +1"

msgid "You have learned %{skill}."
msgstr "Ngươi đã học %{skill}."

msgid ""
"%{name} has gained a level.\n"
"\n"
"%{skill} +1"
msgstr ""
"%{name} đã đạt được một mức độ.\n"
"\n"
"%{skill} +1"

msgid ""
"You may learn either:\n"
"%{skill1}\n"
"or\n"
"%{skill2}"
msgstr ""
"Ngươi có thể học một trong hai:\n"
"%{skill1}\n"
"hoặc\n"
"%{skill2}"

msgid ""
"Please inspect our fine wares. If you feel like offering a trade, click on "
"the items you wish to trade with and for."
msgstr ""
"Hãy kiểm tra đồ tốt của chúng tôi. Nếu ngươi muốn cung cấp một giao dịch, "
"hãy nhấp vào các mặt hàng ngươi muốn giao dịch."

msgid ""
"You have received quite a bargain. I expect to make no profit on the deal. "
"Can I interest you in any of my other wares?"
msgstr ""
"Ngươi đã nhận được khá hời. Ta hy vọng sẽ không kiếm được lợi nhuận từ thỏa "
"thuận này. Ta có thể khiến ngươi quan tâm đến bất kỳ sản phẩm nào khác của "
"ta?"

msgid "I can offer you %{count} for 1 unit of %{resfrom}."
msgstr "Ta có thế phục vụ ngươi %{count} cho 1 đơn vị của %{resfrom}."

msgid "I can offer you 1 unit of %{resto} for %{count} units of %{resfrom}."
msgstr ""
"Ta có thể phục vụ ngươi một đơn vị của %{resto} cho %{count} đơn vị của "
"%{resfrom}."

msgid "Min"
msgstr "Min"

msgid "Qty to trade"
msgstr "Số lượng trao đổi"

msgid "Trading Post"
msgstr "Trạm Giao dịch"

msgid "Your Resources"
msgstr "Tài nguyên của Ngươi"

msgid "Available Trades"
msgstr "Giao dịch Có sẵn"

msgid "n/a"
msgstr "n/a"

msgid "guarded by %{count} %{monster}"
msgstr "bảo vệ bởi %{count} %{monster}"

msgid "guarded by "
msgstr "bảo vệ bởi "

msgid "(available: %{count})"
msgstr "(có sẵn: %{count})"

msgid "(empty)"
msgstr "(rỗng)"

msgid "already learned"
msgstr "đã học"

msgid "treeOfKnowledge|free"
msgstr "miễn phí"

msgid "already claimed"
msgstr "đã yêu cầu"

msgid "not claimed"
msgstr "chưa yêu cầu"

msgid "already knows this skill"
msgstr "đã biết kỹ năng này"

msgid "already has max skills"
msgstr "kỹ năng này đã tối đa"

msgid "(already visited)"
msgstr "(đã tới)"

msgid "(not visited)"
msgstr "(chưa tới)"

msgid "%{color} Barrier"
msgstr "%{color} Rào chắn"

msgid "(tent visited)"
msgstr "(lều đã tới)"

msgid "%{color} Tent"
msgstr "%{color} Lều"

msgid "Road"
msgstr "Đường"

msgid "(digging ok)"
msgstr "(đào được)"

msgid "(no digging)"
msgstr "(không đào được)"

msgid "penalty: %{cost}"
msgstr "phạt: %{cost}"

msgid "Defenders:"
msgstr "Bên thủ:"

msgid "Unknown"
msgstr "Không biết"

msgid "%{name} (Level %{level})"
msgstr "%{name} (Cấp độ %{level})"

msgid "Attack:"
msgstr "Tấn công:"

msgid "Defense:"
msgstr "Phòng thủ:"

msgid "Spell Power:"
msgstr "Sức mạnh Phép:"

msgid "Knowledge:"
msgstr "Trí thức:"

msgid "Spell Points:"
msgstr "Điểm Phép thuật:"

msgid "Move Points:"
msgstr "Điểm Di chuyển:"

msgid "Uncharted Territory"
msgstr "Lãnh thổ Chưa khám phá"

msgid "Cost per troop:"
msgstr "Giá mỗi quân:"

msgid "Available: %{count}"
msgstr "Hiện có: %{count}"

msgid "Number to buy:"
msgstr "Số lượng mua:"

msgid "Recruit selected monsters."
msgstr "Chiêu mộ quái vật đã chọn."

msgid "Select maximum monsters to be recruited."
msgstr "Chọn tối đa quá vật để chiêu mộ."

msgid "Select only 1 monster to be recruited."
msgstr "Chỉ chọn 1 quái vật để chiêu mộ."

msgid "Select Game Resolution:"
msgstr "Chọn Độ phân giải:"

msgid "Click to apply the selected resolution."
msgstr "Nhấp để áp dụng độ phân giải đã chọn."

msgid "Click to apply the entered text."
msgstr "Nhấp để áp dụng văn bản đã nhập."

msgid "Click to open the Virtual Keyboard dialog."
msgstr "Nhấp để mở Bàn phím Ảo."

msgid "Open Virtual Keyboard"
msgstr "Mở Bàn phím Ảo"

#, fuzzy
msgid "How many creatures do you wish to move?"
msgstr "Bao nhiêu quân sẽ được di chuyển?"

#, fuzzy
msgid "Select how many units to separate into:"
msgstr "Chọn thị trấn để dịch chuyển tới."

msgid "Map: "
msgstr "Bản đồ: "

msgid ""
"\n"
"\n"
"Month: "
msgstr ""
"\n"
"\n"
"Tháng: "

msgid ", Week: "
msgstr ", Tuần: "

msgid ", Day: "
msgstr ", Ngày: "

msgid ""
"\n"
"\n"
"Location: "
msgstr ""
"\n"
"\n"
"Vị trí: "

msgid "Are you sure you want to delete file:"
msgstr "Ngươi có chắc muốn xóa file:"

msgid "Warning!"
msgstr "Cảnh báo!"

msgid "Click to save the current game."
msgstr "Nhấp để lưu trò chơi hiện tại."

msgid "Click to load a previously saved game."
msgstr "Nhấp để tải chò trơi đã lưu trước đây."

msgid "File to Save:"
msgstr "Tệp để Lưu:"

msgid "File to Load:"
msgstr "Tệp để Tải:"

msgid "Accept the choice made."
msgstr "Chấp nhận sự lựa chọn được thực hiện."

msgid "%{color} %{race} hero"
msgstr "%{color} %{race} tướng"

msgid "Terrain object"
msgstr "Đối tượng địa hình"

msgid "Select Skill:"
msgstr "Chọn Kỹ năng:"

msgid "Select Spell:"
msgstr "Chọn Phép:"

msgid "Select Artifact:"
msgstr "Chọn Bảo vật:"

msgid "Select Monster:"
msgstr "Chọn Quái vật:"

msgid "Select Hero:"
msgstr "Chọn Tướng:"

msgid "Select Treasure:"
msgstr "Chọn Kho báu:"

msgid "Select Ocean Object:"
msgstr "Chọn Đối tượng Đại dương:"

msgid "Castle/town placing"
msgstr "Đặt Lâu đài/thị trấn"

msgid "doubleLinedRace|Neutral"
msgstr "Trung lập"

msgid "race|Random"
msgstr "Ngẫu nhiên"

msgid "Click to start placing the selected castle/town."
msgstr "Nhấp để bắt đầu đặt lâu đài/thị trấn đã chọn"

msgid "Click to select town placing."
msgstr "Nhấp để chọn thị trấn đặt"

msgid "Click to select castle placing."
msgstr "Nhấp để chọn lâu đài đặt"

msgid "%{color} %{race} %{townOrCastle}"
msgstr "%{color} %{race} %{townOrCastle}"

msgid "race|Neutral"
msgstr "Trung lập"

msgid "You will place"
msgstr "Ngươi sẽ đặt"

msgid "Click to select this class."
msgstr "Nhấp để chọn chủng tộc."

msgid "Click to select this color."
msgstr "Nhấp để chọn màu này."

msgid "Select Dwelling:"
msgstr "Chọn Nhà lính:"

msgid "Select Landscape Object:"
msgstr "Chọn Đối tượng Cảnh quan:"

msgid "Mine placing"
msgstr "Đặt mỏ"

msgid ""
"Resource\n"
"type:"
msgstr ""
"Kiểu\n"
"tài nguyên"

msgid "%{mineName} appearance:"
msgstr "%{mineName} hình dáng:"

msgid "Click to select %{object} as the resource generator to be placed."
msgstr "Nhấp để chọn đối tượng %{object} là tài nguyên để xắp đặt."

msgid "Select Mountain Object:"
msgstr "Chọn Đối tượng Núi:"

msgid "Select Rock Object:"
msgstr "Chọn Đối tượng Đá:"

msgid "Select Tree Object:"
msgstr "Chọn Đối tượng Cây:"

msgid "Select Power Up Object:"
msgstr "Chọn Đối tượng Nâng cấp:"

msgid "Select Adventure Object:"
msgstr "Chọn Đối tượng Phiêu lưu:"

msgid "Map Type:\n"
msgstr "Kiểu Bản đồ:\n"

msgid "The Succession Wars"
msgstr "Cuộc chiến Kế vị"

msgid "The Price of Loyalty"
msgstr "Giá của Lòng Trung Thành"

msgid "Resurrection"
msgstr "Hồi sinh"

msgid "Lose all your heroes and towns."
msgstr "Mất tất cả các tướng và thành."

msgid "Lose a specific town."
msgstr "Mất một thành cụ thể."

msgid "Lose a specific hero."
msgstr "Mất một tướng cụ thể."

msgid "Run out of time. Fail to win by a certain point."
msgstr "Hết thời gian. Không thể giành chiến thắng với thời gian nhất định."

msgid "Loss Condition"
msgstr "Điều kiện Thua"

msgid "Defeat all enemy heroes and towns."
msgstr "Tiêu diệt tất cả các tướng và thành địch."

msgid "Capture a specific town."
msgstr "Chiếm một thành cụ thể."

msgid "Defeat a specific hero."
msgstr "Tiêu diệt một tướng cụ thể."

msgid "Find a specific artifact."
msgstr "Tìm một bảo vật cụ thể."

msgid "Your side must defeat the opposing side."
msgstr "Phe của ngươi phải đánh bại phe đối lập."

msgid "Accumulate a large amount of gold."
msgstr "Tích lũy một lượng lớn vàng."

msgid "Victory Condition"
msgstr "Điều kiện Thắng"

msgid "Map difficulty:"
msgstr "Độ khó bản đồ:"

msgid "N"
msgstr "N"

msgid "No maps exist at that size."
msgstr "Không có bản đồ nào ở cỡ này."

msgid "Small Maps"
msgstr "Bản đồ Nhỏ"

msgid "View only maps of size small (36 x 36)."
msgstr "Chỉ xem những bản đồ cỡ nhỏ (36x36)."

msgid "Medium Maps"
msgstr "Bản đồ Thường"

msgid "View only maps of size medium (72 x 72)."
msgstr "Chỉ xem những bản đồ cỡ thường (72x72)."

msgid "Large Maps"
msgstr "Bản đồ Rộng"

msgid "View only maps of size large (108 x 108)."
msgstr "Chỉ xem những bản đồ cỡ lớn (108x108)."

msgid "Extra Large Maps"
msgstr "Bản đồ Siêu rộng"

msgid "View only maps of size extra large (144 x 144)."
msgstr "Chỉ xem những bản đồ cỡ siêu lớn (144x144)."

msgid "All Maps"
msgstr "Tất cả Bản đồ"

msgid "View all maps, regardless of size."
msgstr "Xem tất cả các bản đồ, bất kể kích thước."

msgid "Players Icon"
msgstr "Biểu tượng Người chơi"

msgid ""
"Indicates how many players total are in the scenario. Any positions not "
"occupied by human players will be occupied by computer players."
msgstr ""
"Cho biết tổng số người chơi trong kịch bản. Bất kỳ vị trí nào không có con "
"người chiếm giữ sẽ do người chơi máy tính chiếm giữ."

msgid ""
"Indicates whether the map\n"
"is small (36 x 36), medium\n"
"(72 x 72), large (108 x 108),\n"
"or extra large (144 x 144)."
msgstr ""
"Cho biết bản đồ\n"
"là nhỏ (36 x 36), thường\n"
"(72 x 72), lớn (108 x 108),\n"
"hay cực lớn (144 x 144)."

msgid "Size Icon"
msgstr "Cỡ Biểu tượng"

msgid ""
"Indicates whether the map is made for \"The Succession Wars\" or \"The Price "
"of Loyalty\" version of the game."
msgstr ""
"Cho biết bản đồ được tạo cho phiên bản \"Cuộc chiến kế vị\" hay \"Cái giá "
"của lòng trung thành\" của trò chơi."

msgid "Map Type"
msgstr "Kiểu Bản đồ"

msgid "Selected Name"
msgstr "Chọn Tên"

msgid "The name of the currently selected map."
msgstr "Tên của bản đồ hiện được chọn."

msgid "Selected Map Difficulty"
msgstr "Chọn Độ khó của Bản đồ"

msgid ""
"The map difficulty of the currently selected map. The map difficulty is "
"determined by the scenario designer. More difficult maps might include more "
"or stronger enemies, fewer resources, or other special conditions making "
"things tougher for the human player."
msgstr ""
"Độ khó bản đồ của bản đồ hiện được chọn. Độ khó của bản đồ được xác định bởi "
"người thiết kế kịch bản. Các bản đồ khó hơn có thể bao gồm nhiều kẻ thù hơn "
"hoặc mạnh hơn, ít tài nguyên hơn hoặc các điều kiện đặc biệt khác khiến mọi "
"thứ trở nên khó khăn hơn đối với người chơi."

msgid "Selected Description"
msgstr "Chọn Mô tả"

msgid "The description of the currently selected map."
msgstr "Mô tả của bản đồ hiện được chọn."

msgid "Jump"
msgstr "Nhảy"

msgid "Hero Speed"
msgstr "Tốc độ Tướng"

msgid "Don't Show"
msgstr "Không Hiện"

msgid "Enemy Speed"
msgstr "Tốc độ Địch"

msgid "Auto Resolve"
msgstr "Tự động Giải quyết"

msgid "Auto, No Spells"
msgstr "Tự động, Không Phép"

msgid "Battles"
msgstr "Chiến trường"

msgid "autoBattle|Manual"
msgstr "Thủ công"

msgid "Change the speed at which your heroes move on the main screen."
msgstr "Thay đổi tốc độ di chuyển của các tướng trên màn hình chính."

msgid ""
"Sets the speed that computer heroes move at. You can also elect not to view "
"computer movement at all."
msgstr ""
"Đặt tốc độ mà tướng A.I. di chuyển. Ngươi cũng có thể chọn không xem tướng A."
"I. di chuyển."

msgid "Change the interface settings of the game."
msgstr "Thay đổi giao diện của trò chơi."

msgid "Interface Settings"
msgstr "Cài đặt Giao diện"

msgid "Toggle instant battle mode."
msgstr "Chuyển đổi chế độ chiến đấu ngay lập tức."

msgid "Att."
msgstr "Công."

msgid "Def."
msgstr "Thủ."

msgid "Power"
msgstr "Sức"

msgid "Knowl"
msgstr "Trí"

msgid "1st"
msgstr "Số 1"

msgid "2nd"
msgstr "Số 2"

msgid "3rd"
msgstr "Số 3"

msgid "4th"
msgstr "Số 4"

msgid "5th"
msgstr "Số 5"

msgid "6th"
msgstr "Số 6"

msgid "Oracle: Player Rankings"
msgstr "Tiên tri: Thứ hạng Người chơi"

msgid "Thieves' Guild: Player Rankings"
msgstr "Băng cướp: Xếp hạng Người chơi"

msgid "Number of Towns:"
msgstr "Số Thị trấn:"

msgid "Number of Castles:"
msgstr "Số Lâu đài:"

msgid "Number of Heroes:"
msgstr "Số Tướng:"

msgid "Gold in Treasury:"
msgstr "Vàng trong Kho:"

msgid "Wood & Ore:"
msgstr "Gỗ & Đá:"

msgid "Gems, Cr, Slf & Mer:"
msgstr "Kim cương và các thứ khác:"

msgid "Obelisks Found:"
msgstr "Đài tưởng niệm Tìm được:"

msgid "Artifacts:"
msgstr "Bảo vật:"

msgid "Total Army Strength:"
msgstr "Tổng Sức mạnh Quân đội:"

msgid "Income:"
msgstr "Thu nhập:"

msgid "Best Hero:"
msgstr "Tướng Tốt nhất:"

msgid "Best Hero Stats:"
msgstr "Tình trạng Tướng Tốt nhất:"

msgid "Personality:"
msgstr "Nhân cách:"

msgid "Best Monster:"
msgstr "Quái vật Mạnh nhất:"

#, fuzzy
msgid "Random Castle Name"
msgstr "Ngẫu nhiên Lâu đài"

#, fuzzy
msgid "Allow Castle build"
msgstr "Lâu đài Mây"

#, fuzzy
msgid "Default Buildings"
msgstr "Hành động Mặc định"

#, fuzzy
msgid "Default Army"
msgstr "Hành động Mặc định"

#, fuzzy
msgid "Castle Army"
msgstr "Lâu đài"

msgid "Click to change the Castle name. Right-click to reset to default."
msgstr ""

#, fuzzy
msgid "Enter Castle name"
msgstr "Mất tướng: %{name}."

msgid "Allow to build a castle in this town."
msgstr ""

msgid "Toggle the use of default buildings. Custom buildings will be reset!"
msgstr ""

msgid "Toggle building construction restriction mode."
msgstr ""

msgid "Restrict Building Construction"
msgstr ""

msgid "Use default defenders army."
msgstr ""

msgid "Set custom Castle Army. Right-click to reset unit."
msgstr ""

#, fuzzy
msgid "%{objects} cannot be placed on water."
msgstr "Thị trấn không thể đặt trên nước."

#, fuzzy
msgid "%{objects} must be placed on water."
msgstr "Đối tượng đại dương phải đặt trên mặt nước."

msgid "Objects cannot be placed outside the map."
msgstr "Đối tượng không thể đặt ra ngoài bản đồ."

#, fuzzy
msgid "Action objects must be placed on clear tiles."
msgstr "Đối tượng đại dương phải đặt trên mặt nước."

#, fuzzy
msgid ""
"Do you wish to return to the game's Main Menu? All unsaved changes will be "
"lost."
msgstr ""
"Ngươi có chắc chắn muốn tạo bản đồ mới không? (Mọi thay đổi chưa được lưu "
"đối với bản đồ hiện tại sẽ bị mất.)"

msgid "Editor"
msgstr "Biên tập"

msgid ""
"Are you sure you want to load a new map? (Any unsaved changes to the current "
"map will be lost.)"
msgstr ""
"Ngươi có chắc chắn muốn tải bản đồ mới không? (Mọi thay đổi chưa được lưu "
"đối với bản đồ hiện tại sẽ bị mất.)"

msgid ""
"Are you sure you want to create a new map? (Any unsaved changes to the "
"current map will be lost.)"
msgstr ""
"Ngươi có chắc chắn muốn tạo bản đồ mới không? (Mọi thay đổi chưa được lưu "
"đối với bản đồ hiện tại sẽ bị mất.)"

msgid ""
"Create a new map, either from scratch or using the random map generator."
msgstr "Tạo bản đồ mới, từ đầu hoặc sử dụng trình tạo bản đồ ngẫu nhiên."

msgid "New Map"
msgstr "Bản đồ Mới"

msgid "Load Map"
msgstr "Tải Bản đồ"

msgid "Load an existing map."
msgstr "Tải một bản đồ đã có."

msgid "Save Map"
msgstr "Lưu Bản đồ"

msgid "Save the current map."
msgstr "Lưu bản đồ hiện tại."

msgid "Quit out of the map editor."
msgstr "Thoát khỏi biên tập bản đồ."

msgid "Input %{object} text"
msgstr ""

#, fuzzy
msgid "Set %{monster} Count"
msgstr "Bắn %{monster}"

#, fuzzy
msgid "Set Random Ultimate Artifact Radius"
msgstr "Ngẫu nhiên Bảo vật Tối thượng"

msgid ""
"A maximum of %{count} heroes of the same color can be placed on the map."
msgstr "Có thể đặt tối đa %{count} tướng cùng màu trên bản đồ."

msgid "Failed to update player information."
msgstr "Cập nhật thông tin người chơi thất bại."

#, fuzzy
msgid "Only one Random Ultimate Artifact can be placed on the map."
msgstr "Bảo vật không thể đặt trên nước."

<<<<<<< HEAD
msgid "Mountains cannot be placed on water."
msgstr "Núi không thể đặt trên nước."

msgid "Rocks cannot be placed on water."
msgstr "Đá không thể đặt trên nước."

msgid "Trees cannot be placed on water."
msgstr "Cây không thể đặt trên nước."
=======
#, fuzzy
msgid "The map is corrupted."
msgstr "File lưu bị hỏng."
>>>>>>> c935254a

msgid "Unable to locate data directory to save the map."
msgstr ""

<<<<<<< HEAD
msgid "Landscape objects cannot be placed on water."
msgstr "Đối tượng cảnh quan không thể đặt trên nước."

msgid "Towns cannot be placed on water."
msgstr "Thị trấn không thể đặt trên nước."

msgid "Mines cannot be placed on water."
msgstr "Mỏ không thể đặt trên nước."

msgid "Dwellings cannot be placed on water."
msgstr "Nhà lính không thể đặt trên nước."

msgid "Power-ups cannot be placed on water."
msgstr "Nhà nâng cấp không thể đặt trên nước."

msgid "Adventure objects cannot be placed on water."
msgstr "Đối tượng phiêu lưu thể đặt trên nước."
=======
#, fuzzy
msgid "Unable to create a directory to save the map."
msgstr "Dùng để xóa vật thể trên bản đồ."

#, fuzzy
msgid "Are you sure you want to overwrite the existing map?"
msgstr "Ngươi có chắc chắn muốn ghi đè lưu bằng tên này không?"

msgid "Map saved to: "
msgstr ""

#, fuzzy
msgid "Failed to save the map."
msgstr "Tệp để Lưu:"
>>>>>>> c935254a

msgid "Used to place %{object}."
msgstr "Dùng để đặt %{object}."

msgid "Select object type"
msgstr "Chọn loại đối tượng"

msgid ""
"Click here to\n"
"select a monster."
msgstr ""
"Nhấp vào đây\n"
"để chọn một quái vật."

msgid ""
"Click here to\n"
"select another monster."
msgstr ""
"Nhấp vào đây\n"
"để chọn một quái vật khác."

msgid ""
"Cell\n"
"Details"
msgstr ""

#, fuzzy
msgid "Erase"
msgstr "Chế độ Xóa"

msgid "Roads"
msgstr "Đường"

msgid "Streams"
msgstr "Suối"

<<<<<<< HEAD
msgid "Erase"
msgstr "Xóa"

=======
>>>>>>> c935254a
msgid "Mountains"
msgstr "Núi"

msgid "Rocks"
msgstr "Đá"

msgid "Trees"
msgstr "Cây"

msgid "Water Objects"
msgstr "Đối tượng Nước"

msgid "Miscellaneous"
msgstr "Khác"

msgid "Artifacts"
msgstr "Bảo vật"

msgid "Dwellings"
msgstr "Nhà lính"

msgid "Mines"
msgstr "Mỏ"

msgid "Power-ups"
msgstr "Nâng cấp"

msgid "Treasures"
msgstr "Kho báu"

msgid "Heroes"
msgstr "Tướng"

msgid "Towns"
msgstr "Thị trấn"

#, fuzzy
msgid "editorErasure|Landscape objects"
msgstr "Chọn Đối tượng Đại dương:"

msgid "editorErasure|Adventure non pickable objects"
msgstr ""

msgid "editorErasure|Castles"
msgstr ""

msgid "editorErasure|Adventure pickable objects"
msgstr ""

msgid "editorErasure|Monsters"
msgstr ""

msgid "editorErasure|Heroes"
msgstr ""

msgid "editorErasure|Roads"
msgstr ""

msgid "editorErasure|Streams"
msgstr ""

msgid ""
"Draws terrain in\n"
"%{size} by %{size} square increments."
msgstr ""
"Vẽ địa hình với nét\n"
"%{size} bằng %{size} ô vuông."

msgid ""
"Erases objects in\n"
"%{size} by %{size} square increments."
msgstr ""
"Xóa đối tượng với cỡ\n"
"%{size} bằng %{size} ô vuông."

msgid "Small Brush"
msgstr "Nét Nhỏ"

msgid "Medium Brush"
msgstr "Nét Thường"

msgid "Large Brush"
msgstr "Nét To"

msgid "Area Fill"
msgstr "Khu vực Điền vào"

msgid "Used to click and drag for filling in large areas."
msgstr "Nhấp và kéo để điền vào các khu vực rộng lớn."

msgid "Clear Area"
msgstr "Khu vực Xóa"

msgid "Used to click and drag for clearing large areas."
msgstr "Nhấp và kéo để xóa các khu vực rộng lớn."

msgid ""
"Costs %{rate} times normal movement for all heroes. (Pathfinding reduces or "
"eliminates the penalty.)"
msgstr ""
"Tốn %{rate} lần di chuyển bình thường cho tất cả các tướng. (Tìm đường làm "
"giảm hoặc loại bỏ hình phạt.)"

msgid "Traversable only by boat."
msgstr "Chỉ có thể di chuyển bằng thuyền."

msgid "No special modifiers."
msgstr "Không có sửa đổi đặc biệt."

msgid "Toggle the erasure of %{type} objects."
msgstr "Chuyển đổi tính năng xóa đối tượng %{type}."

msgid ""
"Objects of this type will be deleted with the Erase tool. Left-click here to "
"deselect this type. Press and hold this button to deselect all other object "
"types."
msgstr ""
"Các đối tượng thuộc loại này sẽ bị xóa bằng công cụ Xóa. Nhấn chuột trái vào "
"đây để bỏ chọn loại này. Nhấn và giữ nút này để bỏ chọn tất cả các loại đối "
"tượng khác."

msgid ""
"Objects of this type will NOT be deleted with the Erase tool. Left-click "
"here to select this type. Press and hold this button to select all other "
"object types."
msgstr ""
"Các đối tượng thuộc loại này sẽ KHÔNG bị xóa bằng công cụ Xóa. Nhấn chuột "
"trái vào đây để chọn loại này. Nhấn và giữ nút này để chọn tất cả các loại "
"đối tượng khác."

msgid "Terrain Mode"
msgstr "Chế độ Địa hình"

msgid "Used to draw the underlying grass, dirt, water, etc. on the map."
msgstr "Dùng để vẽ cỏ, bụi bẩn, nước, v.v. lên bản đồ."

msgid "Landscape Objects Mode"
msgstr "Chế độ Đối tượng Cảnh quan"

msgid ""
"Used to place landscape objects (mountains, rocks, trees, etc.) on the map."
msgstr "Dùng để đặt các vật thể cảnh quan (núi, đá, cây, v.v.v) lên bản đồ."

msgid "Detail Mode"
msgstr "Chế độ Chi tiết"

msgid "Used for special editing of monsters, heroes and towns."
msgstr "Dùng để hiệu chỉnh đặc biệt cho quái vật, tướng và thị trấn."

msgid "Adventure Objects Mode"
msgstr "Chế độ Đối tượng Phiêu lưu"

msgid ""
"Used to place adventure objects (artifacts, dwellings, mines, treasures, "
"etc.) on the map."
msgstr ""
"Dùng để đặt các đối tượng phiêu lưu (bảo vật, nhà lính, mỏ, kho báu, v.v.v) "
"lên bản đồ."

msgid "Kingdom Objects Mode"
msgstr "Chế độ Đối tượng Vương quốc"

msgid "Used to place kingdom objects (towns, castles and heroes) on the map."
msgstr ""
"Dùng để đặt các vật thể đối tượng vương quốc (thị trấn, lâu đài, tướng) lên "
"bản đồ."

msgid "Monsters Mode"
msgstr "Chế độ Quái vật"

msgid "Used to place monsters on the map."
msgstr "Dùng để đặt quái vật lên bản đồ."

msgid "Allows you to draw streams by clicking and dragging."
msgstr "Cho phép vẽ suối bằng cách nhấp và kéo."

msgid "Stream Mode"
msgstr "Chế độ Suối"

msgid "Allows you to draw roads by clicking and dragging."
msgstr "Cho phép vẽ đường bằng cách nhấp và kéo."

msgid "Road Mode"
msgstr "Chế độ Đường"

msgid "Erase Mode"
msgstr "Chế độ Xóa"

msgid "Used to erase objects from the map."
msgstr "Dùng để xóa vật thể trên bản đồ."

msgid "Change between zoom and normal view."
msgstr "Thay đổi giữa chế độ nhìn phóng to và chế độ thường."

msgid "Magnify"
msgstr "Phóng đại"

msgid "Undo"
msgstr "Hoàn tác"

msgid "Undo your last action."
msgstr "Hoàn tác thao tác cuối cùng."

msgid "Create a new map either from scratch or using the random map generator."
msgstr "Tạo bản đồ mới từ đầu hoặc sử dụng trình tạo bản đồ ngẫu nhiên."

msgid "Edit map title, description, and other general information."
msgstr "Chỉnh sửa tiêu đề bản đồ, mô tả và thông tin chung khác."

msgid "Specifications"
msgstr "Thông số kỹ thuật"

msgid "File Options"
msgstr "Lựa chọn Tệp"

msgid ""
"Open the file options menu, where you can save or load maps, or quit out of "
"the editor."
msgstr ""
"Mở menu tùy chọn tệp, nơi ngươi có thể lưu hoặc tải bản đồ hoặc thoát khỏi "
"trình chỉnh sửa."

msgid "View the editor system options, which let you customize the editor."
msgstr ""
"Xem các tùy chọn hệ thống soạn thảo, cho phép ngươi tùy chỉnh trình chỉnh "
"sửa."

msgid "Create a map that is %{size} squares wide and %{size} squares high."
msgstr "Tạo bản đồ rộng %{size} ô vuông và cao %{size} ô vuông."

msgid "Cancel back to the New Map menu."
msgstr "Hủy quay lại menu Bản đồ Mới."

msgid "Cancel back to the main menu."
msgstr "Hủy quay lại menu chính."

msgid "From Scratch"
msgstr "Từ Đầu"

msgid "Start from scratch with a blank map."
msgstr "Bắt đầu từ đầu với một bản đổ trống."

msgid "Create a randomly generated map."
msgstr "Tạo một bản đồ được tạo ngẫu nhiên."

msgid "Random"
msgstr "Ngẫu nhiên"

msgid "Cancel back to the Map Editor main menu."
msgstr "Hủy quay lại menu chính của Biên tập Bản đồ."

msgid "No maps available!"
msgstr "Không có bản đồ nào!"

msgid "Warning"
msgstr "Cảnh báo"

#, fuzzy
msgid "Animation"
msgstr "Thôn tính"

#, fuzzy
msgid "Passability"
msgstr "Nhân cách:"

#, fuzzy
msgid "Toggle animation of the objects."
msgstr "Chuyển đổi tính năng xóa đối tượng %{type}."

msgid "Toggle display of objects' passability."
msgstr ""

msgid ""
"\n"
"\n"
"Size: "
msgstr ""

#, fuzzy
msgid ""
"\n"
"\n"
"Description: "
msgstr ""
"\n"
"\n"
"Vị trí: "

#, fuzzy
msgid "Save Map:"
msgstr "Lưu Bản đồ"

msgid "Change Map Name"
msgstr ""

#, fuzzy
msgid "Click to save the current map."
msgstr "Nhấp để lưu trò chơi hiện tại."

#, fuzzy
msgid "Click to change your map name."
msgstr "Nhấp để xem thị trấn sau."

#, fuzzy
msgid "Map Name"
msgstr "Tệp bản đồ"

msgid "difficulty|Easy"
msgstr "Dễ"

msgid "difficulty|Normal"
msgstr "Thường"

msgid "difficulty|Hard"
msgstr "Khó"

msgid "difficulty|Expert"
msgstr "Chuyên gia"

msgid "difficulty|Impossible"
msgstr "Bất khả thi"

msgid "and more..."
msgstr "và hơn thế nữa..."

msgid "Easy"
msgstr "Dễ"

msgid "Hard"
msgstr "Khó"

msgid "Campaign Difficulty"
msgstr "Độ khó Chiến dịch"

msgid ""
"Choose this difficulty to experience the game's story with less challenge. "
"The AI will be weaker than at Normal difficulty."
msgstr ""
"Chọn độ khó này nếu ngươi muốn thích câu chuyện trò chơi hơn thử thách. AI "
"yếu hơn so với độ khó Bình thường."

msgid ""
"Choose this difficulty to experience the campaign as per the original design."
msgstr "Chọn độ khó này để tận hưởng chiến dịch theo thiết kế ban đầu."

msgid ""
"Choose this difficulty if you want more challenge. The AI will be stronger "
"than at Normal difficulty."
msgstr ""
"Chọn độ khó này nếu ngươi muốn thử thách. AI mạnh hơn so với độ khó Bình "
"thường."

msgid ""
"Congratulations!\n"
"\n"
"Days: %{days}\n"
msgstr ""
"Chúc mừng!\n"
"\n"
"Ngày: %{days}\n"

msgid ""
"\n"
"Difficulty: %{difficulty}\n"
"\n"
msgstr ""
"\n"
"Độ khó: %{difficulty}\n"
"\n"

msgid ""
"Score: %{score}\n"
"\n"
"Rating:\n"
"%{rating}"
msgstr ""
"Điểm: %{score}\n"
"\n"
"Bậc:\n"
"%{rating}"

msgid "Start the selected scenario."
msgstr "Bắt đầu kịch bản đã chọn."

msgid "View Intro"
msgstr "Xem Giới thiệu"

msgid "View the intro video for the current state of the campaign."
msgstr "Xem video giới thiệu để biết trạng thái hiện tại của chiến dịch."

msgid ""
"Select the campaign difficulty. This can be lowered at any point during the "
"campaign."
msgstr ""
"Chọn độ khó của chiến dịch. Điều này có thể được hạ xuống bất cứ lúc nào "
"trong chiến dịch."

msgid "Restart the current scenario."
msgstr "Chơi lại kịch bản hiện tại."

msgid "Difficulty"
msgstr "Độ khó"

msgid ""
"You have changed to a lower difficulty for the campaign. You will not be "
"able to revert this after this point. The high score will be calculated "
"based solely on the new difficulty. Do you want to proceed?"
msgstr ""
"Ngươi đã thay đổi độ khó thấp hơn cho chiến dịch. Ngươi sẽ không thể hoàn "
"nguyên điều này sau thời điểm này. Điểm cao sẽ được tính chỉ dựa trên độ khó "
"mới. Ngươi có muốn tiếp tục?"

msgid "Are you sure you want to restart this scenario?"
msgstr "Ngươi có chắc muốn chơi lại kịch bản?"

msgid "Campaign Scenario loading failure"
msgstr "Kịch bản Chiến dịch tải thất bại"

msgid "Please make sure that campaign files are correct and present."
msgstr "Hãy đảm bảo tệp chiến dịch là đúng và hiện hữu."

msgid "Days spent"
msgstr "Ngày đã qua"

msgid "The number of days spent on this campaign."
msgstr "Số ngày đã qua trong chiến dịch này."

msgid "Project Coordination and Core Development"
msgstr "Điều phối Dự án và Phát triển Lõi"

msgid "Development"
msgstr "Phát triển"

msgid "Visit us at "
msgstr "Tới thăm chúng tôi tại "

msgid "QA and Support"
msgstr "QA và Hỗ trợ"

msgid "Dev and Support"
msgstr "Phát triển và Hỗ trợ"

msgid "Special Thanks to"
msgstr "Lời cảm ơn Chân thành tới"

#, fuzzy
msgid "and many-many other contributors and supporters!"
msgstr "và nhiều - nhiều những người hỗ trợ khác!"

msgid "Support us at"
msgstr "Hỗ trợ chúng tôi tại"

msgid "local-donation-platform|https://www.patreon.com/fheroes2"
msgstr ""

msgid "Connect with us at"
msgstr "Kết nối với chúng tôi tại"

msgid "local-social-network|https://www.facebook.com/groups/fheroes2"
msgstr ""

msgid "Need help with the game?"
msgstr "Cần sự giúp đỡ với trò chơi?"

msgid "Original project before 0.7"
msgstr "Dự án Gốc trước 0.7"

msgid "Heroes of Might and Magic II: The Succession Wars team"
msgstr "Heroes of Might and Magic II: The Succession Wars team"

msgid "Designed and Directed"
msgstr "Thiết kế và Chỉ đạo"

msgid "Programming and Design"
msgstr "Lập trình và Thiết kế"

msgid "Executive Producer"
msgstr "Điều hành Sản xuất"

msgid "Producer"
msgstr "Sản xuất"

msgid "Additional Design"
msgstr "Thiết kế Bổ sung"

msgid "Additional Programming"
msgstr "Lập trình Bổ sung"

msgid "Musical Production"
msgstr "Sản xuất Âm nhạc"

msgid "Music and Sound Design"
msgstr "Thiết kế Nhạc và Âm"

msgid "Vocalists"
msgstr "Lồng tiếng"

msgid "Art Director"
msgstr "Chỉ đạo Nghệ thuật"

msgid "Assistant Art Director"
msgstr "Trợ lý Chỉ đạo Nghệ thuật"

msgid "Artists"
msgstr "Nghệ sỹ"

msgid "QA Manager"
msgstr "Quản lý QA"

msgid "QA"
msgstr "QA"

msgid "Writing"
msgstr "Kịch bản"

msgid "Manual and Helpfile"
msgstr "Hướng dẫn sử dụng và Tệp trợ giúp"

msgid "Scenarios"
msgstr "Biên kịch"

msgid "Heroes of Might and Magic II: The Price of Loyalty team"
msgstr "Heroes of Might and Magic II: The Price of Loyalty team"

msgid "Design Lead"
msgstr "Thiết kế Trưởng"

msgid "Designers"
msgstr "Thiết kế"

msgid "Programming Lead"
msgstr "Trưởng Lập trình"

msgid "Art Lead"
msgstr "Trưởng Nghệ thuật"

msgid "Playtesters"
msgstr "Chơi thử"

msgid "Designer"
msgstr "Thiết kế"

msgid "Producers"
msgstr "Sản xuất"

msgid "QA Managers"
msgstr "Quản lý QA"

msgid "Sound Design"
msgstr "Thiết kế Âm thanh"

msgid "Town Themes"
msgstr "Chủ đề Thị trấn"

msgid "Alto Sax"
msgstr "Alto Sax"

msgid "Harpsichord and Piano"
msgstr "Harpsichord and Piano"

msgid "Basso Vocal"
msgstr "Basso Vocal"

msgid "Soprano Vocal"
msgstr "Soprano Vocal"

msgid "Recorded at %{recordingStudio}"
msgstr "Thu âm tại %{recordingStudio}"

msgid "credits|Manual"
msgstr "Thủ công"

msgid "German Consultant"
msgstr "Tư vấn Tiếng Đức"

msgid "Map Designers"
msgstr "Thiết kế Bản đồ"

msgid "Package Design"
msgstr "Thiết kế Đóng gói"

msgid "Your Name"
msgstr "Tên của Ngươi"

msgid "Unknown Hero"
msgstr "Tướng Vô danh"

msgid "Standard"
msgstr "Tiêu chuẩn"

msgid "View High Scores for Standard Maps."
msgstr "Xem Điểm cho chế độ Thường."

msgid "Campaign"
msgstr "Chiến dịch"

msgid "View High Scores for Campaigns."
msgstr "Xem Điểm cho chế độ Chiến dịch."

msgid "hotkey|default okay event"
msgstr "sự kiện tốt mặc định"

msgid "hotkey|default cancel event"
msgstr "sự kiện hủy mặc định"

msgid "hotkey|default left"
msgstr "mặc định trái"

msgid "hotkey|default right"
msgstr "mặc định phải"

msgid "hotkey|default up"
msgstr "mặc định lên"

msgid "hotkey|default down"
msgstr "mặc định xuống"

msgid "hotkey|toggle fullscreen"
msgstr "chuyển đổi chế độ toàn màn hình"

msgid "hotkey|toggle text support mode"
msgstr "chuyển đội chế độ hỗ trợ văn bản"

msgid "hotkey|new game"
msgstr "trò chơi mới"

msgid "hotkey|load game"
msgstr "tải trò chơi"

msgid "hotkey|high scores"
msgstr "điểm cao"

msgid "hotkey|credits"
msgstr "công trạng"

msgid "hotkey|standard game"
msgstr "trò chơi tiêu chuẩn"

msgid "hotkey|campaign game"
msgstr "trò chơi chiến dịch"

msgid "hotkey|multi-player game"
msgstr "trò chơi nhiều người"

msgid "hotkey|settings"
msgstr "thiết lập"

msgid "hotkey|quit"
msgstr "thoát"

msgid "hotkey|select map"
msgstr "chọn bản đồ"

msgid "hotkey|select small map size"
msgstr "chọn bản đồ cỡ nhỏ"

msgid "hotkey|select medium map size"
msgstr "chọn bản đồ cỡ vừa"

msgid "hotkey|select large map size"
msgstr "chọn bản đồ cỡ lớn"

msgid "hotkey|select extra large map size"
msgstr "chọn bản đồ cỡ siêu lớn"

msgid "hotkey|select all map sizes"
msgstr "chọn tất cả các bản đồ"

msgid "hotkey|hot seat game"
msgstr "trò chơi ghế nóng"

msgid "hotkey|battle only game"
msgstr "trò chơi chỉ chiến đấu"

msgid "hotkey|choose the original campaign"
msgstr "chọn chiến dịch gốc"

msgid "hotkey|choose the expansion campaign"
msgstr "chọn chiến dịch mở rộng"

msgid "hotkey|map editor main menu"
msgstr "trình đơn biên tập bản đồ"

msgid "hotkey|new map menu"
msgstr "trình đơn bản đồ mới"

msgid "hotkey|load map menu"
msgstr "trình đơn tải bản đồ"

msgid "hotkey|new map from scratch"
msgstr "bắt đầu bản đồ mới"

msgid "hotkey|new random map"
msgstr "bản đồ mới ngẫu nhiên"

msgid "hotkey|undo last action"
msgstr "hoàn tác tác vụ cuối"

msgid "hotkey|redo last action"
msgstr "thực hiện lại tác vụ cuối"

#, fuzzy
msgid "hotkey|open game main menu"
msgstr "trình đơn bản đồ mới"

msgid "hotkey|roland campaign"
msgstr "chiến dịch roland"

msgid "hotkey|archibald campaign"
msgstr "chiến dịch archibald"

msgid "hotkey|price of loyalty campaign"
msgstr "chiến dịch giá của lòng trung thành"

msgid "hotkey|voyage home campaign"
msgstr "chiến dịch đường về nhà"

msgid "hotkey|wizard's isle campaign"
msgstr "chiến dịch đảo phù thủy"

msgid "hotkey|descendants campaign"
msgstr "chiến dịch hậu duệ"

msgid "hotkey|select first campaign bonus"
msgstr "chọn phần thưởng chiến dịch đầu tiên"

msgid "hotkey|select second campaign bonus"
msgstr "chọn phần thưởng chiến dịch thứ 2"

msgid "hotkey|select third campaign bonus"
msgstr "chọn phần thưởng chiến dịch thứ 3"

msgid "hotkey|view campaign intro"
msgstr "xem giới thiệu chiến dịch"

msgid "hotkey|select campaign difficulty"
msgstr "chọn độ khó chiến dịch"

msgid "hotkey|restart campaign scenario"
msgstr "khởi động lại kịch bản chiến dịch"

msgid "hotkey|world map left"
msgstr "bản đồ thế giới trái"

msgid "hotkey|world map right"
msgstr "bản đồ thế giới phải"

msgid "hotkey|world map up"
msgstr "bản đồ thế giới trên"

msgid "hotkey|world map down"
msgstr "bản đồ thế giới dưới"

msgid "hotkey|world map up left"
msgstr "bản đồ thế giới trái trên"

msgid "hotkey|world map up right"
msgstr "bản đồ thế giới phải trên"

msgid "hotkey|world map down left"
msgstr "bản đồ thế giới trái dưới"

msgid "hotkey|world map down right"
msgstr "bản đồ thế giới phải dưới"

msgid "hotkey|save game"
msgstr "lưu trò chơi"

msgid "hotkey|next hero"
msgstr "tướng tiếp theo"

msgid "hotkey|change to hero under cursor"
msgstr "chuyển tới tướng dưới con trỏ"

msgid "hotkey|start hero movement"
msgstr "bắt đầu di chuyển tướng"

msgid "hotkey|cast adventure spell"
msgstr "niệm câu thần chú thám hiểm"

msgid "hotkey|put hero to sleep"
msgstr "cho tướng đi ngủ"

msgid "hotkey|next town"
msgstr "thị trấn tiếp theo"

msgid "hotkey|end turn"
msgstr "kết thúc lượt"

msgid "hotkey|file options"
msgstr "lựa chọn tệp"

msgid "hotkey|adventure options"
msgstr "tùy chọn thám hiểm"

msgid "hotkey|puzzle map"
msgstr "bản đồ giải đố"

msgid "hotkey|scenario information"
msgstr "thông tin kịch bản"

msgid "hotkey|dig for artifact"
msgstr "đào bảo vật"

msgid "hotkey|view world"
msgstr "xem thế giới"

msgid "hotkey|kingdom summary"
msgstr "tổng quát vương quốc"

msgid "hotkey|default action"
msgstr "hành động mặc định"

msgid "hotkey|open focus"
msgstr "mở tiêu điểm"

msgid "hotkey|system options"
msgstr "tùy chọn hệ thống"

msgid "hotkey|scroll left"
msgstr "cuộn trái"

msgid "hotkey|scroll right"
msgstr "cuộn phải"

msgid "hotkey|scroll up"
msgstr "cuộn lên"

msgid "hotkey|scroll down"
msgstr "cuộn xuống"

msgid "hotkey|toggle control panel"
msgstr "chuyển đổi bảng điều khiển"

msgid "hotkey|toggle radar"
msgstr "chuyển đổi radar"

msgid "hotkey|toggle buttons"
msgstr "chuyển đổi nút bấm"

msgid "hotkey|toggle status"
msgstr "chuyển đổi trạng thái"

msgid "hotkey|toggle icons"
msgstr "chuyển đổi biểu tượng"

msgid "hotkey|transfer control to ai"
msgstr "chuyển điều khiển cho AI"

msgid "hotkey|retreat from battle"
msgstr "rút lui khỏi trận chiến"

msgid "hotkey|surrender during battle"
msgstr "đầu hàng trong trận chiến"

msgid "hotkey|toggle battle auto mode"
msgstr "chuyển đổi chế độ tự động chiến đấu"

msgid "hotkey|finish the battle in auto mode"
msgstr "kết thúc trận chiến với chế độ tự động"

msgid "hotkey|battle options"
msgstr "lựa chọn trận chiến"

msgid "hotkey|skip turn in battle"
msgstr "bỏ lượt trong trận chiến"

msgid "hotkey|cast battle spell"
msgstr "niệm chú trong trận chiến"

msgid "hotkey|dwelling level 1"
msgstr "nhà lính cấp 1"

msgid "hotkey|dwelling level 2"
msgstr "nhà lính cấp 2"

msgid "hotkey|dwelling level 3"
msgstr "nhà lính cấp 3"

msgid "hotkey|dwelling level 4"
msgstr "nhà lính cấp 4"

msgid "hotkey|dwelling level 5"
msgstr "nhà lính cấp 5"

msgid "hotkey|dwelling level 6"
msgstr "nhà lính cấp 6"

msgid "hotkey|well"
msgstr "giếng"

msgid "hotkey|marketplace"
msgstr "chợ"

msgid "hotkey|mage guild"
msgstr "hội phù thủy"

msgid "hotkey|shipyard"
msgstr "bến tàu"

msgid "hotkey|thieves guild"
msgstr "băng cướp"

msgid "hotkey|tavern"
msgstr "quán rượu"

msgid "hotkey|construction screen"
msgstr "màn hình xây dựng"

msgid "hotkey|buy all monsters in well"
msgstr "mua tất cả các qoái vật trong giếng"

msgid "hotkey|split stack by half"
msgstr "chia đạo quân làm đôi"

msgid "hotkey|split stack by one"
msgstr "chia đạo quân thành một"

msgid "hotkey|join stacks"
msgstr "nhập đạo quân"

msgid "hotkey|upgrade troop"
msgstr "nâng cấp quân đội"

msgid "hotkey|dismiss hero or troop"
msgstr "giải tán tướng hoặc quân"

msgid ""
"Do you want to regain control from AI? The effect will take place only on "
"the next turn."
msgstr ""
"Ngươi có muốn AI kiểm soát không? Hiệu quả sẽ bắt đầu ở lượt tiếp theo."

msgid ""
"Do you want to transfer control from you to the AI? The effect will take "
"place only on the next turn."
msgstr ""
"Ngươi có muốn chuyển quyền kiểm soát sang cho AI không? Hiệu ứng sẽ chỉ diễn "
"ra ở lượt tiếp theo."

msgid "Default Actions"
msgstr "Hành động Mặc định"

msgid "Global Actions"
msgstr "Hành động Toàn cầu"

msgid "Main Menu"
msgstr "Trình đơn Chính"

msgid "World Map"
msgstr "Bản đồ Thế giới"

msgid "Battle Screen"
msgstr "Màn hình Chiến đấu"

msgid "Town Screen"
msgstr "Màn hình Thị trấn"

msgid "Army Actions"
msgstr "Hành động Quân đội"

msgid "The save file is corrupted."
msgstr "File lưu bị hỏng."

msgid "Unsupported save format: "
msgstr "Định dạng lưu không hỗ trợ: "

msgid "Current game version: "
msgstr "Phiên bản trò chơi hiện tại: "

msgid "Last supported version: "
msgstr "Phiên bản hỗ trợ cuối cùng: "

msgid "This file contains a save with an invalid game type."
msgstr "Tệp này chứa một bản lưu có loại trò chơi không hợp lệ."

msgid ""
"This save file requires \"The Price of Loyalty\" game assets, but they have "
"not been provided to the engine."
msgstr ""
"Tệp lưu này yêu cầu nội dung trò chơi \"Cái giá của lòng trung thành\", "
"nhưng chúng chưa được cung cấp cho công cụ."

msgid "This saved game is localized to '"
msgstr "Trò chơi đã lưu này được bản địa hóa thành '"

msgid "' language, but the current language of the game is '"
msgstr "' ngôn ngữ, nhưng ngôn ngữ hiện tại của trò chơi là '"

msgid "Hot Seat"
msgstr "Ghế Nóng"

#, fuzzy
msgid ""
"Play a Hot Seat game, where 2 to 6 players play around the same computer, "
"switching into the 'Hot Seat' when it is their turn."
msgstr ""
"Chơi chế độ Ghế nóng, trong đó 2 đến 6 người chơi cùng chơi quanh một máy "
"tính, chuyển sang 'Ghế nóng' khi đến lượt của họ."

msgid "A single player game playing out a single map."
msgstr "Một trò chơi một người chơi chơi trên một bản đồ duy nhất."

msgid "Standard Game"
msgstr "Trò chơi Thường"

msgid "A single player game playing through a series of maps."
msgstr "Một trò chơi một người chơi chơi qua một loạt bản đồ."

msgid "Campaign Game"
msgstr "Trò chơi Chiến dịch"

msgid "Multi-Player Game"
msgstr "Trò chơi Nhiều người"

msgid ""
"A multi-player game, with several human players completing against each "
"other on a single map."
msgstr ""
"Một trò chơi nhiều người chơi, trong đó một số người chơi sẽ đấu với nhau "
"trên một bản đồ."

msgid "fheroes2 Resurrection Team presents"
msgstr "fheroes2 Resurrection Team giới thiệu"

msgid "Greetings!"
msgstr "Chào mừng!"

msgid "Welcome to Heroes of Might and Magic II powered by fheroes2 engine!"
msgstr ""
"Chào mừng tới Heroes of Might and Magic II cung cấp bởi mã nguồn fheroes2!"

msgid ""
"Welcome to Heroes of Might and Magic II powered by the fheroes2 engine!\n"
"Before starting the game, please select a game resolution."
msgstr ""
"Chào mừng tới Heroes of Might and Magic II cung cấp bởi mã nguồn fheroes2!\n"
"Trước khi bắt đầu hãy chọn độ phân giải của trò chơi."

msgid "Please Remember"
msgstr "Hãy Nhớ"

msgid ""
"You can always change the language, resolution and settings of the game by "
"clicking on the "
msgstr "Ngươi có thể thay đổi độ phân giải bằng cách nhấp vào "

msgid "door"
msgstr "cửa"

msgid " on the left side of the Main Menu, or with the "
msgstr " ở bên phía trái của Trình đơn Chính, hoặc với "

msgid " button from the "
msgstr " nút từ "

msgid "NEW GAME"
msgstr "TRÒ CHƠI MỚI"

msgid ""
" menu. \n"
"\n"
"Enjoy the game!"
msgstr ""
" trình đơn.\n"
"\n"
"Hãy thưởng thức trò chơi!"

msgid "Quit Heroes of Might and Magic II and return to the operating system."
msgstr "Thoát khỏi Heroes of Might and Magic II và quay lại hệ điều hành."

msgid "Credits"
msgstr "Công trạng"

msgid "View the credits screen."
msgstr "Xem màn hình giới thiệu thông tin."

msgid "High Scores"
msgstr "Điểm Cao"

msgid "View the high scores screen."
msgstr "Xem màn hình điểm cao."

#, fuzzy
msgid "Create new or modify existing maps."
msgstr "Tải một bản đồ đã có."

msgid "Change language, resolution and settings of the game."
msgstr "Thay đổi ngôn ngữ, độ phân giải và các cài đặt của trò chơi."

msgid "Game Settings"
msgstr "Cài đặt Trò chơi"

msgid ""
"The required video files for the campaign selection window are missing. "
"Please make sure that all necessary files are present in the system."
msgstr ""
"Thiếu tệp video bắt buộc cho cửa sổ chọn chiến dịch. Hãy đảm bảo rằng tất cả "
"các tập tin cần thiết đều có trong hệ thống."

msgid ""
"Either Roland's or Archibald's campaign from the original Heroes of Might "
"and Magic II."
msgstr ""
"Chiến dịch của Roland hoặc Archibald từ bản gốc Heroes of Might and Magic II."

msgid "Original Campaign"
msgstr "Chiến dịch Gốc"

msgid "Expansion Campaign"
msgstr "Chiến dịch Mở rộng"

msgid "One of the four new campaigns from the Price of Loyalty expansion set."
msgstr "Một trong bốn chiến dịch mới từ bản mở rộng Giá của Lòng Trung thành."

msgid "Loading video. Please wait..."
msgstr "Đang tải video. Xin đợi..."

msgid "Host"
msgstr "Chủ nhà"

msgid ""
"The host sets up the game options. There can only be one host per network "
"game."
msgstr ""
"Chủ nhà thiết lập các lựa chọn trò chơi. Chỉ có thể có một máy chủ cho mỗi "
"trò chơi mạng."

msgid "Guest"
msgstr "Khách"

msgid ""
"The guest waits for the host to set up the game, then is automatically added "
"in. There can be multiple guests for TCP/IP games."
msgstr ""
"Khách đợi chủ nhà thiết lập trò chơi, sau đó sẽ tự động được thêm vào. Có "
"thể có nhiều khách cho trò chơi TCP/IP."

msgid ""
"fheroes2 needs data files from the original Heroes of Might and Magic II to "
"operate. You appear to be using the demo version of Heroes of Might and "
"Magic II for this purpose. Please note that only one scenario will be "
"available in this setup."
msgstr ""

msgid ""
"A multi-player game, with several human players competing against each other "
"on a single map."
msgstr ""
"Một trò chơi nhiều người chơi, trong đó một số người chơi cạnh tranh với "
"nhau trên một bản đồ."

msgid "Battle Only"
msgstr "Chỉ Chiến đấu"

msgid "Setup and play a battle without loading any map."
msgstr ""
"Thiết lập và chơi một trận chiến mà không cần phải tải bất cứ bản đồ nào."

msgid ""
"Play a Hot Seat game, where 2 to 6 players play on the same device, "
"switching into the 'Hot Seat' when it is their turn."
msgstr ""
"Chơi chế độ Ghế nóng, trong đó 2 đến 6 người chơi cùng chơi quanh một máy "
"tính, chuyển sang 'Ghế nóng' khi đến lượt của họ."

msgid "2 Players"
msgstr "2 người chơi"

msgid ""
"Play with 2 human players, and optionally, up to 4 additional computer "
"players."
msgstr "Chơi với 2 người chơi và tùy chọn, tối đa thêm 4 máy tính."

msgid "3 Players"
msgstr "3 người chơi"

msgid ""
"Play with 3 human players, and optionally, up to 3 additional computer "
"players."
msgstr "Chơi với 3 người chơi và tùy chọn, tối đa thêm 3 máy tính."

msgid "4 Players"
msgstr "4 người chơi"

msgid ""
"Play with 4 human players, and optionally, up to 2 additional computer "
"players."
msgstr "Chơi với 4 người chơi và tùy chọn, tối đa thêm 2 máy tính."

msgid "5 Players"
msgstr "5 người chơi"

msgid ""
"Play with 5 human players, and optionally, up to 1 additional computer "
"player."
msgstr "Chơi với 5 người chơi và tùy chọn, tối đa thêm 1 máy tính."

msgid "6 Players"
msgstr "6 người chơi"

msgid "Play with 6 human players."
msgstr "Chơi với 6 người chơi."

msgid "Dragon city has fallen! You are now the Master of the Dragons."
msgstr "Thành phố rồng đã thất thủ! Bây giờ ngươi đã là Bậc thầy của Rồng."

msgid ""
"You captured %{name}!\n"
"You are victorious."
msgstr ""
"Ngươi chiếm được %{name}!\n"
"Ngươi là người chiến thắng."

msgid ""
"You have captured the enemy hero %{name}!\n"
"Your quest is complete."
msgstr ""
"Ngươi đã bắt được tướng địch %{name}!\n"
"Nhiệm vụ của ngươi đã hoàn tất."

msgid ""
"You have found the %{name}.\n"
"Your quest is complete."
msgstr ""
"Ngươi đã tìm thấy %{name}.\n"
"Nhiệm vụ của ngươi kết thúc."

msgid "Ultimate Artifact"
msgstr "Bảo vật Tối thượng"

msgid ""
"The enemy is beaten.\n"
"Your side has triumphed!"
msgstr ""
"Địch đã bị đánh bại.\n"
"Phe ngươi đã chiến thắng!"

msgid ""
"You have built up over %{count} gold in your treasury.\n"
"All enemies bow before your wealth and power."
msgstr ""
"Ngươi đã tích lũy được hơn %{count} vàng trong kho bạc của mình.\n"
"Tất cả kẻ thù đều cúi đầu trước sự giàu có và quyền lực của ngươi."

msgid "Victory!"
msgstr "Chiến thắng!"

msgid ""
"The enemy has captured %{name}!\n"
"They are triumphant."
msgstr ""
"Địch đã chiếm được %{name}!\n"
"Chúng đã chiến thắng."

msgid ""
"The enemy has built up over %{count} gold in his treasury.\n"
"You must bow done in defeat before his wealth and power."
msgstr ""
"Kẻ thù đã tích lũy được hơn %{count} vàng trong kho bạc của mình.\n"
"Ngươi phải cúi đầu thất bại trước sự giàu có và quyền lực của hắn ta."

msgid "You have been eliminated from the game!!!"
msgstr "Ngươi đã bị loại khỏi trò chơi!!!"

msgid ""
"You have lost the hero %{name}.\n"
"Your quest is over."
msgstr ""
"Ngươi mất tướng %{name}.\n"
"Nhiệm vụ của ngươi chấm dứt."

msgid ""
"You have failed to complete your quest in time.\n"
"All is lost."
msgstr ""
"Ngươi đã không hoàn thành nhiệm vụ của mình đúng thời hạn.\n"
"Tất cả bị mất."

msgid "Defeat!"
msgstr "Bị đánh bại!"

msgid ""
"Base score: %{score}\n"
"Difficulty: %{difficulty}\n"
"\n"
msgstr ""
"Điểm: %{score}\n"
"Khó: %{difficulty}\n"
"\n"

msgid "Defeat all enemy heroes and capture all enemy towns and castles."
msgstr ""
"Đánh bại tất cả tướng của kẻ thù và chiếm được tất cả các thị trấn và lâu "
"đài của kẻ thù."

msgid "Your side defeats the opposing side."
msgstr "Phe của ngươi đánh bại phe đối lập."

msgid "Run out of time. (Fail to win by a certain point.)"
msgstr "Hết thời gian. Không thể giành chiến thắng với thời gian nhất định."

msgid "You must defeat the enemy %{enemies}."
msgid_plural "You must defeat the enemy alliance of %{enemies}."
msgstr[0] "Ngươi phải đánh bại kẻ thù %{enemies}."

msgid ""
"The alliance consisting of %{allies} and you must defeat the enemy "
"%{enemies}."
msgid_plural ""
"The alliance consisting of %{allies} and you must defeat the enemy alliance "
"of %{enemies}."
msgstr[0] ""
"Liên minh bao gồm %{allies} và ngươi phải đánh bại kẻ thù %{enemies}."

msgid "Capture the castle '%{name}'."
msgstr "Chiếm được lâu đài '%{name}'."

msgid "Capture the town '%{name}'."
msgstr "Chiếm được thị trấn '%{name}'."

msgid "Defeat the hero '%{name}'."
msgstr "Diệt được tướng '%{name}'."

msgid "Find the ultimate artifact."
msgstr "Tìm được bảo vật tối thượng."

msgid "Find the '%{name}' artifact."
msgstr "Tìm bảo vật '%{name}'."

msgid "Accumulate %{count} gold."
msgstr "Đạt được %{count} vàng."

msgid ""
", or you may win by defeating all enemy heroes and capturing all enemy towns "
"and castles."
msgstr ""
", hoặc ngươi có thể giành chiến thắng bằng cách đánh bại tất cả tướng của kẻ "
"thù và chiếm được tất cả các thị trấn và lâu đài của kẻ thù."

msgid "Lose the castle '%{name}'."
msgstr "Mất lâu đài '%{name}'."

msgid "Lose the town '%{name}'."
msgstr "Mất thị trấn '%{name}'."

msgid "Lose the hero: %{name}."
msgstr "Mất tướng: %{name}."

msgid "Fail to win by the end of month %{month}, week %{week}, day %{day}."
msgstr ""
"Không giành chiến thắng vào cuối tháng %{month}, tuần %{week}, ngày %{day}."

msgid "%{color} player has been vanquished!"
msgstr "người chơi màu %{color} đã bị đánh bại !"

msgid "Major Event!"
msgstr "Sự kiện Chính!"

msgid "Scenario:"
msgstr "Kịch bản:"

msgid "Game Difficulty:"
msgstr "Độ khó Trò chơi:"

msgid "Opponents:"
msgstr "Đối thủ:"

msgid "Class:"
msgstr "Chủng tộc:"

msgid "Rating %{rating}%"
msgstr "Xếp hạng %{rating}%"

msgid "Click here to select which scenario to play."
msgstr "Nhấp vào đây để chọn kịch bản để chơi."

msgid "Scenario"
msgstr "Kịch bản"

msgid "Game Difficulty"
msgstr "Độ khó Trò chơi"

msgid ""
"This lets you change the starting difficulty at which you will play. Higher "
"difficulty levels start you off with fewer resources, and at the higher "
"settings, give extra resources to the computer."
msgstr ""
"Điều này cho phép thay đổi độ khó ban đầu mà ngươi sẽ chơi. Mức độ khó cao "
"hơn bắt đầu với ít tài nguyên hơn và ở cài đặt cao hơn, cung cấp thêm tài "
"nguyên cho máy tính."

msgid "Difficulty Rating"
msgstr "Đánh giá Độ khó"

msgid ""
"The difficulty rating reflects a combination of various settings for your "
"game. This number will be applied to your final score."
msgstr ""
"Xếp hạng độ khó phản ánh sự kết hợp của nhiều cài đặt khác nhau cho trò chơi "
"của ngươi. Con số này sẽ được áp dụng cho điểm số cuối cùng của ngươi."

msgid "Click to accept these settings and start a new game."
msgstr "Nhấp để chấp nhận các cài đặt này và bắt đầu trò chơi mới."

msgid "Click to return to the main menu."
msgstr "Nhấp để quay lại màn hình chính."

msgid "Astrologers proclaim the Month of the %{name}."
msgstr "Các nhà chiêm tinh công bố Tháng của %{name}."

msgid "Astrologers proclaim the Week of the %{name}."
msgstr "Các nhà chiêm tinh công bố Tuần của %{name}."

msgid "After regular growth, the population of %{monster} is doubled!"
msgstr "Sau khi tăng trưởng đều đặn, dân số của %{monster} đã tăng gấp đôi!"

msgid ""
"After regular growth, the population of %{monster} increases by %{count} "
"percent!"
msgid_plural ""
"After regular growth, the population of %{monster} increases by %{count} "
"percent!"
msgstr[0] ""
"Sau khi tăng trưởng đều đặn, dân số của %{monster} đã tăng %{count} phần "
"trăm!"

msgid "%{monster} growth +%{count}."
msgstr "%{monster} tăng trưởng +%{count}."

msgid " All populations are halved."
msgstr " Tất cả dân số đều giảm một nửa."

msgid " All dwellings increase population."
msgstr " Tất cả các nhà tăng dân số."

msgid "New Month!"
msgstr "Tháng Mới!"

msgid "New Week!"
msgstr "Tuần Mới!"

msgid "Beware!"
msgstr "Coi chừng!"

msgid ""
"%{color} player, this is your last day to capture a town, or you will be "
"banished from this land."
msgstr ""
"Người chơi màu %{color}, đây là ngày cuối cùng của ngươi để chiếm được một "
"thị trấn, nếu không ngươi sẽ bị trục xuất khỏi vùng đất này."

msgid ""
"%{color} player, you only have %{day} days left to capture a town, or you "
"will be banished from this land."
msgstr ""
"Người chơi màu %{color}, ngươi chỉ có %{day} để chiếm được một thị trấn, nếu "
"không ngươi sẽ bị trục xuất khỏi vùng đất này."

msgid "%{color} player's turn."
msgstr "Lượt người chơi màu %{color}."

msgid ""
"%{color} player, you have lost your last town. If you do not conquer another "
"town in the next week, you will be eliminated."
msgstr ""
"Người chơi %{color}, ngươi đã mất thị trấn cuối cùng của mình. Nếu ngươi "
"không chinh phục được thị trấn khác vào tuần tới, ngươi sẽ bị loại."

msgid ""
"%{color} player, your heroes abandon you, and you are banished from this "
"land."
msgstr ""
"Người chơi màu %{color}, các tướng đã bỏ rơi ngươi và ngươi bị trục xuất "
"khỏi vùng đất này."

msgid "Lord Kilburn"
msgstr "Lord Kilburn"

msgid "Tsabu"
msgstr "Tsabu"

msgid "Sir Galant"
msgstr "Sir Galant"

msgid "Thundax"
msgstr "Thundax"

msgid "Lord Haart"
msgstr "Lord Haart"

msgid "Ariel"
msgstr "Ariel"

msgid "Rebecca"
msgstr "Rebecca"

msgid "Sandro"
msgstr "Sandro"

msgid "Crodo"
msgstr "Crodo"

msgid "Barock"
msgstr "Barock"

msgid "Antoine"
msgstr "Antoine"

msgid "Astra"
msgstr "Astra"

msgid "Agar"
msgstr "Agar"

msgid "Vatawna"
msgstr "Vatawna"

msgid "Vesper"
msgstr "Vesper"

msgid "Ambrose"
msgstr "Ambrose"

msgid "Troyan"
msgstr "Troyan"

msgid "Jojosh"
msgstr "Jojosh"

msgid "Wrathmont"
msgstr "Wrathmont"

msgid "Maximus"
msgstr "Maximus"

msgid "Next Hero"
msgstr "Tướng Tiếp theo"

msgid "Select the next Hero."
msgstr "Chọn Tướng tiếp theo."

msgid "Hero Movement"
msgstr "Tướng Di chuyển"

msgid ""
"Start the Hero's movement along the current path or re-visit the object "
"occupied by the Hero. Press and hold this button to reset the Hero's path."
msgstr ""
"Bắt đầu di chuyển Tướng dọc theo con đường hiện tại hoặc ghé thăm lại đối "
"tượng mà Tướng chiếm giữ. Nhấn và giữ nút này để thiết lập lại đường đi của "
"Tướng."

msgid "Kingdom Summary"
msgstr "Tổng quát Vương quốc"

msgid "View a summary of your Kingdom."
msgstr "Xem Tổng quát về Vương quốc của ngươi."

msgid "Cast an adventure spell."
msgstr "Niệm một câu thần chú khám phá."

msgid "End Turn"
msgstr "Kết thúc Lượt"

msgid "End your turn and let the computer take its turn."
msgstr "Kết thúc lượt của ngươi và để máy tính đi lượt của nó."

msgid "Adventure Options"
msgstr "Tùy chọn Khám phá"

msgid "Bring up the adventure options menu."
msgstr "Hiển thị menu tùy chọn khám phá."

msgid ""
"Bring up the file options menu, allowing you to load, save, start a new game "
"or quit."
msgstr ""
"Hiển thị trình đơn tùy chọn tệp, cho phép ngươi tải, lưu, bắt đầu trò chơi "
"mới hoặc thoát."

msgid "Bring up the system options menu, allowing you to customize your game."
msgstr ""
"Hiển thị trình đơn tùy chọn hệ thống, cho phép ngươi tùy chỉnh trò chơi của "
"mình."

msgid ""
"One or more heroes may still move, are you sure you want to end your turn?"
msgstr ""
"Một hoặc nhiều tướng vẫn có thể di chuyển, ngươi có chắc chắn muốn kết thúc "
"lượt của mình không?"

msgid "Are you sure you want to quit?"
msgstr "Ngươi có muốt thoát không?"

msgid "Are you sure you want to restart? (Your current game will be lost.)"
msgstr ""
"Ngươi có chắc là ngươi muốn bắt đầu lại không? (Trò chơi hiện tại của ngươi "
"sẽ bị mất.)"

msgid "Are you sure you want to overwrite the save with this name?"
msgstr "Ngươi có chắc chắn muốn ghi đè lưu bằng tên này không?"

msgid "Game saved successfully."
msgstr "Chò trơi được lưu thành công."

msgid "There was an issue during saving."
msgstr "Đã xảy ra sự cố trong quá trình lưu."

msgid ""
"Are you sure you want to load a new game? (Your current game will be lost.)"
msgstr ""
"Ngươi có chắc là ngươi muốn tải một trò chơi mới không? (Trò chơi hiện tại "
"của ngươi sẽ bị mất.)"

msgid "Try looking on land!!!"
msgstr "Thử tìm kiếm trên mặt đất!!!"

msgid ""
"Searching for the Ultimate Artifact is fruitless. Your hero could not carry "
"it even if he found it - all his artifact slots are full."
msgstr ""
"Việc tìm kiếm Bảo vật Tối thượng không có kết quả. Tướng của ngươi không thể "
"mang nó ngay cả khi anh ta tìm thấy nó - tất cả các ô tạo tác của anh ta đều "
"đã đầy."

msgid "Digging for artifacts requires a whole day, try again tomorrow."
msgstr "Đào báu vật cần cả một ngày, hãy thử lại vào ngày mai."

msgid ""
"After spending many hours digging here, you have uncovered the %{artifact}."
msgstr "Sau nhiều giờ đào bới ở đây, ngươi đã phát hiện được %{artifact}."

msgid "Congratulations!"
msgstr "Chúc mừng!"

msgid "Nothing here. Where could it be?"
msgstr "Không có gì ở đây. Nó có thể ở đâu?"

msgid "Try searching on clear ground."
msgstr "Hãy thử tìm kiếm cẩn than trên mặt đất."

msgid "A miniature view of the known world. Left click to move viewing area."
msgstr ""
"Một cái nhìn thu nhỏ về thế giới đã biết. Nhấp chuột trái để di chuyển khu "
"vực xem."

msgid "Month: %{month} Week: %{week}"
msgstr "Tháng: %{month} Tuần: %{week}"

msgid "Day: %{day}"
msgstr "Ngày: %{day}"

msgid ""
"You find a small\n"
"quantity of %{resource}."
msgstr ""
"Ngươi tìm thấy\n"
"một lượng nhỏ %{resource}."

msgid "Status Window"
msgstr "Cửa sổ Trạng thái"

msgid ""
"This window provides information on the status of your hero or kingdom, and "
"shows the date."
msgstr ""
"Cửa sổ này cung cấp thông tin về trạng thái tướng hoặc vương quốc của ngươi "
"và hiển thị ngày tháng."

msgid ""
"This window provides information on the status of your hero or kingdom, and "
"shows the date. Left click here to cycle through these windows."
msgstr ""
"Cửa sổ này cung cấp thông tin về trạng thái tướng hoặc vương quốc của ngươi "
"và hiển thị ngày tháng. Nhấp chuột trái vào đây để duyệt qua các cửa sổ này."

msgid ""
"This lets you change player starting positions and colors. A particular "
"color will always start in a particular location. Some positions may only be "
"played by a computer player or only by a human player."
msgstr ""
"Điều này cho phép ngươi thay đổi vị trí và màu sắc bắt đầu của người chơi. "
"Một màu cụ thể sẽ luôn bắt đầu ở một vị trí cụ thể. Một số vị trí chỉ có thể "
"được chơi bởi người chơi máy tính hoặc chỉ bởi người chơi."

msgid ""
"This lets you change the class of a player. Classes are not always "
"changeable. Depending on the scenario, a player may receive additional towns "
"and/or heroes not of their primary alignment."
msgstr ""
"Điều này cho phép ngươi thay đổi lớp của một người chơi. Các chủng tộc không "
"phải lúc nào cũng có thể thay đổi. Tùy thuộc vào kịch bản, người chơi có thể "
"nhận được các thị trấn và/hoặc tướng bổ sung không thuộc liên kết chính của "
"họ."

msgid "Handicap"
msgstr "Chấp"

msgid ""
"This lets you change the handicap of a particular player. Only human players "
"may have a handicap. Handicapped players start with fewer resources and earn "
"15 or 30% fewer resources per turn for mild and severe handicaps, "
"respectively."
msgstr ""
"Điều này cho phép ngươi thay đổi điểm chấp của một người chơi cụ thể. Chỉ có "
"con người mới có thể chấp. Người chơi bị chấp bắt đầu với ít tài nguyên hơn "
"và kiếm được ít tài nguyên hơn 15 hoặc 30% mỗi lượt tương ứng đối với người "
"chấp nhẹ và nặng."

msgid "%{color} player"
msgstr "người chơi mầu %{color}"

msgid "No Handicap"
msgstr "Không Chấp"

msgid ""
"No special restrictions on starting resources and resource income per turn."
msgstr ""
"Không có hạn chế đặc biệt nào về tài nguyên ban đầu và thu nhập tài nguyên "
"mỗi lượt."

msgid "Mild Handicap"
msgstr "Chấp Ít"

msgid ""
"Players with mild handicap start with fewer resources and earn 15% fewer "
"resources per turn."
msgstr ""
"Người chơi chấp ít bắt đầu với ít tài nguyên hơn và kiếm được ít tài nguyên "
"hơn 15% mỗi lượt."

msgid "Severe Handicap"
msgstr "Chấp Nhiều"

msgid ""
"Players with severe handicap start with fewer resources and earn 30% fewer "
"resources per turn."
msgstr ""
"Người chơi chấp nhiều bắt đầu với ít tài nguyên hơn và kiếm được ít tài "
"nguyên hơn 30% mỗi lượt."

msgid ""
"Default\n"
"value"
msgstr ""

#, fuzzy
msgid "Set %{skill} Skill"
msgstr "Chọn Kỹ năng Tấn công"

msgid "Set %{skill} base value. Right-click to reset all skills to default."
msgstr ""

msgid "View %{skill} Info"
msgstr "Xem Thông tin %{skill}"

#, fuzzy
msgid ""
"Default\n"
"skill"
msgstr "Phòng thủ"

msgid "Keyboard|123"
msgstr ""

msgid "Keyboard|SPACE"
msgstr ""

msgid "Keyboard|ABC"
msgstr ""

msgid "Kingdom Income"
msgstr "Thu nhập Vương quốc"

msgid "Kingdom Income per day."
msgstr "Thu nhập Vương quốc một ngày."

msgid "For every lighthouse controlled, your ships will move further each day."
msgstr ""
"Với mỗi ngọn hải đăng được kiểm soát, tàu của ngươi sẽ di chuyển xa hơn mỗi "
"ngày."

msgid "English"
msgstr "Tiếng Anh"

msgid "French"
msgstr "Tiếng Pháp"

msgid "Polish"
msgstr "Tiếng Ba Lan"

msgid "German"
msgstr "Tiếng Đức"

msgid "Russian"
msgstr "Tiếng Nga"

msgid "Italian"
msgstr "Tiếng Ý"

msgid "Czech"
msgstr "Tiếng Séc"

msgid "Norwegian"
msgstr "Tiếng Na Uy"

msgid "Belarusian"
msgstr "Tiếng Bê La Rút"

msgid "Bulgarian"
msgstr "Tiếng Bun Ga Ri"

msgid "Ukrainian"
msgstr "Tiếng U Cờ Rai Na"

msgid "Romanian"
msgstr "Tiếng Ru Ma Ni"

msgid "Spanish"
msgstr "Tiếng Tây Ban Nha"

msgid "Swedish"
msgstr "Tiếng Thụy Điển"

msgid "Portuguese"
msgstr "Tiếng Bồ Đào Nha"

msgid "Turkish"
msgstr "Tiếng Thổ Nhĩ Kỳ"

msgid "Dutch"
msgstr "Tiếng Hà Lan"

msgid "Hungarian"
msgstr "Tiếng Hung Ga Ri"

msgid "Danish"
msgstr "Tiếng Đan Mạch"

msgid "Slovak"
msgstr "Tiếng Slovak"

msgid "Vietnamese"
msgstr "Tiếng Việt"

msgid ", FPS: "
msgstr ", FPS: "

msgid "shipAndGraveyard|%{object} robber"
msgstr ""

msgid "pyramid|%{object} raided"
msgstr ""

msgid "Ector"
msgstr "Ector"

msgid "Gwenneth"
msgstr "Gwenneth"

msgid "Sir Gallant"
msgstr "Sir Gallant"

msgid "Tyro"
msgstr "Tyro"

msgid "Dimitry"
msgstr "Dimitry"

msgid "Ruby"
msgstr "Ruby"

msgid "Crag Hack"
msgstr "Crag Hack"

msgid "Fineous"
msgstr "Fineous"

msgid "Jezebel"
msgstr "Jezebel"

msgid "Atlas"
msgstr "Atlas"

msgid "Ergon"
msgstr "Ergon"

msgid "Jaclyn"
msgstr "Jaclyn"

msgid "Gem"
msgstr "Gem"

msgid "Natasha"
msgstr "Natasha"

msgid "Carlawn"
msgstr "Carlawn"

msgid "Luna"
msgstr "Luna"

msgid "Arie"
msgstr "Arie"

msgid "Barok"
msgstr "Barok"

msgid "Kastore"
msgstr "Kastore"

msgid "Falagar"
msgstr "Falagar"

msgid "Dawn"
msgstr "Dawn"

msgid "Flint"
msgstr "Flint"

msgid "Halon"
msgstr "Halon"

msgid "Myra"
msgstr "Myra"

msgid "Myrini"
msgstr "Myrini"

msgid "Wilfrey"
msgstr "Wilfrey"

msgid "Mandigal"
msgstr "Mandigal"

msgid "Sarakin"
msgstr "Sarakin"

msgid "Charity"
msgstr "Charity"

msgid "Darlana"
msgstr "Darlana"

msgid "Ranloo"
msgstr "Ranloo"

msgid "Rialdo"
msgstr "Rialdo"

msgid "Zam"
msgstr "Zam"

msgid "Zom"
msgstr "Zom"

msgid "Celia"
msgstr "Celia"

msgid "Roxana"
msgstr "Roxana"

msgid "Lord Corlagon"
msgstr "Lord Corlagon"

msgid "Lord Halton"
msgstr "Lord Halton"

msgid "Sister Eliza"
msgstr "Sister Eliza"

msgid "Brother Brax"
msgstr "Brother Brax"

msgid "Dainwin"
msgstr "Dainwin"

msgid "Joseph"
msgstr "Joseph"

msgid "Mog"
msgstr "Mog"

msgid "Solmyr"
msgstr "Solmyr"

msgid "Ceallach"
msgstr "Ceallach"

msgid "Drakonia"
msgstr "Drakonia"

msgid "Elderian"
msgstr "Elderian"

msgid "Gallavant"
msgstr "Gallavant"

msgid "Jarkonas"
msgstr "Jarkonas"

msgid "Martine"
msgstr "Martine"

msgid " gives you maximum morale"
msgstr " cho ngươi tối đa tinh thần"

msgid " gives you maximum luck"
msgstr " cho ngươi tối đa may mắn"

msgid "You cannot pick up this artifact, you already have a full load!"
msgstr "Ngươi không thể nhặt bảo vật này, ngươi đã có đầy đủ!"

msgid "To cast spells, you must first buy a spell book for %{gold} gold."
msgstr ""
"Để có thể niệm chú, trước tiên ngươi phải mua một quyển sách phép với giá "
"%{gold} vàng."

msgid "Unfortunately, you seem to be a little short of cash at the moment."
msgstr "Thật không may, hiện tại ngươi có vẻ hơi thiếu tiền."

msgid "Do you wish to buy one?"
msgstr "Ngươi có muốn mua một?"

msgid "%{count} / day"
msgstr "%{count} / ngày"

msgid "one"
msgstr "một"

msgid "two"
msgstr "hai"

msgid "A whirlpool engulfs your ship. Some of your army has fallen overboard."
msgstr ""
"Một xoáy nước nhấn chìm con tàu của ngươi. Một số quân đội của ngươi đã rơi "
"xuống biển."

msgid "Insulted by your refusal of their offer, the monsters attack!"
msgstr ""
"Bị xúc phạm bởi việc ngươi từ chối lời đề nghị của họ, lũ quái vật tấn công!"

msgid ""
"The %{monster}, awed by the power of your forces, begin to scatter.\n"
"Do you wish to pursue and engage them?"
msgstr ""
"%{monster}, kinh hãi trước sức mạnh lực lượng của ngươi, bắt đầu phân tán.\n"
"Ngươi có muốn theo đuổi và thu phục họ không?"

msgid "Ransacking an enemy camp, you discover a hidden cache of treasures."
msgstr "Lục soát trại của kẻ thù, ngươi phát hiện ra một kho báu ẩn giấu."

msgid ""
"The keeper of the mill announces:\n"
"\"Milord, I have been working very hard to provide you with these resources, "
"come back next week for more.\""
msgstr ""
"Người giữ cối xay thông báo:\n"
"\"Thưa ngài, tôi đã rất cố gắng để cung cấp cho ngài những tài nguyên này, "
"tuần sau hãy quay lại để lấy thêm.\""

msgid ""
"The keeper of the mill announces:\n"
"\"Milord, I am sorry, there are no resources currently available. Please try "
"again next week.\""
msgstr ""
"Người giữ cối xay thông báo:\n"
"\"Thưa ngài, tôi xin lỗi, hiện tại không có tài nguyên nào. Vui lòng thử lại "
"vào tuần tới.\""

msgid ""
"The keeper of the mill announces:\n"
"\"Milord, I have been working very hard to provide you with this gold, come "
"back next week for more.\""
msgstr ""
"Người giữ cối xay thông báo:\n"
"\"Thưa ngài, tôi đã làm việc rất chăm chỉ để cung cấp số vàng này cho ngài, "
"tuần sau hãy quay lại để lấy thêm.\""

msgid ""
"The keeper of the mill announces:\n"
"\"Milord, I am sorry, there is no gold currently available. Please try again "
"next week.\""
msgstr ""
"Người giữ cối xay thông báo:\n"
"\"Thưa ngài, tôi xin lỗi, hiện tại không có vàng. Vui lòng thử lại vào tuần "
"tới.\""

msgid ""
"You've found an abandoned lean-to.\n"
"Poking about, you discover some resources hidden nearby."
msgstr ""
"Ngươi đã tìm thấy một ngôi nhà bị bỏ hoang.\n"
"Khi khám phá, ngươi phát hiện ra một số tài nguyên ẩn gần đó."

msgid "The lean-to is long abandoned. There is nothing of value here."
msgstr ""
"Ngôi nhà dường như đã bị bỏ hoang từ lâu. Chẳng có gì có giá trị ở đây cả."

msgid ""
"You catch a leprechaun foolishly sleeping amidst a cluster of magic "
"mushrooms.\n"
"In exchange for his freedom, he guides you to a small pot filled with "
"precious things."
msgstr ""
"Ngươi bắt gặp một con yêu tinh đang ngủ say giữa một đám nấm thần.\n"
"Để đổi lấy sự tự do của mình, anh ta dẫn ngươi đến một chiếc bình nhỏ chứa "
"đầy những thứ quý giá."

msgid ""
"You've found a magic garden, the kind of place that leprechauns and faeries "
"like to cavort in, but there is no one here today.\n"
"Perhaps you should try again next week."
msgstr ""
"Ngươi đã tìm thấy một khu vườn ma thuật, một nơi mà các yêu tinh và thần "
"tiên thích vui đùa, nhưng hôm nay không có ai ở đây cả.\n"
"Có lẽ ngươi nên thử lại vào tuần tới."

msgid "You come upon the remains of an unfortunate adventurer."
msgstr "Ngươi tình cờ gặp hài cốt của một nhà thám hiểm không may."

msgid "Treasure"
msgstr "Kho báu"

msgid "Searching through the tattered clothing, you find the %{artifact}."
msgstr "Lục lọi trong bộ quần áo rách rưới, ngươi tìm thấy %{artifact}."

msgid "Searching through the tattered clothing, you find nothing."
msgstr "Lục lọi trong bộ quần áo rách rưới, ngươi chẳng tìm được gì."

msgid ""
"You come across an old wagon left by a trader who didn't quite make it to "
"safe terrain."
msgstr ""
"Ngươi bắt gặp một toa xe cũ do một thương nhân để lại, người không thể đến "
"được địa hình an toàn."

msgid "Unfortunately, others have found it first, and the wagon is empty."
msgstr ""
"Thật không may, những kẻ khác đã tìm thấy nó trước và toa xe trống rỗng."

msgid "Searching inside, you find the %{artifact}."
msgstr "Tìm kiếm bên trong, ngươi tìm thấy %{artifact}."

msgid "Inside, you find some of the wagon's cargo still intact."
msgstr "Bên trong, ngươi thấy một số hàng hóa của toa xe vẫn còn nguyên vẹn."

msgid "You search through the flotsam, and find some wood and some gold."
msgstr "Ngươi tìm kiếm khắp nơi và tìm thấy một ít gỗ và một ít vàng."

msgid "You search through the flotsam, and find some wood."
msgstr "Ngươi tìm kiếm khắp các vật trôi nổi và tìm thấy một ít gỗ."

msgid "You search through the flotsam, but find nothing."
msgstr "Ngươi tìm kiếm khắp các vật trôi nổi, nhưng không tìm thấy gì."

msgid "Shrine of the 1st Circle"
msgstr "Đền thờ Vòng 1"

msgid ""
"You come across a small shrine attended by a group of novice acolytes.\n"
"In exchange for your protection, they agree to teach you a simple spell - "
"'%{spell}'."
msgstr ""
"Ngươi đi ngang qua một ngôi đền nhỏ có một nhóm người mới tập sự tham dự.\n"
"Để đổi lấy sự bảo vệ của ngươi, họ đồng ý dạy ngươi một câu thần chú đơn "
"giản - '%{spell}'."

msgid "Shrine of the 2nd Circle"
msgstr "Đền thờ Vòng 2"

msgid ""
"You come across an ornate shrine attended by a group of rotund friars.\n"
"In exchange for your protection, they agree to teach you a spell - "
"'%{spell}'."
msgstr ""
"Ngươi đi ngang qua một ngôi đền được trang trí công phu với sự tham dự của "
"một nhóm tu sĩ tròn trịa.\n"
"Để đổi lấy sự bảo vệ của ngươi, họ đồng ý dạy ngươi một câu thần chú - "
"'%{spell}'."

msgid "Shrine of the 3rd Circle"
msgstr "Đền thờ Vòng 3"

msgid ""
"You come across a lavish shrine attended by a group of high priests.\n"
"In exchange for your protection, they agree to teach you a sophisticated "
"spell - '%{spell}'."
msgstr ""
"Ngươi đi ngang qua một ngôi đền xa hoa có sự tham dự của một nhóm linh mục "
"cao cấp.\n"
"Để đổi lấy sự bảo vệ của ngươi, họ đồng ý dạy ngươi một câu thần chú phức "
"tạp - '%{spell}'."

msgid ""
"\n"
"Unfortunately, you do not have the wisdom to understand the spell, and you "
"are unable to learn it."
msgstr ""
"\n"
"Thật không may, ngươi không có trí tuệ để hiểu câu thần chú và ngươi không "
"thể học được nó."

msgid ""
"\n"
"Unfortunately, you already have knowledge of this spell, so there is nothing "
"more for them to teach you."
msgstr ""
"\n"
"Thật không may, ngươi đã có kiến thức về phép thuật này rồi nên họ không còn "
"gì để dạy ngươi nữa."

msgid ""
"\n"
"Unfortunately, you have no Magic Book to record the spell with."
msgstr ""
"\n"
"Rất tiếc, ngươi không có Sách Phép để ghi lại lại những phép thuật."

msgid ""
"You approach the hut and observe a witch inside studying an ancient tome on "
"%{skill}.\n"
"\n"
msgstr ""
"Ngươi đến gần túp lều và quan sát một phù thủy bên trong đang nghiên cứu một "
"cuốn sách cổ về %{skill}.\n"
"\n"

msgid ""
"As you approach, she turns and focuses her one glass eye on you.\n"
"\"You already know everything you deserve to learn!\" the witch screeches. "
"\"NOW GET OUT OF MY HOUSE!\""
msgstr ""
"Khi ngươi đến gần, cô ấy quay lại và tập trung một con mắt thủy tinh vào "
"ngươi.\n"
"\"Ngươi đã biết tất cả mọi thứ ngươi xứng đáng được học!\" mụ phù thủy rít "
"lên. \"BÂY GIỜ RA KHỎI NHÀ CỦA TÔI!\""

msgid ""
"As you approach, she turns and speaks.\n"
"\"You already know that which I would teach you. I can help you no further.\""
msgstr ""
"Khi ngươi đến gần, cô ấy quay lại và nói.\n"
"\"Ngươi đã biết điều tôi sẽ dạy cho ngươi. Tôi không thể giúp gì thêm cho "
"ngươi nữa.\""

msgid ""
"An ancient and immortal witch living in a hut with bird's legs for stilts "
"teaches you %{skill} for her own inscrutable purposes."
msgstr ""
"Một phù thủy cổ xưa và bất tử sống trong một túp lều có chân chim làm nhà "
"sàn dạy ngươi %{skill} cho những mục đích khó hiểu của riêng bà ta."

msgid "As you drink the sweet water, you gain luck for your next battle."
msgstr "Khi uống nước ngọt, ngươi sẽ gặp may mắn cho trận chiến tiếp theo."

msgid "You drink from the enchanted fountain, but nothing happens."
msgstr "Ngươi uống nước từ đài phun nước mê hoặc, nhưng không có gì xảy ra."

msgid "You enter the faerie ring, but nothing happens."
msgstr "Ngươi bước vào vòng tiên, nhưng không có gì xảy ra."

msgid ""
"Upon entering the mystical faerie ring, your army gains luck for its next "
"battle."
msgstr ""
"Khi bước vào vòng tròn thần tiên, quân đội của ngươi sẽ gặp may mắn cho trận "
"chiến tiếp theo."

msgid ""
"You've found an ancient and weathered stone idol.\n"
"It is supposed to grant luck to visitors, but since the stars are already "
"smiling upon you, it does nothing."
msgstr ""
"Ngươi đã tìm thấy một tượng đá cổ xưa và bị phong hóa.\n"
"Nó được cho là mang lại may mắn cho du khách, nhưng vì các ngôi sao đã mỉm "
"cười với ngươi nên nó chẳng mang lại tác dụng gì."

msgid ""
"You've found an ancient and weathered stone idol.\n"
"Kissing it is supposed to be lucky, so you do. The stone is very cold to the "
"touch."
msgstr ""
"Ngươi đã tìm thấy một tượng đá cổ xưa và bị phong hóa.\n"
"Hôn nó được cho là may mắn, ngươi cũng vậy. Đá rất lạnh khi chạm vào."

msgid "The mermaids silently entice you to return later and be blessed again."
msgstr ""
"Các nàng tiên cá âm thầm dụ dỗ ngươi quay lại sau và được ban phước lần nữa."

msgid ""
"The magical, soothing beauty of the Mermaids reaches you and your crew.\n"
"Just for a moment, you forget your worries and bask in the beauty of the "
"moment.\n"
"The mermaids' charms bless you with increased luck for your next combat."
msgstr ""
"Vẻ đẹp huyền diệu, êm dịu của Nàng tiên cá sẽ đến với ngươi và phi hành đoàn "
"của ngươi.\n"
"Chỉ trong chốc lát, ngươi quên đi những lo lắng và đắm mình trong vẻ đẹp của "
"khoảnh khắc đó.\n"
"Bùa của nàng tiên cá sẽ giúp ngươi tăng thêm may mắn trong trận chiến tiếp "
"theo."

msgid ""
"You come upon the pyramid of a great and ancient king.\n"
"You are tempted to search it for treasure, but all the old stories warn of "
"fearful curses and undead guardians.\n"
"Will you search?"
msgstr ""
"Ngươi đến trên kim tự tháp của một vị vua vĩ đại và cổ xưa.\n"
"Ngươi bị cám dỗ để tìm kiếm kho báu, nhưng tất cả những câu chuyện cổ đều "
"cảnh báo về những lời nguyền đáng sợ và những người bảo vệ bất tử.\n"
"Ngươi sẽ tìm kiếm chứ?"

msgid ""
"Upon defeating the monsters, you decipher an ancient glyph on the wall, "
"telling the secret of the spell - '"
msgstr ""
"Sau khi đánh bại lũ quái vật, ngươi giải mã được một hình khắc cổ trên "
"tường, nói lên bí mật của câu thần chú - '"

msgid "Unfortunately, you have no Magic Book to record the spell with."
msgstr "Rất tiếc, ngươi không có Sách Phép để ghi lại lại những phép thuật."

msgid ""
"Unfortunately, you do not have the wisdom to understand the spell, and you "
"are unable to learn it."
msgstr ""
"Thật không may, ngươi không có trí tuệ để hiểu câu thần chú và ngươi không "
"thể học được nó."

msgid ""
"You come upon the pyramid of a great and ancient king.\n"
"Routine exploration reveals that the pyramid is completely empty."
msgstr ""
"Ngươi đến trên kim tự tháp của một vị vua vĩ đại và cổ xưa.\n"
"Thăm dò định kỳ cho thấy kim tự tháp hoàn toàn trống rỗng."

msgid ""
"A drink at the well is supposed to restore your spell points, but you are "
"already at maximum."
msgstr ""
"Đồ uống ở giếng được cho là sẽ khôi phục điểm thần chú của ngươi, nhưng "
"ngươi đã đạt mức tối đa rồi."

msgid "A second drink at the well in one day will not help you."
msgstr ""
"Lần uống thứ hai bên giếng trong một ngày sẽ không giúp ích được gì cho "
"ngươi."

msgid "A drink from the well has restored your spell points to maximum."
msgstr "Đồ uống từ giếng đã khôi phục điểm thần chú của ngươi lên mức tối đa."

msgid ""
"\"I'm sorry sir,\" The leader of the soldiers says, \"but you already know "
"everything we have to teach.\""
msgstr ""
"\"Tôi xin lỗi thưa ngài,\" Người chỉ huy nói, \"nhưng ngài đã biết tất cả "
"những gì chúng tôi phải dạy rồi.\""

msgid "The soldiers living in the fort teach you a few new defensive tricks."
msgstr ""
"Những người lính sống trong pháo đài sẽ dạy cho ngươi một số thủ thuật phòng "
"thủ mới."

msgid ""
"You've come upon a mercenary camp practicing their tactics. \"You're too "
"advanced for us,\" the mercenary captain says. \"We can teach nothing more.\""
msgstr ""
"Ngươi đã gặp một trại lính đánh thuê đang thực hiện chiến thuật của họ. "
"\"Ngài quá tiến bộ so với chúng tôi,\" đội trưởng lính đánh thuê nói. "
"\"Chúng tôi không thể dạy thêm gì nữa.\""

msgid ""
"You've come upon a mercenary camp practicing their tactics. The mercenaries "
"welcome you and your troops and invite you to train with them."
msgstr ""
"Ngươi đã gặp một trại lính đánh thuê đang thực hành chiến thuật của họ. "
"Những người lính đánh thuê chào đón ngươi và quân đội của ngươi và mời ngươi "
"huấn luyện cùng họ."

msgid "\"Go 'way!\", the witch doctor barks, \"you know all I know.\""
msgstr "\"Đi đi!\", phù thủy gào lên, \"ngươi biết tất cả những gì Ta biết.\""

msgid ""
"An Orcish witch doctor living in the hut deepens your knowledge of magic by "
"showing you how to cast stones, read portents, and decipher the intricacies "
"of chicken entrails."
msgstr ""
"Một bác sĩ phù thủy Orcish sống trong túp lều giúp ngươi đào sâu kiến thức "
"về phép thuật bằng cách chỉ cho ngươi cách ném đá, đọc điềm báo và giải mã "
"sự phức tạp của ruột gà."

msgid ""
"You've found a group of Druids worshipping at one of their strange stone "
"edifices. Silently, the Druids turn you away, indicating they have nothing "
"new to teach you."
msgstr ""
"Ngươi đã tìm thấy một nhóm Tu sĩ đang thờ cúng tại một trong những dinh thự "
"bằng đá kỳ lạ của họ. Im lặng, các Tu sĩ từ chối ngươi, cho thấy họ không có "
"gì mới để dạy ngươi."

msgid ""
"You've found a group of Druids worshipping at one of their strange stone "
"edifices. Silently, they teach you new ways to cast spells."
msgstr ""
"Ngươi đã tìm thấy một nhóm Tu sĩ đang thờ cúng tại một trong những dinh thự "
"bằng đá kỳ lạ của họ. Họ âm thầm dạy ngươi những cách mới để niệm phép."

msgid ""
"You tentatively approach the burial ground of ancient warriors. Do you want "
"to search the graves?"
msgstr ""
"Ngươi ngập ngừng tiếp cận nơi chôn cất các chiến binh cổ xưa. Ngươi có muốn "
"tìm kiếm những ngôi mộ?"

msgid ""
"You spend several hours searching the graves and find nothing. Such a "
"despicable act reduces your army's morale."
msgstr ""
"Ngươi dành vài giờ tìm kiếm các ngôi mộ và không tìm thấy gì. Một hành động "
"hèn hạ như vậy làm giảm tinh thần quân đội của ngươi."

msgid "Upon defeating the Zombies you search the graves and find something!"
msgstr ""
"Sau khi đánh bại các Thây ma, ngươi tìm kiếm các ngôi mộ và tìm thấy thứ gì "
"đó!"

msgid ""
"The rotting hulk of a great pirate ship creaks eerily as it is pushed "
"against the rocks. Do you wish to search the shipwreck?"
msgstr ""
"Thân tàu mục nát của một con tàu cướp biển lớn kêu cót két một cách kỳ lạ "
"khi nó bị đẩy vào những tảng đá. Ngươi có muốn tìm kiếm con tàu đắm?"

msgid ""
"You spend several hours sifting through the debris and find nothing. Such a "
"despicable act reduces your army's morale."
msgstr ""
"Ngươi dành vài giờ để sàng lọc các mảnh vụn và không tìm thấy gì. Một hành "
"động hèn hạ như vậy làm giảm tinh thần quân đội của ngươi."

msgid ""
"Upon defeating the Ghosts you sift through the debris and find something!"
msgstr ""
"Sau khi đánh bại các Bóng ma, ngươi sàng lọc các mảnh vỡ và tìm thấy thứ gì "
"đó!"

msgid ""
"The rotting hulk of a great pirate ship creaks eerily as it is pushed "
"against the rocks. Do you wish to search the ship?"
msgstr ""
"Thân tàu mục nát của một con tàu cướp biển lớn kêu cót két một cách kỳ lạ "
"khi nó bị đẩy vào những tảng đá. Ngươi có muốn tìm kiếm con tàu?"

msgid ""
"Upon defeating the Skeletons you sift through the debris and find something!"
msgstr ""
"Sau khi đánh bại Bộ xương, ngươi sàng lọc các mảnh vỡ và tìm thấy thứ gì đó!"

msgid "Your men spot a navigational buoy, confirming that you are on course."
msgstr ""
"Người của ngươi phát hiện ra một chiếc phao định hướng, xác nhận rằng ngươi "
"đang đi đúng hướng."

msgid ""
"Your men spot a navigational buoy, confirming that you are on course and "
"increasing their morale."
msgstr ""
"Người của ngươi phát hiện ra một chiếc phao định hướng, xác nhận rằng ngươi "
"đang đi đúng hướng và nâng cao tinh thần của họ."

msgid ""
"The drink at the oasis is refreshing, but offers no further benefit. The "
"oasis might help again if you fought a battle first."
msgstr ""
"Đồ uống ở ốc đảo rất sảng khoái nhưng không mang lại lợi ích gì thêm. Ốc đảo "
"có thể giúp ích một lần nữa nếu ngươi chiến đấu trước."

msgid ""
"A drink at the oasis fills your troops with strength and lifts their "
"spirits. You can travel a bit further today."
msgstr ""
"Đồ uống tại ốc đảo sẽ tiếp thêm sức mạnh cho quân đội của ngươi và nâng cao "
"tinh thần của họ. Hôm nay ngươi có thể đi xa hơn một chút."

msgid ""
"The drink at the watering hole is refreshing, but offers no further benefit. "
"The watering hole might help again if you fought a battle first."
msgstr ""
"Đồ uống ở hố tưới nước có tác dụng giải khát nhưng không mang lại lợi ích gì "
"thêm. Lỗ tưới nước có thể giúp ích một lần nữa nếu ngươi chiến đấu trước."

msgid ""
"A drink at the watering hole fills your troops with strength and lifts their "
"spirits. You can travel a bit further today."
msgstr ""
"Đồ uống tại hố tưới nước sẽ tiếp thêm sức mạnh cho quân đội của ngươi và "
"nâng cao tinh thần của họ. Hôm nay ngươi có thể đi xa hơn một chút."

msgid ""
"It doesn't help to pray twice before a battle. Come back after you've fought."
msgstr ""
"Cầu nguyện hai lần trước trận chiến chẳng ích gì. Hãy quay lại sau khi chiến "
"đấu xong."

msgid "A visit and a prayer at the temple raises the morale of your troops."
msgstr ""
"Một chuyến viếng thăm và cầu nguyện tại ngôi đền sẽ nâng cao tinh thần cho "
"quân đội của ngươi."

msgid ""
"An old Knight appears on the steps of the gazebo. \"I am sorry, my liege, I "
"have taught you all I can.\""
msgstr ""
"Một Hiệp sĩ già xuất hiện trên bậc thềm của vọng lâu. \"Tôi xin lỗi, thưa bệ "
"hạ, Tôi đã dạy ngài tất cả những gì có thể.\""

msgid ""
"An old Knight appears on the steps of the gazebo. \"My liege, I will teach "
"you all that I know to aid you in your travels.\""
msgstr ""
"Một Hiệp sĩ già xuất hiện trên bậc thềm của vọng lâu. \"Thưa bệ hạ, Tôi sẽ "
"dạy cho ngài tất cả những gì tôi biết để hỗ trợ ngài trong chuyến đi.\""

msgid ""
"You've pulled a shipwreck survivor from certain death in an unforgiving "
"ocean. Grateful, he says, \"I would give you an artifact as a reward, but "
"you're all full.\""
msgstr ""
"Ngươi đã cứu một người sống sót sau vụ đắm tàu khỏi cái chết nhất định trong "
"một đại dương khắc nghiệt. Biết ơn, anh ấy nói, \"Tôi sẽ tặng ngài một hiện "
"vật như một phần thưởng, nhưng ngài đã đầy túi rồi.\""

msgid ""
"You've pulled a shipwreck survivor from certain death in an unforgiving "
"ocean. Grateful, he rewards you for your act of kindness by giving you the "
"%{art}."
msgstr ""
"Ngươi đã cứu một người sống sót sau vụ đắm tàu khỏi cái chết nhất định trong "
"một đại dương khắc nghiệt. Biết ơn, anh ấy thưởng cho ngươi vì hành động tử "
"tế của ngươi bằng cách tặng ngươi %{art}."

msgid "A leprechaun offers you the %{art} for the small price of %{gold} Gold."
msgstr ""
"Một yêu tinh cung cấp cho ngươi %{art} với mức giá nhỏ là %{gold} Vàng."

msgid ""
"A leprechaun offers you the %{art} for the small price of %{gold} Gold and "
"%{count} %{res}."
msgstr ""
"Một yêu tinh cung cấp cho ngươi %{art} với mức giá nhỏ là %{gold} Vàng và "
"%{count} %{res}."

msgid "Do you wish to buy this artifact?"
msgstr "Ngươi có chắc muốn mua bảo vật này?"

msgid ""
"You try to pay the leprechaun, but realize that you can't afford it. The "
"leprechaun stamps his foot and ignores you."
msgstr ""
"Ngươi cố gắng trả tiền cho yêu tinh, nhưng nhận ra rằng ngươi không đủ khả "
"năng chi trả. Yêu tinh dậm chân và phớt lờ ngươi."

msgid ""
"Insulted by your refusal of his generous offer, the leprechaun stamps his "
"foot and ignores you."
msgstr ""
"Bị xúc phạm bởi sự từ chối lời đề nghị hào phóng của ngươi, yêu tinh dậm "
"chân và phớt lờ ngươi."

msgid "You've found the artifact: "
msgstr "Ngươi đã tìm thấy bảo vật: "

msgid ""
"You've found the humble dwelling of a withered hermit. The hermit tells you "
"that he is willing to give the %{art} to the first wise person he meets."
msgstr ""
"Ngươi đã tìm thấy nơi ở khiêm tốn của một ẩn sĩ khô héo. Vị ẩn sĩ nói với "
"ngươi rằng ông ấy sẵn sàng trao %{art} cho người thông thái đầu tiên mà ông "
"ấy gặp."

msgid ""
"You've come across the spartan quarters of a retired soldier. The soldier "
"tells you that he is willing to pass on the %{art} to the first true leader "
"he meets."
msgstr ""
"Ngươi đã đi qua khu nhà Spartan của một người lính đã nghỉ hưu. Người lính "
"nói với ngươi rằng anh ta sẵn sàng truyền lại %{art} cho người lãnh đạo thực "
"sự đầu tiên mà anh ta gặp."

msgid ""
"You've encountered a strange person with a hat and an owl on it. He tells "
"you that he is willing to give %{art} if you have %{skill}."
msgstr ""
"Ngươi đã gặp một người lạ với một chiếc mũ và một con cú trên đó. Anh ấy nói "
"với ngươi rằng anh ấy sẵn sàng tặng %{art} nếu ngươi có %{skill}."

msgid ""
"You come upon an ancient artifact. As you reach for it, a pack of Rogues "
"leap out of the brush to guard their stolen loot."
msgstr ""
"Ngươi bắt gặp một hiện vật cổ xưa. Khi ngươi với lấy nó, một nhóm Lừa đảo "
"nhảy ra khỏi bụi rậm để bảo vệ chiến lợi phẩm bị đánh cắp của chúng."

msgid ""
"Through a clearing you observe an ancient artifact. Unfortunately, it's "
"guarded by a nearby %{monster}. Do you want to fight the %{monster} for the "
"artifact?"
msgstr ""
"Thông qua một khoảng trống, ngươi quan sát được một hiện vật cổ xưa. Thật "
"không may, nó được bảo vệ bởi một %{monster} gần đó. Ngươi có muốn chiến đấu "
"với %{monster} để giành cổ vật không?"

msgid "Victorious, you take your prize, the %{art}."
msgstr "Chiến thắng, ngươi nhận được giải thưởng của mình, %{art}."

msgid ""
"Discretion is the better part of valor, and you decide to avoid this fight "
"for today."
msgstr ""
"Sự thận trọng là phần tốt hơn của lòng dũng cảm và ngươi quyết định tránh "
"cuộc chiến này ngay hôm nay."

msgid ""
"After spending hours trying to fish the chest out of the sea, you open it "
"and find %{gold} gold pieces."
msgstr ""
"Sau hàng giờ cố gắng câu chiếc rương ngoài biển, ngươi mở nó ra và tìm thấy "
"%{gold} vàng."

msgid ""
"After spending hours trying to fish the chest out of the sea, you open it "
"and find %{gold} gold and the %{art}."
msgstr ""
"Sau hàng giờ cố gắng câu chiếc rương ngoài biển, ngươi mở nó ra và tìm thấy "
"%{gold} vàng và %{art}."

msgid ""
"After spending hours trying to fish the chest out of the sea, you open it, "
"only to find it empty."
msgstr ""
"Sau hàng giờ cố gắng câu chiếc rương ngoài biển, ngươi mở nó ra, và chỉ thấy "
"nó trống rỗng."

msgid ""
"After scouring the area, you fall upon a hidden treasure cache. You may take "
"the gold or distribute the gold to the peasants for experience. Do you wish "
"to keep the gold?"
msgstr ""
"Sau khi lùng sục khắp khu vực, ngươi sẽ phát hiện ra một kho báu ẩn giấu. "
"Ngươi có thể lấy vàng hoặc phân phát vàng cho nông dân để lấy kinh nghiệm. "
"Ngươi có muốn giữ vàng không?"

msgid ""
"After scouring the area, you fall upon a hidden chest, containing the "
"%{gold} gold pieces."
msgstr ""
"Sau khi lùng sục khắp khu vực, ngươi sẽ tìm thấy một chiếc rương ẩn chứa "
"những %{gold} miếng vàng."

msgid ""
"After scouring the area, you fall upon a hidden chest, containing the "
"ancient artifact %{art}."
msgstr ""
"Sau khi lùng sục khắp khu vực, ngươi sẽ tìm thấy một chiếc rương ẩn chứa cổ "
"vật %{art}."

msgid ""
"You stumble upon a dented and tarnished lamp lodged deep in the earth. Do "
"you wish to rub the lamp?"
msgstr ""
"Ngươi vấp phải một chiếc đèn bị móp và hoen ố nằm sâu trong lòng đất. Ngươi "
"có muốn chà đèn không?"

msgid ""
"You have taken control of the local Alchemist shop. It will provide you with "
"%{count} unit of Mercury per day."
msgstr ""
"Ngươi đã nắm quyền kiểm soát cửa hàng Nhà giả kim địa phương. Nó sẽ cung cấp "
"cho ngươi %{count} đơn vị Thủy ngân mỗi ngày."

msgid ""
"You gain control of a sawmill. It will provide you with %{count} units of "
"wood per day."
msgstr ""
"Ngươi giành được quyền kiểm soát một xưởng cưa. Nó sẽ cung cấp cho ngươi "
"%{count} đơn vị gỗ mỗi ngày."

msgid ""
"You gain control of an ore mine. It will provide you with %{count} units of "
"ore per day."
msgstr ""
"Ngươi giành quyền kiểm soát một mỏ quặng. Nó sẽ cung cấp cho ngươi %{count} "
"đơn vị quặng mỗi ngày."

msgid ""
"You gain control of a sulfur mine. It will provide you with %{count} unit of "
"sulfur per day."
msgstr ""
"Ngươi giành quyền kiểm soát một mỏ lưu huỳnh. Nó sẽ cung cấp cho ngươi "
"%{count} đơn vị lưu huỳnh mỗi ngày."

msgid ""
"You gain control of a crystal mine. It will provide you with %{count} unit "
"of crystal per day."
msgstr ""
"Ngươi giành được quyền kiểm soát một mỏ tinh thể. Nó sẽ cung cấp cho ngươi "
"%{count} đơn vị pha lê mỗi ngày."

msgid ""
"You gain control of a gem mine. It will provide you with %{count} unit of "
"gems per day."
msgstr ""
"Ngươi giành quyền kiểm soát một mỏ đá quý. Nó sẽ cung cấp cho ngươi %{count} "
"đơn vị đá quý mỗi ngày."

msgid ""
"You gain control of a gold mine. It will provide you with %{count} gold per "
"day."
msgstr ""
"Ngươi giành được quyền kiểm soát một mỏ vàng. Nó sẽ cung cấp cho ngươi "
"%{count} vàng mỗi ngày."

msgid ""
"The lighthouse is now under your control, and all of your ships will now "
"move further each day."
msgstr ""
"Ngọn hải đăng hiện nằm dưới sự kiểm soát của ngươi và tất cả các tàu của "
"ngươi giờ đây sẽ di chuyển xa hơn mỗi ngày."

msgid "You gain control of a %{name}."
msgstr "Ngươi giành được quyền kiểm soát một %{name}."

msgid ""
"You come upon an abandoned gold mine. The mine appears to be haunted. Do you "
"wish to enter?"
msgstr ""
"Ngươi đến một mỏ vàng bị bỏ hoang. Khu mỏ dường như bị ma ám. Ngươi có muốn "
"vào không?"

msgid "You beat the Ghosts and are able to restore the mine to production."
msgstr "Ngươi đánh bại các Bóng ma và có thể khôi phục mỏ để sản xuất."

msgid ""
"A group of %{monster} with a desire for greater glory wish to join you. Do "
"you accept?"
msgstr ""
"Một nhóm %{monster} khao khát đạt được vinh quang lớn hơn mong muốn được "
"tham gia cùng ngươi. Ngươi có chấp nhận không?"

msgid "As you approach the dwelling, you notice that there is no one here."
msgstr "Khi ngươi đến gần ngôi nhà, ngươi nhận thấy rằng không có ai ở đây."

msgid ""
"You search the ruins, but the Medusas that used to live here are gone. "
"Perhaps there will be more next week."
msgstr ""
"Ngươi tìm kiếm những tàn tích, nhưng Medusas từng sống ở đây đã biến mất. Có "
"lẽ sẽ có nhiều hơn vào tuần tới."

msgid ""
"You've found some Medusas living in the ruins. They are willing to join your "
"army for a price. Do you want to recruit Medusas?"
msgstr ""
"Ngươi đã tìm thấy một số Medusa sống trong đống đổ nát. Họ sẵn sàng gia nhập "
"quân đội của ngươi với một mức giá. Ngươi có muốn tuyển dụng Medusas?"

msgid ""
"You've found a Sprite Tree City. Unfortunately, none of the Sprites living "
"there wish to join an army. Maybe next week."
msgstr ""
"Ngươi đã tìm thấy Sprite Tree City. Thật không may, không một Sprite nào "
"sống ở đó mong muốn gia nhập quân đội. Có thể là tuần sau."

msgid ""
"Some of the Sprites living in the tree city are willing to join your army "
"for a price. Do you want to recruit Sprites?"
msgstr ""
"Một số Sprites sống trong thành phố trên cây sẵn sàng gia nhập quân đội của "
"ngươi với một cái giá. Ngươi có muốn tuyển dụng Sprites?"

msgid ""
"A colorful Rogues' wagon stands empty here. Perhaps more Rogues will be here "
"later."
msgstr ""
"Ở đây có một toa xe đầy màu sắc của Lừa đảo trống rỗng. Có lẽ sau này sẽ có "
"nhiều Lừa đảo hơn ở đây."

msgid ""
"Distant sounds of music and laughter draw you to a colorful wagon housing "
"Rogues. Do you wish to have any Rogues join your army?"
msgstr ""
"Âm thanh xa xa của âm nhạc và tiếng cười lôi kéo ngươi đến một toa xe đầy "
"màu sắc chứa Lừa đảo. Ngươi có muốn có bất kỳ Lừa đảo nào gia nhập quân đội "
"của mình không?"

msgid ""
"A group of tattered tents, billowing in the sandy wind, beckons you. The "
"tents are unoccupied. Perhaps more Nomads will be here later."
msgstr ""
"Một nhóm lều rách nát cuồn cuộn trong gió cát đang vẫy gọi ngươi. Những căn "
"lều không có người ở. Có lẽ sau này sẽ có thêm nhiều người du mục đến đây."

msgid ""
"A group of tattered tents, billowing in the sandy wind, beckons you. Do you "
"wish to have any Nomads join you during your travels?"
msgstr ""
"Một nhóm lều rách nát cuồn cuộn trong gió cát đang vẫy gọi ngươi. Ngươi có "
"muốn có bất kỳ Người du mục nào tham gia cùng ngươi trong chuyến du lịch của "
"ngươi không?"

msgid "The pit of mud bubbles for a minute and then lies still."
msgstr "Hố bùn sủi bọt một phút rồi nằm yên."

msgid ""
"As you approach the bubbling pit of mud, creatures begin to climb out and "
"position themselves around it. In unison they say: \"Mother Earth would like "
"to offer you a few of her troops. Do you want to recruit Earth Elementals?\""
msgstr ""
"Khi ngươi đến gần hố bùn sủi bọt, các sinh vật bắt đầu trèo ra ngoài và định "
"vị xung quanh nó. Họ đồng thanh nói: \"Mẹ Trái đất muốn cung cấp cho ngươi "
"một số quân của bà ấy. Ngươi có muốn chiêu mộ các Nguyên tố Trái đất không?\""

msgid "You enter the structure of white stone pillars, and find nothing."
msgstr "Ngươi bước vào cấu trúc của những cột đá trắng và không tìm thấy gì."

msgid ""
"White stone pillars support a roof that rises up to the sky. As you enter "
"the structure, the dead air of the outside gives way to a whirling gust that "
"almost pushes you back out. The air current materializes into a barely "
"visible form. The creature asks, in what can only be described as a loud "
"whisper: \"Why have you come? Are you here to call upon the forces of the "
"air?\""
msgstr ""
"Những cột đá trắng đỡ mái nhà vươn lên trời. Khi ngươi bước vào công trình, "
"không khí chết chóc bên ngoài nhường chỗ cho một cơn gió xoáy gần như đẩy "
"ngươi ra ngoài. Dòng không khí hiện thực hóa thành một dạng khó nhìn thấy "
"được. Sinh vật hỏi, theo cách chỉ có thể được mô tả như một lời thì thầm "
"lớn: \"Tại sao ngươi lại đến? Ngươi đến đây để kêu gọi lực lượng trên không?"
"\""

msgid "No Fire Elementals approach you from the lava pool."
msgstr "Không có Nguyên tố Lửa nào tiếp cận ngươi từ hồ dung nham."

msgid ""
"Beneath a structure that serves to hold in heat, Fire Elementals move about "
"in a fiery pool of molten lava. A group of them approach you and offer their "
"services. Would you like to recruit Fire Elementals?"
msgstr ""
"Bên dưới một cấu trúc dùng để giữ nhiệt, các Nguyên tố Lửa di chuyển trong "
"một hồ dung nham nóng chảy rực lửa. Một nhóm trong số họ tiếp cận ngươi và "
"cung cấp dịch vụ của họ. Ngươi có muốn chiêu mộ Nguyên tố Lửa không?"

msgid "A face forms in the water for a moment, and then is gone."
msgstr "Một khuôn mặt xuất hiện trong nước một lúc rồi biến mất."

msgid ""
"Crystalline structures cast shadows over a small reflective pool of water. "
"You peer into the pool, and a face that is not your own peers back. It asks: "
"\"Would you like to call upon the powers of water?\""
msgstr ""
"Các cấu trúc tinh thể đổ bóng lên một hồ nước nhỏ phản chiếu. Ngươi nhìn "
"xuống hồ bơi, và một khuôn mặt không phải là ngươi bè của ngươi quay lại. Nó "
"hỏi: \"Ngươi có muốn kêu gọi sức mạnh của nước không?\""

msgid "This burial site is deathly still."
msgstr "Nơi chôn cất này vẫn còn chết chóc."

msgid ""
"Restless spirits of long dead warriors seeking their final resting place "
"offer to join you in hopes of finding peace. Do you wish to recruit ghosts?"
msgstr ""
"Linh hồn không ngừng nghỉ của những chiến binh đã chết từ lâu đang tìm kiếm "
"nơi an nghỉ cuối cùng đề nghị tham gia cùng ngươi với hy vọng tìm thấy hòa "
"bình. Ngươi có muốn chiêu mộ bóng ma không?"

msgid ""
"The City of the Dead is empty of life, and empty of unlife as well. Perhaps "
"some undead will move in next week."
msgstr ""
"Thành phố của Người chết không có sự sống và cũng không có sự sống. Có lẽ "
"một số xác sống sẽ chuyển đến vào tuần tới."

msgid ""
"Some Liches living here are willing to join your army for a price. Do you "
"want to recruit Liches?"
msgstr ""
"Một số Lich sống ở đây sẵn sàng gia nhập quân đội của ngươi với một cái giá. "
"Ngươi có muốn tuyển dụng Liches không?"

msgid ""
"You've found the ruins of an ancient city, now inhabited solely by the "
"undead. Will you search?"
msgstr ""
"Ngươi đã tìm thấy tàn tích của một thành phố cổ, hiện chỉ có xác sống sinh "
"sống. Ngươi sẽ tìm kiếm chứ?"

msgid ""
"Some of the surviving Liches are impressed by your victory over their "
"fellows, and offer to join you for a price. Do you want to recruit Liches?"
msgstr ""
"Một số Lich còn sống sót bị ấn tượng bởi chiến thắng của ngươi trước đồng "
"đội của họ và đề nghị tham gia cùng ngươi với một mức giá. Ngươi có muốn "
"tuyển dụng Liches không?"

msgid ""
"You've found one of those bridges that Trolls are so fond of living under, "
"but there are none here. Perhaps there will be some next week."
msgstr ""
"Ngươi đã tìm thấy một trong những cây cầu mà Trolls rất thích sống dưới đó, "
"nhưng ở đây lại không có một con nào cả. Có lẽ sẽ có một số vào tuần tới."

msgid ""
"Some Trolls living under a bridge are willing to join your army, but for a "
"price. Do you want to recruit Trolls?"
msgstr ""
"Một số Troll sống dưới cầu sẵn sàng gia nhập quân đội của ngươi nhưng phải "
"trả giá. Ngươi có muốn tuyển dụng Troll không?"

msgid "Trolls living under the bridge challenge you. Will you fight them?"
msgstr ""
"Troll sống dưới gầm cầu thách thức ngươi. Ngươi sẽ chiến đấu với chúng?"

msgid ""
"A few Trolls remain, cowering under the bridge. They approach you and offer "
"to join your forces as mercenaries. Do you want to buy any Trolls?"
msgstr ""
"Một vài con Troll vẫn còn ẩn nấp dưới gầm cầu. Họ tiếp cận ngươi và đề nghị "
"gia nhập lực lượng của ngươi với tư cách là lính đánh thuê. Ngươi có muốn "
"mua Troll không?"

msgid ""
"The Dragon city has no Dragons willing to join you this week. Perhaps a "
"Dragon will become available next week."
msgstr ""
"Thành phố Rồng không có con Rồng nào sẵn sàng tham gia cùng ngươi trong tuần "
"này. Có lẽ một con Rồng sẽ có mặt vào tuần tới."

msgid ""
"The Dragon city is willing to offer some Dragons for your army for a price. "
"Do you wish to recruit Dragons?"
msgstr ""
"Thành phố Rồng sẵn sàng cung cấp một số Rồng cho quân đội của ngươi với một "
"mức giá. Ngươi có muốn chiêu mộ Rồng không?"

msgid ""
"You stand before the Dragon City, a place off-limits to mere humans. Do you "
"wish to violate this rule and challenge the Dragons to a fight?"
msgstr ""
"Ngươi đứng trước Thành phố Rồng, một nơi không có giới hạn đối với con "
"người. Ngươi có muốn vi phạm quy tắc này và thách đấu với những con Rồng "
"không?"

msgid ""
"Having defeated the Dragon champions, the city's leaders agree to supply "
"some Dragons to your army for a price. Do you wish to recruit Dragons?"
msgstr ""
"Sau khi đánh bại các nhà vô địch Rồng, lãnh đạo thành phố đồng ý cung cấp "
"một số Rồng cho quân đội của ngươi với một mức giá. Ngươi có muốn chiêu mộ "
"Rồng không?"

msgid "From the observation tower, you are able to see distant lands."
msgstr "Từ tháp quan sát, ngươi có thể nhìn thấy những vùng đất xa xôi."

msgid ""
"The spring only refills once a week, and someone's already been here this "
"week."
msgstr ""
"Suối chỉ được nạp lại mỗi tuần một lần, và tuần này đã có người đến đây rồi."

msgid ""
"A drink at the spring is supposed to give you twice your normal spell "
"points, but you are already at that level."
msgstr ""
"Uống nước ở suối được cho là sẽ mang lại cho ngươi gấp đôi điểm thần chú "
"bình thường, nhưng ngươi đã ở cấp độ đó rồi."

msgid ""
"A drink from the spring fills your blood with magic! You have twice your "
"normal spell points in reserve."
msgstr ""
"Uống nước ở suối làm cho máu của ngươi tràn đầy ma thuật! Ngươi có gấp đôi "
"số điểm phép thuật bình thường để dự trữ."

msgid ""
"Recognizing you, the butler refuses to admit you. \"The master,\" he says, "
"\"will not see the same student twice.\""
msgstr ""
"Nhận ra ngươi, người quản gia từ chối thừa nhận ngươi. Ông nói: \"Người thầy "
"sẽ không gặp một học sinh hai lần\"."

msgid ""
"The butler admits you to see the master of the house. He trains you in the "
"four skills a hero should know."
msgstr ""
"Người quản gia cho phép ngươi đến gặp chủ nhân của ngôi nhà. Anh ấy huấn "
"luyện ngươi bốn kỹ năng mà một tướng nên biết."

msgid ""
"The butler opens the door and looks you up and down. \"You are neither "
"famous nor diplomatic enough to be admitted to see my master,\" he sniffs. "
"\"Come back when you think yourself worthy.\""
msgstr ""
"Người quản gia mở cửa và nhìn ngươi từ trên xuống dưới. \"Ngươi không đủ nổi "
"tiếng cũng như không đủ tài ngoại giao để được nhận vào gặp chủ nhân của tôi,"
"\" anh khịt mũi. \"Hãy quay lại khi ngươi thấy mình xứng đáng.\""

msgid " and "
msgstr " và "

msgid ""
"All of the %{monsters} you have in your army have been trained by the battle "
"masters of the fort. Your army now contains %{monsters2}."
msgstr ""
"Tất cả %{monsters} ngươi có trong quân đội của mình đều đã được huấn luyện "
"bởi các bậc thầy chiến đấu của pháo đài. Quân đội của ngươi hiện có "
"%{monsters2}."

msgid ""
"An unusual alliance of Ogres, Orcs, and Dwarves offer to train (upgrade) any "
"such troops brought to them. Unfortunately, you have none with you."
msgstr ""
"Một liên minh bất thường của Yêu tinh, Orc và Người lùn đề nghị huấn luyện "
"(nâng cấp) bất kỳ đội quân nào như vậy được mang đến cho họ. Thật không may, "
"ngươi không có gì bên mình."

msgid "All of your %{monsters} have been upgraded into %{monsters2}."
msgstr "Tất cả %{monsters} của ngươi đã được nâng cấp thành %{monsters2}."

msgid ""
"A blacksmith working at the foundry offers to convert all Pikemen and "
"Swordsmen's weapons brought to him from iron to steel. He also says that he "
"knows a process that will convert Iron Golems into Steel Golems. "
"Unfortunately, you have none of these troops in your army, so he can't help "
"you."
msgstr ""
"Một thợ rèn làm việc tại xưởng đúc đề nghị chuyển đổi tất cả vũ khí của "
"Pikemen và Swordsmen mang đến cho anh ta từ sắt thành thép. Anh ấy cũng nói "
"rằng anh ấy biết một quy trình sẽ chuyển đổi Golem sắt thành Golem thép. "
"Thật không may, quân đội của ngươi không có những đội quân này nên anh ta "
"không thể giúp ngươi."

msgid ""
"The captain looks at you with surprise and says:\n"
"\"You already have all the maps I know about. Let me fish in peace now.\""
msgstr ""
"Thuyền trưởng nhìn ngươi ngạc nhiên và nói:\n"
"\"Ngươi đã có tất cả các bản đồ mà ta biết. Hãy để ta câu cá trong yên bình."
"\""

msgid ""
"A retired captain living on this refurbished fishing platform offers to sell "
"you maps of the sea he made in his younger days for 1,000 gold. Do you wish "
"to buy the maps?"
msgstr ""
"Một thuyền trưởng đã nghỉ hưu sống trên giàn đánh cá đã được tân trang lại "
"này đề nghị bán cho ngươi những bản đồ biển mà ông ấy đã làm khi còn trẻ với "
"giá 1.000 vàng. Ngươi có muốn mua bản đồ không?"

msgid ""
"The captain sighs. \"You don't have enough money, eh? You can't expect me to "
"give my maps away for free!\""
msgstr ""
"Thuyền trưởng thở dài. \"Ngươi không có đủ tiền phải không? Ngươi không thể "
"mong đợi tôi tặng bản đồ của mình miễn phí!\""

msgid ""
"You come upon an obelisk made from a type of stone you have never seen "
"before. Staring at it intensely, the smooth surface suddenly changes to an "
"inscription. The inscription is a piece of a lost ancient map. Quickly you "
"copy down the piece and the inscription vanishes as abruptly as it appeared."
msgstr ""
"Ngươi bắt gặp một đài tưởng niệm được làm từ một loại đá mà ngươi chưa từng "
"thấy trước đây. Nhìn chăm chú vào nó, bề mặt nhẵn nhụi đột nhiên biến thành "
"một dòng chữ. Dòng chữ là một mảnh của một bản đồ cổ bị thất lạc. Ngươi "
"nhanh chóng sao chép tác phẩm xuống và dòng chữ biến mất đột ngột như khi nó "
"xuất hiện."

msgid "You have already been to this obelisk."
msgstr "Ngươi đã tới đài tưởng niệm này."

msgid ""
"Upon your approach, the tree opens its eyes in delight. \"It is good to see "
"you, my student. I hope my teachings have helped you.\""
msgstr ""
"Khi ngươi đến gần, cái cây mở mắt vui mừng. \"Thật vui được gặp lại ngươi, "
"học trò của ta. Ta hy vọng những lời dạy của ta đã giúp ích cho ngươi.\""

msgid ""
"Upon your approach, the tree opens its eyes in delight. \"Ahh, an "
"adventurer! Allow me to teach you a little of what I have learned over the "
"ages.\""
msgstr ""
"Khi ngươi đến gần, cái cây mở mắt vui mừng. \"À, một nhà thám hiểm! Cho phép "
"ta dạy cho ngươi một chút về những gì ta đã học được qua nhiều thời đại.\""

msgid "Upon your approach, the tree opens its eyes in delight."
msgstr "Khi ngươi đến gần, cái cây mở mắt vui mừng."

msgid ""
"\"Ahh, an adventurer! I will be happy to teach you a little of what I have "
"learned over the ages for a mere %{count} %{res}.\""
msgstr ""
"\"À, một nhà thám hiểm! Cho phép ta dạy cho ngươi một chút về những gì ta đã "
"học được qua nhiều thời đại với chỉ %{count} %{res}.\""

msgid "(Just bury it around my roots.)"
msgstr "(Hãy chôn nó quanh rễ của tôi.)"

msgid "Tears brim in the eyes of the tree."
msgstr "Nước mắt giàn giụa trong mắt cây."

msgid "\"I need %{count} %{res}.\""
msgstr "\"Ta cần %{count} %{res}.\""

msgid "it whispers. (sniff) \"Well, come back when you can pay me.\""
msgstr ""
"nó thì thầm. (khịt mũi) \"Chà, hãy quay lại khi ngươi có thể trả tiền cho ta."
"\""

msgid ""
"Nestled among the trees sits a blind seer. After you explain the intent of "
"your journey, the seer activates his crystal ball, allowing you to see the "
"strengths and weaknesses of your opponents."
msgstr ""
"Ẩn mình giữa những tán cây là một nhà tiên tri mù. Sau khi ngươi giải thích "
"mục đích chuyến hành trình của mình, nhà tiên tri sẽ kích hoạt quả cầu pha "
"lê của mình, cho phép ngươi nhìn thấy điểm mạnh và điểm yếu của đối thủ."

msgid ""
"The entrance to the cave is dark, and a foul, sulfurous smell issues from "
"the cave mouth. Will you enter?"
msgstr ""
"Cửa hang tối om, miệng hang bốc ra mùi lưu huỳnh hôi thối. Ngươi sẽ vào chứ?"

msgid "Except for evidence of a terrible battle, the cave is empty."
msgstr ""
"Ngoại trừ bằng chứng về một trận chiến khủng khiếp, hang động trống rỗng."

msgid ""
"You find a powerful and grotesque Demon in the cave. \"Today,\" it rasps, "
"\"you will fight and surely die. But I will give you a choice of deaths. You "
"may fight me, or you may fight my servants. Do you prefer to fight my "
"servants?\""
msgstr ""
"Ngươi tìm thấy một con quỷ mạnh mẽ và kỳ cục trong hang động. \"Hôm nay,\" "
"nó rít lên, \"ngươi sẽ chiến đấu và chắc chắn sẽ chết. Nhưng ta sẽ cho ngươi "
"lựa chọn cái chết. Ngươi có thể chiến đấu với ta, hoặc ngươi có thể chiến "
"đấu với những người hầu của ta. Ngươi thích chiến đấu với những người hầu "
"của ta hơn?\""

msgid ""
"The Demon screams its challenge and attacks! After a short, desperate "
"battle, you slay the monster and receive %{exp} experience points."
msgstr ""
"Con quỷ hét lên thách thức và tấn công! Sau một trận chiến ngắn ngủi và "
"tuyệt vọng, ngươi tiêu diệt được quái vật và nhận được %{exp} điểm kinh "
"nghiệm."

msgid ""
"The Demon screams its challenge and attacks! After a short, desperate "
"battle, you slay the monster and receive %{exp} experience points and "
"%{count} gold."
msgstr ""
"Con quỷ hét lên thách thức và tấn công! Sau một trận chiến ngắn ngủi và "
"tuyệt vọng, ngươi tiêu diệt được quái vật và nhận được %{exp} điểm kinh "
"nghiệm và %{count} vàng."

msgid ""
"The Demon screams its challenge and attacks! After a short, desperate "
"battle, you slay the monster and find the %{art} in the back of the cave."
msgstr ""
"Con quỷ hét lên thách thức và tấn công! Sau một trận chiến ngắn ngủi và "
"tuyệt vọng, ngươi tiêu diệt con quái vật và tìm thấy %{art} ở phía sau hang "
"động."

msgid ""
"Seeing that you do not have %{count} gold, the demon slashes you with its "
"claws, and the last thing you see is a red haze."
msgstr ""
"Thấy ngươi không có %{count} vàng, con quỷ dùng móng vuốt chém ngươi và điều "
"cuối cùng ngươi nhìn thấy là một làn sương mù màu đỏ."

msgid ""
"The Demon leaps upon you and has its claws at your throat before you can "
"even draw your sword. \"Your life is mine,\" it says. \"I will sell it back "
"to you for %{count} gold.\""
msgstr ""
"Con quỷ lao vào ngươi và ngoạm móng vuốt vào cổ họng ngươi trước khi ngươi "
"kịp rút kiếm. \"Cuộc sống của ngươi là của ta,\" nó nói. \"Ta sẽ bán lại cho "
"ngươi với giá %{count} vàng.\""

msgid ""
"Upon defeating the daemon's servants, you find a hidden cache with %{count} "
"gold."
msgstr ""
"Sau khi đánh bại những người hầu của quỷ, ngươi sẽ tìm thấy một bộ đệm ẩn "
"chứa %{count} vàng."

msgid ""
"As you enter the Alchemist's Tower, a hobbled, graying man in a brown cloak "
"makes his way towards you."
msgstr ""
"Khi ngươi bước vào Tháp Nhà giả kim, một người đàn ông xám xịt, tập tễnh mặc "
"áo choàng màu nâu tiến về phía ngươi."

msgid "He checks your pack, and sees that you have 1 cursed item."
msgid_plural ""
"He checks your pack, and sees that you have %{count} cursed items."
msgstr[0] ""
"Anh ta kiểm tra túi của ngươi và thấy rằng ngươi có 1 vật phẩm bị nguyền rủa."

msgid "For %{gold} gold, the alchemist will remove it for you. Do you pay?"
msgid_plural ""
"For %{gold} gold, the alchemist will remove them for you. Do you pay?"
msgstr[0] ""
"Với %{gold} vàng, nhà giả kim sẽ loại bỏ nó cho ngươi. Ngươi có trả tiền "
"không?"

msgid ""
"After you consent to pay the requested amount of gold, the alchemist grabs "
"the cursed artifact and throws it into his magical cauldron."
msgid_plural ""
"After you consent to pay the requested amount of gold, the alchemist grabs "
"all cursed artifacts and throws them into his magical cauldron."
msgstr[0] ""
"Sau khi ngươi đồng ý trả số vàng được yêu cầu, nhà giả kim lấy cổ vật bị "
"nguyền rủa và ném nó vào chiếc vạc ma thuật của mình."

msgid ""
"You hear a voice from behind the locked door, \"You don't have enough gold "
"to pay for my services.\""
msgstr ""
"Ngươi nghe thấy một giọng nói từ phía sau cánh cửa bị khóa, \"Ngươi không có "
"đủ vàng để trả cho dịch vụ của ta.\""

msgid ""
"You hear a voice from high above in the tower, \"Go away! I can't help you!\""
msgstr ""
"Ngươi nghe thấy một giọng nói từ trên cao trong tòa tháp, \"Biến đi! Ta "
"không thể giúp ngươi!\""

msgid ""
"The head groom speaks to you, \"That is a fine looking horse you have. I am "
"afraid we can give you no better, but the horses your cavalry are riding "
"look to be of poor breeding stock. We have many trained war horses which "
"would aid your riders greatly. I insist you take them.\""
msgstr ""
"Trưởng nhóm đầy tớ nói với ngươi, \"Đó là một con ngựa đẹp mà ngài có. Tôi e "
"rằng chúng tôi không thể cho ngài tốt hơn, nhưng những con ngựa mà kỵ binh "
"của ngài đang cưỡi có vẻ là giống kém chất lượng. Chúng tôi có nhiều ngựa "
"chiến đã được huấn luyện để có thể sử dụng được.\" hãy hỗ trợ các tay đua "
"của ngươi rất nhiều. Ta yêu cầu ngài phải đưa họ đi.\""

msgid ""
"As you approach the stables, the head groom appears, leading a fine looking "
"war horse. \"This steed will help speed you in your travels. Alas, he will "
"grow tired in a week. You must also let me give better horses to your "
"mounted soldiers, their horses look shoddy and weak.\""
msgstr ""
"Khi ngươi đến gần chuồng ngựa, trưởng nhóm đầy tớ xuất hiện, dẫn theo một "
"con ngựa chiến trông rất đẹp mắt. \"Con chiến mã này sẽ giúp ngài di chuyển "
"nhanh hơn. Than ôi, nó sẽ mệt mỏi trong một tuần nữa. Ngài cũng phải để ta "
"tặng những con ngựa tốt hơn cho những người lính cưỡi ngựa của ngài, ngựa "
"của họ trông kém chất lượng và yếu ớt.\""

msgid ""
"The head groom approaches you and speaks, \"You already have a fine horse, "
"and have no inexperienced cavalry which might make use of our trained war "
"horses.\""
msgstr ""
"Trưởng nhóm đầy tớ đến gần ngươi và nói: \"Ngài đã có một con ngựa tốt và "
"không có kỵ binh thiếu kinh nghiệm nào có thể sử dụng những con ngựa chiến "
"đã được huấn luyện của chúng tôi.\""

msgid ""
"As you approach the stables, the head groom appears, leading a fine looking "
"war horse. \"This steed will help speed you in your travels. Alas, his "
"endurance will wane with a lot of heavy riding, and you must return for a "
"fresh mount in a week. We also have many fine war horses which could benefit "
"mounted soldiers, but you have none we can help.\""
msgstr ""
"Khi ngươi đến gần chuồng ngựa, trưởng nhóm đầy tớ xuất hiện, dẫn theo một "
"con ngựa chiến trông rất đẹp mắt. “Con chiến mã này sẽ giúp ngài tăng tốc "
"trong hành trình. Than ôi, sức chịu đựng của nó sẽ giảm đi sau khi cưỡi quá "
"nhiều, và ngài phải quay lại để lấy một con ngựa mới trong một tuần. Chúng "
"tôi cũng có nhiều ngựa chiến tốt có thể mang lại lợi ích cho những người "
"lính cưỡi ngựa, nhưng ngài không có gì chúng tôi có thể giúp được.\""

msgid "The Arena guards turn you away."
msgstr "Những người bảo vệ Đấu trường đuổi ngươi đi."

msgid ""
"You have your crew stop up their ears with wax before the sirens' eerie song "
"has any chance of luring them to a watery grave."
msgstr ""
"Ngươi yêu cầu đoàn của mình bịt tai bằng sáp trước khi bài hát kỳ lạ của còi "
"báo động có cơ hội dụ họ xuống một ngôi mộ đầy nước."

msgid ""
"As the sirens sing their eerie song, your small, determined army manages to "
"overcome the urge to dive headlong into the sea."
msgstr ""
"Khi còi báo động hát bài hát kỳ lạ của chúng, đội quân nhỏ bé nhưng đầy "
"quyết tâm của ngươi đã vượt qua được mong muốn lao thẳng xuống biển."

msgid ""
"An eerie wailing song emanates from the sirens perched upon the rocks. Many "
"of your crew fall under its spell, and dive into the water where they drown. "
"You are now wiser for the visit, and gain %{exp} experience."
msgstr ""
"Một bài hát than khóc kỳ lạ phát ra từ còi báo động đậu trên những tảng đá. "
"Nhiều người trong số thủy thủ đoàn của ngươi rơi vào bùa chú của nó và lao "
"xuống nước và chết đuối. Bây giờ ngươi đã khôn ngoan hơn khi tham quan và "
"nhận được %{exp} kinh nghiệm."

msgid ""
"In a dazzling display of daring, you break into the local jail and free the "
"hero imprisoned there, who, in return, pledges loyalty to your cause."
msgstr ""
"Trong một màn thể hiện táo bạo rực rỡ, ngươi đột nhập vào nhà tù địa phương "
"và giải thoát tướng bị giam giữ ở đó, người này đổi lại sẽ cam kết trung "
"thành với chính nghĩa của ngươi."

msgid ""
"You already have %{count} heroes, and regretfully must leave the prisoner in "
"this jail to languish in agony for untold days."
msgstr ""
"Ngươi đã có %{count} tướng rồi, và thật đáng tiếc phải để tù nhân trong nhà "
"tù này mòn mỏi trong đau khổ không biết bao ngày."

msgid ""
"You enter a rickety hut and talk to the magician who lives there. He tells "
"you of places near and far which may aid you in your journeys."
msgstr ""
"Ngươi bước vào một túp lều ọp ẹp và nói chuyện với nhà ảo thuật sống ở đó. "
"Anh ấy cho ngươi biết về những địa điểm gần xa có thể hỗ trợ ngươi trong "
"cuộc hành trình."

msgid "This eye seems to be intently studying its surroundings."
msgstr "Con mắt này dường như đang chăm chú nghiên cứu môi trường xung quanh."

msgid "You come across a giant Sphinx. The Sphinx remains strangely quiet."
msgstr ""
"Ngươi bắt gặp một tượng Nhân sư khổng lồ. Tượng Nhân Sư vẫn im lặng một cách "
"kỳ lạ."

msgid ""
"\"I have a riddle for you,\" the Sphinx says. \"Answer correctly, and you "
"shall be rewarded. Answer incorrectly, and you shall be eaten. Do you accept "
"the challenge?\""
msgstr ""
"“Ta có một câu đố dành cho ngươi,” Nhân sư nói. \"Trả lời đúng sẽ được khen "
"thưởng. Trả lời sai sẽ bị ăn thịt. Ngươi có chấp nhận thử thách không?\""

msgid ""
"The Sphinx asks you the following riddle:\n"
"\n"
"'%{riddle}'\n"
"\n"
"Your answer?"
msgstr ""
"Nhân sư hỏi ngươi câu đố sau:\n"
" \n"
"'%{riddle}'\n"
" \n"
"Câu trả lời của ngươi?"

msgid ""
"\"You guessed incorrectly,\" the Sphinx says, smiling. The Sphinx swipes at "
"you with a paw, knocking you to the ground. Another blow makes the world go "
"black, and you know no more."
msgstr ""
"\"Ngươi đoán sai rồi,\" Nhân sư mỉm cười nói. Nhân sư dùng chân quẹt vào "
"ngươi, khiến ngươi ngã xuống đất. Một cú đánh nữa khiến thế giới trở nên đen "
"tối và ngươi không còn biết gì nữa."

msgid ""
"Looking somewhat disappointed, the Sphinx sighs. \"You've answered my riddle "
"so here's your reward. Now begone.\""
msgstr ""
"Trông có vẻ thất vọng, Nhân sư thở dài. \"Ngươi đã trả lời câu đố của tôi "
"nên đây là phần thưởng của ngươi. Bây giờ hãy biến đi.\""

msgid ""
"A magical barrier stands tall before you, blocking your way. Runes on the "
"arch read,\n"
"\"Speak the key and you may pass.\"\n"
"As you speak the magic word, the glowing barrier dissolves into nothingness."
msgstr ""
"Một rào cản ma thuật sừng sững trước mặt ngươi, chặn đường ngươi. Chữ trên "
"vòm đọc,\n"
"\"Nói chìa khóa và ngươi có thể vượt qua.\"\n"
"Khi ngươi nói từ ma thuật, rào cản phát sáng sẽ tan biến vào hư vô."

msgid ""
"A magical barrier stands tall before you, blocking your way. Runes on the "
"arch read,\n"
"\"Speak the key and you may pass.\"\n"
"You speak, and nothing happens."
msgstr ""
"Một rào cản ma thuật sừng sững trước mặt ngươi, chặn đường ngươi. Chữ trên "
"vòm đọc,\n"
"\"Nói chìa khóa và ngươi có thể vượt qua.\"\n"
"Ngươi trả lời, nhưng không có gì xảy ra."

msgid ""
"You enter the tent and see an old woman gazing into a magic gem. She looks "
"up and says,\n"
"\"In my travels, I have learned much in the way of arcane magic. A great "
"oracle taught me his skill. I have the answer you seek.\""
msgstr ""
"Ngươi bước vào lều và thấy một bà già đang nhìn chăm chú vào một viên ngọc "
"ma thuật. Cô ấy nhìn lên và nói:\n"
"\"Trong những chuyến đi của mình, tôi đã học được nhiều điều về phép thuật "
"phức tạp. Một nhà tiên tri vĩ đại đã dạy tôi kỹ năng của ông ấy. Ta có câu "
"trả lời mà ngươi đang tìm kiếm.\""

msgid "No spell book is present."
msgstr "Không có cuốn sách thần chú nào hiện diện."

msgid ""
"This spell costs %{mana} spell points. You have no spell points, so you "
"cannot cast it."
msgstr ""
"Phép thuật này tiêu tốn %{mana} điểm phép thuật. Ngươi không có điểm phép "
"thuật nên không thể sử dụng nó."

msgid ""
"This spell costs %{mana} spell points. You only have %{point} spell points, "
"so you cannot cast it."
msgstr ""
"Phép thuật này tiêu tốn %{mana} điểm phép thuật. Ngươi chỉ có %{point} điểm "
"phép thuật nên không thể sử dụng nó."

msgid "The spell was not found."
msgstr "Không tìm thấy phép."

msgid "Only heroes can cast this spell."
msgstr "Chỉ có tướng mới có thể niệm phép này."

msgid "This hero is not able to cast adventure spells."
msgstr "Tướng này không thể sử dụng phép thuật phiêu lưu."

msgid "Your hero is too tired to cast this spell today. Try again tomorrow."
msgstr ""
"Tướng của ngươi đã quá mệt mỏi để sử dụng câu thần chú này ngày hôm nay. Hãy "
"thử lại vào ngày mai."

msgid "This spell cannot be cast on a boat."
msgstr "Phép này không thể dùng trên thuyền."

msgid "This spell can only be cast near an ocean."
msgstr "Phép này chỉ sử dụng nơi gần đại dương."

msgid ""
"There are no boats available and no ocean adjacent to the hero where this "
"spell will work."
msgstr ""
"Không có sẵn thuyền và không có đại dương gần tướng nơi phép thuật này sẽ "
"hoạt động."

msgid "There are no boats available for this spell."
msgstr "Không có thuyền nào hiện hữu để cho phép này."

msgid "There is no ocean adjacent to the hero where this spell will work."
msgstr "Không có đại dương nào gần tướng để cho phép này thực hiện."

msgid ""
"You do not own any town or castle that is not currently occupied by a hero. "
"This spell will have no effect."
msgstr ""
"Ngươi không sở hữu bất kỳ thị trấn hoặc lâu đài nào hiện không có tướng "
"chiếm giữ. Phép thuật này sẽ không có tác dụng."

msgid "This hero is already in a town, so this spell will have no effect."
msgstr "Tướng này đã ở trong thị trấn, nên phép này sẽ không có tác dụng."

msgid ""
"The nearest town is %{town}.\n"
"\n"
"This town is occupied by your hero %{hero}."
msgstr ""
"Thị trấn gần nhất là %{town}.\n"
" \n"
"Thị trấn này đã bị tướng %{hero} của ngươi chiếm đóng."

msgid "This spell is already in effect."
msgstr "Phép này đã có tác dụng rồi."

msgid ""
"No opponent neither has nor can have any hero under their command anymore. "
"Casting this spell will have no effect."
msgstr ""
"Không có đối thủ nào có và không thể có bất kỳ anh hùng nào dưới sự chỉ huy "
"của họ nữa. Sử dụng phép thuật này sẽ không có tác dụng."

msgid ""
"No opponent has a hero under their command at this time. Casting this spell "
"will have no effect."
msgstr ""
"Không có đối thủ nào có anh hùng dưới sự chỉ huy của họ vào thời điểm này. "
"Sử dụng phép thuật này sẽ không có tác dụng."

msgid ""
"You must be within %{count} spaces of a monster for the Visions spell to "
"work."
msgstr ""
"Ngươi phải ở trong khoảng cách %{count} của một con quái vật để phép thuật "
"Thấu thị hoạt động."

msgid ""
"You must be standing on the entrance to a mine (sawmills and alchemist labs "
"do not count) to cast this spell."
msgstr ""
"Ngươi phải đứng ở lối vào mỏ (không tính xưởng cưa và phòng thí nghiệm của "
"nhà giả kim) để thực hiện phép thuật này."

msgid "You must first defeat the ghosts guarding the mine to cast this spell."
msgstr ""
"Trước tiên, ngươi phải đánh bại những con ma canh giữ mỏ để sử dụng phép "
"thuật này."

msgid ""
"There are already at least as many elementals guarding the mine as this hero "
"can generate. Casting this spell will have no effect."
msgstr ""
"Đã có ít nhất số lượng nguyên tố bảo vệ khu mỏ mà tướng này có thể tạo ra. "
"Sử dụng phép thuật này sẽ không có tác dụng."

msgid "%{name} the %{race} (Level %{level})"
msgstr "%{name} chủng tộc %{race} (Cấp %{level})"

#, fuzzy
msgid "Random hero (Level %{level})"
msgstr "%{name} (Cấp độ %{level})"

#, fuzzy
msgid "Random %{race} hero (Level %{level})"
msgstr "%{name} chủng tộc %{race} (Cấp %{level})"

#, fuzzy
msgid "Hero race:"
msgstr "Màn hình Tướng"

msgid "Are you sure you want to dismiss this Hero?"
msgstr "Ngươi có chắc chắn muốn giải tán Tướng này không?"

msgid "Set custom Experience value. Current value is default."
msgstr ""

msgid "Change Experience value. Right-click to reset to default value."
msgstr ""

#, fuzzy
msgid "Set Experience value"
msgstr "Kinh nghiệm"

msgid "View Experience Info"
msgstr "Xem Thông tin Kinh nghiệm"

msgid "Set custom Spell Points value. Current value is default."
msgstr ""

msgid "Change Spell Points value. Right-click to reset to default value."
msgstr ""

#, fuzzy
msgid "Set Spell Points value"
msgstr "Điểm Phép thuật"

msgid "View Spell Points Info"
msgstr "Xem Thông tin Điểm Phép thuật"

msgid "Set patrol radius in tiles"
msgstr ""

#, fuzzy
msgid "Enter hero's name"
msgstr "Mất tướng: %{name}."

#, fuzzy
msgid "Click to change race."
msgstr "Nhấp để xem thị trấn sau."

#, fuzzy
msgid ""
"'Spread' combat formation spreads the hero's units from the top to the "
"bottom of the battlefield, with at least one empty space between each unit."
msgstr ""
"Đội hình chiến đấu 'Dàn trải' dàn quân của ngươi từ trên xuống dưới của "
"chiến trường, với ít nhất một khoảng trống giữa mỗi quân."

msgid ""
"'Grouped' combat formation bunches the hero's army together in the center of "
"their side of the battlefield."
msgstr ""
"Đội hình chiến đấu 'Tập trung' tập hợp quân đội của ngươi lại với nhau ở "
"trung tâm của phe ngươi trên chiến trường."

msgid "Exit Hero Screen"
msgstr "Thoát Màn hình Tướng"

msgid "You cannot dismiss a hero in a castle"
msgstr "Ngươi không thể giải tán một tướng bên trong một lâu đài"

msgid "Dismissal of %{name} the %{race} is prohibited by scenario"
msgstr "Giải tán %{name} chủng tộc %{race} bị cấm theo kịch bản"

msgid "Dismiss %{name} the %{race}"
msgstr "Giải tán %{name} chủng tộc %{race}"

msgid "Show previous hero"
msgstr "Xem tướng trước"

msgid "Show next hero"
msgstr "Xem tướng sau"

msgid "Set army combat formation to 'Spread'"
msgstr "Đặt đội hình chiến đấu của quân đội thành 'Dàn trải'"

msgid "Set army combat formation to 'Grouped'"
msgstr "Đặt đội hình chiến đấu của quân đội thành 'Tập trung'"

msgid "Set hero's Artifacts. Right-click to reset Artifact."
msgstr ""

msgid "Set hero's Secondary Skills. Right-click to reset skill."
msgstr ""

msgid "Set hero's Army. Right-click to reset unit."
msgstr ""

msgid "Set hero's portrait. Right-click to reset to default."
msgstr ""

msgid "Click to change hero's name. Right-click to reset to default."
msgstr ""

msgid "Hero is in patrol mode in %{tiles} tiles radius. Click to disable it."
msgstr ""

#, fuzzy
msgid "Click to enable hero's patrol mode."
msgstr "Nhấp để chọn màu này."

msgid "Blood Morale"
msgstr "Tinh thần Máu lửa"

msgid "%{morale} Morale"
msgstr "%{morale} Tinh thần"

msgid "%{luck} Luck"
msgstr "%{luck} May mắn"

msgid "Current Luck Modifiers:"
msgstr "Sửa đổi May mắn Hiện tại:"

msgid "Current Morale Modifiers:"
msgstr "Sửa đổi Tinh thần Hiện tại:"

msgid "Entire army is undead, so morale does not apply."
msgstr "Toàn bộ quân đội là xác sống, vì vậy tinh thần không có tác dụng."

msgid ""
"Current experience %{exp1}.\n"
" Next level %{exp2}."
msgstr ""
"Kinh nghiệm hiện có %{exp1}.\n"
" Cấp tiếp theo %{exp2}."

msgid "Level %{level}"
msgstr "Cấp bậc %{level}"

msgid ""
"%{name} currently has %{point} spell points out of a maximum of %{max}. The "
"maximum number of spell points is 10 times the hero's knowledge. It is "
"occasionally possible for the hero to have more than their maximum spell "
"points via special events."
msgstr ""
"%{name} hiện có %{point} điểm phép thuật trong tổng số điểm tối đa là "
"%{max}. Số điểm phép thuật tối đa gấp 10 lần kiến thức của ngươi. Đôi khi "
"ngươi có thể nhận được nhiều hơn điểm phép thuật tối đa thông qua các sự "
"kiện đặc biệt."

msgid "%{name1} meets %{name2}"
msgstr "%{name1} gặp %{name2}"

msgid "Enemy heroes are now fully identifiable."
msgstr "Tướng địch bây giờ đã có thể nhận dạng đầy đủ."

msgid "Identify Hero"
msgstr "Nhận dạng Tướng"

msgid "Select town to port to."
msgstr "Chọn thị trấn để dịch chuyển tới."

msgid "Town Portal"
msgstr "Hồi Thành"

msgid "The creatures are willing to join us!"
msgstr "Sinh vật này sẽ tham gia cùng ta!"

msgid "All the creatures will join us..."
msgstr "Tất cả các sinh vật sẽ tham gia cùng ta..."

msgid "The creature will join us..."
msgid_plural "%{count} of the creatures will join us..."
msgstr[0] "Sinh vật sẽ tham gia cùng ta..."

msgid ""
"\n"
" for a fee of %{gold} gold."
msgstr ""
"\n"
" với chi phí %{gold} vàng."

msgid "These weak creatures will surely flee before us."
msgstr "Những sinh vật yếu đuối này chắc chắn sẽ chạy trốn trước chúng ta."

msgid "I fear these creatures are in the mood for a fight."
msgstr "Tôi e rằng những sinh vật này đang có tâm trạng muốn đánh nhau."

msgid "The hero's attack skill is a bonus added to each unit's attack skill."
msgstr ""
"Kỹ năng tấn công của tướng là phần thưởng được thêm vào kỹ năng tấn công của "
"mỗi đơn vị."

msgid "The hero's defense skill is a bonus added to each unit's defense skill."
msgstr ""
"Kỹ năng phòng thủ của tướng là phần thưởng được thêm vào kỹ năng phòng thủ "
"của mỗi đơn vị."

msgid "The hero's spell power determines the duration or power of a spell."
msgstr ""
"Sức mạnh phép thuật của tướng quyết định độ dài hoặc sức mạnh của một câu "
"thần chú."

msgid ""
"The hero's knowledge determines how many spell points the hero may have. "
"Under normal circumstances, a hero is limited to 10 spell points per level "
"of knowledge."
msgstr ""
"Kiến thức của tướng quyết định số điểm phép thuật mà tướng có thể có. Trong "
"trường hợp bình thường, một tướng bị giới hạn 10 điểm phép thuật cho mỗi cấp "
"độ kiến thức."

msgid "Current Modifiers:"
msgstr "Sửa đổi Hiện tại:"

msgid "skill|Basic"
msgstr "Cơ bản"

msgid "skill|Advanced"
msgstr "Nâng cao"

msgid "skill|Expert"
msgstr "Chuyên gia"

msgid "Pathfinding"
msgstr "Tìm đường"

msgid "Archery"
msgstr "Bắn cung"

msgid "Logistics"
msgstr "Vận chuyển"

msgid "Scouting"
msgstr "Do thám"

msgid "Diplomacy"
msgstr "Ngoại giao"

msgid "Navigation"
msgstr "Dẫn đường"

msgid "Leadership"
msgstr "Lãnh đạo"

msgid "Wisdom"
msgstr "Thông thái"

msgid "Mysticism"
msgstr "Thần bí"

msgid "Ballistics"
msgstr "Máy bắn đá"

msgid "Eagle Eye"
msgstr "Mắt Đại bàng"

msgid "Necromancy"
msgstr "Chiêu hồn"

msgid "Estates"
msgstr "Tài sản"

msgid "Advanced Archery"
msgstr "Nâng cao Bắn cung"

msgid "Advanced Pathfinding"
msgstr "Nâng cao Tìm đường"

msgid "Basic Archery"
msgstr "Cơ bản Bắn cung"

msgid "Basic Pathfinding"
msgstr "Cơ bản Tìm đường"

msgid "Expert Pathfinding"
msgstr "Chuyên gia Tìm đường"

msgid "Advanced Logistics"
msgstr "Nâng cao Vận chuyển"

msgid "Basic Logistics"
msgstr "Cơ bản Vận chuyển"

msgid "Basic Scouting"
msgstr "Cơ bản Do thám"

msgid "Expert Archery"
msgstr "Chuyên gia Bắn cung"

msgid "Expert Logistics"
msgstr "Chuyên gia Vận chuyển"

msgid "Advanced Diplomacy"
msgstr "Nâng cao Ngoại giao"

msgid "Advanced Scouting"
msgstr "Nâng cao Do thám"

msgid "Basic Diplomacy"
msgstr "Cơ bản Ngoại giao"

msgid "Expert Diplomacy"
msgstr "Chuyên gia Ngoại giao"

msgid "Expert Scouting"
msgstr "Chuyên gia Do thám"

msgid "Advanced Leadership"
msgstr "Nâng cao Lãnh đạo"

msgid "Advanced Navigation"
msgstr "Nâng cao Dẫn đường"

msgid "Basic Leadership"
msgstr "Cơ bản Lãnh đạo"

msgid "Basic Navigation"
msgstr "Cơ bản Dẫn đường"

msgid "Expert Navigation"
msgstr "Chuyên gia Dẫn đường"

msgid "Advanced Wisdom"
msgstr "Nâng cao Thông thái"

msgid "Basic Mysticism"
msgstr "Cơ bản Thần bí"

msgid "Basic Wisdom"
msgstr "Cơ bản Thông thái"

msgid "Expert Leadership"
msgstr "Chuyên gia Lãnh đạo"

msgid "Expert Wisdom"
msgstr "Chuyên gia Thông thái"

msgid "Advanced Luck"
msgstr "Nâng cao May mắn"

msgid "Advanced Mysticism"
msgstr "Nâng cao Thần bí"

msgid "Basic Luck"
msgstr "Cơ bản May mắn"

msgid "Expert Luck"
msgstr "Chuyên gia May mắn"

msgid "Expert Mysticism"
msgstr "Chuyên gia Thần bí"

msgid "Advanced Ballistics"
msgstr "Nâng cao Máy bắn đá"

msgid "Advanced Eagle Eye"
msgstr "Nâng cao Mắt Đại bàng"

msgid "Basic Ballistics"
msgstr "Cơ bản Máy bắn đá"

msgid "Basic Eagle Eye"
msgstr "Cơ bản Mắt Đại bàng"

msgid "Expert Ballistics"
msgstr "Chuyên gia Máy bắn đá"

msgid "Advanced Necromancy"
msgstr "Nâng cao Chiêu hồn"

msgid "Basic Estates"
msgstr "Cơ bản Tài sàn"

msgid "Basic Necromancy"
msgstr "Cơ bản Chiêu hồn"

msgid "Expert Eagle Eye"
msgstr "Chuyên gia Mắt Đại bàng"

msgid "Expert Necromancy"
msgstr "Chuyên gia Chiêu hồn"

msgid "Advanced Estates"
msgstr "Nâng cao Tài sản"

msgid "Expert Estates"
msgstr "Chuyên gia Tài sản"

msgid ""
"%{skill} reduces the movement penalty for rough terrain by %{count} percent."
msgstr ""
"%{skill} giảm hình phạt di chuyển đối với địa hình gồ ghề %{count} phần trăm."

msgid "%{skill} eliminates the movement penalty for rough terrain."
msgstr "%{skill} loại bỏ hình phạt di chuyển đối với địa hình gồ ghề."

#, fuzzy
msgid ""
"%{skill} increases the damage done by the hero's range attacking creatures "
"by %{count} percent, and eliminates the %{penalty} percent penalty when "
"shooting past obstacles (e.g. castle walls)."
msgstr ""
"%{name} loại bỏ hình phạt %{count} phần trăm đối với quân của ngươi bắn qua "
"chướng ngại vật (ví dụ: tường lâu đài)."

msgid "%{skill} increases the hero's movement points by %{count} percent."
msgstr "%{skill} tăng điểm di chuyển của tướng thêm %{count} phần trăm."

msgid "%{skill} increases the hero's viewable area by one square."
msgid_plural "%{skill} increases the hero's viewable area by %{count} squares."
msgstr[0] "%{skill} tăng diện tích có thể xem của tướng thêm một ô vuông."

#, fuzzy
msgid ""
"%{skill} allows the hero to negotiate with monsters who are weaker than "
"their army, and reduces the cost of surrender."
msgstr ""
"%{skill} cho phép ngươi đàm phán với những quái vật yếu hơn nhóm của ngươi. "

msgid ""
"Approximately %{count} percent of the creatures may offer to join the hero."
msgstr "Khoảng %{count} phần trăm sinh vật có thể đề nghị tham gia cùng tướng."

msgid "All of the creatures may offer to join the hero."
msgstr "Tất cả các sinh vật có thể đề nghị tham gia cùng tướng."

#, fuzzy
msgid ""
"The cost of surrender is reduced to %{percent} percent of the total cost of "
"troops in the army."
msgstr ""
"%{name} giảm chi phí đầu hàng xuống %{count} phần trăm tổng chi phí quân đội "
"ngươi có trong quân đội của mình."

msgid ""
"%{skill} increases the hero's movement points over water by %{count} percent."
msgstr ""
"%{skill} tăng điểm di chuyển của tướng trên mặt nước thêm %{count} phần trăm."

msgid "%{skill} increases the hero's troops morale by %{count}."
msgstr "%{skill} tăng tinh thần quân đội của tướng lên %{count}."

msgid "%{skill} allows the hero to learn third level spells."
msgstr "%{skill} cho phép tướng học các phép thuật cấp ba."

msgid "%{skill} allows the hero to learn fourth level spells."
msgstr "%{skill} cho phép tướng học các phép thuật cấp bốn."

msgid "%{skill} allows the hero to learn fifth level spells."
msgstr "%{skill} cho phép tướng học các phép thuật cấp năm."

msgid "%{skill} regenerates one additional spell point per day to the hero."
msgid_plural ""
"%{skill} regenerates %{count} additional spell points per day to the hero."
msgstr[0] "%{skill} tái tạo thêm một điểm phép thuật mỗi ngày cho tướng."

msgid "%{skill} increases the hero's luck by %{count}."
msgstr "%{skill} tăng may mắn cho tướng thêm %{count}."

msgid ""
"%{skill} gives the hero's catapult shots a greater chance to hit and do "
"damage to castle walls."
msgstr ""
"%{skill} giúp các cú bắn bằng máy bắn đá của tướng có cơ hội trúng đích cao "
"hơn và gây sát thương lên tường lâu đài."

msgid ""
"%{skill} gives the hero's catapult an extra shot, and each shot has a "
"greater chance to hit and do damage to castle walls."
msgstr ""
"%{skill} giúp máy bắn đá của tướng có thêm một phát bắn và mỗi phát bắn có "
"cơ hội trúng đích và gây sát thương lên tường lâu đài cao hơn."

msgid ""
"%{skill} gives the hero's catapult an extra shot, and each shot "
"automatically destroys any wall, except a fortified wall in a Knight castle."
msgstr ""
"%{skill} cung cấp thêm cho máy bắn đá của tướng một phát bắn và mỗi phát bắn "
"sẽ tự động phá hủy bất kỳ bức tường nào, ngoại trừ bức tường kiên cố trong "
"lâu đài Hiệp sĩ."

msgid ""
"%{skill} gives the hero a %{count} percent chance to learn any given 1st or "
"2nd level spell that was cast by an enemy during combat."
msgstr ""
"%{skill} mang lại cho tướng %{count} phần trăm cơ hội học bất kỳ phép thuật "
"cấp 1 hoặc cấp 2 được sử dụng bởi kẻ thù trong trận chiến."

msgid ""
"%{skill} gives the hero a %{count} percent chance to learn any given 3rd "
"level spell (or below) that was cast by an enemy during combat."
msgstr ""
"%{skill} mang lại cho tướng %{count} phần trăm cơ hội học bất kỳ phép thuật "
"cấp 3 (hoặc thấp hơn) được sử dụng bởi kẻ thù trong trận chiến."

msgid ""
"%{skill} gives the hero a %{count} percent chance to learn any given 4th "
"level spell (or below) that was cast by an enemy during combat."
msgstr ""
"%{skill} mang lại cho tướng %{count} phần trăm cơ hội học bất kỳ phép thuật "
"cấp 4 (hoặc thấp hơn) được sử dụng bởi kẻ thù trong trận chiến."

msgid ""
"%{skill} allows %{count} percent of the creatures killed in combat to be "
"brought back from the dead as Skeletons."
msgstr ""
"%{skill} cho phép %{count} phần trăm sinh vật bị giết trong trận chiến được "
"hồi sinh từ cõi chết dưới dạng Bộ xương."

msgid ""
"The hero produces %{count} gold pieces per day as tax revenue from estates."
msgstr ""
"Tướng tạo ra %{count} miếng vàng mỗi ngày dưới dạng doanh thu thuế từ tài "
"sản."

msgid "Blue"
msgstr "Lục"

msgid "Green"
msgstr "Xanh"

msgid "Red"
msgstr "Đỏ"

msgid "Yellow"
msgstr "Vàng"

msgid "Orange"
msgstr "Cam"

msgid "Purple"
msgstr "Tím"

msgid "barrier|Aqua"
msgstr "Nước biển"

msgid "barrier|Blue"
msgstr "Lục"

msgid "barrier|Brown"
msgstr "Nâu"

msgid "barrier|Gold"
msgstr "Vàng"

msgid "barrier|Green"
msgstr "Xanh"

msgid "barrier|Orange"
msgstr "Cam"

msgid "barrier|Purple"
msgstr "Tím"

msgid "barrier|Red"
msgstr "Đỏ"

msgid "tent|Aqua"
msgstr "Nước biển"

msgid "tent|Blue"
msgstr "Lục"

msgid "tent|Brown"
msgstr "Nâu"

msgid "tent|Gold"
msgstr "Vàng"

msgid "tent|Green"
msgstr "Xanh"

msgid "tent|Orange"
msgstr "Cam"

msgid "tent|Purple"
msgstr "Tím"

msgid "tent|Red"
msgstr "Đỏ"

msgid "Experience"
msgstr "Kinh nghiệm"

msgid ""
"Experience allows your heroes to gain levels, increasing their primary and "
"secondary skills."
msgstr ""
"Kinh nghiệm cho phép các tướng tăng cấp, tăng các kỹ năng chính và phụ."

msgid "Hero/Stats"
msgstr "Tướng/Tình trạng"

msgid "Skills"
msgstr "Kĩ năng"

msgid "Town/Castle"
msgstr "Thị trấn/Lâu đài"

msgid "Garrison"
msgstr "Đồn trú"

msgid "Gold Per Day:"
msgstr "Vàng Mỗi Ngày:"

msgid "View Heroes."
msgstr "Xem Tướng."

msgid "Towns/Castles"
msgstr "Thị trấn/Lâu đài"

msgid "View Towns and Castles."
msgstr "Xem Thị trấn và Lâu đài."

msgid "luck|Cursed"
msgstr "Nguyền rủa"

msgid "luck|Awful"
msgstr "Tồi tệ"

msgid "luck|Bad"
msgstr "Xấu"

msgid "luck|Normal"
msgstr "Thường"

msgid "luck|Good"
msgstr "Tốt"

msgid "luck|Great"
msgstr "Tuyệt"

msgid "luck|Irish"
msgstr ""

msgid ""
"Negative luck sometimes falls on the hero's units in combat, causing their "
"attacks to only do half damage."
msgstr ""
"Vận rủi đôi khi rơi vào quân đội của tướng trong chiến đấu, khiến đòn tấn "
"công của họ chỉ gây sát thương một nửa."

msgid ""
"Neutral luck means the hero's units will never get lucky or unlucky attacks "
"on the enemy."
msgstr ""
"May mắn trung tính có nghĩa là quân đội của tướng sẽ không bao giờ gặp may "
"mắn hoặc xui xẻo tấn công kẻ thù."

msgid ""
"Positive luck sometimes lets the hero's units get lucky attacks (double "
"strength) in combat."
msgstr ""
"May mắn tốt đôi khi giúp quân đội của tướng nhận được những đòn tấn công may "
"mắn (sức mạnh gấp đôi) trong chiến đấu."

msgid "morale|Treason"
msgstr "Phản bội"

msgid "morale|Awful"
msgstr "Khủng hoảng"

msgid "morale|Poor"
msgstr "Chán nản"

msgid "morale|Normal"
msgstr "Bình thường"

msgid "morale|Good"
msgstr "Rất tốt"

msgid "morale|Great"
msgstr "Tuyệt vời"

msgid "morale|Blood!"
msgstr "Máu chiến!"

msgid "Negative morale may cause the hero's units to freeze in combat."
msgstr ""
"Tinh thần tồi tệ có thể khiến quân đội của tướng tê liệt trong chiến đấu."

msgid ""
"Neutral morale means the hero's units will never be blessed with extra "
"attacks or freeze in combat."
msgstr ""
"Tinh thần trung lập có nghĩa là quân đội của tướng sẽ không bao giờ được ban "
"phước với các cuộc tấn công bổ sung hoặc đóng băng trong chiến đấu."

msgid "Positive morale may give the hero's units extra attacks in combat."
msgstr ""
"Tinh thần tốt có thể mang lại cho quân đội của tướng nhiều đòn tấn công hơn "
"trong chiến đấu."

msgid "Knight"
msgstr "Hiệp sĩ"

msgid "Barbarian"
msgstr "Man rợ"

msgid "Sorceress"
msgstr "Phù thủy"

msgid "Warlock"
msgstr "Pháp sư"

msgid "Wizard"
msgstr "Thuật sĩ"

msgid "Necromancer"
msgstr "Chiêu hồn"

msgid "Multi"
msgstr "Nhiều"

msgid "doubleLined|Knight"
msgstr "Hiệp sĩ"

msgid "doubleLined|Barbarian"
msgstr "Man rợ"

msgid "doubleLined|Sorceress"
msgstr "Phù thủy"

msgid "doubleLined|Warlock"
msgstr "Pháp sư"

msgid "doubleLined|Wizard"
msgstr "Thuật sĩ"

msgid ""
"doubleLined|Necro-\n"
"mancer"
msgstr ""
"Chiêu\n"
"hồn"

msgid "doubleLinedRace|Multi"
msgstr "Nhiều"

msgid "doubleLinedRace|Random"
msgstr "Ngẫu nhiên"

msgid "speed|Standing"
msgstr "Đứng"

msgid "speed|Crawling"
msgstr "Bò"

msgid "speed|Very Slow"
msgstr "Rất Chậm"

msgid "speed|Slow"
msgstr "Chậm"

msgid "speed|Average"
msgstr "Trung bình"

msgid "speed|Fast"
msgstr "Nhanh"

msgid "speed|Very Fast"
msgstr "Rất nhanh"

msgid "speed|Ultra Fast"
msgstr "Cực nhanh"

msgid "speed|Blazing"
msgstr "Tốc độ"

msgid "speed|Instant"
msgstr "Tức thì"

msgid "week|Squirrel"
msgstr "Sóc"

msgid "week|Rabbit"
msgstr "Thỏ"

msgid "week|Gopher"
msgstr "Chuột túi"

msgid "week|Badger"
msgstr "Lửng"

msgid "week|Rat"
msgstr "Chuột"

msgid "week|Eagle"
msgstr "Đại bàng"

msgid "week|Weasel"
msgstr "Chồn"

msgid "week|Raven"
msgstr "Quạ"

msgid "week|Mongoose"
msgstr "Cầy"

msgid "week|Dog"
msgstr "Chó"

msgid "week|Aardvark"
msgstr "Lợn"

msgid "week|Lizard"
msgstr "Thằn lằn"

msgid "week|Tortoise"
msgstr "Rùa"

msgid "week|Hedgehog"
msgstr "Nhím"

msgid "week|Condor"
msgstr "Ưng"

msgid "week|Ant"
msgstr "Kiến"

msgid "week|Grasshopper"
msgstr "Cào cào"

msgid "week|Dragonfly"
msgstr "Chuồn chuồn"

msgid "week|Spider"
msgstr "Nhện"

msgid "week|Butterfly"
msgstr "Bướm"

msgid "week|Bumblebee"
msgstr "Ong vò vẽ"

msgid "week|Locust"
msgstr "Châu chấu"

msgid "week|Earthworm"
msgstr "Giun đất"

msgid "week|Hornet"
msgstr "Ong bắp cày"

msgid "week|Beetle"
msgstr "Bọ"

msgid "week|PLAGUE"
msgstr "DỊCH BỆNH"

msgid "week|Unnamed"
msgstr "Không tên"

msgid "Desert"
msgstr "Sa mạc"

msgid "Snow"
msgstr "Tuyết"

msgid "Wasteland"
msgstr "Đất hoang"

msgid "Beach"
msgstr "Biển"

msgid "Lava"
msgstr "Nham thạch"

msgid "Dirt"
msgstr "Bùn"

msgid "Grass"
msgstr "Cỏ"

msgid "Ocean"
msgstr "Đại dương"

msgid "maps|Small"
msgstr "Nhỏ"

msgid "maps|Medium"
msgstr "Trung"

msgid "maps|Large"
msgstr "Lớn"

msgid "maps|Extra Large"
msgstr "Rất Lớn"

msgid "maps|Custom Size"
msgstr "Kích thước Khác"

msgid "Ore Mine"
msgstr "Mỏ Đá"

msgid "Sulfur Mine"
msgstr "Mỏ Lưu huỳnh"

msgid "Crystal Mine"
msgstr "Mỏ Thạch anh"

msgid "Gems Mine"
msgstr "Mỏ Kim cương"

msgid "Gold Mine"
msgstr "Mỏ Vàng"

msgid "Mine"
msgstr "Mỏ"

msgid "Burma shave."
msgstr ""

msgid "Next sign 50 miles."
msgstr "Chỉ dẫn kế tiếp cách 50 dặm."

msgid "See Rock City."
msgstr ""

msgid "This space for rent."
msgstr "Chỗ này cho thuê."

msgid "No object"
msgstr "Không có gì"

msgid "Alchemist Lab"
msgstr "Phòng thí nghiệm Hóa"

msgid "Sign"
msgstr "Chỉ dẫn"

msgid "Buoy"
msgstr "Phao"

msgid "Skeleton"
msgstr "Xương"

msgid "Daemon Cave"
msgstr "Hang Quỷ"

msgid "Treasure Chest"
msgstr "Rương Báu vật"

msgid "Faerie Ring"
msgstr "Vòng Tiên"

msgid "Campfire"
msgstr "Lửa trại"

msgid "Fountain"
msgstr "Đài nước"

msgid "Gazebo"
msgstr ""

msgid "Genie Lamp"
msgstr "Đèn Thần"

msgid "Archer's House"
msgstr "Nhà Cung"

msgid "Goblin Hut"
msgstr "Lều Yêu tinh"

msgid "Dwarf Cottage"
msgstr "Nhà Người lùn"

msgid "Peasant Hut"
msgstr "Lều Nông dân"

msgid "Stables"
msgstr "Chuồng ngựa"

msgid "Alchemist's Tower"
msgstr "Tháp Giả kim"

msgid "Event"
msgstr "Sự kiện"

msgid "Dragon City"
msgstr "Thành phố Rồng"

msgid "Lighthouse"
msgid_plural "Lighthouses"
msgstr[0] "Hải đăng"

msgid "Water Wheel"
msgid_plural "Water Wheels"
msgstr[0] "Bánh xe Nước"

msgid "Monster"
msgstr "Quái vật"

msgid "Obelisk"
msgstr "Đài tưởng niệm"

msgid "Oasis"
msgstr "Ốc đảo"

msgid "Resource"
msgstr "Tài nguyên"

msgid "Sawmill"
msgstr "Xưởng cưa"

msgid "Oracle"
msgstr "Tiên tri"

msgid "Shrine of the First Circle"
msgstr "Điện thờ Vòng Một"

msgid "Shipwreck"
msgstr "Tàu đắm"

msgid "Sea Chest"
msgstr "Rương Biển"

msgid "Desert Tent"
msgstr "Lều Xa mạc"

msgid "Stone Liths"
msgstr "Đá Phiến"

msgid "Wagon Camp"
msgstr "Toa xe"

msgid "Hut of the Magi"
msgstr "Lều Pháp sư"

msgid "Whirlpool"
msgstr "Xoáy nước"

msgid "Windmill"
msgid_plural "Windmills"
msgstr[0] "Cối xay gió"

msgid "Artifact"
msgstr "Bảo vật"

msgid "Mermaid"
msgstr "Tiên cá"

msgid "Boat"
msgstr "Thuyền"

msgid "Random Ultimate Artifact"
msgstr "Ngẫu nhiên Bảo vật Tối thượng"

msgid "Random Artifact"
msgstr "Ngẫu nhiên Bảo vật"

msgid "Random Resource"
msgstr "Ngẫu nhiên Tài nguyên"

msgid "Random Monster"
msgstr "Ngẫu nhiên Quái vật"

msgid "Random Town"
msgstr "Ngẫu nhiên Thị trấn"

msgid "Random Castle"
msgstr "Ngẫu nhiên Lâu đài"

msgid "Eye of the Magi"
msgstr "Mắt của Pháp sư"

msgid "Random Monster - weak"
msgstr "Ngẫu nhiên Quái vật - yếu"

msgid "Random Monster - medium"
msgstr "Ngẫu nhiên Quái vật - thường"

msgid "Random Monster - strong"
msgstr "Ngẫu nhiên Quái vật - mạnh"

msgid "Random Monster - very strong"
msgstr "Ngẫu nhiên Quái vật - rất mạnh"

msgid "Hero"
msgstr "Tướng"

msgid "Nothing Special"
msgstr "Không có gì Đặc biệt"

msgid "Mossy Rock"
msgstr "Đá Rêu"

msgid "Watch Tower"
msgstr "Tháp Canh"

msgid "Tree House"
msgstr "Nhà trên Cây"

msgid "Tree City"
msgstr "Thành Cây"

msgid "Ruins"
msgstr "Tàn tích"

msgid "Fort"
msgstr "Pháo đài"

msgid "Abandoned Mine"
msgstr "Mỏ hoang"

msgid "Sirens"
msgstr "Nhân ngư"

msgid "Standing Stones"
msgstr "Đá Đứng"

msgid "Idol"
msgstr "Thần tượng"

msgid "Tree of Knowledge"
msgstr "Cây Tri thức"

msgid "Witch Doctor's Hut"
msgstr "Lều Bác học"

msgid "Temple"
msgstr "Ngôi đền"

msgid "Hill Fort"
msgstr "Pháo đài Trên đồi"

msgid "Halfling Hole"
msgstr ""

msgid "Mercenary Camp"
msgstr "Trại Lính đánh thuê"

msgid "Shrine of the Second Circle"
msgstr "Điện thờ Vòng thứ Hai"

msgid "Shrine of the Third Circle"
msgstr "Điện thờ Vòng thứ Ba"

msgid "City of the Dead"
msgstr "Thành phố Chết"

msgid "Sphinx"
msgstr "Nhân sư"

msgid "Wagon"
msgstr "Toa xe"

msgid "Tar Pit"
msgstr "Hố Hắc ín"

msgid "Artesian Spring"
msgstr "Suối Nguồn"

msgid "Troll Bridge"
msgstr ""

msgid "Watering Hole"
msgstr "Hố Nước"

msgid "Witch's Hut"
msgstr ""

msgid "Xanadu"
msgstr ""

msgid "Lean-To"
msgstr ""

msgid "Magellan's Maps"
msgstr "Bản đồ Magellan"

msgid "Flotsam"
msgstr "Vật trôi nổi"

msgid "Derelict Ship"
msgstr "Tàu Hoang"

msgid "Shipwreck Survivor"
msgstr "Nạn nhân Tàu đắm"

msgid "Bottle"
msgstr "Chai"

msgid "Magic Well"
msgstr "Giếng Thần"

msgid "Magic Garden"
msgid_plural "Magic Gardens"
msgstr[0] "Vườn Thần"

msgid "Observation Tower"
msgstr "Đài Quan sát"

msgid "Freeman's Foundry"
msgstr ""

msgid "Reefs"
msgstr "Đá ngầm"

msgid "Volcano"
msgstr "Núi lửa"

msgid "Flowers"
msgstr "Hoa"

msgid "Rock"
msgstr "Đá"

msgid "Water Lake"
msgstr "Hồ Nước"

msgid "Mandrake"
msgstr "Khoai ma"

msgid "Dead Tree"
msgstr "Cây khô"

msgid "Stump"
msgstr "Gốc cây"

msgid "Crater"
msgstr "Miệng núi lửa"

msgid "Cactus"
msgstr "Xương rồng"

msgid "Mound"
msgstr "Gò đất"

msgid "Dune"
msgstr "Đụn cát"

msgid "Lava Pool"
msgstr "Vũng nham thạch"

msgid "Shrub"
msgstr "Cây bụi"

msgid "Barrow Mounds"
msgstr ""

msgid "Random Artifact - Treasure"
msgstr "Bảo vật Ngẫu nhiên - Châu báu"

msgid "Random Artifact - Minor"
msgstr "Bảo vật Ngẫu nhiên - Nhỏ"

msgid "Random Artifact - Major"
msgstr "Bảo vật Ngẫu nhiên - Lớn"

msgid "Barrier"
msgstr "Rào chắn"

msgid "Traveller's Tent"
msgstr "Lều Du khách"

msgid "Jail"
msgstr "Ngục"

msgid "Fire Summoning Altar"
msgstr "Bàn thờ Triệu hồi Lửa"

msgid "Air Summoning Altar"
msgstr "Bàn thờ Triệu hồi Khí"

msgid "Earth Summoning Altar"
msgstr "Bàn thờ Triệu hồi Đất"

msgid "Water Summoning Altar"
msgstr "Bàn thờ Triệu hồi Nước"

#, fuzzy
msgid "Swampy Lake"
msgstr "Đầm lầy"

msgid "Frozen Lake"
msgstr ""

msgid "randomRace|level 1 creatures"
msgstr ""

msgid "randomRace|level 2 creatures"
msgstr ""

msgid "randomRace|level 3 creatures"
msgstr ""

msgid "randomRace|level 4 creatures"
msgstr ""

msgid "randomRace|level 5 creatures"
msgstr ""

msgid "randomRace|level 6 creatures"
msgstr ""

msgid "Unknown Monsters"
msgstr "Quái vật Vô danh"

msgid "Unknown Monster"
msgstr "Quái vật Vô danh"

msgid "Peasant"
msgstr "Nông dân"

msgid "Peasants"
msgstr "Nông dân"

msgid "Archer"
msgstr "Cung thủ"

msgid "Archers"
msgstr "Cung thủ"

msgid "Ranger"
msgstr "Kỵ binh"

msgid "Rangers"
msgstr "Kỵ binh"

msgid "Pikeman"
msgstr "Thương thủ"

msgid "Pikemen"
msgstr "Thương thủ"

msgid "Veteran Pikeman"
msgstr "Thương thủ Kỳ cựu"

msgid "Veteran Pikemen"
msgstr "Thương thủ Kỳ cựu"

msgid "Swordsman"
msgstr "Kiếm thủ"

msgid "Swordsmen"
msgstr "Kiếm thủ"

msgid "Master Swordsman"
msgstr "Kiếm thủ Bậc thầy"

msgid "Master Swordsmen"
msgstr "Kiếm thủ Bậc thầy"

msgid "Cavalries"
msgstr "Kỵ mã"

msgid "Cavalry"
msgstr "Kỵ mã"

msgid "Champion"
msgstr "Kỵ mã Bậc thầy"

msgid "Champions"
msgstr "Kỵ mã Bậc thầy"

msgid "Paladin"
msgstr "Hiệp sĩ"

msgid "Paladins"
msgstr "Hiệp sĩ"

msgid "Crusader"
msgstr "Hiệp sĩ thập tự"

msgid "Crusaders"
msgstr "Hiệp sĩ thập tự"

msgid "Goblin"
msgstr "Yêu tinh"

msgid "Goblins"
msgstr "Yêu tinh"

msgid "Orc"
msgstr ""

msgid "Orcs"
msgstr ""

msgid "Orc Chief"
msgstr ""

msgid "Orc Chiefs"
msgstr ""

msgid "Wolf"
msgstr "Sói"

msgid "Wolves"
msgstr "Sói"

msgid "Ogre"
msgstr ""

msgid "Ogres"
msgstr ""

msgid "Ogre Lord"
msgstr ""

msgid "Ogre Lords"
msgstr ""

msgid "Troll"
msgstr "Quỷ lùn"

msgid "Trolls"
msgstr "Quỷ lùn"

msgid "War Troll"
msgstr "Quỷ lùn Chiến"

msgid "War Trolls"
msgstr "Quỷ lùn Chiến"

msgid "Cyclopes"
msgstr "Độc nhãn"

msgid "Cyclops"
msgstr "Độc nhãn"

msgid "Sprite"
msgstr "Ma tiên"

msgid "Sprites"
msgstr "Ma tiên"

msgid "Dwarf"
msgstr "Người lùn"

msgid "Dwarves"
msgstr "Người lùn"

msgid "Battle Dwarf"
msgstr "Người lùn Chiến"

msgid "Battle Dwarves"
msgstr "Người lùn Chiến"

msgid "Elf"
msgstr "Tiên"

msgid "Elves"
msgstr "Tiên"

msgid "Grand Elf"
msgstr "Tiên Đại"

msgid "Grand Elves"
msgstr "Tiên Đại"

msgid "Druid"
msgstr "Tu sĩ"

msgid "Druids"
msgstr "Tu sĩ"

msgid "Greater Druid"
msgstr "Tu sĩ Cả"

msgid "Greater Druids"
msgstr "Tu sĩ Cả"

msgid "Unicorn"
msgstr "Kỳ lân"

msgid "Unicorns"
msgstr "Kỳ lân"

msgid "Phoenix"
msgstr "Phượng hoàng"

msgid "Phoenixes"
msgstr "Phượng hoàng"

msgid "Centaur"
msgstr "Nhân mã"

msgid "Centaurs"
msgstr "Nhân mã"

msgid "Gargoyle"
msgstr ""

msgid "Gargoyles"
msgstr ""

msgid "Griffin"
msgstr "Chim ưng"

msgid "Griffins"
msgstr "Chim ưng"

msgid "Minotaur"
msgstr "Nhân ngưu"

msgid "Minotaurs"
msgstr "Nhân ngưu"

msgid "Minotaur King"
msgstr "Nhân ngưu Vua"

msgid "Minotaur Kings"
msgstr "Nhân ngưu Vua"

msgid "Hydra"
msgstr ""

msgid "Hydras"
msgstr ""

msgid "Green Dragon"
msgstr "Rồng Xanh"

msgid "Green Dragons"
msgstr "Rồng Xanh"

msgid "Red Dragon"
msgstr "Rồng Đỏ"

msgid "Red Dragons"
msgstr "Rồng Đỏ"

msgid "Black Dragon"
msgstr "Rồng Đen"

msgid "Black Dragons"
msgstr "Rồng Đen"

msgid "Halfling"
msgstr ""

msgid "Halflings"
msgstr ""

msgid "Boar"
msgstr "Lợn rừng"

msgid "Boars"
msgstr "Lợn rừng"

msgid "Iron Golem"
msgstr "Yêu tinh Sắt"

msgid "Iron Golems"
msgstr "Yêu tinh Sắt"

msgid "Steel Golem"
msgstr "Yêu tinh Thép"

msgid "Steel Golems"
msgstr "Yêu tinh Thép"

msgid "Roc"
msgstr ""

msgid "Rocs"
msgstr ""

msgid "Mage"
msgstr ""

msgid "Magi"
msgstr ""

msgid "Archmage"
msgstr ""

msgid "Archmagi"
msgstr ""

msgid "Giant"
msgstr "To lớn"

msgid "Giants"
msgstr "To lớn"

msgid "Titan"
msgstr "Khổng lồ"

msgid "Titans"
msgstr "Khổng lồ"

msgid "Skeletons"
msgstr "Xương"

msgid "Zombie"
msgstr "Thây ma"

msgid "Zombies"
msgstr "Thây ma"

msgid "Mutant Zombie"
msgstr "Thây ma Đột biến"

msgid "Mutant Zombies"
msgstr "Thây ma Đột biến"

msgid "Mummies"
msgstr "Xác ướp"

msgid "Mummy"
msgstr "Xác ướp"

msgid "Royal Mummies"
msgstr "Xác ướp Hoàng gia"

msgid "Royal Mummy"
msgstr "Xác ướp Hoàng gia"

msgid "Vampire"
msgstr "Ma cà rồng"

msgid "Vampires"
msgstr "Ma cà rồng"

msgid "Vampire Lord"
msgstr "Ma cà rồng Chúa"

msgid "Vampire Lords"
msgstr "Ma cà rồng Chúa"

msgid "Lich"
msgstr ""

msgid "Liches"
msgstr ""

msgid "Power Lich"
msgstr ""

msgid "Power Liches"
msgstr ""

msgid "Bone Dragon"
msgstr "Rồng Xương"

msgid "Bone Dragons"
msgstr "Rồng Xương"

msgid "Rogue"
msgstr "Lưu manh"

msgid "Rogues"
msgstr "Lưu manh"

msgid "Nomad"
msgstr "Du mục"

msgid "Nomads"
msgstr "Du mục"

msgid "Ghost"
msgstr "Ma"

msgid "Ghosts"
msgstr "Ma"

msgid "Genie"
msgstr "Thần đèn"

msgid "Genies"
msgstr "Thần đèn"

msgid "Medusa"
msgstr ""

msgid "Medusas"
msgstr ""

msgid "Earth Elemental"
msgstr "Nguyên tố Đất"

msgid "Earth Elementals"
msgstr "Nguyên tố Đất"

msgid "Air Elemental"
msgstr "Nguyên tố Khí"

msgid "Air Elementals"
msgstr "Nguyên tố Khí"

msgid "Fire Elemental"
msgstr "Nguyên tố Lửa"

msgid "Fire Elementals"
msgstr "Nguyên tố Lửa"

msgid "Water Elemental"
msgstr "Nguyên tố Nước"

msgid "Water Elementals"
msgstr "Nguyên tố Nước"

msgid "Random Monsters"
msgstr "Quái vật Ngẫu nhiên"

msgid "Random Monster 1"
msgstr "Quái vật Ngẫu nhiên 1"

msgid "Random Monsters 1"
msgstr "Quái vật Ngẫu nhiên 1"

msgid "Random Monster 2"
msgstr "Quái vật Ngẫu nhiên 2"

msgid "Random Monsters 2"
msgstr "Quái vật Ngẫu nhiên 2"

msgid "Random Monster 3"
msgstr "Quái vật Ngẫu nhiên 3"

msgid "Random Monsters 3"
msgstr "Quái vật Ngẫu nhiên 3"

msgid "Random Monster 4"
msgstr "Quái vật Ngẫu nhiên 4"

msgid "Random Monsters 4"
msgstr "Quái vật Ngẫu nhiên 4"

msgid "Double shot"
msgstr "Bắn đúp"

msgid "2-hex monster"
msgstr "quái 2 ô lục giác"

msgid "Double strike"
msgstr "Tấn công kép"

msgid "Double damage to Undead"
msgstr "Gấp đôi sát thương cho Bất tử"

msgid "% magic resistance"
msgstr "% kháng phép"

msgid "Immune to Mind spells"
msgstr "Kháng các phép Tâm trí"

msgid "Immune to Elemental spells"
msgstr "Kháng các phép Nguyên tố"

msgid "Immune to Fire spells"
msgstr "Kháng phép Lửa"

msgid "Immune to Cold spells"
msgstr "Kháng các phép Lạnh"

msgid "Immune to "
msgstr "Kháng phép "

msgid "% immunity to %{spell} spell"
msgstr "% kháng phép %{spell}"

msgid "% damage from Elemental spells"
msgstr "% sát thương với phép Nguyên tố"

msgid "% chance to Dispel beneficial spells"
msgstr "% cơ hội Xua tan các phép thuật có lợi"

msgid "% chance to Paralyze"
msgstr "% cơ hội bị Tê liêt"

msgid "% chance to Petrify"
msgstr "% cơ hội bị Hóa đá"

msgid "% chance to Blind"
msgstr "% cơ hội bị Mù"

msgid "% chance to Curse"
msgstr "% cơ hội bị Nguyền rủa"

msgid "% chance to cast %{spell} spell"
msgstr "% cơ hội niệm phép %{spell}"

msgid "HP regeneration"
msgstr "Hồi máu"

msgid "Two hexes attack"
msgstr "Tấn công 2 ô lục giác"

msgid "Flyer"
msgstr "Loài bay"

msgid "Always retaliates"
msgstr "Luôn phản đòn"

msgid "Attacks all adjacent enemies"
msgstr "Tấn công tất cả kẻ thù lân cận"

msgid "No melee penalty"
msgstr "Không bị phạt cận chiến"

msgid "Dragon"
msgstr "Rồng"

msgid "Undead"
msgstr "Bất tử"

msgid "No enemy retaliation"
msgstr "Không có sự phản đòn của kẻ thù"

msgid "HP drain"
msgstr "Hút máu"

msgid "Cloud attack"
msgstr "Tấn công trên mây"

msgid "Decreases enemy's morale by "
msgstr "Làm giảm tinh thần của kẻ thù "

msgid "% chance to halve enemy"
msgstr "% cơ hội giảm một nửa kẻ địch"

msgid "Soul Eater"
msgstr "Kẻ ăn Linh hồn"

msgid "Elemental"
msgstr "Nguyên tố"

msgid "No Morale"
msgstr "Mất Tinh thần"

msgid "200% damage from Fire spells"
msgstr "200% sát thương từ phép Lửa"

msgid "200% damage from Cold spells"
msgstr "200% sát thương từ phép Lạnh"

msgid "% damage from %{spell} spell"
msgstr "% sát thương từ phép %{spell}"

msgid "% immunity to "
msgstr "% kháng lại "

msgid "Lightning"
msgstr "Sét"

msgid "% damage from "
msgstr "% sát thương từ "

msgid "The three Anduran artifacts magically combine into one."
msgstr "Ba bảo vật Anduran kết hợp một cách kỳ diệu thành một."

msgid "View Spells"
msgstr "Xem Phép"

msgid "View %{name} Info"
msgstr "Xem Thông tin %{name}"

msgid "Move %{name}"
msgstr "Chuyển %{name}"

msgid "Cannot move the Spellbook"
msgstr "Không thể chuyển Sách phép"

msgid "This item can't be traded."
msgstr "Vật này không thể trao đổi."

msgid "Invalid Artifact"
msgstr "Bảo vật Không hợp lệ"

msgid "The %{name} increases the hero's knowledge by %{count}."
msgstr "%{name} nâng cao kiến thức của tướng thêm %{count}."

msgid "Ultimate Book of Knowledge"
msgstr "Sách Kiến thức Tối thượng"

msgid "The %{name} increases the hero's attack skill by %{count}."
msgstr "%{name} tăng kỹ năng tấn công của tướng thêm %{count}."

msgid "Ultimate Sword of Dominion"
msgstr "Kiếm Thống trị Tối thượng"

msgid "The %{name} increases the hero's defense skill by %{count}."
msgstr "%{name} tăng kỹ năng phòng thủ của tướng thêm %{count}."

msgid "Ultimate Cloak of Protection"
msgstr "Áo Bảo vệ Tối thượng"

msgid "The %{name} increases the hero's spell power by %{count}."
msgstr "%{name} tăng sức mạnh phép thuật của tướng thêm %{count}."

msgid "Ultimate Wand of Magic"
msgstr "Đũa Phép Tối thượng"

msgid ""
"The %{name} increases the hero's attack and defense skills by %{count} each."
msgstr ""
"%{name} tăng kỹ năng tấn công và phòng thủ của tướng thêm %{count} mỗi kỹ "
"năng."

msgid "Ultimate Shield"
msgstr "Khiên Tối thượng"

msgid ""
"The %{name} increases the hero's spell power and knowledge by %{count} each."
msgstr ""
"%{name} tăng sức mạnh phép thuật và kiến thức của tướng thêm %{count} mỗi "
"thứ."

msgid "Ultimate Staff"
msgstr "Quyền trượng Tối thượng"

msgid ""
"The %{name} increases each of the hero's basic skills by %{count} points."
msgstr "%{name} tăng mỗi kỹ năng cơ bản của tướng thêm %{count} điểm."

msgid "Ultimate Crown"
msgstr "Vương miện Tối thượng"

msgid "Golden Goose"
msgstr "Ngỗng Vàng"

msgid "The %{name} brings in an income of %{count} gold per day."
msgstr "%{name} mang lại thu nhập %{count} vàng mỗi ngày."

msgid "Arcane Necklace of Magic"
msgstr "Vòng cổ Ma thuật Bí ẩn"

msgid ""
"After rescuing a Sorceress from a cursed tomb, she rewards your heroism with "
"an exquisite jeweled necklace."
msgstr ""
"Sau khi giải cứu một Nữ phù thủy khỏi ngôi mộ bị nguyền rủa, cô ấy thưởng "
"cho tướng của ngươi một chiếc vòng cổ nạm ngọc tinh xảo."

msgid "Caster's Bracelet of Magic"
msgstr "Vòng tay Ma thuật của Caster"

msgid ""
"While searching through the rubble of a caved-in mine, you free a group of "
"trapped Dwarves. Grateful, the leader gives you a golden bracelet."
msgstr ""
"Trong khi tìm kiếm trong đống đổ nát của một khu mỏ bị sập, ngươi giải thoát "
"một nhóm Người lùn bị mắc kẹt. Biết ơn, người lãnh đạo tặng ngươi một chiếc "
"vòng tay vàng."

msgid "Mage's Ring of Power"
msgstr "Nhẫn Quyền lực Pháp sư"

msgid ""
"A cry of pain leads you to a Centaur, caught in a trap. Upon setting the "
"creature free, he hands you a small pouch. Emptying the contents, you find a "
"dazzling jeweled ring."
msgstr ""
"Tiếng kêu đau đớn sẽ dẫn ngươi tới chỗ Nhân Mã đang mắc bẫy. Sau khi thả "
"sinh vật ra, anh ta đưa cho ngươi một chiếc túi nhỏ. Dọn sạch nội dung bên "
"trong, ngươi tìm thấy một chiếc nhẫn nạm ngọc rực rỡ."

msgid "Witch's Broach of Magic"
msgstr "Lời khuyên Phép thuật của Phù thủy"

msgid ""
"Alongside the remains of a burnt witch lies a beautiful broach, intricately "
"designed. Approaching the corpse with caution, you add the broach to your "
"inventory."
msgstr ""
"Bên cạnh hài cốt của một phù thủy bị cháy là một chiếc trâm cài đẹp đẽ, được "
"thiết kế tinh xảo. Tiếp cận xác chết một cách thận trọng, ngươi thêm chiếc "
"chuốt vào kho của mình."

msgid "Medal of Valor"
msgstr "Huân chương Dũng cảm"

msgid "The %{name} increases the morale of the hero's army by %{count}."
msgstr "%{name} nâng cao tinh thần quân đội của tướng lên %{count}."

msgid ""
"Freeing a virtuous maiden from the clutches of an evil overlord, you are "
"granted a Medal of Valor by the King's herald."
msgstr ""
"Giải thoát một thiếu nữ đức hạnh khỏi nanh vuốt của tên chúa tể độc ác, "
"ngươi được sứ giả của Nhà vua trao tặng Huân chương Dũng cảm."

msgid "Medal of Courage"
msgstr "Huân chương Cam đảm"

msgid ""
"After saving a young boy from a vicious pack of Wolves, you return him to "
"his father's manor. The grateful nobleman awards you with a Medal of Courage."
msgstr ""
"Sau khi cứu một cậu bé khỏi bầy Sói hung ác, ngươi đưa cậu bé về trang viên "
"của cha cậu. Nhà quý tộc biết ơn sẽ trao cho ngươi Huân chương Can đảm."

msgid "Medal of Honor"
msgstr "Huân chương Danh dự"

msgid ""
"After freeing a princess of a neighboring kingdom from the evil clutches of "
"despicable slavers, she awards you with a Medal of Honor."
msgstr ""
"Sau khi giải phóng công chúa của một vương quốc láng giềng khỏi nanh vuốt "
"độc ác của những kẻ nô lệ hèn hạ, cô ấy sẽ trao cho ngươi Huân chương Danh "
"dự."

msgid "Medal of Distinction"
msgstr "Huân chương Xuất chúng"

msgid ""
"Ridding the countryside of the hideous Minotaur who made a sport of eating "
"noblemen's Knights, you are honored with the Medal of Distinction."
msgstr ""
"Thoát khỏi vùng nông thôn của Minotaur gớm ghiếc, kẻ chuyên ăn thịt các Hiệp "
"sĩ của quý tộc, ngươi được vinh danh với Huân chương Xuất chúng."

msgid "Fizbin of Misfortune"
msgstr "Huy chương Bất hạnh"

msgid ""
"The %{name} greatly decreases the morale of the hero's army by %{count}."
msgstr "%{name} làm giảm đáng kể tinh thần quân đội của tướng %{count}."

msgid ""
"You stumble upon a medal lying alongside the empty road. Adding the medal to "
"your inventory, you become aware that you have acquired the undesirable "
"Fizbin of Misfortune, greatly decreasing your army's morale."
msgstr ""
"Ngươi tình cờ thấy một chiếc huy chương nằm dọc con đường vắng. Khi thêm huy "
"chương vào kho đồ của mình, ngươi sẽ biết rằng mình đã có được Huy chương "
"Bất hạnh không mong muốn, khiến tinh thần quân đội của ngươi giảm đi đáng kể."

msgid "Thunder Mace of Dominion"
msgstr "Chùy Sấm sét của sự Thống trị"

msgid ""
"During a sudden storm, a bolt of lightning strikes a tree, splitting it. "
"Inside the tree you find a mysterious mace."
msgstr ""
"Trong một cơn bão bất ngờ, một tia sét đánh vào một cái cây, làm gãy nó. Bên "
"trong cái cây ngươi tìm thấy một cây chùy bí ẩn."

msgid "Armored Gauntlets of Protection"
msgstr "Găng tay Thép Bảo vệ"

msgid "The %{name} increase the hero's defense skill by %{count}."
msgstr "%{name} tăng kỹ năng phòng thủ quân đội của tướng thêm %{count}."

msgid ""
"You encounter the infamous Black Knight! After a grueling duel ending in a "
"draw, the Knight, out of respect, offers you a pair of armored gauntlets."
msgstr ""
"Ngươi gặp phải Hiệp sĩ Đen khét tiếng! Sau khi một trận đấu tay đôi mệt mỏi "
"kết thúc với tỷ số hòa, Hiệp sĩ, vì tôn trọng, sẽ tặng ngươi một đôi găng "
"tay bọc thép."

msgid "Defender Helm of Protection"
msgstr "Mũ Bảo vệ của Phòng thủ"

msgid ""
"A glint of golden light catches your eye. Upon further investigation, you "
"find a golden helm hidden under a bush."
msgstr ""
"Một tia sáng vàng thu hút ánh nhìn của ngươi. Sau khi điều tra sâu hơn, "
"ngươi tìm thấy một chiếc mũ bảo hiểm bằng vàng ẩn dưới bụi cây."

msgid "Giant Flail of Dominion"
msgstr "Chùy Thống trị Khổng lồ"

msgid ""
"A clumsy Giant has killed himself with his own flail. Knowing your superior "
"skill with this weapon, you confidently remove the spectacular flail from "
"the fallen Giant."
msgstr ""
"Một gã khổng lồ vụng về đã tự sát bằng chính cây đập lúa của mình. Biết được "
"kỹ năng vượt trội của mình với loại vũ khí này, ngươi tự tin loại bỏ cú đập "
"cây ngoạn mục từ Người khổng lồ đã ngã xuống."

msgid "Ballista of Quickness"
msgstr "Máy bắn đá Nhanh"

msgid "The %{name} gives the hero's catapult one extra shot per combat round."
msgstr ""
"%{name} giúp máy bắn đá của tướng có thêm một phát bắn mỗi vòng chiến đấu."

msgid ""
"Walking through the ruins of an ancient walled city, you find the instrument "
"of the city's destruction, an elaborately crafted ballista."
msgstr ""
"Đi bộ qua đống đổ nát của một thành phố cổ có tường bao quanh, ngươi tìm "
"thấy công cụ hủy diệt thành phố, một chiếc ballista được chế tạo công phu."

msgid "Stealth Shield of Protection"
msgstr "Lá chắn Bảo vệ Tàng hình"

msgid ""
"A stone statue of a warrior holds a silver shield. As you remove the shield, "
"the statue crumbles into dust."
msgstr ""
"Bức tượng đá của một chiến binh cầm một chiếc khiên bạc. Khi ngươi tháo tấm "
"khiên ra, bức tượng sẽ vỡ vụn thành cát bụi."

msgid "Dragon Sword of Dominion"
msgstr "Kiếm Rồng Thống trị"

msgid ""
"As you are walking along a narrow path, a nearby bush suddenly bursts into "
"flames. Before your eyes the flames become the image of a beautiful woman. "
"She holds out a magnificent sword to you."
msgstr ""
"Khi ngươi đang đi dọc theo một con đường hẹp, một bụi cây gần đó bất ngờ bốc "
"cháy. Trước mắt ngươi ngọn lửa trở thành hình ảnh của một người phụ nữ xinh "
"đẹp. Cô ấy đưa ra một thanh kiếm tuyệt đẹp cho ngươi."

msgid "Power Axe of Dominion"
msgstr "Rìu Sức mạnh Thống trị"

msgid ""
"You see a silver axe embedded deeply in the ground. After several "
"unsuccessful attempts by your army to remove the axe, you tightly grip the "
"handle of the axe and effortlessly pull it free."
msgstr ""
"Ngươi nhìn thấy một chiếc rìu bạc cắm sâu vào lòng đất. Sau nhiều nỗ lực "
"không thành công của quân đội để loại bỏ chiếc rìu, ngươi nắm chặt cán rìu "
"và dễ dàng kéo nó ra."

msgid "Divine Breastplate of Protection"
msgstr "Giáp Bảo vệ Thần thánh"

msgid ""
"A gang of Rogues is sifting through the possessions of dead warriors. "
"Scaring off the scavengers, you note the Rogues had overlooked a beautiful "
"breastplate."
msgstr ""
"Một nhóm Rogues đang sàng lọc tài sản của những chiến binh đã chết. Khiến "
"những người nhặt rác sợ hãi, ngươi lưu ý rằng Rogues đã bỏ qua một tấm giáp "
"ngực tuyệt đẹp."

msgid "Minor Scroll of Knowledge"
msgstr "Cuộn Kiến thức Nhỏ"

msgid ""
"Before you appears a levitating glass case with a scroll, perched upon a bed "
"of crimson velvet. At your touch, the lid opens and the scroll floats into "
"your awaiting hands."
msgstr ""
"Trước khi ngươi xuất hiện một chiếc hộp thủy tinh bay lên với một cuộn giấy, "
"nằm trên một chiếc giường nhung đỏ thẫm. Khi ngươi chạm vào, nắp sẽ mở ra và "
"cuộn giấy sẽ trôi vào tay ngươi đang chờ đợi."

msgid "Major Scroll of Knowledge"
msgstr "Cuộn Kiến thức Lớn"

msgid ""
"Visiting a local wiseman, you explain the intent of your journey. He reaches "
"into a sack and withdraws a yellowed scroll and hands it to you."
msgstr ""
"Đến thăm một nhà thông thái địa phương, ngươi giải thích mục đích chuyến đi "
"của mình. Anh ta thò tay vào bao tải và rút ra một cuộn giấy màu vàng rồi "
"đưa cho ngươi."

msgid "Superior Scroll of Knowledge"
msgstr "Cuộn Kiến thức Đại"

msgid ""
"You come across the remains of an ancient Druid. Bones, yellowed with age, "
"peer from the ragged folds of her robe. Searching the robe, you discover a "
"scroll hidden in the folds."
msgstr ""
"Ngươi tình cờ gặp hài cốt của một Tu sĩ cổ đại. Những bộ xương đã ố vàng "
"theo thời gian lộ ra từ những nếp gấp rách rưới trên chiếc áo choàng của cô. "
"Lục soát chiếc áo choàng, ngươi phát hiện ra một cuộn giấy được giấu trong "
"các nếp gấp."

msgid "Foremost Scroll of Knowledge"
msgstr "Cuộn Kiến thức Tối cao"

msgid ""
"Mangled bones, yellowed with age, peer from the ragged folds of a dead "
"Druid's robe. Searching the robe, you discover a scroll hidden within."
msgstr ""
"Những bộ xương xiêu vẹo, ố vàng theo thời gian, lộ ra từ những nếp gấp rách "
"rưới trên chiếc áo choàng của một Tu sĩ đã chết. Lục soát chiếc áo choàng, "
"ngươi phát hiện ra một cuộn giấy ẩn bên trong."

msgid "Endless Sack of Gold"
msgstr "Túi Vàng Vô tận"

msgid "The %{name} provides the hero with %{count} gold per day."
msgstr "%{name} cung cấp cho tướng %{count} vàng mỗi ngày."

msgid ""
"A little leprechaun dances gleefully around a magic sack. Seeing you "
"approach, he stops in mid-stride. The little man screams and stamps his foot "
"ferociously, vanishing into thin air. Remembering the old leprechaun saying "
"'Finders Keepers', you grab the sack and leave."
msgstr ""
"Một chú yêu tinh nhỏ nhảy múa vui vẻ quanh chiếc bao ma thuật. Thấy ngươi "
"đến gần, anh ta dừng lại giữa chừng. Người đàn ông nhỏ bé hét lên và giậm "
"chân dữ dội, biến mất trong không khí loãng. Nhớ đến câu nói của yêu tinh "
"già 'Người giữ người tìm kiếm', ngươi chộp lấy chiếc bao và rời đi."

msgid "Endless Bag of Gold"
msgstr "Bao Vàng Vô tận"

msgid ""
"A noblewoman, separated from her traveling companions, asks for your help. "
"After escorting her home, she rewards you with a bag filled with gold."
msgstr ""
"Một phụ nữ quý tộc bị tách khỏi những người bạn đồng hành của mình và nhờ "
"ngươi giúp đỡ. Sau khi hộ tống cô ấy về nhà, cô ấy thưởng cho ngươi một "
"chiếc túi chứa đầy vàng."

msgid "Endless Purse of Gold"
msgstr "Ví Vàng Vô tận"

msgid ""
"In your travels, you find a leather purse filled with gold that once "
"belonged to a great warrior king who had the ability to transform any "
"inanimate object into gold."
msgstr ""
"Trong chuyến du hành của mình, ngươi tìm thấy một chiếc ví da chứa đầy vàng "
"từng thuộc về một vị vua chiến binh vĩ đại, người có khả năng biến bất kỳ "
"vật vô tri nào thành vàng."

msgid "Nomad Boots of Mobility"
msgstr "Giầy Du mục của Dịch chuyển"

msgid "The %{name} increase the hero's movement on land."
msgstr "%{name} tăng khả năng di chuyển của tướng trên đất liền."

msgid ""
"A Nomad trader seeks protection from a tribe of Goblins. For your "
"assistance, he gives you a finely crafted pair of boots made from the "
"softest leather. Looking closely, you see fascinating ancient carvings "
"engraved on the leather."
msgstr ""
"Một thương nhân du mục tìm kiếm sự bảo vệ từ bộ tộc Yêu tinh. Để hỗ trợ "
"ngươi, anh ấy sẽ đưa cho ngươi một đôi bốt được chế tác tinh xảo làm từ loại "
"da mềm nhất. Nhìn kỹ, ngươi sẽ thấy những hình chạm khắc cổ xưa đầy hấp dẫn "
"được khắc trên da."

msgid "Traveler's Boots of Mobility"
msgstr "Giầy Du lich của Dịch chuyển"

msgid ""
"Discovering a pair of beautifully beaded boots made from the finest and "
"softest leather, you thank the anonymous donor and add the boots to your "
"inventory."
msgstr ""
"Phát hiện ra một đôi bốt đính cườm đẹp mắt được làm từ loại da mềm và đẹp "
"nhất, ngươi cảm ơn nhà tài trợ ẩn danh và thêm đôi bốt vào kho của mình."

msgid "Lucky Rabbit's Foot"
msgstr "Chân Thỏ May mắn"

msgid "The %{name} increases the luck of the hero's army by %{count}."
msgstr ""
"%{name} tăng may mắn cho quân đội của tướng trong chiến đấu lên %{count}."

msgid ""
"A traveling merchant offers you a rabbit's foot, made of gleaming silver "
"fur, for safe passage. The merchant explains the charm will increase your "
"luck in combat."
msgstr ""
"Một thương gia du lịch tặng ngươi một bàn chân thỏ, làm bằng lông bạc lấp "
"lánh, để đi lại an toàn. Người thương gia giải thích rằng bùa sẽ tăng may "
"mắn cho ngươi trong chiến đấu."

msgid "Golden Horseshoe"
msgstr "Giầy ngựa Vàng"

msgid ""
"An ensnared Unicorn whinnies in fright. Murmuring soothing words, you set "
"her free. Snorting and stamping her front hoof once, she gallops off. "
"Looking down you see a golden horseshoe."
msgstr ""
"Một con Kỳ lân bị mắc bẫy đang rên rỉ vì sợ hãi. Thì thầm những lời êm dịu, "
"ngươi thả cô ấy ra. Khịt mũi và giậm mạnh móng trước một lần, cô ấy phi nước "
"đại. Nhìn xuống ngươi thấy một chiếc móng ngựa màu vàng."

msgid "Gambler's Lucky Coin"
msgstr "Xu May mắn của Dân cờ bạc"

msgid ""
"You have captured a mischievous imp who has been terrorizing the region. In "
"exchange for his release, he rewards you with a magical coin."
msgstr ""
"Ngươi đã bắt được một tên tiểu quỷ tinh quái đang khủng bố khu vực. Để đổi "
"lấy việc được thả, anh ta thưởng cho ngươi một đồng xu ma thuật."

msgid "Four-Leaf Clover"
msgstr "Cỏ Bốn Lá"

msgid ""
"In the middle of a patch of dead and dry vegetation, to your surprise you "
"find a healthy green four-leaf clover."
msgstr ""
"Giữa một thảm thực vật khô và chết, ngươi ngạc nhiên khi tìm thấy một cây cỏ "
"bốn lá xanh tươi khỏe mạnh."

msgid "True Compass of Mobility"
msgstr "La bàn Di động Đích thực"

msgid "The %{name} increases the hero's movement on land and sea."
msgstr "%{name} tăng khả năng di chuyển của tướng trên đất liền và trên biển."

msgid ""
"An old man claiming to be an inventor asks you to try his latest invention. "
"He then hands you a compass."
msgstr ""
"Một ông già tự xưng là nhà phát minh yêu cầu ngươi thử phát minh mới nhất "
"của ông ấy. Sau đó anh ta đưa cho ngươi một chiếc la bàn."

msgid "Sailor's Astrolabe of Mobility"
msgstr "Bản đồ Di chuyển của Thủy thủ"

msgid "The %{name} increases the hero's movement on sea."
msgstr "%{name} tăng khả năng di chuyển của tướng trên biển."

msgid ""
"An old sea captain is being tortured by Ogres. You save him, and in return "
"he rewards you with a wondrous instrument to measure the distance of a star."
msgstr ""
"Một thuyền trưởng già đang bị bọn yêu tinh tra tấn. Ngươi cứu anh ta, và đổi "
"lại anh ta thưởng cho ngươi một công cụ kỳ diệu để đo khoảng cách của một "
"ngôi sao."

msgid "Evil Eye"
msgstr "Mắt Quỷ"

msgid "The %{name} reduces the casting cost of curse spells by half."
msgstr "%{name} giảm một nửa chi phí sử dụng bùa chú."

msgid ""
"While venturing into a decrepit hut you find the Skeleton of a long dead "
"witch. Investigation of the remains reveals a glass eye rolling around "
"inside an empty skull."
msgstr ""
"Trong khi mạo hiểm vào một túp lều tồi tàn, ngươi tìm thấy Bộ xương của một "
"phù thủy đã chết từ lâu. Điều tra hài cốt cho thấy một con mắt thủy tinh lăn "
"tròn bên trong hộp sọ trống rỗng."

msgid "Enchanted Hourglass"
msgstr "Đồng hồ cát Mê hoặc"

msgid ""
"The %{name} extends the duration of all the hero's spells by %{count} turns."
msgstr ""
"%{name} kéo dài thời lượng của tất cả các phép thuật của tướng thêm %{count} "
"lượt."

msgid ""
"A surprise turn in the landscape finds you in the midst of a grisly scene: "
"Vultures picking at the aftermath of a terrible battle. Your cursory search "
"of the remains turns up an enchanted hourglass."
msgstr ""
"Một bước ngoặt bất ngờ trong khung cảnh đưa ngươi đến giữa một khung cảnh "
"rùng rợn:  Kền kền đang nhặt nhạnh sau một trận chiến khủng khiếp. Việc tìm "
"kiếm nhanh chóng của ngươi về hài cốt sẽ cho ra một chiếc đồng hồ cát đầy mê "
"hoặc."

msgid "Gold Watch"
msgstr "Đồng hồ vàng"

msgid "The %{name} doubles the effectiveness of the hero's hypnotize spells."
msgstr "%{name} tăng gấp đôi hiệu quả của phép thuật thôi miên của tướng."

msgid ""
"In reward for helping his cart out of a ditch, a traveling potion salesman "
"gives you a \"magic\" gold watch. Unbeknownst to him, the watch really is "
"magical."
msgstr ""
"Để thưởng cho việc giúp chiếc xe của mình thoát khỏi mương, một người bán "
"thuốc du lịch sẽ tặng ngươi một chiếc đồng hồ vàng \"ma thuật\". Anh ta "
"không hề biết rằng chiếc đồng hồ thực sự có phép thuật."

msgid "Skullcap"
msgstr "Mũ đầu lâu"

msgid "The %{name} halves the casting cost of all mind influencing spells."
msgstr ""
"%{name} giảm một nửa chi phí thi triển của tất cả các phép thuật ảnh hưởng "
"đến tâm trí."

msgid ""
"A brief stop at an improbable rural inn yields an exchange of money, tales, "
"and accidentally, luggage. You find a magical skullcap in your new backpack."
msgstr ""
"Một lần dừng chân ngắn ngủi tại một quán trọ nông thôn không mấy chắc chắn "
"sẽ mang lại sự trao đổi tiền bạc, những câu chuyện và vô tình là cả hành lý. "
"Ngươi tìm thấy một chiếc mũ đầu lâu thần kỳ trong chiếc ba lô mới của mình."

msgid "Ice Cloak"
msgstr "Áo Băng"

msgid ""
"The %{name} halves all damage the hero's troops receive from cold spells."
msgstr ""
"%{name} giảm một nửa tất cả thiệt hại mà quân của tướng phải chịu từ các "
"phép thuật lạnh."

msgid ""
"Responding to the panicked cries of a damsel in distress, you discover a "
"young woman fleeing from a hungry bear. You slay the beast in the nick of "
"time, and the grateful Sorceress weaves a magic cloak from the bear's hide."
msgstr ""
"Trước tiếng kêu hoảng loạn của một cô gái gặp nạn, ngươi phát hiện ra một "
"phụ nữ trẻ đang chạy trốn khỏi một con gấu đói. Ngươi giết chết con quái vật "
"đúng lúc và mụ phù thủy đầy lòng biết ơn đã dệt nên một chiếc áo choàng ma "
"thuật từ da con gấu."

msgid "Fire Cloak"
msgstr "Áo Lửa"

msgid ""
"The %{name} halves all damage the hero's troops receive from fire spells."
msgstr ""
"%{name} giảm một nửa tổng thiệt hại mà quân của tướng phải gánh chịu từ các "
"phép thuật lửa."

msgid ""
"You've come upon a fight between a Necromancer and a Paladin. The "
"Necromancer blasts the Paladin with a fire bolt, bringing him to his knees. "
"Acting quickly, you slay the evil one before the final blow. The grateful "
"Paladin gives you the fire cloak that saved him."
msgstr ""
"Ngươi đã chứng kiến cuộc chiến giữa Chiêu hồn và Tráng sĩ. Chiêu hồn bắn "
"tung Tráng sĩ bằng một tia lửa, khiến anh ta khuỵu gối. Hành động nhanh "
"chóng, ngươi tiêu diệt kẻ ác trước đòn cuối cùng. Tráng sĩ biết ơn sẽ trao "
"cho ngươi chiếc áo choàng lửa đã cứu anh ta."

msgid "Lightning Helm"
msgstr "Mũ Sét"

msgid ""
"The %{name} halves all damage the hero's troops receive from lightning "
"spells."
msgstr ""
"%{name} giảm một nửa tất cả sát thương mà quân của tướng phải gánh chịu từ "
"các phép thuật sét."

msgid ""
"A traveling tinker in need of supplies offers you a helm with a thunderbolt "
"design on its top in exchange for food and water. Curious, you accept, and "
"later find out that the helm is magical."
msgstr ""
"Một người thợ sửa chữa du lịch đang cần đồ dùng sẽ cung cấp cho ngươi một "
"chiếc mũ bảo hiểm có thiết kế hình tia sét ở trên để đổi lấy thức ăn và nước "
"uống. Tò mò, ngươi chấp nhận và sau đó phát hiện ra rằng chiếc mũ có phép "
"thuật."

msgid "Evercold Icicle"
msgstr "Băng lạnh Bất tận"

msgid ""
"The %{name} causes the hero's cold spells to do %{count} percent more damage "
"to enemy troops."
msgstr ""
"%{name} khiến các phép thuật lạnh lùng của tướng gây thêm %{count} phần trăm "
"sát thương cho quân địch."

msgid ""
"An icicle withstanding the full heat of the noonday sun attracts your "
"attention. Intrigued, you break it off, and find that it does not melt in "
"your hand."
msgstr ""
"Một cột băng chịu được toàn bộ sức nóng của mặt trời giữa trưa sẽ thu hút sự "
"chú ý của ngươi. Tò mò, ngươi bẻ nó ra và thấy rằng nó không tan chảy trong "
"tay ngươi."

msgid "Everhot Lava Rock"
msgstr "Nham thạch nóng Vô tận"

msgid ""
"The %{name} causes the hero's fire spells to do %{count} percent more damage "
"to enemy troops."
msgstr ""
"%{name} khiến phép thuật lửa của tướng gây thêm %{count} phần trăm sát "
"thương cho quân địch."

msgid ""
"Your wanderings bring you into contact with a tribe of ape-like beings using "
"a magical lava rock that never cools to light their fires. You take pity on "
"them and teach them to make fire with sticks. Believing you to be a god, the "
"apes give you their rock."
msgstr ""
"Những chuyến lang thang của ngươi sẽ đưa ngươi tiếp xúc với một bộ tộc sinh "
"vật giống vượn đang sử dụng một tảng đá nham thạch kỳ diệu không bao giờ "
"nguội để thắp sáng ngọn lửa của họ. Ngươi thương hại chúng và dạy chúng đốt "
"lửa bằng gậy. Tin rằng ngươi là một vị thần, loài vượn đưa cho ngươi hòn đá "
"của chúng."

msgid "Lightning Rod"
msgstr "Quyền trượng Sét"

msgid ""
"The %{name} causes the hero's lightning spells to do %{count} percent more "
"damage to enemy troops."
msgstr ""
"%{name} khiến phép thuật sét của tướng gây thêm %{count} phần trăm sát "
"thương cho quân địch."

msgid ""
"While waiting out a storm, a lighting bolt strikes a nearby cottage's "
"lightning rod, which melts and falls to the ground. The tip of the rod, "
"however, survives intact and makes your hair stand on end when you touch it. "
"Hmm..."
msgstr ""
"Trong khi chờ bão tan, một tia sét đánh trúng cột thu lôi của một ngôi nhà "
"nhỏ gần đó, khiến cột thu lôi tan chảy và rơi xuống đất. Tuy nhiên, đầu que "
"vẫn còn nguyên vẹn và khiến tóc ngươi dựng đứng khi chạm vào. Ừm..."

msgid "Snake-Ring"
msgstr "Vòng Rắn"

msgid "The %{name} halves the casting cost of all of the hero's bless spells."
msgstr ""
"%{name} giảm một nửa chi phí thi triển tất cả các phép thuật ban phước của "
"tướng."

msgid ""
"You've found an oddly shaped ring on the finger of a long dead traveler. The "
"ring looks like a snake biting its own tail."
msgstr ""
"Ngươi đã tìm thấy một chiếc nhẫn có hình dạng kỳ lạ trên ngón tay của một du "
"khách đã chết từ lâu. Chiếc nhẫn trông giống như con rắn tự cắn đuôi mình."

msgid "Ankh"
msgstr ""

msgid ""
"The %{name} doubles the effectiveness of all of the hero's resurrect and "
"animate spells."
msgstr ""
"%{name} tăng gấp đôi hiệu quả của tất cả các phép thuật hồi sinh và tái sinh "
"của tướng."

msgid ""
"A fierce windstorm reveals the entrance to a buried tomb. Your investigation "
"reveals that the tomb has already been looted, but the thieves overlooked an "
"ankh on a silver chain in the dark."
msgstr ""
"Một cơn bão dữ dội làm lộ ra lối vào một ngôi mộ bị chôn vùi. Cuộc điều tra "
"của ngươi cho thấy ngôi mộ đã bị cướp phá, nhưng bọn trộm đã bỏ qua một "
"chiếc ankh trên dây chuyền bạc trong bóng tối."

msgid "Book of Elements"
msgstr "Sách Nguyên tố"

msgid ""
"The %{name} doubles the effectiveness of all of the hero's summoning spells."
msgstr ""
"%{name} tăng gấp đôi hiệu quả của tất cả các phép thuật triệu hồi của tướng."

msgid ""
"You come across a conjurer who begs to accompany you and your army awhile "
"for safety. You agree, and he offers as payment a copy of the book of the "
"elements."
msgstr ""
"Ngươi tình cờ gặp một pháp sư cầu xin được đi cùng ngươi và quân đội của "
"ngươi một thời gian để được an toàn. Ngươi đồng ý và anh ta đưa ra một bản "
"sao của cuốn sách về các yếu tố để thanh toán."

msgid "Elemental Ring"
msgstr "Nhẫn Nguyên tố"

msgid "The %{name} halves the casting cost of all summoning spells."
msgstr ""
"%{name} giảm một nửa chi phí thi triển của tất cả các phép thuật triệu hồi."

msgid ""
"While pausing to rest, you notice a bobcat climbing a short tree to get at a "
"crow's nest. On impulse, you climb the tree yourself and scare off the cat. "
"When you look in the nest, you find a collection of shiny stones and a ring."
msgstr ""
"Trong khi dừng lại để nghỉ ngơi, ngươi nhận thấy một con linh miêu đang trèo "
"lên một cái cây thấp để đến tổ quạ. Trong cơn bốc đồng, ngươi tự mình trèo "
"lên cây và dọa con mèo. Khi nhìn vào tổ, ngươi sẽ thấy một bộ sưu tập những "
"viên đá sáng bóng và một chiếc nhẫn."

msgid "Holy Pendant"
msgstr "Mặt dây Thánh"

msgid "The %{name} makes all of the hero's troops immune to curse spells."
msgstr "%{name} làm cho tất cả quân đội của tướng miễn nhiễm với các bùa chú."

msgid ""
"In your wanderings you come across a hermit living in a small, tidy hut. "
"Impressed with your mission, he takes time out from his meditations to bless "
"and give you a charm against curses."
msgstr ""
"Trong chuyến lang thang của mình, ngươi tình cờ gặp một ẩn sĩ sống trong một "
"túp lều nhỏ, ngăn nắp. Ấn tượng với sứ mệnh của ngươi, anh ấy dành thời gian "
"thiền định để ban phước và ban cho ngươi một tấm bùa chống lại những lời "
"nguyền."

msgid "Pendant of Free Will"
msgstr "Mặt dây Ý chí Tự do"

msgid "The %{name} makes all of the hero's troops immune to hypnotize spells."
msgstr ""
"%{name} làm cho tất cả quân của tướng miễn nhiễm với các phép thuật thôi "
"miên."

msgid ""
"Responding to cries for help, you find river Sprites making a sport of "
"dunking an old man. Feeling vengeful, you rescue the man and drag a Sprite "
"onto dry land for awhile. The Sprite, uncomfortable in the air, gives you a "
"magic pendant to let him go."
msgstr ""
"Đáp lại những tiếng kêu cứu, ngươi thấy các Sprites sông đang thực hiện một "
"trò chơi là dìm một ông già xuống nước. Cảm thấy muốn trả thù, ngươi giải "
"cứu người đàn ông và kéo một Sprite lên vùng đất khô ráo một lúc. Sprite, "
"không thoải mái khi ở trên không, đưa cho ngươi một mặt dây chuyền ma thuật "
"để thả anh ta đi."

msgid "Pendant of Life"
msgstr "Mặt dây của Sự sống"

msgid "The %{name} makes all of the hero's troops immune to death spells."
msgstr "%{name} làm cho tất cả quân của tướng miễn nhiễm với bùa chết."

msgid ""
"A brief roadside encounter with a small caravan and a game of knucklebones "
"wins a magic pendant. Its former owner says that it protects from "
"Necromancers' death spells."
msgstr ""
"Cuộc chạm trán ngắn ngủi bên đường với một đoàn lữ hành nhỏ và trò chơi đánh "
"đố sẽ giành được mặt dây chuyền ma thuật. Người chủ cũ của nó nói rằng nó "
"bảo vệ khỏi bùa chết của các Necromancer."

msgid "Serenity Pendant"
msgstr "Mặt dây Thanh thản"

msgid "The %{name} makes all of the hero's troops immune to berserk spells."
msgstr ""
"%{name} làm cho tất cả quân của tướng miễn nhiễm với các phép thuật điên "
"cuồng."

msgid ""
"The sounds of combat draw you to the scene of a fight between an old "
"Barbarian and an eight-headed Hydra. Your timely intervention swings the "
"battle in favor of the man, and he rewards you with a pendant he used to use "
"to calm his mind for battle."
msgstr ""
"Âm thanh của trận chiến đưa ngươi đến hiện trường cuộc chiến giữa một "
"Barbarian già và một con Hydra tám đầu. Sự can thiệp kịp thời của ngươi sẽ "
"giúp trận chiến có lợi cho người đàn ông và anh ta thưởng cho ngươi một "
"chiếc mặt dây chuyền mà anh ta dùng để giúp anh ta bình tĩnh trong trận "
"chiến."

msgid "Seeing-eye Pendant"
msgstr "Mặt dây Mắt nhìn"

msgid "The %{name} makes all of the hero's troops immune to blindness spells."
msgstr "%{name} làm cho tất cả quân của tướng miễn nhiễm với bùa mù."

msgid ""
"You come upon a very old woman, long blind from cataracts and dying alone. "
"You tend to her final needs and promise a proper burial. Grateful, she gives "
"you a magic pendant emblazoned with a stylized eye. It lets you see with "
"your eyes closed."
msgstr ""
"Ngươi tình cờ gặp một bà cụ già, bị mù từ lâu vì bệnh đục thủy tinh thể và "
"đang chết một mình. Ngươi hướng tới những nhu cầu cuối cùng của bà ấy và hứa "
"sẽ chôn cất đàng hoàng. Biết ơn, bà ấy tặng ngươi một mặt dây chuyền ma "
"thuật được trang trí bằng một con mắt cách điệu. Nó cho phép ngươi nhìn khi "
"nhắm mắt lại."

msgid "Kinetic Pendant"
msgstr "Mặt dây Động học"

msgid "The %{name} makes all of the hero's troops immune to paralyze spells."
msgstr ""
"%{name} làm cho tất cả quân của tướng miễn nhiễm với các phép thuật làm tê "
"liệt."

msgid ""
"You come across a golem wearing a glowing pendant and blocking your way. "
"Acting on a hunch, you cut the pendant from its neck. Deprived of its power "
"source, the golem breaks down, leaving you with the magical pendant."
msgstr ""
"Ngươi bắt gặp một con golem đeo mặt dây chuyền phát sáng và chặn đường "
"ngươi. Theo linh cảm, ngươi cắt mặt dây chuyền khỏi cổ nó. Bị mất nguồn năng "
"lượng, con golem bị hỏng, để lại cho ngươi chiếc mặt dây chuyền ma thuật."

msgid "Pendant of Death"
msgstr "Mặt dây Chết chóc"

msgid "The %{name} makes all of the hero's troops immune to holy spells."
msgstr ""
"%{name} làm cho tất cả quân đội của tướng miễn nhiễm với các phép thuật thần "
"thánh."

msgid ""
"A quick and deadly battle with a Necromancer wins you his magical pendant. "
"Later, a Wizard tells you that the pendant protects undead under your "
"control from holy word spells."
msgstr ""
"Một trận chiến nhanh chóng và chết chóc với Necromancer sẽ giúp ngươi giành "
"được mặt dây chuyền ma thuật của hắn. Sau đó, một Pháp sư nói với ngươi rằng "
"mặt dây chuyền bảo vệ xác sống dưới sự kiểm soát của ngươi khỏi các phép "
"thuật từ thánh."

msgid "Wand of Negation"
msgstr "Đũa phép Phủ định"

msgid ""
"The %{name} makes all of the hero's troops immune to dispel magic spells."
msgstr ""
"%{name} làm cho tất cả quân của tướng miễn nhiễm với các phép thuật xua tan."

msgid ""
"You meet an old Wizard friend of yours traveling in the opposite direction. "
"He presents  you with a gift: A wand that prevents the use of the dispel "
"magic spell on your allies."
msgstr ""
"Ngươi gặp một người bạn cũ của Pháp sư ngươi đang đi theo hướng ngược lại. "
"Anh ấy tặng ngươi một món quà: Một cây đũa phép ngăn cản việc sử dụng phép "
"thuật xua tan lên đồng minh của ngươi."

msgid "Golden Bow"
msgstr "Cung Vàng"

msgid ""
"The %{name} eliminates the %{count} percent penalty for the hero's troops "
"shooting past obstacles (e.g. castle walls)."
msgstr ""
"%{name} loại bỏ hình phạt %{count} phần trăm đối với quân của tướng bắn qua "
"chướng ngại vật (ví dụ: tường lâu đài)."

msgid ""
"A chance meeting with a famous Archer finds you in a game of knucklebones "
"pitting his bow against your horse. You win."
msgstr ""
"Một cuộc gặp gỡ tình cờ với một Cung thủ nổi tiếng sẽ đưa ngươi vào trò chơi "
"đọ sức cung của anh ta với ngựa của ngươi. Ngươi thắng."

msgid "Telescope"
msgstr "Kính viễn vọng"

msgid ""
"The %{name} increases the amount of terrain the hero reveals when "
"adventuring by %{count} extra square."
msgstr ""
"%{name} tăng số lượng địa hình mà tướng phát hiện khi phiêu lưu thêm "
"%{count} ô vuông."

msgid ""
"A merchant from far away lands trades you a new invention of his people for "
"traveling supplies. It makes distant objects appear closer, and he calls "
"it...\n"
"\n"
"a telescope."
msgstr ""
"Một thương gia từ những vùng đất xa xôi trao đổi với ngươi một phát minh mới "
"của người dân anh ta để làm vật dụng đi du lịch. Nó làm cho những vật thể ở "
"xa trông gần hơn, và ông gọi nó là...\n"
"\n"
"một kính viễn vọng."

msgid "Statesman's Quill"
msgstr "Bút lông của Statesman"

msgid ""
"The %{name} reduces the cost of surrender to %{count} percent of the total "
"cost of troops the hero has in their army."
msgstr ""
"%{name} giảm chi phí đầu hàng xuống %{count} phần trăm tổng chi phí quân đội "
"tướng có trong quân đội của mình."

msgid ""
"You pause to help a diplomat with a broken axle fix his problem. In "
"gratitude, he gives you a writing quill with magical properties which he "
"says will \"help people see things your way\"."
msgstr ""
"Ngươi dừng lại để giúp một nhà ngoại giao bị gãy trục khắc phục sự cố của "
"mình. Để tỏ lòng biết ơn, anh ấy đưa cho ngươi một chiếc bút lông có đặc "
"tính kỳ diệu mà anh ấy nói sẽ \"giúp mọi người nhìn mọi thứ theo cách của "
"ngươi\"."

msgid "Wizard's Hat"
msgstr "Mũ Phù thủy"

msgid ""
"The %{name} increases the duration of the hero's spells by %{count} turns."
msgstr ""
"%{name} tăng thời lượng sử dụng phép thuật của tướng thêm %{count} lượt."

msgid ""
"You see a Wizard fleeing from a Griffin and riding like the wind. The Wizard "
"opens a portal and rides through, getting his hat knocked off by the edge of "
"the gate. The Griffin follows; the gate closes. You pick the hat up, dust it "
"off, and put it on."
msgstr ""
"Ngươi thấy một Pháp sư đang chạy trốn khỏi một con Griffin và phi như gió. "
"Wizard mở một cánh cổng và đi qua, chiếc mũ của anh ta bị hất văng ra mép "
"cổng. Griffin theo sau; cánh cổng đóng lại. Ngươi nhặt chiếc mũ lên, phủi "
"bụi rồi đội vào."

msgid "Power Ring"
msgstr "Nhẫn Sức mạnh"

msgid "The %{name} returns %{count} extra spell points per day to the hero."
msgstr "%{name} phục hồi %{count} điểm phép bổ sung mỗi ngày cho tướng."

msgid ""
"You find a small tree that closely resembles the great Warlock Carnauth with "
"a ring around one of its twigs. Scraps of clothing and rotting leather lead "
"you to suspect that it IS Carnauth, transformed. Since you can't help him, "
"you take the magic ring."
msgstr ""
"Ngươi tìm thấy một cái cây nhỏ gần giống với Warlock Carnauth vĩ đại với một "
"vòng bao quanh một trong những cành cây của nó. Những mảnh quần áo và da mục "
"nát khiến ngươi nghi ngờ rằng đó LÀ Carnauth, đã biến hình. Vì không thể "
"giúp anh ta nên ngươi lấy chiếc nhẫn ma thuật."

msgid "Ammo Cart"
msgstr "Xe Đạn"

msgid ""
"The %{name} provides endless ammunition for all of the hero's troops that "
"shoot."
msgstr "%{name} cung cấp vô số đạn dược cho tất cả quân của tướng bắn."

msgid ""
"An ammunition cart in the middle of an old battlefield catches your eye. "
"Inspection shows it to be in good working order, so  you take it along."
msgstr ""
"Một xe chở đạn giữa chiến trường cũ thu hút sự chú ý của ngươi. Kiểm tra cho "
"thấy nó đang hoạt động tốt nên ngươi mang nó theo."

msgid "Tax Lien"
msgstr "Giữ Thuế"

msgid "The %{name} costs the hero %{count} gold pieces per day."
msgstr "%{name} làm tướng tốn %{count} vàng mỗi ngày."

msgid ""
"Your big spending habits have earned you a massive tax bill that you can't "
"hope to pay. The tax man takes pity and agrees to only take 250 gold a day "
"from your account for life. Check here if you want one dollar to go to the "
"presidential campaign election fund."
msgstr ""
"Thói quen chi tiêu lớn của ngươi đã mang lại cho ngươi một hóa đơn thuế "
"khổng lồ mà ngươi không thể hy vọng trả được. Người đóng thuế thương hại và "
"đồng ý chỉ lấy 250 vàng mỗi ngày từ tài khoản của ngươi suốt đời. Đánh dấu "
"vào đây nếu ngươi muốn một đô la được chuyển vào quỹ bầu cử chiến dịch tranh "
"cử tổng thống."

msgid "Hideous Mask"
msgstr "Mặt nạ Gớm ghiếc"

msgid "The %{name} prevents all 'wandering' armies from joining the hero."
msgstr ""
"%{name} ngăn chặn tất cả các đội quân 'lang thang' tham gia cùng tướng."

msgid ""
"Your looting of the grave of Sinfilas Gardolad, the famous shapeshifting "
"Warlock, unearths his fabled mask. Trembling, you put it on and it twists "
"your visage into an awful grimace! Oh no! It's actually the hideous mask of "
"Gromluck Greene, and you are stuck with it."
msgstr ""
"Việc ngươi cướp mộ của Sinfilas Gardolad, Warlock biến hình nổi tiếng, đã "
"khai quật được chiếc mặt nạ huyền thoại của anh ta. Run rẩy, ngươi đeo nó "
"vào và nó làm khuôn mặt ngươi nhăn nhó khủng khiếp! Ôi không! Đó thực sự là "
"chiếc mặt nạ gớm ghiếc của Gromluck Greene và ngươi bị mắc kẹt với nó."

msgid "Endless Pouch of Sulfur"
msgstr "Túi Lưu huỳnh Vô tận"

msgid "The %{name} provides %{count} unit of sulfur per day."
msgstr "%{name} cung cấp %{count} đơn vị lưu huỳnh mỗi ngày."

msgid ""
"You visit an alchemist who, upon seeing your army, is swayed by the "
"righteousness of your cause. The newly loyal subject gives you his endless "
"pouch of sulfur to help with the war effort."
msgstr ""
"Ngươi đến thăm một nhà giả kim, người khi nhìn thấy quân đội của ngươi đã bị "
"ảnh hưởng bởi sự chính đáng của chính nghĩa của ngươi. Thần dân mới trung "
"thành đưa cho ngươi túi lưu huỳnh vô tận của anh ta để giúp đỡ nỗ lực chiến "
"tranh."

msgid "Endless Vial of Mercury"
msgstr "Lọ Thủy ngân Vô tận"

msgid "The %{name} provides %{count} unit of mercury per day."
msgstr "%{name} cung cấp %{count} đơn vị thủy ngân mỗi ngày."

msgid ""
"A brief stop at a hastily abandoned Wizard's tower turns up a magical vial "
"of mercury that always has a little left on the bottom. Recognizing a "
"treasure when you see one, you cap it and slip it in your pocket."
msgstr ""
"Khi vội vã dừng chân một chút tại tòa tháp Pháp sư bị bỏ hoang, ngươi sẽ "
"thấy một lọ thủy ngân kỳ diệu luôn còn sót lại một ít ở đáy. Nhận ra một kho "
"báu khi ngươi nhìn thấy nó, ngươi đậy nắp nó lại và nhét nó vào túi."

msgid "Endless Pouch of Gems"
msgstr "Túi Đá quý Vô tận"

msgid "The %{name} provides %{count} unit of gems per day."
msgstr "%{name} cung cấp %{count} đơn vị đá quý mỗi ngày."

msgid ""
"A short rainstorm brings forth a rainbow...and you can see the end of it. "
"Riding quickly, you seize the pot of gold you find there. The leprechaun who "
"owns it, unable to stop you from taking it, offers an endless pouch of gems "
"for the return of his gold. You accept."
msgstr ""
"Một cơn mưa ngắn ngủi sẽ tạo ra cầu vồng...và ngươi có thể thấy được điểm "
"kết thúc của nó. Cưỡi ngựa nhanh chóng, ngươi nắm bắt được hũ vàng tìm thấy "
"ở đó. Yêu tinh sở hữu nó, không thể ngăn cản ngươi lấy nó, đưa ra một túi đá "
"quý vô tận để trả lại số vàng của mình. Ngươi chấp nhận."

msgid "Endless Cord of Wood"
msgstr "Dây Gỗ Vô tận"

msgid "The %{name} provides %{count} unit of wood per day."
msgstr "%{name} cung cấp %{count} đơn vị gỗ mỗi ngày."

msgid ""
"Pausing to rest and light a cook fire, you pull wood out of a nearby pile of "
"dead wood. As you keep pulling wood from the pile, you notice that it "
"doesn't shrink. You realize to your delight that the wood is enchanted, so "
"you take it along."
msgstr ""
"Dừng lại để nghỉ ngơi và đốt lửa nấu ăn, ngươi kéo củi ra khỏi đống gỗ chết "
"gần đó. Khi ngươi tiếp tục kéo gỗ ra khỏi đống, ngươi nhận thấy nó không hề "
"co lại. Ngươi vui mừng nhận ra rằng gỗ bị mê hoặc nên ngươi mang nó theo."

msgid "Endless Cart of Ore"
msgstr "Xe Quặng Vô tận"

msgid "The %{name} provides %{count} unit of ore per day."
msgstr "%{name} cung cấp %{count} đơn vị quặng mỗi ngày."

msgid ""
"You've found a Goblin weapon smithy making weapons for use against humans. "
"With a tremendous yell you and your army descend upon their camp and drive "
"them away. A search finds a magic ore cart that never runs out of iron."
msgstr ""
"Ngươi đã tìm thấy một lò rèn vũ khí yêu tinh chế tạo vũ khí để sử dụng chống "
"lại con người. Với một tiếng hét khủng khiếp, ngươi và quân đội của ngươi "
"tiến vào trại của họ và đánh đuổi họ đi. Một cuộc tìm kiếm đã tìm thấy một "
"chiếc xe chở quặng ma thuật không bao giờ hết sắt."

msgid "Endless Pouch of Crystal"
msgstr "Túi Pha lê Vô tận"

msgid "The %{name} provides %{count} unit of crystal per day."
msgstr "%{name} cung cấp %{count} đơn vị pha lê mỗi ngày."

msgid ""
"Taking shelter from a storm in a small cave, you notice a small patch of "
"crystal in one corner. Curious, you break a piece off and notice that the "
"original crystal grows the lost piece back. You decide to stuff the entire "
"patch into a pouch and take it with you."
msgstr ""
"Đang trú ẩn khỏi cơn bão trong một hang động nhỏ, ngươi nhận thấy một mảng "
"pha lê nhỏ ở một góc. Tò mò, ngươi bẻ một mảnh ra và nhận thấy rằng viên pha "
"lê ban đầu mọc lại mảnh bị mất. Ngươi quyết định nhét toàn bộ miếng dán vào "
"một cái túi và mang theo bên mình."

msgid "Spiked Helm"
msgstr "Mũ Gai"

msgid ""
"Your army is ambushed by a small tribe of wild (and none too bright) Orcs. "
"You fend them off easily and the survivors flee in all directions. One of "
"the Orcs was wearing a polished spiked helm. Figuring it will make a good "
"souvenir, you take it."
msgstr ""
"Quân đội của ngươi bị phục kích bởi một bộ tộc nhỏ Orc hoang dã (và không "
"quá sáng sủa). Ngươi chống đỡ chúng một cách dễ dàng và những người sống sót "
"chạy trốn về mọi hướng. Một trong những tên Orc đang đội một chiếc mũ nhọn "
"sáng bóng. Nghĩ rằng nó sẽ là một món quà lưu niệm hay, ngươi hãy lấy nó."

msgid "Spiked Shield"
msgstr "Khiên Gai"

msgid ""
"You come upon a bridge spanning a dry gully. Before you can cross, a Troll "
"steps out from under the bridge and demands payment before it will permit "
"you to pass. You refuse, and the Troll charges, forcing you to slay it. You "
"take its spiked shield as a trophy."
msgstr ""
"Ngươi đi đến một cây cầu bắc qua một rãnh nước khô cạn. Trước khi ngươi có "
"thể băng qua, một con Troll bước ra từ dưới cầu và yêu cầu thanh toán trước "
"khi nó cho phép ngươi đi qua. Ngươi từ chối, và lũ Troll tấn công, buộc "
"ngươi phải tiêu diệt nó. Ngươi lấy chiếc khiên có gai của nó làm chiến lợi "
"phẩm."

msgid "White Pearl"
msgstr "Ngọc trai Trắng"

msgid ""
"A walk across a dry saltwater lake bed yields an unlikely prize: A white "
"pearl amidst shattered shells and debris."
msgstr ""
"Một chuyến đi bộ qua lòng hồ nước mặn khô sẽ mang lại một giải thưởng khó có "
"thể xảy ra: Một viên ngọc trai trắng giữa những mảnh vỏ và mảnh vụn vỡ vụn."

msgid "Black Pearl"
msgstr "Ngọc trai Đen"

msgid ""
"Rumors of a Griffin of unusual size preying upon the countryside lead you to "
"its cave lair. A quick, brutal fight dispatches the beast, and a search of "
"its foul nest turns up a huge black pearl."
msgstr ""
"Tin đồn về một con Griffin có kích thước bất thường đang săn mồi ở vùng nông "
"thôn sẽ dẫn ngươi đến hang ổ của nó. Một cuộc chiến chóng vánh, tàn khốc đã "
"tiêu diệt được con thú và khi tìm kiếm trong tổ hôi của nó, người ta tìm "
"thấy một viên ngọc trai đen khổng lồ."

msgid "Magic Book"
msgstr "Sách Phép"

msgid "The %{name} enables the hero to cast spells."
msgstr "%{name} cho phép tướng sử dụng phép thuật."

msgid "Dummy 1"
msgstr "Bù nhìn 1"

msgid "The reserved artifact."
msgstr "Hiện vật được bảo lưu."

msgid "Dummy 2"
msgstr "Bù nhìn 2"

msgid "Dummy 3"
msgstr "Bù nhìn 3"

msgid "Dummy 4"
msgstr "Bù nhìn 4"

msgid "Spell Scroll"
msgstr "Sách Phép"

msgid ""
"This %{name} gives the hero the ability to cast the %{spell} spell if the "
"hero has a Magic Book."
msgstr ""
"%{name} này cung cấp cho tướng của ngươi khả năng sử dụng phép thuật "
"%{spell} nếu cho tướng của ngươi có Sách Phép."

msgid ""
"You find an elaborate container which houses an old vellum scroll. The runes "
"on the container are very old, and the artistry with which it was put "
"together is stunning. As you pull the scroll out, you feel imbued with "
"magical power."
msgstr ""
"Ngươi tìm thấy một chiếc hộp đựng phức tạp chứa một cuộn giấy da cũ. Những "
"chữ rune trên hộp đựng đã rất cũ và tính nghệ thuật khi ghép chúng lại với "
"nhau thật tuyệt vời. Khi ngươi kéo cuộn giấy ra, ngươi sẽ cảm thấy tràn ngập "
"sức mạnh ma thuật."

msgid "Arm of the Martyr"
msgstr "Cánh tay Liệt sĩ"

msgid ""
"The %{name} increases the hero's spell power by %{count} but adds the undead "
"morale penalty."
msgstr ""
"%{name} tăng sức mạnh phép thuật của ngươi thêm %{count} nhưng lại thêm hình "
"phạt về tinh thần cho xác sống."

msgid ""
"One of the less intelligent members of your party picks up an arm off of the "
"ground. Despite its missing a body, it is still moving. Your troops find the "
"dismembered arm repulsive, but you cannot bring yourself to drop it: it "
"seems to hold some sort of magical power that influences your decision "
"making."
msgstr ""
"Một trong những thành viên kém thông minh hơn trong nhóm của ngươi nhấc một "
"cánh tay lên khỏi mặt đất. Mặc dù mất đi cơ thể nhưng nó vẫn di chuyển. Quân "
"đội của ngươi nhận thấy cánh tay bị chặt rời thật đáng kinh tởm, nhưng ngươi "
"không thể tự mình đánh rơi nó: nó dường như chứa một loại sức mạnh ma thuật "
"nào đó ảnh hưởng đến việc đưa ra quyết định của ngươi."

msgid "Breastplate of Anduran"
msgstr "Áo giáp của Anduran"

msgid "The %{name} increases the hero's defense by %{count}."
msgstr "%{name} tăng khả năng phòng thủ của ngươi thêm %{count}."

msgid ""
"You come upon a sign. It reads: \"Here lies the body of Anduran. Bow and "
"swear fealty, and you shall be rewarded.\" You decide to do as it says. As "
"you stand up, you feel a coldness against your skin. Looking down, you find "
"that you are suddenly wearing a gleaming, ornate breastplate."
msgstr ""
"Ngươi bắt gặp một dấu hiệu. Nó viết: \"Đây là thi thể của Anduran. Hãy cúi "
"đầu và thề trung thành, và ngươi sẽ được khen thưởng.\" Ngươi quyết định làm "
"như nó nói. Khi ngươi đứng lên, ngươi cảm thấy lạnh trên da. Nhìn xuống, "
"ngươi chợt nhận ra mình đang mặc một tấm giáp ngực được trang trí công phu, "
"lấp lánh."

msgid "Broach of Shielding"
msgstr "Trâm Che chắn"

msgid ""
"The %{name} provides %{count} percent protection from Armageddon and "
"Elemental Storm, but decreases spell power by 2."
msgstr ""
"%{name} cung cấp khả năng bảo vệ %{count} phần trăm khỏi Tận thế và Nguyên "
"tố Bão, nhưng giảm sức mạnh phép thuật đi 2."

msgid ""
"A kindly Sorceress thinks that your army's defenses could use a magical "
"boost. She offers to enchant the Broach that you wear on your cloak, and you "
"accept."
msgstr ""
"Một Nữ phù thủy tốt bụng nghĩ rằng khả năng phòng thủ của quân đội ngươi có "
"thể sử dụng phép thuật tăng cường. Cô ấy đề nghị phù phép cho Trâm cài áo "
"trên áo choàng và ngươi chấp nhận."

msgid "Battle Garb of Anduran"
msgstr "Chiến Bào của Anduran"

msgid ""
"The %{name} combines the powers of the three Anduran artifacts. It provides "
"maximum luck and morale for the hero's troops and gives the hero the Town "
"Portal spell."
msgstr ""
"%{name} kết hợp sức mạnh của ba hiện vật Anduran. Nó mang lại may mắn và "
"tinh thần tối đa cho quân đội của ngươi và mang lại cho ngươi phép Cổng Thị "
"trấn."

msgid ""
"Out of pity for a poor peasant, you purchase a chest of old junk they are "
"hawking for too much gold. Later, as you search through it, you find it "
"contains the 3 pieces of the legendary battle garb of Anduran!"
msgstr ""
"Vì thương hại một người nông dân nghèo, ngươi mua một chiếc rương cũ mà họ "
"đang bán với giá quá cao. Sau đó, khi tìm kiếm, ngươi sẽ thấy nó chứa 3 mảnh "
"trang phục chiến đấu huyền thoại của Anduran!"

msgid "Crystal Ball"
msgstr "Quả cầu Pha lê"

msgid ""
"The %{name} lets the hero get more specific information about monsters, "
"enemy heroes, and castles nearby the hero."
msgstr ""
"%{name} cho phép ngươi nhận được thông tin cụ thể hơn về quái vật, tướng của "
"kẻ thù và lâu đài gần tướng nắm giữ nó."

msgid ""
"You come upon a caravan of gypsies who are feasting and fortifying their "
"bodies with mead. They call you forward and say \"If you prove that you can "
"dance the Rama-Buta, we will reward you.\" You don't know it, but try "
"anyway. They laugh hysterically, but admire your bravery, giving you a "
"Crystal Ball."
msgstr ""
"Ngươi bắt gặp một đoàn lữ hành gồm những người gypsies đang ăn uống và bồi "
"bổ cơ thể bằng đồng cỏ. Họ gọi ngươi về phía trước và nói \"Nếu ngươi chứng "
"minh được rằng ngươi có thể nhảy Rama-Buta, chúng tôi sẽ thưởng cho ngươi.\" "
"Ngươi không biết điều đó, nhưng dù sao hãy thử. Họ cười một cách cuồng loạn "
"nhưng lại khâm phục sự dũng cảm của ngươi, tặng ngươi một Quả cầu Pha lê."

msgid "Heart of Fire"
msgstr "Trái tim Lửa"

msgid ""
"The %{name} provides %{count} percent protection from fire, but doubles the "
"damage taken from cold."
msgstr ""
"%{name} cung cấp khả năng bảo vệ %{count} phần trăm khỏi lửa nhưng tăng gấp "
"đôi thiệt hại do lạnh."

msgid ""
"You enter a recently burned glade and come upon a Fire Elemental sitting "
"atop a rock. It looks up, its flaming face contorted in a look of severe "
"pain. It then tosses a glowing object at you. You put up your hands to block "
"it, but it passes right through them and sears itself into your chest."
msgstr ""
"Ngươi bước vào một khoảng trống vừa bị đốt cháy và gặp một Nguyên tố Lửa "
"đang ngồi trên một tảng đá. Nó ngước lên, khuôn mặt rực lửa của nó nhăn nhó "
"với vẻ đau đớn tột độ. Sau đó nó ném một vật thể phát sáng vào ngươi. Ngươi "
"giơ tay lên để chặn nó, nhưng nó xuyên thẳng qua chúng và đâm vào ngực ngươi."

msgid "Heart of Ice"
msgstr "Trái tim Băng"

msgid ""
"The %{name} provides %{count} percent protection from cold, but doubles the "
"damage taken from fire."
msgstr ""
"%{name} cung cấp %{count} phần trăm bảo vệ khỏi cái lạnh, nhưng tăng gấp đôi "
"thiệt hại do lửa gây ra."

msgid ""
"Suddenly, a biting coldness engulfs your body. You seize up, falling from "
"your horse. The pain subsides, but you still feel as if your chest is "
"frozen. As you pick yourself up off of the ground, you hear hearty laughter. "
"You turn around just in time to see a Frost Giant run off into the woods and "
"disappear."
msgstr ""
"Đột nhiên, một cảm giác lạnh buốt bao trùm lấy cơ thể ngươi. Ngươi đứng dậy, "
"ngã ngựa. Cơn đau giảm dần nhưng ngươi vẫn cảm thấy như ngực mình bị đóng "
"băng. Khi nhấc mình lên khỏi mặt đất, ngươi nghe thấy tiếng cười sảng khoái. "
"Ngươi quay lại đúng lúc để thấy Frost Giant chạy vào rừng và biến mất."

msgid "Helmet of Anduran"
msgstr "Mũ của Anduran"

msgid ""
"You spy a gleaming object poking up out of the ground. You send a member of "
"your party over to investigate. He comes back with a golden helmet in his "
"hands. You realize that it must be the helmet of the legendary Anduran, the "
"only man who was known to wear solid gold armor."
msgstr ""
"Ngươi phát hiện một vật thể lấp lánh nhô lên khỏi mặt đất. Ngươi gửi một "
"thành viên trong nhóm của ngươi đến để điều tra. Anh ta quay lại với chiếc "
"mũ bảo hiểm vàng trên tay. Ngươi nhận ra rằng đó hẳn là chiếc mũ bảo hiểm "
"của Anduran huyền thoại, người đàn ông duy nhất được biết đến với bộ áo giáp "
"bằng vàng nguyên khối."

msgid "Holy Hammer"
msgstr "Búa Thánh"

msgid ""
"You come upon a battle where a Paladin has been mortally wounded by a group "
"of Zombies. He asks you to take his hammer and finish what he started. As "
"you pick it up, it begins to hum, and then everything becomes a blur. The "
"Zombies lie dead, the hammer dripping with blood. You strap it to your belt."
msgstr ""
"Ngươi bắt gặp một trận chiến nơi một Paladin bị trọng thương bởi một nhóm "
"Zombie. Anh ta yêu cầu ngươi lấy chiếc búa của anh ta và hoàn thành những gì "
"anh ta đã bắt đầu. Khi ngươi nhặt nó lên, nó bắt đầu kêu vo vo và sau đó mọi "
"thứ trở nên mờ ảo. Lũ Zombie nằm chết, chiếc búa rỉ máu. Ngươi buộc nó vào "
"thắt lưng của ngươi."

msgid "Legendary Scepter"
msgstr "Vương trượng Huyền thoại"

msgid "The %{name} adds %{count} points to all attributes."
msgstr "%{name} thêm %{count} điểm cho tất cả các thuộc tính."

msgid ""
"Upon cresting a small hill, you come upon a ridiculous looking sight. A "
"Sprite is attempting to carry a Scepter that is almost as big as it is. "
"Trying not to laugh, you ask, \"Need help?\" The Sprite glares at you and "
"answers: \"You think this is funny? Fine. You can carry it. I much prefer "
"flying anyway.\""
msgstr ""
"Khi leo lên một ngọn đồi nhỏ, ngươi sẽ bắt gặp một cảnh tượng trông thật lố "
"bịch. Một Sprite đang cố gắng mang theo một Scepter to gần bằng nó. Cố gắng "
"không cười, ngươi hỏi: \"Cần giúp đỡ không?\" Sprite trừng mắt nhìn ngươi và "
"trả lời: \"ngươi nghĩ điều này thật buồn cười? Tốt thôi. Ngươi có thể mang "
"nó. Dù sao thì tôi cũng thích bay hơn.\""

msgid ""
"An old seaman tells you a tale of an enchanted masthead that he used in his "
"youth to rally his crew during times of trouble. He then hands you a faded "
"map that shows where he hid it. After much exploring, you find it stashed "
"underneath a nearby dock."
msgstr ""
"Một thủy thủ già kể cho ngươi nghe câu chuyện về một chiếc cột buồm bị phù "
"phép mà ông đã sử dụng khi còn trẻ để tập hợp thủy thủ đoàn của mình trong "
"thời điểm khó khăn. Sau đó anh ta đưa cho ngươi một tấm bản đồ đã mờ cho "
"thấy nơi anh ta giấu nó. Sau nhiều lần khám phá, ngươi thấy nó được giấu bên "
"dưới một bến tàu gần đó."

msgid "Masthead"
msgstr "Tiêu đề"

msgid ""
"The %{name} boosts the hero's troops' luck and morale by %{count} each in "
"sea combat."
msgstr ""
"%{name} tăng cường may mắn và tinh thần của ngươi thêm %{count} trong trận "
"chiến trên biển."

msgid "Sphere of Negation"
msgstr "Quả cầu Phủ định"

msgid "The %{name} disables all spell casting, for both sides, in combat."
msgstr ""
"%{name} vô hiệu hóa tất cả các phép thuật sử dụng cho cả hai bên trong chiến "
"đấu."

msgid ""
"You stop to help a Peasant catch a runaway mare. To show his gratitude, he "
"hands you a tiny sphere. As soon as you grasp it, you feel the magical "
"energy drain from your limbs..."
msgstr ""
"Ngươi dừng lại để giúp một người Nông dân bắt một con ngựa cái đang chạy "
"trốn. Để tỏ lòng biết ơn, anh ấy đưa cho ngươi một quả cầu nhỏ. Ngay khi "
"ngươi nắm lấy nó, ngươi sẽ cảm thấy năng lượng ma thuật rút cạn khỏi tay "
"chân mình..."

msgid "Staff of Wizardry"
msgstr "Gậy Phù thủy"

msgid "The %{name} boosts the hero's spell power by %{count}."
msgstr "%{name} tăng sức mạnh phép thuật của ngươi thêm %{count}."

msgid ""
"While out scaring up game, your troops find a mysterious staff levitating "
"about three feet off of the ground. They hand it to you, and you notice an "
"inscription. It reads: \"Brains best brawn and magic beats might. Heed my "
"words, and you'll win every fight.\""
msgstr ""
"Trong khi đang hù dọa trò chơi, quân của ngươi tìm thấy một cây trượng bí ẩn "
"đang bay cách mặt đất khoảng 1 mét. Họ đưa nó cho ngươi và ngươi nhận thấy "
"một dòng chữ. Nó viết: \"Bộ não có sức mạnh tốt nhất và nhịp đập ma thuật. "
"Hãy chú ý đến lời nói của tôi và ngươi sẽ thắng mọi cuộc chiến.\""

msgid "Sword Breaker"
msgstr "Kẻ phá Kiếm"

msgid "The %{name} increases the hero's defense by %{count} and attack by 1."
msgstr ""
"%{name} tăng khả năng phòng thủ của ngươi thêm %{count} và tấn công thêm 1."

msgid ""
"A former Captain of the Guard admires your quest and gives you the enchanted "
"Sword Breaker that he relied on during his tour of duty."
msgstr ""
"Một cựu Đội trưởng Đội cận vệ ngưỡng mộ nhiệm vụ của ngươi và trao cho ngươi "
"Kẻ phá Kiếm đầy mê hoặc mà anh ta đã dựa vào trong chuyến công tác của mình."

msgid "Sword of Anduran"
msgstr "Kiếm của Anduran"

msgid ""
"A Troll stops you and says: \"Pay me 5,000 gold, or the Sword of Anduran "
"will slay you where you stand.\" You refuse. The troll grabs the sword "
"hanging from its belt, screams in pain, and runs away. Picking up the fabled "
"sword, you give thanks that half-witted Trolls tend to grab the wrong end of "
"sharp objects."
msgstr ""
"Một con Quỷ lùn ngăn ngươi lại và nói: \"Trả cho tôi 5.000 vàng, nếu không "
"Thanh kiếm Anduran sẽ giết ngươi ngay tại chỗ.\" Ngươi từ chối. Con quỷ lùn "
"chộp lấy thanh kiếm treo trên thắt lưng, hét lên đau đớn rồi bỏ chạy. Nhặt "
"thanh kiếm huyền thoại, ngươi tạ ơn vì lũ Quỷ lùn nửa vời có xu hướng tóm "
"nhầm đầu của những vật sắc nhọn."

msgid "Spade of Necromancy"
msgstr "Thuổng của Chiêu hồn"

msgid "The %{name} gives the hero increased necromancy skill."
msgstr "%{name} giúp ngươi tăng kỹ năng chiêu hồn."

msgid ""
"A dirty shovel has been thrust into a dirt mound nearby. Upon investigation, "
"you discover it to be the enchanted shovel of the Gravediggers, long thought "
"lost by mortals."
msgstr ""
"Một chiếc xẻng bẩn đã được đẩy vào một ụ đất gần đó. Sau khi điều tra, ngươi "
"phát hiện ra đó là chiếc xẻng bị phù phép của Gravediggers, người phàm tưởng "
"đã thất lạc từ lâu."

msgid "spellBonus|selected by user"
msgstr "chọn bởi người dùng"

msgid "Wood"
msgstr "Gỗ"

msgid "Mercury"
msgstr "Thủy ngân"

msgid "Ore"
msgstr "Đá"

msgid "Sulfur"
msgstr "Lưu huỳnh"

msgid "Crystal"
msgstr "Thạch anh"

msgid "Gems"
msgstr "Ngọc"

msgid "Gold"
msgstr "Vàng"

msgid ""
"There are seven resources in Heroes 2, used to build and improves castles, "
"purchase troops and recruit heroes. Gold is the most common, required for "
"virtually everything. Wood and ore are used for most buildings. Gems, "
"Mercury, Sulfur and Crystal are rare magical resources used for the most "
"powerful creatures and buildings."
msgstr ""
"Có bảy tài nguyên trong Heroes 2, được sử dụng để xây dựng và cải thiện lâu "
"đài, mua quân và chiêu mộ anh hùng. Vàng là thứ phổ biến nhất, cần thiết cho "
"hầu hết mọi thứ. Gỗ và quặng được sử dụng cho hầu hết các tòa nhà. Ngọc, "
"Thủy ngân, Lưu huỳnh và Pha lê là những tài nguyên ma thuật quý hiếm được sử "
"dụng cho những sinh vật và công trình mạnh mẽ nhất."

msgid ""
"Causes a giant fireball to strike the selected area, damaging all nearby "
"creatures."
msgstr ""
"Tạo ra một quả cầu lửa khổng lồ tấn công khu vực đã chọn, gây sát thương cho "
"tất cả sinh vật gần đó."

msgid "Fireball"
msgstr "Cầu lửa"

msgid "Fireblast"
msgstr "Vụ nổ lửa"

msgid ""
"An improved version of fireball, fireblast affects two hexes around the "
"center point of the spell, rather than one."
msgstr ""
"Một phiên bản cải tiến của quả cầu lửa, vụ nổ lửa ảnh hưởng đến hai hình lục "
"giác xung quanh điểm trung tâm của câu thần chú, thay vì một."

msgid "Causes a bolt of electrical energy to strike the selected creature."
msgstr "Tạo ra một tia năng lượng điện tấn công sinh vật được chọn."

msgid "Lightning Bolt"
msgstr "Tia chớp"

msgid "Chain Lightning"
msgstr "Sét chuyền"

msgid ""
"Causes a bolt of electrical energy to strike a selected creature, then "
"strike the nearest creature with half damage, then strike the NEXT nearest "
"creature with half again damage, and so on, until it becomes too weak to be "
"harmful. Warning: This spell can hit your own creatures!"
msgstr ""
"Tạo ra một tia năng lượng điện để tấn công một sinh vật đã chọn, sau đó tấn "
"công sinh vật gần nhất với một nửa sát thương, sau đó tấn công sinh vật gần "
"nhất TIẾP THEO với một nửa sát thương, v.v., cho đến khi nó trở nên quá yếu "
"để có thể gây hại. Cảnh báo: Phép thuật này có thể tấn công sinh vật của "
"chính ngươi!"

msgid "Teleport"
msgstr "Dịch chuyển"

msgid ""
"Teleports the creature you select to any open position on the battlefield."
msgstr ""
"Dịch chuyển sinh vật ngươi chọn đến bất kỳ vị trí mở nào trên chiến trường."

msgid "Cure"
msgstr "Chữa trị"

msgid ""
"Removes all negative spells cast upon one of your units, and restores up to "
"%{count} HP per level of spell power."
msgstr ""
"Loại bỏ tất cả các phép thuật tiêu cực được sử dụng trên một trong các đơn "
"vị của ngươi và phục hồi tối đa %{count} HP cho mỗi cấp độ sức mạnh phép "
"thuật."

msgid "Mass Cure"
msgstr "Chữa trị Rộng"

msgid ""
"Removes all negative spells cast upon your forces, and restores up to "
"%{count} HP per level of spell power, per creature."
msgstr ""
"Loại bỏ tất cả các phép thuật tiêu cực tác dụng lên lực lượng của ngươi và "
"phục hồi tối đa %{count} HP cho mỗi cấp sức mạnh phép thuật, cho mỗi sinh "
"vật."

msgid "Resurrect"
msgstr "Hồi sinh"

msgid "Resurrects creatures from a damaged or dead unit until end of combat."
msgstr ""
"Hồi sinh các sinh vật từ đơn vị bị thương tật hoặc chết cho đến khi kết thúc "
"trận chiến."

msgid "Resurrect True"
msgstr "Hồi sinh Thực"

msgid "Resurrects creatures from a damaged or dead unit permanently."
msgstr "Phục hồi vĩnh viễn các sinh vật từ một đơn vị bị thương tật hoặc chết."

msgid "Haste"
msgstr "Tăng tốc"

msgid "Increases the speed of any creature by %{count}."
msgstr "Tăng tốc độ của bất kỳ sinh vật nào thêm %{count}."

msgid "Increases the speed of all of your creatures by %{count}."
msgstr "Tăng tốc độ của tất cả sinh vật của ngươi thêm %{count}."

msgid "Mass Haste"
msgstr "Tăng tốc Rộng"

msgid "Slows target to half movement rate."
msgstr "Làm chậm mục tiêu xuống một nửa tốc độ di chuyển."

msgid "spell|Slow"
msgstr "Chậm"

msgid "Mass Slow"
msgstr "Chậm Rộng"

msgid "Slows all enemies to half movement rate."
msgstr "Làm chậm tất cả kẻ địch xuống một nửa tốc độ di chuyển."

msgid "Clouds the affected creatures' eyes, preventing them from moving."
msgstr "Che mờ mắt của sinh vật bị ảnh hưởng, ngăn chúng di chuyển."

msgid "spell|Blind"
msgstr "Mù"

msgid "Bless"
msgstr "Cầu nguyện"

msgid "Causes the selected creatures to inflict maximum damage."
msgstr "Khiến các sinh vật được chọn gây sát thương tối đa."

msgid "Causes all of your units to inflict maximum damage."
msgstr "Khiến tất cả các đơn vị của ngươi gây sát thương tối đa."

msgid "Mass Bless"
msgstr "Cầu nguyện Rộng"

msgid "Magically increases the defense skill of the selected creatures."
msgstr "Tăng kỹ năng phòng thủ của các sinh vật được chọn một cách kỳ diệu."

msgid "Stoneskin"
msgstr "Thạch bì"

msgid ""
"Increases the defense skill of the targeted creatures. This is an improved "
"version of Stoneskin."
msgstr ""
"Tăng kỹ năng phòng thủ của các sinh vật được nhắm mục tiêu. Đây là phiên bản "
"cải tiến của Thạch Bì."

msgid "Steelskin"
msgstr "Da sắt"

msgid "Causes the selected creatures to inflict minimum damage."
msgstr "Khiến các sinh vật được chọn gây ra thiệt hại tối thiểu."

msgid "Curse"
msgstr "Nguyền rủa"

msgid "Causes all enemy troops to inflict minimum damage."
msgstr "Khiến tất cả quân địch gây sát thương tối thiểu."

msgid "Mass Curse"
msgstr "Nguyền rủa Rộng"

msgid "Damages all undead in the battle."
msgstr "Gây sát thương cho tất cả xác sống trong trận chiến."

msgid "Holy Word"
msgstr "Thánh Ngữ"

msgid ""
"Damages all undead in the battle. This is an improved version of Holy Word."
msgstr ""
"Gây sát thương cho tất cả xác sống trong trận chiến. Đây là phiên bản cải "
"tiến của Thánh Ngữ."

msgid "Holy Shout"
msgstr "Thánh Hét"

msgid "Anti-Magic"
msgstr "Phản Phép"

msgid "Prevents harmful magic against the selected creatures."
msgstr "Ngăn chặn phép thuật có hại chống lại các sinh vật được chọn."

msgid "Dispel Magic"
msgstr "Trừ Tà"

msgid "Removes all magic spells from a single target."
msgstr "Loại bỏ tất cả phép thuật khỏi một mục tiêu."

msgid "Mass Dispel"
msgstr "Trừ tà Rộng"

msgid "Removes all magic spells from all creatures."
msgstr "Loại bỏ tất cả các phép thuật từ tất cả các sinh vật."

msgid "Causes a magic arrow to strike the selected target."
msgstr "Tạo ra một mũi tên ma thuật tấn công mục tiêu đã chọn."

msgid "Magic Arrow"
msgstr "Mũi tên Ma thuật"

msgid "Berserker"
msgstr "Kẻ điên"

msgid "Causes a creature to attack its nearest neighbor."
msgstr "Khiến một sinh vật tấn công người hàng xóm gần nhất của nó."

msgid "Armageddon"
msgstr "Tận thế"

msgid ""
"Holy terror strikes the battlefield, causing severe damage to all creatures."
msgstr ""
"Thánh kinh khủng bố tấn công chiến trường, gây ra thiệt hại nặng nề cho mọi "
"sinh vật."

msgid "Elemental Storm"
msgstr "Nguyên tố Bão"

msgid "Magical elements pour down on the battlefield, damaging all creatures."
msgstr ""
"Các yếu tố ma thuật đổ xuống chiến trường, gây sát thương cho mọi sinh vật."

msgid ""
"A rain of rocks strikes an area of the battlefield, damaging all nearby "
"creatures."
msgstr ""
"Một cơn mưa đá tấn công một khu vực trên chiến trường, gây sát thương cho "
"tất cả sinh vật gần đó."

msgid "Meteor Shower"
msgstr "Mưa Sao băng"

msgid "Paralyze"
msgstr "Hóa đá"

msgid "The targeted creatures are paralyzed, unable to move or retaliate."
msgstr "Các sinh vật mục tiêu bị tê liệt, không thể di chuyển hoặc phản kháng."

msgid "Hypnotize"
msgstr "Thôi miên"

msgid ""
"Brings a single enemy unit under your control if its hits are less than "
"%{count} times the caster's spell power."
msgstr ""
"Đưa một đơn vị kẻ thù vào tầm kiểm soát của ngươi nếu số lần tấn công của nó "
"nhỏ hơn %{count} lần sức mạnh phép thuật của người thi triển."

msgid "Cold Ray"
msgstr "Tia Lạnh"

msgid "Drains body heat from a single enemy unit."
msgstr "Hút nhiệt cơ thể từ một đơn vị kẻ địch."

msgid "Cold Ring"
msgstr "Vòng Lạnh"

msgid ""
"Drains body heat from all units surrounding the center point, but not "
"including the center point."
msgstr ""
"Thoát nhiệt cơ thể từ tất cả các đơn vị xung quanh điểm trung tâm, nhưng "
"không bao gồm điểm trung tâm."

msgid "Disrupting Ray"
msgstr "Tia Phá vỡ"

msgid "Reduces the defense rating of an enemy unit by three."
msgstr "Giảm chỉ số phòng thủ của đơn vị địch xuống ba."

msgid "Damages all living (non-undead) units in the battle."
msgstr ""
"Gây sát thương cho tất cả các đơn vị sống (không phải xác sống) trong trận "
"chiến."

msgid "Death Ripple"
msgstr "Gợn sóng Chết"

msgid "Death Wave"
msgstr "Sóng Chết"

msgid ""
"Damages all living (non-undead) units in the battle. This spell is an "
"improved version of Death Ripple."
msgstr ""
"Gây sát thương cho tất cả các đơn vị sống (không phải xác sống) trong trận "
"chiến. Phép thuật này là phiên bản cải tiến của Gợn sóng Chết."

msgid "Dragon Slayer"
msgstr "Kẻ giết Rồng"

msgid "Greatly increases a unit's attack skill vs. Dragons."
msgstr "Tăng đáng kể kỹ năng tấn công của đơn vị so với Rồng."

msgid "Blood Lust"
msgstr "Khát máu"

msgid "Increases a unit's attack skill."
msgstr "Tăng kỹ năng tấn công của một đơn vị."

msgid "Animate Dead"
msgstr "Sức sống Thần chết"

msgid "Resurrects creatures from a damaged or dead undead unit permanently."
msgstr ""
"Phục hồi vĩnh viễn các sinh vật từ một đơn vị xác sống bị hư hỏng hoặc đã "
"chết."

msgid "Mirror Image"
msgstr "Ảnh Gương"

msgid ""
"Creates an illusionary unit that duplicates one of your existing units. This "
"illusionary unit does the same damages as the original, but will vanish if "
"it takes any damage."
msgstr ""
"Tạo một đơn vị ảo ảnh sao chép một trong các đơn vị hiện có của ngươi. Đơn "
"vị ảo ảnh này gây sát thương tương tự như ban đầu, nhưng sẽ biến mất nếu "
"nhận bất kỳ thiệt hại nào."

msgid "Shield"
msgstr "Khiên"

msgid ""
"Halves damage received from ranged attacks for a single unit. Does not "
"affect damage received from Turrets or Ballistae."
msgstr ""
"Giảm một nửa sát thương nhận được từ các đòn tấn công tầm xa cho một đơn vị. "
"Không ảnh hưởng đến sát thương nhận được từ Tháp pháo hoặc Cung máy."

msgid "Mass Shield"
msgstr "Khiên Rộng"

msgid ""
"Halves damage received from ranged attacks for all of your units. Does not "
"affect damage received from Turrets or Ballistae."
msgstr ""
"Giảm một nửa sát thương nhận được từ các cuộc tấn công tầm xa cho tất cả các "
"đơn vị của ngươi. Không ảnh hưởng đến sát thương nhận được từ Tháp pháo hoặc "
"Cung máy."

msgid "Summon Earth Elemental"
msgstr "Triệu hồi Nguyên tố Đất"

msgid "Summons Earth Elementals to fight for your army."
msgstr "Triệu hồi Nguyên tố Đất tới để chiến đấu cho quân đội ngươi."

msgid "Summon Air Elemental"
msgstr "Triệu hồi Nguyên tố Khí"

msgid "Summons Air Elementals to fight for your army."
msgstr "Triệu hồi Nguyên tố Khí tới để chiến đấu cho quân đội ngươi."

msgid "Summon Fire Elemental"
msgstr "Triệu hồi Nguyên tố Lửa"

msgid "Summons Fire Elementals to fight for your army."
msgstr "Triệu hồi Nguyên tố Lửa tới để chiến đấu cho quân đội ngươi."

msgid "Summon Water Elemental"
msgstr "Triệu hồi Nguyên tố Nước"

msgid "Summons Water Elementals to fight for your army."
msgstr "Triệu hồi Nguyên tố Nước tới để chiến đấu cho quân đội ngươi."

msgid "Damages castle walls."
msgstr "Sát thương tường lâu đài."

msgid "Earthquake"
msgstr "Động đất"

msgid "Causes all mines across the land to become visible."
msgstr "Làm cho tất cả các mỏ trên đất liền hiện rõ."

msgid "View Mines"
msgstr "Xem Mỏ"

msgid "Causes all resources across the land to become visible."
msgstr "Làm cho tất cả các tài nguyên trên đất liền trở nên hữu hình."

msgid "View Resources"
msgstr "Xem Tài nguyên"

msgid "Causes all artifacts across the land to become visible."
msgstr "Làm cho tất cả hiện vật trên khắp vùng đất có thể nhìn thấy được."

msgid "View Artifacts"
msgstr "Xem Bảo vật"

msgid "Causes all towns and castles across the land to become visible."
msgstr "Làm cho tất cả các thị trấn và lâu đài trên khắp vùng đất hiện rõ."

msgid "View Towns"
msgstr "Xem Thị trấn"

msgid "Causes all Heroes across the land to become visible."
msgstr "Làm cho tất cả các Anh hùng trên khắp vùng đất trở nên hữu hình."

msgid "View Heroes"
msgstr "Xem Tướng"

msgid "Causes the entire land to become visible."
msgstr "Làm cho toàn bộ vùng đất trở nên hữu hình."

msgid "View All"
msgstr "Xem Tất cả"

msgid "Allows the caster to view detailed information on enemy Heroes."
msgstr "Cho phép người thi triển xem thông tin chi tiết về Tướng địch."

msgid "Summon Boat"
msgstr "Triệu hồi Thuyền"

msgid ""
"Summons the nearest unoccupied, friendly boat to an adjacent shore location. "
"A friendly boat is one which you just built or were the most recent player "
"to occupy."
msgstr ""
"Triệu tập chiếc thuyền thân thiện, trống gần nhất đến vị trí bờ biển liền "
"kề. Một chiếc thuyền thân thiện là chiếc thuyền mà ngươi vừa đóng hoặc là "
"người chơi gần đây nhất chiếm giữ."

msgid "Allows the caster to magically transport to a nearby location."
msgstr ""
"Cho phép người sử dụng dịch chuyển một cách kỳ diệu đến một địa điểm gần đó."

msgid "Dimension Door"
msgstr "Cửa Kích thước"

msgid "Returns the caster to any town or castle currently owned."
msgstr ""
"Trả người điều khiển về bất kỳ thị trấn hoặc lâu đài nào hiện đang sở hữu."

msgid "Town Gate"
msgstr "Cổng Thành"

msgid ""
"Returns the hero to the town or castle of choice, provided it is controlled "
"by you."
msgstr ""
"Đưa anh hùng trở lại thị trấn hoặc lâu đài mà ngươi lựa chọn, miễn là nó do "
"ngươi điều khiển."

msgid "Visions"
msgstr "Thấu thị"

msgid ""
"Visions predicts the likely outcome of an encounter with a neutral army camp."
msgstr ""
"Thấu thị dự đoán kết quả có thể xảy ra của cuộc chạm trán với trại quân "
"trung lập."

msgid "Haunt"
msgstr "Ma ám"

msgid ""
"Haunts a mine you control with Ghosts. This mine stops producing resources. "
"(If I can't keep it, nobody will!)"
msgstr ""
"Ám một mỏ mà ngươi điều khiển bằng Bóng ma. Mỏ này ngừng sản xuất tài "
"nguyên. (Nếu tôi không giữ được thì sẽ không có ai giữ được!)"

msgid "Set Earth Guardian"
msgstr "Đặt Người bảo vệ Đất"

msgid "Sets Earth Elementals to guard a mine against enemy armies."
msgstr "Đặt các Nguyên tố Đất để bảo vệ mỏ chống lại quân địch."

msgid "Set Air Guardian"
msgstr "Đặt Người bảo vệ Khí"

msgid "Sets Air Elementals to guard a mine against enemy armies."
msgstr "Đặt các Nguyên tố Khí để bảo vệ mỏ chống lại quân địch."

msgid "Set Fire Guardian"
msgstr "Đặt Người bảo vệ Lửa"

msgid "Sets Fire Elementals to guard a mine against enemy armies."
msgstr "Đặt các Nguyên tố Lửa để bảo vệ mỏ chống lại quân địch."

msgid "Set Water Guardian"
msgstr "Đặt Người bảo vệ Nước"

msgid "Sets Water Elementals to guard a mine against enemy armies."
msgstr "Đặt các Nguyên tố Nước để bảo vệ mỏ chống lại quân địch."

msgid "Random Spell"
msgstr "Ngẫu nhiên Phép"

msgid "Randomly selected spell of any level."
msgstr "Ngẫu nhiên lựa chọn phép của các cấp."

msgid "Random 1st Level Spell"
msgstr "Ngẫu nhiên Phép Cấp 1"

msgid "Randomly selected 1st level spell."
msgstr "Ngẫu nhiên lựa chọn pháp cấp 1."

msgid "Random 2nd Level Spell"
msgstr "Ngẫu nhiên Phép Cấp 2"

msgid "Randomly selected 2nd level spell."
msgstr "Ngẫu nhiên lựa chọn pháp cấp 2."

msgid "Random 3rd Level Spell"
msgstr "Ngẫu nhiên Phép Cấp 3"

msgid "Randomly selected 3rd level spell."
msgstr "Ngẫu nhiên lựa chọn pháp cấp 3."

msgid "Random 4th Level Spell"
msgstr "Ngẫu nhiên Phép Cấp 4"

msgid "Randomly selected 4th level spell."
msgstr "Ngẫu nhiên lựa chọn pháp cấp 4."

msgid "Random 5th Level Spell"
msgstr "Ngẫu nhiên Phép Cấp 5"

msgid "Randomly selected 5th level spell."
msgstr "Ngẫu nhiên lựa chọn pháp cấp 5."

msgid "Petrification"
msgstr "Hóa đá"

msgid ""
"Turns the affected creature into stone. A petrified creature receives half "
"damage from a direct attack."
msgstr ""
"Biến sinh vật bị ảnh hưởng thành đá. Một sinh vật hóa đá nhận một nửa sát "
"thương từ đòn tấn công trực tiếp."

msgid "You have no Magic Book, so you cannot cast a spell."
msgstr "Ngươi không có Sách Phép, nên ngươi không thể niệm chú một phép."

msgid "No spell to cast."
msgstr "Không có phép để niệm."

msgid "Your hero has %{point} spell points remaining."
msgstr "Tướng của ngươi còn có %{point} điểm phép."

msgid "View Adventure Spells"
msgstr "Xem Phép Phiêu lưu"

msgid "View Combat Spells"
msgstr "Xem Phép Chiến đấu"

msgid "View previous page"
msgstr "Xem trang trước"

msgid "View next page"
msgstr "Xem trang sau"

msgid "Close Spellbook"
msgstr "Gấp sách phép"

msgid "View %{spell}"
msgstr "Xem %{spell}"

msgid "This spell does %{damage} points of damage."
msgstr "Phép thuật này gây %{damage} điểm sát thương."

msgid ""
"This spell summons\n"
"%{count} %{monster}."
msgstr ""
"Phép thuật này triệu hồi\n"
"%{count} %{monster}."

msgid "This spell restores %{hp} HP."
msgstr "Phép thuật này hồi phục %{hp} MÁU."

msgid "This spell summons %{count} %{monster} to guard the mine."
msgstr "Phép thuật này triệu hồi %{count} %{monster} tới canh mỏ."

msgid "The nearest town is %{town}."
msgstr "Thị trấn gần nhất là %{town}."

msgid "This town is occupied by your hero %{hero}."
msgstr "Thị trấn này đã bị tướng của ngươi chiếm đóng %{hero}."

msgid ""
"This spell controls up to\n"
"%{hp} HP."
msgstr ""
"Phép thuật này điều khiển tới\n"
"%{hp} MÁU."

msgid "The ultimate artifact is really the %{name}."
msgstr "Bảo vật tối thượng có tên thật là %{name}."

msgid "The ultimate artifact may be found in the %{name} regions of the world."
msgstr "Bảo vật tối thượng có thể tìm thấy ở vùng %{name} của thế giới."

msgid "north-west"
msgstr "tây-bắc"

msgid "north"
msgstr "bắc"

msgid "north-east"
msgstr "đông-bắc"

msgid "west"
msgstr "tây"

msgid "center"
msgstr "trung tâm"

msgid "east"
msgstr "đông"

msgid "south-west"
msgstr "tây-nam"

msgid "south"
msgstr "nam"

msgid "south-east"
msgstr "đông-nam"

msgid "The truth is out there."
msgstr "Sự thật ngay ngoài kia."

msgid "The dark side is stronger."
msgstr "Lực lượng bóng tối đang lớn mạnh."

msgid "The end of the world is near."
msgstr "Kết thúc của thế giới đang đến gần."

msgid "The bones of Lord Slayer are buried in the foundation of the arena."
msgstr "Xương của Giết Chúa chôn vùi dưới móng của đấu trường."

msgid "A Black Dragon will take out a Titan any day of the week."
msgstr "Rồng Đen sẽ mang Khổng Lồ bất cứ ngày nào trong ngày."

msgid "He told her: Yada yada yada... and then she said: Blah, blah, blah..."
msgstr ""
"Ổng nói với bả: Yada yada yada... và sau đó bả nói: Blah, blah, blah..."

msgid "An unknown force is being resurrected..."
msgstr "Một lực lượng bóng tối đang hồi sinh..."

msgid ""
"Check the newest version of the game at\n"
"https://github.com/ihhub/\n"
"fheroes2/releases"
msgstr ""
"Kiểm tra phiên bản mới nhất của trò chơi tại\n"
"https://github.com/ihhub/\n"
"fheroes2/releases"

#~ msgid "Monsters cannot be placed on water."
#~ msgstr "Quái vật không thể đặt trên nước."

#~ msgid "Treasures cannot be placed on water."
#~ msgstr "Kho báu không thể đặt trên nước."

#~ msgid "Heroes cannot be placed on water."
#~ msgstr "Tướng không thể đặt trên nước."

#~ msgid "Artifacts cannot be placed on water."
#~ msgstr "Bảo vật không thể đặt trên nước."

#~ msgid "Mountains cannot be placed on water."
#~ msgstr "Núi không thể đặt trên nước."

#, fuzzy
#~ msgid "Trees cannot be placed on water."
#~ msgstr "Kho báu không thể đặt trên nước."

#, fuzzy
#~ msgid "Landscape objects cannot be placed on water."
#~ msgstr "Tướng không thể đặt trên nước."

#~ msgid "Towns cannot be placed on water."
#~ msgstr "Thị trấn không thể đặt trên nước."

#~ msgid "Mines cannot be placed on water."
#~ msgstr "Mỏ không thể đặt trên nước."

#, fuzzy
#~ msgid "Dwellings cannot be placed on water."
#~ msgstr "Thị trấn không thể đặt trên nước."

#, fuzzy
#~ msgid "Power-ups cannot be placed on water."
#~ msgstr "Thị trấn không thể đặt trên nước."

#, fuzzy
#~ msgid "Adventure objects cannot be placed on water."
#~ msgstr "Tướng không thể đặt trên nước."<|MERGE_RESOLUTION|>--- conflicted
+++ resolved
@@ -6,13 +6,8 @@
 msgstr ""
 "Project-Id-Version: fheroes2\n"
 "Report-Msgid-Bugs-To: \n"
-<<<<<<< HEAD
 "POT-Creation-Date: 2024-05-05 10:43+0000\n"
 "PO-Revision-Date: 2024-05-08 13:33+0700\n"
-=======
-"POT-Creation-Date: 2024-05-09 17:53+0000\n"
-"PO-Revision-Date: 2024-02-20 08:49+0700\n"
->>>>>>> c935254a
 "Last-Translator: fheroes2 team <fhomm2@gmail.com>\n"
 "Language-Team: \n"
 "Language: vi\n"
@@ -3944,7 +3939,6 @@
 msgid "Only one Random Ultimate Artifact can be placed on the map."
 msgstr "Bảo vật không thể đặt trên nước."
 
-<<<<<<< HEAD
 msgid "Mountains cannot be placed on water."
 msgstr "Núi không thể đặt trên nước."
 
@@ -3953,16 +3947,14 @@
 
 msgid "Trees cannot be placed on water."
 msgstr "Cây không thể đặt trên nước."
-=======
+
 #, fuzzy
 msgid "The map is corrupted."
 msgstr "File lưu bị hỏng."
->>>>>>> c935254a
 
 msgid "Unable to locate data directory to save the map."
 msgstr ""
 
-<<<<<<< HEAD
 msgid "Landscape objects cannot be placed on water."
 msgstr "Đối tượng cảnh quan không thể đặt trên nước."
 
@@ -3980,7 +3972,7 @@
 
 msgid "Adventure objects cannot be placed on water."
 msgstr "Đối tượng phiêu lưu thể đặt trên nước."
-=======
+
 #, fuzzy
 msgid "Unable to create a directory to save the map."
 msgstr "Dùng để xóa vật thể trên bản đồ."
@@ -3995,7 +3987,6 @@
 #, fuzzy
 msgid "Failed to save the map."
 msgstr "Tệp để Lưu:"
->>>>>>> c935254a
 
 msgid "Used to place %{object}."
 msgstr "Dùng để đặt %{object}."
@@ -4032,12 +4023,9 @@
 msgid "Streams"
 msgstr "Suối"
 
-<<<<<<< HEAD
 msgid "Erase"
 msgstr "Xóa"
 
-=======
->>>>>>> c935254a
 msgid "Mountains"
 msgstr "Núi"
 
