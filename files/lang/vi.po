--- conflicted
+++ resolved
@@ -6,13 +6,8 @@
 msgstr ""
 "Project-Id-Version: fheroes2\n"
 "Report-Msgid-Bugs-To: \n"
-<<<<<<< HEAD
 "POT-Creation-Date: 2023-04-30 17:06+0000\n"
 "PO-Revision-Date: 2023-05-01 09:53+0700\n"
-=======
-"POT-Creation-Date: 2023-05-01 11:22+0000\n"
-"PO-Revision-Date: 2023-04-27 22:22+0700\n"
->>>>>>> 30bb6bfa
 "Last-Translator: fheroes2 team <fhomm2@gmail.com>\n"
 "Language-Team: \n"
 "Language: vi_VN\n"
@@ -5095,9 +5090,6 @@
 msgid "Spell book is not present."
 msgstr "Không có sách phép"
 
-<<<<<<< HEAD
-msgid "That spell costs %{mana} mana. You only have %{point} mana, so you can't cast the spell."
-=======
 msgid ""
 "That spell costs %{mana} mana. You have no mana, so you can't cast the spell."
 msgstr ""
@@ -5105,7 +5097,6 @@
 msgid ""
 "That spell costs %{mana} mana. You only have %{point} mana, so you can't "
 "cast the spell."
->>>>>>> 30bb6bfa
 msgstr ""
 
 msgid "The spell was not found."
