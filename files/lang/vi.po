# Vietnamese translation of fheroes2
# Copyright (C) 2023 fheroes2 team <fhomm2@gmail.com>
# This file is distributed under the same license as the fheroes2 package.
#
msgid ""
msgstr ""
"Project-Id-Version: fheroes2\n"
"Report-Msgid-Bugs-To: \n"
<<<<<<< HEAD
"POT-Creation-Date: 2023-11-27 00:58+0000\n"
"PO-Revision-Date: \n"
=======
"POT-Creation-Date: 2023-11-30 13:15+0000\n"
>>>>>>> 09db1837
"PO-Revision-Date: 2023-11-01 22:53+0700\n"
"Last-Translator: \n"
"Last-Translator: fheroes2 team <fhomm2@gmail.com>\n"
"Language-Team: \n"
"Language: vi\n"
"MIME-Version: 1.0\n"
"Content-Type: text/plain; charset=UTF-8\n"
"Content-Transfer-Encoding: 8bit\n"
"Plural-Forms: nplurals=1; plural=0;\n"
"X-Generator: Poedit 3.4.1\n"

msgid ""
"BATTLE\n"
"ONLY"
msgstr ""
"CHỈ\n"
"CHIẾN ĐẤU"

msgid ""
"NEW\n"
"GAME"
msgstr ""
"TẠO\n"
"GAME"

msgid ""
"SAVE\n"
"GAME"
msgstr ""
"LƯU\n"
"GAME"

msgid ""
"LOAD\n"
"GAME"
msgstr ""
"TẢI\n"
"GAME"

msgid "INFO"
msgstr "THÔNG TIN"

msgid "QUIT"
msgstr "RỜI KHỎI"

msgid "CANCEL"
msgstr "TỪ BỎ"

msgid "OKAY"
msgstr "ĐƯỢC"

msgid "smallerButton|OKAY"
msgstr "ĐƯỢC"

msgid "ACCEPT"
msgstr "ĐỒNG Ý"

msgid "DECLINE"
msgstr "TỪ CHỐI"

msgid "LEARN"
msgstr "HỌC TẬP"

msgid "TRADE"
msgstr "TRAO ĐỔI"

msgid "YES"
msgstr "CÓ"

msgid "NO"
msgstr "KHÔNG"

msgid "EXIT"
msgstr "THOÁT"

msgid "smallerButton|EXIT"
msgstr "THOÁT"

msgid "DISMISS"
msgstr "GIẢI TÁN"

msgid "UPGRADE"
msgstr "NÂNG CẤP"

msgid "RESTART"
msgstr "LÀM LẠI"

msgid "HEROES"
msgstr "TƯỚNG"

msgid ""
"TOWNS/\n"
"CASTLES"
msgstr ""
"THỊ TRẤN/\n"
"LÂU ĐÀI"

msgid "S"
msgstr "S"

msgid "M"
msgstr "M"

msgid "L"
msgstr "L"

msgid "X-L"
msgstr "X-L"

msgid "ALL"
msgstr "TẤT CẢ"

msgid "SELECT"
msgstr "CHỌN"

msgid ""
"STANDARD\n"
"GAME"
msgstr ""
"GAME\n"
"THƯỜNG"

msgid ""
"CAMPAIGN\n"
"GAME"
msgstr ""
"CHIẾN\n"
"DỊCH"

msgid ""
"MULTI-\n"
"PLAYER\n"
"GAME"
msgstr ""
"CHƠI\n"
"NHIỀU\n"
"NGƯỜI"

msgid "CONFIG"
msgstr "ĐIỀU CHỈNH"

msgid ""
"ORIGINAL\n"
"CAMPAIGN"
msgstr ""
"CHIẾN DỊCH\n"
"THƯỜNG"

msgid ""
"EXPANSION\n"
"CAMPAIGN"
msgstr ""
"CHIẾN DỊCH\n"
"MỞ RỘNG"

msgid "HOT SEAT"
msgstr "GHẾ NÓNG"

msgid "2 PLAYERS"
msgstr "2 NGƯỜI CHƠI"

msgid "3 PLAYERS"
msgstr "3 NGƯỜI CHƠI"

msgid "4 PLAYERS"
msgstr "4 NGƯỜI CHƠI"

msgid "5 PLAYERS"
msgstr "5 NGƯỜI CHƠI"

msgid "6 PLAYERS"
msgstr "6 NGƯỜI CHƠI"

msgid "GIFT"
msgstr "QUÀ"

msgid "MAX"
msgstr "MAX"

msgid "DIFFICULTY"
msgstr "ĐỘ KHÓ"

msgid "VIEW INTRO"
msgstr "XEM GIỚI THIỆU"

msgid "MIN"
msgstr "MIN"

msgid "RESET"
msgstr "CÀI LẠI"

msgid ""
"D\n"
"I\n"
"S\n"
"M\n"
"I\n"
"S\n"
"S"
msgstr ""
"G\n"
"I\n"
"Ả\n"
"I\n"
"T\n"
"Á\n"
"N"

msgid ""
"E\n"
"X\n"
"I\n"
"T"
msgstr ""
"T\n"
"H\n"
"O\n"
"Á\n"
"T"

msgid ""
"C\n"
"A\n"
"M\n"
"P\n"
"A\n"
"I\n"
"G\n"
"N"
msgstr ""
"C\n"
"H\n"
"I\n"
"Ế\n"
"N\n"
"D\n"
"Ị\n"
"C\n"
"H"

msgid ""
"S\n"
"T\n"
"A\n"
"N\n"
"D\n"
"A\n"
"R\n"
"D"
msgstr ""
"T\n"
"H\n"
"Ư\n"
"Ờ\n"
"N\n"
"G"

msgid "Warrior"
msgstr "Chiến binh"

msgid "Builder"
msgstr "Thợ xây"

msgid "Explorer"
msgstr "Thám hiểm"

msgid "None"
msgstr "Không"

msgid ""
"A few\n"
"%{monster}"
msgstr ""
"Một vài\n"
"%{monster}"

msgid ""
"Several\n"
"%{monster}"
msgstr ""
"Một số\n"
"%{monster}"

msgid ""
"A pack of\n"
"%{monster}"
msgstr ""
"Một nhóm\n"
"%{monster}"

msgid ""
"Lots of\n"
"%{monster}"
msgstr ""
"Khá nhiều\n"
"%{monster}"

msgid ""
"A horde of\n"
"%{monster}"
msgstr ""
"Một bầy\n"
"%{monster}"

msgid ""
"A throng of\n"
"%{monster}"
msgstr ""
"Một bầy đàn\n"
"%{monster}"

msgid ""
"A swarm of\n"
"%{monster}"
msgstr ""
"Rất nhiều đàn\n"
"%{monster}"

msgid ""
"Zounds...\n"
"%{monster}"
msgstr ""
"Quy mô\n"
"%{monster}"

msgid ""
"A legion of\n"
"%{monster}"
msgstr ""
"Quân đoàn\n"
"%{monster}"

msgid "army|Few"
msgstr "Một vài"

msgid "army|Several"
msgstr "Một số"

msgid "army|Pack"
msgstr "Một nhóm"

msgid "army|Lots"
msgstr "Khá nhiều"

msgid "army|Horde"
msgstr "Một bầy"

msgid "army|Throng"
msgstr "Một bầy đàn"

msgid "army|Swarm"
msgstr "Rất nhiều đàn"

msgid "army|Zounds"
msgstr "Quy mô"

msgid "army|Legion"
msgstr "Quân đoàn"

msgid "All %{race} troops +1"
msgstr "Tất cả binh lính %{race} +1"

msgid "Multiple"
msgstr "Bội số"

msgid "Troops of %{count} alignments -%{penalty}"
msgstr "Quân của %{count} sắp hàng -%{penalty}"

msgid "Some undead in group -1"
msgstr "Trong đội có xác sống -1"

msgid "View %{name}"
msgstr "Nhìn %{name}"

msgid "Move the %{name} "
msgstr "Thuê %{name} "

msgid "Move or right click to redistribute %{name}"
msgstr "Kéo %{name} hoặc nhấp chuột phải để chia"

msgid "Combine %{name} armies"
msgstr "Gộp binh lính %{name}"

msgid "Exchange %{name2} with %{name}"
msgstr "Trao đổi %{name2} với %{name}"

msgid "Select %{name}"
msgstr "Chọn %{name}"

msgid "Cannot move last troop"
msgstr "Không thể di chuyển quân cuối cùng"

msgid "Move the %{name}"
msgstr "Di chuyển %{name}"

msgid "Set Count"
msgstr "Đặt Số lượng"

msgid "%{name} destroys half the enemy troops!"
msgid_plural "%{name} destroy half the enemy troops!"
msgstr[0] "%{name} tiêu diệt một nửa quân địch!"

msgid "%{name} has turned off the auto battle"
msgstr "%{name} đã tắt tự động chiến đấu"

msgid "%{name} has turned on the auto battle"
msgstr "%{name} đã bật tự động chiến đấu"

msgid "Spell failed!"
msgstr "Niệm chú thất bại!"

msgid ""
"The Sphere of Negation artifact is in effect for this battle, disabling all "
"combat spells."
msgstr ""
"Bảo vật Sphere of Negation có hiệu lực trong trận chiến này, vô hiệu hóa tất "
"cả các phép thuật chiến đấu."

msgid "You have already cast a spell this round."
msgstr "Ngươi đã sử dụng một câu thần chú trong vòng này."

msgid "That spell will have no effect!"
msgstr "Phép này sẽ không ảnh hưởng đến ai!"

msgid "You may only summon one type of elemental per combat."
msgstr "Ngươi chỉ có thể triệu hồi một loại nguyên tố trong mỗi trận chiến."

msgid ""
"There is no open space adjacent to your hero where you can summon an "
"Elemental to."
msgstr ""
"Không có không gian trống nào gần tướng của ngươi để triệu hồi một Nguyên tố."

msgid ""
"The Moat reduces by -%{count} the defense skill of any unit and slows to "
"half movement rate."
msgstr ""
"Hào giảm -%{count} kỹ năng phòng thủ của bất kỳ đơn vị nào và làm chậm một "
"nửa tốc độ di chuyển."

msgid "Speed: %{speed}"
msgstr "Tốc độ: %{speed}"

msgid "Speed"
msgstr "Tốc độ"

msgid "Off"
msgstr "Tắt"

msgid "On"
msgstr "Bật"

msgid "Turn Order"
msgstr "Thứ tự Xếp hàng"

msgid "Auto Spell Casting"
msgstr "Tự động Niệm Phép"

msgid "Grid"
msgstr "Lưới"

msgid "Shadow Movement"
msgstr "Bóng Di chuyển"

msgid "Shadow Cursor"
msgstr "Bóng Con trỏ"

msgid "Audio"
msgstr "Âm thanh"

msgid "Settings"
msgstr "Cài đặt"

msgid "Configure"
msgstr "Cấu hình"

msgid "Hot Keys"
msgstr "Phím tắt"

msgid "Damage Info"
msgstr "Thông tin Thiệt hại"

msgid "Set the speed of combat actions and animations."
msgstr "Đặt tốc độ của hành động chiến đấu và hình ảnh động."

msgid "Toggle to display the turn order during the battle."
msgstr "Chuyển đổi để hiển thị thứ tự xếp hàng trong trận chiến."

msgid ""
"Toggle whether or not the computer will cast spells for you when auto combat "
"is on. (Note: This does not affect spell casting for computer players in any "
"way, nor does it affect quick combat.)"
msgstr ""
"Chuyển đổi xem máy tính có sử dụng phép thuật cho ngươi khi bật chế độ tự "
"động chiến đấu hay không. (Lưu ý: Điều này không ảnh hưởng đến việc sử dụng "
"phép thuật cho người chơi máy tính theo bất kỳ cách nào, cũng như không ảnh "
"hưởng đến chiến đấu nhanh.)"

msgid ""
"Toggle the hex grid on or off. The hex grid always underlies movement, even "
"if turned off. This switch only determines if the grid is visible."
msgstr ""
"Bật hoặc tắt lưới lục giác. Lưới lục giác luôn làm cơ sở cho chuyển động, "
"ngay cả khi bị tắt. Công tắc này chỉ xác định xem lưới có hiển thị hay không."

msgid ""
"Toggle on or off shadows showing where your creatures can move and attack."
msgstr ""
"Bật hoặc tắt bóng hiển thị nơi sinh vật của bạn có thể di chuyển và tấn công."

msgid ""
"Toggle on or off a shadow showing the current hex location of the mouse "
"cursor."
msgstr ""
"Bật hoặc tắt bóng hiển thị vị trí của con trỏ chuột trên lưới lục giác."

msgid "Change the audio settings of the game."
msgstr "Thay đổi cài đặt âm thanh của trò chơi."

msgid "Check and configure all the hot keys present in the game."
msgstr "Kiểm tra và định cấu hình tất cả các phím nóng có trong trò chơi."

msgid "Toggle to display damage information during the battle."
msgstr "Chuyển đổi để hiển thị thông tin thiệt hại trong trận chiến."

msgid "Exit this menu."
msgstr "Thoát khỏi trình đơn này."

msgid "Okay"
msgstr "OK"

msgid "The enemy has surrendered!"
msgstr "Kẻ địch đã đầu hàng!"

msgid "The enemy has fled!"
msgstr "Kẻ thù đã bỏ chạy!"

msgid "A glorious victory!"
msgstr "Một chiến thắng vinh quang!"

msgid "For valor in combat, %{name} receives %{exp} experience."
msgstr ""
"Với lòng dũng cảm trong chiến đấu, %{name} nhận được %{exp} kinh nghiệm."

msgid "The cowardly %{name} flees from battle."
msgstr "Kẻ hèn nhát %{name} chạy trốn khỏi trận chiến."

msgid "%{name} surrenders to the enemy, and departs in shame."
msgstr "%{name} đầu hàng kẻ thù và nhục nhã ra đi."

msgid "Your force suffer a bitter defeat, and %{name} abandons your cause."
msgstr ""
"Lực lượng của ngươi bị thất bại nặng nề và %{name} từ bỏ chính nghĩa của "
"ngươi."

msgid "Your force suffer a bitter defeat."
msgstr "Lực lượng của ngươi bị thất bại nặng nề."

msgid "Battlefield Casualties"
msgstr "Thương vong Chiến trường"

msgid "Attacker"
msgstr "Bên công"

msgid "Defender"
msgstr "Bên thủ"

msgid "As you reach for the %{name}, it mysteriously disappears."
msgstr "Khi ngươi chạm tới %{name}, nó biến mất một cách bí ẩn."

msgid "As your enemy reaches for the %{name}, it mysteriously disappears."
msgstr "Khi kẻ thù của ngươi chạm tới %{name}, nó biến mất một cách bí ẩn."

msgid "You have captured an enemy artifact!"
msgstr "Ngươi đã chiếm được một bảo vật của kẻ thù!"

msgid "Necromancy!"
msgstr "Chiêu hồn!"

msgid ""
"Practicing the dark arts of necromancy, you are able to raise %{count} of "
"the enemy's dead to return under your service as %{monster}."
msgstr ""
"Thi triển nghệ thuật chiêu hồn hắc ám, ngươi có thể hồi sinh %{count} kẻ thù "
"đã chết để trở lại dưới sự phục vụ của ngươi với tư cách là %{monster}."

msgid "%{name} the %{race}"
msgstr "%{name} cái %{race}"

msgid "Captain of %{name}"
msgstr "Đội trưởng của %{name}"

msgid "Attack"
msgstr "Công"

msgid "Defense"
msgstr "Thủ"

msgid "Spell Power"
msgstr "Sức mạnh"

msgid "Knowledge"
msgstr "Trí thức"

msgid "Morale"
msgstr "Tinh thần"

msgid "Luck"
msgstr "May mắn"

msgid "Spell Points"
msgstr "Điểm Phép thuật"

msgid "Hero's Options"
msgstr "Tùy chọn Tướng"

msgid "Cast Spell"
msgstr "Niệm Chú"

msgid "Retreat"
msgstr "Bỏ chạy"

msgid "Surrender"
msgstr "Đầu hàng"

msgid "Cancel"
msgstr "Từ bỏ"

msgid "Hero Screen"
msgstr "Màn hình Tướng"

msgid "Captain's Options"
msgstr "Tùy chọn Đội trưởng"

msgid ""
"Cast a magical spell. You may only cast one spell per combat round. The "
"round is reset when every creature has had a turn."
msgstr ""
"Niệm một phép thuật kỳ diệu. Ngươi chỉ có thể niệm một câu thần chú cho mỗi "
"vòng chiến đấu. Vòng được đặt lại khi mọi sinh vật đã có một lượt."

msgid ""
"Retreat your hero, abandoning your creatures. Your hero will be available "
"for you to recruit again, however, the hero will have only a novice hero's "
"forces."
msgstr ""
"Rút lui tướng của ngươi, từ bỏ sinh vật của ngươi. Tướng của ngươi sẽ có sẵn "
"để bạn chiêu mộ lại, tuy nhiên, tướng sẽ chỉ có lực lượng của một tướng mới."

msgid ""
"Surrendering costs gold. However if you pay the ransom, the hero and all of "
"his or her surviving creatures will be available to recruit again."
msgstr ""
"Đầu hàng tốn vàng. Tuy nhiên, nếu ngươi trả tiền chuộc, tướng và tất cả "
"những sinh vật còn sống sót của anh ta hoặc cô ta sẽ sẵn sàng để chiêu mộ "
"lại."

msgid "Open Hero Screen to view full information about the hero."
msgstr "Mở Màn hình Tướng để xem thông tin đầy đủ về Tướng."

msgid "Return to the battle."
msgstr "Quay lại trận chiến."

msgid "Not enough gold (%{gold})"
msgstr "Không đủ vàng (%{gold})"

msgid "%{name} states:"
msgstr "%{name} phát biểu:"

msgid "Captain of %{name} states:"
msgstr "Phát biểu của đội trưởng %{name}:"

msgid ""
"\"I will accept your surrender and grant you and your troops safe passage "
"for the price of %{price} gold.\""
msgstr ""
"\"Ta sẽ chấp nhận sự đầu hàng của ngươi và cấp cho ngươi và quân đội của "
"ngươi lối đi an toàn với giá %{price} vàng.\""

msgid "View %{monster} info"
msgstr "Xem thông tin %{monster}"

msgid "Fly %{monster} here"
msgstr "Bay %{monster} tới đây"

msgid "Move %{monster} here"
msgstr "Chuyển %{monster} tới đây"

msgid "Shoot %{monster}"
msgstr "Bắn %{monster}"

msgid "(1 shot left)"
msgid_plural "(%{count} shots left)"
msgstr[0] "(còn 1 phát nữa)"

msgid "Attack %{monster}"
msgstr "Tấn công %{monster}"

msgid "Turn %{turn}"
msgstr "Lượt %{turn}"

msgid "Teleport here"
msgstr "Dịch chuyển tới đây"

msgid "Invalid teleport destination"
msgstr "Điểm đến dịch chuyển tức thời không hợp lệ"

msgid "Cast %{spell} on %{monster}"
msgstr "Niệm %{spell} lên %{monster}"

msgid "Cast %{spell}"
msgstr "Niệm %{spell}"

msgid "Select spell target"
msgstr "Chọn mục tiêu niệm chú"

msgid "View Ballista info"
msgstr "Xem thông tin Máy bắn đá"

msgid "Ballista"
msgstr "Máy bắn đá"

msgid "Enable auto combat"
msgstr "Kích hoạt tự động chiến đấu"

msgid "Allows the computer to fight out the battle for you."
msgstr "Cho phép máy tính chiến đấu thay ngươi."

msgid "Auto Combat"
msgstr "Tự động Chiến đấu"

msgid "Customize system options"
msgstr "Tùy chỉnh tùy chọn hệ thống"

msgid "Allows you to customize the combat screen."
msgstr "Cho phép ngươi tùy chỉnh màn hình chiến đấu."

msgid "System Options"
msgstr "Tùy chọn Hệ thống"

msgid "Skip this unit"
msgstr "Bỏ qua đơn vị này"

msgid "Skip"
msgstr "Bỏ qua"

msgid ""
"Skips the current creature. The current creature ends its turn and does not "
"get to go again until the next round."
msgstr ""
"Bỏ qua sinh vật hiện tại. Sinh vật hiện tại kết thúc lượt của nó và không "
"được đi tiếp cho đến vòng tiếp theo."

msgid "View Captain's options"
msgstr "Xem tùy chọn Đội trưởng"

msgid "View Hero's options"
msgstr "Xem tùy chọn Tướng"

msgid "View opposing Captain"
msgstr "Xem đội trưởng đối phương"

msgid "View opposing Hero"
msgstr "Xem Tướng địch"

msgid "Hide logs"
msgstr "Ẩn ghi chép"

msgid "Show logs"
msgstr "Hiện ghi chép"

msgid "Message Bar"
msgstr "Thanh Tin nhắn"

msgid "Shows the results of individual monster's actions."
msgstr "Hiển thị kết quả hành động của từng quái vật."

msgid "Are you sure you want to finish the battle in auto mode?"
msgstr "Ngươi có chắc chắn muốn kết thúc trận chiến ở chế độ tự động không?"

msgid "Are you sure you want to enable auto combat?"
msgstr "Ngươi có chắc chắn muốn bật chiến đấu tự động?"

msgid "%{name} skip their turn."
msgstr "%{name} bỏ lượt."

msgid "%{attacker} does %{damage} damage."
msgid_plural "%{attacker} do %{damage} damage."
msgstr[0] "%{attacker} gây %{damage} sát thương."

msgid "1 creature perishes."
msgid_plural "%{count} creatures perish."
msgstr[0] "1 sinh vật bị tiêu diệt."

msgid "1 %{defender} perishes."
msgid_plural "%{count} %{defender} perish."
msgstr[0] "1 %{defender} bị tiêu diệt."

msgid "1 soul is incorporated."
msgid_plural "%{count} souls are incorporated."
msgstr[0] "1 linh hồn được kết hợp."

msgid "1 %{unit} is revived."
msgid_plural "%{count} %{unit} are revived."
msgstr[0] "1 %{unit} được hồi sinh."

msgid "Moved %{monster}: from [%{src}] to [%{dst}]."
msgstr "Chuyển %{monster}: từ [%{src}] tới [%{dst}]."

msgid "The %{name} resist the spell!"
msgstr "Quái vật %{name} kháng phép này!"

msgid "%{name} casts %{spell} on the %{troop}."
msgstr "%{name} niệm phép %{spell} lên %{troop}."

msgid "%{name} casts %{spell}."
msgstr "%{name} niệm %{spell}."

msgid "The %{spell} does %{damage} damage to one undead creature."
msgstr "Phép %{spell} gây %{damage} sát thương cho một sinh vật bất tử."

msgid "The %{spell} does %{damage} damage to all undead creatures."
msgstr "Phép %{spell} gây %{damage} sát thương cho tất cả sinh vật bất tử."

msgid "The %{spell} does %{damage} damage, %{count} creatures perish."
msgstr "Phép %{spell} gây %{damage} sát thương, %{count} sinh vật chết."

msgid "The %{spell} does %{damage} damage."
msgstr "Phép %{spell} gây %{damage} sát thương."

msgid "The %{spell} does %{damage} damage to one living creature."
msgstr "Phép %{spell} gây %{damage} sát thương cho một sinh vật sống."

msgid "The %{spell} does %{damage} damage to all living creatures."
msgstr "Phép %{spell} gây %{damage} sát thương cho tất cả sinh vật sống."

msgid "The %{attacker}' attack blinds the %{target}!"
msgstr "Tướng %{attacker}' tấn công phép mù vào mục tiêu %{target}!"

msgid "The %{attacker}' gaze turns the %{target} to stone!"
msgstr "Cái nhìn của %{attacker}' biến %{target} thành đá!"

msgid "The %{attacker}' curse falls upon the %{target}!"
msgstr "Tướng %{attacker}' nguyền rủa lên tất cả %{target}!"

msgid "The %{target} are paralyzed by the %{attacker}!"
msgstr "Mục tiêu %{target} đã bị %{attacker} hóa đá!"

msgid "The %{attacker} dispel all good spells on your %{target}!"
msgstr ""
"Tên %{attacker} xua tan mọi phép thuật tốt trên quân %{target} của ngươi!"

msgid "The %{attacker} cast %{spell} on %{target}!"
msgstr "Tên %{attacker} niệm phép %{spell} lên %{target}!"

msgid "Bad luck descends on the %{attacker}."
msgstr "Vận rủi giáng xuống %{attacker}."

msgid "Good luck shines on the %{attacker}."
msgstr "May mắn tỏa sáng trên %{attacker}."

msgid "High morale enables the %{monster} to attack again."
msgstr "Tinh thần cao cho phép %{monster} tấn công lần nữa."

msgid "Low morale causes the %{monster} to freeze in panic."
msgstr "Tinh thần xuống thấp khiến %{monster} chết cứng vì hoảng loạn."

msgid "%{tower} does %{damage} damage."
msgstr "%{tower} thực hiện %{damage} sát thương."

msgid "The mirror image is created."
msgstr "Hình ảnh phản chiếu được tạo ra."

msgid "The mirror image is destroyed!"
msgstr "Hình ảnh phản chiếu đã mất đi!"

msgid "Are you sure you want to interrupt the auto battle?"
msgstr "Ngươi có chắc chắn muốn làm gián đoạn trận chiến tự động không?"

msgid "Error"
msgstr "Lỗi"

msgid "No spells to cast."
msgstr "Không có phép thuật để niệm chú."

msgid "Are you sure you want to retreat?"
msgstr "Ngươi có chắc chắn muốn rút lui?"

msgid "Retreat disabled"
msgstr "Rút lui bị vô hiệu hóa"

msgid "Surrender disabled"
msgstr "Đầu hàng bị vô hiệu hóa"

msgid "Damage: %{max}"
msgstr "Thiệt hại: %{max}"

msgid "Damage: %{min} - %{max}"
msgstr "Thiệt hại: %{min} - %{max}"

msgid "Perish: %{max}"
msgstr "Chết %{max}"

msgid "Perish: %{min} - %{max}"
msgstr "Chết: %{min} - %{max}"

msgid ""
"Through eagle-eyed observation, %{name} is able to learn the magic spell "
"%{spell}."
msgstr ""
"Thông qua khả năng quan sát bằng con mắt đại bàng, %{name} có thể học được "
"phép thuật %{spell}."

msgid "Human"
msgstr "Con người"

msgid "AI"
msgstr "AI"

msgid "Please select another hero."
msgstr "Hãy chọn một tướng khác."

msgid "Set Attack Skill"
msgstr "Chọn Kỹ năng Tấn công"

msgid "Set Defense Skill"
msgstr "Chọn Kỹ năng Phòng thủ"

msgid "Set Power Skill"
msgstr "Chọn kỹ năng Sức mạnh"

msgid "Set Knowledge Skill"
msgstr "Chọn Kỹ năng Trí thức"

msgid "%{race1} %{name1} vs %{race2} %{name2}"
msgstr "%{race1} %{name1} vs %{race2} %{name2}"

msgid "Monsters"
msgstr "Quái vật"

msgid "N/A"
msgstr "N/A"

msgid "Left Turret"
msgstr "Tháp pháo Trái"

msgid "Right Turret"
msgstr "Tháp pháo Phải"

msgid "The %{name} fires with the strength of %{count} Archers"
msgstr "%{name} khai hỏa với sức mạnh của %{count} Cung thủ"

msgid "each with a +%{attack} bonus to their attack skill."
msgstr "mỗi người có phần thưởng +%{attack} cho kỹ năng tấn công của họ."

msgid "The %{name} is destroyed."
msgstr "%{name} bị phá hủy."

msgid "%{count} %{name} rises from the dead!"
msgid_plural "%{count} %{name} rise from the dead!"
msgstr[0] "%{count} %{name} hồi sinh từ cõi chết!"

msgid "Dwarven Alliance"
msgstr "Liên minh Người lùn"

msgid "Sorceress Guild"
msgstr "Hội Phù thủy"

msgid "Necromancer Guild"
msgstr "Hội Chiêu hồn"

msgid "Ogre Alliance"
msgstr "Liên minh Yêu tinh"

msgid "Dwarfbane"
msgstr "Họa Người lùn"

msgid "Dragon Alliance"
msgstr "Liên minh Rồng"

msgid "Elven Alliance"
msgstr "Liên minh Ma quỷ"

msgid "Kraeger defeated"
msgstr "Kraeger bị đánh bại"

msgid "Wayward Son"
msgstr "Đứa con Bướng bỉnh"

msgid "Uncle Ivan"
msgstr "Bác Ivan"

msgid "Annexation"
msgstr "Thôn tính"

msgid "Force of Arms"
msgstr "Lực lượng Vũ trang"

msgid "Save the Dwarves"
msgstr "Cứu Người lùn"

msgid "Carator Mines"
msgstr "Mỏ Carator"

msgid "Turning Point"
msgstr "Bước Ngoặt"

msgid "scenarioName|Defender"
msgstr "Bên thủ"

msgid "Corlagon's Defense"
msgstr "Phòng thủ Corlagon"

msgid "The Crown"
msgstr "Vương Miện"

msgid "The Gauntlet"
msgstr "Thách thức"

msgid "Betrayal"
msgstr "Sự phản bội"

msgid "Final Justice"
msgstr "Công lý Cuối cùng"

msgid ""
"Roland needs you to defeat the lords near his castle to begin his war of "
"rebellion against his brother. They are not allied with each other, so they "
"will spend most of their time fighting with one another. Victory is yours "
"when you have defeated all of their castles and heroes."
msgstr ""
"Roland cần ngươi đánh bại các lãnh chúa gần lâu đài của anh ta để bắt đầu "
"cuộc chiến nổi dậy chống lại anh trai mình. Họ không liên minh với nhau, vì "
"vậy họ sẽ dành phần lớn thời gian để chiến đấu với nhau. Chiến thắng là của "
"ngươi khi ngươi đã đánh bại tất cả các lâu đài và tướng của họ."

msgid ""
"The local lords refuse to swear allegiance to Roland, and must be subdued. "
"They are wealthy and powerful, so be prepared for a tough fight. Capture all "
"enemy castles to win."
msgstr ""
"Các lãnh chúa địa phương từ chối thề trung thành với Roland, và phải khuất "
"phục. Họ giàu có và quyền lực, vì vậy hãy chuẩn bị cho một cuộc chiến khó "
"khăn. Đánh chiếm tất cả các lâu đài của kẻ thù để giành chiến thắng."

msgid ""
"Your task is to defend the Dwarves against Archibald's forces. Capture all "
"of the enemy towns and castles to win, and be sure not to lose all of the "
"dwarf towns at once, or the enemy will have won."
msgstr ""
"Nhiệm vụ của ngươi là bảo vệ Người lùn chống lại lực lượng của Archibald. "
"Đánh chiếm tất cả các thị trấn và lâu đài của kẻ thù để giành chiến thắng, "
"đồng thời đảm bảo không để mất tất cả các thị trấn của người lùn cùng một "
"lúc, nếu không kẻ thù sẽ chiến thắng."

msgid ""
"You will face four allied enemies in a straightforward fight for resource "
"and treasure. Capture all of the enemy castles for victory."
msgstr ""
"Ngươi sẽ đối mặt với bốn kẻ thù đồng minh trong một cuộc chiến đơn giản để "
"giành lấy tài nguyên và kho báu. Nắm bắt tất cả các lâu đài của kẻ thù để "
"giành chiến thắng."

msgid ""
"Your enemies are allied against you and start close by, so be ready to come "
"out fighting. You will need to own all four castles in this small valley to "
"win."
msgstr ""
"Kẻ thù của ngươi đang liên minh chống lại ngươi và bắt đầu áp sát, vì vậy "
"hãy sẵn sàng chiến đấu. Ngươi sẽ cần phải sở hữu cả bốn lâu đài trong thung "
"lũng nhỏ này để giành chiến thắng."

msgid ""
"The Sorceress' guild of Noraston has requested Roland's aid against an "
"attack from Archibald's allies. Capture all of the enemy castles to win, and "
"don't lose Noraston, or you'll lose the scenario. (Hint: There is an enemy "
"castle on an island in the ocean.)"
msgstr ""
"Hội phù thủy Noraston đã yêu cầu sự trợ giúp của Roland chống lại cuộc tấn "
"công từ các đồng minh của Archibald. Đánh chiếm tất cả các lâu đài của kẻ "
"thù để giành chiến thắng và đừng để mất Noraston, nếu không bạn sẽ thua kịch "
"bản. (Gợi ý: Có một lâu đài của kẻ thù trên một hòn đảo giữa đại dương.)"

msgid ""
"Gather as large an army as possible and capture the enemy castle within 8 "
"weeks. You are opposed by only one enemy, but must travel a long way to get "
"to the enemy castle. Any troops you have in your army at the end of this "
"scenario will be with you in the final battle."
msgstr ""
"Tập hợp một đội quân lớn nhất có thể và chiếm được lâu đài của kẻ thù trong "
"vòng 8 tuần. Bạn chỉ bị một kẻ thù chống lại, nhưng phải đi một quãng đường "
"dài để đến được lâu đài của kẻ thù. Bất kỳ đội quân nào bạn có trong quân "
"đội của mình khi kết thúc kịch bản này sẽ ở bên bạn trong trận chiến cuối "
"cùng."

msgid ""
"Find the Crown before Archibald's heroes find it. Roland will need the Crown "
"for the final battle against Archibald."
msgstr ""
"Tìm Vương miện trước khi các anh hùng của Archibald tìm thấy nó. Roland sẽ "
"cần Vương miện cho trận chiến cuối cùng với Archibald."

msgid ""
"Three allied enemies stand before you and victory, including Lord Corlagon. "
"Roland is in a castle to the northwest, and you will lose if he falls to the "
"enemy. Remember that capturing Lord Corlagon will ensure that he will not "
"fight against you in the final scenario."
msgstr ""
"Ba kẻ thù đồng minh đứng trước bạn và chiến thắng, bao gồm cả Lord Corlagon. "
"Roland đang ở trong một lâu đài ở phía tây bắc, và bạn sẽ thua nếu anh ta "
"rơi vào tay kẻ thù. Hãy nhớ rằng việc bắt giữ Lord Corlagon sẽ đảm bảo rằng "
"anh ta sẽ không chiến đấu chống lại bạn trong kịch bản cuối cùng."

msgid ""
"This is the final battle. Both you and your enemy are armed to the teeth, "
"and all are allied against you. Capture Archibald to end the war!"
msgstr ""
"Đây là trận chiến cuối cùng. Cả bạn và kẻ thù của bạn đều được trang bị tận "
"răng, và tất cả đều liên minh chống lại bạn. Bắt giữ Archibald để kết thúc "
"chiến tranh!"

msgid ""
"Switching sides leaves you with three castles against the enemy's one. This "
"battle will be the easiest one you will face for the rest of the war..."
"traitor."
msgstr ""
"Đổi bên để lại cho bạn ba lâu đài chống lại một lâu đài của kẻ thù. Trận "
"chiến này sẽ là trận chiến dễ dàng nhất mà bạn phải đối mặt trong phần còn "
"lại của cuộc chiến...kẻ phản bội."

msgid "Barbarian Wars"
msgstr "Chiến tranh Man rợ"

msgid "First Blood"
msgstr "Máu Đầu tiên"

msgid "Necromancers"
msgstr "Chiêu hồn"

msgid "Slay the Dwarves"
msgstr "Tiêu diệt Người lùn"

msgid "Country Lords"
msgstr "Lãnh chúa Đất nước"

msgid "Dragon Master"
msgstr "Thủ lĩnh Rồng"

msgid "Rebellion"
msgstr "Nổi loạn"

msgid "Apocalypse"
msgstr "Tận thế"

msgid "Greater Glory"
msgstr "Vinh quang Lớn hơn"

msgid ""
"King Archibald requires you to defeat the three enemies in this region. They "
"are not allied with one another, so they will spend most of their energy "
"fighting amongst themselves. You will win when you own all of the enemy "
"castles and there are no more heroes left to fight."
msgstr ""
"Vua Archibald yêu cầu bạn đánh bại ba kẻ thù trong khu vực này. Họ không "
"liên minh với nhau, vì vậy họ sẽ dành phần lớn năng lượng để chiến đấu với "
"nhau. Bạn sẽ giành chiến thắng khi sở hữu tất cả các lâu đài của kẻ thù và "
"không còn anh hùng nào để chiến đấu."

msgid ""
"You must unify the barbarian tribes of the north by conquering them. As in "
"the previous mission, the enemy is not allied against you, but they have "
"more resources at their disposal. You will win when you own all of the enemy "
"castles and there are no more heroes left to fight."
msgstr ""
"Bạn phải thống nhất các bộ lạc man rợ ở phía bắc bằng cách chinh phục họ. "
"Như trong nhiệm vụ trước, kẻ thù không liên minh chống lại bạn, nhưng chúng "
"có nhiều tài nguyên hơn để sử dụng. Bạn sẽ giành chiến thắng khi sở hữu tất "
"cả các lâu đài của kẻ thù và không còn anh hùng nào để chiến đấu."

msgid ""
"Do-gooder wizards have taken the Necromancers' castle. You must retake it to "
"achieve victory. Remember that while you start with a powerful army, you "
"have no castle and must take one within 7 days, or lose this battle. (Hint: "
"The nearest castle is to the southeast.)"
msgstr ""
"Các pháp sư làm điều tốt hơn đã chiếm lâu đài của các Necromancer. Bạn phải "
"chiếm lại nó để đạt được chiến thắng. Hãy nhớ rằng trong khi bạn bắt đầu với "
"một đội quân hùng mạnh, bạn không có lâu đài nào và phải chiếm lấy một lâu "
"đài trong vòng 7 ngày, nếu không sẽ thua trận này. (Gợi ý: Lâu đài gần nhất "
"nằm ở phía đông nam.)"

msgid ""
"The dwarves need conquering before they can interfere in King Archibald's "
"plans. Roland's forces have more than one hero and many towns to start with, "
"so be ready for attack from multiple directions. You must capture all of the "
"enemy towns and castles to claim victory."
msgstr ""
"Những người lùn cần chinh phục trước khi họ có thể can thiệp vào kế hoạch "
"của Vua Archibald. Lực lượng của Roland có nhiều hơn một anh hùng và nhiều "
"thị trấn để bắt đầu, vì vậy hãy sẵn sàng tấn công từ nhiều hướng. Bạn phải "
"chiếm được tất cả các thị trấn và lâu đài của kẻ thù để giành chiến thắng."

msgid ""
"You must put down a peasant revolt led by Roland's forces. All are allied "
"against you, but you have Lord Corlagon, an experienced hero, to help you. "
"Capture all enemy castles to win."
msgstr ""
"Bạn phải dập tắt cuộc nổi dậy của nông dân do lực lượng của Roland lãnh đạo. "
"Tất cả đều liên minh chống lại bạn, nhưng bạn có Chúa Corlagon, một anh hùng "
"giàu kinh nghiệm, để giúp bạn. Đánh chiếm tất cả các lâu đài của kẻ thù để "
"giành chiến thắng."

msgid ""
"There are two enemies allied against you in this mission. Both are well "
"armed and seek to evict you from their island. Avoid them and capture Dragon "
"City to win."
msgstr ""
"Có hai kẻ thù liên minh chống lại bạn trong nhiệm vụ này. Cả hai đều được "
"trang bị vũ khí tốt và tìm cách đuổi bạn khỏi hòn đảo của họ. Tránh chúng và "
"chiếm Dragon City để giành chiến thắng."

msgid ""
"Your orders are to conquer the country lords that have sworn to serve "
"Roland. All of the enemy castles are unified against you. Since you start "
"without a castle, you must hurry to capture one before the end of the week. "
"Capture all enemy castles for victory."
msgstr ""
"Mệnh lệnh của bạn là chinh phục các lãnh chúa đất nước đã thề phục vụ "
"Roland. Tất cả các lâu đài của kẻ thù được thống nhất chống lại bạn. Vì bạn "
"bắt đầu mà không có lâu đài, nên bạn phải nhanh chóng chiếm được một lâu đài "
"trước cuối tuần. Nắm bắt tất cả các lâu đài của kẻ thù để giành chiến thắng."

msgid ""
"Find the Crown before Roland's heroes find it. Archibald will need the Crown "
"for the final battle against Roland."
msgstr ""
"Tìm Vương miện trước khi các anh hùng của Roland tìm thấy nó. Archibald sẽ "
"cần Vương miện cho trận chiến cuối cùng với Roland."

msgid ""
"This is the final battle. Both you and your enemy are armed to the teeth, "
"and all are allied against you. Capture Roland to win the war, and be sure "
"not to lose Archibald in the fight!"
msgstr ""
"Đây là trận chiến cuối cùng. Cả bạn và kẻ thù của bạn đều được trang bị tận "
"răng, và tất cả đều liên minh chống lại bạn. Bắt giữ Roland để giành chiến "
"thắng trong cuộc chiến và đảm bảo không để thua Archibald trong cuộc chiến!"

msgid "Arrow's Flight"
msgstr "Đường Tên bay"

msgid "Island of Chaos"
msgstr "Đảo Hỗn loạn"

msgid "The Abyss"
msgstr "Vực thẳm"

msgid "Uprising"
msgstr "Khởi nghĩa"

msgid "Aurora Borealis"
msgstr "Bình minh phương Bắc"

msgid "Betrayal's End"
msgstr "Kết thúc Phản bội"

msgid "Corruption's Heart"
msgstr "Trái tim Tham nhũng"

msgid "The Giant's Pass"
msgstr "Đèo Cả"

msgid ""
"Subdue the unruly local lords in order to provide the Empire with facilities "
"to operate in this region."
msgstr ""
"Khuất phục các lãnh chúa địa phương ngang ngược để cung cấp cho Đế chế các "
"cơ sở hoạt động trong khu vực này."

msgid ""
"Eliminate all opposition in this area. Then the first piece of the artifact "
"will be yours."
msgstr ""
"Loại bỏ tất cả các đối lập trong lĩnh vực này. Phần đầu tiên của hiện vật sẽ "
"là của bạn."

msgid ""
"The sorceresses to the northeast are rebelling! For the good of the empire "
"you must quash their feeble uprising on your way to the mountains."
msgstr ""
"Các phù thủy ở phía đông bắc đang nổi dậy! Vì lợi ích của đế chế, bạn phải "
"dập tắt cuộc nổi dậy yếu ớt của chúng trên đường đến vùng núi."

msgid ""
"Having prepared for your arrival, Kraeger has arranged for a force of "
"necromancers to thwart your quest. You must capture the castle of Scabsdale "
"before the first day of the third week, or the Necromancers will be too "
"strong for you."
msgstr ""
"Sau khi chuẩn bị sẵn sàng cho sự xuất hiện của bạn, Kraeger đã sắp xếp một "
"lực lượng các pháp sư gọi hồn để cản trở nhiệm vụ của bạn. Bạn phải chiếm "
"được lâu đài Scabsdale trước ngày đầu tiên của tuần thứ ba, nếu không các "
"Necromancer sẽ quá mạnh đối với bạn."

msgid ""
"The barbarian despot in this area is, as yet, ignorant of your presence. "
"Quickly, build up your forces before you are discovered and attacked! Secure "
"the region by subduing all enemy forces."
msgstr ""
"Kẻ chuyên quyền man rợ trong khu vực này vẫn không biết gì về sự hiện diện "
"của bạn. Nhanh chóng, xây dựng lực lượng của bạn trước khi bạn bị phát hiện "
"và tấn công! Bảo vệ khu vực bằng cách khuất phục tất cả các lực lượng của kẻ "
"thù."

msgid ""
"The Empire is weak in this region. You will be unable to completely subdue "
"all forces in this area, so take what you can before reprisal strikes. "
"Remember, your true goal is to claim the Helmet of Anduran."
msgstr ""
"Đế chế yếu trong khu vực này. Bạn sẽ không thể khuất phục hoàn toàn tất cả "
"các lực lượng trong khu vực này, vì vậy hãy lấy những gì bạn có thể trước "
"khi tấn công trả đũa. Hãy nhớ rằng, mục tiêu thực sự của bạn là giành được "
"Mũ bảo hiểm của Anduran."

msgid "For the good of the Empire, eliminate Kraeger."
msgstr "Vì lợi ích của Đế chế, hãy loại bỏ Kraeger."

msgid ""
"At last, you have the opportunity and the facilities to rid the Empire of "
"the necromancer's evil. Eradicate them completely, and you will be sung as a "
"hero for all time."
msgstr ""
"Cuối cùng, bạn có cơ hội và phương tiện để loại bỏ Đế chế khỏi cái ác của kẻ "
"phá hoại. Tiêu diệt chúng hoàn toàn, và bạn sẽ được tôn vinh như một anh "
"hùng mọi thời đại."

msgid "Border Towns"
msgstr "Trấn Biên thùy"

msgid "Conquer and Unify"
msgstr "Chinh phục và Thống nhất"

msgid "Crazy Uncle Ivan"
msgstr "Ivan Điên rồ"

msgid "The Wayward Son"
msgstr "Đứa con Bướng bỉnh"

msgid "Ivory Gates"
msgstr "Cổng Ngà"

msgid "The Elven Lands"
msgstr "Đảo Yêu quái"

msgid "The Epic Battle"
msgstr "Trận chiến Sử thi"

msgid "The Southern War"
msgstr "Cuộc chiến phương Nam"

msgid ""
"Conquer and unite all the enemy tribes. Don't lose the hero Jarkonas, the "
"forefather of all descendants."
msgstr ""
"Chinh phục và thống nhất tất cả các bộ lạc kẻ thù. Đừng đánh mất anh hùng "
"Jarkonas, tổ tiên của tất cả con cháu."

msgid ""
"Your rival, the Kingdom of Harondale, is attacking weak towns on your "
"border! Recover from their first strike and crush them completely!"
msgstr ""
"Đối thủ của bạn, Vương quốc Harondale, đang tấn công các thị trấn yếu ở biên "
"giới của bạn! Phục hồi từ cuộc tấn công đầu tiên của họ và nghiền nát họ "
"hoàn toàn!"

msgid ""
"Find your wayward son Joseph who is rumored to be living in the desolate "
"lands. Do it before the first day of the third month or it will be of no "
"help to your family."
msgstr ""
"Tìm đứa con trai bướng bỉnh Joseph của bạn, người được đồn đại là đang sống "
"ở những vùng đất hoang vắng. Hãy làm điều đó trước ngày đầu tiên của tháng "
"thứ ba nếu không nó sẽ chẳng giúp ích được gì cho gia đình bạn."

msgid ""
"Rescue your crazy uncle Ivan. Find him before the first day of the fourth "
"month or it will be no help to your kingdom."
msgstr ""
"Giải cứu chú Ivan điên rồ của bạn. Tìm anh ta trước ngày đầu tiên của tháng "
"thứ tư, nếu không sẽ chẳng ích gì cho vương quốc của bạn."

msgid ""
"Destroy the barbarians who are attacking the southern border of your "
"kingdom! Recover your fallen towns, and then invade the jungle kingdom. "
"Leave no enemy standing."
msgstr ""
"Tiêu diệt những kẻ man rợ đang tấn công biên giới phía nam vương quốc của "
"bạn! Khôi phục các thị trấn đã sụp đổ của bạn, sau đó xâm chiếm vương quốc "
"rừng rậm. Không để kẻ thù đứng yên."

msgid "Retake the castle of Ivory Gates, which has fallen due to treachery."
msgstr "Chiếm lại lâu đài Ivory Gates đã sụp đổ do bị phản bội."

msgid ""
"Gain the favor of the elves. They will not allow trees to be chopped down, "
"so they will send you wood every 2 weeks. You must complete your mission "
"before the first day of the seventh month, or the kingdom will surely fall."
msgstr ""
"Giành được sự ưu ái của yêu tinh. Họ sẽ không cho phép chặt cây, vì vậy họ "
"sẽ gửi cho bạn gỗ 2 tuần một lần. Bạn phải hoàn thành nhiệm vụ của mình "
"trước ngày đầu tiên của tháng thứ bảy, nếu không vương quốc chắc chắn sẽ sụp "
"đổ."

msgid ""
"This is the final battle against your rival kingdom of Harondale. Eliminate "
"everyone, and don't lose the hero Jarkonas VI."
msgstr ""
"Đây là trận chiến cuối cùng chống lại vương quốc Harondale đối thủ của bạn. "
"Loại bỏ tất cả mọi người và đừng để mất anh hùng Jarkonas VI."

msgid "Fount of Wizardry"
msgstr "Suối nguồn Ma thuật"

msgid "Power's End"
msgstr "Chấm dứt Quyền lực"

msgid "The Eternal Scrolls"
msgstr "Phép màu vĩnh cửu"

msgid "The Shrouded Isles"
msgstr "Quần đảo được Bao phủ"

msgid ""
"Your mission is to vanquish the warring mages in the magical Shrouded Isles. "
"The completion of this task will give you a fighting chance against your "
"rivals."
msgstr ""
"Nhiệm vụ của bạn là đánh bại các pháp sư đang gây chiến trong Quần đảo "
"Shrouded huyền diệu. Việc hoàn thành nhiệm vụ này sẽ cho bạn cơ hội chiến "
"đấu chống lại các đối thủ của mình."

msgid ""
"The location of the great library has been discovered! You must make your "
"way to it, and reclaim the city of Chronos in which it lies."
msgstr ""
"Vị trí của thư viện tuyệt vời đã được phát hiện! Bạn phải tìm đường đến đó "
"và giành lại thành phố Chronos nơi nó tọa lạc."

msgid ""
"Find the Orb of negation, which is said to be buried in this land. There are "
"clues inscribed on stone obelisks which will help lead you to your prize. "
"Find the Orb before the first day of the sixth month, or your rivals will "
"surely have gotten to the fount before you."
msgstr ""
"Tìm Quả cầu phủ định, được cho là bị chôn vùi ở vùng đất này. Có những manh "
"mối được ghi trên các đài tưởng niệm bằng đá sẽ giúp dẫn bạn đến mức giá của "
"mình. Tìm Quả cầu trước ngày đầu tiên của tháng thứ sáu, nếu không các đối "
"thủ của bạn chắc chắn sẽ đến được nguồn trước bạn."

msgid ""
"You must take control of the castle of Magic, where the fount of wizardry "
"lies. Do this and your victory will be supreme."
msgstr ""
"Bạn phải kiểm soát lâu đài Phép thuật, nơi khởi nguồn của phép thuật. Làm "
"điều này và chiến thắng của bạn sẽ là tối cao."

msgid "Blood is Thicker"
msgstr "Máu Dầy hơn"

msgid "King and Country"
msgstr "Vua và Đất nước"

msgid "Pirate Isles"
msgstr "Đảo Hải tặc"

msgid "Stranded"
msgstr "Mắc kẹt"

msgid ""
"Capture the town on the island off the southeast shore in order to construct "
"a boat and travel back towards the mainland. Do not lose the hero Gallavant."
msgstr ""
"Đánh chiếm thị trấn trên hòn đảo ngoài khơi bờ biển phía đông nam để đóng "
"một chiếc thuyền và quay trở lại đất liền. Đừng để mất anh hùng Gallavant."

msgid ""
"Find and defeat Martine, the pirate leader, who resides in Pirates Cove. Do "
"not lose Gallavant or your quest will be over."
msgstr ""
"Tìm và đánh bại Martine, thủ lĩnh cướp biển, cư trú tại Pirates Cove. Đừng "
"để mất Gallavant nếu không nhiệm vụ của bạn sẽ kết thúc."

msgid ""
"Eliminate all the other forces who oppose the rule of Lord Alberon. "
"Gallavant must not die."
msgstr ""
"Loại bỏ tất cả các lực lượng khác chống lại sự cai trị của Chúa Alberon. "
"Gallavant không được chết."

msgid ""
"Overthrow the entrenched monarchy of Lord Alberon, and claim all the land in "
"your name. Gallavant must not die."
msgstr ""
"Lật đổ chế độ quân chủ cố thủ của Chúa Alberon và giành lấy toàn bộ đất đai "
"dưới tên của bạn. Gallavant không được chết."

msgid " bane"
msgstr " tai ương"

msgid " alliance"
msgstr " đồng minh"

msgid "Carry-over forces"
msgstr "Lực lượng chuyển giao"

msgid " bonus"
msgstr " thưởng"

msgid " defeated"
msgstr " bị đánh bại"

msgid " will always run away from your army."
msgstr " sẽ luôn chạy trốn khỏi quân đội của ngươi."

msgid " will be willing to join your army."
msgstr " sẽ sẵn sàng gia nhập quân đội của ngươi."

msgid "\"%{artifact}\" artifact will be carried over the scenario."
msgstr "\"%{artifact}\" bảo vật sẽ được chuyển qua màn tiếp theo."

msgid "The army will be carried over the scenario."
msgstr "Quân lính sẽ được chuyển qua màn tiếp theo."

msgid "The kingdom will have +%{count} %{resource} each day."
msgstr "Vương quốc sẽ có +%{count} %{resource} mỗi ngày."

msgid "\"%{spell}\" spell will be carried over the scenario."
msgstr "\"%{spell}\" phép thuật sẽ được chuyển qua màn tiếp theo."

msgid "%{hero} can be hired in the scenario."
msgstr "%{hero} có thể thuê ở màn này."

msgid ""
"%{hero} has been defeated and will not appear in the subsequent scenarios."
msgstr "%{hero} đã chết và không thể xuất hiện ở các màn phụ."

msgid "The dwarves recognize their allies and gladly join your forces."
msgstr ""
"Người lùn nhận ra đồng minh của họ và sẵn sàng gia nhập lực lượng của ngươi."

msgid "The ogres recognize you as the Dwarfbane and lumber over to join you."
msgstr ""
"Yêu tinh nhận ra ngươi là Tai ương của Người lùn và đến để tham gia cùng "
"ngươi."

msgid ""
"The dragons, snarling and growling, agree to join forces with you, their "
"'Ally'."
msgstr ""
"Những con rồng gầm gừ và gầm gừ đồng ý gia nhập lực lượng với ngươi, 'Đồng "
"minh' của chúng."

msgid ""
"As you approach the group of elves, their leader calls them all to "
"attention. He shouts to them, \"Who of you is brave enough to join this "
"fearless ally of ours?\" The group explodes with cheers as they run to join "
"your ranks."
msgstr ""
"Khi ngươi đến gần nhóm yêu tinh, thủ lĩnh của họ sẽ kêu gọi tất cả họ chú ý. "
"Anh ta hét lên với họ, \"Ai trong số các bạn đủ can đảm để tham gia vào đồng "
"minh dũng cảm này của chúng tôi?\" Cả nhóm bùng nổ với tiếng reo hò khi họ "
"chạy đến gia nhập hàng ngũ của ngươi."

msgid ""
"The dwarves hail you, \"Any friend of Roland is a friend of ours. You may "
"pass.\""
msgstr ""
"Những người lùn chào đón ngươi, \"Bất kỳ người bạn nào của Roland đều là bạn "
"của chúng tôi. Ngươi có thể vượt qua.\""

msgid ""
"The ogres give you a grunt of recognition, \"Archibald's allies may pass.\""
msgstr ""
"Yêu tinh nhận ra ngươi và càu nhàu, \"Đồng minh của Archibald có thể vượt "
"qua.\""

msgid ""
"The dragons see you and call out. \"Our alliance with Archibald compels us "
"to join you. Unfortunately you have no room. A pity!\" They quickly scatter."
msgstr ""
"Những con rồng nhìn thấy ngươi và gọi ra. \"Liên minh của chúng tôi với "
"Archibald buộc chúng tôi phải tham gia cùng ngươi. Thật không may, ngươi "
"không có chỗ. Thật đáng tiếc!\" Họ nhanh chóng chạy tán loạn."

msgid ""
"The elves stand at attention as you approach. Their leader calls to you and "
"says, \"Let us not impede your progress, ally! Move on, and may victory be "
"yours.\""
msgstr ""
"Yêu tinh đứng chú ý khi ngươi đến gần. Thủ lĩnh của họ gọi cho ngươi và nói: "
"\"Hãy để chúng tôi không cản trở bước tiến của ngươi, đồng minh! Hãy tiếp "
"tục và có thể chiến thắng sẽ thuộc về ngươi.\""

msgid "\"The Dwarfbane!!!!, run for your lives.\""
msgstr "\"Tai ương Người lùn!!!, chạy ngay đi.\""

msgid "campaignBonus|Animate Dead"
msgstr "Sức sống Thần chết"

msgid "campaignBonus|Chain Lightning"
msgstr "Sét chuyền"

msgid "campaignBonus|Fireblast"
msgstr "Nổ lửa"

msgid "campaignBonus|Mass Curse"
msgstr "Nguyền rủa Rộng"

msgid "campaignBonus|Mass Haste"
msgstr "Tăng tốc Rộng"

msgid "campaignBonus|Mirror Image"
msgstr "Hình ảnh Gương"

msgid "campaignBonus|Resurrect"
msgstr "Hồi sinh"

msgid "campaignBonus|Steelskin"
msgstr "Da sắt"

msgid "campaignBonus|Summon Earth"
msgstr "Triệu hồi Nguyên tố Đất"

msgid "campaignBonus|View Heroes"
msgstr "Xem Tướng"

msgid "campaignBonus|Ballista"
msgstr "Máy bắn đá"

msgid "campaignBonus|Black Pearl"
msgstr "Ngọc trai Đen"

msgid "campaignBonus|Caster's Bracelet"
msgstr "Vòng tay Caster"

msgid "campaignBonus|Defender Helm"
msgstr "Mũ Bảo vệ"

msgid "campaignBonus|Breastplate"
msgstr "Giáp ngực"

msgid "campaignBonus|Dragon Sword"
msgstr "Kiếm Rồng"

msgid "campaignBonus|Fizbin Medal"
msgstr "Huân chương Fizbin"

msgid "campaignBonus|Foremost Scroll"
msgstr "Phép Đầu tiên"

msgid "campaignBonus|Gauntlets"
msgstr "Găng tay"

msgid "campaignBonus|Hideous Mask"
msgstr "Mặt nạ Gớm ghiếc"

msgid "campaignBonus|Mage's Ring"
msgstr "Nhẫn Ma thuật"

msgid "campaignBonus|Major Scroll"
msgstr "Phép Lớn"

msgid "campaignBonus|Medal of Honor"
msgstr "Huân chương Danh dự"

msgid "campaignBonus|Medal of Valor"
msgstr "Huân chương Can đảm"

msgid "campaignBonus|Minor Scroll"
msgstr "Phép Nhỏ"

msgid "campaignBonus|Nomad Boots"
msgstr "Giầy Du mục"

msgid "campaignBonus|Power Axe"
msgstr "Rìu Sức mạnh"

msgid "campaignBonus|Spiked Shield"
msgstr "Khiên Gai"

msgid "campaignBonus|Stealth Shield"
msgstr "Khiên Tàng hình"

msgid "campaignBonus|Tax Lien"
msgstr ""

msgid "campaignBonus|Thunder Mace"
msgstr "Chùy Sấm sét"

msgid "campaignBonus|Traveler's Boots"
msgstr "Giầy Du khách"

msgid "campaignBonus|White Pearl"
msgstr "Ngọc trai Trắng"

msgid "campaignBonus|Basic Archery"
msgstr "Cơ bản Bắn cung"

msgid "campaignBonus|Advanced Archery"
msgstr "Nâng cao Bắn cung"

msgid "campaignBonus|Expert Archery"
msgstr "Chuyên gia Bắn cung"

msgid "campaignBonus|Basic Ballistics"
msgstr "Cơ bản Máy bắn đá"

msgid "campaignBonus|Advanced Ballistics"
msgstr "Nâng cao Máy bắn đá"

msgid "campaignBonus|Expert Ballistics"
msgstr "Chuyên gia Máy bắn đá"

msgid "campaignBonus|Basic Diplomacy"
msgstr "Cơ bản Ngoại giao"

msgid "campaignBonus|Advanced Diplomacy"
msgstr "Nâng cao Ngoại giao"

msgid "campaignBonus|Expert Diplomacy"
msgstr "Chuyên gia Ngoại giao"

msgid "campaignBonus|Basic Eagle Eye"
msgstr "Cơ bản Mắt Đại bàng"

msgid "campaignBonus|Advanced Eagle Eye"
msgstr "Nâng cao Mắt Đại bàng"

msgid "campaignBonus|Expert Eagle Eye"
msgstr "Chuyên gia Mắt Đại bàng"

msgid "campaignBonus|Basic Estates"
msgstr "Cơ bản Tài sàn"

msgid "campaignBonus|Advanced Estates"
msgstr "Nâng cao Tài sản"

msgid "campaignBonus|Expert Estates"
msgstr "Chuyên gia Tài sản"

msgid "campaignBonus|Basic Leadership"
msgstr "Cơ bản Lãnh đạo"

msgid "campaignBonus|Advanced Leadership"
msgstr "Nâng cao Lãnh đạo"

msgid "campaignBonus|Expert Leadership"
msgstr "Chuyên gia Lãnh đạo"

msgid "campaignBonus|Basic Logistics"
msgstr "Cơ bản Vận chuyển"

msgid "campaignBonus|Advanced Logistics"
msgstr "Nâng cao Vận chuyển"

msgid "campaignBonus|Expert Logistics"
msgstr "Chuyên gia Vận chuyển"

msgid "campaignBonus|Basic Luck"
msgstr "Cơ bản May mắn"

msgid "campaignBonus|Advanced Luck"
msgstr "Nâng cao May mắn"

msgid "campaignBonus|Expert Luck"
msgstr "Chuyên gia May mắn"

msgid "campaignBonus|Basic Mysticism"
msgstr "Cơ bản Thần bí"

msgid "campaignBonus|Advanced Mysticism"
msgstr "Nâng cao Thần bí"

msgid "campaignBonus|Expert Mysticism"
msgstr "Chuyên gia Thần bí"

msgid "campaignBonus|Basic Navigation"
msgstr "Cơ bản Dẫn đường"

msgid "campaignBonus|Advanced Navigation"
msgstr "Nâng cao Dẫn đường"

msgid "campaignBonus|Expert Navigation"
msgstr "Chuyên gia Dẫn đường"

msgid "campaignBonus|Basic Necromancy"
msgstr "Cơ bản Chiêu hồn"

msgid "campaignBonus|Advanced Necromancy"
msgstr "Nâng cao Chiêu hồn"

msgid "campaignBonus|Expert Necromancy"
msgstr "Chuyên gia Chiêu hồn"

msgid "campaignBonus|Basic Pathfinding"
msgstr "Cơ bản Tìm đường"

msgid "campaignBonus|Advanced Pathfinding"
msgstr "Nâng cao Tìm đường"

msgid "campaignBonus|Expert Pathfinding"
msgstr "Chuyên gia Dẫn đường"

msgid "campaignBonus|Basic Scouting"
msgstr "Cơ bản Do thám"

msgid "campaignBonus|Advanced Scouting"
msgstr "Nâng cao Do thám"

msgid "campaignBonus|Expert Scouting"
msgstr "Chuyên gia Do thám"

msgid "campaignBonus|Basic Wisdom"
msgstr "Cơ bản Thông thái"

msgid "campaignBonus|Advanced Wisdom"
msgstr "Nâng cao Thông thái"

msgid "campaignBonus|Expert Wisdom"
msgstr "Chuyên gia Thông thái"

msgid ""
"The main hero will have \"%{artifact}\" artifact at the start of the "
"scenario."
msgstr "Tướng chính sẽ có bảo vật \"%{artifact}\" khi bắt đầu kịch bản."

msgid ""
"The kingdom will receive %{amount} additional %{resource} at the start of "
"the scenario."
msgstr ""
"Vương quốc sẽ nhận được thêm một khoản %{amount} tài nguyên %{resource} khi "
"bắt đầu kịch bản."

msgid ""
"The kingdom will have %{amount} less %{resource} at the start of the "
"scenario."
msgstr ""
"Vương quốc sẽ bị ít đi một khoản %{amount} tài nguyên %{resource} khi bắt "
"đầu kịch bản."

msgid ""
"The main hero will have %{count} %{monster} at the start of the scenario."
msgstr "Tướng chính sẽ nhận %{count} quái %{monster} khi bắt đầu kịch bản."

msgid ""
"The main hero will have \"%{spell}\" spell at the start of the scenario."
msgstr "Tướng chính sẽ có phép \"%{spell}\" khi bắt đầu kịch bản."

msgid "The starting race of the scenario will be %{race}."
msgstr "Chủng tộc của kịch bản sẽ là %{race}."

msgid ""
"The main hero will have additional %{count} %{skill} at the start of the "
"scenario."
msgstr "Tướng chính sẽ có thêm %{count} kỹ năng %{skill} khi bắt đầu kịch bản."

msgid "The main hero will have %{skill} at the start of the scenario."
msgstr "Tướng chính sẽ có kỹ năng %{skill} khi bắt đầu kịch bản."

msgid "Roland"
msgstr "Roland"

msgid "Archibald"
msgstr "Archibald"

msgid "The Price of Loyalty"
msgstr "Giá của Lòng Trung Thành"

msgid "Voyage Home"
msgstr "Trở về Nhà"

msgid "Wizard's Isle"
msgstr "Đảo phù thủy"

msgid "Descendants"
msgstr "Huậ duệ"

msgid "The %{building} produces %{monster}."
msgstr "Nhà %{building} sinh ra %{monster}."

msgid "Requires:"
msgstr "Yêu cầu:"

msgid "Exit this menu without doing anything."
msgstr "Thoát khỏi trình đơn này và không làm gì cả."

msgid "Cannot build. You have already built here today."
msgstr "Không thể xây dựng. Ngươi đã xây dựng ở đây ngày hôm nay."

msgid "For this action it is necessary to build a castle first."
msgstr "Đối với hành động này, trước tiên cần phải xây dựng một lâu đài."

msgid "Cannot build %{name} because the castle is too far away from an ocean."
msgstr "Không thể xây %{name} vì lâu đài quá xa một đại dương."

msgid "disable build."
msgstr "xây dựng bị vô hiệu."

msgid "Cannot afford %{name}."
msgstr "Không đủ khả năng %{name}."

msgid "%{name} is already built."
msgstr "%{name} đã được xây."

msgid "Cannot build %{name}."
msgstr "Không thể xây %{name}."

msgid "Build %{name}."
msgstr "Xây %{name}."

msgid "Blackridge"
msgstr "Blackridge"

msgid "Hillstone"
msgstr "Hillstone"

msgid "Pinehurst"
msgstr "Pinehurst"

msgid "Whiteshield"
msgstr "Whiteshield"

msgid "Woodhaven"
msgstr "Woodhaven"

msgid "Blackwind"
msgstr "Blackwind"

msgid "Bloodreign"
msgstr "Bloodreign"

msgid "Dragontooth"
msgstr "Dragontooth"

msgid "Greywind"
msgstr "Greywind"

msgid "Portsmith"
msgstr "Portsmith"

msgid "Atlantium"
msgstr "Atlantium"

msgid "Middle Gate"
msgstr "Middle Gate"

msgid "Sansobar"
msgstr "Sansobar"

msgid "Tundara"
msgstr "Tundara"

msgid "Vulcania"
msgstr "Vulcania"

msgid "Baywatch"
msgstr "Baywatch"

msgid "Fountainhead"
msgstr "Fountainhead"

msgid "Vertigo"
msgstr "Vertigo"

msgid "Wildabar"
msgstr "Wildabar"

msgid "Winterkill"
msgstr "Winterkill"

msgid "Brindamoor"
msgstr "Brindamoor"

msgid "Lakeside"
msgstr "Lakeside"

msgid "Nightshadow"
msgstr "Nightshadow"

msgid "Olympus"
msgstr "Olympus"

msgid "Sandcaster"
msgstr "Sandcaster"

msgid "Alamar"
msgstr "Alamar"

msgid "Burlock"
msgstr "Burlock"

msgid "Dragadune"
msgstr "Dragadune"

msgid "Kalindra"
msgstr "Kalindra"

msgid "Xabran"
msgstr "Xabran"

msgid "Algary"
msgstr "Algary"

msgid "Basenji"
msgstr "Basenji"

msgid "Blackfang"
msgstr "Blackfang"

msgid "New Dawn"
msgstr "New Dawn"

msgid "Sorpigal"
msgstr "Sorpigal"

msgid "Avone"
msgstr "Avone"

msgid "Big Oak"
msgstr "Big Oak"

msgid "Chandler"
msgstr "Chandler"

msgid "Erliquin"
msgstr "Erliquin"

msgid "Hampshire"
msgstr "Hampshire"

msgid "Antioch"
msgstr "Antioch"

msgid "Avalon"
msgstr "Avalon"

msgid "Roc Haven"
msgstr "Roc Haven"

msgid "South Mill"
msgstr "South Mill"

msgid "Weed Patch"
msgstr "Weed Patch"

msgid "Brownston"
msgstr "Brownston"

msgid "Hilltop"
msgstr "Hilltop"

msgid "Weddington"
msgstr "Weddington"

msgid "Westfork"
msgstr "Westfork"

msgid "Whittingham"
msgstr "Whittingham"

msgid "Cathcart"
msgstr "Cathcart"

msgid "Elk's Head"
msgstr "Elk's Head"

msgid "Roscomon"
msgstr "Roscomon"

msgid "Sherman"
msgstr "Sherman"

msgid "Yorksford"
msgstr "Yorksford"

msgid "Blackburn"
msgstr "Blackburn"

msgid "Blacksford"
msgstr "Blacksford"

msgid "Burton"
msgstr "Burton"

msgid "Pig's Eye"
msgstr "Pig's Eye"

msgid "Viper's Nest"
msgstr "Viper's Nest"

msgid "Fenton"
msgstr "Fenton"

msgid "Lankershire"
msgstr "Lankershire"

msgid "Lombard"
msgstr "Lombard"

msgid "Timberhill"
msgstr "Timberhill"

msgid "Troy"
msgstr "Troy"

msgid "Forder Oaks"
msgstr "Forder Oaks"

msgid "Meramec"
msgstr "Meramec"

msgid "Quick Silver"
msgstr "Quick Silver"

msgid "Westmoor"
msgstr "Westmoor"

msgid "Willow"
msgstr "Willow"

msgid "Corackston"
msgstr "Corackston"

msgid "Sheltemburg"
msgstr "Sheltemburg"

msgid "Cannot recruit - you already have a Hero in this town."
msgstr "Không thể chiêu mộ - ngươi đang có một Tướng trong thị trấn."

msgid "Cannot recruit - you have too many Heroes."
msgstr "Không thể chiêu mộ - ngươi đang có quá nhiều Tướng."

msgid "Cannot afford a Hero"
msgstr "Không thể có được một Tướng"

msgid "There is no room in the garrison for this army."
msgstr "Không có chỗ trong đồn trú cho đội quân này."

msgid "Fortifications"
msgstr "Công sự"

msgid "Farm"
msgstr "Ruộng"

msgid "Thatched Hut"
msgstr "Lều Tranh"

msgid "Archery Range"
msgstr "Trường Bắn cung"

msgid "Upg. Archery Range"
msgstr "NC. Trường Bắn cung"

msgid "Blacksmith"
msgstr "Lò rèn"

msgid "Upg. Blacksmith"
msgstr "NC. Lò rèn"

msgid "Armory"
msgstr "Kho vũ khí"

msgid "Upg. Armory"
msgstr "NC. Kho vũ khí"

msgid "Jousting Arena"
msgstr "Trường đua Ngựa"

msgid "Upg. Jousting Arena"
msgstr "NC. Trường đua Ngựa"

msgid "Cathedral"
msgstr "Thánh đường"

msgid "Upg. Cathedral"
msgstr "NC. Thánh đường"

msgid "Coliseum"
msgstr "Đấu trường"

msgid "Garbage Heap"
msgstr "Đống Rác"

msgid "Hut"
msgstr "Lều cỏ"

msgid "Stick Hut"
msgstr "Lều Cây"

msgid "Upg. Stick Hut"
msgstr "NC. Lều Cây"

msgid "Den"
msgstr "Hốc"

msgid "Adobe"
msgstr "Nhà đất"

msgid "Upg. Adobe"
msgstr "NC. Nhà đất"

msgid "Bridge"
msgstr "Cầu"

msgid "Upg. Bridge"
msgstr "NC. Cầu"

msgid "Pyramid"
msgstr "Kim tự tháp"

msgid "Rainbow"
msgstr "Cầu vồng"

msgid "Crystal Garden"
msgstr "Vườn Pha lê"

msgid "Treehouse"
msgstr "Nhà cây"

msgid "Cottage"
msgstr "Nhà tranh"

msgid "Upg. Cottage"
msgstr "NC. Nhà tranh"

msgid "Stonehenge"
msgstr "Bãi đá"

msgid "Upg. Stonehenge"
msgstr "NC. Bãi đá"

msgid "Fenced Meadow"
msgstr "Rào chắn Đồng cỏ"

msgid "sorceress|Red Tower"
msgstr "Tháp Đỏ"

msgid "Dungeon"
msgstr "Ngục tối"

msgid "Waterfall"
msgstr "Thác nước"

msgid "Cave"
msgstr "Hang"

msgid "Crypt"
msgstr "Nhà mồ"

msgid "Nest"
msgstr "Tổ"

msgid "Maze"
msgstr "Mê cung"

msgid "Upg. Maze"
msgstr "NC. Mê cung"

msgid "Swamp"
msgstr "Đầm lầy"

msgid "Green Tower"
msgstr "Tháp Xanh"

msgid "warlock|Red Tower"
msgstr "Tháp Đỏ"

msgid "Black Tower"
msgstr "Tháp Đen"

msgid "Library"
msgstr "Thư viện"

msgid "Orchard"
msgstr "Vườn quả"

msgid "Habitat"
msgstr "Cư trú"

msgid "Pen"
msgstr "Chuồng trại"

msgid "Foundry"
msgstr "Xưởng đúc"

msgid "Upg. Foundry"
msgstr "NC. Xưởng đúc"

msgid "Cliff Nest"
msgstr "Tổ Chim"

msgid "Ivory Tower"
msgstr "Tháp Ngà"

msgid "Upg. Ivory Tower"
msgstr "NC. Tháp Ngà"

msgid "Cloud Castle"
msgstr "Lâu đài Mây"

msgid "Upg. Cloud Castle"
msgstr "NC. Lâu đài Mây"

msgid "Storm"
msgstr "Bão"

msgid "Skull Pile"
msgstr "Đống Đầu lâu"

msgid "Excavation"
msgstr "Huyệt"

msgid "Graveyard"
msgstr "Nghĩa địa"

msgid "Upg. Graveyard"
msgstr "NC. Nghĩa địa"

msgid "Upg. Pyramid"
msgstr "NC. Kim tự tháp"

msgid "Mansion"
msgstr "Biệt thự"

msgid "Upg. Mansion"
msgstr "NC. Biệt thự"

msgid "Mausoleum"
msgstr "Lăng mộ"

msgid "Upg. Mausoleum"
msgstr "NC. Lăng mộ"

msgid "Laboratory"
msgstr "Phòng thí nghiệm"

msgid "Shrine"
msgstr "Đền thờ"

msgid ""
"The Fortifications increase the toughness of the walls, increasing the "
"number of turns it takes to knock them down."
msgstr ""
"Công sự tăng cường độ dẻo dai của các bức tường, tăng số lượt cần thiết để "
"đánh sập chúng."

msgid "The Farm increases production of Peasants by %{count} per week."
msgstr "Ruộng tăng sản lượng của Nông dân thêm %{count} mỗi tuần."

msgid ""
"The Coliseum provides inspiring spectacles to defending troops, raising "
"their morale by two during combat."
msgstr ""
"Đấu trường La Mã cung cấp những cảnh tượng đầy cảm hứng cho quân phòng thủ, "
"nâng cao tinh thần của họ lên gấp đôi trong khi chiến đấu."

msgid "The Garbage Heap increases production of Goblins by %{count} per week."
msgstr "Đống rác tăng sản lượng Yêu tinh thêm %{count} mỗi tuần."

msgid "The Rainbow increases the luck of the defending units by two."
msgstr "Cầu vồng tăng gấp đôi may mắn cho các đơn vị phòng thủ."

msgid ""
"The Crystal Garden increases production of Sprites by %{count} per week."
msgstr "Vườn Pha lê tăng sản lượng Sprite thêm %{count} mỗi tuần."

msgid "The Dungeon increases the income of the town by %{count} gold per day."
msgstr "Hầm ngục tăng thu nhập của thị trấn thêm %{count} vàng mỗi ngày."

msgid "The Waterfall increases production of Centaurs by %{count} per week."
msgstr "Thác nước tăng sản lượng Nhân mã thêm %{count} mỗi tuần."

msgid ""
"The Library increases the number of spells in the Guild by one for each "
"level of the guild."
msgstr ""
"Thư viện tăng số lượng phép thuật trong Bang hội lên một cho mỗi cấp độ của "
"Bang hội."

msgid "The Orchard increases production of Halflings by %{count} per week."
msgstr "Vườn quả tăng sản lượng Halflings thêm %{count} mỗi tuần."

msgid "The Storm adds +2 to the power of spells of a defending spell caster."
msgstr ""
"Storm tăng thêm +2 vào sức mạnh phép thuật của người sử dụng phép thuật "
"phòng thủ."

msgid "The Skull Pile increases production of Skeletons by %{count} per week."
msgstr "Đống đầu lâu tăng sản lượng Xương thêm %{count} mỗi tuần."

msgid "Thieves' Guild"
msgstr "Băng Cướp"

msgid "Tavern"
msgstr "Tửu quán"

msgid "Shipyard"
msgstr "Xưởng tàu"

msgid "Well"
msgstr "Giếng"

msgid "Statue"
msgstr "Tượng"

msgid "Marketplace"
msgstr "Chợ"

msgid "Moat"
msgstr "Hào"

msgid "Castle"
msgstr "Lâu đài"

msgid "Tent"
msgstr "Lều"

msgid "Captain's Quarters"
msgstr "Khu Đội trưởng"

msgid "Mage Guild, Level 1"
msgstr "Hội pháp sư, L1"

msgid "Mage Guild, Level 2"
msgstr "Hội pháp sư, L2"

msgid "Mage Guild, Level 3"
msgstr "Hội pháp sư, L3"

msgid "Mage Guild, Level 4"
msgstr "Hội pháp sư, L4"

msgid "Mage Guild, Level 5"
msgstr "Hội pháp sư, L5"

msgid ""
"The Shrine increases the necromancy skill of all your necromancers by 10 "
"percent."
msgstr ""
"Đền thờ tăng 10% kỹ năng chiêu hồn của tất cả các pháp sư chiêu hồn của "
"ngươi."

msgid ""
"The Thieves' Guild provides information on enemy players. Thieves' Guilds "
"can also provide scouting information on enemy towns. Additional Guilds "
"provide more information."
msgstr ""
"Băng Cướp cung cấp thông tin về người chơi của kẻ thù. Băng Cướp cũng có thể "
"cung cấp thông tin trinh sát về các thị trấn của kẻ thù. Các Bang hội bổ "
"sung cung cấp thêm thông tin."

msgid "The Tavern increases morale for troops defending the castle."
msgstr "Tửu quán nâng cao tinh thần cho binh lính bảo vệ lâu đài."

msgid "The Shipyard allows ships to be built."
msgstr "Xưởng đóng tàu cho phép đóng tàu."

msgid ""
"The Well increases the growth rate of all dwellings by %{count} creatures "
"per week."
msgstr ""
"Giếng tăng tốc độ phát triển của tất cả các ngôi nhà thêm %{count} sinh vật "
"mỗi tuần."

msgid "The Statue increases your town's income by %{count} gold per day."
msgstr "Tượng tăng thu nhập cho thị trấn của bạn thêm %{count} vàng mỗi ngày."

msgid "The Left Turret provides extra firepower during castle combat."
msgstr "Tháp pháo Trái cung cấp thêm hỏa lực khi chiến đấu trong lâu đài."

msgid "The Right Turret provides extra firepower during castle combat."
msgstr "Tháp pháo Phải cung cấp thêm hỏa lực khi chiến đấu trong lâu đài."

msgid ""
"The Marketplace can be used to convert one type of resource into another. "
"The more marketplaces you control, the better the exchange rate."
msgstr ""
"Chợ có thể được sử dụng để chuyển đổi một loại tài nguyên thành một loại tài "
"nguyên khác. Ngươi càng kiểm soát nhiều chợ, tỷ giá hối đoái càng tốt."

msgid ""
"The Moat slows attacking units. Any unit entering the moat must end its turn "
"there and becomes more vulnerable to attack."
msgstr ""
"Hào làm chậm các đơn vị tấn công. Bất kỳ đơn vị nào đi vào hào đều phải kết "
"thúc lượt của mình ở đó và trở nên dễ bị tấn công hơn."

msgid ""
"The Castle improves town defense and increases income to %{count} gold per "
"day."
msgstr ""
"Lâu đài cải thiện khả năng phòng thủ của thị trấn và tăng thu nhập lên "
"%{count} vàng mỗi ngày."

msgid ""
"The Tent provides workers to build a castle, provided the materials and the "
"gold are available."
msgstr ""
"Lều cung cấp công nhân để xây dựng lâu đài, miễn là có sẵn nguyên liệu và "
"vàng."

msgid ""
"The Captain's Quarters provides a captain to assist in the castle's defense "
"when no hero is present."
msgstr ""
"Khu Đội trưởng cung cấp một đội trưởng để hỗ trợ việc bảo vệ lâu đài khi "
"không có tướng nào."

msgid ""
"The Mage Guild allows heroes to learn spells and replenish their spell "
"points."
msgstr ""
"Hội Pháp sư cho phép các tướng học phép thuật và bổ sung điểm phép thuật của "
"họ."

msgid "Recruit %{name}"
msgstr "Chiêu mộ %{name}"

msgid "Month: %{month}, Week: %{week}, Day: %{day}"
msgstr "Tháng: %{month}, Tuần: %{week}, Ngày: %{day}"

msgid ""
"You must purchase a spell book to use the mage guild, but you currently have "
"no room for a spell book. Try giving one of your artifacts to another hero."
msgstr ""
"Ngươi phải mua một cuốn sách thần chú để sử dụng hội pháp sư, nhưng hiện tại "
"ngươi không có chỗ cho một cuốn sách thần chú. Hãy thử đưa một trong những "
"cổ vật của ngươi cho một anh tướng khác."

msgid "Exit"
msgstr "Thoát"

msgid "Click to show next town."
msgstr "Nhấp để xem thị trấn sau."

msgid "Show next town"
msgstr "Xem thị trấn sau"

msgid "Click to show previous town."
msgstr "Nhấp để xem thị trấn trước."

msgid "Show previous town"
msgstr "Xem thị trấn trước"

msgid "This town may not be upgraded to a castle."
msgstr "Thị trấn này có thể không được nâng cấp thành lâu đài."

msgid "Town"
msgstr "Thị trấn"

msgid "Exit Castle"
msgstr "Thoát khỏi Lâu đài"

msgid "Exit Town"
msgstr "Thoát khỏi Thị trấn"

msgid "Show Income"
msgstr "Xem Thu nhập"

msgid "View Hero"
msgstr "Xem Tướng"

msgid "The above spells are available here."
msgstr "Các phép thuật trên có sẵn ở đây."

msgid "The spells the hero can learn have been added to their book."
msgstr "Các phép mà tướng có thể học đã được thêm vào cuốn sách của họ."

msgid "A generous tip for the barkeep yields the following rumor:"
msgstr ""
"Một khoản tiền boa hào phóng cho người chủ quán rượu mang lại tin đồn như "
"sau:"

msgid "Recruit Hero"
msgstr "Chiêu mộ Tướng"

msgid "%{name} is a level %{value} %{race} "
msgstr "%{name} ở cấp độ %{value} %{race} "

msgid "with %{count} artifacts."
msgstr "với %{count} bảo vật."

msgid "with 1 artifact."
msgstr "với 1 bảo vật."

msgid "without artifacts."
msgstr "không có bảo vật."

msgid "Recruit %{name} the %{race}"
msgstr "Chiêu mộ %{name} của chủng tộc %{race}"

msgid ""
"'Spread' combat formation spreads your armies from the top to the bottom of "
"the battlefield, with at least one empty space between each army."
msgstr ""
"Đội hình chiến đấu 'Dàn trải' dàn quân của bạn từ trên xuống dưới của chiến "
"trường, với ít nhất một khoảng trống giữa mỗi quân."

msgid ""
"'Grouped' combat formation bunches your army together in the center of your "
"side of the battlefield."
msgstr ""
"Đội hình chiến đấu 'Tập trung' tập hợp quân đội của bạn lại với nhau ở trung "
"tâm của phe bạn trên chiến trường."

msgid "Spread Formation"
msgstr "Đội hình Dàn trải"

msgid "Grouped Formation"
msgstr "Đội hình Tập trung"

msgid "Set garrison combat formation to 'Spread'"
msgstr "Đặt đội hình chiến đấu đồn trú thành 'Dàn trải'"

msgid "Set garrison combat formation to 'Grouped'"
msgstr "Đặt đội hình chiến đấu đồn trú thành 'Tập trung'"

msgid "Exit Castle Options"
msgstr "Thoát khỏi Lựa chọn Lâu đài"

msgid "Castle Options"
msgstr "Lựa chọn Lâu đài"

msgid "Not enough resources to recruit creatures."
msgstr "Không đủ tài nguyên để chiêu mộ sinh vật."

msgid "You are unable to recruit at this time, your ranks are full."
msgstr "Ngươi không thể chiêu mộ lúc này, cấp độ ngươi đã đầy."

msgid "No creatures available for purchase."
msgstr "Không có sinh vật nào sẵn có để mua."

msgid "Recruit Creatures"
msgstr "Chiêu mộ Quái"

msgid "Max"
msgstr "Max"

msgid "Hire all creatures in the town."
msgstr "Thuê tất cả các sinh vật trong thị trấn."

msgid "Available"
msgstr "Có sẵn"

msgid "Town Population Information and Statistics"
msgstr "Thông tin và Thống kê Dân số Thị trấn"

msgid "Damage"
msgstr "Thiệt hại"

msgid "HP"
msgstr "Máu"

msgid "Growth"
msgstr "Sinh trưởng"

msgid "week"
msgstr "tuần"

msgid "View World"
msgstr "Xem Thế giới"

msgid "View the entire world."
msgstr "Xem toàn bộ thế giới."

msgid "Puzzle"
msgstr "Câu đố"

msgid "View the obelisk puzzle."
msgstr "Xem bản đồ câu đố."

msgid "Scenario Information"
msgstr "Thông tin Kịch bản"

msgid "View information on the scenario you are currently playing."
msgstr "Xem thông tin về kịch bản ngươi đang chơi."

msgid "Dig for the Ultimate Artifact."
msgstr "Đào kiếm Bảo vật Tối thượng."

msgid "Digging"
msgstr "Đang đào"

msgid "Arena"
msgstr "Đấu trường"

msgid ""
"You enter the arena and face a pack of vicious lions. You handily defeat "
"them, to the wild cheers of the crowd. Impressed by your skill, the aged "
"trainer of gladiators agrees to train you in a skill of your choice."
msgstr ""
"Ngươi bước vào đấu trường và đối mặt với một bầy sư tử hung ác. Ngươi dễ "
"dàng đánh bại họ trước sự cổ vũ cuồng nhiệt của đám đông. Ấn tượng với kỹ "
"năng của ngươi, người huấn luyện đấu sĩ lâu năm đồng ý huấn luyện cho ngươi "
"một kỹ năng do ngươi lựa chọn."

msgid "Attack Skill"
msgstr "Kỹ năng Tấn công"

msgid "Defense Skill"
msgstr "Kỹ năng Phòng thủ"

msgid "Shots"
msgstr "Bắn"

msgid "Shots Left"
msgstr "Còn Bắn"

msgid "Hit Points"
msgstr "Máu"

msgid "Hit Points Left"
msgstr "Còn Máu"

msgid "You can't afford to upgrade your troops!"
msgstr "Ngươi không đủ khả năng để nâng cấp quân đội của mình!"

msgid ""
"Your troops can be upgraded, but it will cost you dearly. Do you wish to "
"upgrade them?"
msgstr ""
"Quân đội của ngươi có thể được nâng cấp, nhưng ngươi sẽ phải trả giá đắt. "
"Ngươi có muốn nâng cấp chúng?"

msgid "Are you sure you want to dismiss this army?"
msgstr "Ngươi có chắc chắn muốn giải tán đội quân này không?"

msgid "Upgrade"
msgstr "Nâng cấp"

msgid "Upgrade your troops."
msgstr "Nâng cấp quân đội của ngươi."

msgid "Dismiss"
msgstr "Giải tán"

msgid "Dismiss this army."
msgstr "Giải tán đội quân này."

msgid ""
"A group of %{monster} with a desire for greater glory wish to join you.\n"
"Do you accept?"
msgstr ""
"Một nhóm %{monster} khao khát đạt được vinh quang lớn hơn mong muốn được "
"tham gia cùng ngươi.\n"
"Ngươi có chấp nhận không?"

msgid "Followers"
msgstr ""

msgid ""
"The %{monster} is swayed by your diplomatic tongue, and offers to join your "
"army for the sum of %{gold} gold.\n"
"Do you accept?"
msgstr ""
"%{monster} bị dao động bởi cái lưỡi ngoại giao của ngươi, và đề nghị gia "
"nhập quân đội của ngươi với số tiền %{gold} vàng.\n"
"Ngươi có chấp nhận không?"

msgid ""
"The creatures are swayed by your diplomatic\n"
"tongue, and make you an offer:\n"
"\n"
msgstr ""
"Các sinh vật bị ảnh hưởng bởi cái lưỡi ngoại giao\n"
"của ngươi, và đưa ra lời đề nghị cho ngươi:\n"
"\n"

msgid ""
"%{offer} of the %{total} %{monster} will join your army, and the rest will "
"leave you alone, for the sum of %{gold} gold.\n"
"Do you accept?"
msgstr ""
"%{offer} của %{total} %{monster} sẽ gia nhập quân đội ngươi, và phần còn lại "
"sẽ để ngươi yên, với tổng số là %{gold} vàng.\n"
"Ngươi có chấp thuận không?"

msgid ""
"All %{offer} of the %{monster} will join your army for the sum of %{gold} "
"gold.\n"
"Do you accept?"
msgstr ""
"Tất cả %{offer} của %{monster} sẽ gia nhập quân đội của ngươi với giá là "
"%{gold} vàng.\n"
"Ngươi có chấp thuận không?"

msgid "(Rate: %{percent})"
msgstr "(Mức: %{percent})"

msgid "off"
msgstr "tắt"

msgid "Music"
msgstr "Âm nhạc"

msgid "Effects"
msgstr "Hiệu ứng"

msgid "MIDI"
msgstr "MIDI"

msgid "MIDI Expansion"
msgstr "MIDI Mở rộng"

msgid "External"
msgstr "Bên ngoài"

msgid "Music Type"
msgstr "Loại nhạc"

msgid "3D Audio"
msgstr "Âm thanh 3D"

msgid "Toggle ambient music level."
msgstr "Chuyển đổi mức âm nhạc xung quanh."

msgid "Toggle foreground sounds level."
msgstr "Chuyển đổi mức âm thanh nền trước."

msgid "Change the type of music."
msgstr "Thay đổi loại nhạc."

msgid "Toggle 3D effects of foreground sounds."
msgstr "Chuyển đổi hiệu ứng 3D của âm thanh nền trước."

msgid "Build a new ship:"
msgstr "Đóng một tàu mới:"

msgid "Resource cost:"
msgstr "Chi phí tài nguyên:"

msgid "Total: "
msgstr "Tổng: "

msgid "Need: "
msgstr "Cần: "

msgid "Load Game"
msgstr "Tải Game"

msgid "No save files to load."
msgstr "Không có tệp lưu để tải."

msgid "New Game"
msgstr "Trò chơi Mới"

msgid "Start a single or multi-player game."
msgstr "Bắt đầu một trò chơi đơn hoặc nhiều người chơi."

msgid "Load a previously saved game."
msgstr "Tải một trò chơi đã lưu trước đó."

msgid "Save Game"
msgstr "Lưu Trò chơi"

msgid "Save the current game."
msgstr "Lưu trò chơi hiện tại."

msgid "Quit"
msgstr "Thoát"

msgid "Quit out of Heroes of Might and Magic II."
msgstr "Thoát khỏi Heroes of Might and Magic II."

msgid "Language"
msgstr "Ngôn ngữ"

msgid "Graphics"
msgstr "Đồ họa"

msgid "Black & White"
msgstr "Đen & Trắng"

msgid "Mouse Cursor"
msgstr "Con trỏ Chuột"

msgid "Color"
msgstr "Màu"

msgid "Text Support"
msgstr "Hỗ trợ Văn bản"

msgid "Change the language of the game."
msgstr "Thay đổi ngôn ngữ của trò chơi."

msgid "Select Game Language"
msgstr "Chọn Ngôn ngữ Trò chơi"

msgid "Change the graphics settings of the game."
msgstr "Thay đổi đồ họa của trò chơi."

msgid "Toggle colored cursor on or off. This is only an aesthetic choice."
msgstr ""
"Chuyển đổi con trỏ màu bật hoặc tắt. Đây chỉ là một sự lựa chọn thẩm mỹ."

msgid ""
"Toggle text support mode to output extra information about windows and "
"events in the game."
msgstr ""
"Chuyển đổi chế độ hỗ trợ văn bản để xuất thêm thông tin về các cửa sổ và sự "
"kiện trong trò chơi."

msgid ""
"Map\n"
"Difficulty"
msgstr ""
"Độ khó\n"
"Bản đồ"

msgid ""
"Game\n"
"Difficulty"
msgstr ""
"Độ khó\n"
"Trò chơi"

msgid "Rating"
msgstr "Xếp hạng"

msgid "Map Size"
msgstr "Cỡ Bản đồ"

msgid "Opponents"
msgstr "Đối thủ"

msgid "Class"
msgstr "Chủng tộc"

msgid ""
"Victory\n"
"Conditions"
msgstr ""
"Điều kiện\n"
"Chiến thắng"

msgid ""
"Loss\n"
"Conditions"
msgstr ""
"Điều kiện\n"
"Thua"

msgid "First select recipients!"
msgstr "Đầu tiên chọn người nhận!"

msgid "You cannot select %{resource}!"
msgstr "Ngươi không thể chọn %{resource}!"

msgid "Select count %{resource}:"
msgstr "Chọn số lượng %{resource}:"

msgid "Select Recipients"
msgstr "Chọn Người nhận"

msgid "Your Funds"
msgstr "Ngân quỹ của Ngươi"

msgid "Planned Gift"
msgstr "Dự tính Quà tặng"

msgid "Gift from %{name}"
msgstr "Quà từ %{name}"

msgid "Resolution"
msgstr "Phân giải"

msgid "Fullscreen"
msgstr "Toàn màn hình"

msgid "window|Mode"
msgstr "Chế độ"

msgid "Windowed"
msgstr "Cửa sổ"

msgid "V-Sync"
msgstr "V-Sync"

msgid "on"
msgstr "bật"

msgid "FPS"
msgstr "FPS"

msgid "System Info"
msgstr "Thông tin Hệ thống"

msgid "Change the resolution of the game."
msgstr "Thay đổi độ phân giải của game."

msgid "Select Game Resolution"
msgstr "Chọn Độ phân giải Game"

msgid "Toggle between fullscreen and windowed modes."
msgstr "Chuyển đổi giữa chế độ toàn màn hình và cửa sổ."

msgid ""
"The V-Sync option can be enabled to resolve flickering issues on some "
"monitors."
msgstr ""
"Tùy chọn V-Sync có thể được bật để giải quyết vấn đề nhấp nháy trên một số "
"màn hình."

msgid "Show extra information such as FPS and current time."
msgstr "Hiển thị thêm thông tin như FPS và thời gian hiện tại."

msgid "Hotkey: "
msgstr "Phím nóng: "

msgid "Category: "
msgstr "Danh mục: "

msgid "Event: "
msgstr "Sự kiện: "

msgid "Hot Keys:"
msgstr "Phím tắt:"

msgid "Evil"
msgstr "Xấu"

msgid "Good"
msgstr "Tốt"

msgid "Interface Type"
msgstr "Kiểu Giao diện"

msgid "Hide"
msgstr "Ẩn"

msgid "Show"
msgstr "Hiện"

msgid "Interface"
msgstr "Giao diện"

msgid "Slow"
msgstr "Chậm"

msgid "Normal"
msgstr "Thường"

msgid "Fast"
msgstr "Nhanh"

msgid "Very Fast"
msgstr "Rất nhanh"

msgid "Scroll Speed"
msgstr "Tốc độ Cuộn"

msgid "Toggle the type of interface you want to use."
msgstr "Chuyển đổi loại giao diện ngươi muốn sử dụng."

msgid "Toggle interface visibility."
msgstr "Chuyển đổi khả năng hiển thị giao diện."

msgid "Toggle colored cursor on or off. This is only an esthetic choice."
msgstr "Bật hoặc tắt con trỏ màu. Đây chỉ là một sự lựa chọn thẩm mỹ."

msgid "Sets the speed at which you scroll the window."
msgstr "Đặt tốc độ cuộn cửa sổ."

msgid "Select Game Language:"
msgstr "Chọn Ngôn ngữ Game:"

msgid "Click to choose the selected language."
msgstr "Bấm để chọn ngôn ngữ đã chọn."

msgid "%{name} has gained a level."
msgstr "%{name} đã đạt được một mức độ."

msgid "%{skill} +1"
msgstr "%{skill} +1"

msgid "You have learned %{skill}."
msgstr "Ngươi đã học %{skill}."

msgid ""
"%{name} has gained a level.\n"
"\n"
"%{skill} +1"
msgstr ""
"%{name} đã đạt được một mức độ.\n"
"\n"
"%{skill} +1"

msgid ""
"You may learn either:\n"
"%{skill1}\n"
"or\n"
"%{skill2}"
msgstr ""
"Ngươi có thể học một trong hai:\n"
"%{skill1}\n"
"hoặc\n"
"%{skill2}"

msgid ""
"Please inspect our fine wares. If you feel like offering a trade, click on "
"the items you wish to trade with and for."
msgstr ""
"Hãy kiểm tra đồ tốt của chúng tôi. Nếu ngươi muốn cung cấp một giao dịch, "
"hãy nhấp vào các mặt hàng bạn muốn giao dịch."

msgid ""
"You have received quite a bargain. I expect to make no profit on the deal. "
"Can I interest you in any of my other wares?"
msgstr ""
"Ngươi đã nhận được khá hời. Ta hy vọng sẽ không kiếm được lợi nhuận từ thỏa "
"thuận này. Ta có thể khiến ngươi quan tâm đến bất kỳ sản phẩm nào khác của "
"ta?"

msgid "I can offer you %{count} for 1 unit of %{resfrom}."
msgstr "Ta có thế phục vụ ngươi %{count} cho 1 đơn vị của %{resfrom}."

msgid "I can offer you 1 unit of %{resto} for %{count} units of %{resfrom}."
msgstr ""
"Ta có thể phục vụ ngươi một đơn vị của %{resto} cho %{count} đơn vị của "
"%{resfrom}."

msgid "Min"
msgstr "Min"

msgid "Qty to trade"
msgstr "Số lượng trao đổi"

msgid "Trading Post"
msgstr "Trạm Giao dịch"

msgid "Your Resources"
msgstr "Tài nguyên của Ngươi"

msgid "Available Trades"
msgstr "Giao dịch Có sẵn"

msgid "n/a"
msgstr "n/a"

msgid "guarded by %{count} %{monster}"
msgstr "bảo vệ bởi %{count} %{monster}"

msgid "guarded by "
msgstr "bảo vệ bởi "

msgid "(available: %{count})"
msgstr "(có sẵn: %{count})"

msgid "(empty)"
msgstr "(rỗng)"

msgid "already learned"
msgstr "đã học"

msgid "already knows this skill"
msgstr "đã biết kỹ năng này"

msgid "already has max skills"
msgstr "kỹ năng này đã tối đa"

msgid "(already visited)"
msgstr "(đã tới)"

msgid "(not visited)"
msgstr "(chưa tới)"

msgid "%{color} Barrier"
msgstr "%{color} Rào chắn"

msgid "(tent visited)"
msgstr "(lều đã tới)"

msgid "%{color} Tent"
msgstr "%{color} Lều"

msgid "Road"
msgstr "Đường"

msgid "(digging ok)"
msgstr "(đào được)"

msgid "(no digging)"
msgstr "(không đào được)"

msgid "penalty: %{cost}"
msgstr "phạt: %{cost}"

msgid "Defenders:"
msgstr "Bên thủ:"

msgid "Unknown"
msgstr "Không biết"

msgid "%{name} (Level %{level})"
msgstr "%{name} (Cấp độ %{level})"

msgid "Attack:"
msgstr "Tấn công:"

msgid "Defense:"
msgstr "Phòng thủ:"

msgid "Spell Power:"
msgstr "Sức mạnh Phép:"

msgid "Knowledge:"
msgstr "Trí thức:"

msgid "Spell Points:"
msgstr "Điểm Phép thuật:"

msgid "Move Points:"
msgstr "Điểm Di chuyển:"

msgid "Uncharted Territory"
msgstr "Lãnh thổ Chưa khám phá"

msgid "Cost per troop:"
msgstr "Giá mỗi quân:"

msgid "Available: %{count}"
msgstr "Hiện có: %{count}"

msgid "Number to buy:"
msgstr "Số lượng mua:"

msgid "Recruit selected monsters."
msgstr "Chiêu mộ quái vật đã chọn."

msgid "Select maximum monsters to be recruited."
msgstr "Chọn tối đa quá vật để chiêu mộ."

msgid "Select only 1 monster to be recruited."
msgstr "Chỉ chọn 1 quái vật để chiêu mộ."

msgid "Select Game Resolution:"
msgstr "Chọn Độ phân giải:"

msgid "Click to apply the selected resolution."
msgstr "Nhấp để áp dụng độ phân giải đã chọn."

msgid "Click to apply the entered text."
msgstr "Nhấp để áp dụng văn bản đã nhập."

msgid "Click to open the Virtual Keyboard dialog."
msgstr "Nhấp để mở Bàn phím Ảo."

msgid "Open Virtual Keyboard"
msgstr "Mở Bàn phím Ảo"

msgid "How many troops to move?"
msgstr "Bao nhiêu quân sẽ được di chuyển?"

msgid "Fast separation into slots:"
msgstr "Chia nhanh vào các ô:"

msgid "Map: "
msgstr "Bản đồ: "

msgid ""
"\n"
"\n"
"Month: "
msgstr ""
"\n"
"\n"
"Tháng: "

msgid ", Week: "
msgstr ", Tuần: "

msgid ", Day: "
msgstr ", Ngày: "

msgid ""
"\n"
"\n"
"Location: "
msgstr ""
"\n"
"\n"
"Vị trí: "

msgid "Click to save the current game."
msgstr "Nhấp để lưu trò chơi hiện tại."

msgid "Click to load a previously saved game."
msgstr "Nhấp để tải chò trơi đã lưu trước đây."

msgid "Are you sure you want to delete file:"
msgstr "Ngươi có chắc muốn xóa file:"

msgid "Warning!"
msgstr "Cảnh báo!"

msgid "File to Save:"
msgstr "Tệp để Lưu:"

msgid "File to Load:"
msgstr "Tệp để Tải:"

msgid "Accept the choice made."
msgstr "Chấp nhận sự lựa chọn được thực hiện."

msgid "%{color} %{race} hero"
msgstr "%{color} %{race} tướng"

msgid "Terrain object"
msgstr "Đối tượng địa hình"

msgid "Select Skill:"
msgstr "Chọn Kỹ năng:"

msgid "Select Spell:"
msgstr "Chọn Phép:"

msgid "Select Artifact:"
msgstr "Chọn Bảo vật:"

msgid "Select Monster:"
msgstr "Chọn Quái vật:"

msgid "Select Hero:"
msgstr "Chọn Tướng:"

msgid "Select Treasure:"
msgstr "Chọn Kho báu:"

msgid "Select Ocean Object:"
msgstr "Chọn Đối tượng Đại dương"

msgid "Map Type:\n"
msgstr "Kiểu Bản đồ:\n"

msgid "The Succession Wars"
msgstr "Cuộc chiến Kế vị"

msgid "Lose all your heroes and towns."
msgstr "Mất tất cả các tướng và thành."

msgid "Lose a specific town."
msgstr "Mất một thành cụ thể."

msgid "Lose a specific hero."
msgstr "Mất một tướng cụ thể."

msgid "Run out of time. Fail to win by a certain point."
msgstr "Hết thời gian. Không thể giành chiến thắng với thời gian nhất định."

msgid "Loss Condition"
msgstr "Điều kiện Thua"

msgid "Defeat all enemy heroes and towns."
msgstr "Tiêu diệt tất cả các tướng và thành địch."

msgid "Capture a specific town."
msgstr "Chiếm một thành cụ thể."

msgid "Defeat a specific hero."
msgstr "Tiêu diệt một tướng cụ thể."

msgid "Find a specific artifact."
msgstr "Tìm một bảo vật cụ thể."

msgid "Your side defeats the opposing side."
msgstr "Phe của ngươi đánh bại phe đối lập."

msgid "Accumulate a large amount of gold."
msgstr "Tích lũy một lượng lớn vàng."

msgid "Victory Condition"
msgstr "Điều kiện Thắng"

msgid "Map difficulty:"
msgstr "Độ khó bản đồ:"

msgid "N"
msgstr "N"

msgid "No maps exist at that size"
msgstr "Không có bản đồ nào ở cỡ này"

msgid "Small Maps"
msgstr "Bản đồ Nhỏ"

msgid "View only maps of size small (36 x 36)."
msgstr "Chỉ xem những bản đồ cỡ nhỏ (36x36)."

msgid "Medium Maps"
msgstr "Bản đồ Thường"

msgid "View only maps of size medium (72 x 72)."
msgstr "Chỉ xem những bản đồ cỡ thường (72x72)."

msgid "Large Maps"
msgstr "Bản đồ Rộng"

msgid "View only maps of size large (108 x 108)."
msgstr "Chỉ xem những bản đồ cỡ lớn (108x108)."

msgid "Extra Large Maps"
msgstr "Bản đồ Siêu rộng"

msgid "View only maps of size extra large (144 x 144)."
msgstr "Chỉ xem những bản đồ cỡ siêu lớn (144x144)."

msgid "All Maps"
msgstr "Tất cả Bản đồ"

msgid "View all maps, regardless of size."
msgstr "Xem tất cả các bản đồ, bất kể kích thước."

msgid "Players Icon"
msgstr "Biểu tượng Người chơi"

msgid ""
"Indicates how many players total are in the scenario. Any positions not "
"occupied by humans will be occupied by computer players."
msgstr ""
"Cho biết tổng số người chơi trong kịch bản. Bất kỳ vị trí nào không có con "
"người chiếm giữ sẽ do người chơi máy tính chiếm giữ."

msgid ""
"Indicates whether the map\n"
"is small (36 x 36), medium\n"
"(72 x 72), large (108 x 108),\n"
"or extra large (144 x 144)."
msgstr ""
"Cho biết bản đồ\n"
"là nhỏ (36 x 36), thường\n"
"(72 x 72), lớn (108 x 108),\n"
"hay cực lớn (144 x 144)."

msgid "Size Icon"
msgstr "Cỡ Biểu tượng"

msgid ""
"Indicates whether the map is made for \"The Succession Wars\" or \"The Price "
"of Loyalty\" version of the game."
msgstr ""
"Cho biết bản đồ được tạo cho phiên bản \"Cuộc chiến kế vị\" hay \"Cái giá "
"của lòng trung thành\" của trò chơi."

msgid "Map Type"
msgstr "Kiểu Bản đồ"

msgid "Selected Name"
msgstr "Chọn Tên"

msgid "The name of the currently selected map."
msgstr "Tên của bản đồ hiện được chọn."

msgid "Selected Map Difficulty"
msgstr "Chọn Độ khó của Bản đồ"

msgid ""
"The map difficulty of the currently selected map. The map difficulty is "
"determined by the scenario designer. More difficult maps might include more "
"or stronger enemies, fewer resources, or other special conditions making "
"things tougher for the human player."
msgstr ""
"Độ khó bản đồ của bản đồ hiện được chọn. Độ khó của bản đồ được xác định bởi "
"người thiết kế kịch bản. Các bản đồ khó hơn có thể bao gồm nhiều kẻ thù hơn "
"hoặc mạnh hơn, ít tài nguyên hơn hoặc các điều kiện đặc biệt khác khiến mọi "
"thứ trở nên khó khăn hơn đối với người chơi."

msgid "Selected Description"
msgstr "Chọn Mô tả"

msgid "The description of the currently selected map."
msgstr "Mô tả của bản đồ hiện được chọn."

msgid "Jump"
msgstr "Nhảy"

msgid "Hero Speed"
msgstr "Tốc độ Tướng"

msgid "Don't Show"
msgstr "Không Hiện"

msgid "Enemy Speed"
msgstr "Tốc độ Địch"

msgid "Auto Resolve"
msgstr "Tự động Giải quyết"

msgid "Auto, No Spells"
msgstr "Tự động, Không Phép"

msgid "Battles"
msgstr "Chiến trường"

msgid "autoBattle|Manual"
msgstr "Thủ công"

msgid "Change the speed at which your heroes move on the main screen."
msgstr "Thay đổi tốc độ di chuyển của các tướng trên màn hình chính."

msgid ""
"Sets the speed that A.I. heroes move at. You can also elect not to view A.I. "
"movement at all."
msgstr ""
"Đặt tốc độ mà tướng A.I. di chuyển. Ngươi cũng có thể chọn không xem tướng A."
"I. di chuyển."

msgid "Change the interface settings of the game."
msgstr "Thay đổi giao diện của trò chơi."

msgid "Interface Settings"
msgstr "Cài đặt Giao diện"

msgid "Toggle instant battle mode."
msgstr "Chuyển đổi chế độ chiến đấu ngay lập tức."

msgid "Att."
msgstr "Công."

msgid "Def."
msgstr "Thủ."

msgid "Power"
msgstr "Sức"

msgid "Knowl"
msgstr "Trí"

msgid "1st"
msgstr "Số 1"

msgid "2nd"
msgstr "Số 2"

msgid "3rd"
msgstr "Số 3"

msgid "4th"
msgstr "Số 4"

msgid "5th"
msgstr "Số 5"

msgid "6th"
msgstr "Số 6"

msgid "Oracle: Player Rankings"
msgstr "Tiên tri: Thứ hạng Người chơi"

msgid "Thieves' Guild: Player Rankings"
msgstr "Băng cướp: Xếp hạng Người chơi"

msgid "Number of Towns:"
msgstr "Số Thị trấn:"

msgid "Number of Castles:"
msgstr "Số Lâu đài:"

msgid "Number of Heroes:"
msgstr "Số Tướng:"

msgid "Gold in Treasury:"
msgstr "Vàng trong Kho:"

msgid "Wood & Ore:"
msgstr "Gỗ & Đá:"

msgid "Gems, Cr, Slf & Mer:"
msgstr "Kim cương và các thứ khác:"

msgid "Obelisks Found:"
msgstr "Đài tưởng niệm Tìm được:"

msgid "Artifacts:"
msgstr "Bảo vật:"

msgid "Total Army Strength:"
msgstr "Tổng Sức mạnh Quân đội:"

msgid "Income:"
msgstr "Thu nhập:"

msgid "Best Hero:"
msgstr "Tướng Tốt nhất:"

msgid "Best Hero Stats:"
msgstr "Tình trạng Tướng Tốt nhất:"

msgid "Personality:"
msgstr "Nhân cách:"

msgid "Best Monster:"
msgstr "Quái vật Mạnh nhất:"

msgid ""
"Are you sure you want to load a new map? (Any unsaved changes to the current "
"map will be lost.)"
msgstr ""
"Ngươi có chắc chắn muốn tải bản đồ mới không? (Mọi thay đổi chưa được lưu "
"đối với bản đồ hiện tại sẽ bị mất.)"

msgid ""
"Are you sure you want to create a new map? (Any unsaved changes to the "
"current map will be lost.)"
msgstr ""
"Ngươi có chắc chắn muốn tạo bản đồ mới không? (Mọi thay đổi chưa được lưu "
"đối với bản đồ hiện tại sẽ bị mất.)"

msgid ""
"Create a new map, either from scratch or using the random map generator."
msgstr "Tạo bản đồ mới, từ đầu hoặc sử dụng trình tạo bản đồ ngẫu nhiên."

msgid "New Map"
msgstr "Bản đồ Mới"

msgid "Load Map"
msgstr "Tải Bản đồ"

msgid "Load an existing map."
msgstr "Tải một bản đồ đã có."

msgid "Save Map"
msgstr "Lưu Bản đồ"

msgid "Save the current map."
msgstr "Lưu bản đồ hiện tại."

msgid "Quit out of the map editor."
msgstr "Thoát khỏi biên tập bản đồ."

msgid "Monster"
msgstr "Quái vật"

msgid "Objects cannot be placed outside the map."
msgstr "Đối tượng không thể đặt ra ngoài bản đồ."

msgid "Monsters cannot be placed on water."
msgstr "Quái vật không thể đặt trên nước."

msgid "Choose a tile which does not contain any objects."
msgstr "Chọn một ô mà không chứa bất kỳ đối tượng nào."

msgid "Treasure"
msgstr "Kho báu"

msgid "Treasures cannot be placed on water."
msgstr "Tướng không thể đặt trên nước."

msgid "Heroes"
msgstr "Tướng"

msgid "Heroes cannot be placed on water."
msgstr "Tướng không thể đặt trên nước."

msgid "Artifacts"
msgstr "Bảo vật"

msgid "Artifacts cannot be placed on water."
msgstr "Tướng không thể đặt trên nước."

msgid "Ocean object"
msgstr "Đối tượng đại dương"

msgid "Ocean object must be placed on water."
msgstr "Đối tượng đại dương phải đặt trên mặt nước."

msgid "Ocean Objects"
msgstr "Đối tượng Đại dương"

msgid "Grass Objects"
msgstr "Đối tượng Cỏ"

msgid "Snow Objects"
msgstr "Đối tượng Tuyết"

msgid "Swamp Objects"
msgstr "Đối tượng Đầm lầy"

msgid "Lava Objects"
msgstr "Đối tượng Nham thạch"

msgid "Desert Objects"
msgstr "Đối tượng Sa mạc"

msgid "Dirt Objects"
msgstr "Đối tượng Bùn"

msgid "Wasteland Objects"
msgstr "Đối tượng Đất hoang"

msgid "Beach Objects"
msgstr "Đối tượng Biển"

msgid "Towns"
msgstr "Thị trấn"

msgid "Treasures"
msgstr "Kho báu"

msgid "Terrain"
msgstr "Chế độ Địa hình"

msgid "Castles"
msgstr "Lâu đài"

msgid "Roads"
msgstr "Đường"

msgid "Streams"
msgstr "Suối"

msgid ""
"Draws terrain in\n"
"%{size} by %{size} square increments."
msgstr ""
"Vẽ địa hình với nét\n"
"%{size} bằng %{size} ô vuông."

msgid ""
"Erases objects in\n"
"%{size} by %{size} square increments."
msgstr ""
"Xóa đối tượng với cỡ\n"
"%{size} bằng %{size} ô vuông."

msgid "Small Brush"
msgstr "Nét Nhỏ"

msgid "Medium Brush"
msgstr "Nét Thường"

msgid "Large Brush"
msgstr "Nét To"

msgid "Area Fill"
msgstr "Khu vực Điền vào"

msgid "Used to click and drag for filling in large areas."
msgstr "Nhấp và kéo để điền vào các khu vực rộng lớn."

msgid "Clear Area"
msgstr "Khu vực Xóa"

msgid "Used to click and drag for clearing large areas."
msgstr "Nhấp và kéo để xóa các khu vực rộng lớn."

msgid ""
"Costs %{rate} times normal movement for all heroes. (Pathfinding reduces or "
"eliminates the penalty.)"
msgstr ""
"Tốn %{rate} lần di chuyển bình thường cho tất cả các tướng. (Tìm đường làm "
"giảm hoặc loại bỏ hình phạt.)"

msgid "Traversable only by boat."
msgstr "Chỉ có thể di chuyển bằng thuyền."

msgid "No special modifiers."
msgstr "Không có sửa đổi đặc biệt."

msgid "Used to place objects most appropriate for use on %{terrain}."
msgstr "Dùng để đặt các vật thể thích hợp nhất để sử dụng trên %{terrain}."

msgid ""
"Used to place\n"
"a town or castle."
msgstr ""
"Để đặt vị trí\n"
"một thị trấn hoặc lâu đài."

msgid ""
"Used to place\n"
"a monster group."
msgstr ""
"Dùng để đặt\n"
"một nhóm quái vật."

msgid "Used to place a hero."
msgstr "Dùng để đặt một tướng."

msgid "Used to place an artifact."
msgstr "Dùng để đặt một bảo vật."

msgid ""
"Used to place\n"
"a resource or treasure."
msgstr ""
"Dùng để đặt\n"
"một tài nguyên hoặc kho báu."

msgid "Toggle the erasure of %{type} objects."
msgstr "Chuyển đổi tính năng xóa đối tượng %{type}."

msgid ""
"Objects of this type will be deleted with the Erase tool. Left-click here to "
"deselect this type. Press and hold this button to deselect all other object "
"types."
msgstr ""
"Các đối tượng thuộc loại này sẽ bị xóa bằng công cụ Xóa. Nhấn chuột trái vào "
"đây để bỏ chọn loại này. Nhấn và giữ nút này để bỏ chọn tất cả các loại đối "
"tượng khác."

msgid ""
"Objects of this type will NOT be deleted with the Erase tool. Left-click "
"here to select this type. Press and hold this button to select all other "
"object types."
msgstr ""
"Các đối tượng thuộc loại này sẽ KHÔNG bị xóa bằng công cụ Xóa. Nhấn chuột "
"trái vào đây để chọn loại này. Nhấn và giữ nút này để chọn tất cả các loại "
"đối tượng khác."

msgid "Terrain Mode"
msgstr "Chế độ Địa hình"

msgid "Used to draw the underlying grass, dirt, water, etc. on the map."
msgstr "Dùng để vẽ cỏ, bụi bẩn, nước, v.v. lên bản đồ."

msgid "Object Mode"
msgstr "Chế độ Vật thể"

msgid "Used to place objects (mountains, trees, treasure, etc.) on the map."
msgstr "Dùng để đặt các vật thể (núi, cây, kho báu, v.v.v) lên bản đồ."

msgid "Detail Mode"
msgstr "Chế độ Chi tiết"

msgid "Used for special editing of monsters, heroes and towns."
msgstr "Dùng để hiệu chỉnh đặc biệt cho quái vật, tướng và thị trấn."

msgid "Allows you to draw streams by clicking and dragging."
msgstr "Cho phép vẽ suối bằng cách nhấp và kéo."

msgid "Stream Mode"
msgstr "Chế độ Suối"

msgid "Allows you to draw roads by clicking and dragging."
msgstr "Cho phép vẽ đường bằng cách nhấp và kéo."

msgid "Road Mode"
msgstr "Chế độ Đường"

msgid "Erase Mode"
msgstr "Chế độ Xóa"

msgid "Used to erase objects from the map."
msgstr "Dùng để xóa vật thể trên bản đồ."

msgid "Change between zoom and normal view."
msgstr "Thay đổi giữa chế độ nhìn phóng to và chế độ thường."

msgid "Magnify"
msgstr "Phóng đại"

msgid "Undo"
msgstr "Hoàn tác"

msgid "Undo your last action."
msgstr "Hoàn tác thao tác cuối cùng."

msgid "Create a new map either from scratch or using the random map generator."
msgstr "Tạo bản đồ mới từ đầu hoặc sử dụng trình tạo bản đồ ngẫu nhiên."

msgid "Edit map title, description, and other general information."
msgstr "Chỉnh sửa tiêu đề bản đồ, mô tả và thông tin chung khác."

msgid "Specifications"
msgstr "Thông số kỹ thuật"

msgid "File Options"
msgstr "Lựa chọn Tệp"

msgid ""
"Open the file options menu, where you can save or load maps, or quit out of "
"the editor."
msgstr ""
"Mở menu tùy chọn tệp, nơi ngươi có thể lưu hoặc tải bản đồ hoặc thoát khỏi "
"trình chỉnh sửa."

msgid "View the editor system options, which let you customize the editor."
msgstr ""
"Xem các tùy chọn hệ thống soạn thảo, cho phép ngươi tùy chỉnh trình chỉnh "
"sửa."

msgid "Create a map that is %{size} squares wide and %{size} squares high."
msgstr "Tạo bản đồ rộng %{size} ô vuông và cao %{size} ô vuông."

msgid "Cancel back to the New Map menu."
msgstr "Hủy quay lại menu Bản đồ mới."

msgid "Cancel back to the main menu."
msgstr "Hủy quay lại menu chính."

msgid "From Scratch"
msgstr "Từ Đầu"

msgid "Start from scratch with a blank map."
msgstr "Bắt đầu từ đầu với một bản đổ trống."

msgid "Create a randomly generated map."
msgstr "Tạo một bản đồ được tạo ngẫu nhiên."

msgid "Random"
msgstr "Ngẫu nhiên"

msgid "Cancel back to the Map Editor main menu."
msgstr "Hủy quay lại menu chính của Biên tập Bản đồ."

msgid "No maps available!"
msgstr "Không có bản đồ nào!"

msgid "Warning"
msgstr "Cảnh báo"

msgid "difficulty|Easy"
msgstr "Dễ"

msgid "difficulty|Normal"
msgstr "Thường"

msgid "difficulty|Hard"
msgstr "Khó"

msgid "difficulty|Expert"
msgstr "Chuyên gia"

msgid "difficulty|Impossible"
msgstr "Bất khả thi"

msgid "and more..."
msgstr "và hơn thế nữa..."

msgid "Easy"
msgstr "Dễ"

msgid "Hard"
msgstr "Khó"

msgid "Campaign Difficulty"
msgstr "Độ khó Chiến dịch"

msgid ""
"Choose this difficulty if you want to prefer game story over challenge. AI "
"is weaker in comparison with normal difficulty."
msgstr ""
"Chọn độ khó này nếu ngươi muốn thích câu chuyện trò chơi hơn thử thách. AI "
"yếu hơn so với độ khó bình thường."

msgid ""
"Choose this difficulty to enjoy the campaign as per the original design."
msgstr "Chọn độ khó này để tận hưởng chiến dịch theo thiết kế ban đầu."

msgid ""
"Choose this difficulty if you want challenge. AI is stronger in comparison "
"with normal difficulty."
msgstr ""
"Chọn độ khó này nếu ngươi muốn thử thách. AI mạnh hơn so với độ khó bình "
"thường."

msgid ""
"Congratulations!\n"
"\n"
"Days: %{days}\n"
msgstr ""
"Chúc mừng!\n"
"\n"
"Ngày: %{days}\n"

msgid ""
"\n"
"Difficulty: %{difficulty}\n"
"\n"
msgstr ""
"\n"
"Độ khó: %{difficulty}\n"
"\n"

msgid ""
"Score: %{score}\n"
"\n"
"Rating:\n"
"%{rating}"
msgstr ""
"Điểm: %{score}\n"
"\n"
"Bậc:\n"
"%{rating}"

msgid "Start the selected scenario."
msgstr "Bắt đầu kịch bản đã chọn."

msgid "View Intro"
msgstr "Xem Giới thiệu"

msgid "View Intro videos for the current state of the campaign."
msgstr "Xem video Giới thiệu để biết trạng thái hiện tại của chiến dịch."

msgid ""
"Select the campaign difficulty. This can be lowered at any point during the "
"campaign."
msgstr ""
"Chọn độ khó của chiến dịch. Điều này có thể được hạ xuống bất cứ lúc nào "
"trong chiến dịch."

msgid "Restart"
msgstr "Chơi lại"

msgid "Restart the current scenario."
msgstr "Chơi lại kịch bản hiện tại."

msgid "Difficulty"
msgstr "Độ khó"

msgid ""
"You have changed to a lower difficulty for the campaign. You will not be "
"able to revert this after this point. The high score will be calculated "
"based solely on the new difficulty. Do you want to proceed?"
msgstr ""
"Ngươi đã thay đổi độ khó thấp hơn cho chiến dịch. Ngươi sẽ không thể hoàn "
"nguyên điều này sau thời điểm này. Điểm cao sẽ được tính chỉ dựa trên độ khó "
"mới. Ngươi có muốn tiếp tục?"

msgid "Are you sure you want to restart this scenario?"
msgstr "Ngươi có chắc muốn chơi lại kịch bản?"

msgid "Campaign Scenario loading failure"
msgstr "Kịch bản Chiến dịch tải thất bại"

msgid "Please make sure that campaign files are correct and present."
msgstr "Hãy đảm bảo file chiến dịch là đúng và hiện hữu."

msgid "Days spent"
msgstr "Ngày đã qua"

msgid "The number of days spent on this campaign."
msgstr "Số ngày đã qua trong chiến dịch này."

msgid "Project Coordination and Core Development"
msgstr "Điều phối Dự án và Phát triển Lõi"

msgid "Development"
msgstr "Phát triển"

msgid "Visit us at "
msgstr "Tới thăm chúng tôi tại "

msgid "QA and Support"
msgstr "QA và Hỗ trợ"

msgid "Dev and Support"
msgstr "Phát triển và Hỗ trợ"

msgid "Special Thanks to"
msgstr "Lời cảm ơn Chân thành tới"

msgid "and many other contributors!"
msgstr "và nhiều những người đóng góp khác!"

msgid "and many-many other supporters!"
msgstr "và nhiều - nhiều những người hỗ trợ khác!"

msgid "Support us at"
msgstr "Hỗ trợ chúng tôi tại"

msgid "local-donation-platform|https://www.patreon.com/fheroes2"
msgstr ""

msgid "Connect with us at"
msgstr "Kết nối với chúng tôi tại"

msgid "local-social-network|https://www.facebook.com/groups/fheroes2"
msgstr ""

msgid "Need help with the game?"
msgstr "Cần sự giúp đỡ với trò chơi?"

msgid "Original project before 0.7"
msgstr "Dự án Gốc trước 0.7"

msgid "Heroes of Might and Magic II: The Succession Wars team"
msgstr ""

msgid "Designed and Directed"
msgstr "Thiết kế và Chỉ đạo"

msgid "Programming and Design"
msgstr "Lập trình và Thiết kế"

msgid "Executive Producer"
msgstr "Điều hành Sản xuất"

msgid "Producer"
msgstr "Sản xuất"

msgid "Additional Design"
msgstr "Thiết kế Bổ sung"

msgid "Additional Programming"
msgstr "Lập trình Bổ sung"

msgid "Musical Production"
msgstr "Sản xuất Âm nhạc"

msgid "Music and Sound Design"
msgstr "Thiết kế Nhạc và Âm"

msgid "Vocalists"
msgstr "Lồng tiếng"

msgid "Art Director"
msgstr "Chỉ đạo Nghệ thuật"

msgid "Assistant Art Director"
msgstr "Trợ lý Chỉ đạo Nghệ thuật"

msgid "Artists"
msgstr "Nghệ sỹ"

msgid "QA Manager"
msgstr "Quản lý QA"

msgid "QA"
msgstr "QA"

msgid "Writing"
msgstr "Kịch bản"

msgid "Manual and Helpfile"
msgstr "Hướng dẫn sử dụng và Tệp trợ giúp"

msgid "Scenarios"
msgstr "Biên kịch"

msgid "Heroes of Might and Magic II: The Price of Loyalty team"
msgstr ""

msgid "Design Lead"
msgstr "Thiết kế Trưởng"

msgid "Designers"
msgstr "Thiết kế"

msgid "Programming Lead"
msgstr "Trưởng Lập trình"

msgid "Art Lead"
msgstr "Trưởng Nghệ thuật"

msgid "Playtesters"
msgstr "Chơi thử"

msgid "Designer"
msgstr "Thiết kế"

msgid "Producers"
msgstr "Sản xuất"

msgid "QA Managers"
msgstr "Quản lý QA"

msgid "Sound Design"
msgstr "Thiết kế Âm thanh"

msgid "Town Themes"
msgstr "Chủ đề Thị trấn"

msgid "Alto Sax"
msgstr ""

msgid "Harpsichord and Piano"
msgstr ""

msgid "Basso Vocal"
msgstr ""

msgid "Soprano Vocal"
msgstr ""

msgid "Recorded at %{recordingStudio}"
msgstr "Thu âm tại %{recordingStudio}"

msgid "credits|Manual"
msgstr "Thủ công"

msgid "German Consultant"
msgstr "Tư vấn Tiếng Đức"

msgid "Map Designers"
msgstr "Thiết kế Bản đồ"

msgid "Package Design"
msgstr "Thiết kế Đóng gói"

msgid "Your Name"
msgstr "Tên của Ngươi"

msgid "Unknown Hero"
msgstr "Tướng Vô danh"

msgid "Standard"
msgstr "Tiêu chuẩn"

msgid "View High Scores for Standard Maps."
msgstr "Xem Điểm cho chế độ Thường."

msgid "Campaign"
msgstr "Chiến dịch"

msgid "View High Scores for Campaigns."
msgstr "Xem Điểm cho chế độ Chiến dịch."

msgid "hotkey|default okay event"
msgstr "sự kiện tốt mặc định"

msgid "hotkey|default cancel event"
msgstr "sự kiện hủy mặc định"

msgid "hotkey|default left"
msgstr "mặc định trái"

msgid "hotkey|default right"
msgstr "mặc định phải"

msgid "hotkey|default up"
msgstr "mặc định lên"

msgid "hotkey|default down"
msgstr "mặc định xuống"

msgid "hotkey|toggle fullscreen"
msgstr "chuyển đổi chế độ toàn màn hình"

msgid "hotkey|toggle text support mode"
msgstr "chuyển đội chế độ hỗ trợ văn bản"

msgid "hotkey|new game"
msgstr "trò chơi mới"

msgid "hotkey|load game"
msgstr "tải trò chơi"

msgid "hotkey|highscores"
msgstr "điểm cao"

msgid "hotkey|credits"
msgstr "công trạng"

msgid "hotkey|standard game"
msgstr "trò chơi tiêu chuẩn"

msgid "hotkey|campaign game"
msgstr "trò chơi chiến dịch"

msgid "hotkey|multi-player game"
msgstr "trò chơi nhiều người"

msgid "hotkey|settings"
msgstr "thiết lập"

msgid "hotkey|quit"
msgstr "thoát"

msgid "hotkey|select map"
msgstr "chọn bản đồ"

msgid "hotkey|select small map size"
msgstr "chọn bản đồ cỡ nhỏ"

msgid "hotkey|select medium map size"
msgstr "chọn bản đồ cỡ vừa"

msgid "hotkey|select large map size"
msgstr "chọn bản đồ cỡ lớn"

msgid "hotkey|select extra large map size"
msgstr "chọn bản đồ cỡ siêu lớn"

msgid "hotkey|select all map sizes"
msgstr "chọn tất cả các bản đồ"

msgid "hotkey|hotseat game"
msgstr "trò chơi ghế nóng"

msgid "hotkey|battle only game"
msgstr "trò chơi chỉ chiến đấu"

msgid "hotkey|choose the original campaign"
msgstr "chọn chiến dịch gốc"

msgid "hotkey|choose the expansion campaign"
msgstr "chọn chiến dịch mở rộng"

msgid "hotkey|map editor main menu"
msgstr "trình đơn biên tập bản đồ"

msgid "hotkey|new map menu"
msgstr "trình đơn bản đồ mới"

msgid "hotkey|load map menu"
msgstr "trình đơn tải bản đồ"

msgid "hotkey|new map from scratch"
msgstr "bắt đầu bản đồ mới"

msgid "hotkey|new random map"
msgstr "bản đồ mới ngẫu nhiên"

msgid "hotkey|undo last action"
msgstr "hoàn tác tác vụ cuối"

msgid "hotkey|redo last action"
msgstr "thực hiện lại tác vụ cuối"

msgid "hotkey|roland campaign"
msgstr "chiến dịch roland"

msgid "hotkey|archibald campaign"
msgstr "chiến dịch archibald"

msgid "hotkey|the price of loyalty campaign"
msgstr "chiến dịch giá của lòng trung thành"

msgid "hotkey|voyage home campaign"
msgstr "chiến dịch đường về nhà"

msgid "hotkey|wizard's isle campaign"
msgstr "chiến dịch đảo phù thủy"

msgid "hotkey|descendants campaign"
msgstr "chiến dịch hậu duệ"

msgid "hotkey|select first campaign bonus"
msgstr "chọn phần thưởng chiến dịch đầu tiên"

msgid "hotkey|select second campaign bonus"
msgstr "chọn phần thưởng chiến dịch thứ 2"

msgid "hotkey|select third campaign bonus"
msgstr "chọn phần thưởng chiến dịch thứ 3"

msgid "hotkey|view campaign intro"
msgstr "xem giới thiệu chiến dịch"

msgid "hotkey|select campaign difficulty"
msgstr "chọn độ khó chiến dịch"

msgid "hotkey|restart campaign scenario"
msgstr "khởi động lại kịch bản chiến dịch"

msgid "hotkey|world map left"
msgstr "bản đồ thế giới trái"

msgid "hotkey|world map right"
msgstr "bản đồ thế giới phải"

msgid "hotkey|world map up"
msgstr "bản đồ thế giới trên"

msgid "hotkey|world map down"
msgstr "bản đồ thế giới dưới"

msgid "hotkey|world map up left"
msgstr "bản đồ thế giới trái trên"

msgid "hotkey|world map up right"
msgstr "bản đồ thế giới phải trên"

msgid "hotkey|world map down left"
msgstr "bản đồ thế giới trái dưới"

msgid "hotkey|world map down right"
msgstr "bản đồ thế giới phải dưới"

msgid "hotkey|save game"
msgstr "lưu trò chơi"

msgid "hotkey|next hero"
msgstr "tướng tiếp theo"

msgid "hotkey|start hero movement"
msgstr "bắt đầu di chuyển tướng"

msgid "hotkey|cast adventure spell"
msgstr "niệm câu thần chú thám hiểm"

msgid "hotkey|put hero to sleep"
msgstr "cho tướng đi ngủ"

msgid "hotkey|next town"
msgstr "thị trấn tiếp theo"

msgid "hotkey|end turn"
msgstr "kết thúc lượt"

msgid "hotkey|file options"
msgstr "lựa chọn tệp"

msgid "hotkey|adventure options"
msgstr "tùy chọn thám hiểm"

msgid "hotkey|puzzle map"
msgstr "bản đồ giải đố"

msgid "hotkey|scenario information"
msgstr "thông tin kịch bản"

msgid "hotkey|dig for artifact"
msgstr "đào bảo vật"

msgid "hotkey|view world"
msgstr "xem thế giới"

msgid "hotkey|kingdom summary"
msgstr "tổng quát vương quốc"

msgid "hotkey|default action"
msgstr "hành động mặc định"

msgid "hotkey|open focus"
msgstr "mở tiêu điểm"

msgid "hotkey|system options"
msgstr "tùy chọn hệ thống"

msgid "hotkey|scroll left"
msgstr "cuộn trái"

msgid "hotkey|scroll right"
msgstr "cuộn phải"

msgid "hotkey|scroll up"
msgstr "cuộn lên"

msgid "hotkey|scroll down"
msgstr "cuộn xuống"

msgid "hotkey|toggle control panel"
msgstr "chuyển đổi bảng điều khiển"

msgid "hotkey|toggle radar"
msgstr "chuyển đổi radar"

msgid "hotkey|toggle buttons"
msgstr "chuyển đổi nút bấm"

msgid "hotkey|toggle status"
msgstr "chuyển đổi trạng thái"

msgid "hotkey|toggle icons"
msgstr "chuyển đổi biểu tượng"

msgid "hotkey|transfer control to ai"
msgstr "chuyển điều khiển cho AI"

msgid "hotkey|retreat from battle"
msgstr "rút lui khỏi trận chiến"

msgid "hotkey|surrender during battle"
msgstr "đầu hàng trong trận chiến"

msgid "hotkey|toggle battle auto mode"
msgstr "chuyển đổi chế độ tự động chiến đấu"

msgid "hotkey|finish the battle in auto mode"
msgstr "kết thúc trận chiến với chế độ tự động"

msgid "hotkey|battle options"
msgstr "lựa chọn trận chiến"

msgid "hotkey|skip turn in battle"
msgstr "bỏ lượt trong trận chiến"

msgid "hotkey|cast battle spell"
msgstr "niệm chú trong trận chiến"

msgid "hotkey|dwelling level 1"
msgstr "nhà lính cấp 1"

msgid "hotkey|dwelling level 2"
msgstr "nhà lính cấp 2"

msgid "hotkey|dwelling level 3"
msgstr "nhà lính cấp 3"

msgid "hotkey|dwelling level 4"
msgstr "nhà lính cấp 4"

msgid "hotkey|dwelling level 5"
msgstr "nhà lính cấp 5"

msgid "hotkey|dwelling level 6"
msgstr "nhà lính cấp 6"

msgid "hotkey|well"
msgstr "giếng"

msgid "hotkey|marketplace"
msgstr "chợ"

msgid "hotkey|mage guild"
msgstr "hội phù thủy"

msgid "hotkey|shipyard"
msgstr "bến tàu"

msgid "hotkey|thieves guild"
msgstr "băng cướp"

msgid "hotkey|tavern"
msgstr "quán rượu"

msgid "hotkey|construction screen"
msgstr "màn hình xây dựng"

msgid "hotkey|buy all monsters in well"
msgstr "mua tất cả các qoái vật trong giếng"

msgid "hotkey|split stack by half"
msgstr "chia đạo quân làm đôi"

msgid "hotkey|split stack by one"
msgstr "chia đạo quân thành một"

msgid "hotkey|join stacks"
msgstr "nhập đạo quân"

msgid "hotkey|upgrade troop"
msgstr "nâng cấp quân đội"

msgid "hotkey|dismiss hero or troop"
msgstr "giải tán tướng hoặc quân"

msgid ""
"Do you want to regain control from AI? The effect will take place only on "
"the next turn."
msgstr "Bạn có muốn AI kiểm soát không? Hiệu quả sẽ bắt đầu ở lượt tiếp theo."

msgid ""
"Do you want to transfer control from you to the AI? The effect will take "
"place only on the next turn."
msgstr ""
"Ngươi có muốn chuyển quyền kiểm soát sang cho AI không? Hiệu ứng sẽ chỉ diễn "
"ra ở lượt tiếp theo."

msgid "Default Actions"
msgstr "Hành động Mặc định"

msgid "Global Actions"
msgstr "Hành động Toàn cầu"

msgid "Main Menu"
msgstr "Trình đơn Chính"

msgid "World Map"
msgstr "Bản đồ Thế giới"

msgid "Battle Screen"
msgstr "Màn hình Chiến đấu"

msgid "Town Screen"
msgstr "Màn hình Thị trấn"

msgid "Army Actions"
msgstr "Hành động Quân đội"

msgid "Editor"
msgstr "Biên tập"

msgid "The save file is corrupted."
msgstr "File lưu bị hỏng."

msgid "Unsupported save format: "
msgstr "Định dạng lưu không hỗ trợ: "

msgid "Current game version: "
msgstr "Phiên bản trò chơi hiện tại: "

msgid "Last supported version: "
msgstr "Phiên bản hỗ trợ cuối cùng: "

msgid "This file contains a save with an invalid game type."
msgstr "Tệp này chứa một bản lưu có loại trò chơi không hợp lệ."

msgid ""
"This file was saved for a \"The Price of Loyalty\" map, but the "
"corresponding game assets have not been provided to the engine."
msgstr ""
"Tệp này đã được lưu cho bản đồ \"Cái giá của lòng trung thành\", nhưng nội "
"dung trò chơi tương ứng chưa được cung cấp cho công cụ."

msgid "This saved game is localized to '"
msgstr "Trò chơi đã lưu này được bản địa hóa thành '"

msgid "' language, but the current language of the game is '"
msgstr "' ngôn ngữ, nhưng ngôn ngữ hiện tại của trò chơi là '"

msgid "Hot Seat"
msgstr "Ghế Nóng"

msgid ""
"Play a Hot Seat game, where 2 to 4 players play around the same computer, "
"switching into the 'Hot Seat' when it is their turn."
msgstr ""
"Chơi chế độ Ghế nóng, trong đó 2 đến 4 người chơi cùng chơi quanh một máy "
"tính, chuyển sang 'Ghế nóng' khi đến lượt của họ."

msgid "A single player game playing out a single map."
msgstr "Một trò chơi một người chơi chơi trên một bản đồ duy nhất."

msgid "Standard Game"
msgstr "Trò chơi Thường"

msgid "A single player game playing through a series of maps."
msgstr "Một trò chơi một người chơi chơi qua một loạt bản đồ."

msgid "Campaign Game"
msgstr "Trò chơi Chiến dịch"

msgid "Multi-Player Game"
msgstr "Trò chơi Nhiều người"

msgid ""
"A multi-player game, with several human players completing against each "
"other on a single map."
msgstr ""
"Một trò chơi nhiều người chơi, trong đó một số người chơi sẽ đấu với nhau "
"trên một bản đồ."

msgid "fheroes2 Resurrection Team presents"
msgstr "fheroes2 Resurrection Team giới thiệu"

msgid "Greetings!"
msgstr "Chào mừng!"

msgid "Welcome to Heroes of Might and Magic II powered by fheroes2 engine!"
msgstr ""
"Chào mừng tới Heroes of Might and Magic II cung cấp bởi mã nguồn fheroes2!"

msgid ""
"Welcome to Heroes of Might and Magic II powered by the fheroes2 engine!\n"
"Before starting the game please select a game resolution."
msgstr ""
"Chào mừng tới Heroes of Might and Magic II cung cấp bởi mã nguồn fheroes2! "
"Trước khi bắt đầu hãy chọn độ phân giải của trò chơi."

msgid "Please Remember"
msgstr "Hãy Nhớ"

msgid ""
"You can always change the language, resolution and settings of the game by "
"clicking on the "
msgstr "Ngươi có thể thay đổi độ phân giải bằng cách nhấp vào "

msgid "door"
msgstr "cửa"

msgid " on the left side of the Main Menu, or with the "
msgstr " ở bên phía trái của Trình đơn Chính, hoặc với "

msgid " button from the "
msgstr " nút từ "

msgid "NEW GAME"
<<<<<<< HEAD
msgstr "TẠO TRÒ CHƠI"
=======
msgstr "TẠO GAME"
>>>>>>> 09db1837

msgid ""
" menu. \n"
"\n"
"Enjoy the game!"
msgstr ""
" trình đơn.\n"
"\n"
"Hãy thưởng thức trò chơi!"

msgid "The Editor requires \"The Price of Loyalty\" expansion files to work."
msgstr ""
"Biên tập cần tệp bản mở rộng \"Giá của Lòng Trung thành\" để thực hiện."

msgid "Quit Heroes of Might and Magic II and return to the operating system."
msgstr "Thoát khỏi Heroes of Might and Magic II và quay lại hệ điều hành."

msgid "Credits"
msgstr "Công trạng"

msgid "View the credits screen."
msgstr "Xem màn hình giới thiệu thông tin."

msgid "High Scores"
msgstr "Điểm Cao"

msgid "View the high scores screen."
msgstr "Xem màn hình điểm cao."

msgid "Change language, resolution and settings of the game."
msgstr "Thay đổi ngôn ngữ, độ phân giải và các cài đặt của trò chơi."

msgid "Game Settings"
msgstr "Cài đặt Trò chơi"

msgid ""
"Required video files for campaign selection window are missing. Please make "
"sure that all necessary files are present in the system."
msgstr ""
"File video cần thiết cho chiến dịch bị thiếu. Hãy đảm bảo tất cả các file "
"cần thiết có sẵn trong hệ thống."

msgid ""
"Either Roland's or Archibald's campaign from the original Heroes of Might "
"and Magic II."
msgstr ""
"Chiến dịch của Roland hoặc Archibald từ bản gốc Heroes of Might and Magic II."

msgid "Original Campaign"
msgstr "Chiến dịch Gốc"

msgid "Expansion Campaign"
msgstr "Chiến dịch Mở rộng"

msgid "One of the four new campaigns from the Price of Loyalty expansion set."
msgstr "Một trong bốn chiến dịch mới từ bản mở rộng Giá của Lòng Trung thành."

msgid "Loading video. Please wait..."
msgstr "Đang tải video. Xin đợi..."

msgid "Host"
msgstr "Chủ nhà"

msgid ""
"The host sets up the game options. There can only be one host per network "
"game."
msgstr ""
"Chủ nhà thiết lập các lựa chọn trò chơi. Chỉ có thể có một máy chủ cho mỗi "
"trò chơi mạng."

msgid "Guest"
msgstr "Khách"

msgid ""
"The guest waits for the host to set up the game, then is automatically added "
"in. There can be multiple guests for TCP/IP games."
msgstr ""
"Khách đợi chủ nhà thiết lập trò chơi, sau đó sẽ tự động được thêm vào. Có "
"thể có nhiều khách cho trò chơi TCP/IP."

msgid "Battle Only"
msgstr "Chỉ Chiến đấu"

msgid "Setup and play a battle without loading any map."
msgstr ""
"Thiết lập và chơi một trận chiến mà không cần phải tải bất cứ bản đồ nào."

msgid "2 Players"
msgstr "2 người chơi"

msgid ""
"Play with 2 human players, and optionally, up to 4 additional computer "
"players."
msgstr "Chơi với 2 người chơi và tùy chọn, tối đa thêm 4 máy tính."

msgid "3 Players"
msgstr "3 người chơi"

msgid ""
"Play with 3 human players, and optionally, up to 3 additional computer "
"players."
msgstr "Chơi với 3 người chơi và tùy chọn, tối đa thêm 3 máy tính."

msgid "4 Players"
msgstr "4 người chơi"

msgid ""
"Play with 4 human players, and optionally, up to 2 additional computer "
"players."
msgstr "Chơi với 4 người chơi và tùy chọn, tối đa thêm 2 máy tính."

msgid "5 Players"
msgstr "5 người chơi"

msgid ""
"Play with 5 human players, and optionally, up to 1 additional computer "
"player."
msgstr "Chơi với 5 người chơi và tùy chọn, tối đa thêm 1 máy tính."

msgid "6 Players"
msgstr "6 người chơi"

msgid "Play with 6 human players."
msgstr "Chơi với 6 người chơi."

msgid "Dragon city has fallen! You are now the Master of the Dragons."
msgstr "Thành phố rồng đã thất thủ! Bây giờ ngươi đã là Bậc thầy của Rồng."

msgid ""
"You captured %{name}!\n"
"You are victorious."
msgstr ""
"Ngươi chiếm được %{name}!\n"
"Ngươi là người chiến thắng."

msgid ""
"You have captured the enemy hero %{name}!\n"
"Your quest is complete."
msgstr ""
"Ngươi đã bắt được tướng địch %{name}!\n"
"Nhiệm vụ của ngươi đã hoàn tất."

msgid ""
"You have found the %{name}.\n"
"Your quest is complete."
msgstr ""
"Ngươi đã tìm thấy %{name}.\n"
"Nhiệm vụ của ngươi kết thúc."

msgid "Ultimate Artifact"
msgstr "Bảo vật Tối thượng"

msgid ""
"The enemy is beaten.\n"
"Your side has triumphed!"
msgstr ""
"Địch đã bị đánh bại.\n"
"Phe ngươi đã chiến thắng!"

msgid ""
"You have built up over %{count} gold in your treasury.\n"
"All enemies bow before your wealth and power."
msgstr ""
"Ngươi đã tích lũy được hơn %{count} vàng trong kho bạc của mình.\n"
"Tất cả kẻ thù đều cúi đầu trước sự giàu có và quyền lực của ngươi."

msgid "Victory!"
msgstr "Chiến thắng!"

msgid ""
"The enemy has captured %{name}!\n"
"They are triumphant."
msgstr ""
"Địch đã chiếm được %{name}!\n"
"Chúng đã chiến thắng."

msgid ""
"The enemy has built up over %{count} gold in his treasury.\n"
"You must bow done in defeat before his wealth and power."
msgstr ""
"Kẻ thù đã tích lũy được hơn %{count} vàng trong kho bạc của mình.\n"
"Ngươi phải cúi đầu thất bại trước sự giàu có và quyền lực của hắn ta."

msgid "You have been eliminated from the game!!!"
msgstr "Ngươi đã bị loại khỏi trò chơi!!!"

msgid ""
"You have lost the hero %{name}.\n"
"Your quest is over."
msgstr ""
"Ngươi mất tướng %{name}.\n"
"Nhiệm vụ của ngươi chấm dứt."

msgid ""
"You have failed to complete your quest in time.\n"
"All is lost."
msgstr ""
"Ngươi đã không hoàn thành nhiệm vụ của mình đúng thời hạn.\n"
"Tất cả bị mất."

msgid "Defeat!"
msgstr "Bị đánh bại!"

msgid ""
"Base score: %{score}\n"
"Difficulty: %{difficulty}\n"
"\n"
msgstr ""
"Điểm: %{score}\n"
"Khó: %{difficulty}\n"
"\n"

msgid "Defeat all enemy heroes and capture all enemy towns and castles."
msgstr ""
"Đánh bại tất cả tướng của kẻ thù và chiếm được tất cả các thị trấn và lâu "
"đài của kẻ thù."

msgid "Run out of time. (Fail to win by a certain point.)"
msgstr "Hết thời gian. Không thể giành chiến thắng với thời gian nhất định."

msgid "You must defeat the enemy %{enemies}."
msgid_plural "You must defeat the enemy alliance of %{enemies}."
msgstr[0] "Ngươi phải đánh bại kẻ thù %{enemies}."

msgid ""
"The alliance consisting of %{allies} and you must defeat the enemy "
"%{enemies}."
msgid_plural ""
"The alliance consisting of %{allies} and you must defeat the enemy alliance "
"of %{enemies}."
msgstr[0] ""
"Liên minh bao gồm %{allies} và ngươi phải đánh bại kẻ thù %{enemies}."

msgid "Capture the castle '%{name}'."
msgstr "Chiếm được lâu đài '%{name}'."

msgid "Capture the town '%{name}'."
msgstr "Chiếm được thị trấn '%{name}'."

msgid "Defeat the hero '%{name}'."
msgstr "Diệt được tướng '%{name}'."

msgid "Find the ultimate artifact."
msgstr "Tìm được bảo vật tối thượng."

msgid "Find the '%{name}' artifact."
msgstr "Tìm bảo vật '%{name}'."

msgid "Accumulate %{count} gold."
msgstr "Đạt được %{count} vàng."

msgid ""
", or you may win by defeating all enemy heroes and capturing all enemy towns "
"and castles."
msgstr ""
", hoặc ngươi có thể giành chiến thắng bằng cách đánh bại tất cả tướng của kẻ "
"thù và chiếm được tất cả các thị trấn và lâu đài của kẻ thù."

msgid "Lose the castle '%{name}'."
msgstr "Mất lâu đài '%{name}'."

msgid "Lose the town '%{name}'."
msgstr "Mất thị trấn '%{name}'."

msgid "Lose the hero: %{name}."
msgstr "Mất tướng: %{name}."

msgid "Fail to win by the end of month %{month}, week %{week}, day %{day}."
msgstr ""
"Không giành chiến thắng vào cuối tháng %{month}, tuần %{week}, ngày %{day}."

msgid "%{color} player has been vanquished!"
msgstr "người chơi màu %{color} đã bị đánh bại !"

msgid "Major Event!"
msgstr "Sự kiện Chính!"

msgid "Scenario:"
msgstr "Kịch bản:"

msgid "Game Difficulty:"
msgstr "Độ khó Game:"

msgid "Opponents:"
msgstr "Đối thủ:"

msgid "Class:"
msgstr "Chủng tộc:"

msgid "Rating %{rating}%"
msgstr "Xếp hạng %{rating}%"

msgid "Click here to select which scenario to play."
msgstr "Nhấp vào đây để chọn kịch bản để chơi."

msgid "Scenario"
msgstr "Kịch bản"

msgid "Game Difficulty"
msgstr "Độ khó Game"

msgid ""
"This lets you change the starting difficulty at which you will play. Higher "
"difficulty levels start you of with fewer resources, and at the higher "
"settings, give extra resources to the computer."
msgstr ""
"Điều này cho phép thay đổi độ khó ban đầu mà ngươi sẽ chơi. Mức độ khó cao "
"hơn bắt đầu với ít tài nguyên hơn và ở cài đặt cao hơn, cung cấp thêm tài "
"nguyên cho máy tính."

msgid "Difficulty Rating"
msgstr "Đánh giá Độ khó"

msgid ""
"The difficulty rating reflects a combination of various settings for your "
"game. This number will be applied to your final score."
msgstr ""
"Xếp hạng độ khó phản ánh sự kết hợp của nhiều cài đặt khác nhau cho trò chơi "
"của ngươi. Con số này sẽ được áp dụng cho điểm số cuối cùng của ngươi."

msgid "Click to accept these settings and start a new game."
msgstr "Nhấp để chấp nhận các cài đặt này và bắt đầu trò chơi mới."

msgid "Click to return to the main menu."
msgstr "Nhấp để quay lại màn hình chính."

msgid "Astrologers proclaim the Month of the %{name}."
msgstr "Các nhà chiêm tinh công bố Tháng của %{name}."

msgid "Astrologers proclaim the Week of the %{name}."
msgstr "Các nhà chiêm tinh công bố Tuần của %{name}."

msgid "After regular growth, the population of %{monster} is doubled!"
msgstr "Sau khi tăng trưởng đều đặn, dân số của %{monster} đã tăng gấp đôi!"

msgid ""
"After regular growth, the population of %{monster} increases by %{count} "
"percent!"
msgid_plural ""
"After regular growth, the population of %{monster} increases by %{count} "
"percent!"
msgstr[0] ""
"Sau khi tăng trưởng đều đặn, dân số của %{monster} đã tăng %{count} phần "
"trăm!"

msgid "%{monster} growth +%{count}."
msgstr "%{monster} tăng trưởng +%{count}."

msgid " All populations are halved."
msgstr " Tất cả dân số đều giảm một nửa."

msgid " All dwellings increase population."
msgstr " Tất cả các nhà tăng dân số."

msgid "New Month!"
msgstr "Tháng Mới!"

msgid "New Week!"
msgstr "Tuần Mới!"

msgid "Beware!"
msgstr "Coi chừng!"

msgid ""
"%{color} player, this is your last day to capture a town, or you will be "
"banished from this land."
msgstr ""
"Người chơi màu %{color}, đây là ngày cuối cùng của ngươi để chiếm được một "
"thị trấn, nếu không ngươi sẽ bị trục xuất khỏi vùng đất này."

msgid ""
"%{color} player, you only have %{day} days left to capture a town, or you "
"will be banished from this land."
msgstr ""
"Người chơi màu %{color}, ngươi chỉ có %{day} để chiếm được một thị trấn, nếu "
"không ngươi sẽ bị trục xuất khỏi vùng đất này."

msgid "%{color} player's turn."
msgstr "Lượt người chơi màu %{color}."

msgid ""
"%{color} player, you have lost your last town. If you do not conquer another "
"town in next week, you will be eliminated."
msgstr ""
"Người chơi %{color}, ngươi đã mất thị trấn cuối cùng của mình. Nếu ngươi "
"không chinh phục được thị trấn khác vào tuần tới, ngươi sẽ bị loại."

msgid ""
"%{color} player, your heroes abandon you, and you are banished from this "
"land."
msgstr ""
"Người chơi màu %{color}, các tướng đã bỏ rơi ngươi và ngươi bị trục xuất "
"khỏi vùng đất này."

msgid "Lord Kilburn"
msgstr "Lord Kilburn"

msgid "Tsabu"
msgstr "Tsabu"

msgid "Sir Galant"
msgstr "Sir Galant"

msgid "Thundax"
msgstr "Thundax"

msgid "Lord Haart"
msgstr "Lord Haart"

msgid "Ariel"
msgstr "Ariel"

msgid "Rebecca"
msgstr "Rebecca"

msgid "Sandro"
msgstr "Sandro"

msgid "Crodo"
msgstr "Crodo"

msgid "Barock"
msgstr "Barock"

msgid "Antoine"
msgstr "Antoine"

msgid "Astra"
msgstr "Astra"

msgid "Agar"
msgstr "Agar"

msgid "Vatawna"
msgstr "Vatawna"

msgid "Vesper"
msgstr "Vesper"

msgid "Ambrose"
msgstr "Ambrose"

msgid "Troyan"
msgstr "Troyan"

msgid "Jojosh"
msgstr "Jojosh"

msgid "Wrathmont"
msgstr "Wrathmont"

msgid "Maximus"
msgstr "Maximus"

msgid "Next Hero"
msgstr "Tướng Tiếp theo"

msgid "Select the next Hero."
msgstr "Chọn Tướng tiếp theo."

msgid "Hero Movement"
msgstr "Tướng Di chuyển"

msgid ""
"Start the Hero's movement along the current path or re-visit the object "
"occupied by the Hero. Press and hold this button to reset the Hero's path."
msgstr ""
"Bắt đầu di chuyển Tướng dọc theo con đường hiện tại hoặc ghé thăm lại đối "
"tượng mà Tướng chiếm giữ. Nhấn và giữ nút này để thiết lập lại đường đi của "
"Tướng."

msgid "Kingdom Summary"
msgstr "Tổng quát Vương quốc"

msgid "View a Summary of your Kingdom."
msgstr "Xem Tổng quát về Vương quốc."

msgid "Cast an adventure spell."
msgstr "Niệm một câu thần chú khám phá."

msgid "End Turn"
msgstr "Kết thúc Lượt"

msgid "End your turn and left the computer take its turn."
msgstr "Kết thúc lượt của ngươi và để máy tính đi lượt của nó."

msgid "Adventure Options"
msgstr "Tùy chọn Khám phá"

msgid "Bring up the adventure options menu."
msgstr "Hiển thị menu tùy chọn khám phá."

msgid ""
"Bring up the file options menu, allowing you to load, save, start a new game "
"or quit."
msgstr ""
"Hiển thị trình đơn tùy chọn tệp, cho phép ngươi tải, lưu, bắt đầu trò chơi "
"mới hoặc thoát."

msgid "Bring up the system options menu, allowing you to customize your game."
msgstr ""
"Hiển thị trình đơn tùy chọn hệ thống, cho phép ngươi tùy chỉnh trò chơi của "
"mình."

msgid ""
"One or more heroes may still move, are you sure you want to end your turn?"
msgstr ""
"Một hoặc nhiều tướng vẫn có thể di chuyển, ngươi có chắc chắn muốn kết thúc "
"lượt của mình không?"

msgid "Are you sure you want to quit?"
msgstr "Ngươi có muốt thoát không?"

msgid "Are you sure you want to restart? (Your current game will be lost.)"
msgstr ""
"Ngươi có chắc là ngươi muốn bắt đầu lại không? (Trò chơi hiện tại của ngươi "
"sẽ bị mất.)"

msgid "Are you sure you want to overwrite the save with this name?"
msgstr "Ngươi có chắc chắn muốn ghi đè lưu bằng tên này không?"

msgid "Game saved successfully."
msgstr "Chò trơi được lưu thành công."

msgid "There was an issue during saving."
msgstr "Đã xảy ra sự cố trong quá trình lưu."

msgid ""
"Are you sure you want to load a new game? (Your current game will be lost.)"
msgstr ""
"Ngươi có chắc là ngươi muốn tải một trò chơi mới không? (Trò chơi hiện tại "
"của ngươi sẽ bị mất.)"

msgid "Try looking on land!!!"
msgstr "Thử tìm kiếm trên mặt đất!!!"

msgid ""
"Searching for the Ultimate Artifact is fruitless. Your hero could not carry "
"it even if he found it - all his artifact slots are full."
msgstr ""
"Việc tìm kiếm Bảo vật Tối thượng không có kết quả. Tướng của ngươi không thể "
"mang nó ngay cả khi anh ta tìm thấy nó - tất cả các ô tạo tác của anh ta đều "
"đã đầy."

msgid "Digging for artifacts requires a whole day, try again tomorrow."
msgstr "Đào báu vật cần cả một ngày, hãy thử lại vào ngày mai."

msgid ""
"After spending many hours digging here, you have uncovered the %{artifact}."
msgstr "Sau nhiều giờ đào bới ở đây, ngươi đã phát hiện được %{artifact}."

msgid "Congratulations!"
msgstr "Chúc mừng!"

msgid "Nothing here. Where could it be?"
msgstr "Không có gì ở đây. Nó có thể ở đâu?"

msgid "Try searching on clear ground."
msgstr "Hãy thử tìm kiếm cẩn than trên mặt đất."

msgid "A miniature view of the known world. Left click to move viewing area."
msgstr ""
"Một cái nhìn thu nhỏ về thế giới đã biết. Nhấp chuột trái để di chuyển khu "
"vực xem."

msgid "Month: %{month} Week: %{week}"
msgstr "Tháng: %{month} Tuần: %{week}"

msgid "Day: %{day}"
msgstr "Ngày: %{day}"

msgid ""
"You find a small\n"
"quantity of %{resource}."
msgstr ""
"Ngươi tìm thấy\n"
"một lượng nhỏ %{resource}."

msgid "Status Window"
msgstr "Cửa sổ Trạng thái"

msgid ""
"This window provides information on the status of your hero or kingdom, and "
"shows the date."
msgstr ""
"Cửa sổ này cung cấp thông tin về trạng thái tướng hoặc vương quốc của ngươi "
"và hiển thị ngày tháng."

msgid ""
"This window provides information on the status of your hero or kingdom, and "
"shows the date. Left click here to cycle through these windows."
msgstr ""
"Cửa sổ này cung cấp thông tin về trạng thái tướng hoặc vương quốc của ngươi "
"và hiển thị ngày tháng. Nhấp chuột trái vào đây để duyệt qua các cửa sổ này."

msgid ""
"This lets you change player starting positions and colors. A particular "
"color will always start in a particular location. Some positions may only be "
"played by a computer player or only by a human player."
msgstr ""
"Điều này cho phép ngươi thay đổi vị trí và màu sắc bắt đầu của người chơi. "
"Một màu cụ thể sẽ luôn bắt đầu ở một vị trí cụ thể. Một số vị trí chỉ có thể "
"được chơi bởi người chơi máy tính hoặc chỉ bởi người chơi."

msgid ""
"This lets you change the class of a player. Classes are not always "
"changeable. Depending on the scenario, a player may receive additional towns "
"and/or heroes not of their primary alignment."
msgstr ""
"Điều này cho phép ngươi thay đổi lớp của một người chơi. Các chủng tộc không "
"phải lúc nào cũng có thể thay đổi. Tùy thuộc vào kịch bản, người chơi có thể "
"nhận được các thị trấn và/hoặc tướng bổ sung không thuộc liên kết chính của "
"họ."

msgid "Handicap"
msgstr "Chấp"

msgid ""
"This lets you change the handicap of a particular player. Only humans may be "
"handicapped. Handicapped players start with fewer resources and earn 15 or "
"30% fewer resources per turn for mild and severe handicaps, respectively."
msgstr ""
"Điều này cho phép bạn thay đổi điểm chấp của một người chơi cụ thể. Chỉ có "
"con người mới có thể bị khuyết tật. Người chơi bị khuyết tật bắt đầu với ít "
"tài nguyên hơn và kiếm được ít tài nguyên hơn 15 hoặc 30% mỗi lượt tương ứng "
"đối với người khuyết tật nhẹ và nặng."

msgid "%{color} player"
msgstr "người chơi mầu %{color}"

msgid "No Handicap"
msgstr "Không Chấp"

msgid "No special restrictions on start resources and earning them per turn."
msgstr ""
"Không có hạn chế đặc biệt nào về tài nguyên bắt đầu và kiếm chúng mỗi lượt."

msgid "Mild Handicap"
msgstr "Chấp Ít"

msgid ""
"Mild handicapped players start with fewer resources and earn 15% fewer "
"resources per turn."
msgstr ""
"Người chơi chấp ít bắt đầu với ít tài nguyên hơn và kiếm được ít tài nguyên "
"hơn 15% mỗi lượt."

msgid "Severe Handicap"
msgstr "Chấp Nhiều"

msgid ""
"Severe handicapped players start with fewer resources and earn 30% fewer "
"resources per turn."
msgstr ""
"Người chơi chấp nhiều bắt đầu với ít tài nguyên hơn và kiếm được ít tài "
"nguyên hơn 30% mỗi lượt."

msgid "View %{skill} Info"
msgstr "Xem Thông tin %{skill}"

msgid "Keyboard|123"
msgstr ""

msgid "Keyboard|SPACE"
msgstr ""

msgid "Keyboard|ABC"
msgstr ""

msgid "Kingdom Income"
msgstr "Thu nhập Vương quốc"

msgid "Kingdom Income per day."
msgstr "Thu nhập Vương quốc một ngày."

msgid "For every lighthouse controlled, your ships will move further each day."
msgstr ""
"Với mỗi ngọn hải đăng được kiểm soát, tàu của ngươi sẽ di chuyển xa hơn mỗi "
"ngày."

msgid "English"
msgstr "Tiếng Anh"

msgid "French"
msgstr "Tiếng Pháp"

msgid "Polish"
msgstr "Tiếng Ba Lan"

msgid "German"
msgstr "Tiếng Đức"

msgid "Russian"
msgstr "Tiếng Nga"

msgid "Italian"
msgstr "Tiếng Ý"

msgid "Czech"
msgstr ""

msgid "Norwegian"
msgstr "Tiếng Na Uy"

msgid "Belarusian"
msgstr "Tiếng Bê La Rút"

msgid "Bulgarian"
msgstr "Tiếng Bun Ga Ri"

msgid "Ukrainian"
msgstr "Tiếng U Cờ Rai Na"

msgid "Romanian"
msgstr "Tiếng Ru Ma Ni"

msgid "Spanish"
msgstr "Tiếng Tây Ban Nha"

msgid "Swedish"
msgstr "Tiếng Thụy Điển"

msgid "Portuguese"
msgstr "Tiếng Bồ Đào Nha"

msgid "Turkish"
msgstr "Tiếng Thổ Nhĩ Kỳ"

msgid "Dutch"
msgstr "Tiếng Hà Lan"

msgid "Hungarian"
msgstr "Tiếng Hung Ga Ri"

msgid "Danish"
msgstr "Tiếng Đan Mạch"

msgid "Slovak"
msgstr ""

msgid "Vietnamese"
msgstr "Tiếng Việt"

msgid ", FPS: "
msgstr ""

msgid "%{object} robber"
msgstr "%{object} cướp"

msgid "%{object} raided"
msgstr "%{object} lính"

msgid "Ector"
msgstr "Ector"

msgid "Gwenneth"
msgstr "Gwenneth"

msgid "Sir Gallant"
msgstr "Sir Gallant"

msgid "Tyro"
msgstr "Tyro"

msgid "Dimitry"
msgstr "Dimitry"

msgid "Ruby"
msgstr "Ruby"

msgid "Crag Hack"
msgstr "Crag Hack"

msgid "Fineous"
msgstr "Fineous"

msgid "Jezebel"
msgstr "Jezebel"

msgid "Atlas"
msgstr "Atlas"

msgid "Ergon"
msgstr "Ergon"

msgid "Jaclyn"
msgstr "Jaclyn"

msgid "Gem"
msgstr "Gem"

msgid "Natasha"
msgstr "Natasha"

msgid "Carlawn"
msgstr "Carlawn"

msgid "Luna"
msgstr "Luna"

msgid "Arie"
msgstr "Arie"

msgid "Barok"
msgstr "Barok"

msgid "Kastore"
msgstr "Kastore"

msgid "Falagar"
msgstr "Falagar"

msgid "Dawn"
msgstr "Dawn"

msgid "Flint"
msgstr "Flint"

msgid "Halon"
msgstr "Halon"

msgid "Myra"
msgstr "Myra"

msgid "Myrini"
msgstr "Myrini"

msgid "Wilfrey"
msgstr "Wilfrey"

msgid "Mandigal"
msgstr "Mandigal"

msgid "Sarakin"
msgstr "Sarakin"

msgid "Charity"
msgstr "Charity"

msgid "Darlana"
msgstr "Darlana"

msgid "Ranloo"
msgstr "Ranloo"

msgid "Rialdo"
msgstr "Rialdo"

msgid "Zam"
msgstr "Zam"

msgid "Zom"
msgstr "Zom"

msgid "Celia"
msgstr "Celia"

msgid "Roxana"
msgstr "Roxana"

msgid "Lord Corlagon"
msgstr "Lord Corlagon"

msgid "Lord Halton"
msgstr "Lord Halton"

msgid "Sister Eliza"
msgstr "Sister Eliza"

msgid "Brother Brax"
msgstr "Brother Brax"

msgid "Dainwin"
msgstr "Dainwin"

msgid "Joseph"
msgstr "Joseph"

msgid "Mog"
msgstr "Mog"

msgid "Solmyr"
msgstr "Solmyr"

msgid "Ceallach"
msgstr "Ceallach"

msgid "Drakonia"
msgstr "Drakonia"

msgid "Elderian"
msgstr "Elderian"

msgid "Gallavant"
msgstr "Gallavant"

msgid "Jarkonas"
msgstr "Jarkonas"

msgid "Martine"
msgstr "Martine"

msgid " gives you maximum morale"
msgstr " cho ngươi tối đa tinh thần"

msgid " gives you maximum luck"
msgstr " cho ngươi tối đa may mắn"

msgid "You cannot pick up this artifact, you already have a full load!"
msgstr "Ngươi không thể nhặt bảo vật này, ngươi đã có đầy đủ!"

msgid "To cast spells, you must first buy a spell book for %{gold} gold."
msgstr ""
"Để có thể niệm chú, trước tiên ngươi phải mua một quyển sách phép với giá "
"%{gold} vàng."

msgid "Unfortunately, you seem to be a little short of cash at the moment."
msgstr "Thật không may, hiện tại ngươi có vẻ hơi thiếu tiền."

msgid "Do you wish to buy one?"
msgstr "Ngươi có muốn mua một?"

msgid "%{count} / day"
msgstr "%{count} / ngày"

msgid "one"
msgstr "một"

msgid "two"
msgstr "hai"

msgid "A whirlpool engulfs your ship. Some of your army has fallen overboard."
msgstr ""
"Một xoáy nước nhấn chìm con tàu của ngươi. Một số quân đội của ngươi đã rơi "
"xuống biển."

msgid "Insulted by your refusal of their offer, the monsters attack!"
msgstr ""
"Bị xúc phạm bởi việc ngươi từ chối lời đề nghị của họ, lũ quái vật tấn công!"

msgid ""
"The %{monster}, awed by the power of your forces, begin to scatter.\n"
"Do you wish to pursue and engage them?"
msgstr ""
"%{monster}, kinh hãi trước sức mạnh lực lượng của ngươi, bắt đầu phân tán.\n"
"Ngươi có muốn theo đuổi và thu phục họ không?"

msgid "Ransacking an enemy camp, you discover a hidden cache of treasures."
msgstr "Lục soát trại của kẻ thù, ngươi phát hiện ra một kho báu ẩn giấu."

msgid ""
"The keeper of the mill announces:\n"
"\"Milord, I have been working very hard to provide you with these resources, "
"come back next week for more.\""
msgstr ""
"Người giữ cối xay thông báo:\n"
"\"Thưa ngài, tôi đã rất cố gắng để cung cấp cho ngài những tài nguyên này, "
"tuần sau hãy quay lại để lấy thêm.\""

msgid ""
"The keeper of the mill announces:\n"
"\"Milord, I am sorry, there are no resources currently available. Please try "
"again next week.\""
msgstr ""
"Người giữ cối xay thông báo:\n"
"\"Thưa ngài, tôi xin lỗi, hiện tại không có tài nguyên nào. Vui lòng thử lại "
"vào tuần tới.\""

msgid ""
"The keeper of the mill announces:\n"
"\"Milord, I have been working very hard to provide you with this gold, come "
"back next week for more.\""
msgstr ""
"Người giữ cối xay thông báo:\n"
"\"Thưa ngài, tôi đã làm việc rất chăm chỉ để cung cấp số vàng này cho ngài, "
"tuần sau hãy quay lại để lấy thêm.\""

msgid ""
"The keeper of the mill announces:\n"
"\"Milord, I am sorry, there is no gold currently available. Please try again "
"next week.\""
msgstr ""
"Người giữ cối xay thông báo:\n"
"\"Thưa ngài, tôi xin lỗi, hiện tại không có vàng. Vui lòng thử lại vào tuần "
"tới.\""

msgid ""
"You've found an abandoned lean-to.\n"
"Poking about, you discover some resources hidden nearby."
msgstr ""
"Ngươi đã tìm thấy một ngôi nhà bị bỏ hoang.\n"
"Khi khám phá, ngươi phát hiện ra một số tài nguyên ẩn gần đó."

msgid "The lean-to is long abandoned. There is nothing of value here."
msgstr ""
"Ngôi nhà dường như đã bị bỏ hoang từ lâu. Chẳng có gì có giá trị ở đây cả."

msgid ""
"You catch a leprechaun foolishly sleeping amidst a cluster of magic "
"mushrooms.\n"
"In exchange for his freedom, he guides you to a small pot filled with "
"precious things."
msgstr ""
"Ngươi bắt gặp một con yêu tinh đang ngủ say giữa một đám nấm thần.\n"
"Để đổi lấy sự tự do của mình, anh ta dẫn ngươi đến một chiếc bình nhỏ chứa "
"đầy những thứ quý giá."

msgid ""
"You've found a magic garden, the kind of place that leprechauns and faeries "
"like to cavort in, but there is no one here today.\n"
"Perhaps you should try again next week."
msgstr ""
"Ngươi đã tìm thấy một khu vườn ma thuật, một nơi mà các yêu tinh và thần "
"tiên thích vui đùa, nhưng hôm nay không có ai ở đây cả.\n"
"Có lẽ ngươi nên thử lại vào tuần tới."

msgid "You come upon the remains of an unfortunate adventurer."
msgstr "Ngươi tình cờ gặp hài cốt của một nhà thám hiểm không may."

msgid "Searching through the tattered clothing, you find the %{artifact}."
msgstr "Lục lọi trong bộ quần áo rách rưới, ngươi tìm thấy %{artifact}."

msgid "Searching through the tattered clothing, you find nothing."
msgstr "Lục lọi trong bộ quần áo rách rưới, ngươi chẳng tìm được gì."

msgid ""
"You come across an old wagon left by a trader who didn't quite make it to "
"safe terrain."
msgstr ""
"Ngươi bắt gặp một toa xe cũ do một thương nhân để lại, người không thể đến "
"được địa hình an toàn."

msgid "Unfortunately, others have found it first, and the wagon is empty."
msgstr ""
"Thật không may, những kẻ khác đã tìm thấy nó trước và toa xe trống rỗng."

msgid "Searching inside, you find the %{artifact}."
msgstr "Tìm kiếm bên trong, ngươi tìm thấy %{artifact}."

msgid "Inside, you find some of the wagon's cargo still intact."
msgstr "Bên trong, ngươi thấy một số hàng hóa của toa xe vẫn còn nguyên vẹn."

msgid "You search through the flotsam, and find some wood and some gold."
msgstr "Ngươi tìm kiếm khắp nơi và tìm thấy một ít gỗ và một ít vàng."

msgid "You search through the flotsam, and find some wood."
msgstr "Ngươi tìm kiếm khắp các vật trôi nổi và tìm thấy một ít gỗ."

msgid "You search through the flotsam, but find nothing."
msgstr "Ngươi tìm kiếm khắp các vật trôi nổi, nhưng không tìm thấy gì."

msgid "Shrine of the 1st Circle"
msgstr "Đền thờ Vòng 1"

msgid ""
"You come across a small shrine attended by a group of novice acolytes.\n"
"In exchange for your protection, they agree to teach you a simple spell - "
"'%{spell}'."
msgstr ""
"Ngươi đi ngang qua một ngôi đền nhỏ có một nhóm người mới tập sự tham dự.\n"
"Để đổi lấy sự bảo vệ của ngươi, họ đồng ý dạy bạn một câu thần chú đơn giản "
"- '%{spell}'."

msgid "Shrine of the 2nd Circle"
msgstr "Đền thờ Vòng 2"

msgid ""
"You come across an ornate shrine attended by a group of rotund friars.\n"
"In exchange for your protection, they agree to teach you a spell - "
"'%{spell}'."
msgstr ""
"Ngươi đi ngang qua một ngôi đền được trang trí công phu với sự tham dự của "
"một nhóm tu sĩ tròn trịa.\n"
"Để đổi lấy sự bảo vệ của ngươi, họ đồng ý dạy ngươi một câu thần chú - "
"'%{spell}'."

msgid "Shrine of the 3rd Circle"
msgstr "Đền thờ Vòng 3"

msgid ""
"You come across a lavish shrine attended by a group of high priests.\n"
"In exchange for your protection, they agree to teach you a sophisticated "
"spell - '%{spell}'."
msgstr ""
"Ngươi đi ngang qua một ngôi đền xa hoa có sự tham dự của một nhóm linh mục "
"cao cấp.\n"
"Để đổi lấy sự bảo vệ của ngươi, họ đồng ý dạy ngươi một câu thần chú phức "
"tạp - '%{spell}'."

msgid ""
"\n"
"Unfortunately, you do not have the wisdom to understand the spell, and you "
"are unable to learn it."
msgstr ""
"\n"
"Thật không may, ngươi không có trí tuệ để hiểu câu thần chú và ngươi không "
"thể học được nó."

msgid ""
"\n"
"Unfortunately, you already have knowledge of this spell, so there is nothing "
"more for them to teach you."
msgstr ""
"\n"
"Thật không may, ngươi đã có kiến thức về phép thuật này rồi nên họ không còn "
"gì để dạy ngươi nữa."

msgid ""
"\n"
"Unfortunately, you have no Magic Book to record the spell with."
msgstr ""
"\n"
"Rất tiếc, ngươi không có Sách Phép để ghi lại lại những phép thuật."

msgid ""
"You approach the hut and observe a witch inside studying an ancient tome on "
"%{skill}.\n"
"\n"
msgstr ""
"Ngươi đến gần túp lều và quan sát một phù thủy bên trong đang nghiên cứu một "
"cuốn sách cổ về %{skill}.\n"
"\n"

msgid ""
"As you approach, she turns and focuses her one glass eye on you.\n"
"\"You already know everything you deserve to learn!\" the witch screeches. "
"\"NOW GET OUT OF MY HOUSE!\""
msgstr ""
"Khi ngươi đến gần, cô ấy quay lại và tập trung một con mắt thủy tinh vào "
"ngươi.\n"
"\"Ngươi đã biết tất cả mọi thứ ngươi xứng đáng được học!\" mụ phù thủy rít "
"lên. \"BÂY GIỜ RA KHỎI NHÀ CỦA TÔI!\""

msgid ""
"As you approach, she turns and speaks.\n"
"\"You already know that which I would teach you. I can help you no further.\""
msgstr ""
"Khi ngươi đến gần, cô ấy quay lại và nói.\n"
"\"Ngươi đã biết điều tôi sẽ dạy cho ngươi. Tôi không thể giúp gì thêm cho "
"ngươi nữa.\""

msgid ""
"An ancient and immortal witch living in a hut with bird's legs for stilts "
"teaches you %{skill} for her own inscrutable purposes."
msgstr ""
"Một phù thủy cổ xưa và bất tử sống trong một túp lều có chân chim làm nhà "
"sàn dạy ngươi %{skill} cho những mục đích khó hiểu của riêng bà ta."

msgid "As you drink the sweet water, you gain luck for your next battle."
msgstr "Khi uống nước ngọt, ngươi sẽ gặp may mắn cho trận chiến tiếp theo."

msgid "You drink from the enchanted fountain, but nothing happens."
msgstr "Ngươi uống nước từ đài phun nước mê hoặc, nhưng không có gì xảy ra."

msgid "You enter the faerie ring, but nothing happens."
msgstr "Ngươi bước vào vòng tiên, nhưng không có gì xảy ra."

msgid ""
"Upon entering the mystical faerie ring, your army gains luck for its next "
"battle."
msgstr ""
"Khi bước vào vòng tròn thần tiên, quân đội của ngươi sẽ gặp may mắn cho trận "
"chiến tiếp theo."

msgid ""
"You've found an ancient and weathered stone idol.\n"
"It is supposed to grant luck to visitors, but since the stars are already "
"smiling upon you, it does nothing."
msgstr ""
"Ngươi đã tìm thấy một tượng đá cổ xưa và bị phong hóa.\n"
"Nó được cho là mang lại may mắn cho du khách, nhưng vì các ngôi sao đã mỉm "
"cười với ngươi nên nó chẳng mang lại tác dụng gì."

msgid ""
"You've found an ancient and weathered stone idol.\n"
"Kissing it is supposed to be lucky, so you do. The stone is very cold to the "
"touch."
msgstr ""
"Ngươi đã tìm thấy một tượng đá cổ xưa và bị phong hóa.\n"
"Hôn nó được cho là may mắn, ngươi cũng vậy. Đá rất lạnh khi chạm vào."

msgid "The mermaids silently entice you to return later and be blessed again."
msgstr ""
"Các nàng tiên cá âm thầm dụ dỗ ngươi quay lại sau và được ban phước lần nữa."

msgid ""
"The magical, soothing beauty of the Mermaids reaches you and your crew.\n"
"Just for a moment, you forget your worries and bask in the beauty of the "
"moment.\n"
"The mermaids charms bless you with increased luck for your next combat."
msgstr ""
"Vẻ đẹp huyền diệu, êm dịu của Nàng tiên cá sẽ đến với ngươi và phi hành đoàn "
"của ngươi.\n"
"Chỉ trong chốc lát, ngươi quên đi những lo lắng và đắm mình trong vẻ đẹp của "
"khoảnh khắc đó.\n"
"Bùa của nàng tiên cá sẽ giúp ngươi tăng thêm may mắn trong trận chiến tiếp "
"theo."

msgid ""
"You come upon the pyramid of a great and ancient king.\n"
"You are tempted to search it for treasure, but all the old stories warn of "
"fearful curses and undead guardians.\n"
"Will you search?"
msgstr ""
"Ngươi đến trên kim tự tháp của một vị vua vĩ đại và cổ xưa.\n"
"Ngươi bị cám dỗ để tìm kiếm kho báu, nhưng tất cả những câu chuyện cổ đều "
"cảnh báo về những lời nguyền đáng sợ và những người bảo vệ bất tử.\n"
"Ngươi sẽ tìm kiếm chứ?"

msgid ""
"Upon defeating the monsters, you decipher an ancient glyph on the wall, "
"telling the secret of the spell - '"
msgstr ""
"Sau khi đánh bại lũ quái vật, ngươi giải mã được một hình khắc cổ trên "
"tường, nói lên bí mật của câu thần chú - '"

msgid "Unfortunately, you have no Magic Book to record the spell with."
msgstr "Rất tiếc, ngươi không có Sách Phép để ghi lại lại những phép thuật."

msgid ""
"Unfortunately, you do not have the wisdom to understand the spell, and you "
"are unable to learn it."
msgstr ""
"Thật không may, ngươi không có trí tuệ để hiểu câu thần chú và ngươi không "
"thể học được nó."

msgid ""
"You come upon the pyramid of a great and ancient king.\n"
"Routine exploration reveals that the pyramid is completely empty."
msgstr ""
"Ngươi đến trên kim tự tháp của một vị vua vĩ đại và cổ xưa.\n"
"Thăm dò định kỳ cho thấy kim tự tháp hoàn toàn trống rỗng."

msgid ""
"A drink at the well is supposed to restore your spell points, but you are "
"already at maximum."
msgstr ""
"Đồ uống ở giếng được cho là sẽ khôi phục điểm thần chú của ngươi, nhưng "
"ngươi đã đạt mức tối đa rồi."

msgid "A second drink at the well in one day will not help you."
msgstr ""
"Lần uống thứ hai bên giếng trong một ngày sẽ không giúp ích được gì cho "
"ngươi."

msgid "A drink from the well has restored your spell points to maximum."
msgstr "Đồ uống từ giếng đã khôi phục điểm thần chú của ngươi lên mức tối đa."

msgid ""
"\"I'm sorry sir,\" The leader of the soldiers says, \"but you already know "
"everything we have to teach.\""
msgstr ""
"\"Tôi xin lỗi thưa ngài,\" Người chỉ huy nói, \"nhưng ngài đã biết tất cả "
"những gì chúng tôi phải dạy rồi.\""

msgid "The soldiers living in the fort teach you a few new defensive tricks."
msgstr ""
"Những người lính sống trong pháo đài sẽ dạy cho ngươi một số thủ thuật phòng "
"thủ mới."

msgid ""
"You've come upon a mercenary camp practicing their tactics. \"You're too "
"advanced for us,\" the mercenary captain says. \"We can teach nothing more.\""
msgstr ""
"Ngươi đã gặp một trại lính đánh thuê đang thực hiện chiến thuật của họ. "
"\"Ngài quá tiến bộ so với chúng tôi,\" đội trưởng lính đánh thuê nói. "
"\"Chúng tôi không thể dạy thêm gì nữa.\""

msgid ""
"You've come upon a mercenary camp practicing their tactics. The mercenaries "
"welcome you and your troops and invite you to train with them."
msgstr ""
"Ngươi đã gặp một trại lính đánh thuê đang thực hành chiến thuật của họ. "
"Những người lính đánh thuê chào đón ngươi và quân đội của ngươi và mời ngươi "
"huấn luyện cùng họ."

msgid "\"Go 'way!\", the witch doctor barks, \"you know all I know.\""
msgstr "\"Đi đi!\", phù thủy gào lên, \"ngươi biết tất cả những gì Ta biết.\""

msgid ""
"An Orcish witch doctor living in the hut deepens your knowledge of magic by "
"showing you how to cast stones, read portents, and decipher the intricacies "
"of chicken entrails."
msgstr ""
"Một bác sĩ phù thủy Orcish sống trong túp lều giúp ngươi đào sâu kiến thức "
"về phép thuật bằng cách chỉ cho ngươi cách ném đá, đọc điềm báo và giải mã "
"sự phức tạp của ruột gà."

msgid ""
"You've found a group of Druids worshipping at one of their strange stone "
"edifices. Silently, the Druids turn you away, indicating they have nothing "
"new to teach you."
msgstr ""
"Ngươi đã tìm thấy một nhóm Tu sĩ đang thờ cúng tại một trong những dinh thự "
"bằng đá kỳ lạ của họ. Im lặng, các Tu sĩ từ chối ngươi, cho thấy họ không có "
"gì mới để dạy ngươi."

msgid ""
"You've found a group of Druids worshipping at one of their strange stone "
"edifices. Silently, they teach you new ways to cast spells."
msgstr ""
"Ngươi đã tìm thấy một nhóm Tu sĩ đang thờ cúng tại một trong những dinh thự "
"bằng đá kỳ lạ của họ. Họ âm thầm dạy ngươi những cách mới để niệm phép."

msgid ""
"You tentatively approach the burial ground of ancient warriors. Do you want "
"to search the graves?"
msgstr ""
"Ngươi ngập ngừng tiếp cận nơi chôn cất các chiến binh cổ xưa. Ngươi có muốn "
"tìm kiếm những ngôi mộ?"

msgid ""
"You spend several hours searching the graves and find nothing. Such a "
"despicable act reduces your army's morale."
msgstr ""
"Ngươi dành vài giờ tìm kiếm các ngôi mộ và không tìm thấy gì. Một hành động "
"hèn hạ như vậy làm giảm tinh thần quân đội của ngươi."

msgid "Upon defeating the Zombies you search the graves and find something!"
msgstr ""
"Sau khi đánh bại các Thây ma, ngươi tìm kiếm các ngôi mộ và tìm thấy thứ gì "
"đó!"

msgid ""
"The rotting hulk of a great pirate ship creaks eerily as it is pushed "
"against the rocks. Do you wish to search the shipwreck?"
msgstr ""
"Thân tàu mục nát của một con tàu cướp biển lớn kêu cót két một cách kỳ lạ "
"khi nó bị đẩy vào những tảng đá. Ngươi có muốn tìm kiếm con tàu đắm?"

msgid ""
"You spend several hours sifting through the debris and find nothing. Such a "
"despicable act reduces your army's morale."
msgstr ""
"Ngươi dành vài giờ để sàng lọc các mảnh vụn và không tìm thấy gì. Một hành "
"động hèn hạ như vậy làm giảm tinh thần quân đội của ngươi."

msgid ""
"Upon defeating the Ghosts you sift through the debris and find something!"
msgstr ""
"Sau khi đánh bại các Bóng ma, ngươi sàng lọc các mảnh vỡ và tìm thấy thứ gì "
"đó!"

msgid ""
"The rotting hulk of a great pirate ship creaks eerily as it is pushed "
"against the rocks. Do you wish to search the ship?"
msgstr ""
"Thân tàu mục nát của một con tàu cướp biển lớn kêu cót két một cách kỳ lạ "
"khi nó bị đẩy vào những tảng đá. Ngươi có muốn tìm kiếm con tàu?"

msgid ""
"Upon defeating the Skeletons you sift through the debris and find something!"
msgstr ""
"Sau khi đánh bại Bộ xương, ngươi sàng lọc các mảnh vỡ và tìm thấy thứ gì đó!"

msgid "Your men spot a navigational buoy, confirming that you are on course."
msgstr ""
"Người của ngươi phát hiện ra một chiếc phao định hướng, xác nhận rằng ngươi "
"đang đi đúng hướng."

msgid ""
"Your men spot a navigational buoy, confirming that you are on course and "
"increasing their morale."
msgstr ""
"Người của ngươi phát hiện ra một chiếc phao định hướng, xác nhận rằng ngươi "
"đang đi đúng hướng và nâng cao tinh thần của họ."

msgid ""
"The drink at the oasis is refreshing, but offers no further benefit. The "
"oasis might help again if you fought a battle first."
msgstr ""
"Đồ uống ở ốc đảo rất sảng khoái nhưng không mang lại lợi ích gì thêm. Ốc đảo "
"có thể giúp ích một lần nữa nếu ngươi chiến đấu trước."

msgid ""
"A drink at the oasis fills your troops with strength and lifts their "
"spirits. You can travel a bit further today."
msgstr ""
"Đồ uống tại ốc đảo sẽ tiếp thêm sức mạnh cho quân đội của ngươi và nâng cao "
"tinh thần của họ. Hôm nay ngươi có thể đi xa hơn một chút."

msgid ""
"The drink at the watering hole is refreshing, but offers no further benefit. "
"The watering hole might help again if you fought a battle first."
msgstr ""
"Đồ uống ở hố tưới nước có tác dụng giải khát nhưng không mang lại lợi ích gì "
"thêm. Lỗ tưới nước có thể giúp ích một lần nữa nếu ngươi chiến đấu trước."

msgid ""
"A drink at the watering hole fills your troops with strength and lifts their "
"spirits. You can travel a bit further today."
msgstr ""
"Đồ uống tại hố tưới nước sẽ tiếp thêm sức mạnh cho quân đội của ngươi và "
"nâng cao tinh thần của họ. Hôm nay ngươi có thể đi xa hơn một chút."

msgid ""
"It doesn't help to pray twice before a battle. Come back after you've fought."
msgstr ""
"Cầu nguyện hai lần trước trận chiến chẳng ích gì. Hãy quay lại sau khi chiến "
"đấu xong."

msgid "A visit and a prayer at the temple raises the morale of your troops."
msgstr ""
"Một chuyến viếng thăm và cầu nguyện tại ngôi đền sẽ nâng cao tinh thần cho "
"quân đội của ngươi."

msgid ""
"An old Knight appears on the steps of the gazebo. \"I am sorry, my liege, I "
"have taught you all I can.\""
msgstr ""
"Một Hiệp sĩ già xuất hiện trên bậc thềm của vọng lâu. \"Tôi xin lỗi, thưa bệ "
"hạ, Tôi đã dạy ngài tất cả những gì có thể.\""

msgid ""
"An old Knight appears on the steps of the gazebo. \"My liege, I will teach "
"you all that I know to aid you in your travels.\""
msgstr ""
"Một Hiệp sĩ già xuất hiện trên bậc thềm của vọng lâu. \"Thưa bệ hạ, Tôi sẽ "
"dạy cho ngài tất cả những gì tôi biết để hỗ trợ ngài trong chuyến đi.\""

msgid ""
"You've pulled a shipwreck survivor from certain death in an unforgiving "
"ocean. Grateful, he says, \"I would give you an artifact as a reward, but "
"you're all full.\""
msgstr ""
"Ngươi đã cứu một người sống sót sau vụ đắm tàu khỏi cái chết nhất định trong "
"một đại dương khắc nghiệt. Biết ơn, anh ấy nói, \"Tôi sẽ tặng ngài một hiện "
"vật như một phần thưởng, nhưng ngài đã đầy túi rồi.\""

msgid ""
"You've pulled a shipwreck survivor from certain death in an unforgiving "
"ocean. Grateful, he rewards you for your act of kindness by giving you the "
"%{art}."
msgstr ""
"Ngươi đã cứu một người sống sót sau vụ đắm tàu khỏi cái chết nhất định trong "
"một đại dương khắc nghiệt. Biết ơn, anh ấy thưởng cho ngươi vì hành động tử "
"tế của bạn bằng cách tặng ngươi %{art}."

msgid "A leprechaun offers you the %{art} for the small price of %{gold} Gold."
msgstr ""
"Một yêu tinh cung cấp cho ngươi %{art} với mức giá nhỏ là %{gold} Vàng."

msgid ""
"A leprechaun offers you the %{art} for the small price of %{gold} Gold and "
"%{count} %{res}."
msgstr ""
"Một yêu tinh cung cấp cho ngươi %{art} với mức giá nhỏ là %{gold} Vàng và "
"%{count} %{res}."

msgid "Do you wish to buy this artifact?"
msgstr ""

msgid ""
"You try to pay the leprechaun, but realize that you can't afford it. The "
"leprechaun stamps his foot and ignores you."
msgstr ""
"Ngươi cố gắng trả tiền cho yêu tinh, nhưng nhận ra rằng ngươi không đủ khả "
"năng chi trả. Yêu tinh dậm chân và phớt lờ ngươi."

msgid ""
"Insulted by your refusal of his generous offer, the leprechaun stamps his "
"foot and ignores you."
msgstr ""
"Bị xúc phạm bởi sự từ chối lời đề nghị hào phóng của ngươi, yêu tinh dậm "
"chân và phớt lờ ngươi."

msgid "You've found the artifact: "
msgstr ""

msgid ""
"You've found the humble dwelling of a withered hermit. The hermit tells you "
"that he is willing to give the %{art} to the first wise person he meets."
msgstr ""
"Ngươi đã tìm thấy nơi ở khiêm tốn của một ẩn sĩ khô héo. Vị ẩn sĩ nói với "
"ngươi rằng ông ấy sẵn sàng trao %{art} cho người thông thái đầu tiên mà ông "
"ấy gặp."

msgid ""
"You've come across the spartan quarters of a retired soldier. The soldier "
"tells you that he is willing to pass on the %{art} to the first true leader "
"he meets."
msgstr ""
"Ngươi đã đi qua khu nhà Spartan của một người lính đã nghỉ hưu. Người lính "
"nói với ngươi rằng anh ta sẵn sàng truyền lại %{art} cho người lãnh đạo thực "
"sự đầu tiên mà anh ta gặp."

msgid ""
"You've encountered a strange person with a hat and an owl on it. He tells "
"you that he is willing to give %{art} if you have %{skill}."
msgstr ""
"Ngươi đã gặp một người lạ với một chiếc mũ và một con cú trên đó. Anh ấy nói "
"với ngươi rằng anh ấy sẵn sàng tặng %{art} nếu ngươi có %{skill}."

msgid ""
"You come upon an ancient artifact. As you reach for it, a pack of Rogues "
"leap out of the brush to guard their stolen loot."
msgstr ""
"Ngươi bắt gặp một hiện vật cổ xưa. Khi ngươi với lấy nó, một nhóm Lừa đảo "
"nhảy ra khỏi bụi rậm để bảo vệ chiến lợi phẩm bị đánh cắp của chúng."

msgid ""
"Through a clearing you observe an ancient artifact. Unfortunately, it's "
"guarded by a nearby %{monster}. Do you want to fight the %{monster} for the "
"artifact?"
msgstr ""
"Thông qua một khoảng trống, ngươi quan sát được một hiện vật cổ xưa. Thật "
"không may, nó được bảo vệ bởi một %{monster} gần đó. Ngươi có muốn chiến đấu "
"với %{monster} để giành cổ vật không?"

msgid "Victorious, you take your prize, the %{art}."
msgstr ""

msgid ""
"Discretion is the better part of valor, and you decide to avoid this fight "
"for today."
msgstr ""
"Sự thận trọng là phần tốt hơn của lòng dũng cảm và ngươi quyết định tránh "
"cuộc chiến này ngay hôm nay."

msgid ""
"After spending hours trying to fish the chest out of the sea, you open it "
"and find %{gold} gold pieces."
msgstr ""
"Sau hàng giờ cố gắng câu chiếc rương ngoài biển, ngươi mở nó ra và tìm thấy "
"%{gold} vàng."

msgid ""
"After spending hours trying to fish the chest out of the sea, you open it "
"and find %{gold} gold and the %{art}."
msgstr ""
"Sau hàng giờ cố gắng câu chiếc rương ngoài biển, ngươi mở nó ra và tìm thấy "
"%{gold} vàng và %{art}."

msgid ""
"After spending hours trying to fish the chest out of the sea, you open it, "
"only to find it empty."
msgstr ""
"Sau hàng giờ cố gắng câu chiếc rương ngoài biển, ngươi mở nó ra, và chỉ thấy "
"nó trống rỗng."

msgid ""
"After scouring the area, you fall upon a hidden treasure cache. You may take "
"the gold or distribute the gold to the peasants for experience. Do you wish "
"to keep the gold?"
msgstr ""
"Sau khi lùng sục khắp khu vực, ngươi sẽ phát hiện ra một kho báu ẩn giấu. "
"Ngươi có thể lấy vàng hoặc phân phát vàng cho nông dân để lấy kinh nghiệm. "
"Ngươi có muốn giữ vàng không?"

msgid ""
"After scouring the area, you fall upon a hidden chest, containing the "
"%{gold} gold pieces."
msgstr ""
"Sau khi lùng sục khắp khu vực, bạn sẽ tìm thấy một chiếc rương ẩn chứa những "
"%{gold} miếng vàng."

msgid ""
"After scouring the area, you fall upon a hidden chest, containing the "
"ancient artifact %{art}."
msgstr ""
"Sau khi lùng sục khắp khu vực, ngươi sẽ tìm thấy một chiếc rương ẩn chứa cổ "
"vật %{art}."

msgid ""
"You stumble upon a dented and tarnished lamp lodged deep in the earth. Do "
"you wish to rub the lamp?"
msgstr ""
"Ngươi vấp phải một chiếc đèn bị móp và hoen ố nằm sâu trong lòng đất. Ngươi "
"có muốn chà đèn không?"

msgid ""
"You have taken control of the local Alchemist shop. It will provide you with "
"%{count} unit of Mercury per day."
msgstr ""
"Ngươi đã nắm quyền kiểm soát cửa hàng Nhà giả kim địa phương. Nó sẽ cung cấp "
"cho ngươi %{count} đơn vị Thủy ngân mỗi ngày."

msgid ""
"You gain control of a sawmill. It will provide you with %{count} units of "
"wood per day."
msgstr ""
"Ngươi giành được quyền kiểm soát một xưởng cưa. Nó sẽ cung cấp cho ngươi "
"%{count} đơn vị gỗ mỗi ngày."

msgid ""
"You gain control of an ore mine. It will provide you with %{count} units of "
"ore per day."
msgstr ""
"Ngươi giành quyền kiểm soát một mỏ quặng. Nó sẽ cung cấp cho ngươi %{count} "
"đơn vị quặng mỗi ngày."

msgid ""
"You gain control of a sulfur mine. It will provide you with %{count} unit of "
"sulfur per day."
msgstr ""
"Ngươi giành quyền kiểm soát một mỏ lưu huỳnh. Nó sẽ cung cấp cho ngươi "
"%{count} đơn vị lưu huỳnh mỗi ngày."

msgid ""
"You gain control of a crystal mine. It will provide you with %{count} unit "
"of crystal per day."
msgstr ""
"Ngươi giành được quyền kiểm soát một mỏ tinh thể. Nó sẽ cung cấp cho ngươi "
"%{count} đơn vị pha lê mỗi ngày."

msgid ""
"You gain control of a gem mine. It will provide you with %{count} unit of "
"gems per day."
msgstr ""
"Ngươi giành quyền kiểm soát một mỏ đá quý. Nó sẽ cung cấp cho ngươi %{count} "
"đơn vị đá quý mỗi ngày."

msgid ""
"You gain control of a gold mine. It will provide you with %{count} gold per "
"day."
msgstr ""
"Ngươi giành được quyền kiểm soát một mỏ vàng. Nó sẽ cung cấp cho ngươi "
"%{count} vàng mỗi ngày."

msgid ""
"The lighthouse is now under your control, and all of your ships will now "
"move further each day."
msgstr ""
"Ngọn hải đăng hiện nằm dưới sự kiểm soát của ngươi và tất cả các tàu của "
"ngươi giờ đây sẽ di chuyển xa hơn mỗi ngày."

msgid "You gain control of a %{name}."
msgstr ""

msgid ""
"You come upon an abandoned gold mine. The mine appears to be haunted. Do you "
"wish to enter?"
msgstr ""
"Ngươi đến một mỏ vàng bị bỏ hoang. Khu mỏ dường như bị ma ám. Ngươi có muốn "
"vào không?"

msgid "You beat the Ghosts and are able to restore the mine to production."
msgstr ""

msgid ""
"A group of %{monster} with a desire for greater glory wish to join you. Do "
"you accept?"
msgstr ""
"Một nhóm %{monster} khao khát đạt được vinh quang lớn hơn mong muốn được "
"tham gia cùng ngươi. Ngươi có chấp nhận không?"

msgid "As you approach the dwelling, you notice that there is no one here."
msgstr ""

msgid ""
"You search the ruins, but the Medusas that used to live here are gone. "
"Perhaps there will be more next week."
msgstr ""
"Ngươi tìm kiếm những tàn tích, nhưng Medusas từng sống ở đây đã biến mất. Có "
"lẽ sẽ có nhiều hơn vào tuần tới."

msgid ""
"You've found some Medusas living in the ruins. They are willing to join your "
"army for a price. Do you want to recruit Medusas?"
msgstr ""
"Ngươi đã tìm thấy một số Medusa sống trong đống đổ nát. Họ sẵn sàng gia nhập "
"quân đội của ngươi với một mức giá. Ngươi có muốn tuyển dụng Medusas?"

msgid ""
"You've found a Sprite Tree City. Unfortunately, none of the Sprites living "
"there wish to join an army. Maybe next week."
msgstr ""
"Ngươi đã tìm thấy Sprite Tree City. Thật không may, không một Sprite nào "
"sống ở đó mong muốn gia nhập quân đội. Có thể là tuần sau."

msgid ""
"Some of the Sprites living in the tree city are willing to join your army "
"for a price. Do you want to recruit Sprites?"
msgstr ""
"Một số Sprites sống trong thành phố trên cây sẵn sàng gia nhập quân đội của "
"ngươi với một cái giá. Ngươi có muốn tuyển dụng Sprites?"

msgid ""
"A colorful Rogues' wagon stands empty here. Perhaps more Rogues will be here "
"later."
msgstr ""
"Ở đây có một toa xe đầy màu sắc của Lừa đảo trống rỗng. Có lẽ sau này sẽ có "
"nhiều Lừa đảo hơn ở đây."

msgid ""
"Distant sounds of music and laughter draw you to a colorful wagon housing "
"Rogues. Do you wish to have any Rogues join your army?"
msgstr ""
"Âm thanh xa xa của âm nhạc và tiếng cười lôi kéo bạn đến một toa xe đầy màu "
"sắc chứa Lừa đảo. Ngươi có muốn có bất kỳ Lừa đảo nào gia nhập quân đội của "
"mình không?"

msgid ""
"A group of tattered tents, billowing in the sandy wind, beckons you. The "
"tents are unoccupied. Perhaps more Nomads will be here later."
msgstr ""
"Một nhóm lều rách nát cuồn cuộn trong gió cát đang vẫy gọi ngươi. Những căn "
"lều không có người ở. Có lẽ sau này sẽ có thêm nhiều người du mục đến đây."

msgid ""
"A group of tattered tents, billowing in the sandy wind, beckons you. Do you "
"wish to have any Nomads join you during your travels?"
msgstr ""
"Một nhóm lều rách nát cuồn cuộn trong gió cát đang vẫy gọi ngươi. Ngươi có "
"muốn có bất kỳ Người du mục nào tham gia cùng ngươi trong chuyến du lịch của "
"ngươi không?"

msgid "The pit of mud bubbles for a minute and then lies still."
msgstr ""

msgid ""
"As you approach the bubbling pit of mud, creatures begin to climb out and "
"position themselves around it. In unison they say: \"Mother Earth would like "
"to offer you a few of her troops. Do you want to recruit Earth Elementals?\""
msgstr ""
"Khi bạn đến gần hố bùn sủi bọt, các sinh vật bắt đầu trèo ra ngoài và định "
"vị xung quanh nó. Họ đồng thanh nói: \"Mẹ Trái đất muốn cung cấp cho bạn một "
"số quân của bà ấy. Ngươi có muốn chiêu mộ các Nguyên tố Trái đất không?\""

msgid "You enter the structure of white stone pillars, and find nothing."
msgstr ""

msgid ""
"White stone pillars support a roof that rises up to the sky. As you enter "
"the structure, the dead air of the outside gives way to a whirling gust that "
"almost pushes you back out. The air current materializes into a barely "
"visible form. The creature asks, in what can only be described as a loud "
"whisper: \"Why have you come? Are you here to call upon the forces of the "
"air?\""
msgstr ""
"Những cột đá trắng đỡ mái nhà vươn lên trời. Khi ngươi bước vào công trình, "
"không khí chết chóc bên ngoài nhường chỗ cho một cơn gió xoáy gần như đẩy "
"ngươi ra ngoài. Dòng không khí hiện thực hóa thành một dạng khó nhìn thấy "
"được. Sinh vật hỏi, theo cách chỉ có thể được mô tả như một lời thì thầm "
"lớn: \"Tại sao ngươi lại đến? Ngươi đến đây để kêu gọi lực lượng trên không?"
"\""

msgid "No Fire Elementals approach you from the lava pool."
msgstr ""

msgid ""
"Beneath a structure that serves to hold in heat, Fire Elementals move about "
"in a fiery pool of molten lava. A group of them approach you and offer their "
"services. Would you like to recruit Fire Elementals?"
msgstr ""
"Bên dưới một cấu trúc dùng để giữ nhiệt, các Nguyên tố Lửa di chuyển trong "
"một hồ dung nham nóng chảy rực lửa. Một nhóm trong số họ tiếp cận ngươi và "
"cung cấp dịch vụ của họ. Ngươi có muốn chiêu mộ Nguyên tố Lửa không?"

msgid "A face forms in the water for a moment, and then is gone."
msgstr "Một khuôn mặt xuất hiện trong nước một lúc rồi biến mất."

msgid ""
"Crystalline structures cast shadows over a small reflective pool of water. "
"You peer into the pool, and a face that is not your own peers back. It asks: "
"\"Would you like to call upon the powers of water?\""
msgstr ""
"Các cấu trúc tinh thể đổ bóng lên một hồ nước nhỏ phản chiếu. Ngươi nhìn "
"xuống hồ bơi, và một khuôn mặt không phải là bạn bè của ngươi quay lại. Nó "
"hỏi: \"Ngươi có muốn kêu gọi sức mạnh của nước không?\""

msgid "This burial site is deathly still."
msgstr ""

msgid ""
"Restless spirits of long dead warriors seeking their final resting place "
"offer to join you in hopes of finding peace. Do you wish to recruit ghosts?"
msgstr ""
"Linh hồn không ngừng nghỉ của những chiến binh đã chết từ lâu đang tìm kiếm "
"nơi an nghỉ cuối cùng đề nghị tham gia cùng ngươi với hy vọng tìm thấy hòa "
"bình. Ngươi có muốn chiêu mộ bóng ma không?"

msgid ""
"The City of the Dead is empty of life, and empty of unlife as well. Perhaps "
"some undead will move in next week."
msgstr ""
"Thành phố của Người chết không có sự sống và cũng không có sự sống. Có lẽ "
"một số xác sống sẽ chuyển đến vào tuần tới."

msgid ""
"Some Liches living here are willing to join your army for a price. Do you "
"want to recruit Liches?"
msgstr ""
"Một số Lich sống ở đây sẵn sàng gia nhập quân đội của ngươi với một cái giá. "
"Ngươi có muốn tuyển dụng Liches không?"

msgid ""
"You've found the ruins of an ancient city, now inhabited solely by the "
"undead. Will you search?"
msgstr ""
"Ngươi đã tìm thấy tàn tích của một thành phố cổ, hiện chỉ có xác sống sinh "
"sống. Ngươi sẽ tìm kiếm chứ?"

msgid ""
"Some of the surviving Liches are impressed by your victory over their "
"fellows, and offer to join you for a price. Do you want to recruit Liches?"
msgstr ""
"Một số Lich còn sống sót bị ấn tượng bởi chiến thắng của ngươi trước đồng "
"đội của họ và đề nghị tham gia cùng ngươi với một mức giá. Ngươi có muốn "
"tuyển dụng Liches không?"

msgid ""
"You've found one of those bridges that Trolls are so fond of living under, "
"but there are none here. Perhaps there will be some next week."
msgstr ""
"Ngươi đã tìm thấy một trong những cây cầu mà Trolls rất thích sống dưới đó, "
"nhưng ở đây lại không có một con nào cả. Có lẽ sẽ có một số vào tuần tới."

msgid ""
"Some Trolls living under a bridge are willing to join your army, but for a "
"price. Do you want to recruit Trolls?"
msgstr ""
"Một số Troll sống dưới cầu sẵn sàng gia nhập quân đội của ngươi nhưng phải "
"trả giá. Ngươi có muốn tuyển dụng Troll không?"

msgid "Trolls living under the bridge challenge you. Will you fight them?"
msgstr ""
"Troll sống dưới gầm cầu thách thức ngươi. Ngươi sẽ chiến đấu với chúng?"

msgid ""
"A few Trolls remain, cowering under the bridge. They approach you and offer "
"to join your forces as mercenaries. Do you want to buy any Trolls?"
msgstr ""
"Một vài con Troll vẫn còn ẩn nấp dưới gầm cầu. Họ tiếp cận ngươi và đề nghị "
"gia nhập lực lượng của ngươi với tư cách là lính đánh thuê. Ngươi có muốn "
"mua Troll không?"

msgid ""
"The Dragon city has no Dragons willing to join you this week. Perhaps a "
"Dragon will become available next week."
msgstr ""
"Thành phố Rồng không có con Rồng nào sẵn sàng tham gia cùng ngươi trong tuần "
"này. Có lẽ một con Rồng sẽ có mặt vào tuần tới."

msgid ""
"The Dragon city is willing to offer some Dragons for your army for a price. "
"Do you wish to recruit Dragons?"
msgstr ""
"Thành phố Rồng sẵn sàng cung cấp một số Rồng cho quân đội của ngươi với một "
"mức giá. Ngươi có muốn chiêu mộ Rồng không?"

msgid ""
"You stand before the Dragon City, a place off-limits to mere humans. Do you "
"wish to violate this rule and challenge the Dragons to a fight?"
msgstr ""
"Ngươi đứng trước Thành phố Rồng, một nơi không có giới hạn đối với con "
"người. Ngươi có muốn vi phạm quy tắc này và thách đấu với những con Rồng "
"không?"

msgid ""
"Having defeated the Dragon champions, the city's leaders agree to supply "
"some Dragons to your army for a price. Do you wish to recruit Dragons?"
msgstr ""
"Sau khi đánh bại các nhà vô địch Rồng, lãnh đạo thành phố đồng ý cung cấp "
"một số Rồng cho quân đội của ngươi với một mức giá. Ngươi có muốn chiêu mộ "
"Rồng không?"

msgid "From the observation tower, you are able to see distant lands."
msgstr ""

msgid ""
"The spring only refills once a week, and someone's already been here this "
"week."
msgstr ""
"Suối chỉ được nạp lại mỗi tuần một lần, và tuần này đã có người đến đây rồi."

msgid ""
"A drink at the spring is supposed to give you twice your normal spell "
"points, but you are already at that level."
msgstr ""
"Uống nước ở suối được cho là sẽ mang lại cho ngươi gấp đôi điểm thần chú "
"bình thường, nhưng ngươi đã ở cấp độ đó rồi."

msgid ""
"A drink from the spring fills your blood with magic! You have twice your "
"normal spell points in reserve."
msgstr ""
"Uống nước ở suối làm cho máu của ngươi tràn đầy ma thuật! Ngươi có gấp đôi "
"số điểm phép thuật bình thường để dự trữ."

msgid ""
"Recognizing you, the butler refuses to admit you. \"The master,\" he says, "
"\"will not see the same student twice.\""
msgstr ""
"Nhận ra ngươi, người quản gia từ chối thừa nhận ngươi. Ông nói: \"Người thầy "
"sẽ không gặp một học sinh hai lần\"."

msgid ""
"The butler admits you to see the master of the house. He trains you in the "
"four skills a hero should know."
msgstr ""
"Người quản gia cho phép ngươi đến gặp chủ nhân của ngôi nhà. Anh ấy huấn "
"luyện ngươi bốn kỹ năng mà một tướng nên biết."

msgid ""
"The butler opens the door and looks you up and down. \"You are neither "
"famous nor diplomatic enough to be admitted to see my master,\" he sniffs. "
"\"Come back when you think yourself worthy.\""
msgstr ""
"Người quản gia mở cửa và nhìn ngươi từ trên xuống dưới. \"Ngươi không đủ nổi "
"tiếng cũng như không đủ tài ngoại giao để được nhận vào gặp chủ nhân của tôi,"
"\" anh khịt mũi. \"Hãy quay lại khi ngươi thấy mình xứng đáng.\""

msgid " and "
msgstr " và "

msgid ""
"All of the %{monsters} you have in your army have been trained by the battle "
"masters of the fort. Your army now contains %{monsters2}."
msgstr ""
"Tất cả %{monsters} ngươi có trong quân đội của mình đều đã được huấn luyện "
"bởi các bậc thầy chiến đấu của pháo đài. Quân đội của ngươi hiện có "
"%{monsters2}."

msgid ""
"An unusual alliance of Ogres, Orcs, and Dwarves offer to train (upgrade) any "
"such troops brought to them. Unfortunately, you have none with you."
msgstr ""
"Một liên minh bất thường của Yêu tinh, Orc và Người lùn đề nghị huấn luyện "
"(nâng cấp) bất kỳ đội quân nào như vậy được mang đến cho họ. Thật không may, "
"ngươi không có gì bên mình."

msgid "All of your %{monsters} have been upgraded into %{monsters2}."
msgstr ""

msgid ""
"A blacksmith working at the foundry offers to convert all Pikemen and "
"Swordsmen's weapons brought to him from iron to steel. He also says that he "
"knows a process that will convert Iron Golems into Steel Golems. "
"Unfortunately, you have none of these troops in your army, so he can't help "
"you."
msgstr ""
"Một thợ rèn làm việc tại xưởng đúc đề nghị chuyển đổi tất cả vũ khí của "
"Pikemen và Swordsmen mang đến cho anh ta từ sắt thành thép. Anh ấy cũng nói "
"rằng anh ấy biết một quy trình sẽ chuyển đổi Golem sắt thành Golem thép. "
"Thật không may, quân đội của ngươi không có những đội quân này nên anh ta "
"không thể giúp ngươi."

msgid ""
"The captain looks at you with surprise and says:\n"
"\"You already have all the maps I know about. Let me fish in peace now.\""
msgstr ""
"Thuyền trưởng nhìn ngươi ngạc nhiên và nói:\n"
"\"Ngươi đã có tất cả các bản đồ mà ta biết. Hãy để ta câu cá trong yên bình."
"\""

msgid ""
"A retired captain living on this refurbished fishing platform offers to sell "
"you maps of the sea he made in his younger days for 1,000 gold. Do you wish "
"to buy the maps?"
msgstr ""
"Một thuyền trưởng đã nghỉ hưu sống trên giàn đánh cá đã được tân trang lại "
"này đề nghị bán cho ngươi những bản đồ biển mà ông ấy đã làm khi còn trẻ với "
"giá 1.000 vàng. Ngươi có muốn mua bản đồ không?"

msgid ""
"The captain sighs. \"You don't have enough money, eh?  You can't expect me "
"to give my maps away for free!\""
msgstr ""
"Thuyền trưởng thở dài. \"Ngươi không có đủ tiền phải không? Ngươi không thể "
"mong đợi tôi tặng bản đồ của mình miễn phí!\""

msgid ""
"You come upon an obelisk made from a type of stone you have never seen "
"before. Staring at it intensely, the smooth surface suddenly changes to an "
"inscription. The inscription is a piece of a lost ancient map. Quickly you "
"copy down the piece and the inscription vanishes as abruptly as it appeared."
msgstr ""
"Ngươi bắt gặp một đài tưởng niệm được làm từ một loại đá mà ngươi chưa từng "
"thấy trước đây. Nhìn chăm chú vào nó, bề mặt nhẵn nhụi đột nhiên biến thành "
"một dòng chữ. Dòng chữ là một mảnh của một bản đồ cổ bị thất lạc. Ngươi "
"nhanh chóng sao chép tác phẩm xuống và dòng chữ biến mất đột ngột như khi nó "
"xuất hiện."

msgid "You have already been to this obelisk."
msgstr "Ngươi đã tới đài tưởng niệm này."

msgid ""
"Upon your approach, the tree opens its eyes in delight. \"It is good to see "
"you, my student. I hope my teachings have helped you.\""
msgstr ""
"Khi ngươi đến gần, cái cây mở mắt vui mừng. \"Thật vui được gặp lại ngươi, "
"học trò của ta. Ta hy vọng những lời dạy của ta đã giúp ích cho ngươi.\""

msgid ""
"Upon your approach, the tree opens its eyes in delight. \"Ahh, an "
"adventurer! Allow me to teach you a little of what I have learned over the "
"ages.\""
msgstr ""
"Khi ngươi đến gần, cái cây mở mắt vui mừng. \"À, một nhà thám hiểm! Cho phép "
"ta dạy cho ngươi một chút về những gì ta đã học được qua nhiều thời đại.\""

msgid "Upon your approach, the tree opens its eyes in delight."
msgstr ""

msgid ""
"\"Ahh, an adventurer! I will be happy to teach you a little of what I have "
"learned over the ages for a mere %{count} %{res}.\""
msgstr ""
"\"À, một nhà thám hiểm! Cho phép ta dạy cho ngươi một chút về những gì ta đã "
"học được qua nhiều thời đại với chỉ %{count} %{res}.\""

msgid "(Just bury it around my roots.)"
msgstr ""

msgid "Tears brim in the eyes of the tree."
msgstr ""

msgid "\"I need %{count} %{res}.\""
msgstr ""

msgid "it whispers. (sniff) \"Well, come back when you can pay me.\""
msgstr ""
"nó thì thầm. (khịt mũi) \"Chà, hãy quay lại khi ngươi có thể trả tiền cho ta."
"\""

msgid ""
"Nestled among the trees sits a blind seer. After you explain the intent of "
"your journey, the seer activates his crystal ball, allowing you to see the "
"strengths and weaknesses of your opponents."
msgstr ""
"Ẩn mình giữa những tán cây là một nhà tiên tri mù. Sau khi ngươi giải thích "
"mục đích chuyến hành trình của mình, nhà tiên tri sẽ kích hoạt quả cầu pha "
"lê của mình, cho phép ngươi nhìn thấy điểm mạnh và điểm yếu của đối thủ."

msgid ""
"The entrance to the cave is dark, and a foul, sulfurous smell issues from "
"the cave mouth. Will you enter?"
msgstr ""
"Cửa hang tối om, miệng hang bốc ra mùi lưu huỳnh hôi thối. Ngươi sẽ vào chứ?"

msgid "Except for evidence of a terrible battle, the cave is empty."
msgstr ""
"Ngoại trừ bằng chứng về một trận chiến khủng khiếp, hang động trống rỗng."

msgid ""
"You find a powerful and grotesque Demon in the cave. \"Today,\" it rasps, "
"\"you will fight and surely die. But I will give you a choice of deaths. You "
"may fight me, or you may fight my servants. Do you prefer to fight my "
"servants?\""
msgstr ""
"Ngươi tìm thấy một con quỷ mạnh mẽ và kỳ cục trong hang động. \"Hôm nay,\" "
"nó rít lên, \"ngươi sẽ chiến đấu và chắc chắn sẽ chết. Nhưng ta sẽ cho ngươi "
"lựa chọn cái chết. Ngươi có thể chiến đấu với ta, hoặc ngươi có thể chiến "
"đấu với những người hầu của ta. Ngươi thích chiến đấu với những người hầu "
"của ta hơn?\""

msgid ""
"The Demon screams its challenge and attacks! After a short, desperate "
"battle, you slay the monster and receive %{exp} experience points."
msgstr ""
"Con quỷ hét lên thách thức và tấn công! Sau một trận chiến ngắn ngủi và "
"tuyệt vọng, ngươi tiêu diệt được quái vật và nhận được %{exp} điểm kinh "
"nghiệm."

msgid ""
"The Demon screams its challenge and attacks! After a short, desperate "
"battle, you slay the monster and receive %{exp} experience points and "
"%{count} gold."
msgstr ""
"Con quỷ hét lên thách thức và tấn công! Sau một trận chiến ngắn ngủi và "
"tuyệt vọng, ngươi tiêu diệt được quái vật và nhận được %{exp} điểm kinh "
"nghiệm và %{count} vàng."

msgid ""
"The Demon screams its challenge and attacks! After a short, desperate "
"battle, you slay the monster and find the %{art} in the back of the cave."
msgstr ""
"Con quỷ hét lên thách thức và tấn công! Sau một trận chiến ngắn ngủi và "
"tuyệt vọng, ngươi tiêu diệt con quái vật và tìm thấy %{art} ở phía sau hang "
"động."

msgid ""
"Seeing that you do not have %{count} gold, the demon slashes you with its "
"claws, and the last thing you see is a red haze."
msgstr ""
"Thấy ngươi không có %{count} vàng, con quỷ dùng móng vuốt chém ngươi và điều "
"cuối cùng ngươi nhìn thấy là một làn sương mù màu đỏ."

msgid ""
"The Demon leaps upon you and has its claws at your throat before you can "
"even draw your sword. \"Your life is mine,\" it says. \"I will sell it back "
"to you for %{count} gold.\""
msgstr ""
"Con quỷ lao vào ngươi và ngoạm móng vuốt vào cổ họng ngươi trước khi ngươi "
"kịp rút kiếm. \"Cuộc sống của ngươi là của ta,\" nó nói. \"Ta sẽ bán lại cho "
"ngươi với giá %{count} vàng.\""

msgid ""
"Upon defeating the daemon's servants, you find a hidden cache with %{count} "
"gold."
msgstr ""
"Sau khi đánh bại những người hầu của quỷ, ngươi sẽ tìm thấy một bộ đệm ẩn "
"chứa %{count} vàng."

msgid ""
"As you enter the Alchemist's Tower, a hobbled, graying man in a brown cloak "
"makes his way towards you."
msgstr ""
"Khi ngươi bước vào Tháp Nhà giả kim, một người đàn ông xám xịt, tập tễnh mặc "
"áo choàng màu nâu tiến về phía ngươi."

msgid "He checks your pack, and sees that you have 1 cursed item."
msgid_plural ""
"He checks your pack, and sees that you have %{count} cursed items."
msgstr[0] ""
"Anh ta kiểm tra túi của ngươi và thấy rằng ngươi có 1 vật phẩm bị nguyền rủa."

msgid "For %{gold} gold, the alchemist will remove it for you. Do you pay?"
msgid_plural ""
"For %{gold} gold, the alchemist will remove them for you. Do you pay?"
msgstr[0] ""
"Với %{gold} vàng, nhà giả kim sẽ loại bỏ nó cho ngươi. Ngươi có trả tiền "
"không?"

msgid ""
"After you consent to pay the requested amount of gold, the alchemist grabs "
"the cursed artifact and throws it into his magical cauldron."
msgid_plural ""
"After you consent to pay the requested amount of gold, the alchemist grabs "
"all cursed artifacts and throws them into his magical cauldron."
msgstr[0] ""
"Sau khi ngươi đồng ý trả số vàng được yêu cầu, nhà giả kim lấy cổ vật bị "
"nguyền rủa và ném nó vào chiếc vạc ma thuật của mình."

msgid ""
"You hear a voice from behind the locked door, \"You don't have enough gold "
"to pay for my services.\""
msgstr ""
"Ngươi nghe thấy một giọng nói từ phía sau cánh cửa bị khóa, \"Ngươi không có "
"đủ vàng để trả cho dịch vụ của ta.\""

msgid ""
"You hear a voice from high above in the tower, \"Go away! I can't help you!\""
msgstr ""
"Ngươi nghe thấy một giọng nói từ trên cao trong tòa tháp, \"Biến đi! Ta "
"không thể giúp ngươi!\""

msgid ""
"The head groom speaks to you, \"That is a fine looking horse you have. I am "
"afraid we can give you no better, but the horses your cavalry are riding "
"look to be of poor breeding stock. We have many trained war horses which "
"would aid your riders greatly. I insist you take them.\""
msgstr ""
"Trưởng nhóm đầy tớ nói với ngươi, \"Đó là một con ngựa đẹp mà ngài có. Tôi e "
"rằng chúng tôi không thể cho ngài tốt hơn, nhưng những con ngựa mà kỵ binh "
"của ngài đang cưỡi có vẻ là giống kém chất lượng. Chúng tôi có nhiều ngựa "
"chiến đã được huấn luyện để có thể sử dụng được.\" hãy hỗ trợ các tay đua "
"của ngươi rất nhiều. Ta yêu cầu ngài phải đưa họ đi.\""

msgid ""
"As you approach the stables, the head groom appears, leading a fine looking "
"war horse. \"This steed will help speed you in your travels. Alas, he will "
"grow tired in a week. You must also let me give better horses to your "
"mounted soldiers, their horses look shoddy and weak.\""
msgstr ""
"Khi ngươi đến gần chuồng ngựa, trưởng nhóm đầy tớ xuất hiện, dẫn theo một "
"con ngựa chiến trông rất đẹp mắt. \"Con chiến mã này sẽ giúp ngài di chuyển "
"nhanh hơn. Than ôi, nó sẽ mệt mỏi trong một tuần nữa. Ngài cũng phải để ta "
"tặng những con ngựa tốt hơn cho những người lính cưỡi ngựa của ngài, ngựa "
"của họ trông kém chất lượng và yếu ớt.\""

msgid ""
"The head groom approaches you and speaks, \"You already have a fine horse, "
"and have no inexperienced cavalry which might make use of our trained war "
"horses.\""
msgstr ""
"Trưởng nhóm đầy tớ đến gần ngươi và nói: \"Ngài đã có một con ngựa tốt và "
"không có kỵ binh thiếu kinh nghiệm nào có thể sử dụng những con ngựa chiến "
"đã được huấn luyện của chúng tôi.\""

msgid ""
"As you approach the stables, the head groom appears, leading a fine looking "
"war horse. \"This steed will help speed you in your travels. Alas, his "
"endurance will wane with a lot of heavy riding, and you must return for a "
"fresh mount in a week. We also have many fine war horses which could benefit "
"mounted soldiers, but you have none we can help.\""
msgstr ""
"Khi ngươi đến gần chuồng ngựa, trưởng nhóm đầy tớ xuất hiện, dẫn theo một "
"con ngựa chiến trông rất đẹp mắt. “Con chiến mã này sẽ giúp ngài tăng tốc "
"trong hành trình. Than ôi, sức chịu đựng của nó sẽ giảm đi sau khi cưỡi quá "
"nhiều, và ngài phải quay lại để lấy một con ngựa mới trong một tuần. Chúng "
"tôi cũng có nhiều ngựa chiến tốt có thể mang lại lợi ích cho những người "
"lính cưỡi ngựa, nhưng ngài không có gì chúng tôi có thể giúp được.\""

msgid "The Arena guards turn you away."
msgstr ""

msgid ""
"You have your crew stop up their ears with wax before the sirens' eerie song "
"has any chance of luring them to a watery grave."
msgstr ""
"Ngươi yêu cầu đoàn của mình bịt tai bằng sáp trước khi bài hát kỳ lạ của còi "
"báo động có cơ hội dụ họ xuống một ngôi mộ đầy nước."

msgid ""
"As the sirens sing their eerie song, your small, determined army manages to "
"overcome the urge to dive headlong into the sea."
msgstr ""
"Khi còi báo động hát bài hát kỳ lạ của chúng, đội quân nhỏ bé nhưng đầy "
"quyết tâm của ngươi đã vượt qua được mong muốn lao thẳng xuống biển."

msgid ""
"An eerie wailing song emanates from the sirens perched upon the rocks. Many "
"of your crew fall under its spell, and dive into the water where they drown. "
"You are now wiser for the visit, and gain %{exp} experience."
msgstr ""
"Một bài hát than khóc kỳ lạ phát ra từ còi báo động đậu trên những tảng đá. "
"Nhiều người trong số thủy thủ đoàn của ngươi rơi vào bùa chú của nó và lao "
"xuống nước và chết đuối. Bây giờ ngươi đã khôn ngoan hơn khi tham quan và "
"nhận được %{exp} kinh nghiệm."

msgid ""
"In a dazzling display of daring, you break into the local jail and free the "
"hero imprisoned there, who, in return, pledges loyalty to your cause."
msgstr ""
"Trong một màn thể hiện táo bạo rực rỡ, ngươi đột nhập vào nhà tù địa phương "
"và giải thoát tướng bị giam giữ ở đó, người này đổi lại sẽ cam kết trung "
"thành với chính nghĩa của ngươi."

msgid ""
"You already have %{count} heroes, and regretfully must leave the prisoner in "
"this jail to languish in agony for untold days."
msgstr ""
"Ngươi đã có %{count} tướng rồi, và thật đáng tiếc phải để tù nhân trong nhà "
"tù này mòn mỏi trong đau khổ không biết bao ngày."

msgid ""
"You enter a rickety hut and talk to the magician who lives there. He tells "
"you of places near and far which may aid you in your journeys."
msgstr ""
"Ngươi bước vào một túp lều ọp ẹp và nói chuyện với nhà ảo thuật sống ở đó. "
"Anh ấy cho ngươi biết về những địa điểm gần xa có thể hỗ trợ ngươi trong "
"cuộc hành trình."

msgid "This eye seems to be intently studying its surroundings."
msgstr ""

msgid "You come across a giant Sphinx. The Sphinx remains strangely quiet."
msgstr ""
"Ngươi bắt gặp một tượng Nhân sư khổng lồ. Tượng Nhân Sư vẫn im lặng một cách "
"kỳ lạ."

msgid ""
"\"I have a riddle for you,\" the Sphinx says. \"Answer correctly, and you "
"shall be rewarded. Answer incorrectly, and you shall be eaten. Do you accept "
"the challenge?\""
msgstr ""
"“Ta có một câu đố dành cho ngươi,” Nhân sư nói. \"Trả lời đúng sẽ được khen "
"thưởng. Trả lời sai sẽ bị ăn thịt. Ngươi có chấp nhận thử thách không?\""

msgid ""
"The Sphinx asks you the following riddle:\n"
"\n"
"'%{riddle}'\n"
"\n"
"Your answer?"
msgstr ""
"Nhân sư hỏi ngươi câu đố sau:\n"
" \n"
"'%{riddle}'\n"
" \n"
"Câu trả lời của ngươi?"

msgid ""
"\"You guessed incorrectly,\" the Sphinx says, smiling. The Sphinx swipes at "
"you with a paw, knocking you to the ground. Another blow makes the world go "
"black, and you know no more."
msgstr ""
"\"Ngươi đoán sai rồi,\" Nhân sư mỉm cười nói. Nhân sư dùng chân quẹt vào "
"ngươi, khiến ngươi ngã xuống đất. Một cú đánh nữa khiến thế giới trở nên đen "
"tối và ngươi không còn biết gì nữa."

msgid ""
"Looking somewhat disappointed, the Sphinx sighs. \"You've answered my riddle "
"so here's your reward. Now begone.\""
msgstr ""
"Trông có vẻ thất vọng, Sphinx thở dài. \"Ngươi đã trả lời câu đố của tôi nên "
"đây là phần thưởng của ngươi. Bây giờ hãy biến đi.\""

msgid ""
"A magical barrier stands tall before you, blocking your way. Runes on the "
"arch read,\n"
"\"Speak the key and you may pass.\"\n"
"As you speak the magic word, the glowing barrier dissolves into nothingness."
msgstr ""
"Một rào cản ma thuật sừng sững trước mặt bạn, chặn đường bạn. Chữ trên vòm "
"đọc,\n"
"\"Nói chìa khóa và ngươi có thể vượt qua.\"\n"
"Khi ngươi nói từ ma thuật, rào cản phát sáng sẽ tan biến vào hư vô."

msgid ""
"A magical barrier stands tall before you, blocking your way. Runes on the "
"arch read,\n"
"\"Speak the key and you may pass.\"\n"
"You speak, and nothing happens."
msgstr ""
"Một rào cản ma thuật sừng sững trước mặt bạn, chặn đường bạn. Chữ trên vòm "
"đọc,\n"
"\"Nói chìa khóa và ngươi có thể vượt qua.\"\n"
"Ngươi trả lời, nhưng không có gì xảy ra."

msgid ""
"You enter the tent and see an old woman gazing into a magic gem. She looks "
"up and says,\n"
"\"In my travels, I have learned much in the way of arcane magic. A great "
"oracle taught me his skill. I have the answer you seek.\""
msgstr ""
"Ngươi bước vào lều và thấy một bà già đang nhìn chăm chú vào một viên ngọc "
"ma thuật. Cô ấy nhìn lên và nói:\n"
"\"Trong những chuyến đi của mình, tôi đã học được nhiều điều về phép thuật "
"phức tạp. Một nhà tiên tri vĩ đại đã dạy tôi kỹ năng của ông ấy. Ta có câu "
"trả lời mà ngươi đang tìm kiếm.\""

msgid "No spell book is present."
msgstr "Không có cuốn sách thần chú nào hiện diện."

msgid ""
"This spell costs %{mana} spell points. You have no spell points, so you "
"cannot cast it."
msgstr ""
"Phép thuật này tiêu tốn %{mana} điểm phép thuật. Ngươi không có điểm phép "
"thuật nên không thể sử dụng nó."

msgid ""
"This spell costs %{mana} spell points. You only have %{point} spell points, "
"so you cannot cast it."
msgstr ""
"Phép thuật này tiêu tốn %{mana} điểm phép thuật. Ngươi chỉ có %{point} điểm "
"phép thuật nên không thể sử dụng nó."

msgid "The spell was not found."
msgstr "Không tìm thấy phép."

msgid "Only heroes can cast this spell."
msgstr ""

msgid "This hero is not able to cast adventure spells."
msgstr ""

msgid "Your hero is too tired to cast this spell today. Try again tomorrow."
msgstr ""
"Tướng của ngươi đã quá mệt mỏi để sử dụng câu thần chú này ngày hôm nay. Hãy "
"thử lại vào ngày mai."

msgid "This spell cannot be cast on a boat."
msgstr ""

msgid "This spell can only be cast near an ocean."
msgstr ""

msgid ""
"There are no boats available and no ocean adjacent to the hero where this "
"spell will work."
msgstr ""
"Không có sẵn thuyền và không có đại dương gần tướng nơi phép thuật này sẽ "
"hoạt động."

msgid "There are no boats available for this spell."
msgstr "Không có thuyền nào hiện hữu để cho phép này."

msgid "There is no ocean adjacent to the hero where this spell will work."
msgstr "Không có đại dương nào gần tướng để cho phép này thực hiện."

msgid ""
"You do not own any town or castle that is not currently occupied by a hero. "
"This spell will have no effect."
msgstr ""
"Ngươi không sở hữu bất kỳ thị trấn hoặc lâu đài nào hiện không có tướng "
"chiếm giữ. Phép thuật này sẽ không có tác dụng."

msgid "This hero is already in a town, so this spell will have no effect."
msgstr "Tướng này đã ở trong thị trấn, nên phép này sẽ không có tác dụng."

msgid ""
"The nearest town is %{town}.\n"
"\n"
"This town is occupied by your hero %{hero}."
msgstr ""
"Thị trấn gần nhất là %{town}.\n"
" \n"
"Thị trấn này đã bị tướng %{hero} của ngươi chiếm đóng."

msgid "This spell is already in effect."
msgstr "Phép này đã có tác dụng rồi."

msgid ""
"No opponent neither has nor can have any hero under their command anymore. "
"Casting this spell will have no effect."
msgstr ""
"Không có đối thủ nào có và không thể có bất kỳ anh hùng nào dưới sự chỉ huy "
"của họ nữa. Sử dụng phép thuật này sẽ không có tác dụng."

msgid ""
"No opponent has a hero under their command at this time. Casting this spell "
"will have no effect."
msgstr ""
"Không có đối thủ nào có anh hùng dưới sự chỉ huy của họ vào thời điểm này. "
"Sử dụng phép thuật này sẽ không có tác dụng."

msgid ""
"You must be within %{count} spaces of a monster for the Visions spell to "
"work."
msgstr ""
"Ngươi phải ở trong khoảng cách %{count} của một con quái vật để phép thuật "
"Thấu thị hoạt động."

msgid ""
"You must be standing on the entrance to a mine (sawmills and alchemist labs "
"do not count) to cast this spell."
msgstr ""
"Ngươi phải đứng ở lối vào mỏ (không tính xưởng cưa và phòng thí nghiệm của "
"nhà giả kim) để thực hiện phép thuật này."

msgid "You must first defeat the ghosts guarding the mine to cast this spell."
msgstr ""
"Trước tiên, ngươi phải đánh bại những con ma canh giữ mỏ để sử dụng phép "
"thuật này."

msgid ""
"There are already at least as many elementals guarding the mine as this hero "
"can generate. Casting this spell will have no effect."
msgstr ""
"Đã có ít nhất số lượng nguyên tố bảo vệ khu mỏ mà tướng này có thể tạo ra. "
"Sử dụng phép thuật này sẽ không có tác dụng."

msgid "%{name} the %{race} (Level %{level})"
msgstr ""

msgid "Are you sure you want to dismiss this Hero?"
msgstr "Ngươi có chắc chắn muốn giải tán Tướng này không?"

msgid "View Experience Info"
msgstr "Xem Thông tin Kinh nghiệm"

msgid "View Spell Points Info"
msgstr ""

msgid "Set army combat formation to 'Spread'"
msgstr "Đặt đội hình chiến đấu của quân đội thành 'Dàn trải'"

msgid "Set army combat formation to 'Grouped'"
msgstr "Đặt đội hình chiến đấu của quân đội thành 'Tập trung'"

msgid "Exit Hero Screen"
msgstr ""

msgid "You cannot dismiss a hero in a castle"
msgstr ""

msgid "Dismissal of %{name} the %{race} is prohibited by scenario"
msgstr ""

msgid "Dismiss %{name} the %{race}"
msgstr ""

msgid "Show previous hero"
msgstr "Xem tướng trước"

msgid "Show next hero"
msgstr "Xem tướng sau"

msgid "Blood Morale"
msgstr ""

msgid "%{morale} Morale"
msgstr "%{morale} Tinh thần"

msgid "%{luck} Luck"
msgstr "%{luck} May mắn"

msgid "Current Luck Modifiers:"
msgstr ""

msgid "Current Morale Modifiers:"
msgstr ""

msgid "Entire army is undead, so morale does not apply."
msgstr ""

msgid ""
"Current experience %{exp1}.\n"
" Next level %{exp2}."
msgstr ""

msgid "Level %{level}"
msgstr "Cấp bậc %{level}"

msgid ""
"%{name} currently has %{point} spell points out of a maximum of %{max}. The "
"maximum number of spell points is 10 times your knowledge. It is "
"occasionally possible to have more than your maximum spell points via "
"special events."
msgstr ""

msgid "%{name1} meets %{name2}"
msgstr ""

msgid "Enemy heroes are now fully identifiable."
msgstr ""

msgid "Identify Hero"
msgstr ""

msgid "Select town to port to."
msgstr ""

msgid "Town Portal"
msgstr ""

msgid "The creatures are willing to join us!"
msgstr ""

msgid "All the creatures will join us..."
msgstr ""

msgid "The creature will join us..."
msgid_plural "%{count} of the creatures will join us..."
msgstr[0] ""

msgid ""
"\n"
" for a fee of %{gold} gold."
msgstr ""
"\n"
" với chi phí %{gold} vàng."

msgid "These weak creatures will surely flee before us."
msgstr ""

msgid "I fear these creatures are in the mood for a fight."
msgstr ""

msgid "Your attack skill is a bonus added to each creature's attack skill."
msgstr ""

msgid "Your defense skill is a bonus added to each creature's defense skill."
msgstr ""

msgid "Your spell power determines the length or power of a spell."
msgstr ""

msgid ""
"Your knowledge determines how many spell points your hero may have. Under "
"normal circumstances, a hero is limited to 10 spell points per level of "
"knowledge."
msgstr ""

msgid "Current Modifiers:"
msgstr ""

msgid "skill|Basic"
msgstr "Cơ bản"

msgid "skill|Advanced"
msgstr "Nâng cao"

msgid "skill|Expert"
msgstr "Chuyên gia"

msgid "Pathfinding"
msgstr ""

msgid "Archery"
msgstr ""

msgid "Logistics"
msgstr ""

msgid "Scouting"
msgstr ""

msgid "Diplomacy"
msgstr ""

msgid "Navigation"
msgstr ""

msgid "Leadership"
msgstr ""

msgid "Wisdom"
msgstr ""

msgid "Mysticism"
msgstr ""

msgid "Ballistics"
msgstr ""

msgid "Eagle Eye"
msgstr ""

msgid "Necromancy"
msgstr ""

msgid "Estates"
msgstr ""

msgid "Advanced Archery"
msgstr ""

msgid "Advanced Pathfinding"
msgstr ""

msgid "Basic Archery"
msgstr ""

msgid "Basic Pathfinding"
msgstr ""

msgid "Expert Pathfinding"
msgstr ""

msgid "Advanced Logistics"
msgstr ""

msgid "Basic Logistics"
msgstr ""

msgid "Basic Scouting"
msgstr ""

msgid "Expert Archery"
msgstr ""

msgid "Expert Logistics"
msgstr ""

msgid "Advanced Diplomacy"
msgstr ""

msgid "Advanced Scouting"
msgstr ""

msgid "Basic Diplomacy"
msgstr ""

msgid "Expert Diplomacy"
msgstr ""

msgid "Expert Scouting"
msgstr ""

msgid "Advanced Leadership"
msgstr ""

msgid "Advanced Navigation"
msgstr ""

msgid "Basic Leadership"
msgstr ""

msgid "Basic Navigation"
msgstr ""

msgid "Expert Navigation"
msgstr ""

msgid "Advanced Wisdom"
msgstr ""

msgid "Basic Mysticism"
msgstr ""

msgid "Basic Wisdom"
msgstr ""

msgid "Expert Leadership"
msgstr ""

msgid "Expert Wisdom"
msgstr ""

msgid "Advanced Luck"
msgstr ""

msgid "Advanced Mysticism"
msgstr ""

msgid "Basic Luck"
msgstr ""

msgid "Expert Luck"
msgstr ""

msgid "Expert Mysticism"
msgstr ""

msgid "Advanced Ballistics"
msgstr ""

msgid "Advanced Eagle Eye"
msgstr ""

msgid "Basic Ballistics"
msgstr ""

msgid "Basic Eagle Eye"
msgstr ""

msgid "Expert Ballistics"
msgstr ""

msgid "Advanced Necromancy"
msgstr ""

msgid "Basic Estates"
msgstr ""

msgid "Basic Necromancy"
msgstr ""

msgid "Expert Eagle Eye"
msgstr ""

msgid "Expert Necromancy"
msgstr ""

msgid "Advanced Estates"
msgstr ""

msgid "Expert Estates"
msgstr ""

msgid ""
"%{skill} reduces the movement penalty for rough terrain by %{count} percent."
msgstr ""

msgid "%{skill} eliminates the movement penalty for rough terrain."
msgstr ""

msgid ""
"%{skill} increases the damage done by range attacking creatures by %{count} "
"percent."
msgstr ""

msgid "%{skill} increases your hero's movement points by %{count} percent."
msgstr ""

msgid "%{skill} increases your hero's viewable area by one square."
msgid_plural ""
"%{skill} increases your hero's viewable area by %{count} squares."
msgstr[0] ""

msgid ""
"%{skill} allows you to negotiate with monsters who are weaker than your "
"group. "
msgstr ""

msgid "Approximately %{count} percent of the creatures may offer to join you."
msgstr ""

msgid "All of the creatures may offer to join you."
msgstr ""

msgid ""
"%{skill} increases your hero's movement points over water by %{count} "
"percent."
msgstr ""

msgid "%{skill} increases your hero's troops morale by %{count}."
msgstr ""

msgid "%{skill} allows your hero to learn third level spells."
msgstr ""

msgid "%{skill} allows your hero to learn fourth level spells."
msgstr ""

msgid "%{skill} allows your hero to learn fifth level spells."
msgstr ""

msgid "%{skill} regenerates one additional spell point per day to your hero."
msgid_plural ""
"%{skill} regenerates %{count} additional spell points per day to your hero."
msgstr[0] ""

msgid "%{skill} increases your hero's luck by %{count}."
msgstr ""

msgid ""
"%{skill} gives your hero's catapult shots a greater chance to hit and do "
"damage to castle walls."
msgstr ""

msgid ""
"%{skill} gives your hero's catapult an extra shot, and each shot has a "
"greater chance to hit and do damage to castle walls."
msgstr ""

msgid ""
"%{skill} gives your hero's catapult an extra shot, and each shot "
"automatically destroys any wall, except a fortified wall in a Knight castle."
msgstr ""

msgid ""
"%{skill} gives your hero a %{count} percent chance to learn any given 1st or "
"2nd level spell that was cast by an enemy during combat."
msgstr ""

msgid ""
"%{skill} gives your hero a %{count} percent chance to learn any given 3rd "
"level spell (or below) that was cast by an enemy during combat."
msgstr ""

msgid ""
"%{skill} gives your hero a %{count} percent chance to learn any given 4th "
"level spell (or below) that was cast by an enemy during combat."
msgstr ""

msgid ""
"%{skill} allows %{count} percent of the creatures killed in combat to be "
"brought back from the dead as Skeletons."
msgstr ""

msgid ""
"Your hero produces %{count} gold pieces per day as tax revenue from estates."
msgstr ""

msgid "Blue"
msgstr "Lục"

msgid "Green"
msgstr "Xanh"

msgid "Red"
msgstr "Đỏ"

msgid "Yellow"
msgstr "Vàng"

msgid "Orange"
msgstr "Cam"

msgid "Purple"
msgstr "Tím"

msgid "barrier|Aqua"
msgstr "Nước biển"

msgid "barrier|Blue"
msgstr "Lục"

msgid "barrier|Brown"
msgstr "Nâu"

msgid "barrier|Gold"
msgstr "Vàng"

msgid "barrier|Green"
msgstr "Xanh"

msgid "barrier|Orange"
msgstr "Cam"

msgid "barrier|Purple"
msgstr "Tím"

msgid "barrier|Red"
msgstr "Đỏ"

msgid "tent|Aqua"
msgstr "Nước biển"

msgid "tent|Blue"
msgstr "Lục"

msgid "tent|Brown"
msgstr "Nâu"

msgid "tent|Gold"
msgstr "Vàng"

msgid "tent|Green"
msgstr "Xanh"

msgid "tent|Orange"
msgstr "Cam"

msgid "tent|Purple"
msgstr "Tím"

msgid "tent|Red"
msgstr "Đỏ"

msgid "Experience"
msgstr "Kinh nghiệm"

msgid ""
"Experience allows your heroes to go up levels, increasing their primary and "
"secondary skills."
msgstr ""

msgid "Hero/Stats"
msgstr ""

msgid "Skills"
msgstr "Kĩ năng"

msgid "Town/Castle"
msgstr "Thị trấn/Lâu đài"

msgid "Garrison"
msgstr ""

msgid "Gold Per Day:"
msgstr "Vàng Mỗi Ngày:"

msgid "View Heroes."
msgstr ""

msgid "Towns/Castles"
msgstr "Thị trấn/Lâu đài"

msgid "View Towns and Castles."
msgstr "Xem Thị trấn và Lâu đài."

msgid "luck|Cursed"
msgstr "Nguyền rủa"

msgid "luck|Awful"
msgstr "Tồi tệ"

msgid "luck|Bad"
msgstr "Xấu"

msgid "luck|Normal"
msgstr "Thường"

msgid "luck|Good"
msgstr "Tốt"

msgid "luck|Great"
msgstr "Tuyệt"

msgid "luck|Irish"
msgstr ""

msgid ""
"Bad luck sometimes falls on your armies in combat, causing their attacks to "
"only do half damage."
msgstr ""

msgid ""
"Neutral luck means your armies will never get lucky or unlucky attacks on "
"the enemy."
msgstr ""

msgid ""
"Good luck sometimes lets your armies get lucky attacks (double strength) in "
"combat."
msgstr ""

msgid "morale|Treason"
msgstr "Phản bội"

msgid "morale|Awful"
msgstr "Khủng hoảng"

msgid "morale|Poor"
msgstr "Chán nản"

msgid "morale|Normal"
msgstr "Bình thường"

msgid "morale|Good"
msgstr "Rất tốt"

msgid "morale|Great"
msgstr "Tuyệt vời"

msgid "morale|Blood!"
msgstr "Máu chiến!"

msgid "Bad morale may cause your armies to freeze in combat."
msgstr ""
"Tinh thần tồi tệ có thể khiến quân đội của ngươi tê liệt trong chiến đấu."

msgid ""
"Neutral morale means your armies will never be blessed with extra attacks or "
"freeze in combat."
msgstr ""
"Tinh thần trung lập có nghĩa là quân đội của ngươi sẽ không bao giờ được ban "
"phước với các cuộc tấn công bổ sung hoặc đóng băng trong chiến đấu."

msgid "Good morale may give your armies extra attacks in combat."
msgstr ""
"Tinh thần tốt có thể mang lại cho quân đội của ngươi nhiều đòn tấn công hơn "
"trong chiến đấu."

msgid "Knight"
msgstr ""

msgid "Barbarian"
msgstr ""

msgid "Sorceress"
msgstr ""

msgid "Warlock"
msgstr ""

msgid "Wizard"
msgstr ""

msgid "Necromancer"
msgstr ""

msgid "Multi"
msgstr ""

msgid "race|Random"
msgstr ""

msgid "race|Neutral"
msgstr ""

msgid "doubleLined|Knight"
msgstr ""

msgid "doubleLined|Barbarian"
msgstr ""

msgid "doubleLined|Sorceress"
msgstr ""

msgid "doubleLined|Warlock"
msgstr ""

msgid "doubleLined|Wizard"
msgstr ""

msgid ""
"doubleLined|Necro-\n"
"mancer"
msgstr ""

msgid "doubleLinedRace|Multi"
msgstr ""

msgid "doubleLinedRace|Random"
msgstr ""

msgid "doubleLinedRace|Neutral"
msgstr ""

msgid "speed|Standing"
msgstr "Đứng"

msgid "speed|Crawling"
msgstr "Bò"

msgid "speed|Very Slow"
msgstr "Rất Chậm"

msgid "speed|Slow"
msgstr "Chậm"

msgid "speed|Average"
msgstr "Trung bình"

msgid "speed|Fast"
msgstr "Nhanh"

msgid "speed|Very Fast"
msgstr "Rất nhanh"

msgid "speed|Ultra Fast"
msgstr "Cực nhanh"

msgid "speed|Blazing"
msgstr "Tốc độ"

msgid "speed|Instant"
msgstr "Tức thì"

msgid "week|Squirrel"
msgstr "Sóc"

msgid "week|Rabbit"
msgstr "Thỏ"

msgid "week|Gopher"
msgstr "Chuột túi"

msgid "week|Badger"
msgstr "Lửng"

msgid "week|Rat"
msgstr "Chuột"

msgid "week|Eagle"
msgstr "Đại bàng"

msgid "week|Weasel"
msgstr "Chồn"

msgid "week|Raven"
msgstr "Quạ"

msgid "week|Mongoose"
msgstr "Cầy"

msgid "week|Dog"
msgstr "Chó"

msgid "week|Aardvark"
msgstr "Lợn"

msgid "week|Lizard"
msgstr "Thằn lằn"

msgid "week|Tortoise"
msgstr "Rùa"

msgid "week|Hedgehog"
msgstr "Nhím"

msgid "week|Condor"
msgstr "Ưng"

msgid "week|Ant"
msgstr "Kiến"

msgid "week|Grasshopper"
msgstr "Cào cào"

msgid "week|Dragonfly"
msgstr "Chuồn chuồn"

msgid "week|Spider"
msgstr "Nhện"

msgid "week|Butterfly"
msgstr "Bướm"

msgid "week|Bumblebee"
msgstr "Ong vò vẽ"

msgid "week|Locust"
msgstr "Châu chấu"

msgid "week|Earthworm"
msgstr "Giun đất"

msgid "week|Hornet"
msgstr "Ong bắp cày"

msgid "week|Beetle"
msgstr "Bọ"

msgid "week|PLAGUE"
msgstr "DỊCH BỆNH"

msgid "week|Unnamed"
msgstr "Không tên"

msgid "Desert"
msgstr "Sa mạc"

msgid "Snow"
msgstr "Tuyết"

msgid "Wasteland"
msgstr "Đất hoang"

msgid "Beach"
msgstr "Biển"

msgid "Lava"
msgstr "Nham thạch"

msgid "Dirt"
msgstr "Bùn"

msgid "Grass"
msgstr "Cỏ"

msgid "Ocean"
msgstr "Đại dương"

msgid "maps|Small"
msgstr "Nhỏ"

msgid "maps|Medium"
msgstr "Trung"

msgid "maps|Large"
msgstr "Lớn"

msgid "maps|Extra Large"
msgstr "Rất Lớn"

msgid "maps|Custom Size"
msgstr "Kích thước Khác"

msgid "Ore Mine"
msgstr "Mỏ Đá"

msgid "Sulfur Mine"
msgstr "Mỏ Sun-phua"

msgid "Crystal Mine"
msgstr "Mỏ Thạch anh"

msgid "Gems Mine"
msgstr "Mỏ Kim cương"

msgid "Gold Mine"
msgstr "Mỏ Vàng"

msgid "Mine"
msgstr "Mỏ"

msgid "Burma shave."
msgstr ""

msgid "Next sign 50 miles."
msgstr "Chỉ dẫn kế tiếp cách 50 dặm."

msgid "See Rock City."
msgstr ""

msgid "This space for rent."
msgstr ""

msgid "No object"
msgstr "Không có gì"

msgid "Alchemist Lab"
msgstr "Phòng thí nghiệm Hóa"

msgid "Sign"
msgstr "Chỉ dẫn"

msgid "Buoy"
msgstr "Phao"

msgid "Skeleton"
msgstr "Xương"

msgid "Daemon Cave"
msgstr "Hang Quỷ"

msgid "Treasure Chest"
msgstr "Rương Báu vật"

msgid "Faerie Ring"
msgstr ""

msgid "Campfire"
msgstr "Lửa trại"

msgid "Fountain"
msgstr "Đài nước"

msgid "Gazebo"
msgstr ""

msgid "Genie Lamp"
msgstr "Đèn Thần"

msgid "Archer's House"
msgstr ""

msgid "Goblin Hut"
msgstr ""

msgid "Dwarf Cottage"
msgstr ""

msgid "Peasant Hut"
msgstr ""

msgid "Stables"
msgstr "Chuồng ngựa"

msgid "Alchemist's Tower"
msgstr ""

msgid "Event"
msgstr "Sự kiện"

msgid "Dragon City"
msgstr ""

msgid "Lighthouse"
msgid_plural "Lighthouses"
msgstr[0] "Hải đăng"

msgid "Water Wheel"
msgid_plural "Water Wheels"
msgstr[0] "Bánh xe Nước"

msgid "Mines"
msgstr "Mỏ"

msgid "Obelisk"
msgstr "Đài tưởng niệm"

msgid "Oasis"
msgstr "Ốc đảo"

msgid "Resource"
msgstr "Tài nguyên"

msgid "Sawmill"
msgstr "Xưởng cưa"

msgid "Oracle"
msgstr "Tiên tri"

msgid "Shrine of the First Circle"
msgstr ""

msgid "Shipwreck"
msgstr "Tàu đắm"

msgid "Sea Chest"
msgstr "Rương Biển"

msgid "Desert Tent"
msgstr "Lều Xa mạc"

msgid "Stone Liths"
msgstr ""

msgid "Wagon Camp"
msgstr "Toa xe"

msgid "Hut of the Magi"
msgstr "Lều Pháp sư"

msgid "Whirlpool"
msgstr "Xoáy nước"

msgid "Windmill"
msgid_plural "Windmills"
msgstr[0] "Cối xay gió"

msgid "Artifact"
msgstr "Bảo vật"

msgid "Mermaid"
msgstr "Tiên cá"

msgid "Boat"
msgstr "Thuyền"

msgid "Random Ultimate Artifact"
msgstr "Ngẫu nhiên Bảo vật Tối thượng"

msgid "Random Artifact"
msgstr "Ngẫu nhiên Bảo vật"

msgid "Random Resource"
msgstr "Ngẫu nhiên Tài nguyên"

msgid "Random Monster"
msgstr "Ngẫu nhiên Quái vật"

msgid "Random Town"
msgstr "Ngẫu nhiên Thị trấn"

msgid "Random Castle"
msgstr "Ngẫu nhiên Lâu đài"

msgid "Eye of the Magi"
msgstr "Mắt của Pháp sư"

msgid "Random Monster - weak"
msgstr "Ngẫu nhiên Quái vật - yếu"

msgid "Random Monster - medium"
msgstr "Ngẫu nhiên Quái vật - thường"

msgid "Random Monster - strong"
msgstr "Ngẫu nhiên Quái vật - mạnh"

msgid "Random Monster - very strong"
msgstr "Ngẫu nhiên Quái vật - rất mạnh"

msgid "Nothing Special"
msgstr "Không có gì Đặc biệt"

msgid "Mossy Rock"
msgstr ""

msgid "Watch Tower"
msgstr "Tháp Canh"

msgid "Tree House"
msgstr ""

msgid "Tree City"
msgstr ""

msgid "Ruins"
msgstr "Tàn tích"

msgid "Fort"
msgstr "Pháo đài"

msgid "Abandoned Mine"
msgstr "Mỏ hoang"

msgid "Sirens"
msgstr "Nhân ngư"

msgid "Standing Stones"
msgstr ""

msgid "Idol"
msgstr ""

msgid "Tree of Knowledge"
msgstr "Cây Tri thức"

msgid "Witch Doctor's Hut"
msgstr ""

msgid "Temple"
msgstr "Ngôi đền"

msgid "Hill Fort"
msgstr "Pháo đài Trên đồi"

msgid "Halfling Hole"
msgstr ""

msgid "Mercenary Camp"
msgstr ""

msgid "Shrine of the Second Circle"
msgstr ""

msgid "Shrine of the Third Circle"
msgstr ""

msgid "City of the Dead"
msgstr ""

msgid "Sphinx"
msgstr "Nhân sư"

msgid "Wagon"
msgstr "Toa xe"

msgid "Tar Pit"
msgstr ""

msgid "Artesian Spring"
msgstr ""

msgid "Troll Bridge"
msgstr ""

msgid "Watering Hole"
msgstr ""

msgid "Witch's Hut"
msgstr ""

msgid "Xanadu"
msgstr ""

msgid "Lean-To"
msgstr ""

msgid "Magellan's Maps"
msgstr ""

msgid "Flotsam"
msgstr ""

msgid "Derelict Ship"
msgstr ""

msgid "Shipwreck Survivor"
msgstr ""

msgid "Bottle"
msgstr "Chai"

msgid "Magic Well"
msgstr "Giếng Thần"

msgid "Magic Garden"
msgid_plural "Magic Gardens"
msgstr[0] "Vườn Thần"

msgid "Observation Tower"
msgstr "Đài Quan sát"

msgid "Freeman's Foundry"
msgstr ""

msgid "Reefs"
msgstr "Đá ngầm"

msgid "Trees"
msgstr "Cây"

msgid "Mountains"
msgstr "Núi"

msgid "Volcano"
msgstr "Núi lửa"

msgid "Flowers"
msgstr "Hoa"

msgid "Rock"
msgstr "Đá"

msgid "Water Lake"
msgstr "Hồ Nước"

msgid "Mandrake"
msgstr ""

msgid "Dead Tree"
msgstr "Cây khô"

msgid "Stump"
msgstr ""

msgid "Crater"
msgstr ""

msgid "Cactus"
msgstr "Xương rồng"

msgid "Mound"
msgstr ""

msgid "Dune"
msgstr "Đụn cát"

msgid "Lava Pool"
msgstr "Vũng nham thạch"

msgid "Shrub"
msgstr ""

msgid "Barrow Mounds"
msgstr ""

msgid "Random Artifact - Treasure"
msgstr ""

msgid "Random Artifact - Minor"
msgstr ""

msgid "Random Artifact - Major"
msgstr ""

msgid "Barrier"
msgstr ""

msgid "Traveller's Tent"
msgstr ""

msgid "Jail"
msgstr "Ngục"

msgid "Fire Summoning Altar"
msgstr ""

msgid "Air Summoning Altar"
msgstr ""

msgid "Earth Summoning Altar"
msgstr ""

msgid "Water Summoning Altar"
msgstr ""

msgid "Unknown Monster"
msgstr ""

msgid "Unknown Monsters"
msgstr ""

msgid "Peasant"
msgstr "Nông dân"

msgid "Peasants"
msgstr "Nông dân"

msgid "Archer"
msgstr "Cung thủ"

msgid "Archers"
msgstr "Cung thủ"

msgid "Ranger"
msgstr "Kỵ binh"

msgid "Rangers"
msgstr "Kỵ binh"

msgid "Pikeman"
msgstr "Thương thủ"

msgid "Pikemen"
msgstr "Thương thủ"

msgid "Veteran Pikeman"
msgstr ""

msgid "Veteran Pikemen"
msgstr ""

msgid "Swordsman"
msgstr "Kiếm thủ"

msgid "Swordsmen"
msgstr "Kiếm thủ"

msgid "Master Swordsman"
msgstr ""

msgid "Master Swordsmen"
msgstr ""

msgid "Cavalries"
msgstr ""

msgid "Cavalry"
msgstr ""

msgid "Champion"
msgstr ""

msgid "Champions"
msgstr ""

msgid "Paladin"
msgstr "Hiệp sĩ"

msgid "Paladins"
msgstr "Hiệp sĩ"

msgid "Crusader"
msgstr ""

msgid "Crusaders"
msgstr ""

msgid "Goblin"
msgstr ""

msgid "Goblins"
msgstr ""

msgid "Orc"
msgstr ""

msgid "Orcs"
msgstr ""

msgid "Orc Chief"
msgstr ""

msgid "Orc Chiefs"
msgstr ""

msgid "Wolf"
msgstr "Sói"

msgid "Wolves"
msgstr "Sói"

msgid "Ogre"
msgstr ""

msgid "Ogres"
msgstr ""

msgid "Ogre Lord"
msgstr ""

msgid "Ogre Lords"
msgstr ""

msgid "Troll"
msgstr ""

msgid "Trolls"
msgstr ""

msgid "War Troll"
msgstr ""

msgid "War Trolls"
msgstr ""

msgid "Cyclopes"
msgstr ""

msgid "Cyclops"
msgstr ""

msgid "Sprite"
msgstr ""

msgid "Sprites"
msgstr ""

msgid "Dwarf"
msgstr "Người lùn"

msgid "Dwarves"
msgstr "Người lùn"

msgid "Battle Dwarf"
msgstr "Người lùn Chiến"

msgid "Battle Dwarves"
msgstr "Người lùn Chiến"

msgid "Elf"
msgstr ""

msgid "Elves"
msgstr ""

msgid "Grand Elf"
msgstr ""

msgid "Grand Elves"
msgstr ""

msgid "Druid"
msgstr ""

msgid "Druids"
msgstr ""

msgid "Greater Druid"
msgstr ""

msgid "Greater Druids"
msgstr ""

msgid "Unicorn"
msgstr "Kỳ lân"

msgid "Unicorns"
msgstr "Kỳ lân"

msgid "Phoenix"
msgstr "Phượng hoàng"

msgid "Phoenixes"
msgstr "Phượng hoàng"

msgid "Centaur"
msgstr "Nhân mã"

msgid "Centaurs"
msgstr "Nhân mã"

msgid "Gargoyle"
msgstr ""

msgid "Gargoyles"
msgstr ""

msgid "Griffin"
msgstr "Chim ưng"

msgid "Griffins"
msgstr "Chim ưng"

msgid "Minotaur"
msgstr "Nhân ngưu"

msgid "Minotaurs"
msgstr "Nhân ngưu"

msgid "Minotaur King"
msgstr "Nhân ngưu Chúa"

msgid "Minotaur Kings"
msgstr "Nhân ngưu Chúa"

msgid "Hydra"
msgstr ""

msgid "Hydras"
msgstr ""

msgid "Green Dragon"
msgstr "Rồng Xanh"

msgid "Green Dragons"
msgstr "Rồng Xanh"

msgid "Red Dragon"
msgstr "Rồng Đỏ"

msgid "Red Dragons"
msgstr "Rồng Đỏ"

msgid "Black Dragon"
msgstr "Rồng Đen"

msgid "Black Dragons"
msgstr "Rồng Đen"

msgid "Halfling"
msgstr ""

msgid "Halflings"
msgstr ""

msgid "Boar"
msgstr "Lợn rừng"

msgid "Boars"
msgstr "Lợn rừng"

msgid "Iron Golem"
msgstr "Yêu tinh Sắt"

msgid "Iron Golems"
msgstr "Yêu tinh Sắt"

msgid "Steel Golem"
msgstr "Yêu tinh Thép"

msgid "Steel Golems"
msgstr "Yêu tinh Thép"

msgid "Roc"
msgstr ""

msgid "Rocs"
msgstr ""

msgid "Mage"
msgstr ""

msgid "Magi"
msgstr ""

msgid "Archmage"
msgstr ""

msgid "Archmagi"
msgstr ""

msgid "Giant"
msgstr ""

msgid "Giants"
msgstr ""

msgid "Titan"
msgstr ""

msgid "Titans"
msgstr ""

msgid "Skeletons"
msgstr "Xương"

msgid "Zombie"
msgstr "Thây ma"

msgid "Zombies"
msgstr "Thây ma"

msgid "Mutant Zombie"
msgstr "Thây ma Đột biến"

msgid "Mutant Zombies"
msgstr "Thây ma Đột biến"

msgid "Mummies"
msgstr "Xác ướp"

msgid "Mummy"
msgstr "Xác ướp"

msgid "Royal Mummies"
msgstr "Xác ướp Hoàng gia"

msgid "Royal Mummy"
msgstr "Xác ướp Hoàng gia"

msgid "Vampire"
msgstr "Ma cà rồng"

msgid "Vampires"
msgstr "Ma cà rồng"

msgid "Vampire Lord"
msgstr "Ma cà rồng Chúa"

msgid "Vampire Lords"
msgstr "Ma cà rồng Chúa"

msgid "Lich"
msgstr ""

msgid "Liches"
msgstr ""

msgid "Power Lich"
msgstr ""

msgid "Power Liches"
msgstr ""

msgid "Bone Dragon"
msgstr "Rồng Xương"

msgid "Bone Dragons"
msgstr "Rồng Xương"

msgid "Rogue"
msgstr "Lưu manh"

msgid "Rogues"
msgstr "Lưu manh"

msgid "Nomad"
msgstr "Du mục"

msgid "Nomads"
msgstr "Du mục"

msgid "Ghost"
msgstr "Ma"

msgid "Ghosts"
msgstr "Ma"

msgid "Genie"
msgstr "Thần đèn"

msgid "Genies"
msgstr "Thần đèn"

msgid "Medusa"
msgstr ""

msgid "Medusas"
msgstr ""

msgid "Earth Elemental"
msgstr ""

msgid "Earth Elementals"
msgstr ""

msgid "Air Elemental"
msgstr ""

msgid "Air Elementals"
msgstr ""

msgid "Fire Elemental"
msgstr ""

msgid "Fire Elementals"
msgstr ""

msgid "Water Elemental"
msgstr ""

msgid "Water Elementals"
msgstr ""

msgid "Random Monsters"
msgstr ""

msgid "Random Monster 1"
msgstr ""

msgid "Random Monsters 1"
msgstr ""

msgid "Random Monster 2"
msgstr ""

msgid "Random Monsters 2"
msgstr ""

msgid "Random Monster 3"
msgstr ""

msgid "Random Monsters 3"
msgstr ""

msgid "Random Monster 4"
msgstr ""

msgid "Random Monsters 4"
msgstr ""

msgid "Double shot"
msgstr ""

msgid "2-hex monster"
msgstr ""

msgid "Double strike"
msgstr ""

msgid "Double damage to Undead"
msgstr ""

msgid "% magic resistance"
msgstr ""

msgid "Immune to Mind spells"
msgstr ""

msgid "Immune to Elemental spells"
msgstr ""

msgid "Immune to Fire spells"
msgstr ""

msgid "Immune to Cold spells"
msgstr ""

msgid "Immune to "
msgstr ""

msgid "% immunity to %{spell} spell"
msgstr ""

msgid "% damage from Elemental spells"
msgstr ""

msgid "% chance to Dispel beneficial spells"
msgstr ""

msgid "% chance to Paralyze"
msgstr ""

msgid "% chance to Petrify"
msgstr ""

msgid "% chance to Blind"
msgstr ""

msgid "% chance to Curse"
msgstr ""

msgid "% chance to cast %{spell} spell"
msgstr ""

msgid "HP regeneration"
msgstr ""

msgid "Two hexes attack"
msgstr ""

msgid "Flyer"
msgstr ""

msgid "Always retaliates"
msgstr ""

msgid "Attacks all adjacent enemies"
msgstr ""

msgid "No melee penalty"
msgstr ""

msgid "Dragon"
msgstr "Rồng"

msgid "Undead"
msgstr "Bất tử"

msgid "No enemy retaliation"
msgstr ""

msgid "HP drain"
msgstr ""

msgid "Cloud attack"
msgstr ""

msgid "Decreases enemy's morale by "
msgstr ""

msgid "% chance to halve enemy"
msgstr ""

msgid "Soul Eater"
msgstr ""

msgid "Elemental"
msgstr ""

msgid "No Morale"
msgstr ""

msgid "200% damage from Fire spells"
msgstr ""

msgid "200% damage from Cold spells"
msgstr ""

msgid "% damage from %{spell} spell"
msgstr ""

msgid "% immunity to "
msgstr ""

msgid "Lightning"
msgstr "Sét"

msgid "% damage from "
msgstr ""

msgid "The three Anduran artifacts magically combine into one."
msgstr ""

msgid "View Spells"
msgstr ""

msgid "View %{name} Info"
msgstr ""

msgid "Move %{name}"
msgstr "Chuyển %{name}"

msgid "Cannot move the Spellbook"
msgstr "Không thể chuyển Sách phép"

msgid "This item can't be traded."
msgstr "Vật này không thể trao đổi."

msgid "Invalid Artifact"
msgstr ""

msgid "The %{name} increases your knowledge by %{count}."
msgstr ""

msgid "Ultimate Book of Knowledge"
msgstr ""

msgid "The %{name} increases your attack skill by %{count}."
msgstr ""

msgid "Ultimate Sword of Dominion"
msgstr ""

msgid "The %{name} increases your defense skill by %{count}."
msgstr ""

msgid "Ultimate Cloak of Protection"
msgstr ""

msgid "The %{name} increases your spell power by %{count}."
msgstr ""

msgid "Ultimate Wand of Magic"
msgstr ""

msgid "The %{name} increases your attack and defense skills by %{count} each."
msgstr ""

msgid "Ultimate Shield"
msgstr "Khiên Tối thượng"

msgid "The %{name} increases your spell power and knowledge by %{count} each."
msgstr ""

msgid "Ultimate Staff"
msgstr "Quyền trượng Tối thượng"

msgid "The %{name} increases each of your basic skills by %{count} points."
msgstr ""

msgid "Ultimate Crown"
msgstr "Vương miện Tối thượng"

msgid "Golden Goose"
msgstr "Ngỗng Vàng"

msgid "The %{name} brings in an income of %{count} gold per day."
msgstr ""

msgid "Arcane Necklace of Magic"
msgstr ""

msgid ""
"After rescuing a Sorceress from a cursed tomb, she rewards your heroism with "
"an exquisite jeweled necklace."
msgstr ""

msgid "Caster's Bracelet of Magic"
msgstr ""

msgid ""
"While searching through the rubble of a caved-in mine, you free a group of "
"trapped Dwarves. Grateful, the leader gives you a golden bracelet."
msgstr ""

msgid "Mage's Ring of Power"
msgstr ""

msgid ""
"A cry of pain leads you to a Centaur, caught in a trap. Upon setting the "
"creature free, he hands you a small pouch. Emptying the contents, you find a "
"dazzling jeweled ring."
msgstr ""

msgid "Witch's Broach of Magic"
msgstr ""

msgid ""
"Alongside the remains of a burnt witch lies a beautiful broach, intricately "
"designed. Approaching the corpse with caution, you add the broach to your "
"inventory."
msgstr ""

msgid "Medal of Valor"
msgstr "Huân chương Dũng cảm"

msgid "The %{name} increases your morale by %{count}."
msgstr ""

msgid ""
"Freeing a virtuous maiden from the clutches of an evil overlord, you are "
"granted a Medal of Valor by the King's herald."
msgstr ""

msgid "Medal of Courage"
msgstr "Huân chương Cam đảm"

msgid ""
"After saving a young boy from a vicious pack of Wolves, you return him to "
"his father's manor. The grateful nobleman awards you with a Medal of Courage."
msgstr ""

msgid "Medal of Honor"
msgstr "Huân chương Danh dự"

msgid ""
"After freeing a princess of a neighboring kingdom from the evil clutches of "
"despicable slavers, she awards you with a Medal of Honor."
msgstr ""

msgid "Medal of Distinction"
msgstr "Huân chương Xuất chúng"

msgid ""
"Ridding the countryside of the hideous Minotaur who made a sport of eating "
"noblemen's Knights, you are honored with the Medal of Distinction."
msgstr ""

msgid "Fizbin of Misfortune"
msgstr ""

msgid "The %{name} greatly decreases your morale by %{count}."
msgstr ""

msgid ""
"You stumble upon a medal lying alongside the empty road. Adding the medal to "
"your inventory, you become aware that you have acquired the undesirable "
"Fizbin of Misfortune, greatly decreasing your army's morale."
msgstr ""

msgid "Thunder Mace of Dominion"
msgstr ""

msgid ""
"During a sudden storm, a bolt of lightning strikes a tree, splitting it. "
"Inside the tree you find a mysterious mace."
msgstr ""

msgid "Armored Gauntlets of Protection"
msgstr ""

msgid "The %{name} increase your defense skill by %{count}."
msgstr ""

msgid ""
"You encounter the infamous Black Knight! After a grueling duel ending in a "
"draw, the Knight, out of respect, offers you a pair of armored gauntlets."
msgstr ""

msgid "Defender Helm of Protection"
msgstr ""

msgid ""
"A glint of golden light catches your eye. Upon further investigation, you "
"find a golden helm hidden under a bush."
msgstr ""

msgid "Giant Flail of Dominion"
msgstr ""

msgid ""
"A clumsy Giant has killed himself with his own flail. Knowing your superior "
"skill with this weapon, you confidently remove the spectacular flail from "
"the fallen Giant."
msgstr ""

msgid "Ballista of Quickness"
msgstr ""

msgid "The %{name} gives your catapult one extra shot per combat round."
msgstr ""

msgid ""
"Walking through the ruins of an ancient walled city, you find the instrument "
"of the city's destruction, an elaborately crafted ballista."
msgstr ""

msgid "Stealth Shield of Protection"
msgstr ""

msgid ""
"A stone statue of a warrior holds a silver shield. As you remove the shield, "
"the statue crumbles into dust."
msgstr ""

msgid "Dragon Sword of Dominion"
msgstr ""

msgid ""
"As you are walking along a narrow path, a nearby bush suddenly bursts into "
"flames. Before your eyes the flames become the image of a beautiful woman. "
"She holds out a magnificent sword to you."
msgstr ""

msgid "Power Axe of Dominion"
msgstr ""

msgid ""
"You see a silver axe embedded deeply in the ground. After several "
"unsuccessful attempts by your army to remove the axe, you tightly grip the "
"handle of the axe and effortlessly pull it free."
msgstr ""

msgid "Divine Breastplate of Protection"
msgstr ""

msgid ""
"A gang of Rogues is sifting through the possessions of dead warriors. "
"Scaring off the scavengers, you note the Rogues had overlooked a beautiful "
"breastplate."
msgstr ""

msgid "Minor Scroll of Knowledge"
msgstr ""

msgid ""
"Before you appears a levitating glass case with a scroll, perched upon a bed "
"of crimson velvet. At your touch, the lid opens and the scroll floats into "
"your awaiting hands."
msgstr ""

msgid "Major Scroll of Knowledge"
msgstr ""

msgid ""
"Visiting a local wiseman, you explain the intent of your journey. He reaches "
"into a sack and withdraws a yellowed scroll and hands it to you."
msgstr ""

msgid "Superior Scroll of Knowledge"
msgstr ""

msgid ""
"You come across the remains of an ancient Druid. Bones, yellowed with age, "
"peer from the ragged folds of her robe. Searching the robe, you discover a "
"scroll hidden in the folds."
msgstr ""

msgid "Foremost Scroll of Knowledge"
msgstr ""

msgid ""
"Mangled bones, yellowed with age, peer from the ragged folds of a dead "
"Druid's robe. Searching the robe, you discover a scroll hidden within."
msgstr ""

msgid "Endless Sack of Gold"
msgstr ""

msgid "The %{name} provides you with %{count} gold per day."
msgstr ""

msgid ""
"A little leprechaun dances gleefully around a magic sack. Seeing you "
"approach, he stops in mid-stride. The little man screams and stamps his foot "
"ferociously, vanishing into thin air. Remembering the old leprechaun saying "
"'Finders Keepers', you grab the sack and leave."
msgstr ""

msgid "Endless Bag of Gold"
msgstr ""

msgid ""
"A noblewoman, separated from her traveling companions, asks for your help. "
"After escorting her home, she rewards you with a bag filled with gold."
msgstr ""

msgid "Endless Purse of Gold"
msgstr ""

msgid ""
"In your travels, you find a leather purse filled with gold that once "
"belonged to a great warrior king who had the ability to transform any "
"inanimate object into gold."
msgstr ""

msgid "Nomad Boots of Mobility"
msgstr ""

msgid "The %{name} increase your movement on land."
msgstr ""

msgid ""
"A Nomad trader seeks protection from a tribe of Goblins. For your "
"assistance, he gives you a finely crafted pair of boots made from the "
"softest leather. Looking closely, you see fascinating ancient carvings "
"engraved on the leather."
msgstr ""

msgid "Traveler's Boots of Mobility"
msgstr ""

msgid ""
"Discovering a pair of beautifully beaded boots made from the finest and "
"softest leather, you thank the anonymous donor and add the boots to your "
"inventory."
msgstr ""

msgid "Lucky Rabbit's Foot"
msgstr ""

msgid "The %{name} increases your luck in combat by %{count}."
msgstr ""

msgid ""
"A traveling merchant offers you a rabbit's foot, made of gleaming silver "
"fur, for safe passage. The merchant explains the charm will increase your "
"luck in combat."
msgstr ""

msgid "Golden Horseshoe"
msgstr ""

msgid ""
"An ensnared Unicorn whinnies in fright. Murmuring soothing words, you set "
"her free. Snorting and stamping her front hoof once, she gallops off. "
"Looking down you see a golden horseshoe."
msgstr ""

msgid "Gambler's Lucky Coin"
msgstr ""

msgid ""
"You have captured a mischievous imp who has been terrorizing the region. In "
"exchange for his release, he rewards you with a magical coin."
msgstr ""

msgid "Four-Leaf Clover"
msgstr ""

msgid ""
"In the middle of a patch of dead and dry vegetation, to your surprise you "
"find a healthy green four-leaf clover."
msgstr ""

msgid "True Compass of Mobility"
msgstr ""

msgid "The %{name} increases your movement on land and sea."
msgstr ""

msgid ""
"An old man claiming to be an inventor asks you to try his latest invention. "
"He then hands you a compass."
msgstr ""

msgid "Sailor's Astrolabe of Mobility"
msgstr ""

msgid "The %{name} increases your movement on sea."
msgstr ""

msgid ""
"An old sea captain is being tortured by Ogres. You save him, and in return "
"he rewards you with a wondrous instrument to measure the distance of a star."
msgstr ""

msgid "Evil Eye"
msgstr ""

msgid "The %{name} reduces the casting cost of curse spells by half."
msgstr ""

msgid ""
"While venturing into a decrepit hut you find the Skeleton of a long dead "
"witch. Investigation of the remains reveals a glass eye rolling around "
"inside an empty skull."
msgstr ""

msgid "Enchanted Hourglass"
msgstr ""

msgid "The %{name} extends the duration of all your spells by %{count} turns."
msgstr ""

msgid ""
"A surprise turn in the landscape finds you in the midst of a grisly scene: "
"Vultures picking at the aftermath of a terrible battle. Your cursory search "
"of the remains turns up an enchanted hourglass."
msgstr ""

msgid "Gold Watch"
msgstr "Đồng hồ vàng"

msgid "The %{name} doubles the effectiveness of your hypnotize spells."
msgstr ""

msgid ""
"In reward for helping his cart out of a ditch, a traveling potion salesman "
"gives you a \"magic\" gold watch. Unbeknownst to him, the watch really is "
"magical."
msgstr ""

msgid "Skullcap"
msgstr "Mũ đầu lâu"

msgid "The %{name} halves the casting cost of all mind influencing spells."
msgstr ""

msgid ""
"A brief stop at an improbable rural inn yields an exchange of money, tales, "
"and accidentally, luggage. You find a magical skullcap in your new backpack."
msgstr ""

msgid "Ice Cloak"
msgstr "Áo Băng"

msgid "The %{name} halves all damage your troops take from cold spells."
msgstr ""

msgid ""
"Responding to the panicked cries of a damsel in distress, you discover a "
"young woman fleeing from a hungry bear. You slay the beast in the nick of "
"time, and the grateful Sorceress weaves a magic cloak from the bear's hide."
msgstr ""

msgid "Fire Cloak"
msgstr "Áo Lửa"

msgid "The %{name} halves all damage your troops take from fire spells."
msgstr ""

msgid ""
"You've come upon a fight between a Necromancer and a Paladin. The "
"Necromancer blasts the Paladin with a fire bolt, bringing him to his knees. "
"Acting quickly, you slay the evil one before the final blow. The grateful "
"Paladin gives you the fire cloak that saved him."
msgstr ""

msgid "Lightning Helm"
msgstr ""

msgid "The %{name} halves all damage your troops take from lightning spells."
msgstr ""

msgid ""
"A traveling tinker in need of supplies offers you a helm with a thunderbolt "
"design on its top in exchange for food and water. Curious, you accept, and "
"later find out that the helm is magical."
msgstr ""

msgid "Evercold Icicle"
msgstr ""

msgid ""
"The %{name} causes your cold spells to do %{count} percent more damage to "
"enemy troops."
msgstr ""

msgid ""
"An icicle withstanding the full heat of the noonday sun attracts your "
"attention. Intrigued, you break it off, and find that it does not melt in "
"your hand."
msgstr ""

msgid "Everhot Lava Rock"
msgstr ""

msgid ""
"The %{name} causes your fire spells to do %{count} percent more damage to "
"enemy troops."
msgstr ""

msgid ""
"Your wanderings bring you into contact with a tribe of ape-like beings using "
"a magical lava rock that never cools to light their fires. You take pity on "
"them and teach them to make fire with sticks. Believing you to be a god, the "
"apes give you their rock."
msgstr ""

msgid "Lightning Rod"
msgstr ""

msgid ""
"The %{name} causes your lightning spells to do %{count} percent more damage "
"to enemy troops."
msgstr ""

msgid ""
"While waiting out a storm, a lighting bolt strikes a nearby cottage's "
"lightning rod, which melts and falls to the ground. The tip of the rod, "
"however, survives intact and makes your hair stand on end when you touch it. "
"Hmm..."
msgstr ""

msgid "Snake-Ring"
msgstr ""

msgid "The %{name} halves the casting cost of all your bless spells."
msgstr ""

msgid ""
"You've found an oddly shaped ring on the finger of a long dead traveler. The "
"ring looks like a snake biting its own tail."
msgstr ""

msgid "Ankh"
msgstr ""

msgid ""
"The %{name} doubles the effectiveness of all your resurrect and animate "
"spells."
msgstr ""

msgid ""
"A fierce windstorm reveals the entrance to a buried tomb. Your investigation "
"reveals that the tomb has already been looted, but the thieves overlooked an "
"ankh on a silver chain in the dark."
msgstr ""

msgid "Book of Elements"
msgstr ""

msgid "The %{name} doubles the effectiveness of all your summoning spells."
msgstr ""

msgid ""
"You come across a conjurer who begs to accompany you and your army awhile "
"for safety. You agree, and he offers as payment a copy of the book of the "
"elements."
msgstr ""

msgid "Elemental Ring"
msgstr ""

msgid "The %{name} halves the casting cost of all summoning spells."
msgstr ""

msgid ""
"While pausing to rest, you notice a bobcat climbing a short tree to get at a "
"crow's nest. On impulse, you climb the tree yourself and scare off the cat. "
"When you look in the nest, you find a collection of shiny stones and a ring."
msgstr ""

msgid "Holy Pendant"
msgstr ""

msgid "The %{name} makes all your troops immune to curse spells."
msgstr ""

msgid ""
"In your wanderings you come across a hermit living in a small, tidy hut. "
"Impressed with your mission, he takes time out from his meditations to bless "
"and give you a charm against curses."
msgstr ""

msgid "Pendant of Free Will"
msgstr ""

msgid "The %{name} makes all your troops immune to hypnotize spells."
msgstr ""

msgid ""
"Responding to cries for help, you find river Sprites making a sport of "
"dunking an old man. Feeling vengeful, you rescue the man and drag a Sprite "
"onto dry land for awhile. The Sprite, uncomfortable in the air, gives you a "
"magic pendant to let him go."
msgstr ""

msgid "Pendant of Life"
msgstr ""

msgid "The %{name} makes all your troops immune to death spells."
msgstr ""

msgid ""
"A brief roadside encounter with a small caravan and a game of knucklebones "
"wins a magic pendant. Its former owner says that it protects from "
"Necromancers' death spells."
msgstr ""

msgid "Serenity Pendant"
msgstr ""

msgid "The %{name} makes all your troops immune to berserk spells."
msgstr ""

msgid ""
"The sounds of combat draw you to the scene of a fight between an old "
"Barbarian and an eight-headed Hydra. Your timely intervention swings the "
"battle in favor of the man, and he rewards you with a pendant he used to use "
"to calm his mind for battle."
msgstr ""

msgid "Seeing-eye Pendant"
msgstr ""

msgid "The %{name} makes all your troops immune to blindness spells."
msgstr ""

msgid ""
"You come upon a very old woman, long blind from cataracts and dying alone. "
"You tend to her final needs and promise a proper burial. Grateful, she gives "
"you a magic pendant emblazoned with a stylized eye. It lets you see with "
"your eyes closed."
msgstr ""

msgid "Kinetic Pendant"
msgstr ""

msgid "The %{name} makes all your troops immune to paralyze spells."
msgstr ""

msgid ""
"You come across a golem wearing a glowing pendant and blocking your way. "
"Acting on a hunch, you cut the pendant from its neck. Deprived of its power "
"source, the golem breaks down, leaving you with the magical pendant."
msgstr ""

msgid "Pendant of Death"
msgstr ""

msgid "The %{name} makes all your troops immune to holy spells."
msgstr ""

msgid ""
"A quick and deadly battle with a Necromancer wins you his magical pendant. "
"Later, a Wizard tells you that the pendant protects undead under your "
"control from holy word spells."
msgstr ""

msgid "Wand of Negation"
msgstr ""

msgid "The %{name} makes all your troops immune to dispel magic spells."
msgstr ""

msgid ""
"You meet an old Wizard friend of yours traveling in the opposite direction. "
"He presents  you with a gift: A wand that prevents the use of the dispel "
"magic spell on your allies."
msgstr ""

msgid "Golden Bow"
msgstr "Cung Vàng"

msgid ""
"The %{name} eliminates the %{count} percent penalty for your troops shooting "
"past obstacles (e.g. castle walls)."
msgstr ""

msgid ""
"A chance meeting with a famous Archer finds you in a game of knucklebones "
"pitting his bow against your horse. You win."
msgstr ""

msgid "Telescope"
msgstr ""

msgid ""
"The %{name} increases the amount of terrain your hero reveals when "
"adventuring by %{count} extra square."
msgstr ""

msgid ""
"A merchant from far away lands trades you a new invention of his people for "
"traveling supplies. It makes distant objects appear closer, and he calls "
"it...\n"
"\n"
"a telescope."
msgstr ""

msgid "Statesman's Quill"
msgstr ""

msgid ""
"The %{name} reduces the cost of surrender to %{count} percent of the total "
"cost of troops you have in your army."
msgstr ""

msgid ""
"You pause to help a diplomat with a broken axle fix his problem. In "
"gratitude, he gives you a writing quill with magical properties which he "
"says will \"help people see things your way\"."
msgstr ""

msgid "Wizard's Hat"
msgstr "Mũ Phù thủy"

msgid "The %{name} increases the duration of your spells by %{count} turns."
msgstr ""

msgid ""
"You see a Wizard fleeing from a Griffin and riding like the wind. The Wizard "
"opens a portal and rides through, getting his hat knocked off by the edge of "
"the gate. The Griffin follows; the gate closes. You pick the hat up, dust it "
"off, and put it on."
msgstr ""

msgid "Power Ring"
msgstr ""

msgid "The %{name} returns %{count} extra spell points per day to your hero."
msgstr ""

msgid ""
"You find a small tree that closely resembles the great Warlock Carnauth with "
"a ring around one of its twigs. Scraps of clothing and rotting leather lead "
"you to suspect that it IS Carnauth, transformed. Since you can't help him, "
"you take the magic ring."
msgstr ""

msgid "Ammo Cart"
msgstr ""

msgid "The %{name} provides endless ammunition for all your troops that shoot."
msgstr ""

msgid ""
"An ammunition cart in the middle of an old battlefield catches your eye. "
"Inspection shows it to be in good working order, so  you take it along."
msgstr ""

msgid "Tax Lien"
msgstr ""

msgid "The %{name} costs you %{count} gold pieces per day."
msgstr ""

msgid ""
"Your big spending habits have earned you a massive tax bill that you can't "
"hope to pay. The tax man takes pity and agrees to only take 250 gold a day "
"from your account for life. Check here if you want one dollar to go to the "
"presidential campaign election fund."
msgstr ""

msgid "Hideous Mask"
msgstr ""

msgid "The %{name} prevents all 'wandering' armies from joining your hero."
msgstr ""

msgid ""
"Your looting of the grave of Sinfilas Gardolad, the famous shapeshifting "
"Warlock, unearths his fabled mask. Trembling, you put it on and it twists "
"your visage into an awful grimace! Oh no! It's actually the hideous mask of "
"Gromluck Greene, and you are stuck with it."
msgstr ""

msgid "Endless Pouch of Sulfur"
msgstr ""

msgid "The %{name} provides %{count} unit of sulfur per day."
msgstr ""

msgid ""
"You visit an alchemist who, upon seeing your army, is swayed by the "
"righteousness of your cause. The newly loyal subject gives you his endless "
"pouch of sulfur to help with the war effort."
msgstr ""

msgid "Endless Vial of Mercury"
msgstr ""

msgid "The %{name} provides %{count} unit of mercury per day."
msgstr ""

msgid ""
"A brief stop at a hastily abandoned Wizard's tower turns up a magical vial "
"of mercury that always has a little left on the bottom. Recognizing a "
"treasure when you see one, you cap it and slip it in your pocket."
msgstr ""

msgid "Endless Pouch of Gems"
msgstr ""

msgid "The %{name} provides %{count} unit of gems per day."
msgstr ""

msgid ""
"A short rainstorm brings forth a rainbow...and you can see the end of it. "
"Riding quickly, you seize the pot of gold you find there. The leprechaun who "
"owns it, unable to stop you from taking it, offers an endless pouch of gems "
"for the return of his gold. You accept."
msgstr ""

msgid "Endless Cord of Wood"
msgstr ""

msgid "The %{name} provides %{count} unit of wood per day."
msgstr ""

msgid ""
"Pausing to rest and light a cook fire, you pull wood out of a nearby pile of "
"dead wood. As you keep pulling wood from the pile, you notice that it "
"doesn't shrink. You realize to your delight that the wood is enchanted, so "
"you take it along."
msgstr ""

msgid "Endless Cart of Ore"
msgstr ""

msgid "The %{name} provides %{count} unit of ore per day."
msgstr ""

msgid ""
"You've found a Goblin weapon smithy making weapons for use against humans. "
"With a tremendous yell you and your army descend upon their camp and drive "
"them away. A search finds a magic ore cart that never runs out of iron."
msgstr ""

msgid "Endless Pouch of Crystal"
msgstr ""

msgid "The %{name} provides %{count} unit of crystal per day."
msgstr ""

msgid ""
"Taking shelter from a storm in a small cave, you notice a small patch of "
"crystal in one corner. Curious, you break a piece off and notice that the "
"original crystal grows the lost piece back. You decide to stuff the entire "
"patch into a pouch and take it with you."
msgstr ""

msgid "Spiked Helm"
msgstr ""

msgid ""
"Your army is ambushed by a small tribe of wild (and none too bright) Orcs. "
"You fend them off easily and the survivors flee in all directions. One of "
"the Orcs was wearing a polished spiked helm. Figuring it will make a good "
"souvenir, you take it."
msgstr ""

msgid "Spiked Shield"
msgstr ""

msgid ""
"You come upon a bridge spanning a dry gully. Before you can cross, a Troll "
"steps out from under the bridge and demands payment before it will permit "
"you to pass. You refuse, and the Troll charges, forcing you to slay it. You "
"take its spiked shield as a trophy."
msgstr ""

msgid "White Pearl"
msgstr "Ngọc trai Trắng"

msgid ""
"A walk across a dry saltwater lake bed yields an unlikely prize: A white "
"pearl amidst shattered shells and debris."
msgstr ""

msgid "Black Pearl"
msgstr "Ngọc trai Đen"

msgid ""
"Rumors of a Griffin of unusual size preying upon the countryside lead you to "
"its cave lair. A quick, brutal fight dispatches the beast, and a search of "
"its foul nest turns up a huge black pearl."
msgstr ""

msgid "Magic Book"
msgstr "Sách Phép"

msgid "The %{name} enables you to cast spells."
msgstr ""

msgid "Dummy 1"
msgstr ""

msgid "The reserved artifact."
msgstr ""

msgid "Dummy 2"
msgstr ""

msgid "Dummy 3"
msgstr ""

msgid "Dummy 4"
msgstr ""

msgid "Spell Scroll"
msgstr ""

msgid ""
"This %{name} gives your hero the ability to cast the %{spell} spell if your "
"hero has a Magic Book."
msgstr ""

msgid ""
"You find an elaborate container which houses an old vellum scroll. The runes "
"on the container are very old, and the artistry with which it was put "
"together is stunning. As you pull the scroll out, you feel imbued with "
"magical power."
msgstr ""

msgid "Arm of the Martyr"
msgstr ""

msgid ""
"The %{name} increases your spell power by %{count} but adds the undead "
"morale penalty."
msgstr ""

msgid ""
"One of the less intelligent members of your party picks up an arm off of the "
"ground. Despite its missing a body, it is still moving. Your troops find the "
"dismembered arm repulsive, but you cannot bring yourself to drop it: it "
"seems to hold some sort of magical power that influences your decision "
"making."
msgstr ""

msgid "Breastplate of Anduran"
msgstr ""

msgid "The %{name} increases your defense by %{count}."
msgstr ""

msgid ""
"You come upon a sign. It reads: \"Here lies the body of Anduran. Bow and "
"swear fealty, and you shall be rewarded.\" You decide to do as it says. As "
"you stand up, you feel a coldness against your skin. Looking down, you find "
"that you are suddenly wearing a gleaming, ornate breastplate."
msgstr ""

msgid "Broach of Shielding"
msgstr ""

msgid ""
"The %{name} provides %{count} percent protection from Armageddon and "
"Elemental Storm, but decreases spell power by 2."
msgstr ""

msgid ""
"A kindly Sorceress thinks that your army's defenses could use a magical "
"boost. She offers to enchant the Broach that you wear on your cloak, and you "
"accept."
msgstr ""

msgid "Battle Garb of Anduran"
msgstr ""

msgid ""
"The %{name} combines the powers of the three Anduran artifacts. It provides "
"maximum luck and morale for your troops and gives you the Town Portal spell."
msgstr ""

msgid ""
"Out of pity for a poor peasant, you purchase a chest of old junk they are "
"hawking for too much gold. Later, as you search through it, you find it "
"contains the 3 pieces of the legendary battle garb of Anduran!"
msgstr ""

msgid "Crystal Ball"
msgstr ""

msgid ""
"The %{name} lets you get more specific information about monsters, enemy "
"heroes, and castles nearby the hero who holds it."
msgstr ""

msgid ""
"You come upon a caravan of gypsies who are feasting and fortifying their "
"bodies with mead. They call you forward and say \"If you prove that you can "
"dance the Rama-Buta, we will reward you.\" You don't know it, but try "
"anyway. They laugh hysterically, but admire your bravery, giving you a "
"Crystal Ball."
msgstr ""

msgid "Heart of Fire"
msgstr ""

msgid ""
"The %{name} provides %{count} percent protection from fire, but doubles the "
"damage taken from cold."
msgstr ""

msgid ""
"You enter a recently burned glade and come upon a Fire Elemental sitting "
"atop a rock. It looks up, its flaming face contorted in a look of severe "
"pain. It then tosses a glowing object at you. You put up your hands to block "
"it, but it passes right through them and sears itself into your chest."
msgstr ""

msgid "Heart of Ice"
msgstr ""

msgid ""
"The %{name} provides %{count} percent protection from cold, but doubles the "
"damage taken from fire."
msgstr ""

msgid ""
"Suddenly, a biting coldness engulfs your body. You seize up, falling from "
"your horse. The pain subsides, but you still feel as if your chest is "
"frozen. As you pick yourself up off of the ground, you hear hearty laughter. "
"You turn around just in time to see a Frost Giant run off into the woods and "
"disappear."
msgstr ""

msgid "Helmet of Anduran"
msgstr ""

msgid ""
"You spy a gleaming object poking up out of the ground. You send a member of "
"your party over to investigate. He comes back with a golden helmet in his "
"hands. You realize that it must be the helmet of the legendary Anduran, the "
"only man who was known to wear solid gold armor."
msgstr ""

msgid "Holy Hammer"
msgstr ""

msgid ""
"You come upon a battle where a Paladin has been mortally wounded by a group "
"of Zombies. He asks you to take his hammer and finish what he started. As "
"you pick it up, it begins to hum, and then everything becomes a blur. The "
"Zombies lie dead, the hammer dripping with blood. You strap it to your belt."
msgstr ""

msgid "Legendary Scepter"
msgstr ""

msgid "The %{name} adds %{count} points to all attributes."
msgstr ""

msgid ""
"Upon cresting a small hill, you come upon a ridiculous looking sight. A "
"Sprite is attempting to carry a Scepter that is almost as big as it is. "
"Trying not to laugh, you ask, \"Need help?\" The Sprite glares at you and "
"answers: \"You think this is funny? Fine. You can carry it. I much prefer "
"flying anyway.\""
msgstr ""

msgid ""
"An old seaman tells you a tale of an enchanted masthead that he used in his "
"youth to rally his crew during times of trouble. He then hands you a faded "
"map that shows where he hid it. After much exploring, you find it stashed "
"underneath a nearby dock."
msgstr ""

msgid "Masthead"
msgstr ""

msgid "The %{name} boosts your luck and morale by %{count} each in sea combat."
msgstr ""

msgid "Sphere of Negation"
msgstr ""

msgid "The %{name} disables all spell casting, for both sides, in combat."
msgstr ""

msgid ""
"You stop to help a Peasant catch a runaway mare. To show his gratitude, he "
"hands you a tiny sphere. As soon as you grasp it, you feel the magical "
"energy drain from your limbs..."
msgstr ""

msgid "Staff of Wizardry"
msgstr ""

msgid "The %{name} boosts your spell power by %{count}."
msgstr ""

msgid ""
"While out scaring up game, your troops find a mysterious staff levitating "
"about three feet off of the ground. They hand it to you, and you notice an "
"inscription. It reads: \"Brains best brawn and magic beats might. Heed my "
"words, and you'll win every fight.\""
msgstr ""

msgid "Sword Breaker"
msgstr ""

msgid "The %{name} increases your defense by %{count} and attack by 1."
msgstr ""

msgid ""
"A former Captain of the Guard admires your quest and gives you the enchanted "
"Sword Breaker that he relied on during his tour of duty."
msgstr ""

msgid "Sword of Anduran"
msgstr ""

msgid ""
"A Troll stops you and says: \"Pay me 5,000 gold, or the Sword of Anduran "
"will slay you where you stand.\" You refuse. The troll grabs the sword "
"hanging from its belt, screams in pain, and runs away. Picking up the fabled "
"sword, you give thanks that half-witted Trolls tend to grab the wrong end of "
"sharp objects."
msgstr ""

msgid "Spade of Necromancy"
msgstr ""

msgid "The %{name} gives you increased necromancy skill."
msgstr ""

msgid ""
"A dirty shovel has been thrust into a dirt mound nearby. Upon investigation, "
"you discover it to be the enchanted shovel of the Gravediggers, long thought "
"lost by mortals."
msgstr ""

msgid "spellBonus|selected by user"
msgstr ""

msgid "Wood"
msgstr "Gỗ"

msgid "Mercury"
msgstr "Thủy ngân"

msgid "Ore"
msgstr "Đá"

msgid "Sulfur"
msgstr "Sun-phua"

msgid "Crystal"
msgstr "Thạch anh"

msgid "Gems"
msgstr "Ngọc"

msgid "Gold"
msgstr "Vàng"

msgid ""
"There are seven resources in Heroes 2, used to build and improves castles, "
"purchase troops and recruit heroes. Gold is the most common, required for "
"virtually everything. Wood and ore are used for most buildings. Gems, "
"Mercury, Sulfur and Crystal are rare magical resources used for the most "
"powerful creatures and buildings."
msgstr ""

msgid ""
"Causes a giant fireball to strike the selected area, damaging all nearby "
"creatures."
msgstr ""

msgid "Fireball"
msgstr "Cầu lửa"

msgid "Fireblast"
msgstr ""

msgid ""
"An improved version of fireball, fireblast affects two hexes around the "
"center point of the spell, rather than one."
msgstr ""

msgid "Causes a bolt of electrical energy to strike the selected creature."
msgstr ""

msgid "Lightning Bolt"
msgstr ""

msgid "Chain Lightning"
msgstr ""

msgid ""
"Causes a bolt of electrical energy to strike a selected creature, then "
"strike the nearest creature with half damage, then strike the NEXT nearest "
"creature with half again damage, and so on, until it becomes too weak to be "
"harmful. Warning: This spell can hit your own creatures!"
msgstr ""

msgid "Teleport"
msgstr "Dịch chuyển"

msgid ""
"Teleports the creature you select to any open position on the battlefield."
msgstr ""

msgid "Cure"
msgstr ""

msgid ""
"Removes all negative spells cast upon one of your units, and restores up to "
"%{count} HP per level of spell power."
msgstr ""

msgid "Mass Cure"
msgstr ""

msgid ""
"Removes all negative spells cast upon your forces, and restores up to "
"%{count} HP per level of spell power, per creature."
msgstr ""

msgid "Resurrect"
msgstr ""

msgid "Resurrects creatures from a damaged or dead unit until end of combat."
msgstr ""

msgid "Resurrect True"
msgstr ""

msgid "Resurrects creatures from a damaged or dead unit permanently."
msgstr ""

msgid "Haste"
msgstr ""

msgid "Increases the speed of any creature by %{count}."
msgstr ""

msgid "Increases the speed of all of your creatures by %{count}."
msgstr ""

msgid "Mass Haste"
msgstr ""

msgid "Slows target to half movement rate."
msgstr ""

msgid "spell|Slow"
msgstr ""

msgid "Mass Slow"
msgstr ""

msgid "Slows all enemies to half movement rate."
msgstr ""

msgid "Clouds the affected creatures' eyes, preventing them from moving."
msgstr ""

msgid "spell|Blind"
msgstr ""

msgid "Bless"
msgstr ""

msgid "Causes the selected creatures to inflict maximum damage."
msgstr ""

msgid "Causes all of your units to inflict maximum damage."
msgstr ""

msgid "Mass Bless"
msgstr ""

msgid "Magically increases the defense skill of the selected creatures."
msgstr ""

msgid "Stoneskin"
msgstr "Thạch bì"

msgid ""
"Increases the defense skill of the targeted creatures. This is an improved "
"version of Stoneskin."
msgstr ""

msgid "Steelskin"
msgstr "Da sắt"

msgid "Causes the selected creatures to inflict minimum damage."
msgstr ""

msgid "Curse"
msgstr "Nguyền rủa"

msgid "Causes all enemy troops to inflict minimum damage."
msgstr ""

msgid "Mass Curse"
msgstr ""

msgid "Damages all undead in the battle."
msgstr ""

msgid "Holy Word"
msgstr ""

msgid ""
"Damages all undead in the battle. This is an improved version of Holy Word."
msgstr ""

msgid "Holy Shout"
msgstr ""

msgid "Anti-Magic"
msgstr ""

msgid "Prevents harmful magic against the selected creatures."
msgstr ""

msgid "Dispel Magic"
msgstr ""

msgid "Removes all magic spells from a single target."
msgstr ""

msgid "Mass Dispel"
msgstr ""

msgid "Removes all magic spells from all creatures."
msgstr ""

msgid "Causes a magic arrow to strike the selected target."
msgstr ""

msgid "Magic Arrow"
msgstr "Mũi tên Ma thuật"

msgid "Berserker"
msgstr ""

msgid "Causes a creature to attack its nearest neighbor."
msgstr ""

msgid "Armageddon"
msgstr "Tận thế"

msgid ""
"Holy terror strikes the battlefield, causing severe damage to all creatures."
msgstr ""

msgid "Elemental Storm"
msgstr ""

msgid "Magical elements pour down on the battlefield, damaging all creatures."
msgstr ""

msgid ""
"A rain of rocks strikes an area of the battlefield, damaging all nearby "
"creatures."
msgstr ""

msgid "Meteor Shower"
msgstr "Mưa Sao băng"

msgid "Paralyze"
msgstr "Hóa đá"

msgid "The targeted creatures are paralyzed, unable to move or retaliate."
msgstr ""

msgid "Hypnotize"
msgstr ""

msgid ""
"Brings a single enemy unit under your control if its hits are less than "
"%{count} times the caster's spell power."
msgstr ""

msgid "Cold Ray"
msgstr ""

msgid "Drains body heat from a single enemy unit."
msgstr ""

msgid "Cold Ring"
msgstr ""

msgid ""
"Drains body heat from all units surrounding the center point, but not "
"including the center point."
msgstr ""

msgid "Disrupting Ray"
msgstr ""

msgid "Reduces the defense rating of an enemy unit by three."
msgstr ""

msgid "Damages all living (non-undead) units in the battle."
msgstr ""

msgid "Death Ripple"
msgstr ""

msgid "Death Wave"
msgstr ""

msgid ""
"Damages all living (non-undead) units in the battle. This spell is an "
"improved version of Death Ripple."
msgstr ""

msgid "Dragon Slayer"
msgstr ""

msgid "Greatly increases a unit's attack skill vs. Dragons."
msgstr ""

msgid "Blood Lust"
msgstr ""

msgid "Increases a unit's attack skill."
msgstr ""

msgid "Animate Dead"
msgstr ""

msgid "Resurrects creatures from a damaged or dead undead unit permanently."
msgstr ""

msgid "Mirror Image"
msgstr ""

msgid ""
"Creates an illusionary unit that duplicates one of your existing units. This "
"illusionary unit does the same damages as the original, but will vanish if "
"it takes any damage."
msgstr ""

msgid "Shield"
msgstr "Khiên"

msgid ""
"Halves damage received from ranged attacks for a single unit. Does not "
"affect damage received from Turrets or Ballistae."
msgstr ""

msgid "Mass Shield"
msgstr ""

msgid ""
"Halves damage received from ranged attacks for all of your units. Does not "
"affect damage received from Turrets or Ballistae."
msgstr ""

msgid "Summon Earth Elemental"
msgstr ""

msgid "Summons Earth Elementals to fight for your army."
msgstr ""

msgid "Summon Air Elemental"
msgstr ""

msgid "Summons Air Elementals to fight for your army."
msgstr ""

msgid "Summon Fire Elemental"
msgstr ""

msgid "Summons Fire Elementals to fight for your army."
msgstr ""

msgid "Summon Water Elemental"
msgstr ""

msgid "Summons Water Elementals to fight for your army."
msgstr ""

msgid "Damages castle walls."
msgstr ""

msgid "Earthquake"
msgstr "Động đất"

msgid "Causes all mines across the land to become visible."
msgstr ""

msgid "View Mines"
msgstr ""

msgid "Causes all resources across the land to become visible."
msgstr ""

msgid "View Resources"
msgstr ""

msgid "Causes all artifacts across the land to become visible."
msgstr ""

msgid "View Artifacts"
msgstr ""

msgid "Causes all towns and castles across the land to become visible."
msgstr ""

msgid "View Towns"
msgstr ""

msgid "Causes all Heroes across the land to become visible."
msgstr ""

msgid "View Heroes"
msgstr ""

msgid "Causes the entire land to become visible."
msgstr ""

msgid "View All"
msgstr ""

msgid "Allows the caster to view detailed information on enemy Heroes."
msgstr ""

msgid "Summon Boat"
msgstr ""

msgid ""
"Summons the nearest unoccupied, friendly boat to an adjacent shore location. "
"A friendly boat is one which you just built or were the most recent player "
"to occupy."
msgstr ""

msgid "Allows the caster to magically transport to a nearby location."
msgstr ""

msgid "Dimension Door"
msgstr ""

msgid "Returns the caster to any town or castle currently owned."
msgstr ""

msgid "Town Gate"
msgstr "Cổng Thành"

msgid ""
"Returns the hero to the town or castle of choice, provided it is controlled "
"by you."
msgstr ""

msgid "Visions"
msgstr ""

msgid ""
"Visions predicts the likely outcome of an encounter with a neutral army camp."
msgstr ""

msgid "Haunt"
msgstr ""

msgid ""
"Haunts a mine you control with Ghosts. This mine stops producing resources. "
"(If I can't keep it, nobody will!)"
msgstr ""

msgid "Set Earth Guardian"
msgstr ""

msgid "Sets Earth Elementals to guard a mine against enemy armies."
msgstr ""

msgid "Set Air Guardian"
msgstr ""

msgid "Sets Air Elementals to guard a mine against enemy armies."
msgstr ""

msgid "Set Fire Guardian"
msgstr ""

msgid "Sets Fire Elementals to guard a mine against enemy armies."
msgstr ""

msgid "Set Water Guardian"
msgstr ""

msgid "Sets Water Elementals to guard a mine against enemy armies."
msgstr ""

msgid "Random Spell"
msgstr "Ngẫu nhiên Phép"

msgid "Randomly selected spell of any level."
msgstr ""

msgid "Random 1st Level Spell"
msgstr "Ngẫu nhiên Phép Cấp 1"

msgid "Randomly selected 1st level spell."
msgstr ""

msgid "Random 2nd Level Spell"
msgstr ""

msgid "Randomly selected 2nd level spell."
msgstr ""

msgid "Random 3rd Level Spell"
msgstr ""

msgid "Randomly selected 3rd level spell."
msgstr ""

msgid "Random 4th Level Spell"
msgstr ""

msgid "Randomly selected 4th level spell."
msgstr ""

msgid "Random 5th Level Spell"
msgstr ""

msgid "Randomly selected 5th level spell."
msgstr ""

msgid "Petrification"
msgstr "Hóa đá"

msgid ""
"Turns the affected creature into stone. A petrified creature receives half "
"damage from a direct attack."
msgstr ""
"Biến sinh vật bị ảnh hưởng thành đá. Một sinh vật hóa đá nhận một nửa sát "
"thương từ đòn tấn công trực tiếp."

msgid "You have no Magic Book, so you cannot cast a spell."
msgstr ""

msgid "No spell to cast."
msgstr ""

msgid "Your hero has %{point} spell points remaining."
msgstr ""

msgid "View Adventure Spells"
msgstr ""

msgid "View Combat Spells"
msgstr ""

msgid "View previous page"
msgstr "Xem trang trước"

msgid "View next page"
msgstr "Xem trang sau"

msgid "Close Spellbook"
msgstr "Gấp sách phép"

msgid "View %{spell}"
msgstr ""

msgid "This spell does %{damage} points of damage."
msgstr ""

msgid ""
"This spell summons\n"
"%{count} %{monster}."
msgstr ""

msgid "This spell restores %{hp} HP."
msgstr ""

msgid "This spell summons %{count} %{monster} to guard the mine."
msgstr ""

msgid "The nearest town is %{town}."
msgstr ""

msgid "This town is occupied by your hero %{hero}."
msgstr ""

msgid ""
"This spell controls up to\n"
"%{hp} HP."
msgstr ""

msgid "The ultimate artifact is really the %{name}."
msgstr ""

msgid "The ultimate artifact may be found in the %{name} regions of the world."
msgstr ""

msgid "north-west"
msgstr "tây-bắc"

msgid "north"
msgstr "bắc"

msgid "north-east"
msgstr "đông-bắc"

msgid "west"
msgstr "tây"

msgid "center"
msgstr "trung tâm"

msgid "east"
msgstr "đông"

msgid "south-west"
msgstr "tây-nam"

msgid "south"
msgstr "nam"

msgid "south-east"
msgstr "đông-nam"

msgid "The truth is out there."
msgstr "Sự thật ngay ngoài kia."

msgid "The dark side is stronger."
msgstr "Lực lượng bóng tối đang lớn mạnh."

msgid "The end of the world is near."
msgstr "Kết thúc của thế giới đang đến gần."

msgid "The bones of Lord Slayer are buried in the foundation of the arena."
msgstr "Xương của Giết Chúa chôn vùi dưới móng của đấu trường."

msgid "A Black Dragon will take out a Titan any day of the week."
msgstr "Rồng Đen sẽ mang Khổng Lồ bất cứ ngày nào trong ngày."

msgid "He told her: Yada yada yada... and then she said: Blah, blah, blah..."
msgstr ""

msgid "An unknown force is being resurrected..."
msgstr "Một lực lượng bóng tối đang hồi sinh..."

msgid ""
"Check the newest version of the game at\n"
"https://github.com/ihhub/\n"
"fheroes2/releases"
msgstr ""
"Kiểm tra phiên bản mới nhất của trò chơi tại\n"
"https://github.com/ihhub/\n"
"fheroes2/releases"

#~ msgid "vs"
#~ msgstr "vs"

#~ msgid "%{race2} %{name2}"
#~ msgstr "%{race2} %{name2}"<|MERGE_RESOLUTION|>--- conflicted
+++ resolved
@@ -6,12 +6,7 @@
 msgstr ""
 "Project-Id-Version: fheroes2\n"
 "Report-Msgid-Bugs-To: \n"
-<<<<<<< HEAD
-"POT-Creation-Date: 2023-11-27 00:58+0000\n"
-"PO-Revision-Date: \n"
-=======
 "POT-Creation-Date: 2023-11-30 13:15+0000\n"
->>>>>>> 09db1837
 "PO-Revision-Date: 2023-11-01 22:53+0700\n"
 "Last-Translator: \n"
 "Last-Translator: fheroes2 team <fhomm2@gmail.com>\n"
@@ -4682,11 +4677,7 @@
 msgstr " nút từ "
 
 msgid "NEW GAME"
-<<<<<<< HEAD
 msgstr "TẠO TRÒ CHƠI"
-=======
-msgstr "TẠO GAME"
->>>>>>> 09db1837
 
 msgid ""
 " menu. \n"
