--- conflicted
+++ resolved
@@ -6,13 +6,8 @@
 msgstr ""
 "Project-Id-Version: fheroes2\n"
 "Report-Msgid-Bugs-To: \n"
-<<<<<<< HEAD
-"POT-Creation-Date: 2024-05-05 10:43+0000\n"
+"POT-Creation-Date: 2024-06-17 02:43+0000\n"
 "PO-Revision-Date: 2024-05-08 13:33+0700\n"
-=======
-"POT-Creation-Date: 2024-06-17 02:43+0000\n"
-"PO-Revision-Date: 2024-02-20 08:49+0700\n"
->>>>>>> bc5da3a0
 "Last-Translator: fheroes2 team <fhomm2@gmail.com>\n"
 "Language-Team: \n"
 "Language: vi\n"
@@ -3551,19 +3546,6 @@
 msgid "race|Neutral"
 msgstr "Trung lập"
 
-<<<<<<< HEAD
-msgid "You will place"
-msgstr "Ngươi sẽ đặt"
-
-msgid "Click to select this class."
-msgstr "Nhấp để chọn chủng tộc."
-
-msgid "Click to select this color."
-msgstr "Nhấp để chọn màu này."
-
-=======
-#, fuzzy
->>>>>>> bc5da3a0
 msgid "Select Dwelling:"
 msgstr "Chọn Nhà lính:"
 
