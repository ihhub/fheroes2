# Vietnamese translation of fheroes2
# Copyright (C) 2023 fheroes2 team <fhomm2@gmail.com>
# This file is distributed under the same license as the fheroes2 package.
# 
msgid ""
msgstr ""
"Project-Id-Version: fheroes2\n"
"Report-Msgid-Bugs-To: \n"
<<<<<<< HEAD
"POT-Creation-Date: 2023-04-19 02:55+0000\n"
<<<<<<< HEAD
"PO-Revision-Date: 2023-04-27 22:22+0700\n"
=======
"PO-Revision-Date: 2023-04-21 13:48+0700\n"
>>>>>>> parent of 70009c14 (Update vi.po)
=======
"POT-Creation-Date: 2023-04-30 17:06+0000\n"
"PO-Revision-Date: 2023-04-27 22:22+0700\n"
>>>>>>> 58f476f2
"Last-Translator: fheroes2 team <fhomm2@gmail.com>\n"
"Language-Team: \n"
"Language: vi_VN\n"
"MIME-Version: 1.0\n"
"Content-Type: text/plain; charset=UTF-8\n"
"Content-Transfer-Encoding: 8bit\n"
"Plural-Forms: nplurals=1; plural=0;\n"
"X-Generator: Poedit 3.2.2\n"

msgid ""
"BATTLE\n"
"ONLY"
msgstr ""
"CHỈ\n"
"CHIẾN ĐẤU"

msgid ""
"NEW\n"
"GAME"
msgstr ""
"TẠO\n"
"GAME"

msgid ""
"SAVE\n"
"GAME"
msgstr ""
"LƯU\n"
"GAME"

msgid ""
"LOAD\n"
"GAME"
msgstr ""
"TẢI\n"
"GAME"

msgid "INFO"
msgstr "THÔNG TIN"

msgid "QUIT"
msgstr "RỜI KHỎI"

msgid "CANCEL"
msgstr "TỪ BỎ"

msgid "ACCEPT"
msgstr "ĐỒNG Ý"

msgid "DECLINE"
msgstr "TỪ CHỐI"

msgid "LEARN"
msgstr "HỌC TẬP"

msgid "TRADE"
msgstr "TRAO ĐỔI"

msgid "YES"
msgstr "CÓ"

msgid "NO"
msgstr "KHÔNG"

msgid "EXIT"
msgstr "THOÁT"

msgid "DISMISS"
msgstr "GIẢI TÁN"

msgid "UPGRADE"
msgstr "NÂNG CẤP"

msgid "RESTART"
msgstr "LÀM LẠI"

msgid "HEROES"
msgstr "TƯỚNG"

msgid ""
"TOWNS/\n"
"CASTLES"
msgstr ""
"THỊ TRẤN/\n"
"LÂU ĐÀI"

msgid "S"
msgstr "S"

msgid "M"
msgstr "M"

msgid "L"
msgstr "L"

msgid "X-L"
msgstr "X-L"

msgid "ALL"
msgstr "TẤT CẢ"

msgid "SELECT"
msgstr "CHỌN"

msgid ""
"STANDARD\n"
"GAME"
msgstr ""
"GAME\n"
"THƯỜNG"

msgid ""
"CAMPAIGN\n"
"GAME"
msgstr ""
"CHIẾN\n"
"DỊCH"

msgid ""
"MULTI-\n"
"PLAYER\n"
"GAME"
msgstr ""
"CHƠI\n"
"NHIỀU\n"
"NGƯỜI"

msgid "CONFIG"
msgstr "ĐIỀU CHỈNH"

msgid ""
"ORIGINAL\n"
"CAMPAIGN"
msgstr ""
"CHIẾN DỊCH\n"
"THƯỜNG"

msgid ""
"EXPANSION\n"
"CAMPAIGN"
msgstr ""
"CHIẾN DỊCH\n"
"MỞ RỘNG"

msgid "HOT SEAT"
msgstr "GHẾ NÓNG"

msgid "2 PLAYERS"
msgstr "2 NGƯỜI CHƠI"

msgid "3 PLAYERS"
msgstr "3 NGƯỜI CHƠI"

msgid "4 PLAYERS"
msgstr "4 NGƯỜI CHƠI"

msgid "5 PLAYERS"
msgstr "5 NGƯỜI CHƠI"

msgid "6 PLAYERS"
msgstr "6 NGƯỜI CHƠI"

msgid "GIFT"
msgstr "QUÀ"

msgid "guildWell|EXIT"
<<<<<<< HEAD
msgstr "guildWell|THOÁT"
=======
msgstr "THOÁT"
>>>>>>> 58f476f2

msgid "DIFFICULTY"
msgstr "ĐỘ KHÓ"

msgid "MIN"
msgstr "MIN"

msgid "MAX"
msgstr "MAX"

msgid "OKAY"
msgstr "ĐƯỢC"

msgid "Warrior"
msgstr "Chiến binh"

msgid "Builder"
msgstr "Thợ xây"

msgid "Explorer"
msgstr "Thám hiểm"

msgid "None"
msgstr "Không"

msgid "Warning"
msgstr "Cảnh báo"

msgid ""
"Do you want to regain control from AI? The effect will take place only on "
"the next turn."
msgstr "Bạn có muốn AI kiểm soát không? Hiệu quả sẽ bắt đầu ở lượt tiếp theo."

msgid ""
"A few\n"
"%{monster}"
msgstr ""
"Một vài\n"
"%{monster}"

msgid ""
"Several\n"
"%{monster}"
msgstr ""
"Một số\n"
"%{monster}"

msgid ""
"A pack of\n"
"%{monster}"
msgstr ""
"Một nhóm\n"
"%{monster}"

msgid ""
"Lots of\n"
"%{monster}"
msgstr ""
"Khá nhiều\n"
"%{monster}"

msgid ""
"A horde of\n"
"%{monster}"
msgstr ""
"Một bầy\n"
"%{monster}"

msgid ""
"A throng of\n"
"%{monster}"
msgstr ""
"Một bầy đàn\n"
"%{monster}"

msgid ""
"A swarm of\n"
"%{monster}"
msgstr ""
"Rất nhiều đàn\n"
"%{monster}"

msgid ""
"Zounds of\n"
"%{monster}"
msgstr ""
"Quy mô\n"
"%{monster}"

msgid ""
"A legion of\n"
"%{monster}"
msgstr ""
"Quân đoàn\n"
"%{monster}"

msgid "army|Few"
msgstr "army|Một vài"

msgid "army|Several"
msgstr "army|Một số"

msgid "army|Pack"
msgstr "army|Một nhóm"

msgid "army|Lots"
msgstr "army|Khá nhiều"

msgid "army|Horde"
msgstr "army|Một bầy"

msgid "army|Throng"
msgstr "army|Một bầy đàn"

msgid "army|Swarm"
msgstr "army|Rất nhiều đàn"

msgid "army|Zounds"
msgstr "army|Quy mô"

msgid "army|Legion"
msgstr "army|Quân đoàn"

msgid "All %{race} troops +1"
msgstr "Tất cả binh lính %{race} +1"

msgid "Multiple"
msgstr "Bội số"

msgid "Troops of %{count} alignments -%{penalty}"
msgstr "Quân của %{count} sắp hàng -%{penalty}"

msgid "Some undead in group -1"
msgstr "Trong đội có xác sống -1"

msgid "View %{name}"
msgstr "Nhìn %{name}"

msgid "Move the %{name} "
msgstr "Thuê %{name} "

msgid "Move or right click to redistribute %{name}"
msgstr "Kéo %{name} hoặc nhấp chuột phải để chia"

msgid "Combine %{name} armies"
msgstr "Gộp binh lính %{name}"

msgid "Exchange %{name2} with %{name}"
msgstr "Trao đổi %{name2} với %{name}"

msgid "Select %{name}"
msgstr "Chọn %{name}"

msgid "Cannot move last troop"
msgstr "Không thể di chuyển quân cuối cùng"

msgid "Move the %{name}"
msgstr "Di chuyển %{name}"

msgid "Set Count"
msgstr "Đặt Số lượng"

msgid "%{name} destroys half the enemy troops!"
msgid_plural "%{name} destroy half the enemy troops!"
msgstr[0] "%{name} tiêu diệt một nửa quân địch!"

msgid "%{name} has turned off the auto battle"
msgstr "%{name} đã tắt tự động chiến đấu"

msgid "%{name} has turned on the auto battle"
msgstr "%{name} đã bật tự động chiến đấu"

msgid "Spell failed!"
msgstr "Niệm chú thất bại!"

msgid ""
"The Sphere of Negation artifact is in effect for this battle, disabling all "
"combat spells."
msgstr ""
"Bảo vật Sphere of Negation có hiệu lực trong trận chiến này, vô hiệu hóa tất "
"cả các phép thuật chiến đấu."

msgid "You have already cast a spell this round."
msgstr "Ngươi đã sử dụng một câu thần chú trong vòng này."

msgid "That spell will affect no one!"
msgstr "Câu thần chú đó sẽ không ảnh hưởng đến ai!"

msgid "You may only summon one type of elemental per combat."
msgstr "Ngươi chỉ có thể triệu hồi một loại nguyên tố trong mỗi trận chiến."

msgid "There is no open space adjacent to your hero to summon an Elemental to."
msgstr ""
"Không có không gian trống nào gần tướng của ngươi để triệu hồi Elemental."

msgid ""
"The Moat reduces by -%{count} the defense skill of any unit and slows to "
"half movement rate."
msgstr ""
"Hào giảm -%{count} kỹ năng phòng thủ của bất kỳ đơn vị nào và làm chậm một "
"nửa tốc độ di chuyển."

msgid "Speed: %{speed}"
msgstr "Tốc độ: %{speed}"

msgid "Speed"
msgstr "Tốc độ"

msgid "Army Order"
msgstr "Thứ tự Quân"

msgid "Off"
msgstr "Tắt"

msgid "On"
msgstr "Bật"

msgid "Auto Spell Casting"
msgstr "Tự động Niệm Phép"

msgid "Grid"
msgstr "Lưới"

msgid "Shadow Movement"
msgstr "Bóng Di chuyển"

msgid "Shadow Cursor"
msgstr "Bóng Con trỏ"

msgid "Audio"
msgstr "Âm thanh"

msgid "Settings"
msgstr "Cài đặt"

msgid "Configure"
msgstr "Cấu hình"

msgid "Hot Keys"
msgstr "Phím tắt"

msgid "Damage Info"
msgstr "Thông tin Thiệt hại"

msgid "Set the speed of combat actions and animations."
msgstr "Đặt tốc độ của hành động chiến đấu và hình ảnh động."

msgid "Toggle to display army order during the battle."
msgstr "Chuyển đổi để hiển thị thứ tự quân đội trong trận chiến."

msgid ""
"Toggle whether or not the computer will cast spells for you when auto combat "
"is on. (Note: This does not affect spell casting for computer players in any "
"way, nor does it affect quick combat.)"
msgstr ""
"Chuyển đổi xem máy tính có sử dụng phép thuật cho ngươi khi bật chế độ tự "
"động chiến đấu hay không. (Lưu ý: Điều này không ảnh hưởng đến việc sử dụng "
"phép thuật cho người chơi máy tính theo bất kỳ cách nào, cũng như không ảnh "
"hưởng đến chiến đấu nhanh.)"

msgid ""
"Toggle the hex grid on or off. The hex grid always underlies movement, even "
"if turned off. This switch only determines if the grid is visible."
msgstr ""
"Bật hoặc tắt lưới lục giác. Lưới lục giác luôn làm cơ sở cho chuyển động, "
"ngay cả khi bị tắt. Công tắc này chỉ xác định xem lưới có hiển thị hay không."

msgid ""
"Toggle on or off shadows showing where your creatures can move and attack."
msgstr ""
"Bật hoặc tắt bóng hiển thị nơi sinh vật của bạn có thể di chuyển và tấn công."

msgid ""
"Toggle on or off a shadow showing the current hex location of the mouse "
"cursor."
msgstr ""
"Bật hoặc tắt bóng hiển thị vị trí của con trỏ chuột trên lưới lục giác."

msgid "Change the audio settings of the game."
msgstr "Thay đổi cài đặt âm thanh của trò chơi."

msgid "Check and configure all the hot keys present in the game."
msgstr "Kiểm tra và định cấu hình tất cả các phím nóng có trong trò chơi."

msgid "Toggle to display damage information during the battle."
msgstr "Chuyển đổi để hiển thị thông tin thiệt hại trong trận chiến."

msgid "Exit this menu."
msgstr "Thoát khỏi trình đơn này."

msgid "Okay"
msgstr "OK"

msgid "The enemy has surrendered!"
msgstr "Kẻ địch đã đầu hàng!"

msgid "The enemy has fled!"
msgstr "Kẻ thù đã bỏ chạy!"

msgid "A glorious victory!"
msgstr "Một chiến thắng vinh quang!"

msgid "For valor in combat, %{name} receives %{exp} experience."
msgstr ""
"Với lòng dũng cảm trong chiến đấu, %{name} nhận được %{exp} kinh nghiệm."

msgid "The cowardly %{name} flees from battle."
msgstr "Kẻ hèn nhát %{name} chạy trốn khỏi trận chiến."

msgid "%{name} surrenders to the enemy, and departs in shame."
msgstr "%{name} đầu hàng kẻ thù và nhục nhã ra đi."

msgid "Your force suffer a bitter defeat, and %{name} abandons your cause."
msgstr ""
"Lực lượng của ngươi bị thất bại nặng nề và %{name} từ bỏ chính nghĩa của "
"ngươi."

msgid "Your force suffer a bitter defeat."
msgstr "Lực lượng của ngươi bị thất bại nặng nề."

msgid "Battlefield Casualties"
msgstr "Thương vong Chiến trường"

msgid "Attacker"
msgstr "Bên công"

msgid "Defender"
msgstr "Bên thủ"

msgid "As you reach for the %{name}, it mysteriously disappears."
msgstr "Khi ngươi chạm tới %{name}, nó biến mất một cách bí ẩn."

msgid "As your enemy reaches for the %{name}, it mysteriously disappears."
msgstr "Khi kẻ thù của ngươi chạm tới %{name}, nó biến mất một cách bí ẩn."

msgid "You have captured an enemy artifact!"
msgstr "Ngươi đã chiếm được một bảo vật của kẻ thù!"

msgid "Necromancy!"
msgstr ""

msgid ""
"Practicing the dark arts of necromancy, you are able to raise %{count} of "
"the enemy's dead to return under your service as %{monster}."
msgstr ""
"Thi triển nghệ thuật chiêu hồn hắc ám, ngươi có thể hồi sinh %{count} kẻ thù "
"đã chết để trở lại dưới sự phục vụ của ngươi với tư cách là %{monster}."

msgid "%{name} the %{race}"
msgstr ""

msgid "Captain of %{name}"
msgstr ""

msgid "Attack"
msgstr "Công"

msgid "Defense"
msgstr "Thủ"

msgid "Spell Power"
msgstr ""

msgid "Knowledge"
msgstr "Tri thức"

msgid "Morale"
<<<<<<< HEAD
msgstr "Đạo đức"
=======
msgstr "Tinh thần"
>>>>>>> 58f476f2

msgid "Luck"
msgstr "May mắn"

msgid "Spell Points"
msgstr ""

msgid "Hero's Options"
msgstr "Tùy chọn Tướng"

msgid "Cast Spell"
msgstr "Niệm Chú"

msgid "Retreat"
msgstr "Bỏ chạy"

msgid "Surrender"
msgstr "Đầu hàng"

msgid "Cancel"
msgstr "Từ bỏ"

msgid "Hero Screen"
msgstr ""

msgid "Captain's Options"
msgstr ""

msgid ""
"Cast a magical spell. You may only cast one spell per combat round. The "
"round is reset when every creature has had a turn."
msgstr ""
"Niệm một phép thuật kỳ diệu. Ngươi chỉ có thể niệm một câu thần chú cho mỗi "
"vòng chiến đấu. Vòng được đặt lại khi mọi sinh vật đã có một lượt."

msgid ""
"Retreat your hero, abandoning your creatures. Your hero will be available "
"for you to recruit again, however, the hero will have only a novice hero's "
"forces."
msgstr ""
"Rút lui tướng của ngươi, từ bỏ sinh vật của ngươi. Tướng của ngươi sẽ có sẵn "
"để bạn chiêu mộ lại, tuy nhiên, tướng sẽ chỉ có lực lượng của một tướng mới."

msgid ""
"Surrendering costs gold. However if you pay the ransom, the hero and all of "
"his or her surviving creatures will be available to recruit again."
msgstr ""
"Đầu hàng tốn vàng. Tuy nhiên, nếu ngươi trả tiền chuộc, tướng và tất cả "
"những sinh vật còn sống sót của anh ta hoặc cô ta sẽ sẵn sàng để chiêu mộ "
"lại."

msgid "Open Hero Screen to view full information about the hero."
msgstr "Mở Màn hình Tướng để xem thông tin đầy đủ về Tướng."

msgid "Return to the battle."
msgstr "Quay lại trận chiến."

msgid "Not enough gold (%{gold})"
msgstr "Không đủ vàng (%{gold})"

msgid "%{name} states:"
msgstr "%{name} tình trạng:"

msgid "Captain of %{name} states:"
msgstr ""

msgid ""
"\"I will accept your surrender and grant you and your troops safe passage "
"for the price of %{price} gold.\""
msgstr ""
"\"Ta sẽ chấp nhận sự đầu hàng của ngươi và cấp cho ngươi và quân đội của "
"ngươi lối đi an toàn với giá %{price} vàng.\""

msgid "View %{monster} info"
msgstr "Xem thông tin %{monster}"

msgid "Fly %{monster} here"
msgstr "Bay %{monster} tới đây"

msgid "Move %{monster} here"
msgstr "Chuyển %{monster} tới đây"

msgid "Shoot %{monster}"
msgstr "Bắn %{monster}"

msgid "(1 shot left)"
msgid_plural "(%{count} shots left)"
msgstr[0] ""

msgid "Attack %{monster}"
msgstr "Tấn công %{monster}"

msgid "Turn %{turn}"
msgstr "Lượt %{turn}"

msgid "Teleport here"
msgstr "Dịch chuyển tới đây"

msgid "Invalid teleport destination"
msgstr "Điểm đến dịch chuyển tức thời không hợp lệ"

msgid "Cast %{spell} on %{monster}"
msgstr "Niệm %{spell} lên %{monster}"

msgid "Cast %{spell}"
msgstr "Niệm %{spell}"

msgid "Select spell target"
msgstr "Chọn mục tiêu niệm chú"

msgid "View Ballista info"
msgstr ""

msgid "Ballista"
msgstr ""

msgid "Enable auto combat"
msgstr "Kích hoạt tự động chiến đấu"

msgid "Allows the computer to fight out the battle for you."
msgstr "Cho phép máy tính chiến đấu thay ngươi."

msgid "Auto Combat"
msgstr "Tự động Chiến đấu"

msgid "Customize system options"
msgstr "Tùy chỉnh tùy chọn hệ thống"

msgid "Allows you to customize the combat screen."
msgstr "Cho phép ngươi tùy chỉnh màn hình chiến đấu."

msgid "System Options"
msgstr "Tùy chọn Hệ thống"

msgid "Skip this unit"
msgstr "Bỏ qua đơn vị này"

msgid "Skip"
msgstr "Bỏ qua"

msgid ""
"Skips the current creature. The current creature ends its turn and does not "
"get to go again until the next round."
msgstr ""
"Bỏ qua sinh vật hiện tại. Sinh vật hiện tại kết thúc lượt của nó và không "
"được đi tiếp cho đến vòng tiếp theo."

msgid "View Captain's options"
msgstr ""

msgid "View Hero's options"
msgstr "Xem tùy chọn Tướng"

msgid "View opposing Captain"
msgstr ""

msgid "View opposing Hero"
msgstr "Xem Tướng địch"

msgid "Hide logs"
msgstr "Ẩn ghi chép"

msgid "Show logs"
msgstr "Hiện ghi chép"

msgid "Message Bar"
msgstr ""

msgid "Shows the results of individual monster's actions."
msgstr "Hiển thị kết quả hành động của từng quái vật."

msgid "Are you sure you want to finish the battle in auto mode?"
msgstr "Ngươi có chắc chắn muốn kết thúc trận chiến ở chế độ tự động không?"

msgid "%{name} skip their turn."
msgstr "%{name} bỏ lượt."

msgid "%{attacker} does %{damage} damage."
msgid_plural "%{attacker} do %{damage} damage."
msgstr[0] ""

msgid "1 creature perishes."
msgid_plural "%{count} creatures perish."
msgstr[0] "1 sinh vật bị tiêu diệt."

msgid "1 %{defender} perishes."
msgid_plural "%{count} %{defender} perish."
msgstr[0] "1 %{defender} bị tiêu diệt."

msgid "1 soul is incorporated."
msgid_plural "%{count} souls are incorporated."
msgstr[0] "1 linh hồn được kết hợp."

msgid "1 %{unit} is revived."
msgid_plural "%{count} %{unit} are revived."
msgstr[0] "1 %{unit} được hồi sinh."

msgid "Moved %{monster}: from [%{src}] to [%{dst}]."
msgstr ""

msgid "The %{name} resist the spell!"
msgstr ""

msgid "%{name} casts %{spell} on the %{troop}."
msgstr ""

msgid "%{name} casts %{spell}."
msgstr ""

msgid "The %{spell} does %{damage} damage to one undead creature."
msgstr ""

msgid "The %{spell} does %{damage} damage to all undead creatures."
msgstr ""

msgid "The %{spell} does %{damage} damage, %{count} creatures perish."
msgstr ""

msgid "The %{spell} does %{damage} damage."
msgstr ""

msgid "The %{spell} does %{damage} damage to one living creature."
msgstr ""

msgid "The %{spell} does %{damage} damage to all living creatures."
msgstr ""

msgid "The %{attacker}' attack blinds the %{target}!"
msgstr ""

msgid "The %{attacker}' gaze turns the %{target} to stone!"
msgstr ""

msgid "The %{attacker}' curse falls upon the %{target}!"
msgstr ""

msgid "The %{target} are paralyzed by the %{attacker}!"
msgstr ""

msgid "The %{attacker} dispel all good spells on your %{target}!"
msgstr ""

msgid "The %{attacker} cast %{spell} on %{target}!"
msgstr ""

msgid "Bad luck descends on the %{attacker}."
msgstr ""

msgid "Good luck shines on the %{attacker}."
msgstr ""

msgid "High morale enables the %{monster} to attack again."
msgstr ""

msgid "Low morale causes the %{monster} to freeze in panic."
msgstr ""

msgid "%{tower} does %{damage} damage."
msgstr ""

msgid "The mirror image is created."
msgstr ""

msgid "The mirror image is destroyed!"
msgstr ""

msgid "Are you sure you want to interrupt the auto battle?"
msgstr "Ngươi có chắc chắn muốn làm gián đoạn trận chiến tự động không?"

msgid "Error"
msgstr "Lỗi"

msgid "No spells to cast."
msgstr "Không có phép thuật để niệm chú."

msgid "Are you sure you want to retreat?"
msgstr "Ngươi có chắc chắn muốn rút lui?"

msgid "Retreat disabled"
msgstr "Rút lui bị vô hiệu hóa"

msgid "Surrender disabled"
msgstr "Đầu hàng bị vô hiệu hóa"

msgid "Damage: %{max}"
msgstr "Thiệt hại: %{max}"

msgid "Damage: %{min} - %{max}"
msgstr "Thiệt hại: %{min} - %{max}"

msgid "Perish: %{max}"
msgstr "Chết %{max}"

msgid "Perish: %{min} - %{max}"
msgstr "Chết: %{min} - %{max}"

msgid ""
"Through eagle-eyed observation, %{name} is able to learn the magic spell "
"%{spell}."
msgstr ""

msgid "Human"
msgstr ""

msgid "AI"
msgstr ""

msgid "Please select another hero."
msgstr "Hãy chọn một tướng khác."

msgid "Set Attack Skill"
msgstr "Chọn Kỹ năng Tấn công"

msgid "Set Defense Skill"
msgstr "Chọn Kỹ năng Phòng thủ"

msgid "Set Power Skill"
msgstr "Chọn Kỹ năng Sức mạnh"

msgid "Set Knowledge Skill"
msgstr "Chọn Kỹ năng Tri thức"

msgid "%{race1} %{name1}"
msgstr ""

msgid "vs"
msgstr "vs"

msgid "%{race2} %{name2}"
msgstr ""

msgid "Monsters"
msgstr "Quái vật"

msgid "N/A"
msgstr ""

msgid "Left Turret"
msgstr "Tháp canh Trái"

msgid "Right Turret"
msgstr "Tháp canh Phải"

msgid "The %{name} fires with the strength of %{count} Archers"
msgstr ""

msgid "each with a +%{attack} bonus to their attack skill."
msgstr ""

msgid "The %{name} is destroyed."
msgstr ""

msgid ""
"The %{artifact} artifact is in effect for this battle, disabling %{spell} "
"spell."
msgstr ""

msgid "%{count} %{name} rises from the dead!"
msgid_plural "%{count} %{name} rise from the dead!"
msgstr[0] ""

msgid "Dwarven Alliance"
msgstr "Liên minh Người lùn"

msgid "Sorceress Guild"
msgstr ""

msgid "Necromancer Guild"
msgstr ""

msgid "Ogre Alliance"
msgstr "Liên minh Yêu tinh"

msgid "Dwarfbane"
msgstr ""

msgid "Dragon Alliance"
msgstr "Liên minh Rồng"

msgid "Elven Alliance"
msgstr ""

msgid "Kraeger defeated"
msgstr ""

msgid "Wayward Son"
msgstr ""

msgid "Uncle Ivan"
msgstr "Bác Ivan"

msgid "Annexation"
msgstr ""

msgid "Force of Arms"
msgstr ""

msgid "Save the Dwarves"
msgstr "Cứu Người lùn"

msgid "Carator Mines"
msgstr ""

msgid "Turning Point"
msgstr "Bước Ngoặt"

msgid "scenarioName|Defender"
msgstr "Bên thủ"

msgid "Corlagon's Defense"
msgstr ""

msgid "The Crown"
msgstr "Vương Miện"

msgid "The Gauntlet"
msgstr "Thách thức"
<<<<<<< HEAD

=======
>>>>>>> 58f476f2

msgid "Betrayal"
msgstr "Sự phản bội"

msgid "Final Justice"
msgstr "Công lý Cuối cùng"

msgid ""
"Roland needs you to defeat the lords near his castle to begin his war of "
"rebellion against his brother.  They are not allied with each other, so they "
"will spend most of their time fighting with one another.  Victory is yours "
"when you have defeated all of their castles and heroes."
msgstr ""
<<<<<<< HEAD
<<<<<<< HEAD
=======
>>>>>>> 58f476f2
"Roland cần ngươi đánh bại các lãnh chúa gần lâu đài của anh ta để bắt đầu "
"cuộc chiến nổi dậy chống lại anh trai mình. Họ không liên minh với nhau, vì "
"vậy họ sẽ dành phần lớn thời gian để chiến đấu với nhau. Chiến thắng là của "
"ngươi khi ngươi đã đánh bại tất cả các lâu đài và tướng của họ."
<<<<<<< HEAD
=======
"Roland cần bạn đánh bại các lãnh chúa gần lâu đài của anh ta để bắt đầu cuộc "
"chiến nổi dậy chống lại anh trai mình. Họ không liên minh với nhau, vì vậy "
"họ sẽ dành phần lớn thời gian để chiến đấu với nhau. Chiến thắng là của bạn "
"khi bạn đã đánh bại tất cả các lâu đài và anh hùng của họ."
>>>>>>> parent of 70009c14 (Update vi.po)
=======
>>>>>>> 58f476f2

msgid ""
"The local lords refuse to swear allegiance to Roland, and must be subdued. "
"They are wealthy and powerful, so be prepared for a tough fight. Capture all "
"enemy castles to win."
msgstr ""
"Các lãnh chúa địa phương từ chối thề trung thành với Roland, và phải khuất "
"phục. Họ giàu có và quyền lực, vì vậy hãy chuẩn bị cho một cuộc chiến khó "
"khăn. Đánh chiếm tất cả các lâu đài của kẻ thù để giành chiến thắng."

msgid ""
"Your task is to defend the Dwarves against Archibald's forces. Capture all "
"of the enemy towns and castles to win, and be sure not to lose all of the "
"dwarf towns at once, or the enemy will have won."
msgstr ""
"Nhiệm vụ của ngươi là bảo vệ Người lùn chống lại lực lượng của Archibald. "
"Đánh chiếm tất cả các thị trấn và lâu đài của kẻ thù để giành chiến thắng, "
"đồng thời đảm bảo không để mất tất cả các thị trấn của người lùn cùng một "
"lúc, nếu không kẻ thù sẽ chiến thắng."

msgid ""
"You will face four allied enemies in a straightforward fight for resource "
"and treasure. Capture all of the enemy castles for victory."
msgstr ""
"Ngươi sẽ đối mặt với bốn kẻ thù đồng minh trong một cuộc chiến đơn giản để "
"giành lấy tài nguyên và kho báu. Nắm bắt tất cả các lâu đài của kẻ thù để "
"giành chiến thắng."

msgid ""
"Your enemies are allied against you and start close by, so be ready to come "
"out fighting. You will need to own all four castles in this small valley to "
"win."
msgstr ""
<<<<<<< HEAD
<<<<<<< HEAD
"Kẻ thù của ngươi đang liên minh chống lại ngươi và bắt đầu áp sát, vì vậy "
"hãy sẵn sàng chiến đấu. Ngươi sẽ cần phải sở hữu cả bốn lâu đài trong thung "
"lũng nhỏ này để giành chiến thắng."
=======
"Kẻ thù của bạn đang liên minh chống lại bạn và bắt đầu áp sát, vì vậy hãy "
"sẵn sàng chiến đấu. Bạn sẽ cần phải sở hữu cả bốn lâu đài trong thung lũng "
"nhỏ này để giành chiến thắng."
>>>>>>> parent of 70009c14 (Update vi.po)
=======
"Kẻ thù của ngươi đang liên minh chống lại ngươi và bắt đầu áp sát, vì vậy "
"hãy sẵn sàng chiến đấu. Ngươi sẽ cần phải sở hữu cả bốn lâu đài trong thung "
"lũng nhỏ này để giành chiến thắng."
>>>>>>> 58f476f2

msgid ""
"The Sorceress' guild of Noraston has requested Roland's aid against an "
"attack from Archibald's allies. Capture all of the enemy castles to win, and "
"don't lose Noraston, or you'll lose the scenario. (Hint: There is an enemy "
"castle on an island in the ocean.)"
msgstr ""
"Hội phù thủy Noraston đã yêu cầu sự trợ giúp của Roland chống lại cuộc tấn "
"công từ các đồng minh của Archibald. Đánh chiếm tất cả các lâu đài của kẻ "
"thù để giành chiến thắng và đừng để mất Noraston, nếu không bạn sẽ thua kịch "
"bản. (Gợi ý: Có một lâu đài của kẻ thù trên một hòn đảo giữa đại dương.)"

msgid ""
"Gather as large an army as possible and capture the enemy castle within 8 "
"weeks. You are opposed by only one enemy, but must travel a long way to get "
"to the enemy castle. Any troops you have in your army at the end of this "
"scenario will be with you in the final battle."
msgstr ""
"Tập hợp một đội quân lớn nhất có thể và chiếm được lâu đài của kẻ thù trong "
"vòng 8 tuần. Bạn chỉ bị một kẻ thù chống lại, nhưng phải đi một quãng đường "
"dài để đến được lâu đài của kẻ thù. Bất kỳ đội quân nào bạn có trong quân "
"đội của mình khi kết thúc kịch bản này sẽ ở bên bạn trong trận chiến cuối "
"cùng."

msgid ""
"Find the Crown before Archibald's heroes find it. Roland will need the Crown "
"for the final battle against Archibald."
msgstr ""
"Tìm Vương miện trước khi các anh hùng của Archibald tìm thấy nó. Roland sẽ "
"cần Vương miện cho trận chiến cuối cùng với Archibald."

msgid ""
"Three allied enemies stand before you and victory, including Lord Corlagon. "
"Roland is in a castle to the northwest, and you will lose if he falls to the "
"enemy. Remember that capturing Lord Corlagon will ensure that he will not "
"fight against you in the final scenario."
msgstr ""
"Ba kẻ thù đồng minh đứng trước bạn và chiến thắng, bao gồm cả Lord Corlagon. "
"Roland đang ở trong một lâu đài ở phía tây bắc, và bạn sẽ thua nếu anh ta "
"rơi vào tay kẻ thù. Hãy nhớ rằng việc bắt giữ Lord Corlagon sẽ đảm bảo rằng "
"anh ta sẽ không chiến đấu chống lại bạn trong kịch bản cuối cùng."

msgid ""
"This is the final battle. Both you and your enemy are armed to the teeth, "
"and all are allied against you. Capture Archibald to end the war!"
msgstr ""
"Đây là trận chiến cuối cùng. Cả bạn và kẻ thù của bạn đều được trang bị tận "
"răng, và tất cả đều liên minh chống lại bạn. Bắt giữ Archibald để kết thúc "
"chiến tranh!"

msgid ""
"Switching sides leaves you with three castles against the enemy's one.  This "
"battle will be the easiest one you will face for the rest of the war..."
"traitor."
msgstr ""
"Đổi bên để lại cho bạn ba lâu đài chống lại một lâu đài của kẻ thù. Trận "
"chiến này sẽ là trận chiến dễ dàng nhất mà bạn phải đối mặt trong phần còn "
"lại của cuộc chiến...kẻ phản bội."

msgid "Barbarian Wars"
msgstr ""

msgid "First Blood"
msgstr ""

msgid "Necromancers"
msgstr ""

msgid "Slay the Dwarves"
msgstr ""

msgid "Country Lords"
msgstr ""

msgid "Dragon Master"
msgstr ""

msgid "Rebellion"
msgstr "Nổi loạn"

msgid "Apocalypse"
msgstr "Tận thế"

msgid "Greater Glory"
msgstr ""

msgid ""
"King Archibald requires you to defeat the three enemies in this region.  "
"They are not allied with one another, so they will spend most of their "
"energy fighting amongst themselves.  You will win when you own all of the "
"enemy castles and there are no more heroes left to fight."
msgstr ""
"Vua Archibald yêu cầu bạn đánh bại ba kẻ thù trong khu vực này. Họ không "
"liên minh với nhau, vì vậy họ sẽ dành phần lớn năng lượng để chiến đấu với "
"nhau. Bạn sẽ giành chiến thắng khi sở hữu tất cả các lâu đài của kẻ thù và "
"không còn anh hùng nào để chiến đấu."

msgid ""
"You must unify the barbarian tribes of the north by conquering them. As in "
"the previous mission, the enemy is not allied against you, but they have "
"more resources at their disposal. You will win when you own all of the enemy "
"castles and there are no more heroes left to fight."
msgstr ""
"Bạn phải thống nhất các bộ lạc man rợ ở phía bắc bằng cách chinh phục họ. "
"Như trong nhiệm vụ trước, kẻ thù không liên minh chống lại bạn, nhưng chúng "
"có nhiều tài nguyên hơn để sử dụng. Bạn sẽ giành chiến thắng khi sở hữu tất "
"cả các lâu đài của kẻ thù và không còn anh hùng nào để chiến đấu."

msgid ""
"Do-gooder wizards have taken the Necromancers' castle. You must retake it to "
"achieve victory. Remember that while you start with a powerful army, you "
"have no castle and must take one within 7 days, or lose this battle. (Hint: "
"The nearest castle is to the southeast.)"
msgstr ""
"Các pháp sư làm điều tốt hơn đã chiếm lâu đài của các Necromancer. Bạn phải "
"chiếm lại nó để đạt được chiến thắng. Hãy nhớ rằng trong khi bạn bắt đầu với "
"một đội quân hùng mạnh, bạn không có lâu đài nào và phải chiếm lấy một lâu "
"đài trong vòng 7 ngày, nếu không sẽ thua trận này. (Gợi ý: Lâu đài gần nhất "
"nằm ở phía đông nam.)"

msgid ""
"The dwarves need conquering before they can interfere in King Archibald's "
"plans. Roland's forces have more than one hero and many towns to start with, "
"so be ready for attack from multiple directions. You must capture all of the "
"enemy towns and castles to claim victory."
msgstr ""
"Những người lùn cần chinh phục trước khi họ có thể can thiệp vào kế hoạch "
"của Vua Archibald. Lực lượng của Roland có nhiều hơn một anh hùng và nhiều "
"thị trấn để bắt đầu, vì vậy hãy sẵn sàng tấn công từ nhiều hướng. Bạn phải "
"chiếm được tất cả các thị trấn và lâu đài của kẻ thù để giành chiến thắng."

msgid ""
"You must put down a peasant revolt led by Roland's forces. All are allied "
"against you, but you have Lord Corlagon, an experienced hero, to help you. "
"Capture all enemy castles to win."
msgstr ""
"Bạn phải dập tắt cuộc nổi dậy của nông dân do lực lượng của Roland lãnh đạo. "
"Tất cả đều liên minh chống lại bạn, nhưng bạn có Chúa Corlagon, một anh hùng "
"giàu kinh nghiệm, để giúp bạn. Đánh chiếm tất cả các lâu đài của kẻ thù để "
"giành chiến thắng."

msgid ""
"There are two enemies allied against you in this mission. Both are well "
"armed and seek to evict you from their island. Avoid them and capture Dragon "
"City to win."
msgstr ""
"Có hai kẻ thù liên minh chống lại bạn trong nhiệm vụ này. Cả hai đều được "
"trang bị vũ khí tốt và tìm cách đuổi bạn khỏi hòn đảo của họ. Tránh chúng và "
"chiếm Dragon City để giành chiến thắng."

msgid ""
"Your orders are to conquer the country lords that have sworn to serve "
"Roland. All of the enemy castles are unified against you. Since you start "
"without a castle, you must hurry to capture one before the end of the week. "
"Capture all enemy castles for victory."
msgstr ""
"Mệnh lệnh của bạn là chinh phục các lãnh chúa đất nước đã thề phục vụ "
"Roland. Tất cả các lâu đài của kẻ thù được thống nhất chống lại bạn. Vì bạn "
"bắt đầu mà không có lâu đài, nên bạn phải nhanh chóng chiếm được một lâu đài "
"trước cuối tuần. Nắm bắt tất cả các lâu đài của kẻ thù để giành chiến thắng."

msgid ""
"Find the Crown before Roland's heroes find it. Archibald will need the Crown "
"for the final battle against Roland."
msgstr ""
"Tìm Vương miện trước khi các anh hùng của Roland tìm thấy nó. Archibald sẽ "
"cần Vương miện cho trận chiến cuối cùng với Roland."

msgid ""
"This is the final battle. Both you and your enemy are armed to the teeth, "
"and all are allied against you. Capture Roland to win the war, and be sure "
"not to lose Archibald in the fight!"
msgstr ""
"Đây là trận chiến cuối cùng. Cả bạn và kẻ thù của bạn đều được trang bị tận "
"răng, và tất cả đều liên minh chống lại bạn. Bắt giữ Roland để giành chiến "
"thắng trong cuộc chiến và đảm bảo không để thua Archibald trong cuộc chiến!"

msgid "Arrow's Flight"
msgstr ""

msgid "Island of Chaos"
msgstr "Đảo Hỗn loạn"

msgid "The Abyss"
msgstr "Vực thẳm"

msgid "Uprising"
msgstr "Khởi nghĩa"

msgid "Aurora Borealis"
msgstr "Bình minh phương Bắc"

msgid "Betrayal's End"
msgstr "Kết thúc Phản bội"

msgid "Corruption's Heart"
msgstr "Trái tim Tham nhũng"

msgid "The Giant's Pass"
msgstr "Đèo Cả"

msgid ""
"Subdue the unruly local lords in order to provide the Empire with facilities "
"to operate in this region."
msgstr ""
"Khuất phục các lãnh chúa địa phương ngang ngược để cung cấp cho Đế chế các "
"cơ sở hoạt động trong khu vực này."

msgid ""
"Eliminate all opposition in this area. Then the first piece of the artifact "
"will be yours."
msgstr ""
"Loại bỏ tất cả các đối lập trong lĩnh vực này. Phần đầu tiên của hiện vật sẽ "
"là của bạn."

msgid ""
"The sorceresses to the northeast are rebelling! For the good of the empire "
"you must quash their feeble uprising on your way to the mountains."
msgstr ""
"Các phù thủy ở phía đông bắc đang nổi dậy! Vì lợi ích của đế chế, bạn phải "
"dập tắt cuộc nổi dậy yếu ớt của chúng trên đường đến vùng núi."

msgid ""
"Having prepared for your arrival, Kraeger has arranged for a force of "
"necromancers to thwart your quest. You must capture the castle of Scabsdale "
"before the first day of the third week, or the Necromancers will be too "
"strong for you."
msgstr ""
"Sau khi chuẩn bị sẵn sàng cho sự xuất hiện của bạn, Kraeger đã sắp xếp một "
"lực lượng các pháp sư gọi hồn để cản trở nhiệm vụ của bạn. Bạn phải chiếm "
"được lâu đài Scabsdale trước ngày đầu tiên của tuần thứ ba, nếu không các "
"Necromancer sẽ quá mạnh đối với bạn."

msgid ""
"The barbarian despot in this area is, as yet, ignorant of your presence. "
"Quickly, build up your forces before you are discovered and attacked! Secure "
"the region by subduing all enemy forces."
msgstr ""
"Kẻ chuyên quyền man rợ trong khu vực này vẫn không biết gì về sự hiện diện "
"của bạn. Nhanh chóng, xây dựng lực lượng của bạn trước khi bạn bị phát hiện "
"và tấn công! Bảo vệ khu vực bằng cách khuất phục tất cả các lực lượng của kẻ "
"thù."

msgid ""
"The Empire is weak in this region. You will be unable to completely subdue "
"all forces in this area, so take what you can before reprisal strikes. "
"Remember, your true goal is to claim the Helmet of Anduran."
msgstr ""
"Đế chế yếu trong khu vực này. Bạn sẽ không thể khuất phục hoàn toàn tất cả "
"các lực lượng trong khu vực này, vì vậy hãy lấy những gì bạn có thể trước "
"khi tấn công trả đũa. Hãy nhớ rằng, mục tiêu thực sự của bạn là giành được "
"Mũ bảo hiểm của Anduran."

msgid "For the good of the Empire, eliminate Kraeger."
msgstr "Vì lợi ích của Đế chế, hãy loại bỏ Kraeger."

msgid ""
"At last, you have the opportunity and the facilities to rid the Empire of "
"the necromancer's evil. Eradicate them completely, and you will be sung as a "
"hero for all time."
msgstr ""
"Cuối cùng, bạn có cơ hội và phương tiện để loại bỏ Đế chế khỏi cái ác của kẻ "
"phá hoại. Tiêu diệt chúng hoàn toàn, và bạn sẽ được tôn vinh như một anh "
"hùng mọi thời đại."

msgid "Border Towns"
msgstr "Trấn Biên thùy"

msgid "Conquer and Unify"
msgstr "Chinh phục và Thống nhất"

msgid "Crazy Uncle Ivan"
msgstr ""

msgid "The Wayward Son"
msgstr ""

msgid "Ivory Gates"
msgstr "Cổng Ngà"

msgid "The Elven Lands"
msgstr "Đảo Yêu quái"

msgid "The Epic Battle"
msgstr "Trận chiến Sử thi"

msgid "The Southern War"
msgstr "Cuộc chiến phương Nam"

msgid ""
"Conquer and unite all the enemy tribes. Don't lose the hero Jarkonas, the "
"forefather of all descendants."
msgstr ""
"Chinh phục và thống nhất tất cả các bộ lạc kẻ thù. Đừng đánh mất anh hùng "
"Jarkonas, tổ tiên của tất cả con cháu."

msgid ""
"Your rival, the Kingdom of Harondale, is attacking weak towns on your "
"border! Recover from their first strike and crush them completely!"
msgstr ""
"Đối thủ của bạn, Vương quốc Harondale, đang tấn công các thị trấn yếu ở biên "
"giới của bạn! Phục hồi từ cuộc tấn công đầu tiên của họ và nghiền nát họ "
"hoàn toàn!"

msgid ""
"Find your wayward son Joseph who is rumored to be living in the desolate "
"lands. Do it before the first day of the third month or it will be of no "
"help to your family."
msgstr ""
"Tìm đứa con trai bướng bỉnh Joseph của bạn, người được đồn đại là đang sống "
"ở những vùng đất hoang vắng. Hãy làm điều đó trước ngày đầu tiên của tháng "
"thứ ba nếu không nó sẽ chẳng giúp ích được gì cho gia đình bạn."

msgid ""
"Rescue your crazy uncle Ivan. Find him before the first day of the fourth "
"month or it will be no help to your kingdom."
msgstr ""
"Giải cứu chú Ivan điên rồ của bạn. Tìm anh ta trước ngày đầu tiên của tháng "
"thứ tư, nếu không sẽ chẳng ích gì cho vương quốc của bạn."

msgid ""
"Destroy the barbarians who are attacking the southern border of your "
"kingdom! Recover your fallen towns, and then invade the jungle kingdom. "
"Leave no enemy standing."
msgstr ""
"Tiêu diệt những kẻ man rợ đang tấn công biên giới phía nam vương quốc của "
"bạn! Khôi phục các thị trấn đã sụp đổ của bạn, sau đó xâm chiếm vương quốc "
"rừng rậm. Không để kẻ thù đứng yên."

msgid "Retake the castle of Ivory Gates, which has fallen due to treachery."
msgstr "Chiếm lại lâu đài Ivory Gates đã sụp đổ do bị phản bội."

msgid ""
"Gain the favor of the elves. They will not allow trees to be chopped down, "
"so they will send you wood every 2 weeks. You must complete your mission "
"before the first day of the seventh month, or the kingdom will surely fall."
msgstr ""
"Giành được sự ưu ái của yêu tinh. Họ sẽ không cho phép chặt cây, vì vậy họ "
"sẽ gửi cho bạn gỗ 2 tuần một lần. Bạn phải hoàn thành nhiệm vụ của mình "
"trước ngày đầu tiên của tháng thứ bảy, nếu không vương quốc chắc chắn sẽ sụp "
"đổ."

msgid ""
"This is the final battle against your rival kingdom of Harondale. Eliminate "
"everyone, and don't lose the hero Jarkonas VI."
msgstr ""
"Đây là trận chiến cuối cùng chống lại vương quốc Harondale đối thủ của bạn. "
"Loại bỏ tất cả mọi người và đừng để mất anh hùng Jarkonas VI."

msgid "Fount of Wizardry"
msgstr "Suối nguồn Ma thuật"

msgid "Power's End"
msgstr "Chấm dứt Quyền lực"

msgid "The Eternal Scrolls"
msgstr "Phép màu vĩnh cửu"

msgid "The Shrouded Isles"
msgstr ""

msgid ""
"Your mission is to vanquish the warring mages in the magical Shrouded Isles. "
"The completion of this task will give you a fighting chance against your "
"rivals."
msgstr ""
"Nhiệm vụ của bạn là đánh bại các pháp sư đang gây chiến trong Quần đảo "
"Shrouded huyền diệu. Việc hoàn thành nhiệm vụ này sẽ cho bạn cơ hội chiến "
"đấu chống lại các đối thủ của mình."

msgid ""
"The location of the great library has been discovered! You must make your "
"way to it, and reclaim the city of Chronos in which it lies."
msgstr ""
"Vị trí của thư viện tuyệt vời đã được phát hiện! Bạn phải tìm đường đến đó "
"và giành lại thành phố Chronos nơi nó tọa lạc."

msgid ""
"Find the Orb of negation, which is said to be buried in this land. There are "
"clues inscribed on stone obelisks which will help lead you to your price. "
"Find the orb before the first day of the sixth month, or your rivals will "
"surely have gotten to the fount before you."
msgstr ""
"Tìm Orb of negation, được cho là bị chôn vùi ở vùng đất này. Có những manh "
"mối được ghi trên các đài tưởng niệm bằng đá sẽ giúp dẫn bạn đến mức giá của "
"mình. Tìm quả cầu trước ngày đầu tiên của tháng thứ sáu, nếu không các đối "
"thủ của bạn chắc chắn sẽ đến được nguồn trước bạn."

msgid ""
"You must take control of the castle of Magic, where the fount of wizardry "
"lies. Do this and your victory will be supreme."
msgstr ""
"Bạn phải kiểm soát lâu đài Phép thuật, nơi khởi nguồn của phép thuật. Làm "
"điều này và chiến thắng của bạn sẽ là tối cao."

msgid "Blood is Thicker"
msgstr ""

msgid "King and Country"
msgstr "Vua và Đất nước"

msgid "Pirate Isles"
msgstr "Đảo Hải tặc"

msgid "Stranded"
msgstr "Mắc kẹt"

msgid ""
"Capture the town on the island off the southeast shore in order to construct "
"a boat and travel back towards the mainland. Do not lose the hero Gallavant."
msgstr ""
"Đánh chiếm thị trấn trên hòn đảo ngoài khơi bờ biển phía đông nam để đóng "
"một chiếc thuyền và quay trở lại đất liền. Đừng để mất anh hùng Gallavant."

msgid ""
"Find and defeat Martine, the pirate leader, who resides in Pirates Cove. Do "
"not lose Gallavant or your quest will be over."
msgstr ""
"Tìm và đánh bại Martine, thủ lĩnh cướp biển, cư trú tại Pirates Cove. Đừng "
"để mất Gallavant nếu không nhiệm vụ của bạn sẽ kết thúc."

msgid ""
"Eliminate all the other forces who oppose the rule of Lord Alberon. "
"Gallavant must not die."
msgstr ""
"Loại bỏ tất cả các lực lượng khác chống lại sự cai trị của Chúa Alberon. "
"Gallavant không được chết."

msgid ""
"Overthrow the entrenched monarchy of Lord Alberon, and claim all the land in "
"your name. Gallavant must not die."
msgstr ""
"Lật đổ chế độ quân chủ cố thủ của Chúa Alberon và giành lấy toàn bộ đất đai "
"dưới tên của bạn. Gallavant không được chết."

msgid " bane"
msgstr " tai ương"

msgid " alliance"
msgstr " đồng minh"

msgid "Carry-over forces"
msgstr "Lực lượng chuyển giao"

msgid " bonus"
msgstr " thưởng"

msgid " defeated"
msgstr " bị đánh bại"

msgid " will always run away from your army."
msgstr " sẽ luôn chạy trốn khỏi quân đội của ngươi."

msgid " will be willing to join your army."
msgstr " sẽ sẵn sàng gia nhập quân đội của ngươi."

msgid "\"%{artifact}\" artifact will be carried over the scenario."
msgstr ""

msgid "The army will be carried over the scenario."
msgstr ""

msgid "The kingdom will have +%{count} %{resource} each day."
msgstr ""

msgid "\"%{spell}\" spell will be carried over the scenario."
msgstr ""

msgid "%{hero} can be hired in the scenario."
msgstr ""

msgid ""
"%{hero} has been defeated and will not appear in the subsequent scenarios."
msgstr ""

msgid "The dwarves recognize their allies and gladly join your forces."
msgstr ""

msgid "The ogres recognize you as the Dwarfbane and lumber over to join you."
msgstr ""

msgid ""
"The dragons, snarling and growling, agree to join forces with you, their "
"'Ally'."
msgstr ""

msgid ""
"As you approach the group of elves, their leader calls them all to "
"attention.  He shouts to them, \"Who of you is brave enough to join this "
"fearless ally of ours?\"  The group explodes with cheers as they run to join "
"your ranks."
msgstr ""

msgid ""
"The dwarves hail you, \"Any friend of Roland is a friend of ours.  You may "
"pass.\""
msgstr ""

msgid ""
"The ogres give you a grunt of recognition, \"Archibald's allies may pass.\""
msgstr ""

msgid ""
"The dragons see you and call out.  \"Our alliance with Archibald compels us "
"to join you.  Unfortunately you have no room.  A pity!\"  They quickly "
"scatter."
msgstr ""

msgid ""
"The elves stand at attention as you approach.  Their leader calls to you and "
"says, \"Let us not impede your progress, ally!  Move on, and may victory be "
"yours.\""
msgstr ""

msgid "\"The Dwarfbane!!!!, run for your lives.\""
msgstr ""

msgid "campaignBonus|Animate Dead"
msgstr ""

msgid "campaignBonus|Chain Lightning"
msgstr ""

msgid "campaignBonus|Fireblast"
msgstr ""

msgid "campaignBonus|Mass Curse"
msgstr ""

msgid "campaignBonus|Mass Haste"
msgstr ""

msgid "campaignBonus|Mirror Image"
msgstr ""

msgid "campaignBonus|Resurrect"
msgstr ""

msgid "campaignBonus|Steelskin"
msgstr ""

msgid "campaignBonus|Summon Earth"
msgstr ""

msgid "campaignBonus|View Heroes"
msgstr ""

msgid "campaignBonus|Ballista"
msgstr ""

msgid "campaignBonus|Black Pearl"
msgstr ""

msgid "campaignBonus|Caster's Bracelet"
msgstr ""

msgid "campaignBonus|Defender Helm"
msgstr ""

msgid "campaignBonus|Breastplate"
msgstr ""

msgid "campaignBonus|Dragon Sword"
msgstr ""

msgid "campaignBonus|Fizbin Medal"
msgstr ""

msgid "campaignBonus|Foremost Scroll"
msgstr ""

msgid "campaignBonus|Gauntlets"
msgstr ""

msgid "campaignBonus|Hideous Mask"
msgstr ""

msgid "campaignBonus|Mage's Ring"
msgstr ""

msgid "campaignBonus|Major Scroll"
msgstr ""

msgid "campaignBonus|Medal of Honor"
msgstr ""

msgid "campaignBonus|Medal of Valor"
msgstr ""

msgid "campaignBonus|Minor Scroll"
msgstr ""

msgid "campaignBonus|Nomad Boots"
msgstr ""

msgid "campaignBonus|Power Axe"
msgstr ""

msgid "campaignBonus|Spiked Shield"
msgstr ""

msgid "campaignBonus|Stealth Shield"
msgstr ""

msgid "campaignBonus|Tax Lien"
msgstr ""

msgid "campaignBonus|Thunder Mace"
msgstr ""

msgid "campaignBonus|Traveler's Boots"
msgstr ""

msgid "campaignBonus|White Pearl"
msgstr ""

msgid "campaignBonus|Basic Archery"
msgstr ""

msgid "campaignBonus|Advanced Archery"
msgstr ""

msgid "campaignBonus|Expert Archery"
msgstr ""

msgid "campaignBonus|Basic Ballistics"
msgstr ""

msgid "campaignBonus|Advanced Ballistics"
msgstr ""

msgid "campaignBonus|Expert Ballistics"
msgstr ""

msgid "campaignBonus|Basic Diplomacy"
msgstr ""

msgid "campaignBonus|Advanced Diplomacy"
msgstr ""

msgid "campaignBonus|Expert Diplomacy"
msgstr ""

msgid "campaignBonus|Basic Eagle Eye"
msgstr ""

msgid "campaignBonus|Advanced Eagle Eye"
msgstr ""

msgid "campaignBonus|Expert Eagle Eye"
msgstr ""

msgid "campaignBonus|Basic Estates"
msgstr ""

msgid "campaignBonus|Advanced Estates"
msgstr ""

msgid "campaignBonus|Expert Estates"
msgstr ""

msgid "campaignBonus|Basic Leadership"
msgstr ""

msgid "campaignBonus|Advanced Leadership"
msgstr ""

msgid "campaignBonus|Expert Leadership"
msgstr ""

msgid "campaignBonus|Basic Logistics"
msgstr ""

msgid "campaignBonus|Advanced Logistics"
msgstr ""

msgid "campaignBonus|Expert Logistics"
msgstr ""

msgid "campaignBonus|Basic Luck"
msgstr ""

msgid "campaignBonus|Advanced Luck"
msgstr ""

msgid "campaignBonus|Expert Luck"
msgstr ""

msgid "campaignBonus|Basic Mysticism"
msgstr ""

msgid "campaignBonus|Advanced Mysticism"
msgstr ""

msgid "campaignBonus|Expert Mysticism"
msgstr ""

msgid "campaignBonus|Basic Navigation"
msgstr ""

msgid "campaignBonus|Advanced Navigation"
msgstr ""

msgid "campaignBonus|Expert Navigation"
msgstr ""

msgid "campaignBonus|Basic Necromancy"
msgstr ""

msgid "campaignBonus|Advanced Necromancy"
msgstr ""

msgid "campaignBonus|Expert Necromancy"
msgstr ""

msgid "campaignBonus|Basic Pathfinding"
msgstr ""

msgid "campaignBonus|Advanced Pathfinding"
msgstr ""

msgid "campaignBonus|Expert Pathfinding"
msgstr ""

msgid "campaignBonus|Basic Scouting"
msgstr ""

msgid "campaignBonus|Advanced Scouting"
msgstr ""

msgid "campaignBonus|Expert Scouting"
msgstr ""

msgid "campaignBonus|Basic Wisdom"
msgstr ""

msgid "campaignBonus|Advanced Wisdom"
msgstr ""

msgid "campaignBonus|Expert Wisdom"
msgstr ""

msgid ""
"The main hero will have \"%{artifact}\" artifact at the start of the "
"scenario."
msgstr ""

msgid ""
"The kingdom will receive %{amount} additional %{resource} at the start of "
"the scenario."
msgstr ""

msgid ""
"The kingdom will have %{amount} less %{resource} at the start of the "
"scenario."
msgstr ""

msgid ""
"The main hero will have %{count} %{monster} at the start of the scenario."
msgstr ""

msgid ""
"The main hero will have \"%{spell}\" spell at the start of the scenario."
msgstr ""

msgid "The starting race of the scenario will be %{race}."
msgstr ""

msgid ""
"The main hero will have additional %{count} %{skill} at the start of the "
"scenario."
msgstr ""

msgid "The main hero will have %{skill} at the start of the scenario."
msgstr ""

msgid "Roland"
msgstr "Roland"

msgid "Archibald"
msgstr "Archibald"

msgid "The Price of Loyalty"
msgstr "Giá của Lòng Trung Thành"

msgid "Voyage Home"
msgstr "Trở về Nhà"

msgid "Wizard's Isle"
msgstr "Đảo phù thủy"

msgid "Descendants"
msgstr "Huậ duệ"

msgid "The %{building} produces %{monster}."
msgstr ""

msgid "Requires:"
msgstr "Yêu cầu:"

msgid "Cannot build. You have already built here today."
msgstr "Không thể xây dựng. Ngươi đã xây dựng ở đây ngày hôm nay."

msgid "For this action it is necessary to build a castle first."
msgstr ""

msgid "Cannot build %{name} because castle is too far from water."
msgstr ""

msgid "disable build."
msgstr "xây dựng bị vô hiệu."

msgid "Cannot afford %{name}."
msgstr ""

msgid "%{name} is already built."
msgstr ""

msgid "Cannot build %{name}."
msgstr ""

msgid "Build %{name}."
msgstr ""

msgid "Blackridge"
msgstr ""

msgid "Hillstone"
msgstr ""

msgid "Pinehurst"
msgstr ""

msgid "Whiteshield"
msgstr ""

msgid "Woodhaven"
msgstr ""

msgid "Blackwind"
msgstr ""

msgid "Bloodreign"
msgstr ""

msgid "Dragontooth"
msgstr ""

msgid "Greywind"
msgstr ""

msgid "Portsmith"
msgstr ""

msgid "Atlantium"
msgstr ""

msgid "Middle Gate"
msgstr ""

msgid "Sansobar"
msgstr ""

msgid "Tundara"
msgstr ""

msgid "Vulcania"
msgstr ""

msgid "Baywatch"
msgstr ""

msgid "Fountainhead"
msgstr ""

msgid "Vertigo"
msgstr ""

msgid "Wildabar"
msgstr ""

msgid "Winterkill"
msgstr ""

msgid "Brindamoor"
msgstr ""

msgid "Lakeside"
msgstr ""

msgid "Nightshadow"
msgstr ""

msgid "Olympus"
msgstr ""

msgid "Sandcaster"
msgstr ""

msgid "Alamar"
msgstr ""

msgid "Burlock"
msgstr ""

msgid "Dragadune"
msgstr ""

msgid "Kalindra"
msgstr ""

msgid "Xabran"
msgstr ""

msgid "Algary"
msgstr ""

msgid "Basenji"
msgstr ""

msgid "Blackfang"
msgstr ""

msgid "New Dawn"
msgstr ""

msgid "Sorpigal"
msgstr ""

msgid "Avone"
msgstr ""

msgid "Big Oak"
msgstr ""

msgid "Chandler"
msgstr ""

msgid "Erliquin"
msgstr ""

msgid "Hampshire"
msgstr ""

msgid "Antioch"
msgstr ""

msgid "Avalon"
msgstr ""

msgid "Roc Haven"
msgstr ""

msgid "South Mill"
msgstr ""

msgid "Weed Patch"
msgstr ""

msgid "Brownston"
msgstr ""

msgid "Hilltop"
msgstr ""

msgid "Weddington"
msgstr ""

msgid "Westfork"
msgstr ""

msgid "Whittingham"
msgstr ""

msgid "Cathcart"
msgstr ""

msgid "Elk's Head"
msgstr ""

msgid "Roscomon"
msgstr ""

msgid "Sherman"
msgstr ""

msgid "Yorksford"
msgstr ""

msgid "Blackburn"
msgstr ""

msgid "Blacksford"
msgstr ""

msgid "Burton"
msgstr ""

msgid "Pig's Eye"
msgstr ""

msgid "Viper's Nest"
msgstr ""

msgid "Fenton"
msgstr ""

msgid "Lankershire"
msgstr ""

msgid "Lombard"
msgstr ""

msgid "Timberhill"
msgstr ""

msgid "Troy"
msgstr ""

msgid "Forder Oaks"
msgstr ""

msgid "Meramec"
msgstr ""

msgid "Quick Silver"
msgstr ""

msgid "Westmoor"
msgstr ""

msgid "Willow"
msgstr ""

msgid "Corackston"
msgstr ""

msgid "Sheltemburg"
msgstr ""

msgid "Cannot recruit - you already have a Hero in this town."
msgstr ""

msgid "Cannot recruit - you have too many Heroes."
msgstr ""

msgid "Cannot afford a Hero"
msgstr ""

msgid "There is no room in the garrison for this army."
msgstr ""

msgid "Fortifications"
msgstr ""

msgid "Farm"
msgstr ""

msgid "Thatched Hut"
msgstr ""

msgid "Archery Range"
msgstr ""

msgid "Upg. Archery Range"
msgstr ""

msgid "Blacksmith"
msgstr "Lò rèn"

msgid "Upg. Blacksmith"
msgstr "NC. Lò rèn"

msgid "Armory"
msgstr ""

msgid "Upg. Armory"
msgstr ""

msgid "Jousting Arena"
msgstr ""

msgid "Upg. Jousting Arena"
msgstr ""

msgid "Cathedral"
msgstr "Thánh đường"

msgid "Upg. Cathedral"
msgstr "NC. Thánh đường"

msgid "Coliseum"
msgstr "Đấu trường"

msgid "Garbage Heap"
msgstr ""

msgid "Hut"
msgstr ""

msgid "Stick Hut"
msgstr ""

msgid "Upg. Stick Hut"
msgstr ""

msgid "Den"
msgstr ""

msgid "Adobe"
msgstr ""

msgid "Upg. Adobe"
msgstr ""

msgid "Bridge"
msgstr "Cầu"

msgid "Upg. Bridge"
msgstr "NC. Cầu"

msgid "Pyramid"
msgstr "Kim tự tháp"

msgid "Rainbow"
msgstr "Cầu vồng"

msgid "Crystal Garden"
msgstr "Vườn Pha lê"

msgid "Treehouse"
msgstr ""

msgid "Cottage"
msgstr ""

msgid "Upg. Cottage"
msgstr ""

msgid "Stonehenge"
msgstr ""

msgid "Upg. Stonehenge"
msgstr ""

msgid "Fenced Meadow"
msgstr ""

msgid "sorceress|Red Tower"
msgstr ""

msgid "Dungeon"
msgstr "Ngục tối"

msgid "Waterfall"
msgstr "Thác nước"

msgid "Cave"
msgstr "Hang"

msgid "Crypt"
msgstr ""

msgid "Nest"
msgstr ""

msgid "Maze"
msgstr "Mê cung"

msgid "Upg. Maze"
msgstr "NC. Mê cung"

msgid "Swamp"
msgstr ""

msgid "Green Tower"
msgstr "Tháp Xanh"

msgid "warlock|Red Tower"
msgstr "Tháp Đỏ"

msgid "Black Tower"
msgstr "Tháp Đen"

msgid "Library"
msgstr "Thư viện"

msgid "Orchard"
msgstr ""

msgid "Habitat"
msgstr ""

msgid "Pen"
msgstr ""

msgid "Foundry"
msgstr "Xưởng đúc"

msgid "Upg. Foundry"
msgstr "NC. Xưởng đúc"

msgid "Cliff Nest"
msgstr ""

msgid "Ivory Tower"
msgstr "Tháp Ngà"

msgid "Upg. Ivory Tower"
msgstr "NC. Tháp Ngà"

msgid "Cloud Castle"
msgstr "Lâu đài Mây"

msgid "Upg. Cloud Castle"
msgstr "NC. Lâu đài Mây"

msgid "Storm"
msgstr ""

msgid "Skull Pile"
msgstr ""

msgid "Excavation"
msgstr ""

msgid "Graveyard"
msgstr ""

msgid "Upg. Graveyard"
msgstr ""

msgid "Upg. Pyramid"
msgstr "NC. Kim tự tháp"

msgid "Mansion"
msgstr "Biệt thự"

msgid "Upg. Mansion"
msgstr "NC. Biệt thự"

msgid "Mausoleum"
msgstr "Lăng mộ"

msgid "Upg. Mausoleum"
msgstr "NC. Lăng mộ"

msgid "Laboratory"
msgstr "Phòng thí nghiệm"

msgid "Shrine"
msgstr "Đền thờ"

msgid ""
"The Fortifications increase the toughness of the walls, increasing the "
"number of turns it takes to knock them down."
msgstr ""
"Công sự tăng cường độ dẻo dai của các bức tường, tăng số lượt cần thiết để "
"đánh sập chúng."

msgid "The Farm increases production of Peasants by %{count} per week."
msgstr ""

msgid ""
"The Coliseum provides inspiring spectacles to defending troops, raising "
"their morale by two during combat."
msgstr ""
"Đấu trường La Mã cung cấp những cảnh tượng đầy cảm hứng cho quân phòng thủ, "
"nâng cao tinh thần của họ lên gấp đôi trong khi chiến đấu."

msgid "The Garbage Heap increases production of Goblins by %{count} per week."
msgstr ""

msgid "The Rainbow increases the luck of the defending units by two."
msgstr "Cầu vồng tăng gấp đôi may mắn cho các đơn vị phòng thủ."

msgid ""
"The Crystal Garden increases production of Sprites by %{count} per week."
msgstr ""

msgid "The Dungeon increases the income of the town by %{count} gold per day."
msgstr ""

msgid "The Waterfall increases production of Centaurs by %{count} per week."
msgstr ""

msgid ""
"The Library increases the number of spells in the Guild by one for each "
"level of the guild."
msgstr ""
"Thư viện tăng số lượng phép thuật trong Bang hội lên một cho mỗi cấp độ của "
"Bang hội."

msgid "The Orchard increases production of Halflings by %{count} per week."
msgstr ""

msgid "The Storm adds +2 to the power of spells of a defending spell caster."
msgstr ""

msgid "The Skull Pile increases production of Skeletons by %{count} per week."
msgstr ""

msgid "Thieves' Guild"
msgstr ""

msgid "Tavern"
msgstr "Tửu quán"

msgid "Shipyard"
msgstr "Xưởng tàu"

msgid "Well"
msgstr "Giếng"

msgid "Statue"
msgstr "Tượng"

msgid "Marketplace"
msgstr "Chợ"

msgid "Moat"
msgstr "Hào"

msgid "Castle"
msgstr "Lâu đài"

msgid "Tent"
msgstr "Lều"

msgid "Captain's Quarters"
msgstr ""

msgid "Mage Guild, Level 1"
msgstr ""

msgid "Mage Guild, Level 2"
msgstr ""

msgid "Mage Guild, Level 3"
msgstr ""

msgid "Mage Guild, Level 4"
msgstr ""

msgid "Mage Guild, Level 5"
msgstr ""

msgid ""
"The Shrine increases the necromancy skill of all your necromancers by 10 "
"percent."
msgstr ""

msgid ""
"The Thieves' Guild provides information on enemy players. Thieves' Guilds "
"can also provide scouting information on enemy towns. Additional Guilds "
"provide more information."
msgstr ""

msgid "The Tavern increases morale for troops defending the castle."
msgstr "Tửu quán nâng cao tinh thần cho binh lính bảo vệ lâu đài."

msgid "The Shipyard allows ships to be built."
msgstr "Xưởng đóng tàu cho phép đóng tàu."

msgid ""
"The Well increases the growth rate of all dwellings by %{count} creatures "
"per week."
msgstr ""

msgid "The Statue increases your town's income by %{count} gold per day."
msgstr ""

msgid "The Left Turret provides extra firepower during castle combat."
msgstr "Tháp pháo Trái cung cấp thêm hỏa lực khi chiến đấu trong lâu đài."

msgid "The Right Turret provides extra firepower during castle combat."
msgstr "Tháp pháo Phải cung cấp thêm hỏa lực khi chiến đấu trong lâu đài."

msgid ""
"The Marketplace can be used to convert one type of resource into another. "
"The more marketplaces you control, the better the exchange rate."
msgstr ""
"Chợ có thể được sử dụng để chuyển đổi một loại tài nguyên thành một loại tài "
"nguyên khác. Ngươi càng kiểm soát nhiều chợ, tỷ giá hối đoái càng tốt."

msgid ""
"The Moat slows attacking units. Any unit entering the moat must end its turn "
"there and becomes more vulnerable to attack."
msgstr ""
"Hào làm chậm các đơn vị tấn công. Bất kỳ đơn vị nào đi vào hào đều phải kết "
"thúc lượt của mình ở đó và trở nên dễ bị tấn công hơn."

msgid ""
"The Castle improves town defense and increases income to %{count} gold per "
"day."
msgstr ""

msgid ""
"The Tent provides workers to build a castle, provided the materials and the "
"gold are available."
msgstr ""

msgid ""
"The Captain's Quarters provides a captain to assist in the castle's defense "
"when no hero is present."
msgstr ""

msgid ""
"The Mage Guild allows heroes to learn spells and replenish their spell "
"points."
msgstr ""

msgid "Recruit %{name}"
msgstr ""

msgid "Month: %{month}, Week: %{week}, Day: %{day}"
msgstr ""

msgid ""
"You must purchase a spell book to use the mage guild, but you currently have "
"no room for a spell book. Try giving one of your artifacts to another hero."
msgstr ""
"Ngươi phải mua một cuốn sách thần chú để sử dụng hội pháp sư, nhưng hiện tại "
"ngươi không có chỗ cho một cuốn sách thần chú. Hãy thử đưa một trong những "
"cổ vật của ngươi cho một anh tướng khác."

msgid "Exit"
msgstr "Thoát"

msgid "Click to show next town."
msgstr ""

msgid "Show next town"
msgstr ""

msgid "Click to show previous town."
msgstr ""

msgid "Show previous town"
msgstr ""

msgid "This town may not be upgraded to a castle."
msgstr "Thị trấn này có thể không được nâng cấp thành lâu đài."

msgid "Town"
msgstr "Thị trấn"

msgid "Exit Castle"
msgstr ""

msgid "Exit Town"
msgstr ""

msgid "Show Income"
msgstr "Xem Thu nhập"

msgid "View Hero"
msgstr ""

msgid "The above spells are available here."
msgstr "Các phép thuật trên có sẵn ở đây."

msgid "The above spells have been added to your book."
msgstr "Các phép thuật trên đã được thêm vào cuốn sách của ngươi."

msgid "A generous tip for the barkeep yields the following rumor:"
msgstr ""
"Một khoản tiền boa hào phóng cho người chủ quán rượu mang lại tin đồn như "
"sau:"

msgid "Recruit Hero"
msgstr "Chiêu mộ Tướng"

msgid "%{name} is a level %{value} %{race} "
msgstr ""

msgid "with %{count} artifacts."
msgstr "với %{count} bảo vật."

msgid "with 1 artifact."
msgstr "với 1 bảo vật."

msgid "without artifacts."
msgstr "không có bảo vật."

msgid ""
"'Spread' combat formation spreads your armies from the top to the bottom of "
"the battlefield, with at least one empty space between each army."
msgstr ""
"Đội hình chiến đấu 'Dàn trải' dàn quân của bạn từ trên xuống dưới của chiến "
"trường, với ít nhất một khoảng trống giữa mỗi quân."

msgid ""
"'Grouped' combat formation bunches your army together in the center of your "
"side of the battlefield."
msgstr ""
"Đội hình chiến đấu 'Tập trung' tập hợp quân đội của bạn lại với nhau ở trung "
"tâm của phe bạn trên chiến trường."

msgid "Spread Formation"
msgstr "Đội hình Dàn trải"

msgid "Grouped Formation"
msgstr "Đội hình Tập trung"

msgid "Recruit %{name} the %{race}"
msgstr ""

msgid "Set garrison combat formation to 'Spread'"
msgstr ""

msgid "Set garrison combat formation to 'Grouped'"
msgstr ""

msgid "Exit Castle Options"
msgstr ""

msgid "Castle Options"
msgstr "Lựa chọn Lâu đài"

msgid "Not enough resources to recruit creatures."
msgstr "Không đủ tài nguyên để chiêu mộ sinh vật."

msgid "You are unable to recruit at this time, your ranks are full."
msgstr ""

msgid "No creatures available for purchase."
msgstr "Không có sinh vật nào sẵn có để mua."

msgid "Recruit Creatures"
msgstr "Chiêu mộ Quái"

msgid "Max"
msgstr "Max"

msgid "Hire all creatures in the town."
msgstr "Thuê tất cả các sinh vật trong thị trấn."

msgid "Town Population Information and Statistics"
msgstr ""

msgid "Damg"
msgstr "Thiệt hại"

msgid "HP"
msgstr ""

msgid "Growth"
msgstr ""

msgid "week"
msgstr "tuần"

msgid "Available"
msgstr "Có sẵn"

msgid "View World"
msgstr ""

msgid "View the entire world."
msgstr ""

msgid "Puzzle"
msgstr "Câu đố"

msgid "View the obelisk puzzle."
msgstr ""

msgid "Scenario Information"
msgstr "Thông tin Kịch bản"

msgid "View information on the scenario you are currently playing."
msgstr "Xem thông tin về kịch bản ngươi đang chơi."

msgid "Dig for the Ultimate Artifact."
msgstr "Đào kiếm Bảo vật Tối thượng."

msgid "Digging"
msgstr "Đang đào"

msgid "Exit this menu without doing anything."
msgstr "Thoát khỏi trình đơn này và không làm gì cả."

msgid "Arena"
msgstr "Đấu trường"

msgid ""
"You enter the arena and face a pack of vicious lions. You handily defeat "
"them, to the wild cheers of the crowd.  Impressed by your skill, the aged "
"trainer of gladiators agrees to train you in a skill of your choice."
msgstr ""
"Ngươi bước vào đấu trường và đối mặt với một bầy sư tử hung ác. Ngươi dễ "
"dàng đánh bại họ trước sự cổ vũ cuồng nhiệt của đám đông. Ấn tượng với kỹ "
"năng của ngươi, người huấn luyện đấu sĩ lâu năm đồng ý huấn luyện cho ngươi "
"một kỹ năng do ngươi lựa chọn."

msgid "Attack Skill"
msgstr "Kỹ năng Tấn công"

msgid "Defense Skill"
msgstr "Kỹ năng Phòng thủ"

msgid "Shots"
msgstr ""

msgid "Shots Left"
msgstr ""

msgid "Damage"
msgstr "Thiệt hại"

msgid "Hit Points"
msgstr ""

msgid "Hit Points Left"
msgstr ""

msgid "You can't afford to upgrade your troops!"
msgstr "Ngươi không đủ khả năng để nâng cấp quân đội của mình!"

msgid ""
"Your troops can be upgraded, but it will cost you dearly. Do you wish to "
"upgrade them?"
msgstr ""
"Quân đội của ngươi có thể được nâng cấp, nhưng ngươi sẽ phải trả giá đắt. "
"Ngươi có muốn nâng cấp chúng?"

msgid "Are you sure you want to dismiss this army?"
msgstr "Ngươi có chắc chắn muốn giải tán đội quân này không?"

msgid "Followers"
msgstr ""

msgid ""
"A group of %{monster} with a desire for greater glory wish to join you.\n"
"Do you accept?"
msgstr ""

msgid ""
"The %{monster} is swayed by your diplomatic tongue, and offers to join your "
"army for the sum of %{gold} gold.\n"
"Do you accept?"
msgstr ""

msgid ""
"The creatures are swayed by your diplomatic\n"
"tongue, and make you an offer:\n"
" \n"
msgstr ""

msgid ""
"%{offer} of the %{total} %{monster} will join your army, and the rest will "
"leave you alone, for the sum of %{gold} gold.\n"
"Do you accept?"
msgstr ""

msgid ""
"All %{offer} of the %{monster} will join your army for the sum of %{gold} "
"gold.\n"
"Do you accept?"
msgstr ""

msgid "(Rate: %{percent})"
msgstr ""

msgid "off"
msgstr "tắt"

msgid "Music"
msgstr "Âm nhạc"

msgid "Effects"
msgstr "Hiệu ứng"

msgid "MIDI"
msgstr ""

msgid "MIDI Expansion"
msgstr ""

msgid "External"
msgstr ""

msgid "Music Type"
msgstr ""

msgid "3D Audio"
msgstr ""

msgid "Toggle ambient music level."
msgstr "Chuyển đổi mức âm nhạc xung quanh."

msgid "Toggle foreground sounds level."
msgstr "Chuyển đổi mức âm thanh nền trước."

msgid "Change the type of music."
msgstr "Thay đổi loại nhạc."

msgid "Toggle 3D effects of foreground sounds."
msgstr ""

msgid "Build a new ship:"
msgstr "Đóng một tàu mới:"

msgid "Resource cost:"
msgstr "Chi phí tài nguyên:"

msgid "Total: "
msgstr "Tổng: "

msgid "Need: "
msgstr "Cần: "

msgid "Load Game"
msgstr "Tải Game"

msgid "No save files to load."
msgstr "Không có tệp lưu để tải."

msgid "New Game"
msgstr "Game Mới"

msgid "Start a single or multi-player game."
msgstr "Bắt đầu một trò chơi đơn hoặc nhiều người chơi."

msgid "Load a previously saved game."
msgstr "Tải một trò chơi đã lưu trước đó."

msgid "Save Game"
msgstr "Lưu Game"

msgid "Save the current game."
msgstr "Lưu trò chơi hiện tại."

msgid "Quit"
msgstr "Thoát"

msgid "Quit out of Heroes of Might and Magic II."
msgstr ""

msgid "Language"
msgstr "Ngôn ngữ"

msgid "Graphics"
msgstr "Đồ họa"

msgid "Black & White"
msgstr "Đen & Trắng"

msgid "Mouse Cursor"
msgstr ""

msgid "Color"
msgstr "Màu"

msgid "Text Support"
msgstr "Hỗ trợ Văn bản"

msgid "Change the language of the game."
msgstr "Thay đổi ngôn ngữ của game."

msgid "Select Game Language"
msgstr "Chọn Ngôn ngữ Game"

msgid "Change the graphics settings of the game."
msgstr "Thay đổi đồ họa của game."

msgid "Toggle colored cursor on or off. This is only an esthetic choice."
msgstr "Bật hoặc tắt con trỏ màu. Đây chỉ là một sự lựa chọn thẩm mỹ."

msgid ""
"Toggle text support mode to output extra information about windows and "
"events in the game."
msgstr ""
"Chuyển đổi chế độ hỗ trợ văn bản để xuất thêm thông tin về các cửa sổ và sự "
"kiện trong trò chơi."

msgid ""
"Map\n"
"Difficulty"
msgstr ""
"Độ khó\n"
"Bản đồ"

msgid ""
"Game\n"
"Difficulty"
msgstr ""
"Độ khó\n"
"Game"

msgid "Rating"
msgstr "Xếp hạng"

msgid "Map Size"
msgstr "Cỡ Bản đồ"

msgid "Opponents"
msgstr "Đối thủ"

msgid "Class"
msgstr "Chủng tộc"

msgid ""
"Victory\n"
"Conditions"
msgstr ""
"Điều kiện\n"
"Chiến thắng"

msgid ""
"Loss\n"
"Conditions"
msgstr ""
"Điều kiện\n"
"Thua"

msgid "First select recipients!"
msgstr "Đầu tiên chọn người nhận!"

msgid "You cannot select %{resource}!"
msgstr ""

msgid "Select count %{resource}:"
msgstr ""

msgid "Select Recipients"
msgstr "Chọn Người nhận"

msgid "Your Funds"
msgstr ""

msgid "Planned Gift"
msgstr ""

msgid "Gift from %{name}"
msgstr ""

msgid "Resolution"
msgstr "Phân giải"

msgid "Fullscreen"
msgstr "Toàn màn hình"

msgid "window|Mode"
msgstr ""

msgid "Windowed"
msgstr "Cửa sổ"

msgid "V-Sync"
msgstr ""

msgid "on"
msgstr "bật"

msgid "FPS"
msgstr ""

msgid "System Info"
msgstr "Thông tin Hệ thống"

msgid "Change the resolution of the game."
msgstr "Thay đổi độ phân giải của game."

msgid "Select Game Resolution"
msgstr "Chọn Độ phân giải Game"

msgid "Toggle between fullscreen and windowed modes."
msgstr "Chuyển đổi giữa chế độ toàn màn hình và cửa sổ."

msgid ""
"The V-Sync option can be enabled to resolve flickering issues on some "
"monitors."
msgstr ""

msgid "Show extra information such as FPS and current time."
msgstr ""

msgid "Hot Keys:"
msgstr "Phím tắt:"

msgid "Select Game Language:"
msgstr "Chọn Ngôn ngữ Game:"

msgid "Click to choose the selected language."
msgstr "Bấm để chọn ngôn ngữ đã chọn."

msgid "%{name} has gained a level."
msgstr ""

msgid "%{skill} +1"
msgstr ""

msgid "You have learned %{skill}."
msgstr ""

msgid "You may learn either:"
msgstr "Ngươi có thể học một trong hai:"

msgid "or"
msgstr "hoặc"

msgid ""
"Please inspect our fine wares. If you feel like offering a trade, click on "
"the items you wish to trade with and for."
msgstr ""
"Hãy kiểm tra đồ tốt của chúng tôi. Nếu ngươi muốn cung cấp một giao dịch, "
"hãy nhấp vào các mặt hàng bạn muốn giao dịch."

msgid ""
"You have received quite a bargain. I expect to make no profit on the deal. "
"Can I interest you in any of my other wares?"
msgstr ""
"Ngươi đã nhận được khá hời. Ta hy vọng sẽ không kiếm được lợi nhuận từ thỏa "
"thuận này. Ta có thể khiến ngươi quan tâm đến bất kỳ sản phẩm nào khác của "
"ta?"

msgid "I can offer you %{count} for 1 unit of %{resfrom}."
msgstr ""

msgid "I can offer you 1 unit of %{resto} for %{count} units of %{resfrom}."
msgstr ""

msgid "Min"
msgstr "Min"

msgid "Qty to trade"
msgstr "Số lượng trao đổi"

msgid "Trading Post"
msgstr "Trạm Giao dịch"

msgid "Your Resources"
msgstr "Tài nguyên của Ngươi"

msgid "Available Trades"
msgstr "Giao dịch Có sẵn"

msgid "n/a"
msgstr ""

msgid "guarded by %{count} %{monster}"
msgstr ""

msgid "guarded by "
msgstr ""

msgid "(available: %{count})"
msgstr ""

msgid "(empty)"
msgstr "(rỗng)"

msgid "already learned"
msgstr "đã học"

msgid "already knows this skill"
msgstr "đã biết kỹ năng này"

msgid "already has max skills"
msgstr ""

msgid "(already visited)"
msgstr "(đã tới)"

msgid "(not visited)"
msgstr "(chưa tới)"

msgid "%{color} Barrier"
msgstr ""

msgid "%{color} Tent"
msgstr ""

msgid "Road"
msgstr "Đường"

msgid "(digging ok)"
msgstr ""

msgid "(no digging)"
msgstr ""

msgid "penalty: %{cost}"
msgstr ""

msgid "Uncharted Territory"
msgstr "Lãnh thổ Chưa khám phá"

msgid "Defenders:"
msgstr "Bên thủ:"

msgid "Unknown"
msgstr ""

msgid "%{name} (Level %{level})"
msgstr ""

msgid "Attack:"
msgstr "Tấn công:"

msgid "Defense:"
msgstr "Phòng thủ:"

msgid "Spell Power:"
msgstr ""

msgid "Knowledge:"
msgstr ""

msgid "Spell Points:"
msgstr ""

msgid "Move Points:"
msgstr ""

msgid "Cost per troop:"
msgstr ""

msgid "Available: %{count}"
msgstr ""

msgid "Number to buy:"
msgstr ""

msgid "Recruit selected monsters."
msgstr ""

msgid "Select maximum monsters to be recruited."
msgstr ""

msgid "Select only 1 monster to be recruited."
msgstr ""

msgid "Select Game Resolution:"
msgstr "Chọn Độ phân giải:"

msgid "Click to apply the selected resolution."
msgstr ""

msgid "Click to apply the entered text."
msgstr ""

msgid "Click to open the Virtual Keyboard dialog."
msgstr ""

msgid "Open Virtual Keyboard"
msgstr ""

msgid "How many troops to move?"
msgstr ""

msgid "Fast separation into slots:"
msgstr ""

msgid "Map: "
msgstr "Bản đồ: "

msgid ""
"\n"
"\n"
"Month: "
msgstr ""
"\n"
"\n"
"Tháng: "

msgid ", Week: "
msgstr ", Tuần: "

msgid ", Day: "
msgstr ", Ngày: "

msgid ""
"\n"
"\n"
"Location: "
msgstr ""
"\n"
"\n"
"Vị trí: "

msgid "File to Save:"
msgstr ""

msgid "File to Load:"
msgstr ""

msgid "Click to save the current game."
msgstr ""

msgid "Click to load a previously saved game."
msgstr ""

msgid "Are you sure you want to delete file:"
msgstr ""

msgid "Warning!"
msgstr "Cảnh báo!"

msgid "Select Monster:"
msgstr "Chọn Quái:"

msgid "Select Hero:"
msgstr "Chọn Tướng:"

msgid "Select Artifact:"
msgstr "Chọn Bảo vật:"

msgid "Select Spell:"
msgstr "Chọn Phép:"

msgid "Select Skill:"
msgstr "Chọn Kỹ năng:"

msgid "Map Type:\n"
msgstr "Kiểu Bản đồ:\n"

msgid "The Succession Wars"
msgstr "Cuộc chiến Kế vị"

msgid "Lose all your heroes and towns."
msgstr "Mất tất cả các tướng và thành."

msgid "Lose a specific town."
msgstr "Mất một thành cụ thể."

msgid "Lose a specific hero."
msgstr "Mất một tướng cụ thể."

msgid "Run out of time. Fail to win by a certain point."
msgstr "Hết thời gian. Không thể giành chiến thắng với thời gian nhất định."

msgid "Loss Condition"
msgstr "Điều kiện Thua"

msgid "Defeat all enemy heroes and towns."
msgstr "Tiêu diệt tất cả các tướng và thành địch."

msgid "Capture a specific town."
msgstr "Chiếm một thành cụ thể."

msgid "Defeat a specific hero."
msgstr "Tiêu diệt một tướng cụ thể."

msgid "Find a specific artifact."
msgstr "Tìm một bảo vật cụ thể."

msgid "Your side defeats the opposing side."
msgstr "Phe của ngươi đánh bại phe đối lập."

msgid "Accumulate a large amount of gold."
msgstr "Tích lũy một lượng lớn vàng."

msgid "Victory Condition"
msgstr "Điều kiện Thắng"

msgid "Map difficulty:"
msgstr "Độ khó bản đồ:"

msgid "N"
msgstr ""

msgid "No maps exist at that size"
msgstr "Không có bản đồ nào ở cỡ này"

msgid "Small Maps"
msgstr "Bản đồ Nhỏ"

msgid "View only maps of size small (36 x 36)."
msgstr "Chỉ xem những bản đồ cỡ nhỏ (36x36)."

msgid "Medium Maps"
msgstr "Bản đồ Thường"

msgid "View only maps of size medium (72 x 72)."
msgstr "Chỉ xem những bản đồ cỡ thường (72x72)."

msgid "Large Maps"
msgstr "Bản đồ Rộng"

msgid "View only maps of size large (108 x 108)."
msgstr "Chỉ xem những bản đồ cỡ lớn (108x108)."

msgid "Extra Large Maps"
msgstr "Bản đồ Siêu rộng"

msgid "View only maps of size extra large (144 x 144)."
msgstr "Chỉ xem những bản đồ cỡ siêu lớn (144x144)."

msgid "All Maps"
msgstr "Tất cả Bản đồ"

msgid "View all maps, regardless of size."
msgstr "Xem tất cả các bản đồ, bất kể kích thước."

msgid "Players Icon"
msgstr ""

msgid ""
"Indicates how many players total are in the scenario. Any positions not "
"occupied by humans will be occupied by computer players."
msgstr ""
"Cho biết tổng số người chơi trong kịch bản. Bất kỳ vị trí nào không có con "
"người chiếm giữ sẽ do người chơi máy tính chiếm giữ."

msgid ""
"Indicates whether the map\n"
"is small (36 x 36), medium\n"
"(72 x 72), large (108 x 108),\n"
"or extra large (144 x 144)."
msgstr ""

msgid "Size Icon"
msgstr ""

msgid ""
"Indicates whether the map is made for \"The Succession Wars\" or \"The Price "
"of Loyalty\" version of the game."
msgstr ""

msgid "Map Type"
msgstr "Kiểu Bản đồ"

msgid "Selected Name"
msgstr ""

msgid "The name of the currently selected map."
msgstr ""

msgid "Selected Map Difficulty"
msgstr ""

msgid ""
"The map difficulty of the currently selected map.  The map difficulty is "
"determined by the scenario designer. More difficult maps might include more "
"or stronger enemies, fewer resources, or other special conditions making "
"things tougher for the human player."
msgstr ""

msgid "Selected Description"
msgstr ""

msgid "The description of the currently selected map."
msgstr ""

msgid "Accept the choice made."
msgstr ""

msgid "Jump"
msgstr ""

msgid "Hero Speed"
msgstr "Tốc độ Tướng"

msgid "Don't Show"
msgstr "Không Hiện"

msgid "Enemy Speed"
msgstr "Tốc độ Địch"

msgid "Slow"
msgstr "Chậm"

msgid "Normal"
msgstr "Thường"

msgid "Fast"
msgstr "Nhanh"

msgid "Very Fast"
msgstr "Rất nhanh"

msgid "Scroll Speed"
msgstr "Tốc độ Cuộn"

msgid "Evil"
msgstr "Xấu"

msgid "Good"
msgstr "Tốt"

msgid "Interface Type"
msgstr "Kiểu Giao diện"

msgid "Hide"
msgstr "Ẩn"

msgid "Show"
msgstr "Hiện"

msgid "Interface"
msgstr "Giao diện"

msgid "Auto Resolve"
msgstr ""

msgid "Auto, No Spells"
msgstr ""

msgid "Battles"
msgstr ""

msgid "autoBattle|Manual"
msgstr ""

msgid "Change the speed at which your heroes move on the main screen."
msgstr ""

msgid ""
"Sets the speed that A.I. heroes move at.  You can also elect not to view A."
"I. movement at all."
msgstr ""

msgid "Sets the speed at which you scroll the window."
msgstr ""

msgid "Toggle the type of interface you want to use."
msgstr ""

msgid "Toggle interface visibility."
msgstr ""

msgid "Toggle instant battle mode."
msgstr ""

msgid "Att."
msgstr ""

msgid "Def."
msgstr ""

msgid "Power"
msgstr ""

msgid "Knowl"
msgstr ""

msgid "1st"
msgstr ""

msgid "2nd"
msgstr ""

msgid "3rd"
msgstr ""

msgid "4th"
msgstr ""

msgid "5th"
msgstr ""

msgid "6th"
msgstr ""

msgid "Oracle: Player Rankings"
msgstr ""

msgid "Thieves' Guild: Player Rankings"
msgstr ""

msgid "Number of Towns:"
msgstr ""

msgid "Number of Castles:"
msgstr ""

msgid "Number of Heroes:"
msgstr ""

msgid "Gold in Treasury:"
msgstr ""

msgid "Wood & Ore:"
msgstr ""

msgid "Gems, Cr, Slf & Mer:"
msgstr ""

msgid "Obelisks Found:"
msgstr ""

msgid "Artifacts:"
msgstr "Bảo vật:"

msgid "Total Army Strength:"
msgstr ""

msgid "Income:"
msgstr "Thu nhập:"

msgid "Best Hero:"
msgstr ""

msgid "Best Hero Stats:"
msgstr ""

msgid "Personality:"
msgstr ""

msgid "Best Monster:"
msgstr ""

msgid "difficulty|Easy"
msgstr ""

msgid "difficulty|Normal"
msgstr ""

msgid "difficulty|Hard"
msgstr ""

msgid "difficulty|Expert"
msgstr ""

msgid "difficulty|Impossible"
msgstr ""

msgid "and more..."
msgstr "và hơn thế nữa..."

msgid "Easy"
msgstr "Dễ"

msgid "Hard"
msgstr "Khó"

msgid "Campaign Difficulty"
msgstr "Độ khó Chiến dịch"

msgid ""
"Choose this difficulty if you want to prefer game story over challenge. AI "
"is weaker in comparison with normal difficulty."
msgstr ""

msgid ""
"Choose this difficulty to enjoy the campaign as per the original design."
msgstr ""

msgid ""
"Choose this difficulty if you want challenge. AI is stronger in comparison "
"with normal difficulty."
msgstr ""

msgid ""
"Congratulations!\n"
"\n"
"Days: %{days}\n"
msgstr ""

msgid ""
"\n"
"Difficulty: %{difficulty}\n"
"\n"
msgstr ""

msgid ""
"Score: %{score}\n"
"\n"
"Rating:\n"
"%{rating}"
msgstr ""

msgid "Start the selected scenario."
msgstr "Bắt đầu kịch bản đã chọn."

msgid "View Intro"
msgstr "Xem Giới thiệu"

msgid "View Intro videos for the current state of the campaign."
msgstr ""

msgid "Select campaign difficulty. It cannot be changed after."
msgstr ""

msgid "Restart"
msgstr ""

msgid "Restart the current scenario."
msgstr ""

msgid "Are you sure you want to restart this scenario?"
msgstr ""

msgid "Campaign Scenario loading failure"
msgstr ""

msgid "Please make sure that campaign files are correct and present."
msgstr ""

msgid "Days spent"
msgstr ""

msgid "The number of days spent on this campaign."
msgstr ""

msgid "Project Coordination and Core Development"
msgstr ""

msgid "Development"
msgstr "Phát triển"

msgid "Visit us at "
msgstr ""

msgid "QA and Support"
msgstr ""

msgid "Dev and Support"
msgstr ""

msgid "Special Thanks to"
msgstr ""

msgid "and many other contributors!"
msgstr ""

msgid "and many-many other supporters!"
msgstr ""

msgid "Support us at"
msgstr ""

msgid "local-donation-platform|https://www.patreon.com/fheroes2"
msgstr ""

msgid "Connect with us at"
msgstr ""

msgid "local-social-network|https://www.facebook.com/groups/fheroes2"
msgstr ""

msgid "Need help with the game?"
msgstr ""

msgid "Original project before 0.7"
msgstr ""

msgid "Heroes of Might and Magic II: The Succession Wars team"
msgstr ""

msgid "Designed and Directed"
msgstr ""

msgid "Programming and Design"
msgstr ""

msgid "Executive Producer"
msgstr ""

msgid "Producer"
msgstr ""

msgid "Additional Design"
msgstr ""

msgid "Additional Programming"
msgstr ""

msgid "Musical Production"
msgstr ""

msgid "Music and Sound Design"
msgstr ""

msgid "Vocalists"
msgstr ""

msgid "Art Director"
msgstr ""

msgid "Assistant Art Director"
msgstr ""

msgid "Artists"
msgstr ""

msgid "QA Manager"
msgstr ""

msgid "QA"
msgstr ""

msgid "Writing"
msgstr ""

msgid "Manual and Helpfile"
msgstr ""

msgid "Scenarios"
msgstr ""

msgid "Heroes of Might and Magic II: The Price of Loyalty team"
msgstr ""

msgid "Design Lead"
msgstr ""

msgid "Designers"
msgstr ""

msgid "Programming Lead"
msgstr ""

msgid "Art Lead"
msgstr ""

msgid "Playtesters"
msgstr ""

msgid "Designer"
msgstr ""

msgid "Producers"
msgstr ""

msgid "QA Managers"
msgstr ""

msgid "Sound Design"
msgstr ""

msgid "Town Themes"
msgstr ""

msgid "Alto Sax"
msgstr ""

msgid "Harpsichord and Piano"
msgstr ""

msgid "Basso Vocal"
msgstr ""

msgid "Soprano Vocal"
msgstr ""

msgid "Recorded at %{recordingStudio}"
msgstr ""

msgid "credits|Manual"
msgstr ""

msgid "German Consultant"
msgstr ""

msgid "Map Designers"
msgstr ""

msgid "Package Design"
msgstr ""

msgid "Your Name"
msgstr ""

msgid "Unknown Hero"
msgstr ""

msgid "Standard"
msgstr ""

msgid "View High Scores for Standard Maps."
msgstr ""

msgid "Campaign"
msgstr "Chiến dịch"

msgid "View High Scores for Campaigns."
msgstr ""

msgid "hotkey|default okay event"
msgstr ""

msgid "hotkey|default cancel event"
msgstr ""

msgid "hotkey|default left"
msgstr ""

msgid "hotkey|default right"
msgstr ""

msgid "hotkey|default up"
msgstr ""

msgid "hotkey|default down"
msgstr ""

msgid "hotkey|toggle fullscreen"
msgstr ""

msgid "hotkey|toggle text support mode"
msgstr ""

msgid "hotkey|new game"
msgstr ""

msgid "hotkey|load game"
msgstr ""

msgid "hotkey|highscores"
msgstr ""

msgid "hotkey|credits"
msgstr ""

msgid "hotkey|standard game"
msgstr ""

msgid "hotkey|campaign game"
msgstr ""

msgid "hotkey|multi-player game"
msgstr ""

msgid "hotkey|settings"
msgstr ""

msgid "hotkey|quit"
msgstr ""

msgid "hotkey|select map"
msgstr ""

msgid "hotkey|select small map size"
msgstr ""

msgid "hotkey|select medium map size"
msgstr ""

msgid "hotkey|select large map size"
msgstr ""

msgid "hotkey|select extra large map size"
msgstr ""

msgid "hotkey|select all map sizes"
msgstr ""

msgid "hotkey|hotseat game"
msgstr ""

msgid "hotkey|battle only game"
msgstr ""

msgid "hotkey|choose the original campaign"
msgstr ""

msgid "hotkey|choose the expansion campaign"
msgstr ""

msgid "hotkey|roland campaign"
msgstr ""

msgid "hotkey|archibald campaign"
msgstr ""

msgid "hotkey|the price of loyalty campaign"
msgstr ""

msgid "hotkey|voyage home campaign"
msgstr ""

msgid "hotkey|wizard's isle campaign"
msgstr ""

msgid "hotkey|descendants campaign"
msgstr ""

msgid "hotkey|select first campaign bonus"
msgstr ""

msgid "hotkey|select second campaign bonus"
msgstr ""

msgid "hotkey|select third campaign bonus"
msgstr ""

msgid "hotkey|view campaign intro"
msgstr ""

msgid "hotkey|select campaign difficulty"
msgstr ""

msgid "hotkey|restart campaign scenario"
msgstr ""

msgid "hotkey|world map left"
msgstr ""

msgid "hotkey|world map right"
msgstr ""

msgid "hotkey|world map up"
msgstr ""

msgid "hotkey|world map down"
msgstr ""

msgid "hotkey|world map up left"
msgstr ""

msgid "hotkey|world map up right"
msgstr ""

msgid "hotkey|world map down left"
msgstr ""

msgid "hotkey|world map down right"
msgstr ""

msgid "hotkey|save game"
msgstr ""

msgid "hotkey|next hero"
msgstr ""

msgid "hotkey|continue hero movement"
msgstr ""

msgid "hotkey|cast adventure spell"
msgstr ""

msgid "hotkey|put hero to sleep"
msgstr ""

msgid "hotkey|next town"
msgstr ""

msgid "hotkey|end turn"
msgstr ""

msgid "hotkey|file options"
msgstr ""

msgid "hotkey|adventure options"
msgstr ""

msgid "hotkey|puzzle map"
msgstr ""

msgid "hotkey|scenario information"
msgstr ""

msgid "hotkey|dig for artifact"
msgstr ""

msgid "hotkey|view world"
msgstr ""

msgid "hotkey|kingdom summary"
msgstr ""

msgid "hotkey|default action"
msgstr ""

msgid "hotkey|open focus"
msgstr ""

msgid "hotkey|system options"
msgstr ""

msgid "hotkey|scroll left"
msgstr ""

msgid "hotkey|scroll right"
msgstr ""

msgid "hotkey|scroll up"
msgstr ""

msgid "hotkey|scroll down"
msgstr ""

msgid "hotkey|toggle control panel"
msgstr ""

msgid "hotkey|toggle radar"
msgstr ""

msgid "hotkey|toggle buttons"
msgstr ""

msgid "hotkey|toggle status"
msgstr ""

msgid "hotkey|toggle icons"
msgstr ""

msgid "hotkey|transfer control to ai"
msgstr ""

msgid "hotkey|retreat from battle"
msgstr ""

msgid "hotkey|surrender during battle"
msgstr ""

msgid "hotkey|toggle battle auto mode"
msgstr ""

msgid "hotkey|finish the battle in auto mode"
msgstr ""

msgid "hotkey|battle options"
msgstr ""

msgid "hotkey|skip turn in battle"
msgstr ""

msgid "hotkey|cast battle spell"
msgstr ""

msgid "hotkey|dwelling level 1"
msgstr ""

msgid "hotkey|dwelling level 2"
msgstr ""

msgid "hotkey|dwelling level 3"
msgstr ""

msgid "hotkey|dwelling level 4"
msgstr ""

msgid "hotkey|dwelling level 5"
msgstr ""

msgid "hotkey|dwelling level 6"
msgstr ""

msgid "hotkey|well"
msgstr ""

msgid "hotkey|marketplace"
msgstr ""

msgid "hotkey|mage guild"
msgstr ""

msgid "hotkey|shipyard"
msgstr ""

msgid "hotkey|thieves guild"
msgstr ""

msgid "hotkey|tavern"
msgstr ""

msgid "hotkey|construction screen"
msgstr ""

msgid "hotkey|buy all monsters in well"
msgstr ""

msgid "hotkey|split stack by half"
msgstr ""

msgid "hotkey|split stack by one"
msgstr ""

msgid "hotkey|join stacks"
msgstr ""

msgid "hotkey|upgrade troop"
msgstr ""

msgid "hotkey|dismiss troop"
msgstr ""

msgid "The save file is corrupted."
msgstr ""

msgid "Unsupported save format: "
msgstr ""

msgid "Current game version: "
msgstr ""

msgid "Last supported version: "
msgstr ""

msgid "This file contains a save with an invalid game type."
msgstr ""

msgid ""
"This file was saved for a \"The Price of Loyalty\" map, but the "
"corresponding game assets have not been provided to the engine."
msgstr ""

msgid "This saved game is localized to '"
msgstr ""

msgid "' language, but the current language of the game is '"
msgstr ""

msgid "Hot Seat"
msgstr "Ghế Nóng"

msgid ""
"Play a Hot Seat game, where 2 to 4 players play around the same computer, "
"switching into the 'Hot Seat' when it is their turn."
msgstr ""

msgid "Cancel back to the main menu."
msgstr ""

msgid "A single player game playing out a single map."
msgstr ""

msgid "Standard Game"
msgstr ""

msgid "A single player game playing through a series of maps."
msgstr ""

msgid "Campaign Game"
msgstr ""

msgid ""
"A multi-player game, with several human players completing against each "
"other on a single map."
msgstr ""

msgid "Multi-Player Game"
msgstr ""

msgid "fheroes2 Resurrection Team presents"
msgstr ""

msgid "Greetings!"
msgstr ""

msgid "Welcome to Heroes of Might and Magic II powered by fheroes2 engine!"
msgstr ""
"Chào mừng tới Heroes of Might and Magic II cung cấp bởi mã nguồn fheroes2!"

msgid ""
"Welcome to Heroes of Might and Magic II powered by fheroes2 engine! Before "
"starting the game please choose game resolution."
msgstr ""

msgid "Please Remember"
msgstr ""

msgid "You can always change game resolution by clicking on the "
msgstr ""

msgid "door"
msgstr "cửa"

msgid ""
" on the left side of main menu or by clicking on the configuration button. \n"
"\n"
"Enjoy the game!"
msgstr ""

msgid "Quit Heroes of Might and Magic II and return to the operating system."
msgstr ""

msgid "Credits"
msgstr ""

msgid "View the credits screen."
msgstr ""

msgid "High Scores"
msgstr ""

msgid "View the high scores screen."
msgstr ""

msgid "Change language, resolution and settings of the game."
msgstr ""

msgid "Game Settings"
msgstr ""

msgid ""
"Required video files for campaign selection window are missing. Please make "
"sure that all necessary files are present in the system."
msgstr ""

msgid ""
"Either Roland's or Archibald's campaign from the original Heroes of Might "
"and Magic II."
msgstr ""

msgid "Original Campaign"
msgstr "Chiến dịch Gốc"

msgid "Expansion Campaign"
msgstr "Chiến dịch Mở rộng"

msgid "One of the four new campaigns from the Price of Loyalty expansion set."
msgstr ""

msgid "Host"
msgstr ""

msgid ""
"The host sets up the game options. There can only be one host per network "
"game."
msgstr ""

msgid "Guest"
msgstr "Khách"

msgid ""
"The guest waits for the host to set up the game, then is automatically added "
"in. There can be multiple guests for TCP/IP games."
msgstr ""

msgid "Battle Only"
msgstr ""

msgid "Setup and play a battle without loading any map."
msgstr ""

msgid "2 Players"
msgstr "2 người chơi"

msgid ""
"Play with 2 human players, and optionally, up to 4 additional computer "
"players."
msgstr ""

msgid "3 Players"
msgstr "3 người chơi"

msgid ""
"Play with 3 human players, and optionally, up to 3 additional computer "
"players."
msgstr ""

msgid "4 Players"
msgstr "4 người chơi"

msgid ""
"Play with 4 human players, and optionally, up to 2 additional computer "
"players."
msgstr ""

msgid "5 Players"
msgstr "5 người chơi"

msgid ""
"Play with 5 human players, and optionally, up to 1 additional computer "
"player."
msgstr ""

msgid "6 Players"
msgstr "6 người chơi"

msgid "Play with 6 human players."
msgstr ""

msgid "Dragon city has fallen!  You are now the Master of the Dragons."
msgstr ""

msgid ""
"You captured %{name}!\n"
"You are victorious."
msgstr ""

msgid ""
"You have captured the enemy hero %{name}!\n"
"Your quest is complete."
msgstr ""

msgid ""
"You have found the %{name}.\n"
"Your quest is complete."
msgstr ""

msgid "Ultimate Artifact"
msgstr "Bảo vật Tối thượng"

msgid ""
"The enemy is beaten.\n"
"Your side has triumphed!"
msgstr ""

msgid ""
"You have built up over %{count} gold in your treasury.\n"
"All enemies bow before your wealth and power."
msgstr ""

msgid ""
"The enemy has captured %{name}!\n"
"They are triumphant."
msgstr ""

msgid ""
"The enemy has built up over %{count} gold in his treasury.\n"
"You must bow done in defeat before his wealth and power."
msgstr ""

msgid "You have been eliminated from the game!!!"
msgstr ""

msgid ""
"You have lost the hero %{name}.\n"
"Your quest is over."
msgstr ""

msgid ""
"You have failed to complete your quest in time.\n"
"All is lost."
msgstr ""

#, fuzzy
msgid "Defeat!"
msgstr " bị đánh bại"

msgid ""
"Base score: %{score}\n"
"Difficulty: %{difficulty}\n"
"\n"
msgstr ""

msgid "Defeat all enemy heroes and capture all enemy towns and castles."
msgstr ""

msgid "Run out of time. (Fail to win by a certain point.)"
msgstr ""

msgid "You must defeat the enemy %{enemies}."
msgid_plural "You must defeat the enemy alliance of %{enemies}."
msgstr[0] ""

msgid ""
"The alliance consisting of %{allies} and you must defeat the enemy "
"%{enemies}."
msgid_plural ""
"The alliance consisting of %{allies} and you must defeat the enemy alliance "
"of %{enemies}."
msgstr[0] ""

msgid "Capture the castle '%{name}'."
msgstr ""

msgid "Capture the town '%{name}'."
msgstr ""

msgid "Defeat the hero '%{name}'."
msgstr ""

msgid "Find the ultimate artifact."
msgstr ""

msgid "Find the '%{name}' artifact."
msgstr ""

msgid "Accumulate %{count} gold."
msgstr ""

msgid ""
", or you may win by defeating all enemy heroes and capturing all enemy towns "
"and castles."
msgstr ""

msgid "Lose the castle '%{name}'."
msgstr ""

msgid "Lose the town '%{name}'."
msgstr ""

msgid "Lose the hero: %{name}."
msgstr ""

msgid "Fail to win by the end of month %{month}, week %{week}, day %{day}."
msgstr ""

msgid "%{color} player has been vanquished!"
msgstr ""

<<<<<<< HEAD
msgid "Scenario:"
msgstr "Kịch bản:"
=======
msgid "Major Event!"
msgstr ""
>>>>>>> 58f476f2

msgid "Scenario:"
msgstr "Kịch bản:"

msgid "Game Difficulty:"
msgstr "Độ khó Game:"

msgid "Opponents:"
msgstr "Đối thủ:"

msgid "Class:"
msgstr ""

msgid "Rating %{rating}%"
msgstr ""

msgid "Click here to select which scenario to play."
msgstr ""

msgid "Scenario"
msgstr "Kịch bản"

msgid "Game Difficulty"
msgstr "Độ khó Game"

msgid ""
"This lets you change the starting difficulty at which you will play. Higher "
"difficulty levels start you of with fewer resources, and at the higher "
"settings, give extra resources to the computer."
msgstr ""

msgid "Difficulty Rating"
msgstr ""

msgid ""
"The difficulty rating reflects a combination of various settings for your "
"game. This number will be applied to your final score."
msgstr ""

msgid "Click to accept these settings and start a new game."
msgstr ""

msgid "Click to return to the main menu."
msgstr ""

msgid "No maps available!"
msgstr ""

msgid "Astrologers proclaim the Month of the %{name}."
msgstr ""

msgid "Astrologers proclaim the Week of the %{name}."
msgstr ""

msgid "After regular growth, the population of %{monster} is doubled!"
msgstr ""

msgid ""
"After regular growth, the population of %{monster} increases by %{count} "
"percent!"
msgid_plural ""
"After regular growth, the population of %{monster} increases by %{count} "
"percent!"
msgstr[0] ""

msgid "%{monster} growth +%{count}."
msgstr ""

msgid " All populations are halved."
msgstr ""

msgid " All dwellings increase population."
msgstr ""

msgid "New Week!"
msgstr "Tuần Mới!"
<<<<<<< HEAD
=======

msgid "Beware!"
msgstr ""
>>>>>>> 58f476f2

msgid ""
"%{color} player, this is your last day to capture a town, or you will be "
"banished from this land."
msgstr ""

msgid ""
"%{color} player, you only have %{day} days left to capture a town, or you "
"will be banished from this land."
msgstr ""

msgid "%{color} player's turn."
msgstr ""

msgid ""
"Do you want to transfer control from you to the AI? The effect will take "
"place only on the next turn."
msgstr ""

msgid ""
"%{color} player, you have lost your last town. If you do not conquer another "
"town in next week, you will be eliminated."
msgstr ""

msgid ""
"%{color} player, your heroes abandon you, and you are banished from this "
"land."
msgstr ""

msgid "Lord Kilburn"
msgstr ""

msgid "Tsabu"
msgstr ""

msgid "Sir Galant"
msgstr ""

msgid "Thundax"
msgstr ""

msgid "Lord Haart"
msgstr ""

msgid "Ariel"
msgstr ""

msgid "Rebecca"
msgstr ""

msgid "Sandro"
msgstr ""

msgid "Crodo"
msgstr ""

msgid "Barock"
msgstr ""

msgid "Antoine"
msgstr ""

msgid "Astra"
msgstr ""

msgid "Agar"
msgstr ""

msgid "Vatawna"
msgstr ""

msgid "Vesper"
msgstr ""

msgid "Ambrose"
msgstr ""

msgid "Troyan"
msgstr ""

msgid "Jojosh"
msgstr ""

msgid "Wrathmont"
msgstr ""

msgid "Maximus"
msgstr ""

msgid "Next Hero"
msgstr ""

msgid "Select the next Hero."
msgstr ""

msgid "Continue Movement"
msgstr ""

msgid "Continue the Hero's movement along the current path."
msgstr ""

msgid "Kingdom Summary"
msgstr ""

msgid "View a Summary of your Kingdom."
msgstr ""

msgid "Cast an adventure spell."
msgstr ""

msgid "End Turn"
msgstr ""

msgid "End your turn and left the computer take its turn."
msgstr ""

msgid "Adventure Options"
msgstr ""

msgid "Bring up the adventure options menu."
msgstr ""

msgid ""
"Bring up the file options menu, allowing you to load, save, start a new game "
"or quit."
msgstr ""

msgid "File Options"
msgstr ""

msgid "Bring up the system options menu, allowing you to customize your game."
msgstr ""

msgid ""
"One or more heroes may still move, are you sure you want to end your turn?"
msgstr ""

msgid "Are you sure you want to quit?"
msgstr ""

msgid "Are you sure you want to restart? (Your current game will be lost.)"
msgstr ""

msgid "Are you sure you want to overwrite the save with this name?"
msgstr ""

msgid "Game saved successfully."
msgstr ""

msgid "There was an issue during saving."
msgstr ""

msgid ""
"Are you sure you want to load a new game? (Your current game will be lost.)"
msgstr ""

msgid "Try looking on land!!!"
msgstr ""

msgid ""
"Searching for the Ultimate Artifact is fruitless. Your hero could not carry "
"it even if he found it - all his artifact slots are full."
msgstr ""

msgid "Digging for artifacts requires a whole day, try again tomorrow."
msgstr ""

msgid ""
"After spending many hours digging here, you have uncovered the %{artifact}."
msgstr ""

msgid "Congratulations!"
msgstr "Chúc mừng!"

msgid "Nothing here. Where could it be?"
msgstr ""

msgid "Try searching on clear ground."
msgstr ""

msgid "A miniature view of the known world. Left click to move viewing area."
msgstr ""

msgid "World Map"
msgstr ""

msgid "Month: %{month} Week: %{week}"
msgstr ""

msgid "Day: %{day}"
msgstr "Ngày: %{day}"

msgid ""
"You find a small\n"
"quantity of %{resource}."
msgstr ""

msgid "Status Window"
msgstr ""

msgid ""
"This window provides information on the status of your hero or kingdom, and "
"shows the date."
msgstr ""

msgid ""
"This window provides information on the status of your hero or kingdom, and "
"shows the date. Left click here to cycle through these windows."
msgstr ""

msgid ""
"This lets you change player starting positions and colors. A particular "
"color will always start in a particular location. Some positions may only be "
"played by a computer player or only by a human player."
msgstr ""

msgid ""
"This lets you change the class of a player. Classes are not always "
"changeable. Depending on the scenario, a player may receive additional towns "
"and/or heroes not of their primary alignment."
msgstr ""

msgid "Handicap"
msgstr "Chấp"

# 
msgid ""
"This lets you change the handicap of a particular player. Only humans may be "
"handicapped. Handicapped players start with fewer resources and earn 15 or "
"30% fewer resources per turn for mild and severe handicaps, respectively."
msgstr ""

msgid "%{color} player"
msgstr ""

msgid "No Handicap"
msgstr "Không Chấp"

msgid "No special restrictions on start resources and earning them per turn."
msgstr ""

msgid "Mild Handicap"
msgstr ""

# 
msgid ""
"Mild handicapped players start with fewer resources and earn 15% fewer "
"resources per turn."
msgstr ""

msgid "Severe Handicap"
msgstr ""

# 
msgid ""
"Severe handicapped players start with fewer resources and earn 30% fewer "
"resources per turn."
msgstr ""

msgid "View %{skill} Info"
msgstr ""

msgid "Keyboard|123"
msgstr ""

msgid "Keyboard|SPACE"
msgstr ""

msgid "Keyboard|LANG"
msgstr ""

msgid "Keyboard|ABC"
msgstr ""

msgid "Kingdom Income"
msgstr "Thu nhập Vương quốc"

msgid "Kingdom Income per day."
msgstr "Thu nhập Vương quốc một ngày."

msgid "For every lighthouse controlled, your ships will move further each day."
msgstr ""
"Với mỗi ngọn hải đăng được kiểm soát, tàu của ngươi sẽ di chuyển xa hơn mỗi "
"ngày."

msgid "English"
msgstr "Tiếng Anh"

msgid "French"
msgstr "Tiếng Pháp"

msgid "Polish"
msgstr "Tiếng Ba Lan"

msgid "German"
msgstr "Tiếng Đức"

msgid "Russian"
msgstr "Tiếng Nga"

msgid "Italian"
msgstr "Tiếng Ý"

msgid "Czech"
msgstr ""

msgid "Norwegian"
msgstr "Tiếng Na Uy"

msgid "Belarusian"
msgstr "Tiếng Bê La Rút"

msgid "Bulgarian"
msgstr "Tiếng Bun Ga Ri"

msgid "Ukrainian"
msgstr "Tiếng U Cờ Rai Na"

msgid "Romanian"
msgstr "Tiếng Ru Ma Ni"

msgid "Spanish"
msgstr "Tiếng Tây Ban Nha"

msgid "Swedish"
msgstr "Tiếng Thụy Điển"

msgid "Portuguese"
msgstr "Tiếng Bồ Đào Nha"

msgid "Turkish"
msgstr "Tiếng Thổ Nhĩ Kỳ"

msgid "Dutch"
msgstr "Tiếng Hà Lan"

msgid "Hungarian"
msgstr "Tiếng Hung Ga Ri"

msgid "Danish"
msgstr "Tiếng Đan Mạch"

msgid "Slovak"
msgstr ""

msgid "Vietnamese"
msgstr "Tiếng Việt"

msgid ", FPS: "
msgstr ""

msgid "%{object} robber"
msgstr ""

msgid "%{object} raided"
msgstr ""

msgid "Ector"
msgstr ""

msgid "Gwenneth"
msgstr ""

msgid "Sir Gallant"
msgstr ""

msgid "Tyro"
msgstr ""

msgid "Dimitry"
msgstr ""

msgid "Ruby"
msgstr ""

msgid "Crag Hack"
msgstr ""

msgid "Fineous"
msgstr ""

msgid "Jezebel"
msgstr ""

msgid "Atlas"
msgstr ""

msgid "Ergon"
msgstr ""

msgid "Jaclyn"
msgstr ""

msgid "Gem"
msgstr ""

msgid "Natasha"
msgstr ""

msgid "Carlawn"
msgstr ""

msgid "Luna"
msgstr ""

msgid "Arie"
msgstr ""

msgid "Barok"
msgstr ""

msgid "Kastore"
msgstr ""

msgid "Falagar"
msgstr ""

msgid "Dawn"
msgstr ""

msgid "Flint"
msgstr ""

msgid "Halon"
msgstr ""

msgid "Myra"
msgstr ""

msgid "Myrini"
msgstr ""

msgid "Wilfrey"
msgstr ""

msgid "Mandigal"
msgstr ""

msgid "Sarakin"
msgstr ""

msgid "Charity"
msgstr ""

msgid "Darlana"
msgstr ""

msgid "Ranloo"
msgstr ""

msgid "Rialdo"
msgstr ""

msgid "Zam"
msgstr ""

msgid "Zom"
msgstr ""

msgid "Celia"
msgstr ""

msgid "Roxana"
msgstr ""

msgid "Lord Corlagon"
msgstr ""

msgid "Lord Halton"
msgstr ""

msgid "Sister Eliza"
msgstr ""

msgid "Brother Brax"
msgstr ""

msgid "Dainwin"
msgstr ""

msgid "Joseph"
msgstr ""

msgid "Mog"
msgstr ""

msgid "Solmyr"
msgstr ""

msgid "Ceallach"
msgstr ""

msgid "Drakonia"
msgstr ""

msgid "Elderian"
msgstr ""

msgid "Gallavant"
msgstr ""

msgid "Jarkonas"
msgstr ""

msgid "Martine"
msgstr ""

msgid " gives you maximum morale"
msgstr ""

msgid " gives you maximum luck"
msgstr ""

msgid "You cannot pick up this artifact, you already have a full load!"
msgstr ""

msgid "To cast spells, you must first buy a spell book for %{gold} gold."
msgstr ""

msgid "Unfortunately, you seem to be a little short of cash at the moment."
msgstr ""

msgid "Do you wish to buy one?"
msgstr ""

msgid "%{count} / day"
msgstr "%{count} / ngày"

msgid "one"
msgstr "một"

msgid "two"
msgstr "hai"

msgid "A whirlpool engulfs your ship. Some of your army has fallen overboard."
msgstr ""

msgid "Insulted by your refusal of their offer, the monsters attack!"
msgstr ""

msgid ""
"The %{monster}, awed by the power of your forces, begin to scatter.\n"
"Do you wish to pursue and engage them?"
msgstr ""

msgid "Ransacking an enemy camp, you discover a hidden cache of treasures."
msgstr ""

msgid ""
"The keeper of the mill announces:\n"
"\"Milord, I have been working very hard to provide you with these resources, "
"come back next week for more.\""
msgstr ""

msgid ""
"The keeper of the mill announces:\n"
"\"Milord, I am sorry, there are no resources currently available. Please try "
"again next week.\""
msgstr ""

msgid ""
"The keeper of the mill announces:\n"
"\"Milord, I have been working very hard to provide you with this gold, come "
"back next week for more.\""
msgstr ""

msgid ""
"The keeper of the mill announces:\n"
"\"Milord, I am sorry, there is no gold currently available. Please try again "
"next week.\""
msgstr ""

msgid ""
"You've found an abandoned lean-to.\n"
"Poking about, you discover some resources hidden nearby."
msgstr ""

msgid "The lean-to is long abandoned. There is nothing of value here."
msgstr ""

msgid ""
"You catch a leprechaun foolishly sleeping amidst a cluster of magic "
"mushrooms.\n"
"In exchange for his freedom, he guides you to a small pot filled with "
"precious things."
msgstr ""

msgid ""
"You've found a magic garden, the kind of place that leprechauns and faeries "
"like to cavort in, but there is no one here today.\n"
"Perhaps you should try again next week."
msgstr ""

msgid "You come upon the remains of an unfortunate adventurer."
msgstr ""

msgid "Treasure"
msgstr "Kho báu"

msgid "Searching through the tattered clothing, you find the %{artifact}."
msgstr ""

msgid "Searching through the tattered clothing, you find nothing."
msgstr ""

msgid ""
"You come across an old wagon left by a trader who didn't quite make it to "
"safe terrain."
msgstr ""

msgid "Unfortunately, others have found it first, and the wagon is empty."
msgstr ""

msgid "Searching inside, you find the %{artifact}."
msgstr ""

msgid "Inside, you find some of the wagon's cargo still intact."
msgstr ""

msgid "You search through the flotsam, and find some wood and some gold."
msgstr ""

msgid "You search through the flotsam, and find some wood."
msgstr ""

msgid "You search through the flotsam, but find nothing."
msgstr ""

msgid "Shrine of the 1st Circle"
msgstr ""

msgid ""
"You come across a small shrine attended by a group of novice acolytes.\n"
"In exchange for your protection, they agree to teach you a simple spell - "
"'%{spell}'."
msgstr ""

msgid "Shrine of the 2nd Circle"
msgstr ""

msgid ""
"You come across an ornate shrine attended by a group of rotund friars.\n"
"In exchange for your protection, they agree to teach you a spell - "
"'%{spell}'."
msgstr ""

msgid "Shrine of the 3rd Circle"
msgstr ""

msgid ""
"You come across a lavish shrine attended by a group of high priests.\n"
"In exchange for your protection, they agree to teach you a sophisticated "
"spell - '%{spell}'."
msgstr ""

msgid ""
"\n"
"Unfortunately, you do not have the wisdom to understand the spell, and you "
"are unable to learn it."
msgstr ""

msgid ""
"\n"
"Unfortunately, you already have knowledge of this spell, so there is nothing "
"more for them to teach you."
msgstr ""

msgid ""
"\n"
"Unfortunately, you have no Magic Book to record the spell with."
msgstr ""

msgid ""
"You approach the hut and observe a witch inside studying an ancient tome on "
"%{skill}.\n"
" \n"
msgstr ""

msgid ""
"As you approach, she turns and focuses her one glass eye on you.\n"
"\"You already know everything you deserve to learn!\" the witch screeches. "
"\"NOW GET OUT OF MY HOUSE!\""
msgstr ""

msgid ""
"As you approach, she turns and speaks.\n"
"\"You already know that which I would teach you. I can help you no further.\""
msgstr ""

msgid ""
"An ancient and immortal witch living in a hut with bird's legs for stilts "
"teaches you %{skill} for her own inscrutable purposes."
msgstr ""

msgid "As you drink the sweet water, you gain luck for your next battle."
msgstr ""

msgid "You drink from the enchanted fountain, but nothing happens."
msgstr ""

msgid "You enter the faerie ring, but nothing happens."
msgstr ""

msgid ""
"Upon entering the mystical faerie ring, your army gains luck for its next "
"battle."
msgstr ""

msgid ""
"You've found an ancient and weathered stone idol.\n"
"It is supposed to grant luck to visitors, but since the stars are already "
"smiling upon you, it does nothing."
msgstr ""

msgid ""
"You've found an ancient and weathered stone idol.\n"
"Kissing it is supposed to be lucky, so you do. The stone is very cold to the "
"touch."
msgstr ""

msgid "The mermaids silently entice you to return later and be blessed again."
msgstr ""

msgid ""
"The magical, soothing beauty of the Mermaids reaches you and your crew.\n"
"Just for a moment, you forget your worries and bask in the beauty of the "
"moment.\n"
"The mermaids charms bless you with increased luck for your next combat."
msgstr ""

msgid ""
"You come upon the pyramid of a great and ancient king.\n"
"You are tempted to search it for treasure, but all the old stories warn of "
"fearful curses and undead guardians.\n"
"Will you search?"
msgstr ""

msgid ""
"Upon defeating the monsters, you decipher an ancient glyph on the wall, "
"telling the secret of the spell - '"
msgstr ""

msgid "Unfortunately, you have no Magic Book to record the spell with."
msgstr ""

msgid ""
"Unfortunately, you do not have the wisdom to understand the spell, and you "
"are unable to learn it."
msgstr ""

msgid ""
"You come upon the pyramid of a great and ancient king.\n"
"Routine exploration reveals that the pyramid is completely empty."
msgstr ""

msgid ""
"A drink at the well is supposed to restore your spell points, but you are "
"already at maximum."
msgstr ""

msgid "A second drink at the well in one day will not help you."
msgstr ""

msgid "A drink from the well has restored your spell points to maximum."
msgstr ""

msgid ""
"\"I'm sorry sir,\" The leader of the soldiers says, \"but you already know "
"everything we have to teach.\""
msgstr ""

msgid "The soldiers living in the fort teach you a few new defensive tricks."
msgstr ""

msgid ""
"You've come upon a mercenary camp practicing their tactics. \"You're too "
"advanced for us,\" the mercenary captain says. \"We can teach nothing more.\""
msgstr ""

msgid ""
"You've come upon a mercenary camp practicing their tactics. The mercenaries "
"welcome you and your troops and invite you to train with them."
msgstr ""

msgid "\"Go 'way!\", the witch doctor barks, \"you know all I know.\""
msgstr ""

msgid ""
"An Orcish witch doctor living in the hut deepens your knowledge of magic by "
"showing you how to cast stones, read portents, and decipher the intricacies "
"of chicken entrails."
msgstr ""

msgid ""
"You've found a group of Druids worshipping at one of their strange stone "
"edifices. Silently, the Druids turn you away, indicating they have nothing "
"new to teach you."
msgstr ""

msgid ""
"You've found a group of Druids worshipping at one of their strange stone "
"edifices. Silently, they teach you new ways to cast spells."
msgstr ""

msgid ""
"You tentatively approach the burial ground of ancient warriors. Do you want "
"to search the graves?"
msgstr ""

msgid ""
"You spend several hours searching the graves and find nothing. Such a "
"despicable act reduces your army's morale."
msgstr ""

msgid "Upon defeating the Zombies you search the graves and find something!"
msgstr ""

msgid ""
"The rotting hulk of a great pirate ship creaks eerily as it is pushed "
"against the rocks. Do you wish to search the shipwreck?"
msgstr ""

msgid ""
"You spend several hours sifting through the debris and find nothing. Such a "
"despicable act reduces your army's morale."
msgstr ""

msgid ""
"Upon defeating the Ghosts you sift through the debris and find something!"
msgstr ""

msgid ""
"The rotting hulk of a great pirate ship creaks eerily as it is pushed "
"against the rocks. Do you wish to search the ship?"
msgstr ""

msgid ""
"Upon defeating the Skeletons you sift through the debris and find something!"
msgstr ""

msgid "Your men spot a navigational buoy, confirming that you are on course."
msgstr ""

msgid ""
"Your men spot a navigational buoy, confirming that you are on course and "
"increasing their morale."
msgstr ""

msgid ""
"The drink at the oasis is refreshing, but offers no further benefit. The "
"oasis might help again if you fought a battle first."
msgstr ""

msgid ""
"A drink at the oasis fills your troops with strength and lifts their "
"spirits.  You can travel a bit further today."
msgstr ""

msgid ""
"The drink at the watering hole is refreshing, but offers no further benefit. "
"The watering hole might help again if you fought a battle first."
msgstr ""

msgid ""
"A drink at the watering hole fills your troops with strength and lifts their "
"spirits. You can travel a bit further today."
msgstr ""

msgid ""
"It doesn't help to pray twice before a battle. Come back after you've fought."
msgstr ""

msgid "A visit and a prayer at the temple raises the morale of your troops."
msgstr ""

msgid ""
"An old Knight appears on the steps of the gazebo. \"I am sorry, my liege, I "
"have taught you all I can.\""
msgstr ""

msgid ""
"An old Knight appears on the steps of the gazebo. \"My liege, I will teach "
"you all that I know to aid you in your travels.\""
msgstr ""

msgid ""
"You've pulled a shipwreck survivor from certain death in an unforgiving "
"ocean. Grateful, he says, \"I would give you an artifact as a reward, but "
"you're all full.\""
msgstr ""

msgid ""
"You've pulled a shipwreck survivor from certain death in an unforgiving "
"ocean. Grateful, he rewards you for your act of kindness by giving you the "
"%{art}."
msgstr ""

msgid "A leprechaun offers you the %{art} for the small price of %{gold} Gold."
msgstr ""

msgid ""
"A leprechaun offers you the %{art} for the small price of %{gold} Gold and "
"%{count} %{res}."
msgstr ""

msgid "Do you wish to buy this artifact?"
msgstr ""

msgid ""
"You try to pay the leprechaun, but realize that you can't afford it. The "
"leprechaun stamps his foot and ignores you."
msgstr ""

msgid ""
"Insulted by your refusal of his generous offer, the leprechaun stamps his "
"foot and ignores you."
msgstr ""

msgid "You've found the artifact: "
msgstr ""

msgid ""
"You've found the humble dwelling of a withered hermit. The hermit tells you "
"that he is willing to give the %{art} to the first wise person he meets."
msgstr ""

msgid ""
"You've come across the spartan quarters of a retired soldier. The soldier "
"tells you that he is willing to pass on the %{art} to the first true leader "
"he meets."
msgstr ""

msgid ""
"You've encountered a strange person with a hat and an owl on it. He tells "
"you that he is willing to give %{art} if you have %{skill}."
msgstr ""

msgid ""
"You come upon an ancient artifact. As you reach for it, a pack of Rogues "
"leap out of the brush to guard their stolen loot."
msgstr ""

msgid ""
"Through a clearing you observe an ancient artifact. Unfortunately, it's "
"guarded by a nearby %{monster}. Do you want to fight the %{monster} for the "
"artifact?"
msgstr ""

msgid "Victorious, you take your prize, the %{art}."
msgstr ""

msgid ""
"Discretion is the better part of valor, and you decide to avoid this fight "
"for today."
msgstr ""

msgid ""
"After spending hours trying to fish the chest out of the sea, you open it "
"and find %{gold} gold pieces."
msgstr ""

msgid ""
"After spending hours trying to fish the chest out of the sea, you open it "
"and find %{gold} gold and the %{art}."
msgstr ""

msgid ""
"After spending hours trying to fish the chest out of the sea, you open it, "
"only to find it empty."
msgstr ""

msgid ""
"After scouring the area, you fall upon a hidden treasure cache. You may take "
"the gold or distribute the gold to the peasants for experience. Do you wish "
"to keep the gold?"
msgstr ""

msgid ""
"After scouring the area, you fall upon a hidden chest, containing the "
"%{gold} gold pieces."
msgstr ""

msgid ""
"After scouring the area, you fall upon a hidden chest, containing the "
"ancient artifact %{art}."
msgstr ""

msgid ""
"You stumble upon a dented and tarnished lamp lodged deep in the earth. Do "
"you wish to rub the lamp?"
msgstr ""

msgid ""
"You have taken control of the local Alchemist shop. It will provide you with "
"%{count} unit of Mercury per day."
msgstr ""

msgid ""
"You gain control of a sawmill. It will provide you with %{count} units of "
"wood per day."
msgstr ""

msgid ""
"You gain control of an ore mine. It will provide you with %{count} units of "
"ore per day."
msgstr ""

msgid ""
"You gain control of a sulfur mine. It will provide you with %{count} unit of "
"sulfur per day."
msgstr ""

msgid ""
"You gain control of a crystal mine. It will provide you with %{count} unit "
"of crystal per day."
msgstr ""

msgid ""
"You gain control of a gem mine. It will provide you with %{count} unit of "
"gems per day."
msgstr ""

msgid ""
"You gain control of a gold mine. It will provide you with %{count} gold per "
"day."
msgstr ""

msgid ""
"The lighthouse is now under your control, and all of your ships will now "
"move further each day."
msgstr ""

msgid "You gain control of a %{name}."
msgstr ""

msgid ""
"You come upon an abandoned gold mine. The mine appears to be haunted. Do you "
"wish to enter?"
msgstr ""

msgid "You beat the Ghosts and are able to restore the mine to production."
msgstr ""

msgid ""
"A group of %{monster} with a desire for greater glory wish to join you. Do "
"you accept?"
msgstr ""

msgid "As you approach the dwelling, you notice that there is no one here."
msgstr ""

msgid ""
"You search the ruins, but the Medusas that used to live here are gone. "
"Perhaps there will be more next week."
msgstr ""

msgid ""
"You've found some Medusas living in the ruins. They are willing to join your "
"army for a price. Do you want to recruit Medusas?"
msgstr ""

msgid ""
"You've found a Sprite Tree City. Unfortunately, none of the Sprites living "
"there wish to join an army. Maybe next week."
msgstr ""

msgid ""
"Some of the Sprites living in the tree city are willing to join your army "
"for a price. Do you want to recruit Sprites?"
msgstr ""

msgid ""
"A colorful Rogues' wagon stands empty here. Perhaps more Rogues will be here "
"later."
msgstr ""

msgid ""
"Distant sounds of music and laughter draw you to a colorful wagon housing "
"Rogues. Do you wish to have any Rogues join your army?"
msgstr ""

msgid ""
"A group of tattered tents, billowing in the sandy wind, beckons you. The "
"tents are unoccupied. Perhaps more Nomads will be here later."
msgstr ""

msgid ""
"A group of tattered tents, billowing in the sandy wind, beckons you. Do you "
"wish to have any Nomads join you during your travels?"
msgstr ""

msgid "The pit of mud bubbles for a minute and then lies still."
msgstr ""

msgid ""
"As you approach the bubbling pit of mud, creatures begin to climb out and "
"position themselves around it. In unison they say: \"Mother Earth would like "
"to offer you a few of her troops. Do you want to recruit Earth Elementals?\""
msgstr ""

msgid "You enter the structure of white stone pillars, and find nothing."
msgstr ""

msgid ""
"White stone pillars support a roof that rises up to the sky. As you enter "
"the structure, the dead air of the outside gives way to a whirling gust that "
"almost pushes you back out. The air current materializes into a barely "
"visible form. The creature asks, in what can only be described as a loud "
"whisper: \"Why have you come? Are you here to call upon the forces of the "
"air?\""
msgstr ""

msgid "No Fire Elementals approach you from the lava pool."
msgstr ""

msgid ""
"Beneath a structure that serves to hold in heat, Fire Elementals move about "
"in a fiery pool of molten lava. A group of them approach you and offer their "
"services. Would you like to recruit Fire Elementals?"
msgstr ""

msgid "A face forms in the water for a moment, and then is gone."
msgstr ""

msgid ""
"Crystalline structures cast shadows over a small reflective pool of water. "
"You peer into the pool, and a face that is not your own peers back. It asks: "
"\"Would you like to call upon the powers of water?\""
msgstr ""

msgid "This burial site is deathly still."
msgstr ""

msgid ""
"Restless spirits of long dead warriors seeking their final resting place "
"offer to join you in hopes of finding peace. Do you wish to recruit ghosts?"
msgstr ""

msgid ""
"The City of the Dead is empty of life, and empty of unlife as well. Perhaps "
"some undead will move in next week."
msgstr ""

msgid ""
"Some Liches living here are willing to join your army for a price. Do you "
"want to recruit Liches?"
msgstr ""

msgid ""
"You've found the ruins of an ancient city, now inhabited solely by the "
"undead. Will you search?"
msgstr ""

msgid ""
"Some of the surviving Liches are impressed by your victory over their "
"fellows, and offer to join you for a price. Do you want to recruit Liches?"
msgstr ""

msgid ""
"You've found one of those bridges that Trolls are so fond of living under, "
"but there are none here. Perhaps there will be some next week."
msgstr ""

msgid ""
"Some Trolls living under a bridge are willing to join your army, but for a "
"price. Do you want to recruit Trolls?"
msgstr ""

msgid "Trolls living under the bridge challenge you. Will you fight them?"
msgstr ""

msgid ""
"A few Trolls remain, cowering under the bridge. They approach you and offer "
"to join your forces as mercenaries. Do you want to buy any Trolls?"
msgstr ""

msgid ""
"The Dragon city has no Dragons willing to join you this week. Perhaps a "
"Dragon will become available next week."
msgstr ""

msgid ""
"The Dragon city is willing to offer some Dragons for your army for a price. "
"Do you wish to recruit Dragons?"
msgstr ""

msgid ""
"You stand before the Dragon City, a place off-limits to mere humans. Do you "
"wish to violate this rule and challenge the Dragons to a fight?"
msgstr ""

msgid ""
"Having defeated the Dragon champions, the city's leaders agree to supply "
"some Dragons to your army for a price. Do you wish to recruit Dragons?"
msgstr ""

msgid "From the observation tower, you are able to see distant lands."
msgstr ""

msgid ""
"The spring only refills once a week, and someone's already been here this "
"week."
msgstr ""

msgid ""
"A drink at the spring is supposed to give you twice your normal spell "
"points, but you are already at that level."
msgstr ""

msgid ""
"A drink from the spring fills your blood with magic! You have twice your "
"normal spell points in reserve."
msgstr ""

msgid ""
"Recognizing you, the butler refuses to admit you. \"The master,\" he says, "
"\"will not see the same student twice.\""
msgstr ""

msgid ""
"The butler admits you to see the master of the house. He trains you in the "
"four skills a hero should know."
msgstr ""

msgid ""
"The butler opens the door and looks you up and down. \"You are neither "
"famous nor diplomatic enough to be admitted to see my master,\" he sniffs. "
"\"Come back when you think yourself worthy.\""
msgstr ""

msgid " and "
msgstr ""

msgid ""
"All of the %{monsters} you have in your army have been trained by the battle "
"masters of the fort. Your army now contains %{monsters2}."
msgstr ""

msgid ""
"An unusual alliance of Ogres, Orcs, and Dwarves offer to train (upgrade) any "
"such troops brought to them. Unfortunately, you have none with you."
msgstr ""

msgid "All of your %{monsters} have been upgraded into %{monsters2}."
msgstr ""

msgid ""
"A blacksmith working at the foundry offers to convert all Pikemen and "
"Swordsmen's weapons brought to him from iron to steel. He also says that he "
"knows a process that will convert Iron Golems into Steel Golems. "
"Unfortunately, you have none of these troops in your army, so he can't help "
"you."
msgstr ""

msgid ""
"The captain looks at you with surprise and says:\n"
"\"You already have all the maps I know about. Let me fish in peace now.\""
msgstr ""

msgid ""
"A retired captain living on this refurbished fishing platform offers to sell "
"you maps of the sea he made in his younger days for 1,000 gold. Do you wish "
"to buy the maps?"
msgstr ""

msgid ""
"The captain sighs. \"You don't have enough money, eh?  You can't expect me "
"to give my maps away for free!\""
msgstr ""

msgid ""
"You come upon an obelisk made from a type of stone you have never seen "
"before. Staring at it intensely, the smooth surface suddenly changes to an "
"inscription. The inscription is a piece of a lost ancient map. Quickly you "
"copy down the piece and the inscription vanishes as abruptly as it appeared."
msgstr ""

msgid "You have already been to this obelisk."
msgstr ""

msgid ""
"Upon your approach, the tree opens its eyes in delight. \"It is good to see "
"you, my student. I hope my teachings have helped you.\""
msgstr ""

msgid ""
"Upon your approach, the tree opens its eyes in delight. \"Ahh, an "
"adventurer! Allow me to teach you a little of what I have learned over the "
"ages.\""
msgstr ""

msgid "Upon your approach, the tree opens its eyes in delight."
msgstr ""

msgid ""
"\"Ahh, an adventurer! I will be happy to teach you a little of what I have "
"learned over the ages for a mere %{count} %{res}.\""
msgstr ""

msgid "(Just bury it around my roots.)"
msgstr ""

msgid "Tears brim in the eyes of the tree."
msgstr ""

msgid "\"I need %{count} %{res}.\""
msgstr ""

msgid "it whispers. (sniff) \"Well, come back when you can pay me.\""
msgstr ""

msgid ""
"Nestled among the trees sits a blind seer. After you explain the intent of "
"your journey, the seer activates his crystal ball, allowing you to see the "
"strengths and weaknesses of your opponents."
msgstr ""

msgid ""
"The entrance to the cave is dark, and a foul, sulfurous smell issues from "
"the cave mouth. Will you enter?"
msgstr ""

msgid "Except for evidence of a terrible battle, the cave is empty."
msgstr ""

msgid ""
"You find a powerful and grotesque Demon in the cave. \"Today,\" it rasps, "
"\"you will fight and surely die. But I will give you a choice of deaths. You "
"may fight me, or you may fight my servants. Do you prefer to fight my "
"servants?\""
msgstr ""

msgid ""
"The Demon screams its challenge and attacks! After a short, desperate "
"battle, you slay the monster and receive %{exp} experience points."
msgstr ""

msgid ""
"The Demon screams its challenge and attacks! After a short, desperate "
"battle, you slay the monster and receive %{exp} experience points and "
"%{count} gold."
msgstr ""

msgid ""
"The Demon screams its challenge and attacks! After a short, desperate "
"battle, you slay the monster and find the %{art} in the back of the cave."
msgstr ""

msgid ""
"Seeing that you do not have %{count} gold, the demon slashes you with its "
"claws, and the last thing you see is a red haze."
msgstr ""

msgid ""
"The Demon leaps upon you and has its claws at your throat before you can "
"even draw your sword. \"Your life is mine,\" it says. \"I will sell it back "
"to you for %{count} gold.\""
msgstr ""

msgid ""
"Upon defeating the daemon's servants, you find a hidden cache with %{count} "
"gold."
msgstr ""

msgid ""
"As you enter the Alchemist's Tower, a hobbled, graying man in a brown cloak "
"makes his way towards you."
msgstr ""

msgid "He checks your pack, and sees that you have 1 cursed item."
msgid_plural ""
"He checks your pack, and sees that you have %{count} cursed items."
msgstr[0] ""

msgid "For %{gold} gold, the alchemist will remove it for you. Do you pay?"
msgid_plural ""
"For %{gold} gold, the alchemist will remove them for you. Do you pay?"
msgstr[0] ""

msgid ""
"After you consent to pay the requested amount of gold, the alchemist grabs "
"the cursed artifact and throws it into his magical cauldron."
msgid_plural ""
"After you consent to pay the requested amount of gold, the alchemist grabs "
"all cursed artifacts and throws them into his magical cauldron."
msgstr[0] ""

msgid ""
"You hear a voice from behind the locked door, \"You don't have enough gold "
"to pay for my services.\""
msgstr ""

msgid ""
"You hear a voice from high above in the tower, \"Go away! I can't help you!\""
msgstr ""

msgid ""
"The head groom speaks to you, \"That is a fine looking horse you have. I am "
"afraid we can give you no better, but the horses your cavalry are riding "
"look to be of poor breeding stock. We have many trained war horses which "
"would aid your riders greatly. I insist you take them.\""
msgstr ""

msgid ""
"As you approach the stables, the head groom appears, leading a fine looking "
"war horse. \"This steed will help speed you in your travels. Alas, he will "
"grow tired in a week. You must also let me give better horses to your "
"mounted soldiers, their horses look shoddy and weak.\""
msgstr ""

msgid ""
"The head groom approaches you and speaks, \"You already have a fine horse, "
"and have no inexperienced cavalry which might make use of our trained war "
"horses.\""
msgstr ""

msgid ""
"As you approach the stables, the head groom appears, leading a fine looking "
"war horse. \"This steed will help speed you in your travels. Alas, his "
"endurance will wane with a lot of heavy riding, and you must return for a "
"fresh mount in a week. We also have many fine war horses which could benefit "
"mounted soldiers, but you have none we can help.\""
msgstr ""

msgid "The Arena guards turn you away."
msgstr ""

msgid ""
"You have your crew stop up their ears with wax before the sirens' eerie song "
"has any chance of luring them to a watery grave."
msgstr ""

msgid ""
"As the sirens sing their eerie song, your small, determined army manages to "
"overcome the urge to dive headlong into the sea."
msgstr ""

msgid ""
"An eerie wailing song emanates from the sirens perched upon the rocks. Many "
"of your crew fall under its spell, and dive into the water where they drown. "
"You are now wiser for the visit, and gain %{exp} experience."
msgstr ""

msgid ""
"In a dazzling display of daring, you break into the local jail and free the "
"hero imprisoned there, who, in return, pledges loyalty to your cause."
msgstr ""

msgid ""
"You already have %{count} heroes, and regretfully must leave the prisoner in "
"this jail to languish in agony for untold days."
msgstr ""

msgid ""
"You enter a rickety hut and talk to the magician who lives there. He tells "
"you of places near and far which may aid you in your journeys."
msgstr ""

msgid "This eye seems to be intently studying its surroundings."
msgstr ""

msgid "You come across a giant Sphinx. The Sphinx remains strangely quiet."
msgstr ""

msgid ""
"\"I have a riddle for you,\" the Sphinx says. \"Answer correctly, and you "
"shall be rewarded. Answer incorrectly, and you shall be eaten. Do you accept "
"the challenge?\""
msgstr ""

msgid ""
"The Sphinx asks you the following riddle:\n"
" \n"
"'%{riddle}'\n"
" \n"
"Your answer?"
msgstr ""

msgid ""
"\"You guessed incorrectly,\" the Sphinx says, smiling. The Sphinx swipes at "
"you with a paw, knocking you to the ground. Another blow makes the world go "
"black, and you know no more."
msgstr ""

msgid ""
"Looking somewhat disappointed, the Sphinx sighs. \"You've answered my riddle "
"so here's your reward. Now begone.\""
msgstr ""

msgid ""
"A magical barrier stands tall before you, blocking your way. Runes on the "
"arch read,\n"
"\"Speak the key and you may pass.\"\n"
"As you speak the magic word, the glowing barrier dissolves into nothingness."
msgstr ""

msgid ""
"A magical barrier stands tall before you, blocking your way. Runes on the "
"arch read,\n"
"\"Speak the key and you may pass.\"\n"
"You speak, and nothing happens."
msgstr ""

msgid ""
"You enter the tent and see an old woman gazing into a magic gem. She looks "
"up and says,\n"
"\"In my travels, I have learned much in the way of arcane magic. A great "
"oracle taught me his skill. I have the answer you seek.\""
msgstr ""

msgid "Spell book is not present."
msgstr ""

msgid ""
"That spell costs %{mana} mana. You only have %{point} mana, so you can't "
"cast the spell."
msgstr ""

msgid "The spell was not found."
msgstr ""

msgid "Only heroes can cast this spell."
msgstr ""

msgid "Your hero is too tired to cast this spell today. Try again tomorrow."
msgstr ""

msgid "This spell cannot be used on a boat."
msgstr ""

msgid "This spell can be casted only nearby water."
msgstr ""

msgid ""
"You do not currently own any town or castle, so you can't cast the spell."
msgstr ""

msgid "This hero is already in a town, so you can't cast the spell."
msgstr ""

msgid ""
"The nearest town is %{town}.\n"
" \n"
"This town is occupied by your hero %{hero}."
msgstr ""

msgid "%{name} the %{race} (Level %{level})"
msgstr ""

msgid "Are you sure you want to dismiss this Hero?"
msgstr ""

msgid "View Experience Info"
msgstr ""

msgid "View Spell Points Info"
msgstr ""

msgid "Set army combat formation to 'Spread'"
msgstr ""

msgid "Set army combat formation to 'Grouped'"
msgstr ""

msgid "Exit Hero Screen"
msgstr ""

msgid "You cannot dismiss a hero in a castle"
msgstr ""

msgid "Dismissal of %{name} the %{race} is prohibited by scenario"
msgstr ""

msgid "Dismiss %{name} the %{race}"
msgstr ""

msgid "Show previous hero"
msgstr ""

msgid "Show next hero"
msgstr ""

msgid "Blood Morale"
msgstr ""

msgid "%{morale} Morale"
msgstr ""

msgid "%{luck} Luck"
msgstr ""

msgid "Current Luck Modifiers:"
msgstr ""

msgid "Current Morale Modifiers:"
msgstr ""

msgid "Entire army is undead, so morale does not apply."
msgstr ""

msgid ""
"Current experience %{exp1}.\n"
" Next level %{exp2}."
msgstr ""

msgid "Level %{level}"
msgstr ""

msgid ""
"%{name} currently has %{point} spell points out of a maximum of %{max}. The "
"maximum number of spell points is 10 times your knowledge. It is "
"occasionally possible to have more than your maximum spell points via "
"special events."
msgstr ""

msgid "%{name1} meets %{name2}"
msgstr ""

msgid "Town Portal"
msgstr ""

msgid "Select town to port to."
msgstr ""

msgid "%{spell} failed!!!"
msgstr ""

msgid "This spell is already in use."
msgstr ""

msgid "Enemy heroes are now fully identifiable."
msgstr ""

msgid ""
"You must be within %{count} spaces of a monster for the Visions spell to "
"work."
msgstr ""

msgid "The creatures are willing to join us!"
msgstr ""

msgid "All the creatures will join us..."
msgstr ""

msgid "The creature will join us..."
msgid_plural "%{count} of the creatures will join us..."
msgstr[0] ""

msgid ""
"\n"
" for a fee of %{gold} gold."
msgstr ""

msgid "These weak creatures will surely flee before us."
msgstr ""

msgid "I fear these creatures are in the mood for a fight."
msgstr ""

msgid ""
"You must be standing on the entrance to a mine (sawmills and alchemists "
"don't count) to cast this spell."
msgstr ""

msgid "Your attack skill is a bonus added to each creature's attack skill."
msgstr ""

msgid "Your defense skill is a bonus added to each creature's defense skill."
msgstr ""

msgid "Your spell power determines the length or power of a spell."
msgstr ""

msgid ""
"Your knowledge determines how many spell points your hero may have. Under "
"normal circumstances, a hero is limited to 10 spell points per level of "
"knowledge."
msgstr ""

msgid "Current Modifiers:"
msgstr ""

msgid "skill|Basic"
msgstr ""

msgid "skill|Advanced"
msgstr ""

msgid "skill|Expert"
msgstr ""

msgid "Pathfinding"
msgstr ""

msgid "Archery"
msgstr ""

msgid "Logistics"
msgstr ""

msgid "Scouting"
msgstr ""

msgid "Diplomacy"
msgstr ""

msgid "Navigation"
msgstr ""

msgid "Leadership"
msgstr ""

msgid "Wisdom"
msgstr ""

msgid "Mysticism"
msgstr ""

msgid "Ballistics"
msgstr ""

msgid "Eagle Eye"
msgstr ""

msgid "Necromancy"
msgstr ""

msgid "Estates"
msgstr ""

msgid "Advanced Archery"
msgstr ""

msgid "Advanced Pathfinding"
msgstr ""

msgid "Basic Archery"
msgstr ""

msgid "Basic Pathfinding"
msgstr ""

msgid "Expert Pathfinding"
msgstr ""

msgid "Advanced Logistics"
msgstr ""

msgid "Basic Logistics"
msgstr ""

msgid "Basic Scouting"
msgstr ""

msgid "Expert Archery"
msgstr ""

msgid "Expert Logistics"
msgstr ""

msgid "Advanced Diplomacy"
msgstr ""

msgid "Advanced Scouting"
msgstr ""

msgid "Basic Diplomacy"
msgstr ""

msgid "Expert Diplomacy"
msgstr ""

msgid "Expert Scouting"
msgstr ""

msgid "Advanced Leadership"
msgstr ""

msgid "Advanced Navigation"
msgstr ""

msgid "Basic Leadership"
msgstr ""

msgid "Basic Navigation"
msgstr ""

msgid "Expert Navigation"
msgstr ""

msgid "Advanced Wisdom"
msgstr ""

msgid "Basic Mysticism"
msgstr ""

msgid "Basic Wisdom"
msgstr ""

msgid "Expert Leadership"
msgstr ""

msgid "Expert Wisdom"
msgstr ""

msgid "Advanced Luck"
msgstr ""

msgid "Advanced Mysticism"
msgstr ""

msgid "Basic Luck"
msgstr ""

msgid "Expert Luck"
msgstr ""

msgid "Expert Mysticism"
msgstr ""

msgid "Advanced Ballistics"
msgstr ""

msgid "Advanced Eagle Eye"
msgstr ""

msgid "Basic Ballistics"
msgstr ""

msgid "Basic Eagle Eye"
msgstr ""

msgid "Expert Ballistics"
msgstr ""

msgid "Advanced Necromancy"
msgstr ""

msgid "Basic Estates"
msgstr ""

msgid "Basic Necromancy"
msgstr ""

msgid "Expert Eagle Eye"
msgstr ""

msgid "Expert Necromancy"
msgstr ""

msgid "Advanced Estates"
msgstr ""

msgid "Expert Estates"
msgstr ""

msgid ""
"%{skill} reduces the movement penalty for rough terrain by %{count} percent."
msgstr ""

msgid "%{skill} eliminates the movement penalty for rough terrain."
msgstr ""

msgid ""
"%{skill} increases the damage done by range attacking creatures by %{count} "
"percent."
msgstr ""

msgid "%{skill} increases your hero's movement points by %{count} percent."
msgstr ""

msgid "%{skill} increases your hero's viewable area by one square."
msgid_plural ""
"%{skill} increases your hero's viewable area by %{count} squares."
msgstr[0] ""

msgid ""
"%{skill} allows you to negotiate with monsters who are weaker than your "
"group. "
msgstr ""

msgid "Approximately %{count} percent of the creatures may offer to join you."
msgstr ""

msgid "All of the creatures may offer to join you."
msgstr ""

msgid ""
"%{skill} increases your hero's movement points over water by %{count} "
"percent."
msgstr ""

msgid "%{skill} increases your hero's troops morale by %{count}."
msgstr ""

msgid "%{skill} allows your hero to learn third level spells."
msgstr ""

msgid "%{skill} allows your hero to learn fourth level spells."
msgstr ""

msgid "%{skill} allows your hero to learn fifth level spells."
msgstr ""

msgid "%{skill} regenerates one additional spell point per day to your hero."
msgid_plural ""
"%{skill} regenerates %{count} additional spell points per day to your hero."
msgstr[0] ""

msgid "%{skill} increases your hero's luck by %{count}."
msgstr ""

msgid ""
"%{skill} gives your hero's catapult shots a greater chance to hit and do "
"damage to castle walls."
msgstr ""

msgid ""
"%{skill} gives your hero's catapult an extra shot, and each shot has a "
"greater chance to hit and do damage to castle walls."
msgstr ""

msgid ""
"%{skill} gives your hero's catapult an extra shot, and each shot "
"automatically destroys any wall, except a fortified wall in a Knight castle."
msgstr ""

msgid ""
"%{skill} gives your hero a %{count} percent chance to learn any given 1st or "
"2nd level enemy spell used against him in a combat."
msgstr ""

msgid ""
"%{skill} gives your hero a %{count} percent chance to learn any given 3rd "
"level spell (or below) used against him in combat."
msgstr ""

msgid ""
"%{skill} gives your hero a %{count} percent chance to learn any given 4th "
"level spell (or below) used against him in combat."
msgstr ""

msgid ""
"%{skill} allows %{count} percent of the creatures killed in combat to be "
"brought back from the dead as Skeletons."
msgstr ""

msgid ""
"Your hero produces %{count} gold pieces per day as tax revenue from estates."
msgstr ""

msgid "Blue"
msgstr "Lục"

msgid "Green"
msgstr "Xanh"

msgid "Red"
msgstr "Đỏ"

msgid "Yellow"
msgstr "Vàng"

msgid "Orange"
msgstr "Cam"

msgid "Purple"
msgstr "Tím"

msgid "barrier|Aqua"
msgstr ""

msgid "barrier|Blue"
msgstr ""

msgid "barrier|Brown"
msgstr ""

msgid "barrier|Gold"
msgstr ""

msgid "barrier|Green"
msgstr ""

msgid "barrier|Orange"
msgstr ""

msgid "barrier|Purple"
msgstr ""

msgid "barrier|Red"
msgstr ""

msgid "tent|Aqua"
msgstr ""

msgid "tent|Blue"
msgstr ""

msgid "tent|Brown"
msgstr ""

msgid "tent|Gold"
msgstr ""

msgid "tent|Green"
msgstr ""

msgid "tent|Orange"
msgstr ""

msgid "tent|Purple"
msgstr ""

msgid "tent|Red"
msgstr ""

msgid "Experience"
msgstr ""

msgid ""
"Experience allows your heroes to go up levels, increasing their primary and "
"secondary skills."
msgstr ""

msgid "Hero/Stats"
msgstr ""

msgid "Skills"
msgstr ""

msgid "Artifacts"
msgstr ""

msgid "Town/Castle"
msgstr ""

msgid "Garrison"
msgstr ""

msgid "Gold Per Day:"
msgstr ""

msgid "Heroes"
msgstr "Tướng"

msgid "View Heroes."
msgstr ""

msgid "Towns/Castles"
msgstr ""

msgid "View Towns and Castles."
msgstr ""

msgid "luck|Cursed"
msgstr ""

msgid "luck|Awful"
msgstr ""

msgid "luck|Bad"
msgstr ""

msgid "luck|Normal"
msgstr ""

msgid "luck|Good"
msgstr ""

msgid "luck|Great"
msgstr ""

msgid "luck|Irish"
msgstr ""

msgid ""
"Bad luck sometimes falls on your armies in combat, causing their attacks to "
"only do half damage."
msgstr ""

msgid ""
"Neutral luck means your armies will never get lucky or unlucky attacks on "
"the enemy."
msgstr ""

msgid ""
"Good luck sometimes lets your armies get lucky attacks (double strength) in "
"combat."
msgstr ""

msgid "morale|Treason"
msgstr ""

msgid "morale|Awful"
msgstr "morale|Khủng hoảng"

msgid "morale|Poor"
msgstr "morale|Chán nản"

msgid "morale|Normal"
msgstr "morale|Bình thường"

msgid "morale|Good"
msgstr "morale|Rất tốt"

msgid "morale|Great"
msgstr "morale|Tuyệt vời"

msgid "morale|Blood!"
msgstr "morale|Máu chiến!"

msgid "Bad morale may cause your armies to freeze in combat."
msgstr ""

msgid ""
"Neutral morale means your armies will never be blessed with extra attacks or "
"freeze in combat."
msgstr ""

msgid "Good morale may give your armies extra attacks in combat."
msgstr ""

msgid "Knight"
msgstr ""

msgid "Barbarian"
msgstr ""

msgid "Sorceress"
msgstr ""

msgid "Warlock"
msgstr ""

msgid "Wizard"
msgstr ""

msgid "Necromancer"
msgstr ""

msgid "Multi"
msgstr ""

msgid "race|Random"
msgstr ""

msgid "race|Neutral"
msgstr ""

msgid "doubleLined|Knight"
msgstr ""

msgid "doubleLined|Barbarian"
msgstr ""

msgid "doubleLined|Sorceress"
msgstr ""

msgid "doubleLined|Warlock"
msgstr ""

msgid "doubleLined|Wizard"
msgstr ""

msgid ""
"doubleLined|Necro-\n"
"mancer"
msgstr ""

msgid "doubleLinedRace|Multi"
msgstr ""

msgid "doubleLinedRace|Random"
msgstr ""

msgid "doubleLinedRace|Neutral"
msgstr ""

msgid "speed|Standing"
msgstr ""

msgid "speed|Crawling"
msgstr ""

msgid "speed|Very Slow"
msgstr ""

msgid "speed|Slow"
msgstr ""

msgid "speed|Average"
msgstr ""

msgid "speed|Fast"
msgstr ""

msgid "speed|Very Fast"
msgstr ""

msgid "speed|Ultra Fast"
msgstr ""

msgid "speed|Blazing"
msgstr ""

msgid "speed|Instant"
msgstr ""

msgid "week|Squirrel"
msgstr ""

msgid "week|Rabbit"
msgstr ""

msgid "week|Gopher"
msgstr ""

msgid "week|Badger"
msgstr ""

msgid "week|Rat"
msgstr ""

msgid "week|Eagle"
msgstr ""

msgid "week|Weasel"
msgstr ""

msgid "week|Raven"
msgstr ""

msgid "week|Mongoose"
msgstr ""

msgid "week|Dog"
msgstr ""

msgid "week|Aardvark"
msgstr ""

msgid "week|Lizard"
msgstr ""

msgid "week|Tortoise"
msgstr ""

msgid "week|Hedgehog"
msgstr ""

msgid "week|Condor"
msgstr ""

msgid "week|Ant"
msgstr ""

msgid "week|Grasshopper"
msgstr ""

msgid "week|Dragonfly"
msgstr ""

msgid "week|Spider"
msgstr ""

msgid "week|Butterfly"
msgstr ""

msgid "week|Bumblebee"
msgstr ""

msgid "week|Locust"
msgstr ""

msgid "week|Earthworm"
msgstr ""

msgid "week|Hornet"
msgstr ""

msgid "week|Beetle"
msgstr ""

msgid "week|PLAGUE"
msgstr ""

msgid "week|Unnamed"
msgstr ""

msgid "Desert"
msgstr "Sa mạc"

msgid "Snow"
msgstr "Tuyết"

msgid "Wasteland"
msgstr "Đất hoang"

msgid "Beach"
msgstr "Biển"

msgid "Lava"
msgstr "Nham thạch"

msgid "Dirt"
msgstr "Bùn"

msgid "Grass"
msgstr "Cỏ"

msgid "Ocean"
msgstr "Đại dương"

msgid "maps|Small"
msgstr "maps|Nhỏ"

msgid "maps|Medium"
msgstr "maps|Trung"

msgid "maps|Large"
msgstr "maps|Lớn"

msgid "maps|Extra Large"
msgstr "maps|Rất Lớn"

msgid "maps|Custom Size"
msgstr ""

msgid "Ore Mine"
msgstr "Mỏ Đá"

msgid "Sulfur Mine"
msgstr "Mỏ Sun-phua"

msgid "Crystal Mine"
msgstr "Mỏ Thạch anh"

msgid "Gems Mine"
msgstr "Mỏ Kim cương"

msgid "Gold Mine"
msgstr "Mỏ Vàng"

msgid "Mine"
msgstr "Mỏ"

msgid "Burma shave."
msgstr ""

msgid "Next sign 50 miles."
msgstr "Chỉ dẫn kế tiếp cách 50 dặm."

msgid "See Rock City."
msgstr ""

msgid "This space for rent."
msgstr ""

msgid "No object"
msgstr "Không có gì"

msgid "Alchemist Lab"
msgstr "Phòng thí nghiệm Hóa"

msgid "Sign"
msgstr "Chỉ dẫn"

msgid "Buoy"
msgstr "Phao"

msgid "Skeleton"
msgstr "Xương"

msgid "Daemon Cave"
msgstr ""

msgid "Treasure Chest"
msgstr "Rương Báu vật"

msgid "Faerie Ring"
msgstr ""

msgid "Campfire"
msgstr "Lửa trại"

msgid "Fountain"
msgstr "Đài nước"

msgid "Gazebo"
msgstr ""

msgid "Genie Lamp"
msgstr ""

msgid "Archer's House"
msgstr ""

msgid "Goblin Hut"
msgstr ""

msgid "Dwarf Cottage"
msgstr ""

msgid "Peasant Hut"
msgstr ""

msgid "Stables"
msgstr "Chuồng ngựa"

msgid "Alchemist's Tower"
msgstr ""

msgid "Event"
msgstr "Sự kiện"

msgid "Dragon City"
msgstr ""

msgid "Lighthouse"
msgid_plural "Lighthouses"
msgstr[0] "Hải đăng"

msgid "Water Wheel"
msgid_plural "Water Wheels"
msgstr[0] ""

msgid "Mines"
msgstr "Mỏ"

msgid "Monster"
msgstr "Quái"

msgid "Obelisk"
msgstr "Đài tưởng niệm"

msgid "Oasis"
msgstr "Ốc đảo"

msgid "Resource"
msgstr "Tài nguyên"

msgid "Sawmill"
msgstr "Xưởng cưa"

msgid "Oracle"
msgstr ""

msgid "Shrine of the First Circle"
msgstr ""

msgid "Shipwreck"
msgstr "Tàu đắm"

msgid "Sea Chest"
msgstr ""

msgid "Desert Tent"
msgstr ""

msgid "Stone Liths"
msgstr ""

msgid "Wagon Camp"
msgstr ""

msgid "Hut of the Magi"
msgstr ""

msgid "Whirlpool"
msgstr ""

msgid "Windmill"
msgid_plural "Windmills"
msgstr[0] "Cối xay gió"

msgid "Artifact"
msgstr ""

msgid "Mermaid"
msgstr "Tiên cá"

msgid "Boat"
msgstr "Thuyền"

msgid "Random Ultimate Artifact"
msgstr ""

msgid "Random Artifact"
msgstr ""

msgid "Random Resource"
msgstr ""

msgid "Random Monster"
msgstr ""

msgid "Random Town"
msgstr ""

msgid "Random Castle"
msgstr ""

msgid "Eye of the Magi"
msgstr ""

msgid "Random Monster - weak"
msgstr ""

msgid "Random Monster - medium"
msgstr ""

msgid "Random Monster - strong"
msgstr ""

msgid "Random Monster - very strong"
msgstr ""

msgid "Nothing Special"
msgstr ""

msgid "Mossy Rock"
msgstr ""

msgid "Watch Tower"
msgstr "Tháp Canh"

msgid "Tree House"
msgstr ""

msgid "Tree City"
msgstr ""

msgid "Ruins"
msgstr "Tàn tích"

msgid "Fort"
msgstr ""

msgid "Abandoned Mine"
msgstr "Mỏ hoang"

msgid "Sirens"
msgstr ""

msgid "Standing Stones"
msgstr ""

msgid "Idol"
msgstr ""

msgid "Tree of Knowledge"
msgstr ""

msgid "Witch Doctor's Hut"
msgstr ""

msgid "Temple"
msgstr ""

msgid "Hill Fort"
msgstr ""

msgid "Halfling Hole"
msgstr ""

msgid "Mercenary Camp"
msgstr ""

msgid "Shrine of the Second Circle"
msgstr ""

msgid "Shrine of the Third Circle"
msgstr ""

msgid "City of the Dead"
msgstr ""

msgid "Sphinx"
msgstr ""

msgid "Wagon"
msgstr ""

msgid "Tar Pit"
msgstr ""

msgid "Artesian Spring"
msgstr ""

msgid "Troll Bridge"
msgstr ""

msgid "Watering Hole"
msgstr ""

msgid "Witch's Hut"
msgstr ""

msgid "Xanadu"
msgstr ""

msgid "Lean-To"
msgstr ""

msgid "Magellan's Maps"
msgstr ""

msgid "Flotsam"
msgstr ""

msgid "Derelict Ship"
msgstr ""

msgid "Shipwreck Survivor"
msgstr ""

msgid "Bottle"
msgstr "Chai"

msgid "Magic Well"
msgstr ""

msgid "Magic Garden"
msgid_plural "Magic Gardens"
msgstr[0] ""

msgid "Observation Tower"
msgstr ""

msgid "Freeman's Foundry"
msgstr ""

msgid "Reefs"
msgstr "Đá ngầm"

msgid "Trees"
msgstr "Cây"

msgid "Mountains"
msgstr "Núi"

msgid "Volcano"
msgstr "Núi lửa"

msgid "Flowers"
msgstr "Hoa"

msgid "Rock"
msgstr "Đá"

msgid "Water Lake"
msgstr "Hồ Nước"

msgid "Mandrake"
msgstr ""

msgid "Dead Tree"
msgstr "Cây khô"

msgid "Stump"
msgstr ""

msgid "Crater"
msgstr ""

msgid "Cactus"
msgstr "Xương rồng"

msgid "Mound"
msgstr ""

msgid "Dune"
msgstr "Đụn cát"

msgid "Lava Pool"
msgstr "Vũng nham thạch"

msgid "Shrub"
msgstr ""

msgid "Barrow Mounds"
msgstr ""

msgid "Random Artifact - Treasure"
msgstr ""

msgid "Random Artifact - Minor"
msgstr ""

msgid "Random Artifact - Major"
msgstr ""

msgid "Barrier"
msgstr ""

msgid "Traveller's Tent"
msgstr ""

msgid "Jail"
msgstr "Ngục"

msgid "Fire Summoning Altar"
msgstr ""

msgid "Air Summoning Altar"
msgstr ""

msgid "Earth Summoning Altar"
msgstr ""

msgid "Water Summoning Altar"
msgstr ""

msgid "Unknown Monster"
msgstr ""

msgid "Unknown Monsters"
msgstr ""

msgid "Peasant"
msgstr "Nông dân"

msgid "Peasants"
msgstr "Nông dân"

msgid "Archer"
msgstr ""

msgid "Archers"
msgstr ""

msgid "Ranger"
msgstr ""

msgid "Rangers"
msgstr ""

msgid "Pikeman"
msgstr ""

msgid "Pikemen"
msgstr ""

msgid "Veteran Pikeman"
msgstr ""

msgid "Veteran Pikemen"
msgstr ""

msgid "Swordsman"
msgstr ""

msgid "Swordsmen"
msgstr ""

msgid "Master Swordsman"
msgstr ""

msgid "Master Swordsmen"
msgstr ""

msgid "Cavalries"
msgstr ""

msgid "Cavalry"
msgstr ""

msgid "Champion"
msgstr ""

msgid "Champions"
msgstr ""

msgid "Paladin"
msgstr ""

msgid "Paladins"
msgstr ""

msgid "Crusader"
msgstr ""

msgid "Crusaders"
msgstr ""

msgid "Goblin"
msgstr ""

msgid "Goblins"
msgstr ""

msgid "Orc"
msgstr ""

msgid "Orcs"
msgstr ""

msgid "Orc Chief"
msgstr ""

msgid "Orc Chiefs"
msgstr ""

msgid "Wolf"
msgstr ""

msgid "Wolves"
msgstr ""

msgid "Ogre"
msgstr ""

msgid "Ogres"
msgstr ""

msgid "Ogre Lord"
msgstr ""

msgid "Ogre Lords"
msgstr ""

msgid "Troll"
msgstr ""

msgid "Trolls"
msgstr ""

msgid "War Troll"
msgstr ""

msgid "War Trolls"
msgstr ""

msgid "Cyclopes"
msgstr ""

msgid "Cyclops"
msgstr ""

msgid "Sprite"
msgstr ""

msgid "Sprites"
msgstr ""

msgid "Dwarf"
msgstr ""

msgid "Dwarves"
msgstr ""

msgid "Battle Dwarf"
msgstr ""

msgid "Battle Dwarves"
msgstr ""

msgid "Elf"
msgstr ""

msgid "Elves"
msgstr ""

msgid "Grand Elf"
msgstr ""

msgid "Grand Elves"
msgstr ""

msgid "Druid"
msgstr ""

msgid "Druids"
msgstr ""

msgid "Greater Druid"
msgstr ""

msgid "Greater Druids"
msgstr ""

msgid "Unicorn"
msgstr ""

msgid "Unicorns"
msgstr ""

msgid "Phoenix"
msgstr ""

msgid "Phoenixes"
msgstr ""

msgid "Centaur"
msgstr ""

msgid "Centaurs"
msgstr ""

msgid "Gargoyle"
msgstr ""

msgid "Gargoyles"
msgstr ""

msgid "Griffin"
msgstr ""

msgid "Griffins"
msgstr ""

msgid "Minotaur"
msgstr ""

msgid "Minotaurs"
msgstr ""

msgid "Minotaur King"
msgstr ""

msgid "Minotaur Kings"
msgstr ""

msgid "Hydra"
msgstr ""

msgid "Hydras"
msgstr ""

msgid "Green Dragon"
msgstr "Rồng Xanh"

msgid "Green Dragons"
msgstr "Rồng Xanh"

msgid "Red Dragon"
msgstr "Rồng Đỏ"

msgid "Red Dragons"
msgstr "Rồng Đỏ"

msgid "Black Dragon"
msgstr "Rồng Đen"

msgid "Black Dragons"
msgstr "Rồng Đen"

msgid "Halfling"
msgstr ""

msgid "Halflings"
msgstr ""

msgid "Boar"
msgstr "Lợn rừng"

msgid "Boars"
msgstr "Lợn rừng"

msgid "Iron Golem"
msgstr ""

msgid "Iron Golems"
msgstr ""

msgid "Steel Golem"
msgstr ""

msgid "Steel Golems"
msgstr ""

msgid "Roc"
msgstr ""

msgid "Rocs"
msgstr ""

msgid "Mage"
msgstr ""

msgid "Magi"
msgstr ""

msgid "Archmage"
msgstr ""

msgid "Archmagi"
msgstr ""

msgid "Giant"
msgstr ""

msgid "Giants"
msgstr ""

msgid "Titan"
msgstr ""

msgid "Titans"
msgstr ""

msgid "Skeletons"
msgstr ""

msgid "Zombie"
msgstr ""

msgid "Zombies"
msgstr ""

msgid "Mutant Zombie"
msgstr ""

msgid "Mutant Zombies"
msgstr ""

msgid "Mummies"
msgstr "Xác ướp"

msgid "Mummy"
msgstr "Xác ướp"

msgid "Royal Mummies"
msgstr ""

msgid "Royal Mummy"
msgstr ""

msgid "Vampire"
msgstr ""

msgid "Vampires"
msgstr ""

msgid "Vampire Lord"
msgstr ""

msgid "Vampire Lords"
msgstr ""

msgid "Lich"
msgstr ""

msgid "Liches"
msgstr ""

msgid "Power Lich"
msgstr ""

msgid "Power Liches"
msgstr ""

msgid "Bone Dragon"
msgstr "Rồng Xương"

msgid "Bone Dragons"
msgstr "Rồng Xương"

msgid "Rogue"
msgstr ""

msgid "Rogues"
msgstr ""

msgid "Nomad"
msgstr ""

msgid "Nomads"
msgstr ""

msgid "Ghost"
msgstr "Ma"

msgid "Ghosts"
msgstr "Ma"

msgid "Genie"
msgstr ""

msgid "Genies"
msgstr ""

msgid "Medusa"
msgstr ""

msgid "Medusas"
msgstr ""

msgid "Earth Elemental"
msgstr ""

msgid "Earth Elementals"
msgstr ""

msgid "Air Elemental"
msgstr ""

msgid "Air Elementals"
msgstr ""

msgid "Fire Elemental"
msgstr ""

msgid "Fire Elementals"
msgstr ""

msgid "Water Elemental"
msgstr ""

msgid "Water Elementals"
msgstr ""

msgid "Random Monsters"
msgstr ""

msgid "Random Monster 1"
msgstr ""

msgid "Random Monsters 1"
msgstr ""

msgid "Random Monster 2"
msgstr ""

msgid "Random Monsters 2"
msgstr ""

msgid "Random Monster 3"
msgstr ""

msgid "Random Monsters 3"
msgstr ""

msgid "Random Monster 4"
msgstr ""

msgid "Random Monsters 4"
msgstr ""

msgid "Double shot"
msgstr ""

msgid "2-hex monster"
msgstr ""

msgid "Double strike"
msgstr ""

msgid "Double damage to Undead"
msgstr ""

msgid "% magic resistance"
msgstr ""

msgid "Immune to Mind spells"
msgstr ""

msgid "Immune to Elemental spells"
msgstr ""

msgid "Immune to Fire spells"
msgstr ""

msgid "Immune to Cold spells"
msgstr ""

msgid "Immune to "
msgstr ""

msgid "% immunity to %{spell} spell"
msgstr ""

msgid "% damage from Elemental spells"
msgstr ""

msgid "% chance to Dispel beneficial spells"
msgstr ""

msgid "% chance to Paralyze"
msgstr ""

msgid "% chance to Petrify"
msgstr ""

msgid "% chance to Blind"
msgstr ""

msgid "% chance to Curse"
msgstr ""

msgid "% chance to cast %{spell} spell"
msgstr ""

msgid "HP regeneration"
msgstr ""

msgid "Two hexes attack"
msgstr ""

msgid "Flyer"
msgstr ""

msgid "Always retaliates"
msgstr ""

msgid "Attacks all adjacent enemies"
msgstr ""

msgid "No melee penalty"
msgstr ""

msgid "Dragon"
msgstr "Rồng"

msgid "Undead"
msgstr ""

msgid "No enemy retaliation"
msgstr ""

msgid "HP drain"
msgstr ""

msgid "Cloud attack"
msgstr ""

msgid "Decreases enemy's morale by "
msgstr ""

msgid "% chance to halve enemy"
msgstr ""

msgid "Soul Eater"
msgstr ""

msgid "Elemental"
msgstr ""

msgid "No Morale"
msgstr ""

msgid "200% damage from Fire spells"
msgstr ""

msgid "200% damage from Cold spells"
msgstr ""

msgid "% damage from %{spell} spell"
msgstr ""

msgid "% immunity to "
msgstr ""

msgid "Lightning"
msgstr ""

msgid "% damage from "
msgstr ""

msgid "The three Anduran artifacts magically combine into one."
msgstr ""

msgid "View Spells"
msgstr ""

msgid "View %{name} Info"
msgstr ""

msgid "Move %{name}"
msgstr ""

msgid "Cannot move the Spellbook"
msgstr ""

msgid "This item can't be traded."
msgstr ""

msgid "The %{name} increases your knowledge by %{count}."
msgstr ""

msgid "Ultimate Book of Knowledge"
msgstr ""

msgid "The %{name} increases your attack skill by %{count}."
msgstr ""

msgid "Ultimate Sword of Dominion"
msgstr ""

msgid "The %{name} increases your defense skill by %{count}."
msgstr ""

msgid "Ultimate Cloak of Protection"
msgstr ""

msgid "The %{name} increases your spell power by %{count}."
msgstr ""

msgid "Ultimate Wand of Magic"
msgstr ""

msgid "The %{name} increases your attack and defense skills by %{count} each."
msgstr ""

msgid "Ultimate Shield"
msgstr "Khiên Tối thượng"

msgid "The %{name} increases your spell power and knowledge by %{count} each."
msgstr ""

msgid "Ultimate Staff"
msgstr "Quyền trượng Tối thượng"

msgid "The %{name} increases each of your basic skills by %{count} points."
msgstr ""

msgid "Ultimate Crown"
msgstr "Vương miện Tối thượng"

msgid "Golden Goose"
msgstr "Ngỗng Vàng"

msgid "The %{name} brings in an income of %{count} gold per day."
msgstr ""

msgid "Arcane Necklace of Magic"
msgstr ""

msgid ""
"After rescuing a Sorceress from a cursed tomb, she rewards your heroism with "
"an exquisite jeweled necklace."
msgstr ""

msgid "Caster's Bracelet of Magic"
msgstr ""

msgid ""
"While searching through the rubble of a caved-in mine, you free a group of "
"trapped Dwarves. Grateful, the leader gives you a golden bracelet."
msgstr ""

msgid "Mage's Ring of Power"
msgstr ""

msgid ""
"A cry of pain leads you to a Centaur, caught in a trap. Upon setting the "
"creature free, he hands you a small pouch. Emptying the contents, you find a "
"dazzling jeweled ring."
msgstr ""

msgid "Witch's Broach of Magic"
msgstr ""

msgid ""
"Alongside the remains of a burnt witch lies a beautiful broach, intricately "
"designed. Approaching the corpse with caution, you add the broach to your "
"inventory."
msgstr ""

msgid "Medal of Valor"
msgstr "Huân chương Dũng cảm"

msgid "The %{name} increases your morale by %{count}."
msgstr ""

msgid ""
"Freeing a virtuous maiden from the clutches of an evil overlord, you are "
"granted a Medal of Valor by the King's herald."
msgstr ""

msgid "Medal of Courage"
msgstr "Huân chương Cam đảm"

msgid ""
"After saving a young boy from a vicious pack of Wolves, you return him to "
"his father's manor. The grateful nobleman awards you with a Medal of Courage."
msgstr ""

msgid "Medal of Honor"
msgstr "Huân chương Danh dự"

msgid ""
"After freeing a princess of a neighboring kingdom from the evil clutches of "
"despicable slavers, she awards you with a Medal of Honor."
msgstr ""

msgid "Medal of Distinction"
msgstr "Huân chương Xuất chúng"

msgid ""
"Ridding the countryside of the hideous Minotaur who made a sport of eating "
"noblemen's Knights, you are honored with the Medal of Distinction."
msgstr ""

msgid "Fizbin of Misfortune"
msgstr ""

msgid "The %{name} greatly decreases your morale by %{count}."
msgstr ""

msgid ""
"You stumble upon a medal lying alongside the empty road. Adding the medal to "
"your inventory, you become aware that you have acquired the undesirable "
"Fizbin of Misfortune, greatly decreasing your army's morale."
msgstr ""

msgid "Thunder Mace of Dominion"
msgstr ""

msgid ""
"During a sudden storm, a bolt of lightning strikes a tree, splitting it. "
"Inside the tree you find a mysterious mace."
msgstr ""

msgid "Armored Gauntlets of Protection"
msgstr ""

msgid "The %{name} increase your defense skill by %{count}."
msgstr ""

msgid ""
"You encounter the infamous Black Knight!  After a grueling duel ending in a "
"draw, the Knight, out of respect, offers you a pair of armored gauntlets."
msgstr ""

msgid "Defender Helm of Protection"
msgstr ""

msgid ""
"A glint of golden light catches your eye. Upon further investigation, you "
"find a golden helm hidden under a bush."
msgstr ""

msgid "Giant Flail of Dominion"
msgstr ""

msgid ""
"A clumsy Giant has killed himself with his own flail. Knowing your superior "
"skill with this weapon, you confidently remove the spectacular flail from "
"the fallen Giant."
msgstr ""

msgid "Ballista of Quickness"
msgstr ""

msgid "The %{name} gives your catapult one extra shot per combat round."
msgstr ""

msgid ""
"Walking through the ruins of an ancient walled city, you find the instrument "
"of the city's destruction, an elaborately crafted ballista."
msgstr ""

msgid "Stealth Shield of Protection"
msgstr ""

msgid ""
"A stone statue of a warrior holds a silver shield. As you remove the shield, "
"the statue crumbles into dust."
msgstr ""

msgid "Dragon Sword of Dominion"
msgstr ""

msgid ""
"As you are walking along a narrow path, a nearby bush suddenly bursts into "
"flames. Before your eyes the flames become the image of a beautiful woman. "
"She holds out a magnificent sword to you."
msgstr ""

msgid "Power Axe of Dominion"
msgstr ""

msgid ""
"You see a silver axe embedded deeply in the ground. After several "
"unsuccessful attempts by your army to remove the axe, you tightly grip the "
"handle of the axe and effortlessly pull it free."
msgstr ""

msgid "Divine Breastplate of Protection"
msgstr ""

msgid ""
"A gang of Rogues is sifting through the possessions of dead warriors. "
"Scaring off the scavengers, you note the Rogues had overlooked a beautiful "
"breastplate."
msgstr ""

msgid "Minor Scroll of Knowledge"
msgstr ""

msgid ""
"Before you appears a levitating glass case with a scroll, perched upon a bed "
"of crimson velvet. At your touch, the lid opens and the scroll floats into "
"your awaiting hands."
msgstr ""

msgid "Major Scroll of Knowledge"
msgstr ""

msgid ""
"Visiting a local wiseman, you explain the intent of your journey. He reaches "
"into a sack and withdraws a yellowed scroll and hands it to you."
msgstr ""

msgid "Superior Scroll of Knowledge"
msgstr ""

msgid ""
"You come across the remains of an ancient Druid. Bones, yellowed with age, "
"peer from the ragged folds of her robe. Searching the robe, you discover a "
"scroll hidden in the folds."
msgstr ""

msgid "Foremost Scroll of Knowledge"
msgstr ""

msgid ""
"Mangled bones, yellowed with age, peer from the ragged folds of a dead "
"Druid's robe. Searching the robe, you discover a scroll hidden within."
msgstr ""

msgid "Endless Sack of Gold"
msgstr ""

msgid "The %{name} provides you with %{count} gold per day."
msgstr ""

msgid ""
"A little leprechaun dances gleefully around a magic sack. Seeing you "
"approach, he stops in mid-stride. The little man screams and stamps his foot "
"ferociously, vanishing into thin air. Remembering the old leprechaun saying "
"'Finders Keepers', you grab the sack and leave."
msgstr ""

msgid "Endless Bag of Gold"
msgstr ""

msgid ""
"A noblewoman, separated from her traveling companions, asks for your help. "
"After escorting her home, she rewards you with a bag filled with gold."
msgstr ""

msgid "Endless Purse of Gold"
msgstr ""

msgid ""
"In your travels, you find a leather purse filled with gold that once "
"belonged to a great warrior king who had the ability to transform any "
"inanimate object into gold."
msgstr ""

msgid "Nomad Boots of Mobility"
msgstr ""

msgid "The %{name} increase your movement on land."
msgstr ""

msgid ""
"A Nomad trader seeks protection from a tribe of Goblins. For your "
"assistance, he gives you a finely crafted pair of boots made from the "
"softest leather. Looking closely, you see fascinating ancient carvings "
"engraved on the leather."
msgstr ""

msgid "Traveler's Boots of Mobility"
msgstr ""

msgid ""
"Discovering a pair of beautifully beaded boots made from the finest and "
"softest leather, you thank the anonymous donor and add the boots to your "
"inventory."
msgstr ""

msgid "Lucky Rabbit's Foot"
msgstr ""

msgid "The %{name} increases your luck in combat by %{count}."
msgstr ""

msgid ""
"A traveling merchant offers you a rabbit's foot, made of gleaming silver "
"fur, for safe passage. The merchant explains the charm will increase your "
"luck in combat."
msgstr ""

msgid "Golden Horseshoe"
msgstr ""

msgid ""
"An ensnared Unicorn whinnies in fright. Murmuring soothing words, you set "
"her free. Snorting and stamping her front hoof once, she gallops off. "
"Looking down you see a golden horseshoe."
msgstr ""

msgid "Gambler's Lucky Coin"
msgstr ""

msgid ""
"You have captured a mischievous imp who has been terrorizing the region. In "
"exchange for his release, he rewards you with a magical coin."
msgstr ""

msgid "Four-Leaf Clover"
msgstr ""

msgid ""
"In the middle of a patch of dead and dry vegetation, to your surprise you "
"find a healthy green four-leaf clover."
msgstr ""

msgid "True Compass of Mobility"
msgstr ""

msgid "The %{name} increases your movement on land and sea."
msgstr ""

msgid ""
"An old man claiming to be an inventor asks you to try his latest invention. "
"He then hands you a compass."
msgstr ""

msgid "Sailor's Astrolabe of Mobility"
msgstr ""

msgid "The %{name} increases your movement on sea."
msgstr ""

msgid ""
"An old sea captain is being tortured by Ogres. You save him, and in return "
"he rewards you with a wondrous instrument to measure the distance of a star."
msgstr ""

msgid "Evil Eye"
msgstr ""

msgid "The %{name} reduces the casting cost of curse spells by half."
msgstr ""

msgid ""
"While venturing into a decrepit hut you find the Skeleton of a long dead "
"witch. Investigation of the remains reveals a glass eye rolling around "
"inside an empty skull."
msgstr ""

msgid "Enchanted Hourglass"
msgstr ""

msgid "The %{name} extends the duration of all your spells by %{count} turns."
msgstr ""

msgid ""
"A surprise turn in the landscape finds you in the midst of a grisly scene:  "
"Vultures picking at the aftermath of a terrible battle. Your cursory search "
"of the remains turns up an enchanted hourglass."
msgstr ""

msgid "Gold Watch"
msgstr "Đồng hồ vàng"

msgid "The %{name} doubles the effectiveness of your hypnotize spells."
msgstr ""

msgid ""
"In reward for helping his cart out of a ditch, a traveling potion salesman "
"gives you a \"magic\" gold watch. Unbeknownst to him, the watch really is "
"magical."
msgstr ""

msgid "Skullcap"
msgstr "Mũ đầu lâu"

msgid "The %{name} halves the casting cost of all mind influencing spells."
msgstr ""

msgid ""
"A brief stop at an improbable rural inn yields an exchange of money, tales, "
"and accidentally, luggage. You find a magical skullcap in your new backpack."
msgstr ""

msgid "Ice Cloak"
msgstr "Áo Băng"

msgid "The %{name} halves all damage your troops take from cold spells."
msgstr ""

msgid ""
"Responding to the panicked cries of a damsel in distress, you discover a "
"young woman fleeing from a hungry bear. You slay the beast in the nick of "
"time, and the grateful Sorceress weaves a magic cloak from the bear's hide."
msgstr ""

msgid "Fire Cloak"
msgstr "Áo Lửa"

msgid "The %{name} halves all damage your troops take from fire spells."
msgstr ""

msgid ""
"You've come upon a fight between a Necromancer and a Paladin. The "
"Necromancer blasts the Paladin with a fire bolt, bringing him to his knees. "
"Acting quickly, you slay the evil one before the final blow. The grateful "
"Paladin gives you the fire cloak that saved him."
msgstr ""

msgid "Lightning Helm"
msgstr ""

msgid "The %{name} halves all damage your troops take from lightning spells."
msgstr ""

msgid ""
"A traveling tinker in need of supplies offers you a helm with a thunderbolt "
"design on its top in exchange for food and water. Curious, you accept, and "
"later find out that the helm is magical."
msgstr ""

msgid "Evercold Icicle"
msgstr ""

msgid ""
"The %{name} causes your cold spells to do %{count} percent more damage to "
"enemy troops."
msgstr ""

msgid ""
"An icicle withstanding the full heat of the noonday sun attracts your "
"attention. Intrigued, you break it off, and find that it does not melt in "
"your hand."
msgstr ""

msgid "Everhot Lava Rock"
msgstr ""

msgid ""
"The %{name} causes your fire spells to do %{count} percent more damage to "
"enemy troops."
msgstr ""

msgid ""
"Your wanderings bring you into contact with a tribe of ape-like beings using "
"a magical lava rock that never cools to light their fires. You take pity on "
"them and teach them to make fire with sticks. Believing you to be a god, the "
"apes give you their rock."
msgstr ""

msgid "Lightning Rod"
msgstr ""

msgid ""
"The %{name} causes your lightning spells to do %{count} percent more damage "
"to enemy troops."
msgstr ""

msgid ""
"While waiting out a storm, a lighting bolt strikes a nearby cottage's "
"lightning rod, which melts and falls to the ground. The tip of the rod, "
"however, survives intact and makes your hair stand on end when you touch it. "
"Hmm..."
msgstr ""

msgid "Snake-Ring"
msgstr ""

msgid "The %{name} halves the casting cost of all your bless spells."
msgstr ""

msgid ""
"You've found an oddly shaped ring on the finger of a long dead traveler. The "
"ring looks like a snake biting its own tail."
msgstr ""

msgid "Ankh"
msgstr ""

msgid ""
"The %{name} doubles the effectiveness of all your resurrect and animate "
"spells."
msgstr ""

msgid ""
"A fierce windstorm reveals the entrance to a buried tomb. Your investigation "
"reveals that the tomb has already been looted, but the thieves overlooked an "
"ankh on a silver chain in the dark."
msgstr ""

msgid "Book of Elements"
msgstr ""

msgid "The %{name} doubles the effectiveness of all your summoning spells."
msgstr ""

msgid ""
"You come across a conjurer who begs to accompany you and your army awhile "
"for safety. You agree, and he offers as payment a copy of the book of the "
"elements."
msgstr ""

msgid "Elemental Ring"
msgstr ""

msgid "The %{name} halves the casting cost of all summoning spells."
msgstr ""

msgid ""
"While pausing to rest, you notice a bobcat climbing a short tree to get at a "
"crow's nest. On impulse, you climb the tree yourself and scare off the cat. "
"When you look in the nest, you find a collection of shiny stones and a ring."
msgstr ""

msgid "Holy Pendant"
msgstr ""

msgid "The %{name} makes all your troops immune to curse spells."
msgstr ""

msgid ""
"In your wanderings you come across a hermit living in a small, tidy hut. "
"Impressed with your mission, he takes time out from his meditations to bless "
"and give you a charm against curses."
msgstr ""

msgid "Pendant of Free Will"
msgstr ""

msgid "The %{name} makes all your troops immune to hypnotize spells."
msgstr ""

msgid ""
"Responding to cries for help, you find river Sprites making a sport of "
"dunking an old man. Feeling vengeful, you rescue the man and drag a Sprite "
"onto dry land for awhile. The Sprite, uncomfortable in the air, gives you a "
"magic pendant to let him go."
msgstr ""

msgid "Pendant of Life"
msgstr ""

msgid "The %{name} makes all your troops immune to death spells."
msgstr ""

msgid ""
"A brief roadside encounter with a small caravan and a game of knucklebones "
"wins a magic pendant. Its former owner says that it protects from "
"Necromancers' death spells."
msgstr ""

msgid "Serenity Pendant"
msgstr ""

msgid "The %{name} makes all your troops immune to berserk spells."
msgstr ""

msgid ""
"The sounds of combat draw you to the scene of a fight between an old "
"Barbarian and an eight-headed Hydra. Your timely intervention swings the "
"battle in favor of the man, and he rewards you with a pendant he used to use "
"to calm his mind for battle."
msgstr ""

msgid "Seeing-eye Pendant"
msgstr ""

msgid "The %{name} makes all your troops immune to blindness spells."
msgstr ""

msgid ""
"You come upon a very old woman, long blind from cataracts and dying alone. "
"You tend to her final needs and promise a proper burial. Grateful, she gives "
"you a magic pendant emblazoned with a stylized eye. It lets you see with "
"your eyes closed."
msgstr ""

msgid "Kinetic Pendant"
msgstr ""

msgid "The %{name} makes all your troops immune to paralyze spells."
msgstr ""

msgid ""
"You come across a golem wearing a glowing pendant and blocking your way. "
"Acting on a hunch, you cut the pendant from its neck. Deprived of its power "
"source, the golem breaks down, leaving you with the magical pendant."
msgstr ""

msgid "Pendant of Death"
msgstr ""

msgid "The %{name} makes all your troops immune to holy spells."
msgstr ""

msgid ""
"A quick and deadly battle with a Necromancer wins you his magical pendant. "
"Later, a Wizard tells you that the pendant protects undead under your "
"control from holy word spells."
msgstr ""

msgid "Wand of Negation"
msgstr ""

msgid "The %{name} protects your troops from the Dispel Magic spell."
msgstr ""

msgid ""
"You meet an old Wizard friend of yours traveling in the opposite direction. "
"He presents  you with a gift:  A wand that prevents the use of the dispel "
"magic spell on your allies."
msgstr ""

msgid "Golden Bow"
msgstr "Cung Vàng"

msgid ""
"The %{name} eliminates the %{count} percent penalty for your troops shooting "
"past obstacles (e.g. castle walls)."
msgstr ""

msgid ""
"A chance meeting with a famous Archer finds you in a game of knucklebones "
"pitting his bow against your horse. You win."
msgstr ""

msgid "Telescope"
msgstr ""

msgid ""
"The %{name} increases the amount of terrain your hero reveals when "
"adventuring by %{count} extra square."
msgstr ""

msgid ""
"A merchant from far away lands trades you a new invention of his people for "
"traveling supplies. It makes distant objects appear closer, and he calls "
"it...\n"
"\n"
"a telescope."
msgstr ""

msgid "Statesman's Quill"
msgstr ""

msgid ""
"The %{name} reduces the cost of surrender to %{count} percent of the total "
"cost of troops you have in your army."
msgstr ""

msgid ""
"You pause to help a diplomat with a broken axle fix his problem. In "
"gratitude, he gives you a writing quill with magical properties which he "
"says will \"help people see things your way\"."
msgstr ""

msgid "Wizard's Hat"
msgstr "Mũ Phù thủy"

msgid "The %{name} increases the duration of your spells by %{count} turns."
msgstr ""

msgid ""
"You see a Wizard fleeing from a Griffin and riding like the wind. The Wizard "
"opens a portal and rides through, getting his hat knocked off by the edge of "
"the gate. The Griffin follows; the gate closes. You pick the hat up, dust it "
"off, and put it on."
msgstr ""

msgid "Power Ring"
msgstr ""

msgid "The %{name} returns %{count} extra spell points per day to your hero."
msgstr ""

msgid ""
"You find a small tree that closely resembles the great Warlock Carnauth with "
"a ring around one of its twigs. Scraps of clothing and rotting leather lead "
"you to suspect that it IS Carnauth, transformed. Since you can't help him, "
"you take the magic ring."
msgstr ""

msgid "Ammo Cart"
msgstr ""

msgid "The %{name} provides endless ammunition for all your troops that shoot."
msgstr ""

msgid ""
"An ammunition cart in the middle of an old battlefield catches your eye. "
"Inspection shows it to be in good working order, so  you take it along."
msgstr ""

msgid "Tax Lien"
msgstr ""

msgid "The %{name} costs you %{count} gold pieces per day."
msgstr ""

msgid ""
"Your big spending habits have earned you a massive tax bill that you can't "
"hope to pay. The tax man takes pity and agrees to only take 250 gold a day "
"from your account for life. Check here if you want one dollar to go to the "
"presidential campaign election fund."
msgstr ""

msgid "Hideous Mask"
msgstr ""

msgid "The %{name} prevents all 'wandering' armies from joining your hero."
msgstr ""

msgid ""
"Your looting of the grave of Sinfilas Gardolad, the famous shapeshifting "
"Warlock, unearths his fabled mask. Trembling, you put it on and it twists "
"your visage into an awful grimace!  Oh no!  It's actually the hideous mask "
"of Gromluck Greene, and you are stuck with it."
msgstr ""

msgid "Endless Pouch of Sulfur"
msgstr ""

msgid "The %{name} provides %{count} unit of sulfur per day."
msgstr ""

msgid ""
"You visit an alchemist who, upon seeing your army, is swayed by the "
"righteousness of your cause. The newly loyal subject gives you his endless "
"pouch of sulfur to help with the war effort."
msgstr ""

msgid "Endless Vial of Mercury"
msgstr ""

msgid "The %{name} provides %{count} unit of mercury per day."
msgstr ""

msgid ""
"A brief stop at a hastily abandoned Wizard's tower turns up a magical vial "
"of mercury that always has a little left on the bottom. Recognizing a "
"treasure when you see one, you cap it and slip it in your pocket."
msgstr ""

msgid "Endless Pouch of Gems"
msgstr ""

msgid "The %{name} provides %{count} unit of gems per day."
msgstr ""

msgid ""
"A short rainstorm brings forth a rainbow...and you can see the end of it. "
"Riding quickly, you seize the pot of gold you find there. The leprechaun who "
"owns it, unable to stop you from taking it, offers an endless pouch of gems "
"for the return of his gold. You accept."
msgstr ""

msgid "Endless Cord of Wood"
msgstr ""

msgid "The %{name} provides %{count} unit of wood per day."
msgstr ""

msgid ""
"Pausing to rest and light a cook fire, you pull wood out of a nearby pile of "
"dead wood. As you keep pulling wood from the pile, you notice that it "
"doesn't shrink. You realize to your delight that the wood is enchanted, so "
"you take it along."
msgstr ""

msgid "Endless Cart of Ore"
msgstr ""

msgid "The %{name} provides %{count} unit of ore per day."
msgstr ""

msgid ""
"You've found a Goblin weapon smithy making weapons for use against humans. "
"With a tremendous yell you and your army descend upon their camp and drive "
"them away. A search finds a magic ore cart that never runs out of iron."
msgstr ""

msgid "Endless Pouch of Crystal"
msgstr ""

msgid "The %{name} provides %{count} unit of crystal per day."
msgstr ""

msgid ""
"Taking shelter from a storm in a small cave,  you notice a small patch of "
"crystal in one corner. Curious, you break a piece off and notice that the "
"original crystal grows the lost piece back. You decide to stuff the entire "
"patch into a pouch and take it with you."
msgstr ""

msgid "Spiked Helm"
msgstr ""

msgid ""
"Your army is ambushed by a small tribe of wild (and none too bright) Orcs. "
"You fend them off easily and the survivors flee in all directions. One of "
"the Orcs was wearing a polished spiked helm. Figuring it will make a good "
"souvenir, you take it."
msgstr ""

msgid "Spiked Shield"
msgstr ""

msgid ""
"You come upon a bridge spanning a dry gully. Before you can cross, a Troll "
"steps out from under the bridge and demands payment before it will permit "
"you to pass. You refuse, and the Troll charges, forcing you to slay it. You "
"take its spiked shield as a trophy."
msgstr ""

msgid "White Pearl"
msgstr "Ngọc trai Trắng"

msgid ""
"A walk across a dry saltwater lake bed yields an unlikely prize:  A white "
"pearl amidst shattered shells and debris."
msgstr ""

msgid "Black Pearl"
msgstr "Ngọc trai Đen"

msgid ""
"Rumors of a Griffin of unusual size preying upon the countryside lead you to "
"its cave lair. A quick, brutal fight dispatches the beast, and a search of "
"its foul nest turns up a huge black pearl."
msgstr ""

msgid "Magic Book"
msgstr "Sách Phép"

msgid "The %{name} enables you to cast spells."
msgstr ""

msgid "Dummy 1"
msgstr ""

msgid "The reserved artifact."
msgstr ""

msgid "Dummy 2"
msgstr ""

msgid "Dummy 3"
msgstr ""

msgid "Dummy 4"
msgstr ""

msgid "Spell Scroll"
msgstr ""

msgid ""
"This %{name} gives your hero the ability to cast the %{spell} spell if your "
"hero has a Magic Book."
msgstr ""

msgid ""
"You find an elaborate container which houses an old vellum scroll. The runes "
"on the container are very old, and the artistry with which it was put "
"together is stunning. As you pull the scroll out, you feel imbued with "
"magical power."
msgstr ""

msgid "Arm of the Martyr"
msgstr ""

msgid ""
"The %{name} increases your spell power by %{count} but adds the undead "
"morale penalty."
msgstr ""

msgid ""
"One of the less intelligent members of your party picks up an arm off of the "
"ground. Despite its missing a body, it is still moving. Your troops find the "
"dismembered arm repulsive, but you cannot bring yourself to drop it: it "
"seems to hold some sort of magical power that influences your decision "
"making."
msgstr ""

msgid "Breastplate of Anduran"
msgstr ""

msgid "The %{name} increases your defense by %{count}."
msgstr ""

msgid ""
"You come upon a sign. It reads: \"Here lies the body of Anduran. Bow and "
"swear fealty, and you shall be rewarded.\" You decide to do as it says. As "
"you stand up, you feel a coldness against your skin. Looking down, you find "
"that you are suddenly wearing a gleaming, ornate breastplate."
msgstr ""

msgid "Broach of Shielding"
msgstr ""

msgid ""
"The %{name} provides %{count} percent protection from Armageddon and "
"Elemental Storm, but decreases spell power by 2."
msgstr ""

msgid ""
"A kindly Sorceress thinks that your army's defenses could use a magical "
"boost. She offers to enchant the Broach that you wear on your cloak, and you "
"accept."
msgstr ""

msgid "Battle Garb of Anduran"
msgstr ""

msgid ""
"The %{name} combines the powers of the three Anduran artifacts.  It provides "
"maximum luck and morale for your troops and gives you the Town Portal spell."
msgstr ""

msgid ""
"Out of pity for a poor peasant, you purchase a chest of old junk they are "
"hawking for too much gold. Later, as you search through it, you find it "
"contains the 3 pieces of the legendary battle garb of Anduran!"
msgstr ""

msgid "Crystal Ball"
msgstr ""

msgid ""
"The %{name} lets you get more specific information about monsters, enemy "
"heroes, and castles nearby the hero who holds it."
msgstr ""

msgid ""
"You come upon a caravan of gypsies who are feasting and fortifying their "
"bodies with mead. They call you forward and say \"If you prove that you can "
"dance the Rama-Buta, we will reward you.\" You don't know it, but try "
"anyway. They laugh hysterically, but admire your bravery, giving you a "
"Crystal Ball."
msgstr ""

msgid "Heart of Fire"
msgstr ""

msgid ""
"The %{name} provides %{count} percent protection from fire, but doubles the "
"damage taken from cold."
msgstr ""

msgid ""
"You enter a recently burned glade and come upon a Fire Elemental sitting "
"atop a rock. It looks up, its flaming face contorted in a look of severe "
"pain. It then tosses a glowing object at you. You put up your hands to block "
"it, but it passes right through them and sears itself into your chest."
msgstr ""

msgid "Heart of Ice"
msgstr ""

msgid ""
"The %{name} provides %{count} percent protection from cold, but doubles the "
"damage taken from fire."
msgstr ""

msgid ""
"Suddenly, a biting coldness engulfs your body. You seize up, falling from "
"your horse. The pain subsides, but you still feel as if your chest is "
"frozen.  As you pick yourself up off of the ground, you hear hearty "
"laughter. You turn around just in time to see a Frost Giant run off into the "
"woods and disappear."
msgstr ""

msgid "Helmet of Anduran"
msgstr ""

msgid ""
"You spy a gleaming object poking up out of the ground. You send a member of "
"your party over to investigate. He comes back with a golden helmet in his "
"hands. You realize that it must be the helmet of the legendary Anduran, the "
"only man who was known to wear solid gold armor."
msgstr ""

msgid "Holy Hammer"
msgstr ""

msgid ""
"You come upon a battle where a Paladin has been mortally wounded by a group "
"of Zombies. He asks you to take his hammer and finish what he started.  As "
"you pick it up, it begins to hum, and then everything becomes a blur. The "
"Zombies lie dead, the hammer dripping with blood. You strap it to your belt."
msgstr ""

msgid "Legendary Scepter"
msgstr ""

msgid "The %{name} adds %{count} points to all attributes."
msgstr ""

msgid ""
"Upon cresting a small hill, you come upon a ridiculous looking sight. A "
"Sprite is attempting to carry a Scepter that is almost as big as it is. "
"Trying not to laugh, you ask, \"Need help?\" The Sprite glares at you and "
"answers: \"You think this is funny? Fine. You can carry it. I much prefer "
"flying anyway.\""
msgstr ""

msgid "Masthead"
msgstr ""

msgid "The %{name} boosts your luck and morale by %{count} each in sea combat."
msgstr ""

msgid ""
"An old seaman tells you a tale of an enchanted masthead that he used in his "
"youth to rally his crew during times of trouble. He then hands you a faded "
"map that shows where he hid it. After much exploring, you find it stashed "
"underneath a nearby dock."
msgstr ""

msgid "Sphere of Negation"
msgstr ""

msgid "The %{name} disables all spell casting, for both sides, in combat."
msgstr ""

msgid ""
"You stop to help a Peasant catch a runaway mare. To show his gratitude, he "
"hands you a tiny sphere. As soon as you grasp it, you feel the magical "
"energy drain from your limbs..."
msgstr ""

msgid "Staff of Wizardry"
msgstr ""

msgid "The %{name} boosts your spell power by %{count}."
msgstr ""

msgid ""
"While out scaring up game, your troops find a mysterious staff levitating "
"about three feet off of the ground. They hand it to you, and you notice an "
"inscription. It reads: \"Brains best brawn and magic beats might. Heed my "
"words, and you'll win every fight.\""
msgstr ""

msgid "Sword Breaker"
msgstr ""

msgid "The %{name} increases your defense by %{count} and attack by 1."
msgstr ""

msgid ""
"A former Captain of the Guard admires your quest and gives you the enchanted "
"Sword Breaker that he relied on during his tour of duty."
msgstr ""

msgid ""
"A Troll stops you and says: \"Pay me 5,000 gold, or the Sword of Anduran "
"will slay you where you stand.\" You refuse. The troll grabs the sword "
"hanging from its belt, screams in pain, and runs away. Picking up the fabled "
"sword, you give thanks that half-witted Trolls tend to grab the wrong end of "
"sharp objects."
msgstr ""

msgid "Sword of Anduran"
msgstr ""

msgid "Spade of Necromancy"
msgstr ""

msgid "The %{name} gives you increased necromancy skill."
msgstr ""

msgid ""
"A dirty shovel has been thrust into a dirt mound nearby. Upon investigation, "
"you discover it to be the enchanted shovel of the Gravediggers, long thought "
"lost by mortals."
msgstr ""

msgid "Invalid Artifact"
msgstr ""

msgid "Wood"
msgstr "Gỗ"

msgid "Mercury"
msgstr "Thủy ngân"

msgid "Ore"
msgstr "Đá"

msgid "Sulfur"
msgstr "Sun-phua"

msgid "Crystal"
msgstr "Thạch anh"

msgid "Gems"
msgstr "Ngọc"

msgid "Gold"
msgstr "Vàng"

msgid ""
"There are seven resources in Heroes 2, used to build and improves castles, "
"purchase troops and recruit heroes. Gold is the most common, required for "
"virtually everything. Wood and ore are used for most buildings. Gems, "
"Mercury, Sulfur and Crystal are rare magical resources used for the most "
"powerful creatures and buildings."
msgstr ""

msgid ""
"Causes a giant fireball to strike the selected area, damaging all nearby "
"creatures."
msgstr ""

msgid "Fireball"
msgstr "Cầu lửa"

msgid "Fireblast"
msgstr ""

msgid ""
"An improved version of fireball, fireblast affects two hexes around the "
"center point of the spell, rather than one."
msgstr ""

msgid "Causes a bolt of electrical energy to strike the selected creature."
msgstr ""

msgid "Lightning Bolt"
msgstr ""

msgid "Chain Lightning"
msgstr ""

msgid ""
"Causes a bolt of electrical energy to strike a selected creature, then "
"strike the nearest creature with half damage, then strike the NEXT nearest "
"creature with half again damage, and so on, until it becomes too weak to be "
"harmful.  Warning:  This spell can hit your own creatures!"
msgstr ""

msgid "Teleport"
msgstr "Dịch chuyển"

msgid ""
"Teleports the creature you select to any open position on the battlefield."
msgstr ""

msgid "Cure"
msgstr ""

msgid ""
"Removes all negative spells cast upon one of your units, and restores up to "
"%{count} HP per level of spell power."
msgstr ""

msgid "Mass Cure"
msgstr ""

msgid ""
"Removes all negative spells cast upon your forces, and restores up to "
"%{count} HP per level of spell power, per creature."
msgstr ""

msgid "Resurrect"
msgstr ""

msgid "Resurrects creatures from a damaged or dead unit until end of combat."
msgstr ""

msgid "Resurrect True"
msgstr ""

msgid "Resurrects creatures from a damaged or dead unit permanently."
msgstr ""

msgid "Haste"
msgstr ""

msgid "Increases the speed of any creature by %{count}."
msgstr ""

msgid "Increases the speed of all of your creatures by %{count}."
msgstr ""

msgid "Mass Haste"
msgstr ""

msgid "Slows target to half movement rate."
msgstr ""

msgid "spell|Slow"
msgstr ""

msgid "Mass Slow"
msgstr ""

msgid "Slows all enemies to half movement rate."
msgstr ""

msgid "Clouds the affected creatures' eyes, preventing them from moving."
msgstr ""

msgid "spell|Blind"
msgstr ""

msgid "Bless"
msgstr ""

msgid "Causes the selected creatures to inflict maximum damage."
msgstr ""

msgid "Causes all of your units to inflict maximum damage."
msgstr ""

msgid "Mass Bless"
msgstr ""

msgid "Magically increases the defense skill of the selected creatures."
msgstr ""

msgid "Stoneskin"
msgstr "Thạch bì"

msgid ""
"Increases the defense skill of the targeted creatures.  This is an improved "
"version of Stoneskin."
msgstr ""

msgid "Steelskin"
msgstr ""

msgid "Causes the selected creatures to inflict minimum damage."
msgstr ""

msgid "Curse"
msgstr ""

msgid "Causes all enemy troops to inflict minimum damage."
msgstr ""

msgid "Mass Curse"
msgstr ""

msgid "Damages all undead in the battle."
msgstr ""

msgid "Holy Word"
msgstr ""

msgid ""
"Damages all undead in the battle.  This is an improved version of Holy Word."
msgstr ""

msgid "Holy Shout"
msgstr ""

msgid "Anti-Magic"
msgstr ""

msgid "Prevents harmful magic against the selected creatures."
msgstr ""

msgid "Dispel Magic"
msgstr ""

msgid "Removes all magic spells from a single target."
msgstr ""

msgid "Mass Dispel"
msgstr ""

msgid "Removes all magic spells from all creatures."
msgstr ""

msgid "Causes a magic arrow to strike the selected target."
msgstr ""

msgid "Magic Arrow"
msgstr ""

msgid "Berserker"
msgstr ""

msgid "Causes a creature to attack its nearest neighbor."
msgstr ""

msgid "Armageddon"
msgstr ""

msgid ""
"Holy terror strikes the battlefield, causing severe damage to all creatures."
msgstr ""

msgid "Elemental Storm"
msgstr ""

msgid "Magical elements pour down on the battlefield, damaging all creatures."
msgstr ""

msgid ""
"A rain of rocks strikes an area of the battlefield, damaging all nearby "
"creatures."
msgstr ""

msgid "Meteor Shower"
msgstr ""

msgid "Paralyze"
msgstr ""

msgid "The targeted creatures are paralyzed, unable to move or retaliate."
msgstr ""

msgid "Hypnotize"
msgstr ""

msgid ""
"Brings a single enemy unit under your control if its hits are less than "
"%{count} times the caster's spell power."
msgstr ""

msgid "Cold Ray"
msgstr ""

msgid "Drains body heat from a single enemy unit."
msgstr ""

msgid "Cold Ring"
msgstr ""

msgid ""
"Drains body heat from all units surrounding the center point, but not "
"including the center point."
msgstr ""

msgid "Disrupting Ray"
msgstr ""

msgid "Reduces the defense rating of an enemy unit by three."
msgstr ""

msgid "Damages all living (non-undead) units in the battle."
msgstr ""

msgid "Death Ripple"
msgstr ""

msgid "Death Wave"
msgstr ""

msgid ""
"Damages all living (non-undead) units in the battle.  This spell is an "
"improved version of Death Ripple."
msgstr ""

msgid "Dragon Slayer"
msgstr ""

msgid "Greatly increases a unit's attack skill vs. Dragons."
msgstr ""

msgid "Blood Lust"
msgstr ""

msgid "Increases a unit's attack skill."
msgstr ""

msgid "Animate Dead"
msgstr ""

msgid "Resurrects creatures from a damaged or dead undead unit permanently."
msgstr ""

msgid "Mirror Image"
msgstr ""

msgid ""
"Creates an illusionary unit that duplicates one of your existing units.  "
"This illusionary unit does the same damages as the original, but will vanish "
"if it takes any damage."
msgstr ""

msgid "Halves damage received from ranged attacks for a single unit."
msgstr ""

msgid "Shield"
msgstr "Khiên"

msgid "Halves damage received from ranged attacks for all of your units."
msgstr ""

msgid "Mass Shield"
msgstr ""

msgid "Summon Earth Elemental"
msgstr ""

msgid "Summons Earth Elementals to fight for your army."
msgstr ""

msgid "Summon Air Elemental"
msgstr ""

msgid "Summons Air Elementals to fight for your army."
msgstr ""

msgid "Summon Fire Elemental"
msgstr ""

msgid "Summons Fire Elementals to fight for your army."
msgstr ""

msgid "Summon Water Elemental"
msgstr ""

msgid "Summons Water Elementals to fight for your army."
msgstr ""

msgid "Damages castle walls."
msgstr ""

msgid "Earthquake"
msgstr "Động đất"

msgid "Causes all mines across the land to become visible."
msgstr ""

msgid "View Mines"
msgstr ""

msgid "Causes all resources across the land to become visible."
msgstr ""

msgid "View Resources"
msgstr ""

msgid "Causes all artifacts across the land to become visible."
msgstr ""

msgid "View Artifacts"
msgstr ""

msgid "Causes all towns and castles across the land to become visible."
msgstr ""

msgid "View Towns"
msgstr ""

msgid "Causes all Heroes across the land to become visible."
msgstr ""

msgid "View Heroes"
msgstr ""

msgid "Causes the entire land to become visible."
msgstr ""

msgid "View All"
msgstr ""

msgid "Allows the caster to view detailed information on enemy Heroes."
msgstr ""

msgid "Identify Hero"
msgstr ""

msgid "Summon Boat"
msgstr ""

msgid ""
"Summons the nearest unoccupied, friendly boat to an adjacent shore "
"location.  A friendly boat is one which you just built or were the most "
"recent player to occupy."
msgstr ""

msgid "Allows the caster to magically transport to a nearby location."
msgstr ""

msgid "Dimension Door"
msgstr ""

msgid "Returns the caster to any town or castle currently owned."
msgstr ""

msgid "Town Gate"
msgstr "Cổng Thành"

msgid ""
"Returns the hero to the town or castle of choice, provided it is controlled "
"by you."
msgstr ""

msgid "Visions"
msgstr ""

msgid ""
"Visions predicts the likely outcome of an encounter with a neutral army camp."
msgstr ""

msgid "Haunt"
msgstr ""

msgid ""
"Haunts a mine you control with Ghosts.  This mine stops producing "
"resources.  (If I can't keep it, nobody will!)"
msgstr ""

msgid "Set Earth Guardian"
msgstr ""

msgid "Sets Earth Elementals to guard a mine against enemy armies."
msgstr ""

msgid "Set Air Guardian"
msgstr ""

msgid "Sets Air Elementals to guard a mine against enemy armies."
msgstr ""

msgid "Set Fire Guardian"
msgstr ""

msgid "Sets Fire Elementals to guard a mine against enemy armies."
msgstr ""

msgid "Set Water Guardian"
msgstr ""

msgid "Sets Water Elementals to guard a mine against enemy armies."
msgstr ""

msgid "Petrification"
msgstr ""

msgid ""
"Turns the affected creature into stone.  A petrified creature receives half "
"damage from a direct attack."
msgstr ""

msgid "You have no Magic Book, so you cannot cast a spell."
msgstr ""

msgid "No spell to cast."
msgstr ""

msgid "Your hero has %{point} spell points remaining."
msgstr ""

msgid "View Adventure Spells"
msgstr ""

msgid "View Combat Spells"
msgstr ""

msgid "View previous page"
msgstr "Xem trang trước"

msgid "View next page"
msgstr "Xem trang sau"

msgid "Close Spellbook"
msgstr "Gấp sách phép"

msgid "View %{spell}"
msgstr ""

msgid "This spell does %{damage} points of damage."
msgstr ""

msgid ""
"This spell summons\n"
"%{count} %{monster}."
msgstr ""

msgid "This spell restores %{hp} HP."
msgstr ""

msgid "This spell summons %{count} %{monster} to guard the mine."
msgstr ""

msgid "The nearest town is %{town}."
msgstr ""

msgid "This town is occupied by your hero %{hero}."
msgstr ""

msgid ""
"This spell controls up to\n"
"%{hp} HP."
msgstr ""

msgid "The ultimate artifact is really the %{name}."
msgstr ""

msgid "The ultimate artifact may be found in the %{name} regions of the world."
msgstr ""

msgid "north-west"
msgstr "tây-bắc"

msgid "north"
msgstr "bắc"

msgid "north-east"
msgstr "đông-bắc"

msgid "west"
msgstr "tây"

msgid "center"
msgstr "trung tâm"

msgid "east"
msgstr "đông"

msgid "south-west"
msgstr "tây-nam"

msgid "south"
msgstr "nam"

msgid "south-east"
msgstr "đông-nam"

msgid "The truth is out there."
msgstr "Sự thật ngay ngoài kia."

msgid "The dark side is stronger."
msgstr "Lực lượng bóng tối đang lớn mạnh."

msgid "The end of the world is near."
msgstr "Kết thúc của thế giới đang đến gần."

msgid "The bones of Lord Slayer are buried in the foundation of the arena."
msgstr "Xương của Giết Chúa chôn vùi dưới móng của đấu trường."

msgid "A Black Dragon will take out a Titan any day of the week."
msgstr "Rồng Đen sẽ mang Khổng Lồ bất cứ ngày nào trong ngày."

msgid "He told her: Yada yada yada...  and then she said: Blah, blah, blah..."
msgstr ""

msgid "An unknown force is being resurrected..."
msgstr "Một lực lượng bóng tối đang hồi sinh..."

msgid ""
"Check the newest version of the game at\n"
"https://github.com/ihhub/\n"
"fheroes2/releases"
msgstr ""
"Kiểm tra phiên bản mới nhất của trò chơi tại\n"
"https://github.com/ihhub/\n"
"fheroes2/releases"<|MERGE_RESOLUTION|>--- conflicted
+++ resolved
@@ -6,17 +6,8 @@
 msgstr ""
 "Project-Id-Version: fheroes2\n"
 "Report-Msgid-Bugs-To: \n"
-<<<<<<< HEAD
-"POT-Creation-Date: 2023-04-19 02:55+0000\n"
-<<<<<<< HEAD
-"PO-Revision-Date: 2023-04-27 22:22+0700\n"
-=======
-"PO-Revision-Date: 2023-04-21 13:48+0700\n"
->>>>>>> parent of 70009c14 (Update vi.po)
-=======
 "POT-Creation-Date: 2023-04-30 17:06+0000\n"
 "PO-Revision-Date: 2023-04-27 22:22+0700\n"
->>>>>>> 58f476f2
 "Last-Translator: fheroes2 team <fhomm2@gmail.com>\n"
 "Language-Team: \n"
 "Language: vi_VN\n"
@@ -183,11 +174,7 @@
 msgstr "QUÀ"
 
 msgid "guildWell|EXIT"
-<<<<<<< HEAD
-msgstr "guildWell|THOÁT"
-=======
 msgstr "THOÁT"
->>>>>>> 58f476f2
 
 msgid "DIFFICULTY"
 msgstr "ĐỘ KHÓ"
@@ -555,11 +542,7 @@
 msgstr "Tri thức"
 
 msgid "Morale"
-<<<<<<< HEAD
-msgstr "Đạo đức"
-=======
 msgstr "Tinh thần"
->>>>>>> 58f476f2
 
 msgid "Luck"
 msgstr "May mắn"
@@ -977,10 +960,6 @@
 
 msgid "The Gauntlet"
 msgstr "Thách thức"
-<<<<<<< HEAD
-
-=======
->>>>>>> 58f476f2
 
 msgid "Betrayal"
 msgstr "Sự phản bội"
@@ -994,23 +973,10 @@
 "will spend most of their time fighting with one another.  Victory is yours "
 "when you have defeated all of their castles and heroes."
 msgstr ""
-<<<<<<< HEAD
-<<<<<<< HEAD
-=======
->>>>>>> 58f476f2
 "Roland cần ngươi đánh bại các lãnh chúa gần lâu đài của anh ta để bắt đầu "
 "cuộc chiến nổi dậy chống lại anh trai mình. Họ không liên minh với nhau, vì "
 "vậy họ sẽ dành phần lớn thời gian để chiến đấu với nhau. Chiến thắng là của "
 "ngươi khi ngươi đã đánh bại tất cả các lâu đài và tướng của họ."
-<<<<<<< HEAD
-=======
-"Roland cần bạn đánh bại các lãnh chúa gần lâu đài của anh ta để bắt đầu cuộc "
-"chiến nổi dậy chống lại anh trai mình. Họ không liên minh với nhau, vì vậy "
-"họ sẽ dành phần lớn thời gian để chiến đấu với nhau. Chiến thắng là của bạn "
-"khi bạn đã đánh bại tất cả các lâu đài và anh hùng của họ."
->>>>>>> parent of 70009c14 (Update vi.po)
-=======
->>>>>>> 58f476f2
 
 msgid ""
 "The local lords refuse to swear allegiance to Roland, and must be subdued. "
@@ -1044,21 +1010,9 @@
 "out fighting. You will need to own all four castles in this small valley to "
 "win."
 msgstr ""
-<<<<<<< HEAD
-<<<<<<< HEAD
 "Kẻ thù của ngươi đang liên minh chống lại ngươi và bắt đầu áp sát, vì vậy "
 "hãy sẵn sàng chiến đấu. Ngươi sẽ cần phải sở hữu cả bốn lâu đài trong thung "
 "lũng nhỏ này để giành chiến thắng."
-=======
-"Kẻ thù của bạn đang liên minh chống lại bạn và bắt đầu áp sát, vì vậy hãy "
-"sẵn sàng chiến đấu. Bạn sẽ cần phải sở hữu cả bốn lâu đài trong thung lũng "
-"nhỏ này để giành chiến thắng."
->>>>>>> parent of 70009c14 (Update vi.po)
-=======
-"Kẻ thù của ngươi đang liên minh chống lại ngươi và bắt đầu áp sát, vì vậy "
-"hãy sẵn sàng chiến đấu. Ngươi sẽ cần phải sở hữu cả bốn lâu đài trong thung "
-"lũng nhỏ này để giành chiến thắng."
->>>>>>> 58f476f2
 
 msgid ""
 "The Sorceress' guild of Noraston has requested Roland's aid against an "
@@ -4338,13 +4292,13 @@
 msgid "%{color} player has been vanquished!"
 msgstr ""
 
-<<<<<<< HEAD
+
 msgid "Scenario:"
 msgstr "Kịch bản:"
-=======
+
 msgid "Major Event!"
 msgstr ""
->>>>>>> 58f476f2
+
 
 msgid "Scenario:"
 msgstr "Kịch bản:"
@@ -4421,12 +4375,9 @@
 
 msgid "New Week!"
 msgstr "Tuần Mới!"
-<<<<<<< HEAD
-=======
 
 msgid "Beware!"
 msgstr ""
->>>>>>> 58f476f2
 
 msgid ""
 "%{color} player, this is your last day to capture a town, or you will be "
