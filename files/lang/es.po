--- conflicted
+++ resolved
@@ -6,13 +6,8 @@
 msgstr ""
 "Project-Id-Version: fheroes2\n"
 "Report-Msgid-Bugs-To: \n"
-<<<<<<< HEAD
-"POT-Creation-Date: 2024-02-18 14:42+0000\n"
+"POT-Creation-Date: 2024-03-10 10:14+0000\n"
 "PO-Revision-Date: 2024-03-14 14:36+0100\n"
-=======
-"POT-Creation-Date: 2024-03-10 10:14+0000\n"
-"PO-Revision-Date: 2024-02-16 05:07+0100\n"
->>>>>>> b134569a
 "Last-Translator: fheroes2 team <fhomm2@gmail.com>\n"
 "Language-Team: Spanish <es@li.org>\n"
 "Language: es\n"
@@ -5007,8 +5002,6 @@
 "añadido automáticamente en ella. Pueden haber varios invitados en las "
 "partidas TCP/IP."
 
-<<<<<<< HEAD
-=======
 msgid ""
 "fheroes2 needs data files from the original Heroes of Might and Magic II to "
 "operate. You appear to be using the demo version of Heroes of Might and "
@@ -5016,8 +5009,6 @@
 "available in this setup."
 msgstr ""
 
-#, fuzzy
->>>>>>> b134569a
 msgid ""
 "A multi-player game, with several human players competing against each other "
 "on a single map."
