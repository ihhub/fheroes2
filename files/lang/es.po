--- conflicted
+++ resolved
@@ -7,11 +7,7 @@
 msgstr ""
 "Project-Id-Version: fheroes2\n"
 "Report-Msgid-Bugs-To: \n"
-<<<<<<< HEAD
-"POT-Creation-Date: 2021-12-03 04:37+0100\n"
-=======
 "POT-Creation-Date: 2022-01-01 09:45+0100\n"
->>>>>>> 7c64dd94
 "PO-Revision-Date: 2021-11-07 17:12+0100\n"
 "Last-Translator: fheroes2 team <fhomm2@gmail.com>\n"
 "Language-Team: Spanish <es@li.org>\n"
@@ -1471,14 +1467,9 @@
 msgid "Weed Patch"
 msgstr "Reloj de Oro"
 
-<<<<<<< HEAD
-msgid "Brownston"
-msgstr ""
-=======
 #, fuzzy
 msgid "Brownston"
 msgstr "Marrón"
->>>>>>> 7c64dd94
 
 #, fuzzy
 msgid "Hilltop"
