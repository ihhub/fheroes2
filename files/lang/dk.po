# Dutch translation for fheroes2
# Copyright (c) 2009 Rosetta Contributors and Canonical Ltd 2009
# This file is distributed under the same license as the fheroes2 package.
# fheroes2 team <fhomm2@gmail.com>, 2022
#
msgid ""
msgstr ""
"Project-Id-Version: fheroes2\n"
"Report-Msgid-Bugs-To: \n"
"POT-Creation-Date: 2022-11-16 13:44+0000\n"
<<<<<<< HEAD
"PO-Revision-Date: 2022-12-07 11:42+0100\n"
=======
"PO-Revision-Date: 2022-12-07 10:50+0100\n"
>>>>>>> 702d6413
"Last-Translator: \n"
"Language-Team: Danish\n"
"Language: da_DK\n"
"MIME-Version: 1.0\n"
"Content-Type: text/plain; charset=UTF-8\n"
"Content-Transfer-Encoding: 8bit\n"
"Plural-Forms: nplurals=2; plural=(n != 1);\n"
"X-Launchpad-Export-Date: 2010-05-27 09:12+0000\n"
"X-Generator: Poedit 3.2\n"

msgid ""
"BATTLE\n"
"ONLY"
msgstr ""
"KUN\n"
"KAMP"

msgid "GIFT"
msgstr "FORÆR"

msgid "DIFFICULTY"
msgstr "SVÆRHEDSGRAD"

msgid "MIN"
msgstr "MIN"

msgid "Warrior"
msgstr "Kriger"

msgid "Builder"
msgstr "Bygger"

msgid "Explorer"
msgstr "Udforsker"

msgid "None"
msgstr "Ingen"

msgid "Warning"
msgstr "Advarsel"

msgid ""
"Do you want to regain control from AI? The effect will take place only on "
"the next turn."
msgstr ""
"Vil du genoptage kontrollen fra AI'en? Dette vil kun have effekt på næste "
"tur."

msgid ""
"A few\n"
"%{monster}"
msgstr ""
"Nogle få\n"
"%{monster}"

msgid ""
"Several\n"
"%{monster}"
msgstr ""
"Flere\n"
"%{monster}"

msgid ""
"A pack of\n"
"%{monster}"
msgstr ""
"En flok\n"
"%{monster}"

msgid ""
"Lots of\n"
"%{monster}"
msgstr ""
"Masser af\n"
"%{monster}"

msgid ""
"A horde of\n"
"%{monster}"
msgstr ""
"En horde af\n"
"%{monster}"

msgid ""
"A throng of\n"
"%{monster}"
msgstr ""
"En skare af\n"
"%{monster}"

msgid ""
"A swarm of\n"
"%{monster}"
msgstr ""
"En sværm af\n"
"%{monster}"

msgid ""
"Zounds of\n"
"%{monster}"
msgstr ""
"Pokkers mange\n"
"%{monster}"

msgid ""
"A legion of\n"
"%{monster}"
msgstr ""
"En legion af\n"
"%{monster}"

msgid "army|Few"
msgstr "Få"

msgid "army|Several"
msgstr "Flere"

msgid "army|Pack"
msgstr "Flok"

msgid "army|Lots"
msgstr "Mange"

msgid "army|Horde"
msgstr "Horde"

msgid "army|Throng"
msgstr "Skare"

msgid "army|Swarm"
msgstr "Sværm"

msgid "army|Zounds"
msgstr "Pokkers"

msgid "army|Legion"
msgstr "Legion"

msgid "All %{race} troops +1"
msgstr "Alle %{race} tropper +1"

msgid "Multiple"
msgstr "Mange"

msgid "Troops of %{count} alignments -%{penalty}"
msgstr "Tropper af %{count} tilknytninger -%{penalty}"

msgid "Some undead in group -1"
msgstr "Der er udøde i gruppen -1"

msgid "View %{name}"
msgstr "Vis %{name}"

msgid "Move the %{name} "
msgstr "Flyt %{name} "

msgid "Move or right click to redistribute %{name}"
msgstr "Flyt eller højreklik for at omfordele %{name}"

msgid "Combine %{name} armies"
msgstr "Kombiner %{name} hærene"

msgid "Exchange %{name2} with %{name}"
msgstr "Byt %{name2} med %{name}"

msgid "Select %{name}"
msgstr "Vælg %{name}"

msgid "Cannot move last troop"
msgstr "Sidste trop kan ikke flyttes"

msgid "Move the %{name}"
msgstr "Flyt %{name}"

msgid "Set Count"
msgstr "Bestem antal"

msgid "%{name} destroys half the enemy troops!"
msgid_plural "%{name} destroy half the enemy troops!"
msgstr[0] "%{name} udsletter halvdelen af fjendens tropper!"
msgstr[1] "%{name} udsletter halvdelen af fjendens tropper!"

msgid "%{name} has turned off the auto battle"
msgstr "%{name} har deaktiveret automatisk kamp"

msgid "%{name} has turned on the auto battle"
msgstr "%{name} har aktiveret automatisk kamp"

msgid "Spell failed!"
msgstr "Magien mislykkedes!"

msgid ""
"The Sphere of Negation artifact is in effect for this battle, disabling all "
"combat spells."
msgstr ""
"Artefaktet Negationens Kugle er i kraft, hvilket deaktiverer brug af enhver "
"kampmagi."

msgid "You have already cast a spell this round."
msgstr "Du har allerede kastet magi én gang i denne runde."

msgid "That spell will affect no one!"
msgstr "Dén magi vil ikke påvirke nogen!"

msgid "You may only summon one type of elemental per combat."
msgstr "Du må kun hidkalde én slags Elemental per kamp."

msgid "There is no open space adjacent to your hero to summon an Elemental to."
msgstr ""
"Der er ingen åben plads ved siden af din helt til at hidkalde en Elemental "
"på."

msgid ""
"The Moat reduces by -%{count} the defense skill of any unit and slows to "
"half movement rate."
msgstr ""
"Voldgraven halverer bevægelseshastigheden samt reducerer forsvarsevnen for "
"enhver enhed, der måtte stå i den, med -%{count}."

msgid "Speed"
msgstr "Hastighed"

msgid "Speed: %{speed}"
msgstr "Hastighed: %{speed}"

msgid "Army Order"
msgstr "Hærorden"

msgid "Auto Spell Casting"
msgstr "Autobrug af magi"

msgid "Grid"
msgstr "Gitter"

msgid "Shadow Movement"
msgstr "Skyggebevægelse"

msgid "Shadow Cursor"
msgstr "Skygge-markør"

msgid "Off"
msgstr "Fra"

msgid "On"
msgstr "Til"

msgid "Set the speed of combat actions and animations."
msgstr "Indstil hastighed for kamphandlinger og animationer."

msgid "Toggle to display army order during the battle."
msgstr "Vælg om kampens hærorden skal vises eller ej."

msgid ""
"Toggle whether or not the computer will cast spells for you when auto combat "
"is on. (Note: This does not affect spell casting for computer players in any "
"way, nor does it affect quick combat.)"
msgstr ""
"Vælg om computerens evne til selv at kaste magi for dig skal være aktiv "
"eller ej, når Autokamp er slået til. (Note: Dette påvirker hverken AI-"
"spillere eller kvikkamp på nogen måde.)"

msgid ""
"Toggle the hex grid on or off. The hex grid always underlies movement, even "
"if turned off. This switch only determines if the grid is visible."
msgstr ""
"Vælg om hex-gitteret skal være synligt eller ej. Hex-gitteret ligger til "
"grund for bevægelse, selv hvis det ikke er synligt."

msgid ""
"Toggle on or off shadows showing where your creatures can move and attack."
msgstr ""
"Vælg om der skal være skygger, som både viser hvor dine væsener kan angribe "
"og gå hen, eller ej."

msgid ""
"Toggle on or off a shadow showing the current hex location of the mouse "
"cursor."
msgstr ""
"Vælg om der skal være skygger, som viser musemarkørens nuværende hex-"
"lokation, eller ej."

msgid "The enemy has surrendered!"
msgstr "Fjenden har overgivet sig!"

msgid "The enemy has fled!"
msgstr "Fjenden er flygtet!"

msgid "A glorious victory!"
msgstr "En gloværdig sejr!"

msgid "For valor in combat, %{name} receives %{exp} experience."
msgstr "For at udvise tapperhed i kamp, får %{name} %{exp} erfaringspoint."

msgid "The cowardly %{name} flees from battle."
msgstr "Den kujonagtige %{name} flygter fra kampen."

msgid "%{name} surrenders to the enemy, and departs in shame."
msgstr "%{name} overgiver sig til fjenden, og træder fra med skam."

msgid "Your force suffer a bitter defeat, and %{name} abandons your cause."
msgstr "Din styrke lider et bittert nederlag, og %{name} opgiver din sag."

msgid "Your force suffer a bitter defeat."
msgstr "Din styrke lider et bittert nederlag."

msgid "Battlefield Casualties"
msgstr "Slagmarkens ofre"

msgid "Attacker"
msgstr "Angriber"

msgid "Defender"
msgstr "Forsvarer"

msgid "As you reach for the %{name}, it mysteriously disappears."
msgstr "Lige som du rækker ud efter %{name}, forsvinder det mysteriøst."

msgid "As your enemy reaches for the %{name}, it mysteriously disappears."
msgstr ""
"Lige som din fjende rækker ud efter %{name}, forsvinder det mysteriøst."

msgid "You have captured an enemy artifact!"
msgstr "Du har stjålet et af fjendens artefakter!"

msgid "Necromancy!"
msgstr "Nekromanti!"

msgid ""
"Practicing the dark arts of necromancy, you are able to raise %{count} of "
"the enemy's dead to return under your service as %{monster}."
msgstr ""
"Ved brug af nekromantiens mørke kunst, er du i stand til at lade %{count} af "
"fjendens døde genopstå under din tjeneste som %{monster}."

msgid "%{name} the %{race}"
msgstr "%{race}en %{name}"

msgid "Captain of %{name}"
msgstr "Kaptajn af %{name}"

msgid "Attack"
msgstr "Angreb"

msgid "Defense"
msgstr "Forsvar"

msgid "Spell Power"
msgstr "Magikraft"

msgid "Knowledge"
msgstr "Kundskab"

msgid "Morale"
msgstr "Morale"

msgid "Luck"
msgstr "Held"

msgid "Spell Points"
msgstr "Magipoint"

msgid "Hero's Options"
msgstr "Helts træk"

msgid "Cast Spell"
msgstr "Kast magi"

msgid "Retreat"
msgstr "Flygt"

msgid "Surrender"
msgstr "Overgivelse"

msgid "Cancel"
msgstr "Anuller"

msgid "Hero Screen"
msgstr "Helteskærm"

msgid "Captain's Options"
msgstr "Kaptajns træk"

msgid ""
"Cast a magical spell. You may only cast one spell per combat round. The "
"round is reset when every creature has had a turn."
msgstr ""
"Kast en magisk besværgelse. Du må kun kaste én magi per kamprunde. Runden "
"nulstilles når alle væsener har taget et træk."

msgid ""
"Retreat your hero, abandoning your creatures. Your hero will be available "
"for you to recruit again, however, the hero will have only a novice hero's "
"forces."
msgstr ""
"Lad din helt flygte og dine væsener lades i stikken. Det kan blive muligt at "
"rekruttere din helt igen, men helten vil, igen, kun have en begynderstyrke."

msgid ""
"Surrendering costs gold. However if you pay the ransom, the hero and all of "
"his or her surviving creatures will be available to recruit again."
msgstr ""
"Overgivelse koster guld. Hvis du betaler løsesummen, opnår du muligheden for "
"igen at rekruttere din helt samt tilhørende overlevende væsener."

msgid "Open Hero Screen to view full information about the hero."
msgstr "Åbn Helteskærm for at se fuld information om helten."

msgid "Return to the battle."
msgstr "Vend tilbage til kampen."

msgid "Not enough gold (%{gold})"
msgstr "Ikke nok guld (%{gold})"

msgid "%{name} states:"
msgstr "%{name} erklærer:"

msgid "Captain of %{name} states:"
msgstr "Kaptajnen af %{name} erklærer:"

msgid ""
"\"I will accept your surrender and grant you and your troops safe passage "
"for the price of %{price} gold.\""
msgstr ""
"\"Jeg modtager gerne din overgivelse og giver Dem og Deres tropper fri lejde "
"til en pris på %{price} guld.\""

msgid "View %{monster} info"
msgstr "Se info om %{monster}"

msgid "Shoot %{monster}"
msgstr "Skyd %{monster}"

msgid "(1 shot left)"
msgid_plural "(%{count} shots left)"
msgstr[0] "(1 skud tilbage)"
msgstr[1] "(%{count} skud tilbage)"

msgid "Attack %{monster}"
msgstr "Angrib %{monster}"

msgid "Fly %{monster} here"
msgstr "Flyv %{monster} hertil"

msgid "Move %{monster} here"
msgstr "Flyt %{monster} hertil"

msgid "Turn %{turn}"
msgstr "Runde %{turn}"

msgid "Teleport here"
msgstr "Teleporter hertil"

msgid "Invalid teleport destination"
msgstr "Ugyldig teleportationsmål"

msgid "Cast %{spell} on %{monster}"
msgstr "Kast %{spell} på %{monster}"

msgid "Cast %{spell}"
msgstr "Kast %{spell}"

msgid "Select spell target"
msgstr "Vælg magiens mål"

msgid "View Ballista info"
msgstr "Se Ballistens info"

msgid "Ballista"
msgstr "Ballist"

msgid "Enable auto combat"
msgstr "Aktiver Autokamp"

msgid "Allows the computer to fight out the battle for you."
msgstr "Tillader computeren at udkæmpe kampen for dig."

msgid "Auto Combat"
msgstr "Autokamp"

msgid "Customize system options"
msgstr "Tilpas systemindstillinger"

msgid "Allows you to customize the combat screen."
msgstr "Tillader dig tilpasning af Kampskærmen."

msgid "System Options"
msgstr "Systemindstillinger"

msgid "Wait this unit"
msgstr "Vent med denne enhed"

msgid "Wait"
msgstr "Vent"

msgid ""
"Waits the current creature. The current creature delays its turn until after "
"all other creatures have had their turn."
msgstr ""
"Dette lader nuværende enhed vente med at udspille sin tur, indtil alle andre "
"enheder har spillet deres tur."

msgid "Skip this unit"
msgstr "Skip denne enhed"

msgid "Skip"
msgstr "Skip"

msgid ""
"Skips the current creature. The current creature ends its turn and does not "
"get to go again until the next round."
msgstr ""
"Skipper nuværende enheds tur. Denne enhed slutter sin tur og kan intet gøre "
"før sin tur i næste runde."

msgid "View Captain's options"
msgstr "Se Kaptajns muligheder"

msgid "View Hero's options"
msgstr "Se Helts muligheder"

msgid "View opposing Captain"
msgstr "Se modstanders Kaptajn"

msgid "View opposing Hero"
msgstr "Se modstanders Helt"

msgid "Hide logs"
msgstr "Skjul log"

msgid "Show logs"
msgstr "Vis log"

msgid "Message Bar"
msgstr "Beskedlinje"

msgid "Shows the results of individual monster's actions."
msgstr "Viser resultater for individuelle monstres handlinger."

msgid "Are you sure you want to finish the battle in auto mode?"
msgstr "Er du sikker på du vil færdiggøre denne kamp automatisk?"

msgid "%{name} skip their turn."
msgstr "%{name} skipper deres tur."

msgid "%{name} wait their turn."
msgstr "%{name} venter med deres tur."

msgid "%{attacker} does %{damage} damage."
msgid_plural "%{attacker} do %{damage} damage."
msgstr[0] "%{attacker} giver %{damage} i skade."
msgstr[1] "%{attacker} giver %{damage} i skade."

msgid "1 creature perishes."
msgid_plural "%{count} creatures perish."
msgstr[0] "1 væsen omkommer."
msgstr[1] "%{count} væsen omkommer."

msgid "1 %{defender} perishes."
msgid_plural "%{count} %{defender} perish."
msgstr[0] "1 %{defender} omkommer."
msgstr[1] "%{count} %{defender} omkommer."

msgid "Moved %{monster}: from [%{src}] to [%{dst}]."
msgstr "Flyttede %{monster}: fra [%{src}] til [%{dst}]."

msgid "The %{name} resist the spell!"
msgstr "Troppen med %{name} modstod magien!"

msgid "%{name} casts %{spell} on the %{troop}."
msgstr "%{name} kaster %{spell} på %{troop}."

msgid "%{name} casts %{spell}."
msgstr "%{name} kaster %{spell}."

msgid "The %{spell} does %{damage} damage to one undead creature."
msgstr "%{spell} giver %{damage} i skade til én udød enhed."

msgid "The %{spell} does %{damage} damage to all undead creatures."
msgstr "%{spell} giver %{damage} i skade til alle udøde enheder."

msgid "The %{spell} does %{damage} damage, %{count} creatures perish."
msgstr "%{spell} giver %{damage} i skade, %{count} væsener omkommer."

msgid "The %{spell} does %{damage} damage."
msgstr "%{spell} giver %{damage} i skade."

msgid "The %{spell} does %{damage} damage to one living creature."
msgstr "%{spell} giver %{damage} i skade på én levende enhed."

msgid "The %{spell} does %{damage} damage to all living creatures."
msgstr "%{spell} giver %{damage} i skade til alle levende enheder."

msgid "The %{attacker}' attack blinds the %{target}!"
msgstr "Angrebet af %{attacker} blænder %{target}!"

msgid "The %{attacker}' gaze turns the %{target} to stone!"
msgstr "Det skarpe blik fra %{attacker} forvandler %{target} til sten!"

msgid "The %{attacker}' curse falls upon the %{target}!"
msgstr "En forbandelse falder på %{target} forårsaget af %{attacker}!"

msgid "The %{target} are paralyzed by the %{attacker}!"
msgstr "Troppen med %{target} paralyseres af %{attacker}!"

msgid "The %{attacker} dispel all good spells on your %{target}!"
msgstr "Troppen med %{attacker} fordriver alt det gode magi fra din %{target}!"

msgid "The %{attacker} cast %{spell} on %{target}!"
msgstr "Troppen med %{attacker} kaster %{spell} på %{target}!"

msgid "Bad luck descends on the %{attacker}."
msgstr "Sort uheld sænker sig over troppen med %{attacker}."

msgid "Good luck shines on the %{attacker}."
msgstr "Held og lykke skinner på troppen med %{attacker}."

msgid "High morale enables the %{monster} to attack again."
msgstr "Høj morale gør det muligt for troppen med %{monster} at angribe igen."

msgid "Low morale causes the %{monster} to freeze in panic."
msgstr "Lav morale vækker frysende panik i troppen med %{monster}."

msgid "%{tower} does %{damage} damage."
msgstr "Borgens %{tower} giver %{damage} i skade."

msgid "The mirror image is created."
msgstr "Spejlbilledet er skabt."

msgid "The mirror image is destroyed!"
msgstr "Spejlbilledet er ødelagt!"

msgid "Are you sure you want to interrupt the auto battle?"
msgstr "Er du sikker på, at du vil afbryde autokampen?"

msgid "Error"
msgstr "Fejl"

msgid "No spells to cast."
msgstr "Ingen magi at kaste."

msgid "Are you sure you want to retreat?"
msgstr "Er du sikker på, at du vil flygte?"

msgid "Retreat disabled"
msgstr "Flugt slået fra"

msgid "Surrender disabled"
msgstr "Overgivelse slået fra"

msgid "Damage: %{max}"
msgstr "Skade: %{max}"

msgid "Damage: %{min} - %{max}"
msgstr "Skade: %{min} - %{max}"

msgid "Perish: %{max}"
msgstr "Dræber: %{max}"

msgid "Perish: %{min} - %{max}"
msgstr "Dræber: %{min} - %{max}"

msgid ""
"Through eagle-eyed observation, %{name} is able to learn the magic spell "
"%{spell}."
msgstr ""
"Med sine ørneøjne observerer %{name} magien %{spell} og lærer den selv at "
"kende."

msgid "Human"
msgstr "Menneske"

msgid "AI"
msgstr "AI"

msgid "Please select another hero."
msgstr "Vælg venligst en anden helt."

msgid "Set Attack Skill"
msgstr "Indstil angrebsevne"

msgid "Set Defense Skill"
msgstr "Indstil forsvarsevne"

msgid "Set Power Skill"
msgstr "Indstil magisk evne"

msgid "Set Knowledge Skill"
msgstr "Indstil kundskabsevne"

msgid "%{race1} %{name1}"
msgstr "%{race1} %{name1}"

msgid "vs"
msgstr "vs"

msgid "%{race2} %{name2}"
msgstr "%{race2} %{name2}"

msgid "Monsters"
msgstr "Monstre"

msgid "N/A"
msgstr "Ingen"

msgid "Left Turret"
msgstr "Venstre tårn"

msgid "Right Turret"
msgstr "Højre tårn"

msgid "The %{name} fires with the strength of %{count} Archers"
msgstr "Borgens %{name} med en styrke af %{count} Bueskyttere"

msgid "each with a +%{attack} bonus to their attack skill."
msgstr "hver med en +%{attack} bonus til deres angrebsevne."

msgid "The %{name} is destroyed."
msgstr "Borgens %{name} er ødelagt."

msgid ""
"The %{artifact} artifact is in effect for this battle, disabling %{spell} "
"spell."
msgstr ""
"Artefaktet %{artifact} er i kraft, hvilket deaktiverer brug af %{spell} "
"magien."

<<<<<<< HEAD
=======
# In danish these terms are spelled the same, no matter whether we are dealing with raising dead in singularis or pluralis
>>>>>>> 702d6413
msgid "%{count} %{name} rises from the dead!"
msgid_plural "%{count} %{name} rise from the dead!"
msgstr[0] "%{count} %{name} rejser sig fra de døde!"
msgstr[1] "%{count} %{name} rejser sig fra de døde!"

msgid "Dwarven Alliance"
msgstr ""

msgid "Sorceress Guild"
msgstr ""

msgid "Necromancer Guild"
msgstr ""

msgid "Ogre Alliance"
msgstr ""

msgid "Dwarfbane"
msgstr ""

msgid "Dragon Alliance"
msgstr ""

msgid "Elven Alliance"
msgstr ""

msgid "Kraeger defeated"
msgstr ""

msgid "Wayward Son"
msgstr ""

msgid "Uncle Ivan"
msgstr ""

msgid "Annexation"
msgstr ""

msgid "Force of Arms"
msgstr ""

msgid "Save the Dwarves"
msgstr ""

msgid "Carator Mines"
msgstr ""

msgid "Turning Point"
msgstr ""

msgid "scenarioName|Defender"
msgstr ""

msgid "Corlagon's Defense"
msgstr ""

msgid "The Crown"
msgstr ""

msgid "The Gauntlet"
msgstr ""

msgid "Betrayal"
msgstr ""

msgid "Final Justice"
msgstr ""

msgid ""
"Roland needs you to defeat the lords near his castle to begin his war of "
"rebellion against his brother.  They are not allied with each other, so they "
"will spend most of their time fighting with one another.  Victory is yours "
"when you have defeated all of their castles and heroes."
msgstr ""

msgid ""
"The local lords refuse to swear allegiance to Roland, and must be subdued. "
"They are wealthy and powerful, so be prepared for a tough fight. Capture all "
"enemy castles to win."
msgstr ""

msgid ""
"Your task is to defend the Dwarves against Archibald's forces. Capture all "
"of the enemy towns and castles to win, and be sure not to lose all of the "
"dwarf towns at once, or the enemy will have won."
msgstr ""

msgid ""
"You will face four allied enemies in a straightforward fight for resource "
"and treasure. Capture all of the enemy castles for victory."
msgstr ""

msgid ""
"Your enemies are allied against you and start close by, so be ready to come "
"out fighting. You will need to own all four castles in this small valley to "
"win."
msgstr ""

msgid ""
"The Sorceress' guild of Noraston has requested Roland's aid against an "
"attack from Archibald's allies. Capture all of the enemy castles to win, and "
"don't lose Noraston, or you'll lose the scenario. (Hint: There is an enemy "
"castle on an island in the ocean.)"
msgstr ""

msgid ""
"Gather as large an army as possible and capture the enemy castle within 8 "
"weeks. You are opposed by only one enemy, but must travel a long way to get "
"to the enemy castle. Any troops you have in your army at the end of this "
"scenario will be with you in the final battle."
msgstr ""

msgid ""
"Find the Crown before Archibald's heroes find it. Roland will need the Crown "
"for the final battle against Archibald."
msgstr ""

msgid ""
"Three allied enemies stand before you and victory, including Lord Corlagon. "
"Roland is in a castle to the northwest, and you will lose if he falls to the "
"enemy. Remember that capturing Lord Corlagon will ensure that he will not "
"fight against you in the final scenario."
msgstr ""

msgid ""
"This is the final battle. Both you and your enemy are armed to the teeth, "
"and all are allied against you. Capture Archibald to end the war!"
msgstr ""

msgid ""
"Switching sides leaves you with three castles against the enemy's one.  This "
"battle will be the easiest one you will face for the rest of the war..."
"traitor."
msgstr ""

msgid "Barbarian Wars"
msgstr ""

msgid "First Blood"
msgstr ""

msgid "Necromancers"
msgstr ""

msgid "Slay the Dwarves"
msgstr ""

msgid "Country Lords"
msgstr ""

msgid "Dragon Master"
msgstr ""

msgid "Rebellion"
msgstr ""

msgid "Apocalypse"
msgstr ""

msgid "Greater Glory"
msgstr ""

msgid ""
"King Archibald requires you to defeat the three enemies in this region.  "
"They are not allied with one another, so they will spend most of their "
"energy fighting amongst themselves.  You will win when you own all of the "
"enemy castles and there are no more heroes left to fight."
msgstr ""

msgid ""
"You must unify the barbarian tribes of the north by conquering them. As in "
"the previous mission, the enemy is not allied against you, but they have "
"more resources at their disposal. You will win when you own all of the enemy "
"castles and there are no more heroes left to fight."
msgstr ""

msgid ""
"Do-gooder wizards have taken the Necromancers' castle. You must retake it to "
"achieve victory. Remember that while you start with a powerful army, you "
"have no castle and must take one within 7 days, or lose this battle. (Hint: "
"The nearest castle is to the southeast.)"
msgstr ""

msgid ""
"The dwarves need conquering before they can interfere in King Archibald's "
"plans. Roland's forces have more than one hero and many towns to start with, "
"so be ready for attack from multiple directions. You must capture all of the "
"enemy towns and castles to claim victory."
msgstr ""

msgid ""
"You must put down a peasant revolt led by Roland's forces. All are allied "
"against you, but you have Lord Corlagon, an experienced hero, to help you. "
"Capture all enemy castles to win."
msgstr ""

msgid ""
"There are two enemies allied against you in this mission. Both are well "
"armed and seek to evict you from their island. Avoid them and capture Dragon "
"City to win."
msgstr ""

msgid ""
"Your orders are to conquer the country lords that have sworn to serve "
"Roland. All of the enemy castles are unified against you. Since you start "
"without a castle, you must hurry to capture one before the end of the week. "
"Capture all enemy castles for victory."
msgstr ""

msgid ""
"Find the Crown before Roland's heroes find it. Archibald will need the Crown "
"for the final battle against Roland."
msgstr ""

msgid ""
"This is the final battle. Both you and your enemy are armed to the teeth, "
"and all are allied against you. Capture Roland to win the war, and be sure "
"not to lose Archibald in the fight!"
msgstr ""

msgid "Arrow's Flight"
msgstr ""

msgid "Island of Chaos"
msgstr ""

msgid "The Abyss"
msgstr ""

msgid "Uprising"
msgstr ""

msgid "Aurora Borealis"
msgstr ""

msgid "Betrayal's End"
msgstr ""

msgid "Corruption's Heart"
msgstr ""

msgid "The Giant's Pass"
msgstr ""

msgid ""
"Subdue the unruly local lords in order to provide the Empire with facilities "
"to operate in this region."
msgstr ""

msgid ""
"Eliminate all oposition in this area. Then the first piece of the artifact "
"will be yours."
msgstr ""

msgid ""
"The sorceresses to the northeast are rebelling! For the good of the empire "
"you must quash their feeble uprising on your way to the mountains."
msgstr ""

msgid ""
"Having prepared for your arrival, Kraeger has arranged for a force of "
"necromancers to thwart your quest. You must capture the castle of Scabsdale "
"before the first day of the third week, or the Necromancers will be too "
"strong for you."
msgstr ""

msgid ""
"The barbarian despot in this area is, as yet, ignorant of your presence. "
"Quickly, build up your forces before you are discovered and attacked! Secure "
"the region by subduing all enemy forces."
msgstr ""

msgid ""
"The Empire is weak in this region. You will be unable to completely subdue "
"all forces in this area, so take what you can before reprisal strikes. "
"Remember, your true goal is to claim the Helmet of Anduran."
msgstr ""

msgid "For the good of the Empire, eliminate Kraeger."
msgstr ""

msgid ""
"At last, you have the opportunity and the facilities to rid the Empire of "
"the necromancer's evil. Eradicate them completely, and you will be sung as a "
"hero for all time."
msgstr ""

msgid "Border Towns"
msgstr ""

msgid "Conquer and Unify"
msgstr ""

msgid "Crazy Uncle Ivan"
msgstr ""

msgid "The Wayward Son"
msgstr ""

msgid "Ivory Gates"
msgstr ""

msgid "The Elven Lands"
msgstr ""

msgid "The Epic Battle"
msgstr ""

msgid "The Southern War"
msgstr ""

msgid ""
"Conquer and unite all the enemy tribes. Don't lose the hero Jarkonas, the "
"forefather of all descendants."
msgstr ""

msgid ""
"Your rival, the Kingdom of Harondale, is attacking weak towns on your "
"border! Recover from their first strike and crush them completely!"
msgstr ""

msgid ""
"Find your wayward son Joseph who is rumored to be living in the desolate "
"lands. Do it before the first day of the third month or it will be of no "
"help to your family."
msgstr ""

msgid ""
"Rescue your crazy uncle Ivan. Find him before the first day of the fourth "
"month or it will be no help to your kingdom."
msgstr ""

msgid ""
"Destroy the barbarians who are attacking the southern border of your "
"kingdom! Recover your fallen towns, and then invade the jungle kingdom. "
"Leave no enemy standing."
msgstr ""

msgid "Retake the castle of Ivory Gates, which has fallen due to treachery."
msgstr ""

msgid ""
"Gain the favor of the elves. They will not allow trees to be chopped down, "
"so they will send you wood every 2 weeks. You must complete your mission "
"before the first day of the seventh month, or the kingdom will surely fall."
msgstr ""

msgid ""
"This is the final battle against your rival kingdom of Harondale. Eliminate "
"everyone, and don't lose the hero Jarkonas VI."
msgstr ""

msgid "Fount of Wizardry"
msgstr ""

msgid "Power's End"
msgstr ""

msgid "The Eternal Scrolls"
msgstr ""

msgid "The Shrouded Isles"
msgstr ""

msgid ""
"Your mission is to vanquish the warring mages in the magical Shrouded Isles. "
"The completion of this task will give you a fighting chance against your "
"rivals."
msgstr ""

msgid ""
"The location of the great library has been discovered! You must make your "
"way to it, and reclaim the city of Chronos in which it lies."
msgstr ""

msgid ""
"Find the Orb of negation, which is said to be buried in this land. There are "
"clues inscribed on stone obelisks which will help lead you to your price. "
"Find the orb before the first day of the sixth month, or your rivals will "
"surely have gotten to the fount before you."
msgstr ""

msgid ""
"You must take control of the castle of Magic, where the fount of wizardry "
"lies. Do this and your victory will be supreme."
msgstr ""

msgid "Blood is Thicker"
msgstr ""

msgid "King and Country"
msgstr ""

msgid "Pirate Isles"
msgstr ""

msgid "Stranded"
msgstr ""

msgid ""
"Capture the town on the island off the southeast shore in order to construct "
"a boat and travel back towards the mainland. Do not lose the hero Gallavant."
msgstr ""

msgid ""
"Find and defeat Martine, the pirate leader, who resides in Pirates Cove. Do "
"not lose Gallavant or your quest will be over."
msgstr ""

msgid ""
"Eliminate all the other forces who oppose the rule of Lord Alberon. "
"Gallavant must not die."
msgstr ""

msgid ""
"Overthrow the entrenched monarchy of Lord Alberon, and claim all the land in "
"your name. Gallavant must not die."
msgstr ""

msgid " bane"
msgstr ""

msgid " alliance"
msgstr ""

msgid "Carry-over forces"
msgstr ""

msgid " bonus"
msgstr ""

msgid " defeated"
msgstr ""

msgid " will always run away from your army."
msgstr ""

msgid " will be willing to join your army."
msgstr ""

msgid "\"%{artifact}\" artifact will be carried over the scenario."
msgstr ""

msgid "The army will be carried over the scenario."
msgstr ""

msgid "The kingdom will have +%{count} %{resource} each day."
msgstr ""

msgid "\"%{spell}\" spell will be carried over the scenario."
msgstr ""

msgid "%{hero} can be hired in the scenario."
msgstr ""

msgid ""
"%{hero} has been defeated and will not appear in the subsequent scenarios."
msgstr ""

msgid "The dwarves recognize their allies and gladly join your forces."
msgstr ""

msgid "The ogres recognize you as the Dwarfbane and lumber over to join you."
msgstr ""

msgid ""
"The dragons, snarling and growling, agree to join forces with you, their "
"'Ally'."
msgstr ""

msgid ""
"As you approach the group of elves, their leader calls them all to "
"attention.  He shouts to them, \"Who of you is brave enough to join this "
"fearless ally of ours?\"  The group explodes with cheers as they run to join "
"your ranks."
msgstr ""

msgid ""
"The dwarves hail you, \"Any friend of Roland is a friend of ours.  You may "
"pass.\""
msgstr ""

msgid ""
"The ogres give you a grunt of recognition, \"Archibald's allies may pass.\""
msgstr ""

msgid ""
"The dragons see you and call out.  \"Our alliance with Archibald compels us "
"to join you.  Unfortunately you have no room.  A pity!\"  They quickly "
"scatter."
msgstr ""

msgid ""
"The elves stand at attention as you approach.  Their leader calls to you and "
"says, \"Let us not impede your progress, ally!  Move on, and may victory be "
"yours.\""
msgstr ""

msgid "\"The Dwarfbane!!!!, run for your lives.\""
msgstr ""

msgid "campaignBonus|Ballista"
msgstr ""

msgid "campaignBonus|Black Pearl"
msgstr ""

msgid "campaignBonus|Caster's Bracelet"
msgstr ""

msgid "campaignBonus|Defender Helm"
msgstr ""

msgid "campaignBonus|Breastplate"
msgstr ""

msgid "campaignBonus|Dragon Sword"
msgstr ""

msgid "campaignBonus|Fizbin Medal"
msgstr ""

msgid "campaignBonus|Foremost Scroll"
msgstr ""

msgid "campaignBonus|Hideous Mask"
msgstr ""

msgid "campaignBonus|Mage's Ring"
msgstr ""

msgid "campaignBonus|Major Scroll"
msgstr ""

msgid "campaignBonus|Medal of Honor"
msgstr ""

msgid "campaignBonus|Medal of Valor"
msgstr ""

msgid "campaignBonus|Minor Scroll"
msgstr ""

msgid "campaignBonus|Nomad Boots"
msgstr ""

msgid "campaignBonus|Power Axe"
msgstr ""

msgid "campaignBonus|Spiked Shield"
msgstr ""

msgid "campaignBonus|Stealth Shield"
msgstr ""

msgid "campaignBonus|Tax Lien"
msgstr ""

msgid "campaignBonus|Thunder Mace"
msgstr ""

msgid "campaignBonus|Traveler's Boots"
msgstr ""

msgid "campaignBonus|White Pearl"
msgstr ""

msgid "campaignBonus|Basic Archery"
msgstr ""

msgid "campaignBonus|Advanced Archery"
msgstr ""

msgid "campaignBonus|Expert Archery"
msgstr ""

msgid "campaignBonus|Basic Ballistics"
msgstr ""

msgid "campaignBonus|Advanced Ballistics"
msgstr ""

msgid "campaignBonus|Expert Ballistics"
msgstr ""

msgid "campaignBonus|Basic Diplomacy"
msgstr ""

msgid "campaignBonus|Advanced Diplomacy"
msgstr ""

msgid "campaignBonus|Expert Diplomacy"
msgstr ""

msgid "campaignBonus|Basic Eagle Eye"
msgstr ""

msgid "campaignBonus|Advanced Eagle Eye"
msgstr ""

msgid "campaignBonus|Expert Eagle Eye"
msgstr ""

msgid "campaignBonus|Basic Estates"
msgstr ""

msgid "campaignBonus|Advanced Estates"
msgstr ""

msgid "campaignBonus|Expert Estates"
msgstr ""

msgid "campaignBonus|Basic Leadership"
msgstr ""

msgid "campaignBonus|Advanced Leadership"
msgstr ""

msgid "campaignBonus|Expert Leadership"
msgstr ""

msgid "campaignBonus|Basic Logistics"
msgstr ""

msgid "campaignBonus|Advanced Logistics"
msgstr ""

msgid "campaignBonus|Expert Logistics"
msgstr ""

msgid "campaignBonus|Basic Luck"
msgstr ""

msgid "campaignBonus|Advanced Luck"
msgstr ""

msgid "campaignBonus|Expert Luck"
msgstr ""

msgid "campaignBonus|Basic Mysticism"
msgstr ""

msgid "campaignBonus|Advanced Mysticism"
msgstr ""

msgid "campaignBonus|Expert Mysticism"
msgstr ""

msgid "campaignBonus|Basic Navigation"
msgstr ""

msgid "campaignBonus|Advanced Navigation"
msgstr ""

msgid "campaignBonus|Expert Navigation"
msgstr ""

msgid "campaignBonus|Basic Necromancy"
msgstr ""

msgid "campaignBonus|Advanced Necromancy"
msgstr ""

msgid "campaignBonus|Expert Necromancy"
msgstr ""

msgid "campaignBonus|Basic Pathfinding"
msgstr ""

msgid "campaignBonus|Advanced Pathfinding"
msgstr ""

msgid "campaignBonus|Expert Pathfinding"
msgstr ""

msgid "campaignBonus|Basic Scouting"
msgstr ""

msgid "campaignBonus|Advanced Scouting"
msgstr ""

msgid "campaignBonus|Expert Scouting"
msgstr ""

msgid "campaignBonus|Basic Wisdom"
msgstr ""

msgid "campaignBonus|Advanced Wisdom"
msgstr ""

msgid "campaignBonus|Expert Wisdom"
msgstr ""

msgid "campaignBonus|Animate Dead"
msgstr ""

msgid "campaignBonus|Chain Lightning"
msgstr ""

msgid "campaignBonus|Fireblast"
msgstr ""

msgid "campaignBonus|Mass Curse"
msgstr ""

msgid "campaignBonus|Mass Haste"
msgstr ""

msgid "campaignBonus|Mirror Image"
msgstr ""

msgid "campaignBonus|Resurrect"
msgstr ""

msgid "campaignBonus|Steelskin"
msgstr ""

msgid "campaignBonus|Summon Earth"
msgstr ""

msgid "campaignBonus|View Heroes"
msgstr ""

msgid ""
"The main hero will have \"%{artifact}\" artifact at the start of the "
"scenario."
msgstr ""

msgid ""
"The kingdom will receive %{amount} additional %{resource} at the start of "
"the scenario."
msgstr ""

msgid ""
"The kingdom will have %{amount} less %{resource} at the start of the "
"scenario."
msgstr ""

msgid ""
"The main hero will have %{count} %{monster} at the start of the scenario."
msgstr ""

msgid ""
"The main hero will have \"%{spell}\" spell at the start of the scenario."
msgstr ""

msgid "The starting race of the scenario will be %{race}."
msgstr ""

msgid ""
"The main hero will have additional %{count} %{skill} at the start of the "
"scenario."
msgstr ""

msgid "The main hero will have %{skill} at the start of the scenario."
msgstr ""

msgid "Roland"
msgstr ""

msgid "Archibald"
msgstr ""

msgid "The Price of Loyalty"
msgstr ""

msgid "Voyage Home"
msgstr ""

msgid "Wizard's Isle"
msgstr ""

msgid "Descendants"
msgstr ""

msgid "The %{building} produces %{monster}."
msgstr ""

msgid "Requires:"
msgstr ""

msgid "Cannot build. You have already built here today."
msgstr ""

msgid "For this action it is necessary to build a castle first."
msgstr ""

msgid "Cannot build %{name} because castle is too far from water."
msgstr ""

msgid "disable build."
msgstr ""

msgid "Cannot afford %{name}."
msgstr ""

msgid "%{name} is already built."
msgstr ""

msgid "Cannot build %{name}."
msgstr ""

msgid "Build %{name}."
msgstr ""

msgid "Blackridge"
msgstr ""

msgid "Hillstone"
msgstr ""

msgid "Pinehurst"
msgstr ""

msgid "Whiteshield"
msgstr ""

msgid "Woodhaven"
msgstr ""

msgid "Blackwind"
msgstr ""

msgid "Bloodreign"
msgstr ""

msgid "Dragontooth"
msgstr ""

msgid "Greywind"
msgstr ""

msgid "Portsmith"
msgstr ""

msgid "Atlantium"
msgstr ""

msgid "Middle Gate"
msgstr ""

msgid "Sansobar"
msgstr ""

msgid "Tundara"
msgstr ""

msgid "Vulcania"
msgstr ""

msgid "Baywatch"
msgstr ""

msgid "Fountainhead"
msgstr ""

msgid "Vertigo"
msgstr ""

msgid "Wildabar"
msgstr ""

msgid "Winterkill"
msgstr ""

msgid "Brindamoor"
msgstr ""

msgid "Lakeside"
msgstr ""

msgid "Nightshadow"
msgstr ""

msgid "Olympus"
msgstr ""

msgid "Sandcaster"
msgstr ""

msgid "Alamar"
msgstr ""

msgid "Burlock"
msgstr ""

msgid "Dragadune"
msgstr ""

msgid "Kalindra"
msgstr ""

msgid "Xabran"
msgstr ""

msgid "Algary"
msgstr ""

msgid "Basenji"
msgstr ""

msgid "Blackfang"
msgstr ""

msgid "New Dawn"
msgstr ""

msgid "Sorpigal"
msgstr ""

msgid "Avone"
msgstr ""

msgid "Big Oak"
msgstr ""

msgid "Chandler"
msgstr ""

msgid "Erliquin"
msgstr ""

msgid "Hampshire"
msgstr ""

msgid "Antioch"
msgstr ""

msgid "Avalon"
msgstr ""

msgid "Roc Haven"
msgstr ""

msgid "South Mill"
msgstr ""

msgid "Weed Patch"
msgstr ""

msgid "Brownston"
msgstr ""

msgid "Hilltop"
msgstr ""

msgid "Weddington"
msgstr ""

msgid "Westfork"
msgstr ""

msgid "Whittingham"
msgstr ""

msgid "Cathcart"
msgstr ""

msgid "Elk's Head"
msgstr ""

msgid "Roscomon"
msgstr ""

msgid "Sherman"
msgstr ""

msgid "Yorksford"
msgstr ""

msgid "Blackburn"
msgstr ""

msgid "Blacksford"
msgstr ""

msgid "Burton"
msgstr ""

msgid "Pig's Eye"
msgstr ""

msgid "Viper's Nest"
msgstr ""

msgid "Fenton"
msgstr ""

msgid "Lankershire"
msgstr ""

msgid "Lombard"
msgstr ""

msgid "Timberhill"
msgstr ""

msgid "Troy"
msgstr ""

msgid "Forder Oaks"
msgstr ""

msgid "Meramec"
msgstr ""

msgid "Quick Silver"
msgstr ""

msgid "Westmoor"
msgstr ""

msgid "Willow"
msgstr ""

msgid "Corackston"
msgstr ""

msgid "Sheltemburg"
msgstr ""

msgid "Cannot recruit - you already have a Hero in this town."
msgstr ""

msgid "Cannot recruit - you have too many Heroes."
msgstr ""

msgid "Cannot afford a Hero"
msgstr ""

msgid "There is no room in the garrison for this army."
msgstr ""

msgid "Fortifications"
msgstr "Fortifikationer"

msgid "Farm"
msgstr "Mark"

msgid "Thatched Hut"
msgstr "Stråtækt hytte"

msgid "Archery Range"
msgstr "Bueskydningsbane"

msgid "Upg. Archery Range"
msgstr "Opg. Bueskydningsbane"

msgid "Blacksmith"
msgstr "Grovsmedje"

msgid "Upg. Blacksmith"
msgstr "Opg. Grovsmedje"

msgid "Armory"
msgstr "Våbensmedje"

msgid "Upg. Armory"
msgstr "Opg. Våbensmedje"

msgid "Jousting Arena"
msgstr "Dystningsarena"

msgid "Upg. Jousting Arena"
msgstr "Opg. Dystningsarena"

msgid "Cathedral"
msgstr "Katedral"

msgid "Upg. Cathedral"
msgstr "Opg. Katedral"

msgid "Coliseum"
msgstr "Colosseum"

msgid "Garbage Heap"
msgstr "Affaldsbunke"

msgid "Hut"
msgstr "Hytte"

msgid "Stick Hut"
msgstr "Pindehytte"

msgid "Upg. Stick Hut"
msgstr "Opg. Pindehytte"

msgid "Den"
msgstr "Hule"

msgid "Adobe"
msgstr "Adobehus"

msgid "Upg. Adobe"
msgstr "Opg. Adobehus"

msgid "Bridge"
msgstr "Bro"

msgid "Upg. Bridge"
msgstr "Opg. Bro"

msgid "Pyramid"
msgstr "Pyramide"

msgid "Rainbow"
msgstr "Regnbue"

msgid "Crystal Garden"
msgstr "Krystalhave"

msgid "Treehouse"
msgstr "Træhus"

msgid "Cottage"
msgstr "Kottage"

msgid "Upg. Cottage"
msgstr "Opg. Kottage"

msgid "Stonehenge"
msgstr "Stenkreds"

msgid "Upg. Stonehenge"
msgstr "Opg. Stenkreds"

msgid "Fenced Meadow"
msgstr "Indhegnet eng"

msgid "sorceress|Red Tower"
msgstr "Rødt tårn"

msgid "Dungeon"
msgstr "Fangehul"

msgid "Waterfall"
msgstr "Vandfald"

msgid "Cave"
msgstr "Grotte"

msgid "Crypt"
msgstr "Krypt"

msgid "Nest"
msgstr "Rede"

msgid "Maze"
msgstr "Labyrint"

msgid "Upg. Maze"
msgstr "Opg. Labyrint"

msgid "Swamp"
msgstr "Sump"

msgid "Green Tower"
msgstr "Grønt Tårn"

msgid "warlock|Red Tower"
msgstr "Rødt tårn"

msgid "Black Tower"
msgstr "Sort Tårn"

msgid "Library"
msgstr "Bibliotek"

msgid "Orchard"
msgstr "Frugthave"

msgid "Habitat"
msgstr "Habitat"

msgid "Pen"
msgstr "Svinesti"

msgid "Foundry"
msgstr "Støberi"

msgid "Upg. Foundry"
msgstr "Opg. Støberi"

msgid "Cliff Nest"
msgstr "Klipperede"

msgid "Ivory Tower"
msgstr "Elfenbenstårn"

msgid "Upg. Ivory Tower"
msgstr "Opg. Elfenbenstårn"

msgid "Cloud Castle"
msgstr "Skyslot"

msgid "Upg. Cloud Castle"
msgstr "Opg. Skyslot"

msgid "Storm"
msgstr "Storm"

msgid "Skull Pile"
msgstr "Kraniebunke"

msgid "Excavation"
msgstr "Udgravning"

msgid "Graveyard"
msgstr "Kirkegård"

msgid "Upg. Graveyard"
msgstr "Opg. Kirkegård"

msgid "Upg. Pyramid"
msgstr "Opg. Pyramide"

msgid "Mansion"
msgstr "Palæ"

msgid "Upg. Mansion"
msgstr "Opg. Palæ"

msgid "Mausoleum"
msgstr "Mausoleum"

msgid "Upg. Mausoleum"
msgstr "Opg. Mausoleum"

msgid "Laboratory"
msgstr "Laboratorium"

msgid "Shrine"
msgstr "Helligdom"

msgid ""
"The Fortifications increase the toughness of the walls, increasing the "
"number of turns it takes to knock them down."
msgstr ""

msgid "The Farm increases production of Peasants by %{count} per week."
msgstr ""

msgid ""
"The Coliseum provides inspiring spectacles to defending troops, raising "
"their morale by two during combat."
msgstr ""

msgid "The Garbage Heap increases production of Goblins by %{count} per week."
msgstr ""

msgid "The Rainbow increases the luck of the defending units by two."
msgstr ""

msgid ""
"The Crystal Garden increases production of Sprites by %{count} per week."
msgstr ""

msgid "The Dungeon increases the income of the town by %{count} / day."
msgstr ""

msgid "The Waterfall increases production of Centaurs by %{count} per week."
msgstr ""

msgid ""
"The Library increases the number of spells in the Guild by one for each "
"level of the guild."
msgstr ""

msgid "The Orchard increases production of Halflings by %{count} per week."
msgstr ""

msgid "The Storm adds +2 to the power of spells of a defending spell caster."
msgstr ""

msgid "The Skull Pile increases production of Skeletons by %{count} per week."
msgstr ""

msgid "Thieves' Guild"
msgstr "Tyvelaug"

msgid "Tavern"
msgstr "Værtshus"

msgid "Shipyard"
msgstr "Skipsvært"

msgid "Well"
msgstr "Brønd"

msgid "Statue"
msgstr "Statue"

msgid "Marketplace"
msgstr "Markedsplads"

msgid "Moat"
msgstr "Voldgrav"

msgid "Castle"
msgstr "Borg"

msgid "Tent"
msgstr "Telt"

msgid "Captain's Quarters"
msgstr "Kaptajnens kvarter"

msgid "Mage Guild, Level 1"
msgstr "Magikerlaug, Niveau 1"

msgid "Mage Guild, Level 2"
msgstr "Magikerlaug, Niveau 2"

msgid "Mage Guild, Level 3"
msgstr "Magikerlaug, Niveau 3"

msgid "Mage Guild, Level 4"
msgstr "Magikerlaug, Niveau 4"

msgid "Mage Guild, Level 5"
msgstr "Magikerlaug, Niveau 5"

msgid ""
"The Shrine increases the necromancy skill of all your necromancers by 10 "
"percent."
msgstr ""

msgid ""
"The Thieves' Guild provides information on enemy players. Thieves' Guilds "
"can also provide scouting information on enemy towns. Additional Guilds "
"provide more information."
msgstr ""

msgid "The Tavern increases morale for troops defending the castle."
msgstr ""

msgid "The Shipyard allows ships to be built."
msgstr ""

msgid ""
"The Well increases the growth rate of all dwellings by %{count} creatures "
"per week."
msgstr ""

msgid "The Statue increases your town's income by %{count} per day."
msgstr ""

msgid "The Left Turret provides extra firepower during castle combat."
msgstr ""

msgid "The Right Turret provides extra firepower during castle combat."
msgstr ""

msgid ""
"The Marketplace can be used to convert one type of resource into another. "
"The more marketplaces you control, the better the exchange rate."
msgstr ""

msgid ""
"The Moat slows attacking units. Any unit entering the moat must end its turn "
"there and becomes more vulnerable to attack."
msgstr ""

msgid ""
"The Castle improves town defense and increases income to %{count} gold per "
"day."
msgstr ""

msgid ""
"The Tent provides workers to build a castle, provided the materials and the "
"gold are available."
msgstr ""

msgid ""
"The Captain's Quarters provides a captain to assist in the castle's defense "
"when no hero is present."
msgstr ""

msgid ""
"The Mage Guild allows heroes to learn spells and replenish their spell "
"points."
msgstr ""

msgid "Recruit %{name}"
msgstr ""

msgid "Month: %{month}, Week: %{week}, Day: %{day}"
msgstr ""

msgid ""
"You must purchase a spell book to use the mage guild, but you currently have "
"no room for a spell book. Try giving one of your artifacts to another hero."
msgstr ""

msgid "Exit"
msgstr ""

msgid "Exit this menu."
msgstr ""

msgid "Click to show next town."
msgstr ""

msgid "Show next town"
msgstr ""

msgid "Click to show previous town."
msgstr ""

msgid "Show previous town"
msgstr ""

msgid "This town may not be upgraded to a castle."
msgstr ""

msgid "Town"
msgstr ""

msgid "Exit Castle"
msgstr ""

msgid "Exit Town"
msgstr ""

msgid "Show Income"
msgstr ""

msgid "View Hero"
msgstr ""

msgid "The above spells are available here."
msgstr ""

msgid "The above spells have been added to your book."
msgstr ""

msgid "A generous tip for the barkeep yields the following rumor:"
msgstr ""

msgid "Recruit Hero"
msgstr ""

msgid "%{name} is a level %{value} %{race} "
msgstr ""

msgid "with %{count} artifacts."
msgstr ""

msgid "with 1 artifact."
msgstr ""

msgid "without artifacts."
msgstr ""

msgid ""
"'Spread' combat formation spreads your armies from the top to the bottom of "
"the battlefield, with at least one empty space between each army."
msgstr ""

msgid ""
"'Grouped' combat formation bunches your army toget her in the center of your "
"side of the battlefield."
msgstr ""

msgid "Spread Formation"
msgstr ""

msgid "Grouped Formation"
msgstr ""

msgid "Recruit %{name} the %{race}"
msgstr ""

msgid "Set garrison combat formation to 'Spread'"
msgstr ""

msgid "Set garrison combat formation to 'Grouped'"
msgstr ""

msgid "Exit Castle Options"
msgstr ""

msgid "Castle Options"
msgstr ""

msgid "Not enough resources to recruit creatures."
msgstr ""

msgid "You are unable to recruit at this time, your ranks are full."
msgstr ""

msgid "No creatures available for purchase."
msgstr ""

msgid "Recruit Creatures"
msgstr ""

msgid "Max"
msgstr ""

msgid "Hire all creatures in the town."
msgstr ""

msgid "Town Population Information and Statistics"
msgstr ""

msgid "Damg"
msgstr ""

msgid "HP"
msgstr ""

msgid "Growth"
msgstr ""

msgid "week"
msgstr ""

msgid "Available"
msgstr ""

msgid "View World"
msgstr ""

msgid "View the entire world."
msgstr ""

msgid "Puzzle"
msgstr ""

msgid "View the obelisk puzzle."
msgstr ""

msgid "Scenario Information"
msgstr ""

msgid "View information on the scenario you are currently playing."
msgstr ""

msgid "Dig for the Ultimate Artifact."
msgstr ""

msgid "Digging"
msgstr ""

msgid "Exit this menu without doing anything."
msgstr ""

msgid "Arena"
msgstr ""

msgid ""
"You enter the arena and face a pack of vicious lions. You handily defeat "
"them, to the wild cheers of the crowd.  Impressed by your skill, the aged "
"trainer of gladiators agrees to train you in a skill of your choice."
msgstr ""

msgid "You can't afford to upgrade your troops!"
msgstr ""

msgid ""
"Your troops can be upgraded, but it will cost you dearly. Do you wish to "
"upgrade them?"
msgstr ""

msgid "Are you sure you want to dismiss this army?"
msgstr ""

msgid "Attack Skill"
msgstr ""

msgid "Defense Skill"
msgstr ""

msgid "Shots"
msgstr ""

msgid "Shots Left"
msgstr ""

msgid "Damage"
msgstr ""

msgid "Hit Points"
msgstr ""

msgid "Hit Points Left"
msgstr ""

msgid "Followers"
msgstr ""

msgid ""
"A group of %{monster} with a desire for greater glory wish to join you.\n"
"Do you accept?"
msgstr ""

msgid ""
"The %{monster} is swayed by your diplomatic tongue, and offers to join your "
"army for the sum of %{gold} gold.\n"
"Do you accept?"
msgstr ""

msgid ""
"The creatures are swayed by your diplomatic\n"
"tongue, and make you an offer:\n"
" \n"
msgstr ""

msgid ""
"%{offer} of the %{total} %{monster} will join your army, and the rest will "
"leave you alone, for the sum of %{gold} gold.\n"
"Do you accept?"
msgstr ""

msgid ""
"All %{offer} of the %{monster} will join your army for the sum of %{gold} "
"gold.\n"
"Do you accept?"
msgstr ""

msgid "(Rate: %{percent})"
msgstr ""

msgid "off"
msgstr ""

msgid "Music"
msgstr ""

msgid "Effects"
msgstr ""

msgid "MIDI"
msgstr ""

msgid "MIDI Expansion"
msgstr ""

msgid "External"
msgstr ""

msgid "Music Type"
msgstr ""

msgid "3D Audio"
msgstr ""

msgid "Toggle ambient music level."
msgstr ""

msgid "Toggle foreground sounds level."
msgstr ""

msgid "Change the type of music."
msgstr ""

msgid "Toggle 3D effects of foreground sounds."
msgstr ""

msgid "Okay"
msgstr ""

msgid "Build a new ship:"
msgstr ""

msgid "Resource cost:"
msgstr ""

msgid "Total: "
msgstr ""

msgid "Need: "
msgstr ""

msgid "Load Game"
msgstr ""

msgid "No save files to load."
msgstr ""

msgid "New Game"
msgstr ""

msgid "Start a single or multi-player game."
msgstr ""

msgid "Load a previously saved game."
msgstr ""

msgid "Save Game"
msgstr ""

msgid "Save the current game."
msgstr ""

msgid "Quit"
msgstr ""

msgid "Quit out of Heroes of Might and Magic II."
msgstr ""

msgid "Language"
msgstr ""

msgid "Graphics"
msgstr ""

msgid "Settings"
msgstr ""

msgid "Experimental"
msgstr ""

msgid "Audio"
msgstr ""

msgid "Configure"
msgstr ""

msgid "Hot Keys"
msgstr ""

msgid "Black & White"
msgstr ""

msgid "Mouse Cursor"
msgstr ""

msgid "Color"
msgstr ""

msgid "Text Support"
msgstr ""

msgid "Interface Type"
msgstr ""

msgid "Evil"
msgstr ""

msgid "Good"
msgstr ""

msgid "Auto Resolve"
msgstr ""

msgid "Auto, No Spells"
msgstr ""

msgid "autoBattle|Manual"
msgstr ""

msgid "Battles"
msgstr ""

msgid "Change the language of the game."
msgstr ""

msgid "Select Game Language"
msgstr ""

msgid "Change the graphics settings of the game."
msgstr ""

msgid "Change the audio settings of the game."
msgstr ""

msgid "Experimental game settings."
msgstr ""

msgid "Toggle instant battle mode."
msgstr ""

msgid "Check and configure all the hot keys present in the game."
msgstr ""

msgid "Toggle the type of interface you want to use."
msgstr ""

msgid "Toggle colored cursor on or off. This is only an esthetic choice."
msgstr ""

msgid ""
"Toggle text support mode to output extra information about windows and "
"events in the game."
msgstr ""

msgid "Attention"
msgstr ""

msgid ""
"Your version of Heroes of Might and Magic II does not support any other "
"languages than English."
msgstr ""

msgid ""
"Map\n"
"Difficulty"
msgstr ""

msgid ""
"Game\n"
"Difficulty"
msgstr ""

msgid "Rating"
msgstr ""

msgid "Map Size"
msgstr ""

msgid "Opponents"
msgstr ""

msgid "Class"
msgstr ""

msgid ""
"Victory\n"
"Conditions"
msgstr ""

msgid ""
"Loss\n"
"Conditions"
msgstr ""

msgid "First select recipients!"
msgstr ""

msgid "You cannot select %{resource}!"
msgstr ""

msgid "Select count %{resource}:"
msgstr ""

msgid "Select Recipients"
msgstr ""

msgid "Your Funds"
msgstr ""

msgid "Planned Gift"
msgstr ""

msgid "Gift from %{name}"
msgstr ""

msgid "Resolution"
msgstr ""

msgid "Fullscreen"
msgstr ""

msgid "window|Mode"
msgstr ""

msgid "Windowed"
msgstr ""

msgid "V-Sync"
msgstr ""

msgid "on"
msgstr ""

msgid "FPS"
msgstr ""

msgid "System Info"
msgstr ""

msgid "Change the resolution of the game."
msgstr ""

msgid "Select Game Resolution"
msgstr ""

msgid "Toggle between fullscreen and windowed modes."
msgstr ""

msgid ""
"The V-Sync option can be enabled to resolve flickering issues on some "
"monitors."
msgstr ""

msgid "Show extra information such as FPS and current time."
msgstr ""

msgid "Set Guardian"
msgstr ""

msgid "Your army too big!"
msgstr ""

msgid "Hot Keys:"
msgstr ""

msgid "Select Game Language:"
msgstr ""

msgid "Click to choose the selected language."
msgstr ""

msgid "%{name} has gained a level."
msgstr ""

msgid "%{skill} +1"
msgstr ""

msgid "You have learned %{skill}."
msgstr ""

msgid "You may learn either:"
msgstr ""

msgid "or"
msgstr ""

msgid ""
"Please inspect our fine wares. If you feel like offering a trade, click on "
"the items you wish to trade with and for."
msgstr ""

msgid ""
"You have received quite a bargain. I expect to make no profit on the deal. "
"Can I interest you in any of my other wares?"
msgstr ""

msgid "I can offer you %{count} for 1 unit of %{resfrom}."
msgstr ""

msgid "I can offer you 1 unit of %{resto} for %{count} units of %{resfrom}."
msgstr ""

msgid "Min"
msgstr ""

msgid "Qty to trade"
msgstr ""

msgid "Trading Post"
msgstr ""

msgid "Your Resources"
msgstr ""

msgid "Available Trades"
msgstr ""

msgid "n/a"
msgstr ""

msgid "guarded by "
msgstr ""

msgid "guarded by %{count} %{monster}"
msgstr ""

msgid "(available: %{count})"
msgstr ""

msgid "(empty)"
msgstr ""

msgid "already learned"
msgstr ""

msgid "already knows this skill"
msgstr ""

msgid "already has max skills"
msgstr ""

msgid "(already visited)"
msgstr ""

msgid "(not visited)"
msgstr ""

msgid "%{color} Barrier"
msgstr ""

msgid "%{color} Tent"
msgstr ""

msgid "Road"
msgstr ""

msgid "(digging ok)"
msgstr ""

msgid "(no digging)"
msgstr ""

msgid "penalty: %{cost}"
msgstr ""

msgid "Uncharted Territory"
msgstr ""

msgid "Defenders:"
msgstr ""

msgid "Unknown"
msgstr ""

msgid "%{name} (Level %{level})"
msgstr ""

msgid "Attack:"
msgstr ""

msgid "Defense:"
msgstr ""

msgid "Spell Power:"
msgstr ""

msgid "Knowledge:"
msgstr ""

msgid "Spell Points:"
msgstr ""

msgid "Move Points:"
msgstr ""

msgid "Cost per troop:"
msgstr ""

msgid "Available: %{count}"
msgstr ""

msgid "Number to buy:"
msgstr ""

msgid "Select Game Resolution:"
msgstr ""

msgid "Click to apply the selected resolution."
msgstr ""

msgid "MAX"
msgstr ""

msgid "How many troops to move?"
msgstr ""

msgid "Fast separation into slots:"
msgstr ""

msgid "Map: "
msgstr ""

msgid ""
"\n"
"\n"
"Location: "
msgstr ""

msgid "File to Save:"
msgstr ""

msgid "File to Load:"
msgstr ""

msgid "Click to save the current game."
msgstr ""

msgid "Click to load a previously saved game."
msgstr ""

msgid "Are you sure you want to delete file:"
msgstr ""

msgid "Warning!"
msgstr ""

msgid "Select Monster:"
msgstr ""

msgid "Select Hero:"
msgstr ""

msgid "Select Artifact:"
msgstr ""

msgid "Select Spell:"
msgstr ""

msgid "Select Skill:"
msgstr ""

msgid "Location: "
msgstr ""

msgid ""
"\n"
"\n"
"Map Type:\n"
msgstr ""

msgid "The Succession Wars"
msgstr ""

msgid "Lose all your heroes and towns."
msgstr ""

msgid "Lose a specific town."
msgstr ""

msgid "Lose a specific hero."
msgstr ""

msgid "Run out of time. Fail to win by a certain point."
msgstr ""

msgid "Loss Condition"
msgstr ""

msgid "Defeat all enemy heroes and towns."
msgstr ""

msgid "Capture a specific town."
msgstr ""

msgid "Defeat a specific hero."
msgstr ""

msgid "Find a specific artifact."
msgstr ""

msgid "Your side defeats the opposing side."
msgstr ""

msgid "Accumulate a large amount of gold."
msgstr ""

msgid "Victory Condition"
msgstr ""

msgid "Map difficulty:"
msgstr ""

msgid "N"
msgstr ""

msgid "No maps exist at that size"
msgstr ""

msgid "Small Maps"
msgstr ""

msgid "View only maps of size small (36 x 36)."
msgstr ""

msgid "Medium Maps"
msgstr ""

msgid "View only maps of size medium (72 x 72)."
msgstr ""

msgid "Large Maps"
msgstr ""

msgid "View only maps of size large (108 x 108)."
msgstr ""

msgid "Extra Large Maps"
msgstr ""

msgid "View only maps of size extra large (144 x 144)."
msgstr ""

msgid "All Maps"
msgstr ""

msgid "View all maps, regardless of size."
msgstr ""

msgid "Players Icon"
msgstr ""

msgid ""
"Indicates how many players total are in the scenario. Any positions not "
"occupied by humans will be occupied by computer players."
msgstr ""

msgid ""
"Indicates whether the map\n"
"is small (36 x 36), medium\n"
"(72 x 72), large (108 x 108),\n"
"or extra large (144 x 144)."
msgstr ""

msgid "Size Icon"
msgstr ""

msgid ""
"Indicates whether the map is made for \"The Succession Wars\" or \"The Price "
"of Loyalty\" version of the game."
msgstr ""

msgid "Map Type"
msgstr ""

msgid "Selected Name"
msgstr ""

msgid "The name of the currently selected map."
msgstr ""

msgid "Selected Map Difficulty"
msgstr ""

msgid ""
"The map difficulty of the currently selected map.  The map difficulty is "
"determined by the scenario designer. More difficult maps might include more "
"or stronger enemies, fewer resources, or other special conditions making "
"things tougher for the human player."
msgstr ""

msgid "Selected Description"
msgstr ""

msgid "The description of the currently selected map."
msgstr ""

msgid "Accept the choice made."
msgstr ""

msgid "Experimental Game Settings"
msgstr ""

msgid "Jump"
msgstr ""

msgid "Hero Speed"
msgstr ""

msgid "Don't Show"
msgstr ""

msgid "Enemy Speed"
msgstr ""

msgid "Scroll Speed"
msgstr ""

msgid "Hide"
msgstr ""

msgid "Show"
msgstr ""

msgid "Interface"
msgstr ""

msgid "Change the speed at which your heroes move on the main screen."
msgstr ""

msgid ""
"Sets the speed that A.I. heroes move at.  You can also elect not to view A."
"I. movement at all."
msgstr ""

msgid "Sets the speed at which you scroll the window."
msgstr ""

msgid "Toggle interface visibility."
msgstr ""

msgid "Att."
msgstr ""

msgid "Def."
msgstr ""

msgid "Power"
msgstr ""

msgid "Knowl"
msgstr ""

msgid "1st"
msgstr ""

msgid "2nd"
msgstr ""

msgid "3rd"
msgstr ""

msgid "4th"
msgstr ""

msgid "5th"
msgstr ""

msgid "6th"
msgstr ""

msgid "Oracle: Player Rankings"
msgstr ""

msgid "Thieves' Guild: Player Rankings"
msgstr ""

msgid "Number of Towns:"
msgstr ""

msgid "Number of Castles:"
msgstr ""

msgid "Number of Heroes:"
msgstr ""

msgid "Gold in Treasury:"
msgstr ""

msgid "Wood & Ore:"
msgstr ""

msgid "Gems, Cr, Slf & Mer:"
msgstr ""

msgid "Obelisks Found:"
msgstr ""

msgid "Artifacts:"
msgstr ""

msgid "Total Army Strength:"
msgstr ""

msgid "Income:"
msgstr ""

msgid "Best Hero:"
msgstr ""

msgid "Best Hero Stats:"
msgstr ""

msgid "Personality:"
msgstr ""

msgid "Best Monster:"
msgstr ""

msgid "difficulty|Easy"
msgstr ""

msgid "difficulty|Normal"
msgstr ""

msgid "difficulty|Hard"
msgstr ""

msgid "difficulty|Expert"
msgstr ""

msgid "difficulty|Impossible"
msgstr ""

msgid "and more..."
msgstr ""

msgid "Campaign Difficulty"
msgstr ""

msgid ""
"Choose this difficulty if you want to prefer game story over challenge. AI "
"is weaker in comparison with normal difficulty."
msgstr ""

msgid ""
"Choose this difficulty to enjoy the campaign as per the original design."
msgstr ""

msgid ""
"Choose this difficulty if you want challenge. AI is stronger in comparison "
"with normal difficulty."
msgstr ""

msgid "Easy"
msgstr ""

msgid "Normal"
msgstr ""

msgid "Hard"
msgstr ""

msgid "Start the selected scenario."
msgstr ""

msgid "View Intro"
msgstr ""

msgid "View Intro videos for the current state of the campaign."
msgstr ""

msgid "Select campaign difficulty. It cannot be changed after."
msgstr ""

msgid "Restart"
msgstr ""

msgid "Restart the current scenario."
msgstr ""

msgid "Are you sure you want to restart this scenario?"
msgstr ""

msgid "Campaign Scenario loading failure"
msgstr ""

msgid "Please make sure that campaign files are correct and present."
msgstr ""

msgid "Days spent"
msgstr ""

msgid "The number of days spent on this campaign."
msgstr ""

msgid "Project Coordination and Core Development"
msgstr ""

msgid "QA and Support"
msgstr ""

msgid "Development"
msgstr ""

msgid "Dev and Support"
msgstr ""

msgid "Visit us at "
msgstr ""

msgid "Special Thanks to"
msgstr ""

msgid "and many other contributors!"
msgstr ""

msgid "Support us at"
msgstr ""

msgid "Connect with us at"
msgstr ""

msgid "Need help with the game?"
msgstr ""

msgid "and many-many other supporters!"
msgstr ""

msgid "Original project before 0.7"
msgstr ""

msgid "Heroes of Might and Magic II: The Succession Wars team"
msgstr ""

msgid "Designed and Directed"
msgstr ""

msgid "Programming and Design"
msgstr ""

msgid "Executive Producer"
msgstr ""

msgid "Producer"
msgstr ""

msgid "Additional Design"
msgstr ""

msgid "Additional Programming"
msgstr ""

msgid "Musical Production"
msgstr ""

msgid "Music and Sound Design"
msgstr ""

msgid "Vocalists"
msgstr ""

msgid "Art Director"
msgstr ""

msgid "Assistant Art Director"
msgstr ""

msgid "Artists"
msgstr ""

msgid "QA Manager"
msgstr ""

msgid "QA"
msgstr ""

msgid "Writing"
msgstr ""

msgid "Manual and Helpfile"
msgstr ""

msgid "Scenarios"
msgstr ""

msgid "Heroes of Might and Magic II: The Price of Loyalty team"
msgstr ""

msgid "Cyberlore Studios"
msgstr ""

msgid "Design Lead"
msgstr ""

msgid "Designers"
msgstr ""

msgid "Programming Lead"
msgstr ""

msgid "Art Lead"
msgstr ""

msgid "Playtesters"
msgstr ""

msgid "New World Computing"
msgstr ""

msgid "Designer"
msgstr ""

msgid "Producers"
msgstr ""

msgid "QA Managers"
msgstr ""

msgid "Sound Design"
msgstr ""

msgid "Town Themes"
msgstr ""

msgid "Alto Sax"
msgstr ""

msgid "Harpsichord and Piano"
msgstr ""

msgid "Basso Vocal"
msgstr ""

msgid "Soprano Vocal"
msgstr ""

msgid "Recorded at Green Street Studios"
msgstr ""

msgid "credits|Manual"
msgstr ""

msgid "German Consultant"
msgstr ""

msgid "Map Designers"
msgstr ""

msgid "Package Design"
msgstr ""

msgid "Unknown Hero"
msgstr ""

msgid "Your Name"
msgstr ""

msgid "Standard"
msgstr ""

msgid "View High Scores for Standard Maps."
msgstr ""

msgid "Campaign"
msgstr ""

msgid "View High Scores for Campaigns."
msgstr ""

msgid "This file contains a save with an invalid game type."
msgstr ""

msgid ""
"This file was saved by the \"The Price of Loyalty\" version of the game.\n"
"Some items may not be available."
msgstr ""

msgid "Usupported save format: "
msgstr ""

msgid "Current game version: "
msgstr ""

msgid "Last supported version: "
msgstr ""

msgid "This saved game is localized to '"
msgstr ""

msgid "' language, but the current language of the game is '"
msgstr ""

msgid "Hot Seat"
msgstr ""

msgid ""
"Play a Hot Seat game, where 2 to 4 players play around the same computer, "
"switching into the 'Hot Seat' when it is their turn."
msgstr ""

msgid "Cancel back to the main menu."
msgstr ""

msgid "A single player game playing out a single map."
msgstr ""

msgid "Standard Game"
msgstr ""

msgid "A single player game playing through a series of maps."
msgstr ""

msgid "Campaign Game"
msgstr ""

msgid ""
"A multi-player game, with several human players completing against each "
"other on a single map."
msgstr ""

msgid "Multi-Player Game"
msgstr ""

msgid "fheroes2 Resurrection Team presents"
msgstr ""

msgid "Greetings!"
msgstr ""

msgid ""
"Welcome to Heroes of Might and Magic II powered by fheroes2 engine! Before "
"starting the game please choose game resolution."
msgstr ""

msgid "Please Remember"
msgstr ""

msgid "You can always change game resolution by clicking on the "
msgstr ""

msgid "door"
msgstr ""

msgid ""
" on the left side of main menu or by clicking on the configuration button. \n"
"\n"
"Enjoy the game!"
msgstr ""

msgid "Quit Heroes of Might and Magic II and return to the operating system."
msgstr ""

msgid "Credits"
msgstr ""

msgid "View the credits screen."
msgstr ""

msgid "High Scores"
msgstr ""

msgid "View the high scores screen."
msgstr ""

msgid "Change language, resolution and settings of the game."
msgstr ""

msgid "Game Settings"
msgstr ""

msgid ""
"Required video files for campaign selection window are missing. Please make "
"sure that all necessary files are present in the system."
msgstr ""

msgid ""
"Either Roland's or Archibald's campaign from the original Heroes of Might "
"and Magic II."
msgstr ""

msgid "Original Campaign"
msgstr ""

msgid "Expansion Campaign"
msgstr ""

msgid "One of the four new campaigns from the Price of Loyalty expansion set."
msgstr ""

msgid "Host"
msgstr ""

msgid ""
"The host sets up the game options. There can only be one host per network "
"game."
msgstr ""

msgid "Guest"
msgstr ""

msgid ""
"The guest waits for the host to set up the game, then is automatically added "
"in. There can be multiple guests for TCP/IP games."
msgstr ""

msgid "Battle Only"
msgstr ""

msgid "Setup and play a battle without loading any map."
msgstr ""

msgid "2 Players"
msgstr ""

msgid ""
"Play with 2 human players, and optionally, up to 4 additional computer "
"players."
msgstr ""

msgid "3 Players"
msgstr ""

msgid ""
"Play with 3 human players, and optionally, up to 3 additional computer "
"players."
msgstr ""

msgid "4 Players"
msgstr ""

msgid ""
"Play with 4 human players, and optionally, up to 2 additional computer "
"players."
msgstr ""

msgid "5 Players"
msgstr ""

msgid ""
"Play with 5 human players, and optionally, up to 1 additional computer "
"player."
msgstr ""

msgid "6 Players"
msgstr ""

msgid "Play with 6 human players."
msgstr ""

msgid "Dragon city has fallen!  You are now the Master of the Dragons."
msgstr ""

msgid ""
"You captured %{name}!\n"
"You are victorious."
msgstr ""

msgid ""
"You have captured the enemy hero %{name}!\n"
"Your quest is complete."
msgstr ""

msgid ""
"You have found the %{name}.\n"
"Your quest is complete."
msgstr ""

msgid "Ultimate Artifact"
msgstr ""

msgid ""
"The enemy is beaten.\n"
"Your side has triumphed!"
msgstr ""

msgid ""
"You have built up over %{count} gold in your treasury.\n"
"All enemies bow before your wealth and power."
msgstr ""

msgid ""
"The enemy has captured %{name}!\n"
"They are triumphant."
msgstr ""

msgid ""
"The enemy has built up over %{count} gold in his treasury.\n"
"You must bow done in defeat before his wealth and power."
msgstr ""

msgid "You have been eliminated from the game!!!"
msgstr ""

msgid ""
"You have lost the hero %{name}.\n"
"Your quest is over."
msgstr ""

msgid ""
"You have failed to complete your quest in time.\n"
"All is lost."
msgstr ""

msgid "Defeat all enemy heroes and capture all enemy towns and castles."
msgstr ""

msgid "Run out of time. (Fail to win by a certain point.)"
msgstr ""

msgid "You must defeat the enemy %{enemies}."
msgid_plural "You must defeat the enemy alliance of %{enemies}."
msgstr[0] ""
msgstr[1] ""

msgid ""
"The alliance consisting of %{allies} and you must defeat the enemy "
"%{enemies}."
msgid_plural ""
"The alliance consisting of %{allies} and you must defeat the enemy alliance "
"of %{enemies}."
msgstr[0] ""
msgstr[1] ""

msgid "Capture the castle '%{name}'."
msgstr ""

msgid "Capture the town '%{name}'."
msgstr ""

msgid "Defeat the hero '%{name}'."
msgstr ""

msgid "Find the ultimate artifact."
msgstr ""

msgid "Find the '%{name}' artifact."
msgstr ""

msgid "Accumulate %{count} gold."
msgstr ""

msgid ""
", or you may win by defeating all enemy heroes and capturing all enemy towns "
"and castles."
msgstr ""

msgid "Lose the castle '%{name}'."
msgstr ""

msgid "Lose the town '%{name}'."
msgstr ""

msgid "Lose the hero: %{name}."
msgstr ""

msgid "Fail to win by the end of month %{month}, week %{week}, day %{day}."
msgstr ""

msgid "%{color} player has been vanquished!"
msgstr ""

msgid "Scenario:"
msgstr ""

msgid "Game Difficulty:"
msgstr ""

msgid "Opponents:"
msgstr ""

msgid "Class:"
msgstr ""

msgid "Rating %{rating}%"
msgstr ""

msgid "Click here to select which scenario to play."
msgstr ""

msgid "Scenario"
msgstr ""

msgid "Game Difficulty"
msgstr ""

msgid ""
"This lets you change the starting difficulty at which you will play. Higher "
"difficulty levels start you of with fewer resources, and at the higher "
"settings, give extra resources to the computer."
msgstr ""

msgid "Difficulty Rating"
msgstr ""

msgid ""
"The difficulty rating reflects a combination of various settings for your "
"game. This number will be applied to your final score."
msgstr ""

msgid "Click to accept these settings and start a new game."
msgstr ""

msgid "Click to return to the main menu."
msgstr ""

msgid "No maps available!"
msgstr ""

msgid "Astrologers proclaim the Month of the %{name}."
msgstr ""

msgid "Astrologers proclaim the Week of the %{name}."
msgstr ""

msgid "After regular growth, the population of %{monster} is doubled!"
msgstr ""

msgid ""
"After regular growth, the population of %{monster} increases by %{count} "
"percent!"
msgid_plural ""
"After regular growth, the population of %{monster} increases by %{count} "
"percent!"
msgstr[0] ""
msgstr[1] ""

msgid "%{monster} growth +%{count}."
msgstr ""

msgid " All populations are halved."
msgstr ""

msgid " All dwellings increase population."
msgstr ""

msgid ""
"%{color} player, this is your last day to capture a town, or you will be "
"banished from this land."
msgstr ""

msgid ""
"%{color} player, you only have %{day} days left to capture a town, or you "
"will be banished from this land."
msgstr ""

msgid "%{color} player's turn."
msgstr ""

msgid ""
"Do you want to transfer control from you to the AI? The effect will take "
"place only on the next turn."
msgstr ""

msgid ""
"%{color} player, you have lost your last town. If you do not conquer another "
"town in next week, you will be eliminated."
msgstr ""

msgid ""
"%{color} player, your heroes abandon you, and you are banished from this "
"land."
msgstr ""

msgid "Next Hero"
msgstr ""

msgid "Select the next Hero."
msgstr ""

msgid "Continue Movement"
msgstr ""

msgid "Continue the Hero's movement along the current path."
msgstr ""

msgid "Kingdom Summary"
msgstr ""

msgid "View a Summary of your Kingdom."
msgstr ""

msgid "Cast an adventure spell."
msgstr ""

msgid "End Turn"
msgstr ""

msgid "End your turn and left the computer take its turn."
msgstr ""

msgid "Adventure Options"
msgstr ""

msgid "Bring up the adventure options menu."
msgstr ""

msgid ""
"Bring up the file options menu, allowing you to load, save, start a new game "
"or quit."
msgstr ""

msgid "File Options"
msgstr ""

msgid "Bring up the system options menu, allowing you to customize your game."
msgstr ""

msgid ""
"One or more heroes may still move, are you sure you want to end your turn?"
msgstr ""

msgid "Are you sure you want to quit?"
msgstr ""

msgid "Are you sure you want to restart? (Your current game will be lost.)"
msgstr ""

msgid "Are you sure you want to overwrite the save with this name?"
msgstr ""

msgid "Game saved successfully."
msgstr ""

msgid "There was an issue during saving."
msgstr ""

msgid ""
"Are you sure you want to load a new game? (Your current game will be lost.)"
msgstr ""

msgid "Try looking on land!!!"
msgstr ""

msgid ""
"Searching for the Ultimate Artifact is fruitless. Your hero could not carry "
"it even if he found it - all his artifact slots are full."
msgstr ""

msgid ""
"After spending many hours digging here, you have uncovered the %{artifact}."
msgstr ""

msgid "Congratulations!"
msgstr ""

msgid "Nothing here. Where could it be?"
msgstr ""

msgid "Try searching on clear ground."
msgstr ""

msgid "Digging for artifacts requires a whole day, try again tomorrow."
msgstr ""

msgid "A miniature view of the known world. Left click to move viewing area."
msgstr ""

msgid "World Map"
msgstr ""

msgid "Month: %{month} Week: %{week}"
msgstr ""

msgid "Day: %{day}"
msgstr ""

msgid ""
"You find a small\n"
"quantity of %{resource}."
msgstr ""

msgid "Status Window"
msgstr ""

msgid ""
"This window provides information on the status of your hero or kingdom, and "
"shows the date."
msgstr ""

msgid ""
"This window provides information on the status of your hero or kingdom, and "
"shows the date. Left click here to cycle through these windows."
msgstr ""

msgid "Necroman"
msgstr ""

msgid ""
"This lets you change player starting positions and colors. A particular "
"color will always start in a particular location. Some positions may only be "
"played by a computer player or only by a human player."
msgstr ""

msgid ""
"This lets you change the class of a player. Classes are not always "
"changeable. Depending on the scenario, a player may receive additional towns "
"and/or heroes not of their primary alignment."
msgstr ""

msgid "Handicap"
msgstr ""

msgid ""
"This lets you change the handicap of a particular player. Only humans may be "
"handicapped. Handicapped players start with fewer resources and earn 15 or "
"30% fewer resources per turn for mild and severe handicaps, respectively."
msgstr ""

msgid "%{color} player"
msgstr ""

msgid "No Handicap"
msgstr ""

msgid "No special restrictions on start resources and earning them per turn."
msgstr ""

msgid "Mild Handicap"
msgstr ""

msgid ""
"Mild handicapped players start with fewer resources and earn 15% fewer "
"resources per turn."
msgstr ""

msgid "Severe Handicap"
msgstr ""

msgid ""
"Severe handicapped players start with fewer resources and earn 30% fewer "
"resources per turn."
msgstr ""

msgid "View %{skill} Info"
msgstr ""

msgid "Kingdom Income"
msgstr ""

msgid "Kingdom Income per day."
msgstr ""

msgid "English"
msgstr ""

msgid "French"
msgstr ""

msgid "Polish"
msgstr ""

msgid "German"
msgstr ""

msgid "Russian"
msgstr ""

msgid "Italian"
msgstr ""

msgid "Czech"
msgstr ""

msgid "Norwegian"
msgstr ""

msgid "Belarusian"
msgstr ""

msgid "Bulgarian"
msgstr ""

msgid "Ukrainian"
msgstr ""

msgid "Romanian"
msgstr ""

msgid "Spanish"
msgstr ""

msgid "Swedish"
msgstr ""

msgid "Portuguese"
msgstr ""

msgid "Turkish"
msgstr ""

msgid "Dutch"
msgstr ""

msgid "Hungarian"
msgstr ""

msgid ", FPS: "
msgstr ""

msgid "%{object} robber"
msgstr ""

msgid "%{object} raided"
msgstr ""

msgid "Ector"
msgstr ""

msgid "Gwenneth"
msgstr ""

msgid "Lord Kilburn"
msgstr ""

msgid "Sir Gallant"
msgstr ""

msgid "Tyro"
msgstr ""

msgid "Ambrose"
msgstr ""

msgid "Dimitry"
msgstr ""

msgid "Maximus"
msgstr ""

msgid "Ruby"
msgstr ""

msgid "Crag Hack"
msgstr ""

msgid "Fineous"
msgstr ""

msgid "Jezebel"
msgstr ""

msgid "Jojosh"
msgstr ""

msgid "Thundax"
msgstr ""

msgid "Atlas"
msgstr ""

msgid "Ergon"
msgstr ""

msgid "Jaclyn"
msgstr ""

msgid "Tsabu"
msgstr ""

msgid "Astra"
msgstr ""

msgid "Gem"
msgstr ""

msgid "Natasha"
msgstr ""

msgid "Rebecca"
msgstr ""

msgid "Troyan"
msgstr ""

msgid "Vatawna"
msgstr ""

msgid "Ariel"
msgstr ""

msgid "Carlawn"
msgstr ""

msgid "Luna"
msgstr ""

msgid "Arie"
msgstr ""

msgid "Barok"
msgstr ""

msgid "Crodo"
msgstr ""

msgid "Kastore"
msgstr ""

msgid "Vesper"
msgstr ""

msgid "Agar"
msgstr ""

msgid "Falagar"
msgstr ""

msgid "Wrathmont"
msgstr ""

msgid "Dawn"
msgstr ""

msgid "Flint"
msgstr ""

msgid "Halon"
msgstr ""

msgid "Myra"
msgstr ""

msgid "Myrini"
msgstr ""

msgid "Wilfrey"
msgstr ""

msgid "Mandigal"
msgstr ""

msgid "Sarakin"
msgstr ""

msgid "Charity"
msgstr ""

msgid "Darlana"
msgstr ""

msgid "Ranloo"
msgstr ""

msgid "Rialdo"
msgstr ""

msgid "Zam"
msgstr ""

msgid "Zom"
msgstr ""

msgid "Celia"
msgstr ""

msgid "Roxana"
msgstr ""

msgid "Sandro"
msgstr ""

msgid "Lord Corlagon"
msgstr ""

msgid "Lord Halton"
msgstr ""

msgid "Sister Eliza"
msgstr ""

msgid "Brother Brax"
msgstr ""

msgid "Dainwin"
msgstr ""

msgid "Joseph"
msgstr ""

msgid "Mog"
msgstr ""

msgid "Solmyr"
msgstr ""

msgid "Ceallach"
msgstr ""

msgid "Drakonia"
msgstr ""

msgid "Elderian"
msgstr ""

msgid "Gallavant"
msgstr ""

msgid "Jarkonas"
msgstr ""

msgid "Martine"
msgstr ""

msgid " gives you maximum morale"
msgstr ""

msgid " gives you maximum luck"
msgstr ""

msgid "You cannot pick up this artifact, you already have a full load!"
msgstr ""

msgid "To cast spells, you must first buy a spell book for %{gold} gold."
msgstr ""

msgid "Unfortunately, you seem to be a little short of cash at the moment."
msgstr ""

msgid "Do you wish to buy one?"
msgstr ""

msgid "%{count} / day"
msgstr ""

msgid "one"
msgstr ""

msgid "two"
msgstr ""

msgid "A whirlpool engulfs your ship. Some of your army has fallen overboard."
msgstr ""

msgid "Insulted by your refusal of their offer, the monsters attack!"
msgstr ""

msgid ""
"The %{monster}, awed by the power of your forces, begin to scatter.\n"
"Do you wish to pursue and engage them?"
msgstr ""

msgid "Ransacking an enemy camp, you discover a hidden cache of treasures."
msgstr ""

msgid ""
"The keeper of the mill announces:\n"
"\"Milord, I have been working very hard to provide you with these resources, "
"come back next week for more.\""
msgstr ""

msgid ""
"The keeper of the mill announces:\n"
"\"Milord, I am sorry, there are no resources currently available. Please try "
"again next week.\""
msgstr ""

msgid ""
"The keeper of the mill announces:\n"
"\"Milord, I have been working very hard to provide you with this gold, come "
"back next week for more.\""
msgstr ""

msgid ""
"The keeper of the mill announces:\n"
"\"Milord, I am sorry, there is no gold currently available. Please try again "
"next week.\""
msgstr ""

msgid ""
"You've found an abandoned lean-to.\n"
"Poking about, you discover some resources hidden nearby."
msgstr ""

msgid "The lean-to is long abandoned. There is nothing of value here."
msgstr ""

msgid ""
"You catch a leprechaun foolishly sleeping amidst a cluster of magic "
"mushrooms.\n"
"In exchange for his freedom, he guides you to a small pot filled with "
"precious things."
msgstr ""

msgid ""
"You've found a magic garden, the kind of place that leprechauns and faeries "
"like to cavort in, but there is no one here today.\n"
"Perhaps you should try again next week."
msgstr ""

msgid "You come upon the remains of an unfortunate adventurer."
msgstr ""

msgid "Treasure"
msgstr ""

msgid "Searching through the tattered clothing, you find the %{artifact}."
msgstr ""

msgid "Searching through the tattered clothing, you find nothing."
msgstr ""

msgid ""
"You come across an old wagon left by a trader who didn't quite make it to "
"safe terrain."
msgstr ""

msgid "Unfortunately, others have found it first, and the wagon is empty."
msgstr ""

msgid "Searching inside, you find the %{artifact}."
msgstr ""

msgid "Inside, you find some of the wagon's cargo still intact."
msgstr ""

msgid "You search through the flotsam, and find some wood and some gold."
msgstr ""

msgid "You search through the flotsam, and find some wood."
msgstr ""

msgid "You search through the flotsam, but find nothing."
msgstr ""

msgid "Shrine of the 1st Circle"
msgstr ""

msgid ""
"You come across a small shrine attended by a group of novice acolytes.\n"
"In exchange for your protection, they agree to teach you a simple spell - "
"'%{spell}'."
msgstr ""

msgid "Shrine of the 2nd Circle"
msgstr ""

msgid ""
"You come across an ornate shrine attended by a group of rotund friars.\n"
"In exchange for your protection, they agree to teach you a spell - "
"'%{spell}'."
msgstr ""

msgid "Shrine of the 3rd Circle"
msgstr ""

msgid ""
"You come across a lavish shrine attended by a group of high priests.\n"
"In exchange for your protection, they agree to teach you a sophisticated "
"spell - '%{spell}'."
msgstr ""

msgid ""
"\n"
"Unfortunately, you have no Magic Book to record the spell with."
msgstr ""

msgid ""
"\n"
"Unfortunately, you do not have the wisdom to understand the spell, and you "
"are unable to learn it."
msgstr ""

msgid ""
"\n"
"Unfortunately, you already have knowledge of this spell, so there is nothing "
"more for them to teach you."
msgstr ""

msgid ""
"You approach the hut and observe a witch inside studying an ancient tome on "
"%{skill}.\n"
" \n"
msgstr ""

msgid ""
"As you approach, she turns and focuses her one glass eye on you.\n"
"\"You already know everything you deserve to learn!\" the witch screeches. "
"\"NOW GET OUT OF MY HOUSE!\""
msgstr ""

msgid ""
"As you approach, she turns and speaks.\n"
"\"You already know that which I would teach you. I can help you no further.\""
msgstr ""

msgid ""
"An ancient and immortal witch living in a hut with bird's legs for stilts "
"teaches you %{skill} for her own inscrutable purposes."
msgstr ""

msgid "As you drink the sweet water, you gain luck for your next battle."
msgstr ""

msgid "You drink from the enchanted fountain, but nothing happens."
msgstr ""

msgid ""
"Upon entering the mystical faerie ring, your army gains luck for its next "
"battle."
msgstr ""

msgid "You enter the faerie ring, but nothing happens."
msgstr ""

msgid ""
"You've found an ancient and weathered stone idol.\n"
"It is supposed to grant luck to visitors, but since the stars are already "
"smiling upon you, it does nothing."
msgstr ""

msgid ""
"You've found an ancient and weathered stone idol.\n"
"Kissing it is supposed to be lucky, so you do. The stone is very cold to the "
"touch."
msgstr ""

msgid "The mermaids silently entice you to return later and be blessed again."
msgstr ""

msgid ""
"The magical, soothing beauty of the Mermaids reaches you and your crew.\n"
"Just for a moment, you forget your worries and bask in the beauty of the "
"moment.\n"
"The mermaids charms bless you with increased luck for your next combat."
msgstr ""

msgid ""
"You come upon the pyramid of a great and ancient king.\n"
"You are tempted to search it for treasure, but all the old stories warn of "
"fearful curses and undead guardians.\n"
"Will you search?"
msgstr ""

msgid ""
"Upon defeating the monsters, you decipher an ancient glyph on the wall, "
"telling the secret of the spell - '"
msgstr ""

msgid "Unfortunately, you have no Magic Book to record the spell with."
msgstr ""

msgid ""
"Unfortunately, you do not have the wisdom to understand the spell, and you "
"are unable to learn it."
msgstr ""

msgid ""
"You come upon the pyramid of a great and ancient king.\n"
"Routine exploration reveals that the pyramid is completely empty."
msgstr ""

msgid ""
"A drink at the well is supposed to restore your spell points, but you are "
"already at maximum."
msgstr ""

msgid "A second drink at the well in one day will not help you."
msgstr ""

msgid "A drink from the well has restored your spell points to maximum."
msgstr ""

msgid ""
"\"I'm sorry sir,\" The leader of the soldiers says, \"but you already know "
"everything we have to teach.\""
msgstr ""

msgid "The soldiers living in the fort teach you a few new defensive tricks."
msgstr ""

msgid ""
"You've come upon a mercenary camp practicing their tactics. \"You're too "
"advanced for us,\" the mercenary captain says. \"We can teach nothing more.\""
msgstr ""

msgid ""
"You've come upon a mercenary camp practicing their tactics. The mercenaries "
"welcome you and your troops and invite you to train with them."
msgstr ""

msgid "\"Go 'way!\", the witch doctor barks, \"you know all I know.\""
msgstr ""

msgid ""
"An Orcish witch doctor living in the hut deepens your knowledge of magic by "
"showing you how to cast stones, read portents, and decipher the intricacies "
"of chicken entrails."
msgstr ""

msgid ""
"You've found a group of Druids worshipping at one of their strange stone "
"edifices. Silently, the Druids turn you away, indicating they have nothing "
"new to teach you."
msgstr ""

msgid ""
"You've found a group of Druids worshipping at one of their strange stone "
"edifices. Silently, they teach you new ways to cast spells."
msgstr ""

msgid ""
"You tentatively approach the burial ground of ancient warriors. Do you want "
"to search the graves?"
msgstr ""

msgid ""
"You spend several hours searching the graves and find nothing. Such a "
"despicable act reduces your army's morale."
msgstr ""

msgid "Upon defeating the Zombies you search the graves and find something!"
msgstr ""

msgid ""
"The rotting hulk of a great pirate ship creaks eerily as it is pushed "
"against the rocks. Do you wish to search the shipwreck?"
msgstr ""

msgid ""
"You spend several hours sifting through the debris and find nothing. Such a "
"despicable act reduces your army's morale."
msgstr ""

msgid ""
"Upon defeating the Ghosts you sift through the debris and find something!"
msgstr ""

msgid ""
"The rotting hulk of a great pirate ship creaks eerily as it is pushed "
"against the rocks. Do you wish to search the ship?"
msgstr ""

msgid ""
"Upon defeating the Skeletons you sift through the debris and find something!"
msgstr ""

msgid "Your men spot a navigational buoy, confirming that you are on course."
msgstr ""

msgid ""
"Your men spot a navigational buoy, confirming that you are on course and "
"increasing their morale."
msgstr ""

msgid ""
"The drink at the oasis is refreshing, but offers no further benefit. The "
"oasis might help again if you fought a battle first."
msgstr ""

msgid ""
"A drink at the oasis fills your troops with strength and lifts their "
"spirits.  You can travel a bit further today."
msgstr ""

msgid ""
"The drink at the watering hole is refreshing, but offers no further benefit. "
"The watering hole might help again if you fought a battle first."
msgstr ""

msgid ""
"A drink at the watering hole fills your troops with strength and lifts their "
"spirits. You can travel a bit further today."
msgstr ""

msgid ""
"It doesn't help to pray twice before a battle. Come back after you've fought."
msgstr ""

msgid "A visit and a prayer at the temple raises the morale of your troops."
msgstr ""

msgid ""
"An old Knight appears on the steps of the gazebo. \"I am sorry, my liege, I "
"have taught you all I can.\""
msgstr ""

msgid ""
"An old Knight appears on the steps of the gazebo. \"My liege, I will teach "
"you all that I know to aid you in your travels.\""
msgstr ""

msgid ""
"You've pulled a shipwreck survivor from certain death in an unforgiving "
"ocean. Grateful, he says, \"I would give you an artifact as a reward, but "
"you're all full.\""
msgstr ""

msgid ""
"You've pulled a shipwreck survivor from certain death in an unforgiving "
"ocean. Grateful, he rewards you for your act of kindness by giving you the "
"%{art}."
msgstr ""

msgid "A leprechaun offers you the %{art} for the small price of %{gold} Gold."
msgstr ""

msgid ""
"A leprechaun offers you the %{art} for the small price of %{gold} Gold and "
"%{count} %{res}."
msgstr ""

msgid "Do you wish to buy this artifact?"
msgstr ""

msgid ""
"You try to pay the leprechaun, but realize that you can't afford it. The "
"leprechaun stamps his foot and ignores you."
msgstr ""

msgid ""
"Insulted by your refusal of his generous offer, the leprechaun stamps his "
"foot and ignores you."
msgstr ""

msgid "You've found the artifact: "
msgstr ""

msgid ""
"You've found the humble dwelling of a withered hermit. The hermit tells you "
"that he is willing to give the %{art} to the first wise person he meets."
msgstr ""

msgid ""
"You've come across the spartan quarters of a retired soldier. The soldier "
"tells you that he is willing to pass on the %{art} to the first true leader "
"he meets."
msgstr ""

msgid ""
"You've encountered a strange person with a hat and an owl on it. He tells "
"you that he is willing to give %{art} if you have %{skill}."
msgstr ""

msgid ""
"You come upon an ancient artifact. As you reach for it, a pack of Rogues "
"leap out of the brush to guard their stolen loot."
msgstr ""

msgid ""
"Through a clearing you observe an ancient artifact. Unfortunately, it's "
"guarded by a nearby %{monster}. Do you want to fight the %{monster} for the "
"artifact?"
msgstr ""

msgid "Victorious, you take your prize, the %{art}."
msgstr ""

msgid ""
"Discretion is the better part of valor, and you decide to avoid this fight "
"for today."
msgstr ""

msgid ""
"After spending hours trying to fish the chest out of the sea, you open it "
"and find %{gold} gold pieces."
msgstr ""

msgid ""
"After spending hours trying to fish the chest out of the sea, you open it "
"and find %{gold} gold and the %{art}."
msgstr ""

msgid ""
"After spending hours trying to fish the chest out of the sea, you open it, "
"only to find it empty."
msgstr ""

msgid ""
"After scouring the area, you fall upon a hidden treasure cache. You may take "
"the gold or distribute the gold to the peasants for experience. Do you wish "
"to keep the gold?"
msgstr ""

msgid ""
"After scouring the area, you fall upon a hidden chest, containing the "
"%{gold} gold pieces."
msgstr ""

msgid ""
"After scouring the area, you fall upon a hidden chest, containing the "
"ancient artifact %{art}."
msgstr ""

msgid ""
"You stumble upon a dented and tarnished lamp lodged deep in the earth. Do "
"you wish to rub the lamp?"
msgstr ""

msgid ""
"You come upon an abandoned gold mine. The mine appears to be haunted. Do you "
"wish to enter?"
msgstr ""

msgid ""
"You have taken control of the local Alchemist shop. It will provide you with "
"%{count} unit of Mercury per day."
msgstr ""

msgid ""
"You gain control of a sawmill. It will provide you with %{count} units of "
"wood per day."
msgstr ""

msgid "You beat the Ghosts and are able to restore the mine to production."
msgstr ""

msgid ""
"You gain control of an ore mine. It will provide you with %{count} units of "
"ore per day."
msgstr ""

msgid ""
"You gain control of a sulfur mine. It will provide you with %{count} unit of "
"sulfur per day."
msgstr ""

msgid ""
"You gain control of a crystal mine. It will provide you with %{count} unit "
"of crystal per day."
msgstr ""

msgid ""
"You gain control of a gem mine. It will provide you with %{count} unit of "
"gems per day."
msgstr ""

msgid ""
"You gain control of a gold mine. It will provide you with %{count} gold per "
"day."
msgstr ""

msgid ""
"The lighthouse is now under your control, and all of your ships will now "
"move further each day."
msgstr ""

msgid "You gain control of a %{name}."
msgstr ""

msgid ""
"A group of %{monster} with a desire for greater glory wish to join you. Do "
"you accept?"
msgstr ""

msgid "As you approach the dwelling, you notice that there is no one here."
msgstr ""

msgid ""
"You search the ruins, but the Medusas that used to live here are gone. "
"Perhaps there will be more next week."
msgstr ""

msgid ""
"You've found some Medusas living in the ruins. They are willing to join your "
"army for a price. Do you want to recruit Medusas?"
msgstr ""

msgid ""
"You've found a Sprite Tree City. Unfortunately, none of the Sprites living "
"there wish to join an army. Maybe next week."
msgstr ""

msgid ""
"Some of the Sprites living in the tree city are willing to join your army "
"for a price. Do you want to recruit Sprites?"
msgstr ""

msgid ""
"A colorful Rogues' wagon stands empty here. Perhaps more Rogues will be here "
"later."
msgstr ""

msgid ""
"Distant sounds of music and laughter draw you to a colorful wagon housing "
"Rogues. Do you wish to have any Rogues join your army?"
msgstr ""

msgid ""
"A group of tattered tents, billowing in the sandy wind, beckons you. The "
"tents are unoccupied. Perhaps more Nomads will be here later."
msgstr ""

msgid ""
"A group of tattered tents, billowing in the sandy wind, beckons you. Do you "
"wish to have any Nomads join you during your travels?"
msgstr ""

msgid "The pit of mud bubbles for a minute and then lies still."
msgstr ""

msgid ""
"As you approach the bubbling pit of mud, creatures begin to climb out and "
"position themselves around it. In unison they say: \"Mother Earth would like "
"to offer you a few of her troops. Do you want to recruit Earth Elementals?\""
msgstr ""

msgid "You enter the structure of white stone pillars, and find nothing."
msgstr ""

msgid ""
"White stone pillars support a roof that rises up to the sky. As you enter "
"the structure, the dead air of the outside gives way to a whirling gust that "
"almost pushes you back out. The air current materializes into a barely "
"visible form. The creature asks, in what can only be described as a loud "
"whisper: \"Why have you come? Are you here to call upon the forces of the "
"air?\""
msgstr ""

msgid "No Fire Elementals approach you from the lava pool."
msgstr ""

msgid ""
"Beneath a structure that serves to hold in heat, Fire Elementals move about "
"in a fiery pool of molten lava. A group of them approach you and offer their "
"services. Would you like to recruit Fire Elementals?"
msgstr ""

msgid "A face forms in the water for a moment, and then is gone."
msgstr ""

msgid ""
"Crystalline structures cast shadows over a small reflective pool of water. "
"You peer into the pool, and a face that is not your own peers back. It asks: "
"\"Would you like to call upon the powers of water?\""
msgstr ""

msgid "This burial site is deathly still."
msgstr ""

msgid ""
"Restless spirits of long dead warriors seeking their final resting place "
"offer to join you in hopes of finding peace. Do you wish to recruit ghosts?"
msgstr ""

msgid ""
"The City of the Dead is empty of life, and empty of unlife as well. Perhaps "
"some undead will move in next week."
msgstr ""

msgid ""
"Some Liches living here are willing to join your army for a price. Do you "
"want to recruit Liches?"
msgstr ""

msgid ""
"You've found the ruins of an ancient city, now inhabited solely by the "
"undead. Will you search?"
msgstr ""

msgid ""
"Some of the surviving Liches are impressed by your victory over their "
"fellows, and offer to join you for a price. Do you want to recruit Liches?"
msgstr ""

msgid ""
"You've found one of those bridges that Trolls are so fond of living under, "
"but there are none here. Perhaps there will be some next week."
msgstr ""

msgid ""
"Some Trolls living under a bridge are willing to join your army, but for a "
"price. Do you want to recruit Trolls?"
msgstr ""

msgid "Trolls living under the bridge challenge you. Will you fight them?"
msgstr ""

msgid ""
"A few Trolls remain, cowering under the bridge. They approach you and offer "
"to join your forces as mercenaries. Do you want to buy any Trolls?"
msgstr ""

msgid ""
"The Dragon city has no Dragons willing to join you this week. Perhaps a "
"Dragon will become available next week."
msgstr ""

msgid ""
"The Dragon city is willing to offer some Dragons for your army for a price. "
"Do you wish to recruit Dragons?"
msgstr ""

msgid ""
"You stand before the Dragon City, a place off-limits to mere humans. Do you "
"wish to violate this rule and challenge the Dragons to a fight?"
msgstr ""

msgid ""
"Having defeated the Dragon champions, the city's leaders agree to supply "
"some Dragons to your army for a price. Do you wish to recruit Dragons?"
msgstr ""

msgid "From the observation tower, you are able to see distant lands."
msgstr ""

msgid ""
"The spring only refills once a week, and someone's already been here this "
"week."
msgstr ""

msgid ""
"A drink at the spring is supposed to give you twice your normal spell "
"points, but you are already at that level."
msgstr ""

msgid ""
"A drink from the spring fills your blood with magic! You have twice your "
"normal spell points in reserve."
msgstr ""

msgid ""
"Recognizing you, the butler refuses to admit you. \"The master,\" he says, "
"\"will not see the same student twice.\""
msgstr ""

msgid ""
"The butler admits you to see the master of the house. He trains you in the "
"four skills a hero should know."
msgstr ""

msgid ""
"The butler opens the door and looks you up and down. \"You are neither "
"famous nor diplomatic enough to be admitted to see my master,\" he sniffs. "
"\"Come back when you think yourself worthy.\""
msgstr ""

msgid " and "
msgstr ""

msgid ""
"All of the %{monsters} you have in your army have been trained by the battle "
"masters of the fort. Your army now contains %{monsters2}."
msgstr ""

msgid ""
"An unusual alliance of Ogres, Orcs, and Dwarves offer to train (upgrade) any "
"such troops brought to them. Unfortunately, you have none with you."
msgstr ""

msgid "All of your %{monsters} have been upgraded into %{monsters2}."
msgstr ""

msgid ""
"A blacksmith working at the foundry offers to convert all Pikemen and "
"Swordsmen's weapons brought to him from iron to steel. He also says that he "
"knows a process that will convert Iron Golems into Steel Golems. "
"Unfortunately, you have none of these troops in your army, so he can't help "
"you."
msgstr ""

msgid ""
"The captain looks at you with surprise and says:\n"
"\"You already have all the maps I know about. Let me fish in peace now.\""
msgstr ""

msgid ""
"A retired captain living on this refurbished fishing platform offers to sell "
"you maps of the sea he made in his younger days for 1,000 gold. Do you wish "
"to buy the maps?"
msgstr ""

msgid ""
"The captain sighs. \"You don't have enough money, eh?  You can't expect me "
"to give my maps away for free!\""
msgstr ""

msgid ""
"You come upon an obelisk made from a type of stone you have never seen "
"before. Staring at it intensely, the smooth surface suddenly changes to an "
"inscription. The inscription is a piece of a lost ancient map. Quickly you "
"copy down the piece and the inscription vanishes as abruptly as it appeared."
msgstr ""

msgid "You have already been to this obelisk."
msgstr ""

msgid ""
"Upon your approach, the tree opens its eyes in delight. \"It is good to see "
"you, my student. I hope my teachings have helped you.\""
msgstr ""

msgid ""
"Upon your approach, the tree opens its eyes in delight. \"Ahh, an "
"adventurer! Allow me to teach you a little of what I have learned over the "
"ages.\""
msgstr ""

msgid "Upon your approach, the tree opens its eyes in delight."
msgstr ""

msgid ""
"\"Ahh, an adventurer! I will be happy to teach you a little of what I have "
"learned over the ages for a mere %{count} %{res}.\""
msgstr ""

msgid "(Just bury it around my roots.)"
msgstr ""

msgid "Tears brim in the eyes of the tree."
msgstr ""

msgid "\"I need %{count} %{res}.\""
msgstr ""

msgid "it whispers. (sniff) \"Well, come back when you can pay me.\""
msgstr ""

msgid ""
"Nestled among the trees sits a blind seer. After you explain the intent of "
"your journey, the seer activates his crystal ball, allowing you to see the "
"strengths and weaknesses of your opponents."
msgstr ""

msgid ""
"The entrance to the cave is dark, and a foul, sulfurous smell issues from "
"the cave mouth. Will you enter?"
msgstr ""

msgid ""
"You find a powerful and grotesque Demon in the cave. \"Today,\" it rasps, "
"\"you will fight and surely die. But I will give you a choice of deaths. You "
"may fight me, or you may fight my servants. Do you prefer to fight my "
"servants?\""
msgstr ""

msgid ""
"Upon defeating the daemon's servants, you find a hidden cache with %{count} "
"gold."
msgstr ""

msgid ""
"The Demon screams its challenge and attacks! After a short, desperate "
"battle, you slay the monster and receive %{exp} experience points."
msgstr ""

msgid ""
"The Demon screams its challenge and attacks! After a short, desperate "
"battle, you slay the monster and receive %{exp} experience points and "
"%{count} gold."
msgstr ""

msgid ""
"The Demon screams its challenge and attacks! After a short, desperate "
"battle, you slay the monster and find the %{art} in the back of the cave."
msgstr ""

msgid ""
"The Demon leaps upon you and has its claws at your throat before you can "
"even draw your sword. \"Your life is mine,\" it says. \"I will sell it back "
"to you for %{count} gold.\""
msgstr ""

msgid ""
"Seeing that you do not have %{count} gold, the demon slashes you with its "
"claws, and the last thing you see is a red haze."
msgstr ""

msgid "Except for evidence of a terrible battle, the cave is empty."
msgstr ""

msgid ""
"As you enter the Alchemist's Tower, a hobbled, graying man in a brown cloak "
"makes his way towards you."
msgstr ""

msgid "He checks your pack, and sees that you have 1 cursed item."
msgid_plural ""
"He checks your pack, and sees that you have %{count} cursed items."
msgstr[0] ""
msgstr[1] ""

msgid "For %{gold} gold, the alchemist will remove it for you. Do you pay?"
msgid_plural ""
"For %{gold} gold, the alchemist will remove them for you. Do you pay?"
msgstr[0] ""
msgstr[1] ""

msgid ""
"After you consent to pay the requested amount of gold, the alchemist grabs "
"the cursed artifact and throws it into his magical cauldron."
msgid_plural ""
"After you consent to pay the requested amount of gold, the alchemist grabs "
"all cursed artifacts and throws them into his magical cauldron."
msgstr[0] ""
msgstr[1] ""

msgid ""
"You hear a voice from behind the locked door, \"You don't have enough gold "
"to pay for my services.\""
msgstr ""

msgid ""
"You hear a voice from high above in the tower, \"Go away! I can't help you!\""
msgstr ""

msgid ""
"The head groom speaks to you, \"That is a fine looking horse you have. I am "
"afraid we can give you no better, but the horses your cavalry are riding "
"look to be of poor breeding stock. We have many trained war horses which "
"would aid your riders greatly. I insist you take them.\""
msgstr ""

msgid ""
"As you approach the stables, the head groom appears, leading a fine looking "
"war horse. \"This steed will help speed you in your travels. Alas, he will "
"grow tired in a week. You must also let me give better horses to your "
"mounted soldiers, their horses look shoddy and weak.\""
msgstr ""

msgid ""
"The head groom approaches you and speaks, \"You already have a fine horse, "
"and have no inexperienced cavalry which might make use of our trained war "
"horses.\""
msgstr ""

msgid ""
"As you approach the stables, the head groom appears, leading a fine looking "
"war horse. \"This steed will help speed you in your travels. Alas, his "
"endurance will wane with a lot of heavy riding, and you must return for a "
"fresh mount in a week. We also have many fine war horses which could benefit "
"mounted soldiers, but you have none we can help.\""
msgstr ""

msgid "The Arena guards turn you away."
msgstr ""

msgid ""
"You have your crew stop up their ears with wax before the sirens' eerie song "
"has any chance of luring them to a watery grave."
msgstr ""

msgid ""
"As the sirens sing their eerie song, your small, determined army manages to "
"overcome the urge to dive headlong into the sea."
msgstr ""

msgid ""
"An eerie wailing song emanates from the sirens perched upon the rocks. Many "
"of your crew fall under its spell, and dive into the water where they drown. "
"You are now wiser for the visit, and gain %{exp} experience."
msgstr ""

msgid ""
"In a dazzling display of daring, you break into the local jail and free the "
"hero imprisoned there, who, in return, pledges loyalty to your cause."
msgstr ""

msgid ""
"You already have %{count} heroes, and regretfully must leave the prisoner in "
"this jail to languish in agony for untold days."
msgstr ""

msgid ""
"You enter a rickety hut and talk to the magician who lives there. He tells "
"you of places near and far which may aid you in your journeys."
msgstr ""

msgid "This eye seems to be intently studying its surroundings."
msgstr ""

msgid ""
"\"I have a riddle for you,\" the Sphinx says. \"Answer correctly, and you "
"shall be rewarded. Answer incorrectly, and you shall be eaten. Do you accept "
"the challenge?\""
msgstr ""

msgid ""
"The Sphinx asks you the following riddle:\n"
" \n"
"'%{riddle}'\n"
" \n"
"Your answer?"
msgstr ""

msgid ""
"Looking somewhat disappointed, the Sphinx sighs. \"You've answered my riddle "
"so here's your reward. Now begone.\""
msgstr ""

msgid ""
"\"You guessed incorrectly,\" the Sphinx says, smiling. The Sphinx swipes at "
"you with a paw, knocking you to the ground. Another blow makes the world go "
"black, and you know no more."
msgstr ""

msgid "You come across a giant Sphinx. The Sphinx remains strangely quiet."
msgstr ""

msgid ""
"A magical barrier stands tall before you, blocking your way. Runes on the "
"arch read,\n"
"\"Speak the key and you may pass.\"\n"
"As you speak the magic word, the glowing barrier dissolves into nothingness."
msgstr ""

msgid ""
"A magical barrier stands tall before you, blocking your way. Runes on the "
"arch read,\n"
"\"Speak the key and you may pass.\"\n"
"You speak, and nothing happens."
msgstr ""

msgid ""
"You enter the tent and see an old woman gazing into a magic gem. She looks "
"up and says,\n"
"\"In my travels, I have learned much in the way of arcane magic. A great "
"oracle taught me his skill. I have the answer you seek.\""
msgstr ""

msgid "Spell book is not present."
msgstr ""

msgid ""
"That spell costs %{mana} mana. You only have %{point} mana, so you can't "
"cast the spell."
msgstr ""

msgid "The spell was not found."
msgstr ""

msgid "Only heroes can cast this spell."
msgstr ""

msgid "Your hero is too tired to cast this spell today. Try again tomorrow."
msgstr ""

msgid ""
"You do not currently own any town or castle, so you can't cast the spell."
msgstr ""

msgid "This hero is already in a town, so you can't cast the spell."
msgstr ""

msgid ""
"The nearest town is %{town}.\n"
" \n"
"This town is occupied by your hero %{hero}."
msgstr ""

msgid "%{name} the %{race} (Level %{level})"
msgstr ""

msgid ""
"'Grouped' combat formation bunches your army together in the center of your "
"side of the battlefield."
msgstr ""

msgid "Are you sure you want to dismiss this Hero?"
msgstr ""

msgid "View Experience Info"
msgstr ""

msgid "View Spell Points Info"
msgstr ""

msgid "Set army combat formation to 'Spread'"
msgstr ""

msgid "Set army combat formation to 'Grouped'"
msgstr ""

msgid "Exit Hero Screen"
msgstr ""

msgid "You cannot dismiss a hero in a castle"
msgstr ""

msgid "Dismissal of %{name} the %{race} is prohibited by scenario"
msgstr ""

msgid "Dismiss %{name} the %{race}"
msgstr ""

msgid "Show previous hero"
msgstr ""

msgid "Show next hero"
msgstr ""

msgid "Blood Morale"
msgstr ""

msgid "%{morale} Morale"
msgstr ""

msgid "%{luck} Luck"
msgstr ""

msgid "Current Luck Modifiers:"
msgstr ""

msgid "Current Morale Modifiers:"
msgstr ""

msgid "Entire army is undead, so morale does not apply."
msgstr ""

msgid ""
"Current experience %{exp1}.\n"
" Next level %{exp2}."
msgstr ""

msgid "Level %{level}"
msgstr ""

msgid ""
"%{name} currently has %{point} spell points out of a maximum of %{max}. The "
"maximum number of spell points is 10 times your knowledge. It is "
"occasionally possible to have more than your maximum spell points via "
"special events."
msgstr ""

msgid "%{name1} meets %{name2}"
msgstr ""

msgid "Town Portal"
msgstr ""

msgid "Select town to port to."
msgstr ""

msgid "%{spell} failed!!!"
msgstr ""

msgid "This spell is already in use."
msgstr ""

msgid "Enemy heroes are now fully identifiable."
msgstr ""

msgid "This spell cannot be used on a boat."
msgstr ""

msgid "This spell can be casted only nearby water."
msgstr ""

msgid ""
"You must be within %{count} spaces of a monster for the Visions spell to "
"work."
msgstr ""

msgid "The creatures are willing to join us!"
msgstr ""

msgid "All the creatures will join us..."
msgstr ""

msgid "The creature will join us..."
msgid_plural "%{count} of the creatures will join us..."
msgstr[0] ""
msgstr[1] ""

msgid ""
"\n"
" for a fee of %{gold} gold."
msgstr ""

msgid "These weak creatures will surely flee before us."
msgstr ""

msgid "I fear these creatures are in the mood for a fight."
msgstr ""

msgid ""
"You must be standing on the entrance to a mine (sawmills and alchemists "
"don't count) to cast this spell."
msgstr ""

msgid "Your attack skill is a bonus added to each creature's attack skill."
msgstr ""

msgid "Your defense skill is a bonus added to each creature's defense skill."
msgstr ""

msgid "Your spell power determines the length or power of a spell."
msgstr ""

msgid ""
"Your knowledge determines how many spell points your hero may have. Under "
"normal circumstances, a hero is limited to 10 spell points per level of "
"knowledge."
msgstr ""

msgid "Current Modifiers:"
msgstr ""

msgid "skill|Basic"
msgstr ""

msgid "skill|Advanced"
msgstr ""

msgid "skill|Expert"
msgstr ""

msgid "Pathfinding"
msgstr ""

msgid "Archery"
msgstr ""

msgid "Logistics"
msgstr ""

msgid "Scouting"
msgstr ""

msgid "Diplomacy"
msgstr ""

msgid "Navigation"
msgstr ""

msgid "Leadership"
msgstr ""

msgid "Wisdom"
msgstr ""

msgid "Mysticism"
msgstr ""

msgid "Ballistics"
msgstr ""

msgid "Eagle Eye"
msgstr ""

msgid "Necromancy"
msgstr ""

msgid "Estates"
msgstr ""

msgid "Advanced Archery"
msgstr ""

msgid "Advanced Pathfinding"
msgstr ""

msgid "Basic Archery"
msgstr ""

msgid "Basic Pathfinding"
msgstr ""

msgid "Expert Pathfinding"
msgstr ""

msgid "Advanced Logistics"
msgstr ""

msgid "Basic Logistics"
msgstr ""

msgid "Basic Scouting"
msgstr ""

msgid "Expert Archery"
msgstr ""

msgid "Expert Logistics"
msgstr ""

msgid "Advanced Diplomacy"
msgstr ""

msgid "Advanced Scouting"
msgstr ""

msgid "Basic Diplomacy"
msgstr ""

msgid "Expert Diplomacy"
msgstr ""

msgid "Expert Scouting"
msgstr ""

msgid "Advanced Leadership"
msgstr ""

msgid "Advanced Navigation"
msgstr ""

msgid "Basic Leadership"
msgstr ""

msgid "Basic Navigation"
msgstr ""

msgid "Expert Navigation"
msgstr ""

msgid "Advanced Wisdom"
msgstr ""

msgid "Basic Mysticism"
msgstr ""

msgid "Basic Wisdom"
msgstr ""

msgid "Expert Leadership"
msgstr ""

msgid "Expert Wisdom"
msgstr ""

msgid "Advanced Luck"
msgstr ""

msgid "Advanced Mysticism"
msgstr ""

msgid "Basic Luck"
msgstr ""

msgid "Expert Luck"
msgstr ""

msgid "Expert Mysticism"
msgstr ""

msgid "Advanced Ballistics"
msgstr ""

msgid "Advanced Eagle Eye"
msgstr ""

msgid "Basic Ballistics"
msgstr ""

msgid "Basic Eagle Eye"
msgstr ""

msgid "Expert Ballistics"
msgstr ""

msgid "Advanced Necromancy"
msgstr ""

msgid "Basic Estates"
msgstr ""

msgid "Basic Necromancy"
msgstr ""

msgid "Expert Eagle Eye"
msgstr ""

msgid "Expert Necromancy"
msgstr ""

msgid "Advanced Estates"
msgstr ""

msgid "Expert Estates"
msgstr ""

msgid ""
"%{skill} reduces the movement penalty for rough terrain by %{count} percent."
msgstr ""

msgid "%{skill} eliminates the movement penalty for rough terrain."
msgstr ""

msgid ""
"%{skill} increases the damage done by range attacking creatures by %{count} "
"percent."
msgstr ""

msgid "%{skill} increases your hero's movement points by %{count} percent."
msgstr ""

msgid "%{skill} increases your hero's viewable area by one square."
msgid_plural ""
"%{skill} increases your hero's viewable area by %{count} squares."
msgstr[0] ""
msgstr[1] ""

msgid ""
"%{skill} allows you to negotiate with monsters who are weaker than your "
"group. "
msgstr ""

msgid "Approximately %{count} percent of the creatures may offer to join you."
msgstr ""

msgid "All of the creatures may offer to join you."
msgstr ""

msgid ""
"%{skill} increases your hero's movement points over water by %{count} "
"percent."
msgstr ""

msgid "%{skill} increases your hero's troops morale by %{count}."
msgstr ""

msgid "%{skill} allows your hero to learn third level spells."
msgstr ""

msgid "%{skill} allows your hero to learn fourth level spells."
msgstr ""

msgid "%{skill} allows your hero to learn fifth level spells."
msgstr ""

msgid "%{skill} regenerates one of your hero's spell points per day."
msgid_plural ""
"%{skill} regenerates %{count} of your hero's spell points per day."
msgstr[0] ""
msgstr[1] ""

msgid "%{skill} increases your hero's luck by %{count}."
msgstr ""

msgid ""
"%{skill} gives your hero's catapult shots a greater chance to hit and do "
"damage to castle walls."
msgstr ""

msgid ""
"%{skill} gives your hero's catapult an extra shot, and each shot has a "
"greater chance to hit and do damage to castle walls."
msgstr ""

msgid ""
"%{skill} gives your hero's catapult an extra shot, and each shot "
"automatically destroys any wall, except a fortified wall in a Knight castle."
msgstr ""

msgid ""
"%{skill} gives your hero a %{count} percent chance to learn any given 1st or "
"2nd level enemy spell used against him in a combat."
msgstr ""

msgid ""
"%{skill} gives your hero a %{count} percent chance to learn any given 3rd "
"level spell (or below) used against him in combat."
msgstr ""

msgid ""
"%{skill} gives your hero a %{count} percent chance to learn any given 4th "
"level spell (or below) used against him in combat."
msgstr ""

msgid ""
"%{skill} allows %{count} percent of the creatures killed in combat to be "
"brought back from the dead as Skeletons."
msgstr ""

msgid ""
"Your hero produces %{count} gold pieces per day as tax revenue from estates."
msgstr ""

msgid "Blue"
msgstr ""

msgid "Green"
msgstr ""

msgid "Red"
msgstr ""

msgid "Yellow"
msgstr ""

msgid "Orange"
msgstr ""

msgid "Purple"
msgstr ""

msgid "barrier|Aqua"
msgstr ""

msgid "barrier|Blue"
msgstr ""

msgid "barrier|Brown"
msgstr ""

msgid "barrier|Gold"
msgstr ""

msgid "barrier|Green"
msgstr ""

msgid "barrier|Orange"
msgstr ""

msgid "barrier|Purple"
msgstr ""

msgid "barrier|Red"
msgstr ""

msgid "tent|Aqua"
msgstr ""

msgid "tent|Blue"
msgstr ""

msgid "tent|Brown"
msgstr ""

msgid "tent|Gold"
msgstr ""

msgid "tent|Green"
msgstr ""

msgid "tent|Orange"
msgstr ""

msgid "tent|Purple"
msgstr ""

msgid "tent|Red"
msgstr ""

msgid "Experience"
msgstr ""

msgid ""
"Experience allows your heroes to go up levels, increasing their primary and "
"secondary skills."
msgstr ""

msgid "Hero/Stats"
msgstr ""

msgid "Skills"
msgstr ""

msgid "Artifacts"
msgstr ""

msgid "Town/Castle"
msgstr ""

msgid "Garrison"
msgstr ""

msgid "Gold Per Day:"
msgstr ""

msgid "Heroes"
msgstr ""

msgid "View Heroes."
msgstr ""

msgid "Towns/Castles"
msgstr ""

msgid "View Towns and Castles."
msgstr ""

msgid "luck|Cursed"
msgstr ""

msgid "luck|Awful"
msgstr ""

msgid "luck|Bad"
msgstr ""

msgid "luck|Normal"
msgstr ""

msgid "luck|Good"
msgstr ""

msgid "luck|Great"
msgstr ""

msgid "luck|Irish"
msgstr ""

msgid ""
"Bad luck sometimes falls on your armies in combat, causing their attacks to "
"only do half damage."
msgstr ""

msgid ""
"Neutral luck means your armies will never get lucky or unlucky attacks on "
"the enemy."
msgstr ""

msgid ""
"Good luck sometimes lets your armies get lucky attacks (double strength) in "
"combat."
msgstr ""

msgid "morale|Treason"
msgstr ""

msgid "morale|Awful"
msgstr ""

msgid "morale|Poor"
msgstr ""

msgid "morale|Normal"
msgstr ""

msgid "morale|Good"
msgstr ""

msgid "morale|Great"
msgstr ""

msgid "morale|Blood!"
msgstr ""

msgid "Bad morale may cause your armies to freeze in combat."
msgstr ""

msgid ""
"Neutral morale means your armies will never be blessed with extra attacks or "
"freeze in combat."
msgstr ""

msgid "Good morale may give your armies extra attacks in combat."
msgstr ""

msgid "Knight"
msgstr ""

msgid "Barbarian"
msgstr ""

msgid "Sorceress"
msgstr ""

msgid "Warlock"
msgstr ""

msgid "Wizard"
msgstr ""

msgid "Necromancer"
msgstr ""

msgid "Multi"
msgstr ""

msgid "race|Random"
msgstr ""

msgid "race|Neutral"
msgstr ""

msgid "speed|Standing"
msgstr ""

msgid "speed|Crawling"
msgstr ""

msgid "speed|Very Slow"
msgstr ""

msgid "speed|Slow"
msgstr ""

msgid "speed|Average"
msgstr ""

msgid "speed|Fast"
msgstr ""

msgid "speed|Very Fast"
msgstr ""

msgid "speed|Ultra Fast"
msgstr ""

msgid "speed|Blazing"
msgstr ""

msgid "speed|Instant"
msgstr ""

msgid "week|Squirrel"
msgstr ""

msgid "week|Rabbit"
msgstr ""

msgid "week|Gopher"
msgstr ""

msgid "week|Badger"
msgstr ""

msgid "week|Rat"
msgstr ""

msgid "week|Eagle"
msgstr ""

msgid "week|Weasel"
msgstr ""

msgid "week|Raven"
msgstr ""

msgid "week|Mongoose"
msgstr ""

msgid "week|Dog"
msgstr ""

msgid "week|Aardvark"
msgstr ""

msgid "week|Lizard"
msgstr ""

msgid "week|Tortoise"
msgstr ""

msgid "week|Hedgehog"
msgstr ""

msgid "week|Condor"
msgstr ""

msgid "week|Ant"
msgstr ""

msgid "week|Grasshopper"
msgstr ""

msgid "week|Dragonfly"
msgstr ""

msgid "week|Spider"
msgstr ""

msgid "week|Butterfly"
msgstr ""

msgid "week|Bumblebee"
msgstr ""

msgid "week|Locust"
msgstr ""

msgid "week|Earthworm"
msgstr ""

msgid "week|Hornet"
msgstr ""

msgid "week|Beetle"
msgstr ""

msgid "week|PLAGUE"
msgstr ""

msgid "week|Unnamed"
msgstr ""

msgid "Desert"
msgstr ""

msgid "Snow"
msgstr ""

msgid "Wasteland"
msgstr ""

msgid "Beach"
msgstr ""

msgid "Lava"
msgstr ""

msgid "Dirt"
msgstr ""

msgid "Grass"
msgstr ""

msgid "Ocean"
msgstr ""

msgid "maps|Small"
msgstr ""

msgid "maps|Medium"
msgstr ""

msgid "maps|Large"
msgstr ""

msgid "maps|Extra Large"
msgstr ""

msgid "maps|Custom Size"
msgstr ""

msgid "Ore Mine"
msgstr ""

msgid "Sulfur Mine"
msgstr ""

msgid "Crystal Mine"
msgstr ""

msgid "Gems Mine"
msgstr ""

msgid "Gold Mine"
msgstr ""

msgid "Mine"
msgstr ""

msgid "Burma shave."
msgstr ""

msgid "Next sign 50 miles."
msgstr ""

msgid "See Rock City."
msgstr ""

msgid "This space for rent."
msgstr ""

msgid "No object"
msgstr ""

msgid "Alchemist Lab"
msgstr ""

msgid "Daemon Cave"
msgstr ""

msgid "Faerie Ring"
msgstr ""

msgid "Dragon City"
msgstr ""

msgid "Lighthouse"
msgstr ""

msgid "Water Wheel"
msgid_plural "Water Wheels"
msgstr[0] ""
msgstr[1] ""

msgid "Mines"
msgstr ""

msgid "Obelisk"
msgstr ""

msgid "Oasis"
msgstr ""

msgid "Sawmill"
msgstr ""

msgid "Oracle"
msgstr ""

msgid "Desert Tent"
msgstr ""

msgid "Wagon Camp"
msgstr ""

msgid "Windmill"
msgid_plural "Windmills"
msgstr[0] ""
msgstr[1] ""

msgid "Random Town"
msgstr ""

msgid "Random Castle"
msgstr ""

msgid "Watch Tower"
msgstr ""

msgid "Tree City"
msgstr ""

msgid "Tree House"
msgstr ""

msgid "Ruins"
msgstr ""

msgid "Fort"
msgstr ""

msgid "Abandoned Mine"
msgstr ""

msgid "Tree of Knowledge"
msgstr ""

msgid "Witch Doctor's Hut"
msgstr ""

msgid "Temple"
msgstr ""

msgid "Hill Fort"
msgstr ""

msgid "Halfling Hole"
msgstr ""

msgid "Mercenary Camp"
msgstr ""

msgid "City of the Dead"
msgstr ""

msgid "Sphinx"
msgstr ""

msgid "Troll Bridge"
msgstr ""

msgid "Witch's Hut"
msgstr ""

msgid "Xanadu"
msgstr ""

msgid "Magellan's Maps"
msgstr ""

msgid "Derelict Ship"
msgstr ""

msgid "Shipwreck"
msgstr ""

msgid "Observation Tower"
msgstr ""

msgid "Freeman's Foundry"
msgstr ""

msgid "Watering Hole"
msgstr ""

msgid "Artesian Spring"
msgstr ""

msgid "Gazebo"
msgstr ""

msgid "Archer's House"
msgstr ""

msgid "Peasant Hut"
msgstr ""

msgid "Dwarf Cottage"
msgstr ""

msgid "Stone Liths"
msgstr ""

msgid "Magic Well"
msgstr ""

msgid "Sign"
msgstr ""

msgid "Nothing Special"
msgstr ""

msgid "Tar Pit"
msgstr ""

msgid "Mound"
msgstr ""

msgid "Dune"
msgstr ""

msgid "Stump"
msgstr ""

msgid "Cactus"
msgstr ""

msgid "Trees"
msgstr ""

msgid "Dead Tree"
msgstr ""

msgid "Mountains"
msgstr ""

msgid "Volcano"
msgstr ""

msgid "Rock"
msgstr ""

msgid "Flowers"
msgstr ""

msgid "Water Lake"
msgstr ""

msgid "Mandrake"
msgstr ""

msgid "Crater"
msgstr ""

msgid "Lava Pool"
msgstr ""

msgid "Shrub"
msgstr ""

msgid "Buoy"
msgstr ""

msgid "Skeleton"
msgstr ""

msgid "Treasure Chest"
msgstr ""

msgid "Sea Chest"
msgstr ""

msgid "Campfire"
msgstr ""

msgid "Fountain"
msgstr ""

msgid "Genie Lamp"
msgstr ""

msgid "Goblin Hut"
msgstr ""

msgid "Monster"
msgstr "Monster"

msgid "Resource"
msgstr ""

msgid "Whirlpool"
msgstr ""

msgid "Artifact"
msgstr ""

msgid "Boat"
msgstr ""

msgid "Random Artifact"
msgstr ""

msgid "Random Resource"
msgstr ""

msgid "Random Monster - weak"
msgstr "Tilfældigt monster - svag"

msgid "Random Monster - medium"
msgstr "Tilfældigt monster - medium"

msgid "Random Monster - strong"
msgstr "Tilfældigt monster - stærk"

msgid "Random Monster - very strong"
msgstr "Tilfældigt monster - meget stærk"

msgid "Standing Stones"
msgstr ""

msgid "Event"
msgstr ""

msgid "Random Monster"
msgstr "Tilfældigt monster"

msgid "Random Ultimate Artifact"
msgstr ""

msgid "Idol"
msgstr ""

msgid "Shrine of the First Circle"
msgstr ""

msgid "Shrine of the Second Circle"
msgstr ""

msgid "Shrine of the Third Circle"
msgstr ""

msgid "Wagon"
msgstr ""

msgid "Lean-To"
msgstr ""

msgid "Flotsam"
msgstr ""

msgid "Shipwreck Survivor"
msgstr ""

msgid "Bottle"
msgstr ""

msgid "Magic Garden"
msgid_plural "Magic Gardens"
msgstr[0] ""
msgstr[1] ""

msgid "Random Artifact - Treasure"
msgstr ""

msgid "Random Artifact - Minor"
msgstr ""

msgid "Random Artifact - Major"
msgstr ""

msgid "Jail"
msgstr ""

msgid "Traveller's Tent"
msgstr ""

msgid "Barrier"
msgstr ""

msgid "Fire Summoning Altar"
msgstr ""

msgid "Air Summoning Altar"
msgstr ""

msgid "Earth Summoning Altar"
msgstr ""

msgid "Water Summoning Altar"
msgstr ""

msgid "Barrow Mounds"
msgstr ""

msgid "Stables"
msgstr ""

msgid "Alchemist's Tower"
msgstr ""

msgid "Hut of the Magi"
msgstr ""

msgid "Eye of the Magi"
msgstr ""

msgid "Mermaid"
msgstr ""

msgid "Sirens"
msgstr ""

msgid "Reefs"
msgstr ""

msgid "Unknown Monster"
msgstr "Ukendt monster"

msgid "Unknown Monsters"
msgstr "Ukendte monstre"

msgid "Peasant"
msgstr "Bonde"

msgid "Peasants"
msgstr "Bønder"

msgid "Archer"
msgstr "Bueskytte"

msgid "Archers"
msgstr "Bueskyttere"

# We don't have a proper word for a military trained "ranger" in danish...
msgid "Ranger"
msgstr "Skovridder"

msgid "Rangers"
msgstr "Skovriddere"

msgid "Pikeman"
msgstr "Geddemand"

msgid "Pikemen"
msgstr "Geddemænd"

msgid "Veteran Pikeman"
msgstr "Veteran geddemand"

msgid "Veteran Pikemen"
msgstr "Veteran geddemænd"

msgid "Swordsman"
msgstr "Sværdkæmper"

msgid "Swordsmen"
msgstr "Sværdkæmpere"

msgid "Master Swordsman"
msgstr "Sværdkampsmester"

msgid "Master Swordsmen"
msgstr "Sværdkampsmestre"

msgid "Cavalries"
msgstr "Rytter"

msgid "Cavalry"
msgstr "Ryttere"

msgid "Champion"
msgstr "Mesterrytter"

msgid "Champions"
msgstr "Mesterryttere"

msgid "Paladin"
msgstr "Paladin"

msgid "Paladins"
msgstr "Paladiner"

msgid "Crusader"
msgstr "Korsridder"

msgid "Crusaders"
msgstr "Korsriddere"

msgid "Goblin"
msgstr "Vætte"

msgid "Goblins"
msgstr "Vætter"

msgid "Orc"
msgstr "Ork"

msgid "Orcs"
msgstr "Orker"

msgid "Orc Chief"
msgstr "Orkhøvding"

msgid "Orc Chiefs"
msgstr "Orkhøvdinger"

msgid "Wolf"
msgstr "Ulv"

msgid "Wolves"
msgstr "Ulve"

msgid "Ogre"
msgstr "Trold"

msgid "Ogres"
msgstr "Trolde"

msgid "Ogre Lord"
msgstr "Troldherre"

msgid "Ogre Lords"
msgstr "Troldherrer"

msgid "Troll"
msgstr "Jætte"

msgid "Trolls"
msgstr "Jætter"

msgid "War Troll"
msgstr "Krigsjætte"

msgid "War Trolls"
msgstr "Krigsjætter"

msgid "Cyclopes"
msgstr "Kykloper"

msgid "Cyclops"
msgstr "Kyklop"

msgid "Sprite"
msgstr "Fe"

msgid "Sprites"
msgstr "Feer"

msgid "Dwarf"
msgstr "Dværg"

msgid "Dwarves"
msgstr "Dværge"

msgid "Battle Dwarf"
msgstr "Dværgkæmper"

msgid "Battle Dwarves"
msgstr "Dværgkæmpere"

msgid "Elf"
msgstr "Elver"

msgid "Elves"
msgstr "Elvere"

msgid "Grand Elf"
msgstr "Storelver"

msgid "Grand Elves"
msgstr "Storelvere"

msgid "Druid"
msgstr "Druide"

msgid "Druids"
msgstr "Druider"

msgid "Greater Druid"
msgstr "Højdruide"

msgid "Greater Druids"
msgstr "Højdruider"

msgid "Unicorn"
msgstr "Enhjørning"

msgid "Unicorns"
msgstr "Enhjørninger"

msgid "Phoenix"
msgstr "Føniks"

msgid "Phoenixes"
msgstr "Fønikser"

msgid "Centaur"
msgstr "Kentaur"

msgid "Centaurs"
msgstr "Kentaurer"

msgid "Gargoyle"
msgstr "Gargoyle"

msgid "Gargoyles"
msgstr "Gargoyler"

msgid "Griffin"
msgstr "Grif"

msgid "Griffins"
msgstr "Griffe"

msgid "Minotaur"
msgstr "Minotaur"

msgid "Minotaurs"
msgstr "Minotaurer"

msgid "Minotaur King"
msgstr "Minotaurkonge"

msgid "Minotaur Kings"
msgstr "Minotaurkonger"

msgid "Hydra"
msgstr "Hydra"

msgid "Hydras"
msgstr "Hydraer"

msgid "Green Dragon"
msgstr "Grøndrage"

msgid "Green Dragons"
msgstr "Grøndrager"

msgid "Red Dragon"
msgstr "Røddrage"

msgid "Red Dragons"
msgstr "Røddrager"

msgid "Black Dragon"
msgstr "Sortdrage"

msgid "Black Dragons"
msgstr "Sortdrager"

msgid "Halfling"
msgstr "Halvlang"

msgid "Halflings"
msgstr "Halvlange"

msgid "Boar"
msgstr "Vildsvin"

msgid "Boars"
msgstr "Vildsvin"

msgid "Iron Golem"
msgstr "Jerngolem"

msgid "Iron Golems"
msgstr "Jerngolemmer"

msgid "Steel Golem"
msgstr "Stålgolem"

msgid "Steel Golems"
msgstr "Stålgolemmer"

msgid "Roc"
msgstr "Rok"

msgid "Rocs"
msgstr "Roker"

msgid "Mage"
msgstr "Magiker"

msgid "Magi"
msgstr "Magikere"

msgid "Archmage"
msgstr "Ærkemagiker"

msgid "Archmagi"
msgstr "Ærkemagikere"

msgid "Giant"
msgstr "Kollos"

msgid "Giants"
msgstr "Kollosser"

msgid "Titan"
msgstr "Titan"

msgid "Titans"
msgstr "Titaner"

msgid "Skeletons"
msgstr "Skeletter"

msgid "Zombie"
msgstr "Zombie"

msgid "Zombies"
msgstr "Zombier"

msgid "Mutant Zombie"
msgstr "Muteret zombie"

msgid "Mutant Zombies"
msgstr "Muterede zombier"

msgid "Mummies"
msgstr "Mumier"

msgid "Mummy"
msgstr "Mumie"

msgid "Royal Mummies"
msgstr "Royale mumier"

msgid "Royal Mummy"
msgstr "Royal mumie"

msgid "Vampire"
msgstr "Vampyr"

msgid "Vampires"
msgstr "Vampyrer"

msgid "Vampire Lord"
msgstr "Vampyrherre"

msgid "Vampire Lords"
msgstr "Vampyrherrer"

msgid "Lich"
msgstr "Lich"

msgid "Liches"
msgstr "Licher"

msgid "Power Lich"
msgstr "Kraftlich"

msgid "Power Liches"
msgstr "Kraftlicher"

msgid "Bone Dragon"
msgstr "Skeletdrage"

msgid "Bone Dragons"
msgstr "Skeletdrager"

msgid "Rogue"
msgstr "Slyngel"

msgid "Rogues"
msgstr "Slyngler"

msgid "Nomad"
msgstr "Nomade"

msgid "Nomads"
msgstr "Nomader"

msgid "Ghost"
msgstr "Spøgelse"

msgid "Ghosts"
msgstr "Spøgelser"

msgid "Genie"
msgstr "Lampeånd"

msgid "Genies"
msgstr "Lampeånder"

msgid "Medusa"
msgstr "Medusa"

msgid "Medusas"
msgstr "Medusaer"

msgid "Earth Elemental"
msgstr "Jord-element"

msgid "Earth Elementals"
msgstr "Jord-elementer"

msgid "Air Elemental"
msgstr "Luft-element"

msgid "Air Elementals"
msgstr "Luft-elementer"

msgid "Fire Elemental"
msgstr "Ild-element"

msgid "Fire Elementals"
msgstr "Ild-elementer"

msgid "Water Elemental"
msgstr "Vand-element"

msgid "Water Elementals"
msgstr "Vand-elementer"

msgid "Random Monsters"
msgstr "Tilfældige monstre"

msgid "Random Monster 1"
msgstr "Tilfældigt monster 1"

msgid "Random Monsters 1"
msgstr "Tilfældige monstre 1"

msgid "Random Monster 2"
msgstr "Tilfældigt monster 2"

msgid "Random Monsters 2"
msgstr "Tilfældige monstre 2"

msgid "Random Monster 3"
msgstr "Tilfældigt monster 3"

msgid "Random Monsters 3"
msgstr "Tilfældige monstre 3"

msgid "Random Monster 4"
msgstr "Tilfældigt monster 4"

msgid "Random Monsters 4"
msgstr "Tilfældige monstre 4"

msgid "Double shot"
msgstr ""

msgid "2-hex monster"
msgstr ""

msgid "Double strike"
msgstr ""

msgid "Double damage to Undead"
msgstr ""

msgid "% magic resistance"
msgstr ""

msgid "Immune to Mind spells"
msgstr ""

msgid "Immune to Elemental spells"
msgstr ""

msgid "Immune to Fire spells"
msgstr ""

msgid "Immune to Cold spells"
msgstr ""

msgid "Immune to "
msgstr ""

msgid "% immunity to %{spell} spell"
msgstr ""

msgid "% damage from Elemental spells"
msgstr ""

msgid "% chance to Dispel beneficial spells"
msgstr ""

msgid "% chance to Paralyze"
msgstr ""

msgid "% chance to Petrify"
msgstr ""

msgid "% chance to Blind"
msgstr ""

msgid "% chance to Curse"
msgstr ""

msgid "% chance to cast %{spell} spell"
msgstr ""

msgid "HP regeneration"
msgstr ""

msgid "Two hexes attack"
msgstr ""

msgid "Flyer"
msgstr ""

msgid "Always retaliates"
msgstr ""

msgid "Attacks all adjacent enemies"
msgstr ""

msgid "No melee penalty"
msgstr ""

msgid "Dragon"
msgstr ""

msgid "Undead"
msgstr ""

msgid "No enemy retaliation"
msgstr ""

msgid "HP drain"
msgstr ""

msgid "Cloud attack"
msgstr ""

msgid "Decreases enemy's morale by "
msgstr ""

msgid "% chance to halve enemy"
msgstr ""

msgid "Soul Eater"
msgstr ""

msgid "Elemental"
msgstr ""

msgid "No Morale"
msgstr ""

msgid "200% damage from Fire spells"
msgstr ""

msgid "200% damage from Cold spells"
msgstr ""

msgid "% damage from %{spell} spell"
msgstr ""

msgid "% immunity to "
msgstr ""

msgid "Lightning"
msgstr ""

msgid "% damage from "
msgstr ""

msgid "The three Anduran artifacts magically combine into one."
msgstr ""

msgid "View Spells"
msgstr ""

msgid "View %{name} Info"
msgstr ""

msgid "Move %{name}"
msgstr ""

msgid "Cannot move the Spellbook"
msgstr ""

msgid "This item can't be traded."
msgstr ""

msgid "The %{name} increases your knowledge by %{count}."
msgstr ""

msgid "Ultimate Book of Knowledge"
msgstr ""

msgid "The %{name} increases your attack skill by %{count}."
msgstr ""

msgid "Ultimate Sword of Dominion"
msgstr ""

msgid "The %{name} increases your defense skill by %{count}."
msgstr ""

msgid "Ultimate Cloak of Protection"
msgstr ""

msgid "The %{name} increases your spell power by %{count}."
msgstr ""

msgid "Ultimate Wand of Magic"
msgstr ""

msgid "The %{name} increases your attack and defense skills by %{count} each."
msgstr ""

msgid "Ultimate Shield"
msgstr ""

msgid "The %{name} increases your spell power and knowledge by %{count} each."
msgstr ""

msgid "Ultimate Staff"
msgstr ""

msgid "The %{name} increases each of your basic skills by %{count} points."
msgstr ""

msgid "Ultimate Crown"
msgstr ""

msgid "Golden Goose"
msgstr ""

msgid "The %{name} brings in an income of %{count} gold per day."
msgstr ""

msgid "Arcane Necklace of Magic"
msgstr ""

msgid ""
"After rescuing a Sorceress from a cursed tomb, she rewards your heroism with "
"an exquisite jeweled necklace."
msgstr ""

msgid "Caster's Bracelet of Magic"
msgstr ""

msgid ""
"While searching through the rubble of a caved-in mine, you free a group of "
"trapped Dwarves. Grateful, the leader gives you a golden bracelet."
msgstr ""

msgid "Mage's Ring of Power"
msgstr ""

msgid ""
"A cry of pain leads you to a Centaur, caught in a trap. Upon setting the "
"creature free, he hands you a small pouch. Emptying the contents, you find a "
"dazzling jeweled ring."
msgstr ""

msgid "Witch's Broach of Magic"
msgstr ""

msgid ""
"Alongside the remains of a burnt witch lies a beautiful broach, intricately "
"designed. Approaching the corpse with caution, you add the broach to your "
"inventory."
msgstr ""

msgid "Medal of Valor"
msgstr ""

msgid "The %{name} increases your morale."
msgstr ""

msgid ""
"Freeing a virtuous maiden from the clutches of an evil overlord, you are "
"granted a Medal of Valor by the King's herald."
msgstr ""

msgid "Medal of Courage"
msgstr ""

msgid ""
"After saving a young boy from a vicious pack of Wolves, you return him to "
"his father's manor. The grateful nobleman awards you with a Medal of Courage."
msgstr ""

msgid "Medal of Honor"
msgstr ""

msgid ""
"After freeing a princess of a neighboring kingdom from the evil clutches of "
"despicable slavers, she awards you with a Medal of Honor."
msgstr ""

msgid "Medal of Distinction"
msgstr ""

msgid ""
"Ridding the countryside of the hideous Minotaur who made a sport of eating "
"noblemen's Knights, you are honored with the Medal of Distinction."
msgstr ""

msgid "Fizbin of Misfortune"
msgstr ""

msgid "The %{name} greatly decreases your morale by %{count}."
msgstr ""

msgid ""
"You stumble upon a medal lying alongside the empty road. Adding the medal to "
"your inventory, you become aware that you have acquired the undesirable "
"Fizbin of Misfortune, greatly decreasing your army's morale."
msgstr ""

msgid "Thunder Mace of Dominion"
msgstr ""

msgid ""
"During a sudden storm, a bolt of lightning strikes a tree, splitting it. "
"Inside the tree you find a mysterious mace."
msgstr ""

msgid "Armored Gauntlets of Protection"
msgstr ""

msgid "The %{name} increase your defense skill by %{count}."
msgstr ""

msgid ""
"You encounter the infamous Black Knight!  After a grueling duel ending in a "
"draw, the Knight, out of respect, offers you a pair of armored gauntlets."
msgstr ""

msgid "Defender Helm of Protection"
msgstr ""

msgid ""
"A glint of golden light catches your eye. Upon further investigation, you "
"find a golden helm hidden under a bush."
msgstr ""

msgid "Giant Flail of Dominion"
msgstr ""

msgid ""
"A clumsy Giant has killed himself with his own flail. Knowing your superior "
"skill with this weapon, you confidently remove the spectacular flail from "
"the fallen Giant."
msgstr ""

msgid "Ballista of Quickness"
msgstr ""

msgid "The %{name} lets your catapult fire twice per combat round."
msgstr ""

msgid ""
"Walking through the ruins of an ancient walled city, you find the instrument "
"of the city's destruction, an elaborately crafted ballista."
msgstr ""

msgid "Stealth Shield of Protection"
msgstr ""

msgid ""
"A stone statue of a warrior holds a silver shield. As you remove the shield, "
"the statue crumbles into dust."
msgstr ""

msgid "Dragon Sword of Dominion"
msgstr ""

msgid ""
"As you are walking along a narrow path, a nearby bush suddenly bursts into "
"flames. Before your eyes the flames become the image of a beautiful woman. "
"She holds out a magnificent sword to you."
msgstr ""

msgid "Power Axe of Dominion"
msgstr ""

msgid ""
"You see a silver axe embedded deeply in the ground. After several "
"unsuccessful attempts by your army to remove the axe, you tightly grip the "
"handle of the axe and effortlessly pull it free."
msgstr ""

msgid "Divine Breastplate of Protection"
msgstr ""

msgid ""
"A gang of Rogues is sifting through the possessions of dead warriors. "
"Scaring off the scavengers, you note the Rogues had overlooked a beautiful "
"breastplate."
msgstr ""

msgid "Minor Scroll of Knowledge"
msgstr ""

msgid ""
"Before you appears a levitating glass case with a scroll, perched upon a bed "
"of crimson velvet. At your touch, the lid opens and the scroll floats into "
"your awaiting hands."
msgstr ""

msgid "Major Scroll of Knowledge"
msgstr ""

msgid ""
"Visiting a local wiseman, you explain the intent of your journey. He reaches "
"into a sack and withdraws a yellowed scroll and hands it to you."
msgstr ""

msgid "Superior Scroll of Knowledge"
msgstr ""

msgid ""
"You come across the remains of an ancient Druid. Bones, yellowed with age, "
"peer from the ragged folds of her robe. Searching the robe, you discover a "
"scroll hidden in the folds."
msgstr ""

msgid "Foremost Scroll of Knowledge"
msgstr ""

msgid ""
"Mangled bones, yellowed with age, peer from the ragged folds of a dead "
"Druid's robe. Searching the robe, you discover a scroll hidden within."
msgstr ""

msgid "Endless Sack of Gold"
msgstr ""

msgid "The %{name} provides you with %{count} gold per day."
msgstr ""

msgid ""
"A little leprechaun dances gleefully around a magic sack. Seeing you "
"approach, he stops in mid-stride. The little man screams and stamps his foot "
"ferociously, vanishing into thin air. Remembering the old leprechaun saying "
"'Finders Keepers', you grab the sack and leave."
msgstr ""

msgid "Endless Bag of Gold"
msgstr ""

msgid ""
"A noblewoman, separated from her traveling companions, asks for your help. "
"After escorting her home, she rewards you with a bag filled with gold."
msgstr ""

msgid "Endless Purse of Gold"
msgstr ""

msgid ""
"In your travels, you find a leather purse filled with gold that once "
"belonged to a great warrior king who had the ability to transform any "
"inanimate object into gold."
msgstr ""

msgid "Nomad Boots of Mobility"
msgstr ""

msgid "The %{name} increase your movement on land."
msgstr ""

msgid ""
"A Nomad trader seeks protection from a tribe of Goblins. For your "
"assistance, he gives you a finely crafted pair of boots made from the "
"softest leather. Looking closely, you see fascinating ancient carvings "
"engraved on the leather."
msgstr ""

msgid "Traveler's Boots of Mobility"
msgstr ""

msgid ""
"Discovering a pair of beautifully beaded boots made from the finest and "
"softest leather, you thank the anonymous donor and add the boots to your "
"inventory."
msgstr ""

msgid "Lucky Rabbit's Foot"
msgstr ""

msgid "The %{name} increases your luck in combat."
msgstr ""

msgid ""
"A traveling merchant offers you a rabbit's foot, made of gleaming silver "
"fur, for safe passage. The merchant explains the charm will increase your "
"luck in combat."
msgstr ""

msgid "Golden Horseshoe"
msgstr ""

msgid ""
"An ensnared Unicorn whinnies in fright. Murmuring soothing words, you set "
"her free. Snorting and stamping her front hoof once, she gallops off. "
"Looking down you see a golden horseshoe."
msgstr ""

msgid "Gambler's Lucky Coin"
msgstr ""

msgid ""
"You have captured a mischievous imp who has been terrorizing the region. In "
"exchange for his release, he rewards you with a magical coin."
msgstr ""

msgid "Four-Leaf Clover"
msgstr ""

msgid ""
"In the middle of a patch of dead and dry vegetation, to your surprise you "
"find a healthy green four-leaf clover."
msgstr ""

msgid "True Compass of Mobility"
msgstr ""

msgid "The %{name} increases your movement on land and sea."
msgstr ""

msgid ""
"An old man claiming to be an inventor asks you to try his latest invention. "
"He then hands you a compass."
msgstr ""

msgid "Sailor's Astrolabe of Mobility"
msgstr ""

msgid "The %{name} increases your movement on sea."
msgstr ""

msgid ""
"An old sea captain is being tortured by Ogres. You save him, and in return "
"he rewards you with a wondrous instrument to measure the distance of a star."
msgstr ""

msgid "Evil Eye"
msgstr ""

msgid "The %{name} reduces the casting cost of curse spells by half."
msgstr ""

msgid ""
"While venturing into a decrepit hut you find the Skeleton of a long dead "
"witch. Investigation of the remains reveals a glass eye rolling around "
"inside an empty skull."
msgstr ""

msgid "Enchanted Hourglass"
msgstr ""

msgid "The %{name} extends the duration of all your spells by %{count} turns."
msgstr ""

msgid ""
"A surprise turn in the landscape finds you in the midst of a grisly scene:  "
"Vultures picking at the aftermath of a terrible battle. Your cursory search "
"of the remains turns up an enchanted hourglass."
msgstr ""

msgid "Gold Watch"
msgstr ""

msgid "The %{name} doubles the effectiveness of your hypnotize spells."
msgstr ""

msgid ""
"In reward for helping his cart out of a ditch, a traveling potion salesman "
"gives you a \"magic\" gold watch. Unbeknownst to him, the watch really is "
"magical."
msgstr ""

msgid "Skullcap"
msgstr ""

msgid "The %{name} halves the casting cost of all mind influencing spells."
msgstr ""

msgid ""
"A brief stop at an improbable rural inn yields an exchange of money, tales, "
"and accidentally, luggage. You find a magical skullcap in your new backpack."
msgstr ""

msgid "Ice Cloak"
msgstr ""

msgid "The %{name} halves all damage your troops take from cold spells."
msgstr ""

msgid ""
"Responding to the panicked cries of a damsel in distress, you discover a "
"young woman fleeing from a hungry bear. You slay the beast in the nick of "
"time, and the grateful Sorceress weaves a magic cloak from the bear's hide."
msgstr ""

msgid "Fire Cloak"
msgstr ""

msgid "The %{name} halves all damage your troops take from fire spells."
msgstr ""

msgid ""
"You've come upon a fight between a Necromancer and a Paladin. The "
"Necromancer blasts the Paladin with a fire bolt, bringing him to his knees. "
"Acting quickly, you slay the evil one before the final blow. The grateful "
"Paladin gives you the fire cloak that saved him."
msgstr ""

msgid "Lightning Helm"
msgstr ""

msgid "The %{name} halves all damage your troops take from lightning spells."
msgstr ""

msgid ""
"A traveling tinker in need of supplies offers you a helm with a thunderbolt "
"design on its top in exchange for food and water. Curious, you accept, and "
"later find out that the helm is magical."
msgstr ""

msgid "Evercold Icicle"
msgstr ""

msgid ""
"The %{name} causes your cold spells to do %{count} percent more damage to "
"enemy troops."
msgstr ""

msgid ""
"An icicle withstanding the full heat of the noonday sun attracts your "
"attention. Intrigued, you break it off, and find that it does not melt in "
"your hand."
msgstr ""

msgid "Everhot Lava Rock"
msgstr ""

msgid ""
"The %{name} causes your fire spells to do %{count} percent more damage to "
"enemy troops."
msgstr ""

msgid ""
"Your wanderings bring you into contact with a tribe of ape-like beings using "
"a magical lava rock that never cools to light their fires. You take pity on "
"them and teach them to make fire with sticks. Believing you to be a god, the "
"apes give you their rock."
msgstr ""

msgid "Lightning Rod"
msgstr ""

msgid ""
"The %{name} causes your lightning spells to do %{count} percent more damage "
"to enemy troops."
msgstr ""

msgid ""
"While waiting out a storm, a lighting bolt strikes a nearby cottage's "
"lightning rod, which melts and falls to the ground. The tip of the rod, "
"however, survives intact and makes your hair stand on end when you touch it. "
"Hmm..."
msgstr ""

msgid "Snake-Ring"
msgstr ""

msgid "The %{name} halves the casting cost of all your bless spells."
msgstr ""

msgid ""
"You've found an oddly shaped ring on the finger of a long dead traveler. The "
"ring looks like a snake biting its own tail."
msgstr ""

msgid "Ankh"
msgstr ""

msgid ""
"The %{name} doubles the effectiveness of all your resurrect and animate "
"spells."
msgstr ""

msgid ""
"A fierce windstorm reveals the entrance to a buried tomb. Your investigation "
"reveals that the tomb has already been looted, but the thieves overlooked an "
"ankh on a silver chain in the dark."
msgstr ""

msgid "Book of Elements"
msgstr ""

msgid "The %{name} doubles the effectiveness of all your summoning spells."
msgstr ""

msgid ""
"You come across a conjurer who begs to accompany you and your army awhile "
"for safety. You agree, and he offers as payment a copy of the book of the "
"elements."
msgstr ""

msgid "Elemental Ring"
msgstr ""

msgid "The %{name} halves the casting cost of all summoning spells."
msgstr ""

msgid ""
"While pausing to rest, you notice a bobcat climbing a short tree to get at a "
"crow's nest. On impulse, you climb the tree yourself and scare off the cat. "
"When you look in the nest, you find a collection of shiny stones and a ring."
msgstr ""

msgid "Holy Pendant"
msgstr ""

msgid "The %{name} makes all your troops immune to curse spells."
msgstr ""

msgid ""
"In your wanderings you come across a hermit living in a small, tidy hut. "
"Impressed with your mission, he takes time out from his meditations to bless "
"and give you a charm against curses."
msgstr ""

msgid "Pendant of Free Will"
msgstr ""

msgid "The %{name} makes all your troops immune to hypnotize spells."
msgstr ""

msgid ""
"Responding to cries for help, you find river Sprites making a sport of "
"dunking an old man. Feeling vengeful, you rescue the man and drag a Sprite "
"onto dry land for awhile. The Sprite, uncomfortable in the air, gives you a "
"magic pendant to let him go."
msgstr ""

msgid "Pendant of Life"
msgstr ""

msgid "The %{name} makes all your troops immune to death spells."
msgstr ""

msgid ""
"A brief roadside encounter with a small caravan and a game of knucklebones "
"wins a magic pendant. Its former owner says that it protects from "
"Necromancers' death spells."
msgstr ""

msgid "Serenity Pendant"
msgstr ""

msgid "The %{name} makes all your troops immune to berserk spells."
msgstr ""

msgid ""
"The sounds of combat draw you to the scene of a fight between an old "
"Barbarian and an eight-headed Hydra. Your timely intervention swings the "
"battle in favor of the man, and he rewards you with a pendant he used to use "
"to calm his mind for battle."
msgstr ""

msgid "Seeing-eye Pendant"
msgstr ""

msgid "The %{name} makes all your troops immune to blindness spells."
msgstr ""

msgid ""
"You come upon a very old woman, long blind from cataracts and dying alone. "
"You tend to her final needs and promise a proper burial. Grateful, she gives "
"you a magic pendant emblazoned with a stylized eye. It lets you see with "
"your eyes closed."
msgstr ""

msgid "Kinetic Pendant"
msgstr ""

msgid "The %{name} makes all your troops immune to paralyze spells."
msgstr ""

msgid ""
"You come across a golem wearing a glowing pendant and blocking your way. "
"Acting on a hunch, you cut the pendant from its neck. Deprived of its power "
"source, the golem breaks down, leaving you with the magical pendant."
msgstr ""

msgid "Pendant of Death"
msgstr ""

msgid "The %{name} makes all your troops immune to holy spells."
msgstr ""

msgid ""
"A quick and deadly battle with a Necromancer wins you his magical pendant. "
"Later, a Wizard tells you that the pendant protects undead under your "
"control from holy word spells."
msgstr ""

msgid "Wand of Negation"
msgstr ""

msgid "The %{name} protects your troops from the Dispel Magic spell."
msgstr ""

msgid ""
"You meet an old Wizard friend of yours traveling in the opposite direction. "
"He presents  you with a gift:  A wand that prevents the use of the dispel "
"magic spell on your allies."
msgstr ""

msgid "Golden Bow"
msgstr ""

msgid ""
"The %{name} eliminates the %{count} percent penalty for your troops shooting "
"past obstacles (e.g. castle walls)."
msgstr ""

msgid ""
"A chance meeting with a famous Archer finds you in a game of knucklebones "
"pitting his bow against your horse. You win."
msgstr ""

msgid "Telescope"
msgstr ""

msgid ""
"The %{name} increases the amount of terrain your hero reveals when "
"adventuring by %{count} extra square."
msgstr ""

msgid ""
"A merchant from far away lands trades you a new invention of his people for "
"traveling supplies. It makes distant objects appear closer, and he calls "
"it...\n"
"\n"
"a telescope."
msgstr ""

msgid "Statesman's Quill"
msgstr ""

msgid ""
"The %{name} reduces the cost of surrender to %{count} percent of the total "
"cost of troops you have in your army."
msgstr ""

msgid ""
"You pause to help a diplomat with a broken axle fix his problem. In "
"gratitude, he gives you a writing quill with magical properties which he "
"says will \"help people see things your way\"."
msgstr ""

msgid "Wizard's Hat"
msgstr ""

msgid "The %{name} increases the duration of your spells by %{count} turns."
msgstr ""

msgid ""
"You see a Wizard fleeing from a Griffin and riding like the wind. The Wizard "
"opens a portal and rides through, getting his hat knocked off by the edge of "
"the gate. The Griffin follows; the gate closes. You pick the hat up, dust it "
"off, and put it on."
msgstr ""

msgid "Power Ring"
msgstr ""

msgid "The %{name} returns %{count} extra spell points per day to your hero."
msgstr ""

msgid ""
"You find a small tree that closely resembles the great Warlock Carnauth with "
"a ring around one of its twigs. Scraps of clothing and rotting leather lead "
"you to suspect that it IS Carnauth, transformed. Since you can't help him, "
"you take the magic ring."
msgstr ""

msgid "Ammo Cart"
msgstr ""

msgid "The %{name} provides endless ammunition for all your troops that shoot."
msgstr ""

msgid ""
"An ammunition cart in the middle of an old battlefield catches your eye. "
"Inspection shows it to be in good working order, so  you take it along."
msgstr ""

msgid "Tax Lien"
msgstr ""

msgid "The %{name} costs you %{count} gold pieces per day."
msgstr ""

msgid ""
"Your big spending habits have earned you a massive tax bill that you can't "
"hope to pay. The tax man takes pity and agrees to only take 250 gold a day "
"from your account for life. Check here if you want one dollar to go to the "
"presidential campaign election fund."
msgstr ""

msgid "Hideous Mask"
msgstr ""

msgid "The %{name} prevents all 'wandering' armies from joining your hero."
msgstr ""

msgid ""
"Your looting of the grave of Sinfilas Gardolad, the famous shapeshifting "
"Warlock, unearths his fabled mask. Trembling, you put it on and it twists "
"your visage into an awful grimace!  Oh no!  It's actually the hideous mask "
"of Gromluck Greene, and you are stuck with it."
msgstr ""

msgid "Endless Pouch of Sulfur"
msgstr ""

msgid "The %{name} provides %{count} unit of sulfur per day."
msgstr ""

msgid ""
"You visit an alchemist who, upon seeing your army, is swayed by the "
"righteousness of your cause. The newly loyal subject gives you his endless "
"pouch of sulfur to help with the war effort."
msgstr ""

msgid "Endless Vial of Mercury"
msgstr ""

msgid "The %{name} provides %{count} unit of mercury per day."
msgstr ""

msgid ""
"A brief stop at a hastily abandoned Wizard's tower turns up a magical vial "
"of mercury that always has a little left on the bottom. Recognizing a "
"treasure when you see one, you cap it and slip it in your pocket."
msgstr ""

msgid "Endless Pouch of Gems"
msgstr ""

msgid "The %{name} provides %{count} unit of gems per day."
msgstr ""

msgid ""
"A short rainstorm brings forth a rainbow...and you can see the end of it. "
"Riding quickly, you seize the pot of gold you find there. The leprechaun who "
"owns it, unable to stop you from taking it, offers an endless pouch of gems "
"for the return of his gold. You accept."
msgstr ""

msgid "Endless Cord of Wood"
msgstr ""

msgid "The %{name} provides %{count} unit of wood per day."
msgstr ""

msgid ""
"Pausing to rest and light a cook fire, you pull wood out of a nearby pile of "
"dead wood. As you keep pulling wood from the pile, you notice that it "
"doesn't shrink. You realize to your delight that the wood is enchanted, so "
"you take it along."
msgstr ""

msgid "Endless Cart of Ore"
msgstr ""

msgid "The %{name} provides %{count} unit of ore per day."
msgstr ""

msgid ""
"You've found a Goblin weapon smithy making weapons for use against humans. "
"With a tremendous yell you and your army descend upon their camp and drive "
"them away. A search finds a magic ore cart that never runs out of iron."
msgstr ""

msgid "Endless Pouch of Crystal"
msgstr ""

msgid "The %{name} provides %{count} unit of crystal per day."
msgstr ""

msgid ""
"Taking shelter from a storm in a small cave,  you notice a small patch of "
"crystal in one corner. Curious, you break a piece off and notice that the "
"original crystal grows the lost piece back. You decide to stuff the entire "
"patch into a pouch and take it with you."
msgstr ""

msgid "Spiked Helm"
msgstr ""

msgid ""
"Your army is ambushed by a small tribe of wild (and none too bright) Orcs. "
"You fend them off easily and the survivors flee in all directions. One of "
"the Orcs was wearing a polished spiked helm. Figuring it will make a good "
"souvenir, you take it."
msgstr ""

msgid "Spiked Shield"
msgstr ""

msgid ""
"You come upon a bridge spanning a dry gully. Before you can cross, a Troll "
"steps out from under the bridge and demands payment before it will permit "
"you to pass. You refuse, and the Troll charges, forcing you to slay it. You "
"take its spiked shield as a trophy."
msgstr ""

msgid "White Pearl"
msgstr ""

msgid ""
"A walk across a dry saltwater lake bed yields an unlikely prize:  A white "
"pearl amidst shattered shells and debris."
msgstr ""

msgid "Black Pearl"
msgstr ""

msgid ""
"Rumors of a Griffin of unusual size preying upon the countryside lead you to "
"its cave lair. A quick, brutal fight dispatches the beast, and a search of "
"its foul nest turns up a huge black pearl."
msgstr ""

msgid "Magic Book"
msgstr ""

msgid "The %{name} enables you to cast spells."
msgstr ""

msgid "Dummy 1"
msgstr ""

msgid "The reserved artifact."
msgstr ""

msgid "Dummy 2"
msgstr ""

msgid "Dummy 3"
msgstr ""

msgid "Dummy 4"
msgstr ""

msgid "Spell Scroll"
msgstr ""

msgid ""
"This %{name} gives your hero the ability to cast the %{spell} spell if your "
"hero has a Magic Book."
msgstr ""

msgid ""
"You find an elaborate container which houses an old vellum scroll. The runes "
"on the container are very old, and the artistry with which it was put "
"together is stunning. As you pull the scroll out, you feel imbued with "
"magical power."
msgstr ""

msgid "Arm of the Martyr"
msgstr ""

msgid ""
"The %{name} increases your spell power by %{count} but adds the undead "
"morale penalty."
msgstr ""

msgid ""
"One of the less intelligent members of your party picks up an arm off of the "
"ground. Despite its missing a body, it is still moving. Your troops find the "
"dismembered arm repulsive, but you cannot bring yourself to drop it: it "
"seems to hold some sort of magical power that influences your decision "
"making."
msgstr ""

msgid "Breastplate of Anduran"
msgstr ""

msgid "The %{name} increases your defense by %{count}."
msgstr ""

msgid ""
"You come upon a sign. It reads: \"Here lies the body of Anduran. Bow and "
"swear fealty, and you shall be rewarded.\" You decide to do as it says. As "
"you stand up, you feel a coldness against your skin. Looking down, you find "
"that you are suddenly wearing a gleaming, ornate breastplate."
msgstr ""

msgid "Broach of Shielding"
msgstr ""

msgid ""
"The %{name} provides %{count} percent protection from Armageddon and "
"Elemental Storm, but decreases spell power by 2."
msgstr ""

msgid ""
"A kindly Sorceress thinks that your army's defenses could use a magical "
"boost. She offers to enchant the Broach that you wear on your cloak, and you "
"accept."
msgstr ""

msgid "Battle Garb of Anduran"
msgstr ""

msgid ""
"The %{name} combines the powers of the three Anduran artifacts.  It provides "
"maximum luck and morale for your troops and gives you the Town Portal spell."
msgstr ""

msgid ""
"Out of pity for a poor peasant, you purchase a chest of old junk they are "
"hawking for too much gold. Later, as you search through it, you find it "
"contains the 3 pieces of the legendary battle garb of Anduran!"
msgstr ""

msgid "Crystal Ball"
msgstr ""

msgid ""
"The %{name} lets you get more specific information about monsters, enemy "
"heroes, and castles nearby the hero who holds it."
msgstr ""

msgid ""
"You come upon a caravan of gypsies who are feasting and fortifying their "
"bodies with mead. They call you forward and say \"If you prove that you can "
"dance the Rama-Buta, we will reward you.\" You don't know it, but try "
"anyway. They laugh hysterically, but admire your bravery, giving you a "
"Crystal Ball."
msgstr ""

msgid "Heart of Fire"
msgstr ""

msgid ""
"The %{name} provides %{count} percent protection from fire, but doubles the "
"damage taken from cold."
msgstr ""

msgid ""
"You enter a recently burned glade and come upon a Fire Elemental sitting "
"atop a rock. It looks up, its flaming face contorted in a look of severe "
"pain. It then tosses a glowing object at you. You put up your hands to block "
"it, but it passes right through them and sears itself into your chest."
msgstr ""

msgid "Heart of Ice"
msgstr ""

msgid ""
"The %{name} provides %{count} percent protection from cold, but doubles the "
"damage taken from fire."
msgstr ""

msgid ""
"Suddenly, a biting coldness engulfs your body. You seize up, falling from "
"your horse. The pain subsides, but you still feel as if your chest is "
"frozen.  As you pick yourself up off of the ground, you hear hearty "
"laughter. You turn around just in time to see a Frost Giant run off into the "
"woods and disappear."
msgstr ""

msgid "Helmet of Anduran"
msgstr ""

msgid ""
"You spy a gleaming object poking up out of the ground. You send a member of "
"your party over to investigate. He comes back with a golden helmet in his "
"hands. You realize that it must be the helmet of the legendary Anduran, the "
"only man who was known to wear solid gold armor."
msgstr ""

msgid "Holy Hammer"
msgstr ""

msgid ""
"You come upon a battle where a Paladin has been mortally wounded by a group "
"of Zombies. He asks you to take his hammer and finish what he started.  As "
"you pick it up, it begins to hum, and then everything becomes a blur. The "
"Zombies lie dead, the hammer dripping with blood. You strap it to your belt."
msgstr ""

msgid "Legendary Scepter"
msgstr ""

msgid "The %{name} adds %{count} points to all attributes."
msgstr ""

msgid ""
"Upon cresting a small hill, you come upon a ridiculous looking sight. A "
"Sprite is attempting to carry a Scepter that is almost as big as it is. "
"Trying not to laugh, you ask, \"Need help?\" The Sprite glares at you and "
"answers: \"You think this is funny? Fine. You can carry it. I much prefer "
"flying anyway.\""
msgstr ""

msgid "Masthead"
msgstr ""

msgid "The %{name} boosts your luck and morale by %{count} each in sea combat."
msgstr ""

msgid ""
"An old seaman tells you a tale of an enchanted masthead that he used in his "
"youth to rally his crew during times of trouble. He then hands you a faded "
"map that shows where he hid it. After much exploring, you find it stashed "
"underneath a nearby dock."
msgstr ""

msgid "Sphere of Negation"
msgstr ""

msgid "The %{name} disables all spell casting, for both sides, in combat."
msgstr ""

msgid ""
"You stop to help a Peasant catch a runaway mare. To show his gratitude, he "
"hands you a tiny sphere. As soon as you grasp it, you feel the magical "
"energy drain from your limbs..."
msgstr ""

msgid "Staff of Wizardry"
msgstr ""

msgid "The %{name} boosts your spell power by %{count}."
msgstr ""

msgid ""
"While out scaring up game, your troops find a mysterious staff levitating "
"about three feet off of the ground. They hand it to you, and you notice an "
"inscription. It reads: \"Brains best brawn and magic beats might. Heed my "
"words, and you'll win every fight.\""
msgstr ""

msgid "Sword Breaker"
msgstr ""

msgid "The %{name} increases your defense by %{count} and attack by 1."
msgstr ""

msgid ""
"A former Captain of the Guard admires your quest and gives you the enchanted "
"Sword Breaker that he relied on during his tour of duty."
msgstr ""

msgid ""
"A Troll stops you and says: \"Pay me 5,000 gold, or the Sword of Anduran "
"will slay you where you stand.\" You refuse. The troll grabs the sword "
"hanging from its belt, screams in pain, and runs away. Picking up the fabled "
"sword, you give thanks that half-witted Trolls tend to grab the wrong end of "
"sharp objects."
msgstr ""

msgid "Sword of Anduran"
msgstr ""

msgid "Spade of Necromancy"
msgstr ""

msgid "The %{name} gives you increased necromancy skill."
msgstr ""

msgid ""
"A dirty shovel has been thrust into a dirt mound nearby. Upon investigation, "
"you discover it to be the enchanted shovel of the Gravediggers, long thought "
"lost by mortals."
msgstr ""

msgid "Invalid Artifact"
msgstr ""

msgid "Wood"
msgstr "Træ"

msgid "Mercury"
msgstr "Kviksølv"

msgid "Ore"
msgstr "Malm"

msgid "Sulfur"
msgstr "Svovl"

msgid "Crystal"
msgstr "Krystal"

msgid "Gems"
msgstr "Juveler"

msgid "Gold"
msgstr "Guld"

msgid ""
"There are seven resources in Heroes 2, used to build and improves castles, "
"purchase troops and recruit heroes. Gold is the most common, required for "
"virtually everything. Wood and ore are used for most buildings. Gems, "
"Mercury, Sulfur and Crystal are rare magical resources used for the most "
"powerful creatures and buildings."
msgstr ""

msgid ""
"Causes a giant fireball to strike the selected area, damaging all nearby "
"creatures."
msgstr ""

msgid "Fireball"
msgstr "Ildkugle"

msgid "Fireblast"
msgstr "Flammebrag"

msgid ""
"An improved version of fireball, fireblast affects two hexes around the "
"center point of the spell, rather than one."
msgstr ""

msgid "Causes a bolt of electrical energy to strike the selected creature."
msgstr ""

msgid "Lightning Bolt"
msgstr "Lynkile"

msgid "Chain Lightning"
msgstr "Lynkæde"

msgid ""
"Causes a bolt of electrical energy to strike a selected creature, then "
"strike the nearest creature with half damage, then strike the NEXT nearest "
"creature with half again damage, and so on, until it becomes too weak to be "
"harmful.  Warning:  This spell can hit your own creatures!"
msgstr ""

msgid "Teleport"
msgstr "Teleport"

msgid ""
"Teleports the creature you select to any open position on the battlefield."
msgstr ""

msgid "Cure"
msgstr "Kur"

msgid ""
"Removes all negative spells cast upon one of your units, and restores up to "
"%{count} HP per level of spell power."
msgstr ""

msgid "Mass Cure"
msgstr "Massekur"

msgid ""
"Removes all negative spells cast upon your forces, and restores up to "
"%{count} HP per level of spell power, per creature."
msgstr ""

msgid "Resurrect"
msgstr "Genoplivelse"

msgid "Resurrects creatures from a damaged or dead unit until end of combat."
msgstr ""

msgid "Resurrect True"
msgstr "Sand Genoplivelse"

msgid "Resurrects creatures from a damaged or dead unit permanently."
msgstr ""

msgid "Haste"
msgstr "Forhastning"

msgid "Increases the speed of any creature by %{count}."
msgstr ""

msgid "Increases the speed of all of your creatures by %{count}."
msgstr ""

msgid "Mass Haste"
msgstr "Masseforhastning"

msgid "Slows target to half movement rate."
msgstr ""

msgid "spell|Slow"
msgstr "spell|Sløvning"

msgid "Mass Slow"
msgstr "Masseforsløvning"

msgid "Slows all enemies to half movement rate."
msgstr ""

msgid "Clouds the affected creatures' eyes, preventing them from moving."
msgstr ""

msgid "spell|Blind"
msgstr "spell|Blinding"

msgid "Bless"
msgstr "Velsignelse"

msgid "Causes the selected creatures to inflict maximum damage."
msgstr ""

msgid "Causes all of your units to inflict maximum damage."
msgstr ""

msgid "Mass Bless"
msgstr "Massevelsignelse"

msgid "Magically increases the defense skill of the selected creatures."
msgstr ""

msgid "Stoneskin"
msgstr "Stenskind"

msgid ""
"Increases the defense skill of the targeted creatures.  This is an improved "
"version of Stoneskin."
msgstr ""

msgid "Steelskin"
msgstr "Stålskind"

msgid "Causes the selected creatures to inflict minimum damage."
msgstr ""

msgid "Curse"
msgstr "Forbandelse"

msgid "Causes all enemy troops to inflict minimum damage."
msgstr ""

msgid "Mass Curse"
msgstr "Masseforbandelse"

msgid "Damages all undead in the battle."
msgstr ""

msgid "Holy Word"
msgstr "Helligt Ord"

msgid ""
"Damages all undead in the battle.  This is an improved version of Holy Word."
msgstr ""

msgid "Holy Shout"
msgstr "Helligt Råb"

msgid "Anti-Magic"
msgstr "Anti-magi"

msgid "Prevents harmful magic against the selected creatures."
msgstr ""

msgid "Dispel Magic"
msgstr "Magiophævelse"

msgid "Removes all magic spells from a single target."
msgstr ""

msgid "Mass Dispel"
msgstr "Masseophævelse"

msgid "Removes all magic spells from all creatures."
msgstr ""

msgid "Causes a magic arrow to strike the selected target."
msgstr ""

msgid "Magic Arrow"
msgstr "Magisk Pil"

msgid "Berserker"
msgstr "Berserker"

msgid "Causes a creature to attack its nearest neighbor."
msgstr ""

msgid "Armageddon"
msgstr "Ragnarok"

msgid ""
"Holy terror strikes the battlefield, causing severe damage to all creatures."
msgstr ""

msgid "Elemental Storm"
msgstr "Elemental Storm"

msgid "Magical elements pour down on the battlefield, damaging all creatures."
msgstr ""

msgid ""
"A rain of rocks strikes an area of the battlefield, damaging all nearby "
"creatures."
msgstr ""

msgid "Meteor Shower"
msgstr "Meteorregn"

msgid "Paralyze"
msgstr "Paralyse"

msgid "The targeted creatures are paralyzed, unable to move or retaliate."
msgstr ""

msgid "Hypnotize"
msgstr "Hypnose"

msgid ""
"Brings a single enemy unit under your control if its hits are less than "
"%{count} times the caster's spell power."
msgstr ""

msgid "Cold Ray"
msgstr "Kold Stråle"

msgid "Drains body heat from a single enemy unit."
msgstr ""

msgid "Cold Ring"
msgstr "Kold Ring"

msgid ""
"Drains body heat from all units surrounding the center point, but not "
"including the center point."
msgstr ""

msgid "Disrupting Ray"
msgstr "Forstyrrende Stråle"

msgid "Reduces the defense rating of an enemy unit by three."
msgstr ""

msgid "Damages all living (non-undead) units in the battle."
msgstr ""

msgid "Death Ripple"
msgstr "Dødskrusning"

msgid "Death Wave"
msgstr "Dødsbølge"

msgid ""
"Damages all living (non-undead) units in the battle.  This spell is an "
"improved version of Death Ripple."
msgstr ""

msgid "Dragon Slayer"
msgstr "Drage Dræber"

msgid "Greatly increases a unit's attack skill vs. Dragons."
msgstr ""

msgid "Blood Lust"
msgstr "Blodlyst"

msgid "Increases a unit's attack skill."
msgstr ""

msgid "Animate Dead"
msgstr "Animer døde"

msgid "Resurrects creatures from a damaged or dead undead unit permanently."
msgstr ""

msgid "Mirror Image"
msgstr "Spejlbillede"

msgid ""
"Creates an illusionary unit that duplicates one of your existing units.  "
"This illusionary unit does the same damages as the original, but will vanish "
"if it takes any damage."
msgstr ""

msgid "Halves damage received from ranged attacks for a single unit."
msgstr ""

msgid "Shield"
msgstr "Skærmning"

msgid "Halves damage received from ranged attacks for all of your units."
msgstr ""

msgid "Mass Shield"
msgstr "Masseskærmning"

msgid "Summon Earth Elemental"
msgstr "Hidkald Jord-elemental"

msgid "Summons Earth Elementals to fight for your army."
msgstr ""

msgid "Summon Air Elemental"
msgstr "Hidkald Luft-elemental"

msgid "Summons Air Elementals to fight for your army."
msgstr ""

msgid "Summon Fire Elemental"
msgstr "Hidkald Ild-elemental"

msgid "Summons Fire Elementals to fight for your army."
msgstr ""

msgid "Summon Water Elemental"
msgstr "Hidkald Vand-elemental"

msgid "Summons Water Elementals to fight for your army."
msgstr ""

msgid "Damages castle walls."
msgstr ""

msgid "Earthquake"
msgstr "Jordskælv"

msgid "Causes all mines across the land to become visible."
msgstr ""

msgid "View Mines"
msgstr "Se Miner"

msgid "Causes all resources across the land to become visible."
msgstr ""

msgid "View Resources"
msgstr "Se Resurser"

msgid "Causes all artifacts across the land to become visible."
msgstr ""

msgid "View Artifacts"
msgstr "Se Artefakter"

msgid "Causes all towns and castles across the land to become visible."
msgstr ""

msgid "View Towns"
msgstr "Se Byer"

msgid "Causes all Heroes across the land to become visible."
msgstr ""

msgid "View Heroes"
msgstr "Se Helte"

msgid "Causes the entire land to become visible."
msgstr ""

msgid "View All"
msgstr "Se Alt"

msgid "Allows the caster to view detailed information on enemy Heroes."
msgstr ""

msgid "Identify Hero"
msgstr "Identificer Helt"

msgid "Summon Boat"
msgstr "Hidkald Båd"

msgid ""
"Summons the nearest unoccupied, friendly boat to an adjacent shore "
"location.  A friendly boat is one which you just built or were the most "
"recent player to occupy."
msgstr ""

msgid "Allows the caster to magically transport to a nearby location."
msgstr ""

msgid "Dimension Door"
msgstr "Dimensionsdør"

msgid "Returns the caster to any town or castle currently owned."
msgstr ""

msgid "Town Gate"
msgstr "Byportal"

msgid ""
"Returns the hero to the town or castle of choice, provided it is controlled "
"by you."
msgstr ""

msgid "Visions"
msgstr "Visioner"

msgid ""
"Visions predicts the likely outcome of an encounter with a neutral army camp."
msgstr ""

msgid "Haunt"
msgstr "Besæt"

msgid ""
"Haunts a mine you control with Ghosts.  This mine stops producing "
"resources.  (If I can't keep it, nobody will!)"
msgstr ""

msgid "Set Earth Guardian"
msgstr "Sæt Jord-bevogter"

msgid "Sets Earth Elementals to guard a mine against enemy armies."
msgstr ""

msgid "Set Air Guardian"
msgstr "Sæt Luft-bevogter"

msgid "Sets Air Elementals to guard a mine against enemy armies."
msgstr ""

msgid "Set Fire Guardian"
msgstr "Set Ild-bevogter"

msgid "Sets Fire Elementals to guard a mine against enemy armies."
msgstr ""

msgid "Set Water Guardian"
msgstr "Sæt Vand-bevogter"

msgid "Sets Water Elementals to guard a mine against enemy armies."
msgstr ""

msgid "Petrification"
msgstr "Forstening"

msgid ""
"Turns the affected creature into stone.  A petrified creature receives half "
"damage from a direct attack."
msgstr ""

msgid "You have no Magic Book, so you cannot cast a spell."
msgstr "Du har ingen Magibog, så du kan ikke kaste magi."

msgid "No spell to cast."
msgstr "Ingen magi at kaste."

msgid "Your hero has %{point} spell points remaining."
msgstr "Din helt har %{point} magipoint tilbage."

msgid "View Adventure Spells"
msgstr "Se eventyrmagi"

msgid "View Combat Spells"
msgstr "Se kampmagi"

msgid "View previous page"
msgstr "Se forrige side"

msgid "View next page"
msgstr "Se næste side"

msgid "Close Spellbook"
msgstr "Luk magibog"

msgid "View %{spell}"
msgstr "Se %{spell}"

msgid "This spell does %{damage} points of damage."
msgstr ""

msgid ""
"This spell summons\n"
"%{count} %{monster}."
msgstr ""

msgid "This spell restores %{hp} HP."
msgstr ""

msgid "This spell summons %{count} %{monster} to guard the mine."
msgstr ""

msgid "The nearest town is %{town}."
msgstr ""

msgid "This town is occupied by your hero %{hero}."
msgstr ""

msgid ""
"This spell controls up to\n"
"%{hp} HP."
msgstr ""

msgid "battle: show damage info"
msgstr ""

msgid "world: Scouting skill shows extended content info"
msgstr ""

msgid "world: allow to set guardian to objects"
msgstr ""

msgid "world: Windmills, Water Wheels and Magic Gardens can be captured"
msgstr ""

msgid "heroes: allow buy a spellbook from Shrines"
msgstr ""

msgid "heroes: allow to choose any primary skill in Arena"
msgstr ""

msgid "battle: allow soft wait for troops"
msgstr ""

msgid "game: autosave will be made at the beginning of the day"
msgstr ""

msgid "game: use evil interface"
msgstr ""

msgid "game: hide interface"
msgstr ""

msgid "The ultimate artifact is really the %{name}."
msgstr ""

msgid "The ultimate artifact may be found in the %{name} regions of the world."
msgstr ""

msgid "north-west"
msgstr "nordvest"

msgid "north"
msgstr "nord"

msgid "north-east"
msgstr "nordøst"

msgid "west"
msgstr "vest"

msgid "center"
msgstr "centrum"

msgid "east"
msgstr "øst"

msgid "south-west"
msgstr "sydvest"

msgid "south"
msgstr "syd"

msgid "south-east"
msgstr "sydøst"

msgid "The truth is out there."
msgstr "Sandheden er derude."

msgid "The dark side is stronger."
msgstr "Den mørke side er stærkere."

msgid "The end of the world is near."
msgstr "Verdens ende er nær."

msgid "The bones of Lord Slayer are buried in the foundation of the arena."
msgstr ""

msgid "A Black Dragon will take out a Titan any day of the week."
msgstr "En sortdrage kan til enhver tid klare en titan."

msgid "He told her: Yada yada yada...  and then she said: Blah, blah, blah..."
msgstr ""

msgid "An unknown force is being resurrected..."
msgstr "En ukendt styrke er ved at genopstå..."

msgid ""
"Check the newest version of the game at\n"
"https://github.com/ihhub/\n"
"fheroes2/releases"
msgstr ""
"Check den nyeste version af spillet på\n"
"https://github.com/ihhub/\n"
"fheroes2/releases"<|MERGE_RESOLUTION|>--- conflicted
+++ resolved
@@ -8,11 +8,7 @@
 "Project-Id-Version: fheroes2\n"
 "Report-Msgid-Bugs-To: \n"
 "POT-Creation-Date: 2022-11-16 13:44+0000\n"
-<<<<<<< HEAD
 "PO-Revision-Date: 2022-12-07 11:42+0100\n"
-=======
-"PO-Revision-Date: 2022-12-07 10:50+0100\n"
->>>>>>> 702d6413
 "Last-Translator: \n"
 "Language-Team: Danish\n"
 "Language: da_DK\n"
@@ -739,10 +735,6 @@
 "Artefaktet %{artifact} er i kraft, hvilket deaktiverer brug af %{spell} "
 "magien."
 
-<<<<<<< HEAD
-=======
-# In danish these terms are spelled the same, no matter whether we are dealing with raising dead in singularis or pluralis
->>>>>>> 702d6413
 msgid "%{count} %{name} rises from the dead!"
 msgid_plural "%{count} %{name} rise from the dead!"
 msgstr[0] "%{count} %{name} rejser sig fra de døde!"
