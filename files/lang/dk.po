# Danish translation for fheroes2
# Copyright (C) 2021 - 2023 fheroes2 team <fhomm2@gmail.com>
# This file is distributed under the same license as the fheroes2 package.
#
msgid ""
msgstr ""
"Project-Id-Version: fheroes2\n"
"Report-Msgid-Bugs-To: \n"
<<<<<<< HEAD
"POT-Creation-Date: 2023-04-13 05:15+0000\n"
"PO-Revision-Date: 2023-05-02 09:14+0200\n"
=======
"POT-Creation-Date: 2023-05-01 11:22+0000\n"
"PO-Revision-Date: 2023-04-16 20:42+0200\n"
>>>>>>> 30bb6bfa
"Last-Translator: fheroes2 team <fhomm2@gmail.com>\n"
"Language-Team: Danish (Denmark)\n"
"Language: da\n"
"MIME-Version: 1.0\n"
"Content-Type: text/plain; charset=UTF-8\n"
"Content-Transfer-Encoding: 8bit\n"
"Plural-Forms: nplurals=2; plural=(n != 1);\n"
"X-Loco-Source-Locale: da_DK\n"
"X-Launchpad-Export-Date: 2010-05-27 09:12+0000\n"
"X-Generator: Poedit 3.2.2\n"
"X-Loco-Parser: loco_parse_po\n"

msgid ""
"BATTLE\n"
"ONLY"
msgstr ""
"KUN\n"
"KAMP"

msgid ""
"NEW\n"
"GAME"
msgstr ""
"NYT\n"
"SPIL"

msgid ""
"SAVE\n"
"GAME"
msgstr ""
"GEM\n"
"SPIL"

msgid ""
"LOAD\n"
"GAME"
msgstr ""
"INDLÆS\n"
"SPIL"

msgid "INFO"
msgstr "INFO"

msgid "QUIT"
msgstr "AFSLUT"

msgid "CANCEL"
msgstr "AFBRYD"

msgid "ACCEPT"
<<<<<<< HEAD
msgstr "GODTAG"
=======
msgstr "ACCEPTER"
>>>>>>> 30bb6bfa

msgid "DECLINE"
msgstr "AFSLÅ"

msgid "LEARN"
msgstr "LÆR"

msgid "TRADE"
<<<<<<< HEAD
msgstr "BYT"
=======
msgstr "HANDEL"
>>>>>>> 30bb6bfa

msgid "YES"
msgstr "JA"

msgid "NO"
msgstr "NEJ"

msgid "EXIT"
<<<<<<< HEAD
msgstr "UD"

msgid "DISMISS"
msgstr "BORTVIS"

msgid "UPGRADE"
msgstr "OPLØFT"

msgid "RESTART"
msgstr "OMKAMP"
=======
msgstr "GÅ"

msgid "DISMISS"
msgstr "AFSKEDIGE"

msgid "UPGRADE"
msgstr "OPGRADER"

msgid "RESTART"
msgstr "GENSTART"
>>>>>>> 30bb6bfa

msgid "HEROES"
msgstr "HELTE"

msgid ""
"TOWNS/\n"
"CASTLES"
msgstr ""
"BYER\n"
"BORGE"

msgid "S"
msgstr "S"

msgid "M"
msgstr "M"

msgid "L"
msgstr "L"

msgid "X-L"
msgstr "XL"

msgid "ALL"
msgstr "ALT"

msgid "SELECT"
msgstr "VÆLG"

msgid ""
"STANDARD\n"
"GAME"
msgstr ""
<<<<<<< HEAD
"ENKELT\n"
"SPILLER"
=======
"STANDARD\n"
"SPIL"
>>>>>>> 30bb6bfa

msgid ""
"CAMPAIGN\n"
"GAME"
<<<<<<< HEAD
msgstr "FELTTOG"
=======
msgstr ""
"KAMPAGNE\n"
"SPIL"
>>>>>>> 30bb6bfa

msgid ""
"MULTI-\n"
"PLAYER\n"
"GAME"
msgstr ""
<<<<<<< HEAD
"FLER-\n"
"SPILLER"
=======
"MULTI-\n"
"PLAYER\n"
"SPIL"
>>>>>>> 30bb6bfa

msgid "CONFIG"
msgstr "INDSTIL"

msgid ""
"ORIGINAL\n"
"CAMPAIGN"
msgstr ""
<<<<<<< HEAD
"ORIGINALT\n"
"FELTTOG"
=======
"ORIGINAL\n"
"KAMPAGNE"
>>>>>>> 30bb6bfa

msgid ""
"EXPANSION\n"
"CAMPAIGN"
msgstr ""
<<<<<<< HEAD
"UDVIDELSES-\n"
"FELTTOG"
=======
"UDVIDELSES\n"
"KAMPAGNE"
>>>>>>> 30bb6bfa

msgid "HOT SEAT"
msgstr "LOKALT"

msgid "2 PLAYERS"
msgstr "2 SPILLERE"

msgid "3 PLAYERS"
msgstr "3 SPILLERE"

msgid "4 PLAYERS"
msgstr "4 SPILLERE"

msgid "5 PLAYERS"
msgstr "5 SPILLERE"

msgid "6 PLAYERS"
msgstr "6 SPILLERE"

msgid "GIFT"
msgstr "FORÆR"

msgid "guildWell|EXIT"
msgstr "UD"

msgid "DIFFICULTY"
msgstr "NIVEAU"

msgid "MIN"
msgstr "MIN"

msgid "MAX"
msgstr "MAKS"

msgid "OKAY"
<<<<<<< HEAD
msgstr "OK"
=======
msgstr "OKAY"
>>>>>>> 30bb6bfa

msgid "Warrior"
msgstr "Kriger"

msgid "Builder"
msgstr "Bygger"

msgid "Explorer"
msgstr "Udforsker"

msgid "None"
msgstr "Ingen"

msgid "Warning"
msgstr "Advarsel"

msgid ""
"Do you want to regain control from AI? The effect will take place only on "
"the next turn."
msgstr ""
"Vil du genoptage kontrollen fra AI'en? Dette vil kun have effekt på næste "
"tur."

msgid ""
"A few\n"
"%{monster}"
msgstr ""
"Nogle få\n"
"%{monster}"

msgid ""
"Several\n"
"%{monster}"
msgstr ""
"Flere\n"
"%{monster}"

msgid ""
"A pack of\n"
"%{monster}"
msgstr ""
"En flok\n"
"%{monster}"

msgid ""
"Lots of\n"
"%{monster}"
msgstr ""
"Masser af\n"
"%{monster}"

msgid ""
"A horde of\n"
"%{monster}"
msgstr ""
"En horde af\n"
"%{monster}"

msgid ""
"A throng of\n"
"%{monster}"
msgstr ""
"En skare af\n"
"%{monster}"

msgid ""
"A swarm of\n"
"%{monster}"
msgstr ""
"En sværm af\n"
"%{monster}"

msgid ""
"Zounds of\n"
"%{monster}"
msgstr ""
"Pokkers mange\n"
"%{monster}"

msgid ""
"A legion of\n"
"%{monster}"
msgstr ""
"En legion af\n"
"%{monster}"

msgid "army|Few"
msgstr "Få"

msgid "army|Several"
msgstr "Flere"

msgid "army|Pack"
msgstr "Flok"

msgid "army|Lots"
msgstr "Mange"

msgid "army|Horde"
msgstr "Horde"

msgid "army|Throng"
msgstr "Skare"

msgid "army|Swarm"
msgstr "Sværm"

msgid "army|Zounds"
msgstr "Pokkers"

msgid "army|Legion"
msgstr "Legion"

msgid "All %{race} troops +1"
msgstr "Alle %{race} tropper +1"

msgid "Multiple"
msgstr "Mange"

msgid "Troops of %{count} alignments -%{penalty}"
msgstr "Tropper af %{count} tilknytninger -%{penalty}"

msgid "Some undead in group -1"
msgstr "Der er udøde i gruppen -1"

msgid "View %{name}"
msgstr "Vis %{name}"

msgid "Move the %{name} "
msgstr "Flyt %{name} "

msgid "Move or right click to redistribute %{name}"
msgstr "Flyt eller højreklik for at omfordele %{name}"

msgid "Combine %{name} armies"
msgstr "Kombiner %{name} hærene"

msgid "Exchange %{name2} with %{name}"
msgstr "Byt %{name2} med %{name}"

msgid "Select %{name}"
msgstr "Vælg %{name}"

msgid "Cannot move last troop"
msgstr "Sidste trop kan ikke flyttes"

msgid "Move the %{name}"
msgstr "Flyt %{name}"

msgid "Set Count"
msgstr "Bestem antal"

msgid "%{name} destroys half the enemy troops!"
msgid_plural "%{name} destroy half the enemy troops!"
msgstr[0] "%{name} udsletter halvdelen af fjendens tropper!"
msgstr[1] "%{name} udsletter halvdelen af fjendens tropper!"

msgid "%{name} has turned off the auto battle"
msgstr "%{name} har deaktiveret automatisk kamp"

msgid "%{name} has turned on the auto battle"
msgstr "%{name} har aktiveret automatisk kamp"

msgid "Spell failed!"
msgstr "Magien mislykkedes!"

msgid ""
"The Sphere of Negation artifact is in effect for this battle, disabling all "
"combat spells."
msgstr ""
"Artefaktet Negationens Kugle er i kraft, hvilket deaktiverer brug af enhver "
"kampmagi."

msgid "You have already cast a spell this round."
msgstr "Du har allerede kastet magi én gang i denne runde."

msgid "That spell will affect no one!"
msgstr "Dén magi vil ikke påvirke nogen!"

msgid "You may only summon one type of elemental per combat."
msgstr "Du må kun hidkalde én slags Elemental per kamp."

msgid "There is no open space adjacent to your hero to summon an Elemental to."
msgstr ""
"Der er ingen åben plads ved siden af din helt til at hidkalde en Elemental "
"på."

msgid ""
"The Moat reduces by -%{count} the defense skill of any unit and slows to "
"half movement rate."
msgstr ""
"Voldgraven halverer bevægelseshastigheden samt reducerer forsvarsevnen for "
"enhver enhed, der måtte stå i den, med -%{count}."

msgid "Speed: %{speed}"
msgstr "Hastighed: %{speed}"

msgid "Speed"
msgstr "Hastighed"

msgid "Army Order"
msgstr "Hærorden"

msgid "Off"
msgstr "Fra"

msgid "On"
msgstr "Til"

msgid "Auto Spell Casting"
msgstr "Autobrug af magi"

msgid "Grid"
msgstr "Gitter"

msgid "Shadow Movement"
msgstr "Skyggebevægelse"

msgid "Shadow Cursor"
msgstr "Skygge-markør"

msgid "Audio"
msgstr "Lyd"

msgid "Settings"
msgstr "Indstillinger"

msgid "Configure"
msgstr "Indstil"

msgid "Hot Keys"
msgstr "Genvejstaster"

msgid "Damage Info"
msgstr "Skadeinfo"

msgid "Set the speed of combat actions and animations."
msgstr "Indstil hastighed for kamphandlinger og animationer."

msgid "Toggle to display army order during the battle."
msgstr "Vælg om kampens hærorden skal vises eller ej."

msgid ""
"Toggle whether or not the computer will cast spells for you when auto combat "
"is on. (Note: This does not affect spell casting for computer players in any "
"way, nor does it affect quick combat.)"
msgstr ""
"Vælg om computerens evne til selv at kaste magi for dig skal være aktiv "
"eller ej, når Autokamp er slået til. (Note: Dette påvirker hverken AI-"
"spillere eller kvikkamp på nogen måde.)"

msgid ""
"Toggle the hex grid on or off. The hex grid always underlies movement, even "
"if turned off. This switch only determines if the grid is visible."
msgstr ""
"Vælg om hex-gitteret skal være synligt eller ej. Hex-gitteret ligger til "
"grund for bevægelse, selv hvis det ikke er synligt."

msgid ""
"Toggle on or off shadows showing where your creatures can move and attack."
msgstr ""
"Vælg om der skal være skygger, som både viser hvor dine væsener kan angribe "
"og gå hen, eller ej."

msgid ""
"Toggle on or off a shadow showing the current hex location of the mouse "
"cursor."
msgstr ""
"Vælg om der skal være skygger, som viser musemarkørens nuværende hex-"
"lokation, eller ej."

msgid "Change the audio settings of the game."
msgstr "Ændr spillets lydindstillinger."

msgid "Check and configure all the hot keys present in the game."
msgstr "Tjek og indstil alle spillets nuværende genvejstaster."

msgid "Toggle to display damage information during the battle."
msgstr "Vælg om kampens skadeinformationer skal vises eller ej."

msgid "Exit this menu."
msgstr "Forlad denne menu."

msgid "Okay"
msgstr "Okay"

msgid "The enemy has surrendered!"
msgstr "Fjenden har overgivet sig!"

msgid "The enemy has fled!"
msgstr "Fjenden er flygtet!"

msgid "A glorious victory!"
msgstr "En glorværdig sejr!"

msgid "For valor in combat, %{name} receives %{exp} experience."
msgstr "For at udvise tapperhed i kamp, får %{name} %{exp} erfaringspoint."

msgid "The cowardly %{name} flees from battle."
msgstr "Den kujonagtige %{name} flygter fra kampen."

msgid "%{name} surrenders to the enemy, and departs in shame."
msgstr "%{name} overgiver sig til fjenden, og træder fra med skam."

msgid "Your force suffer a bitter defeat, and %{name} abandons your cause."
msgstr "Din styrke lider et bittert nederlag, og %{name} opgiver din sag."

msgid "Your force suffer a bitter defeat."
msgstr "Din styrke lider et bittert nederlag."

msgid "Battlefield Casualties"
msgstr "Slagmarkens ofre"

msgid "Attacker"
msgstr "Angriber"

msgid "Defender"
msgstr "Forsvarer"

msgid "As you reach for the %{name}, it mysteriously disappears."
msgstr "Lige som du rækker ud efter %{name}, forsvinder det mysteriøst."

msgid "As your enemy reaches for the %{name}, it mysteriously disappears."
msgstr ""
"Lige som din fjende rækker ud efter %{name}, forsvinder det mysteriøst."

msgid "You have captured an enemy artifact!"
msgstr "Du har stjålet et af fjendens artefakter!"

msgid "Necromancy!"
msgstr "Nekromanti!"

msgid ""
"Practicing the dark arts of necromancy, you are able to raise %{count} of "
"the enemy's dead to return under your service as %{monster}."
msgstr ""
"Ved brug af nekromantiens mørke kunst, er du i stand til at lade %{count} af "
"fjendens døde genopstå under din tjeneste som %{monster}."

msgid "%{name} the %{race}"
msgstr "%{race}en %{name}"

msgid "Captain of %{name}"
msgstr "Kaptajn af %{name}"

msgid "Attack"
msgstr "Angreb"

msgid "Defense"
msgstr "Forsvar"

msgid "Spell Power"
msgstr "Magikraft"

msgid "Knowledge"
msgstr "Kundskab"

msgid "Morale"
msgstr "Moral"

msgid "Luck"
msgstr "Held"

msgid "Spell Points"
msgstr "Magipoint"

msgid "Hero's Options"
msgstr "Helts mulige træk"

msgid "Cast Spell"
msgstr "Kast magi"

msgid "Retreat"
msgstr "Flygt"

msgid "Surrender"
msgstr "Overgivelse"

msgid "Cancel"
msgstr "Afbryd"

msgid "Hero Screen"
msgstr "Helteskærm"

msgid "Captain's Options"
msgstr "Kaptajns mulige træk"

msgid ""
"Cast a magical spell. You may only cast one spell per combat round. The "
"round is reset when every creature has had a turn."
msgstr ""
"Kast en magisk besværgelse. Du må kun kaste én magi per kamprunde. Runden "
"nulstilles når alle væsener har taget et træk."

msgid ""
"Retreat your hero, abandoning your creatures. Your hero will be available "
"for you to recruit again, however, the hero will have only a novice hero's "
"forces."
msgstr ""
"Lad din helt flygte og dine væsener lades i stikken. Det kan blive muligt at "
"rekruttere din helt igen, men helten vil, igen, kun have en begynderstyrke."

msgid ""
"Surrendering costs gold. However if you pay the ransom, the hero and all of "
"his or her surviving creatures will be available to recruit again."
msgstr ""
"Overgivelse koster guld. Hvis du betaler løsesummen, opnår du muligheden for "
"igen at rekruttere din helt samt tilhørende overlevende væsener."

msgid "Open Hero Screen to view full information about the hero."
msgstr "Åbn helteskærm for at se fuld information om helten."

msgid "Return to the battle."
msgstr "Vend tilbage til kampen."

msgid "Not enough gold (%{gold})"
msgstr "Ikke nok guld (%{gold})"

msgid "%{name} states:"
msgstr "%{name} erklærer:"

msgid "Captain of %{name} states:"
msgstr "Kaptajnen af %{name} erklærer:"

msgid ""
"\"I will accept your surrender and grant you and your troops safe passage "
"for the price of %{price} gold.\""
msgstr ""
"\"Jeg modtager gerne din overgivelse og giver Dem og Deres tropper fri lejde "
"til en pris på %{price} guld.\""

msgid "View %{monster} info"
msgstr "Se info om %{monster}"

msgid "Fly %{monster} here"
msgstr "Flyv %{monster} hertil"

msgid "Move %{monster} here"
msgstr "Flyt %{monster} hertil"

msgid "Shoot %{monster}"
msgstr "Skyd %{monster}"

msgid "(1 shot left)"
msgid_plural "(%{count} shots left)"
msgstr[0] "(1 skud tilbage)"
msgstr[1] "(%{count} skud tilbage)"

msgid "Attack %{monster}"
msgstr "Angrib %{monster}"

msgid "Turn %{turn}"
msgstr "Runde %{turn}"

msgid "Teleport here"
msgstr "Teleporter hertil"

msgid "Invalid teleport destination"
msgstr "Ugyldig teleportationsmål"

msgid "Cast %{spell} on %{monster}"
msgstr "Kast %{spell} på %{monster}"

msgid "Cast %{spell}"
msgstr "Kast %{spell}"

msgid "Select spell target"
msgstr "Vælg magiens mål"

msgid "View Ballista info"
msgstr "Se Ballistens info"

msgid "Ballista"
msgstr "Ballist"

msgid "Enable auto combat"
msgstr "Aktiver Autokamp"

msgid "Allows the computer to fight out the battle for you."
msgstr "Tillader computeren at udkæmpe kampen for dig."

msgid "Auto Combat"
msgstr "Autokamp"

msgid "Customize system options"
msgstr "Tilpas systemindstillinger"

msgid "Allows you to customize the combat screen."
msgstr "Tillader dig tilpasning af Kampskærmen."

msgid "System Options"
msgstr "Systemindstillinger"

msgid "Skip this unit"
msgstr "Skip denne enhed"

msgid "Skip"
msgstr "Skip"

msgid ""
"Skips the current creature. The current creature ends its turn and does not "
"get to go again until the next round."
msgstr ""
"Skipper nuværende enheds tur. Denne enhed slutter sin tur og kan intet gøre "
"før sin tur i næste runde."

msgid "View Captain's options"
msgstr "Vis kaptajns mulige træk"

msgid "View Hero's options"
msgstr "Vis helts mulige træk"

msgid "View opposing Captain"
msgstr "Vis modstanders kaptajn"

msgid "View opposing Hero"
msgstr "Vis modstanders helt"

msgid "Hide logs"
msgstr "Skjul log"

msgid "Show logs"
msgstr "Vis log"

msgid "Message Bar"
msgstr "Beskedlinje"

msgid "Shows the results of individual monster's actions."
msgstr "Viser resultater for individuelle monstres handlinger."

msgid "Are you sure you want to finish the battle in auto mode?"
msgstr "Er du sikker på du vil færdiggøre denne kamp automatisk?"

msgid "%{name} skip their turn."
msgstr "%{name} skipper deres tur."

msgid "%{attacker} does %{damage} damage."
msgid_plural "%{attacker} do %{damage} damage."
msgstr[0] "%{attacker} giver %{damage} i skade."
msgstr[1] "%{attacker} giver %{damage} i skade."

msgid "1 creature perishes."
msgid_plural "%{count} creatures perish."
msgstr[0] "1 væsen omkommer."
msgstr[1] "%{count} væsener omkommer."

msgid "1 %{defender} perishes."
msgid_plural "%{count} %{defender} perish."
msgstr[0] "1 %{defender} omkommer."
msgstr[1] "%{count} %{defender} omkommer."

msgid "1 soul is incorporated."
msgid_plural "%{count} souls are incorporated."
msgstr[0] "1 sjæl er blevet opsamlet"
msgstr[1] "%{count} sjæle er blevet indsamlet."

msgid "1 %{unit} is revived."
msgid_plural "%{count} %{unit} are revived."
msgstr[0] "1 %{unit} er blevet genoplivet."
msgstr[1] "%{count} %{unit} blev genoplivet."

msgid "Moved %{monster}: from [%{src}] to [%{dst}]."
msgstr "Flyttede %{monster}: fra [%{src}] til [%{dst}]."

msgid "The %{name} resist the spell!"
msgstr "Troppen med %{name} modstod magien!"

msgid "%{name} casts %{spell} on the %{troop}."
msgstr "%{name} kaster %{spell} på %{troop}."

msgid "%{name} casts %{spell}."
msgstr "%{name} kaster %{spell}."

msgid "The %{spell} does %{damage} damage to one undead creature."
msgstr "%{spell} giver %{damage} i skade til én udød enhed."

msgid "The %{spell} does %{damage} damage to all undead creatures."
msgstr "%{spell} giver %{damage} i skade til alle udøde enheder."

msgid "The %{spell} does %{damage} damage, %{count} creatures perish."
msgstr "%{spell} giver %{damage} i skade, %{count} væsener omkommer."

msgid "The %{spell} does %{damage} damage."
msgstr "%{spell} giver %{damage} i skade."

msgid "The %{spell} does %{damage} damage to one living creature."
msgstr "%{spell} giver %{damage} i skade på én levende enhed."

msgid "The %{spell} does %{damage} damage to all living creatures."
msgstr "%{spell} giver %{damage} i skade til alle levende enheder."

msgid "The %{attacker}' attack blinds the %{target}!"
msgstr "Angrebet af %{attacker} blænder %{target}!"

msgid "The %{attacker}' gaze turns the %{target} to stone!"
msgstr "Det skarpe blik fra %{attacker} forvandler %{target} til sten!"

msgid "The %{attacker}' curse falls upon the %{target}!"
msgstr "En forbandelse falder på %{target} forårsaget af %{attacker}!"

msgid "The %{target} are paralyzed by the %{attacker}!"
msgstr "Troppen med %{target} paralyseres af %{attacker}!"

msgid "The %{attacker} dispel all good spells on your %{target}!"
msgstr "Troppen med %{attacker} fordriver alt det gode magi fra din %{target}!"

msgid "The %{attacker} cast %{spell} on %{target}!"
msgstr "Troppen med %{attacker} kaster %{spell} på %{target}!"

msgid "Bad luck descends on the %{attacker}."
msgstr "Sort uheld sænker sig over troppen med %{attacker}."

msgid "Good luck shines on the %{attacker}."
msgstr "Held og lykke skinner på troppen med %{attacker}."

msgid "High morale enables the %{monster} to attack again."
msgstr "Høj moral gør det muligt for troppen med %{monster} at angribe igen."

msgid "Low morale causes the %{monster} to freeze in panic."
msgstr "Lav moral vækker frysende panik i troppen med %{monster}."

msgid "%{tower} does %{damage} damage."
msgstr "Borgens %{tower} giver %{damage} i skade."

msgid "The mirror image is created."
msgstr "Spejlbilledet er skabt."

msgid "The mirror image is destroyed!"
msgstr "Spejlbilledet er ødelagt!"

msgid "Are you sure you want to interrupt the auto battle?"
msgstr "Er du sikker på, at du vil afbryde autokampen?"

msgid "Error"
msgstr "Fejl"

msgid "No spells to cast."
msgstr "Ingen magi at kaste."

msgid "Are you sure you want to retreat?"
msgstr "Er du sikker på, at du vil flygte?"

msgid "Retreat disabled"
msgstr "Flugt slået fra"

msgid "Surrender disabled"
msgstr "Overgivelse slået fra"

msgid "Damage: %{max}"
msgstr "Skade: %{max}"

msgid "Damage: %{min} - %{max}"
msgstr "Skade: %{min} - %{max}"

msgid "Perish: %{max}"
msgstr "Dræber: %{max}"

msgid "Perish: %{min} - %{max}"
msgstr "Dræber: %{min} - %{max}"

msgid ""
"Through eagle-eyed observation, %{name} is able to learn the magic spell "
"%{spell}."
msgstr ""
"Med sit ørneblik observerer %{name} magien %{spell} og lærer den selv at "
"kende."

msgid "Human"
msgstr "Menneske"

msgid "AI"
msgstr "AI"

msgid "Please select another hero."
msgstr "Vælg venligst en anden helt."

msgid "Set Attack Skill"
msgstr "Indstil angrebsevne"

msgid "Set Defense Skill"
msgstr "Indstil forsvarsevne"

msgid "Set Power Skill"
msgstr "Indstil magisk evne"

msgid "Set Knowledge Skill"
msgstr "Indstil kundskabsevne"

msgid "%{race1} %{name1}"
msgstr "%{race1} %{name1}"

msgid "vs"
msgstr "vs"

msgid "%{race2} %{name2}"
msgstr "%{race2} %{name2}"

msgid "Monsters"
msgstr "Monstre"

msgid "N/A"
msgstr "Ingen"

msgid "Left Turret"
msgstr "Venstre tårn"

msgid "Right Turret"
msgstr "Højre tårn"

msgid "The %{name} fires with the strength of %{count} Archers"
msgstr "Borgens %{name} skyder med en styrke af %{count} bueskyttere"

msgid "each with a +%{attack} bonus to their attack skill."
msgstr "hver med en +%{attack} bonus til deres angrebsevne."

msgid "The %{name} is destroyed."
msgstr "Borgens %{name} er ødelagt."

msgid ""
"The %{artifact} artifact is in effect for this battle, disabling %{spell} "
"spell."
msgstr ""
"Artefaktet %{artifact} er i kraft, hvilket deaktiverer brug af %{spell} "
"magien."

msgid "%{count} %{name} rises from the dead!"
msgid_plural "%{count} %{name} rise from the dead!"
msgstr[0] "%{count} %{name} rejser sig fra de døde!"
msgstr[1] "%{count} %{name} rejser sig fra de døde!"

msgid "Dwarven Alliance"
msgstr "Dværgalliance"

msgid "Sorceress Guild"
msgstr ""

msgid "Necromancer Guild"
msgstr ""

msgid "Ogre Alliance"
msgstr ""

msgid "Dwarfbane"
msgstr "Dværgsmorder"

msgid "Dragon Alliance"
msgstr ""

msgid "Elven Alliance"
msgstr ""

msgid "Kraeger defeated"
msgstr ""

msgid "Wayward Son"
msgstr ""

msgid "Uncle Ivan"
msgstr ""

msgid "Annexation"
msgstr ""

msgid "Force of Arms"
msgstr ""

msgid "Save the Dwarves"
msgstr "Red dværgene"

msgid "Carator Mines"
msgstr ""

msgid "Turning Point"
msgstr ""

msgid "scenarioName|Defender"
msgstr ""

msgid "Corlagon's Defense"
msgstr ""

msgid "The Crown"
msgstr ""

msgid "The Gauntlet"
msgstr ""

msgid "Betrayal"
msgstr ""

msgid "Final Justice"
msgstr ""

msgid ""
"Roland needs you to defeat the lords near his castle to begin his war of "
"rebellion against his brother.  They are not allied with each other, so they "
"will spend most of their time fighting with one another.  Victory is yours "
"when you have defeated all of their castles and heroes."
msgstr ""

msgid ""
"The local lords refuse to swear allegiance to Roland, and must be subdued. "
"They are wealthy and powerful, so be prepared for a tough fight. Capture all "
"enemy castles to win."
msgstr ""

msgid ""
"Your task is to defend the Dwarves against Archibald's forces. Capture all "
"of the enemy towns and castles to win, and be sure not to lose all of the "
"dwarf towns at once, or the enemy will have won."
msgstr ""
"Din opgave er at forsvare dværgene mod Archibalds styrker. Overtag alle "
"fjendens borge og byer for at vinde, men undgå at miste alle dine dværg-"
"byer, for så vinder fjenden."

msgid ""
"You will face four allied enemies in a straightforward fight for resource "
"and treasure. Capture all of the enemy castles for victory."
msgstr ""

msgid ""
"Your enemies are allied against you and start close by, so be ready to come "
"out fighting. You will need to own all four castles in this small valley to "
"win."
msgstr ""

msgid ""
"The Sorceress' guild of Noraston has requested Roland's aid against an "
"attack from Archibald's allies. Capture all of the enemy castles to win, and "
"don't lose Noraston, or you'll lose the scenario. (Hint: There is an enemy "
"castle on an island in the ocean.)"
msgstr ""

msgid ""
"Gather as large an army as possible and capture the enemy castle within 8 "
"weeks. You are opposed by only one enemy, but must travel a long way to get "
"to the enemy castle. Any troops you have in your army at the end of this "
"scenario will be with you in the final battle."
msgstr ""

msgid ""
"Find the Crown before Archibald's heroes find it. Roland will need the Crown "
"for the final battle against Archibald."
msgstr ""

msgid ""
"Three allied enemies stand before you and victory, including Lord Corlagon. "
"Roland is in a castle to the northwest, and you will lose if he falls to the "
"enemy. Remember that capturing Lord Corlagon will ensure that he will not "
"fight against you in the final scenario."
msgstr ""

msgid ""
"This is the final battle. Both you and your enemy are armed to the teeth, "
"and all are allied against you. Capture Archibald to end the war!"
msgstr ""

msgid ""
"Switching sides leaves you with three castles against the enemy's one.  This "
"battle will be the easiest one you will face for the rest of the war..."
"traitor."
msgstr ""

msgid "Barbarian Wars"
msgstr ""

msgid "First Blood"
msgstr ""

msgid "Necromancers"
msgstr ""

msgid "Slay the Dwarves"
msgstr "Dræb dværgene"

msgid "Country Lords"
msgstr ""

msgid "Dragon Master"
msgstr ""

msgid "Rebellion"
msgstr ""

msgid "Apocalypse"
msgstr ""

msgid "Greater Glory"
msgstr ""

msgid ""
"King Archibald requires you to defeat the three enemies in this region.  "
"They are not allied with one another, so they will spend most of their "
"energy fighting amongst themselves.  You will win when you own all of the "
"enemy castles and there are no more heroes left to fight."
msgstr ""

msgid ""
"You must unify the barbarian tribes of the north by conquering them. As in "
"the previous mission, the enemy is not allied against you, but they have "
"more resources at their disposal. You will win when you own all of the enemy "
"castles and there are no more heroes left to fight."
msgstr ""

msgid ""
"Do-gooder wizards have taken the Necromancers' castle. You must retake it to "
"achieve victory. Remember that while you start with a powerful army, you "
"have no castle and must take one within 7 days, or lose this battle. (Hint: "
"The nearest castle is to the southeast.)"
msgstr ""

msgid ""
"The dwarves need conquering before they can interfere in King Archibald's "
"plans. Roland's forces have more than one hero and many towns to start with, "
"so be ready for attack from multiple directions. You must capture all of the "
"enemy towns and castles to claim victory."
msgstr ""
"Dværgene skal erobres, før de kan blande sig i kong Archibalds planer. "
"Rolands styrker har mere end én helt og mange byer til at starte med, så vær "
"klar til angreb fra flere retninger. Du skal erobre alle fjendens borge og "
"byer for at hævde sejren."

msgid ""
"You must put down a peasant revolt led by Roland's forces. All are allied "
"against you, but you have Lord Corlagon, an experienced hero, to help you. "
"Capture all enemy castles to win."
msgstr ""

msgid ""
"There are two enemies allied against you in this mission. Both are well "
"armed and seek to evict you from their island. Avoid them and capture Dragon "
"City to win."
msgstr ""

msgid ""
"Your orders are to conquer the country lords that have sworn to serve "
"Roland. All of the enemy castles are unified against you. Since you start "
"without a castle, you must hurry to capture one before the end of the week. "
"Capture all enemy castles for victory."
msgstr ""

msgid ""
"Find the Crown before Roland's heroes find it. Archibald will need the Crown "
"for the final battle against Roland."
msgstr ""

msgid ""
"This is the final battle. Both you and your enemy are armed to the teeth, "
"and all are allied against you. Capture Roland to win the war, and be sure "
"not to lose Archibald in the fight!"
msgstr ""

msgid "Arrow's Flight"
msgstr ""

msgid "Island of Chaos"
msgstr ""

msgid "The Abyss"
msgstr ""

msgid "Uprising"
msgstr ""

msgid "Aurora Borealis"
msgstr ""

msgid "Betrayal's End"
msgstr ""

msgid "Corruption's Heart"
msgstr ""

msgid "The Giant's Pass"
msgstr ""

msgid ""
"Subdue the unruly local lords in order to provide the Empire with facilities "
"to operate in this region."
msgstr ""

msgid ""
"Eliminate all opposition in this area. Then the first piece of the artifact "
"will be yours."
msgstr ""

msgid ""
"The sorceresses to the northeast are rebelling! For the good of the empire "
"you must quash their feeble uprising on your way to the mountains."
msgstr ""

msgid ""
"Having prepared for your arrival, Kraeger has arranged for a force of "
"necromancers to thwart your quest. You must capture the castle of Scabsdale "
"before the first day of the third week, or the Necromancers will be too "
"strong for you."
msgstr ""

msgid ""
"The barbarian despot in this area is, as yet, ignorant of your presence. "
"Quickly, build up your forces before you are discovered and attacked! Secure "
"the region by subduing all enemy forces."
msgstr ""

msgid ""
"The Empire is weak in this region. You will be unable to completely subdue "
"all forces in this area, so take what you can before reprisal strikes. "
"Remember, your true goal is to claim the Helmet of Anduran."
msgstr ""

msgid "For the good of the Empire, eliminate Kraeger."
msgstr ""

msgid ""
"At last, you have the opportunity and the facilities to rid the Empire of "
"the necromancer's evil. Eradicate them completely, and you will be sung as a "
"hero for all time."
msgstr ""

msgid "Border Towns"
msgstr ""

msgid "Conquer and Unify"
msgstr ""

msgid "Crazy Uncle Ivan"
msgstr ""

msgid "The Wayward Son"
msgstr ""

msgid "Ivory Gates"
msgstr ""

msgid "The Elven Lands"
msgstr ""

msgid "The Epic Battle"
msgstr ""

msgid "The Southern War"
msgstr ""

msgid ""
"Conquer and unite all the enemy tribes. Don't lose the hero Jarkonas, the "
"forefather of all descendants."
msgstr ""

msgid ""
"Your rival, the Kingdom of Harondale, is attacking weak towns on your "
"border! Recover from their first strike and crush them completely!"
msgstr ""

msgid ""
"Find your wayward son Joseph who is rumored to be living in the desolate "
"lands. Do it before the first day of the third month or it will be of no "
"help to your family."
msgstr ""

msgid ""
"Rescue your crazy uncle Ivan. Find him before the first day of the fourth "
"month or it will be no help to your kingdom."
msgstr ""

msgid ""
"Destroy the barbarians who are attacking the southern border of your "
"kingdom! Recover your fallen towns, and then invade the jungle kingdom. "
"Leave no enemy standing."
msgstr ""

msgid "Retake the castle of Ivory Gates, which has fallen due to treachery."
msgstr ""

msgid ""
"Gain the favor of the elves. They will not allow trees to be chopped down, "
"so they will send you wood every 2 weeks. You must complete your mission "
"before the first day of the seventh month, or the kingdom will surely fall."
msgstr ""

msgid ""
"This is the final battle against your rival kingdom of Harondale. Eliminate "
"everyone, and don't lose the hero Jarkonas VI."
msgstr ""

msgid "Fount of Wizardry"
msgstr ""

msgid "Power's End"
msgstr ""

msgid "The Eternal Scrolls"
msgstr ""

msgid "The Shrouded Isles"
msgstr ""

msgid ""
"Your mission is to vanquish the warring mages in the magical Shrouded Isles. "
"The completion of this task will give you a fighting chance against your "
"rivals."
msgstr ""

msgid ""
"The location of the great library has been discovered! You must make your "
"way to it, and reclaim the city of Chronos in which it lies."
msgstr ""

msgid ""
"Find the Orb of negation, which is said to be buried in this land. There are "
"clues inscribed on stone obelisks which will help lead you to your price. "
"Find the orb before the first day of the sixth month, or your rivals will "
"surely have gotten to the fount before you."
msgstr ""

msgid ""
"You must take control of the castle of Magic, where the fount of wizardry "
"lies. Do this and your victory will be supreme."
msgstr ""

msgid "Blood is Thicker"
msgstr ""

msgid "King and Country"
msgstr ""

msgid "Pirate Isles"
msgstr ""

msgid "Stranded"
msgstr ""

msgid ""
"Capture the town on the island off the southeast shore in order to construct "
"a boat and travel back towards the mainland. Do not lose the hero Gallavant."
msgstr ""

msgid ""
"Find and defeat Martine, the pirate leader, who resides in Pirates Cove. Do "
"not lose Gallavant or your quest will be over."
msgstr ""

msgid ""
"Eliminate all the other forces who oppose the rule of Lord Alberon. "
"Gallavant must not die."
msgstr ""

msgid ""
"Overthrow the entrenched monarchy of Lord Alberon, and claim all the land in "
"your name. Gallavant must not die."
msgstr ""

msgid " bane"
msgstr ""

msgid " alliance"
msgstr ""

msgid "Carry-over forces"
msgstr ""

msgid " bonus"
msgstr ""

msgid " defeated"
msgstr ""

msgid " will always run away from your army."
msgstr ""

msgid " will be willing to join your army."
msgstr ""

msgid "\"%{artifact}\" artifact will be carried over the scenario."
msgstr ""

msgid "The army will be carried over the scenario."
msgstr ""

msgid "The kingdom will have +%{count} %{resource} each day."
msgstr ""

msgid "\"%{spell}\" spell will be carried over the scenario."
msgstr ""

msgid "%{hero} can be hired in the scenario."
msgstr ""

msgid ""
"%{hero} has been defeated and will not appear in the subsequent scenarios."
msgstr ""

msgid "The dwarves recognize their allies and gladly join your forces."
msgstr ""

msgid "The ogres recognize you as the Dwarfbane and lumber over to join you."
msgstr ""

msgid ""
"The dragons, snarling and growling, agree to join forces with you, their "
"'Ally'."
msgstr ""

msgid ""
"As you approach the group of elves, their leader calls them all to "
"attention.  He shouts to them, \"Who of you is brave enough to join this "
"fearless ally of ours?\"  The group explodes with cheers as they run to join "
"your ranks."
msgstr ""

msgid ""
"The dwarves hail you, \"Any friend of Roland is a friend of ours.  You may "
"pass.\""
msgstr ""

msgid ""
"The ogres give you a grunt of recognition, \"Archibald's allies may pass.\""
msgstr ""

msgid ""
"The dragons see you and call out.  \"Our alliance with Archibald compels us "
"to join you.  Unfortunately you have no room.  A pity!\"  They quickly "
"scatter."
msgstr ""

msgid ""
"The elves stand at attention as you approach.  Their leader calls to you and "
"says, \"Let us not impede your progress, ally!  Move on, and may victory be "
"yours.\""
msgstr ""

msgid "\"The Dwarfbane!!!!, run for your lives.\""
msgstr ""

msgid "campaignBonus|Animate Dead"
msgstr "Dødebesjæling"

msgid "campaignBonus|Chain Lightning"
msgstr "Kædelyn"

msgid "campaignBonus|Fireblast"
msgstr "Flammebrag"

msgid "campaignBonus|Mass Curse"
msgstr "Masseforbandelse"

msgid "campaignBonus|Mass Haste"
msgstr "Masseforhastning"

msgid "campaignBonus|Mirror Image"
msgstr "Spejlbillede"

msgid "campaignBonus|Resurrect"
msgstr "Genoplivelse"

msgid "campaignBonus|Steelskin"
msgstr "Stålhud"

msgid "campaignBonus|Summon Earth"
msgstr "Hidkald Jord-elemental"

msgid "campaignBonus|View Heroes"
msgstr "Vis helte"

msgid "campaignBonus|Ballista"
msgstr "Ballisten"

msgid "campaignBonus|Black Pearl"
msgstr "Den sorte perle"

msgid "campaignBonus|Caster's Bracelet"
msgstr "Besværgelsesarmbåndet"

msgid "campaignBonus|Defender Helm"
msgstr "Forsvarshjelmen"

msgid "campaignBonus|Breastplate"
msgstr "Brystpladen"

msgid "campaignBonus|Dragon Sword"
msgstr "Dragesværdet"

msgid "campaignBonus|Fizbin Medal"
msgstr "Fizbin-medaljen"

msgid "campaignBonus|Foremost Scroll"
msgstr "Yppersteskriftrullen"

msgid "campaignBonus|Gauntlets"
msgstr "Handsker"

msgid "campaignBonus|Hideous Mask"
msgstr "Den hæslige maske"

msgid "campaignBonus|Mage's Ring"
msgstr "Magikerens ring"

msgid "campaignBonus|Major Scroll"
msgstr "Den store skriftrulle"

msgid "campaignBonus|Medal of Honor"
msgstr "Æresmedaljen"

msgid "campaignBonus|Medal of Valor"
msgstr "Tapperhedsmedaljen"

msgid "campaignBonus|Minor Scroll"
msgstr "Den lille skriftrulle"

msgid "campaignBonus|Nomad Boots"
msgstr "Nomadens støvler"

msgid "campaignBonus|Power Axe"
msgstr "Kraftøksen"

msgid "campaignBonus|Spiked Shield"
msgstr "Pigskjoldet"

msgid "campaignBonus|Stealth Shield"
msgstr "Snigskjoldet"

msgid "campaignBonus|Tax Lien"
msgstr "Skattepant"

msgid "campaignBonus|Thunder Mace"
msgstr "Torden-morgenstjernen"

msgid "campaignBonus|Traveler's Boots"
msgstr "Traverens støvler"

msgid "campaignBonus|White Pearl"
msgstr "Den hvide perle"

msgid "campaignBonus|Basic Archery"
msgstr "Begynder skytte"

msgid "campaignBonus|Advanced Archery"
msgstr "Øvet skytte"

msgid "campaignBonus|Expert Archery"
msgstr "Ekspert skytte"

msgid "campaignBonus|Basic Ballistics"
msgstr "Begynder ballistik"

msgid "campaignBonus|Advanced Ballistics"
msgstr "Øvet ballistik"

msgid "campaignBonus|Expert Ballistics"
msgstr "Ekspert ballistik"

msgid "campaignBonus|Basic Diplomacy"
msgstr "Begynder diplomati"

msgid "campaignBonus|Advanced Diplomacy"
msgstr "Øvet diplomati"

msgid "campaignBonus|Expert Diplomacy"
msgstr "Ekspert diplomati"

msgid "campaignBonus|Basic Eagle Eye"
<<<<<<< HEAD
msgstr ""

msgid "campaignBonus|Advanced Eagle Eye"
msgstr ""

msgid "campaignBonus|Expert Eagle Eye"
msgstr ""
=======
msgstr "Begynder ørneblik"

msgid "campaignBonus|Advanced Eagle Eye"
msgstr "Øvet ørneblik"

msgid "campaignBonus|Expert Eagle Eye"
msgstr "Ekspert ørneblik"
>>>>>>> 30bb6bfa

msgid "campaignBonus|Basic Estates"
msgstr "Begynder adelskab"

msgid "campaignBonus|Advanced Estates"
msgstr "Øvet adelskab"

msgid "campaignBonus|Expert Estates"
msgstr "Ekspert adelskab"

msgid "campaignBonus|Basic Leadership"
msgstr "Begynder lederskab"

msgid "campaignBonus|Advanced Leadership"
msgstr "Øvet lederskab"

msgid "campaignBonus|Expert Leadership"
msgstr "Ekspert lederskab"

msgid "campaignBonus|Basic Logistics"
msgstr "Begynder logistik"

msgid "campaignBonus|Advanced Logistics"
msgstr "Øvet logistik"

msgid "campaignBonus|Expert Logistics"
msgstr "Ekspert logistik"

msgid "campaignBonus|Basic Luck"
msgstr "Begynder held"

msgid "campaignBonus|Advanced Luck"
msgstr "Øvet held"

msgid "campaignBonus|Expert Luck"
msgstr "Ekspert held"

msgid "campaignBonus|Basic Mysticism"
msgstr "Begynder mysticisme"

msgid "campaignBonus|Advanced Mysticism"
msgstr "Øvet mysticisme"

msgid "campaignBonus|Expert Mysticism"
msgstr "Ekspert mysticisme"

msgid "campaignBonus|Basic Navigation"
msgstr "Begynder navigation"

msgid "campaignBonus|Advanced Navigation"
msgstr "Øvet navigation"

msgid "campaignBonus|Expert Navigation"
msgstr "Ekspert navigation"

msgid "campaignBonus|Basic Necromancy"
msgstr "Begynder nekromantik"

msgid "campaignBonus|Advanced Necromancy"
msgstr "Øvet nekromantik"

msgid "campaignBonus|Expert Necromancy"
msgstr "Ekspert nekromantik"

msgid "campaignBonus|Basic Pathfinding"
msgstr "Begynder stifinder"

msgid "campaignBonus|Advanced Pathfinding"
msgstr "Øvet stifinder"

msgid "campaignBonus|Expert Pathfinding"
msgstr "Ekspert stifinder"

msgid "campaignBonus|Basic Scouting"
msgstr "Begynder opdager"

msgid "campaignBonus|Advanced Scouting"
msgstr "Øvet opdager"

msgid "campaignBonus|Expert Scouting"
msgstr "Ekspert opdager"

msgid "campaignBonus|Basic Wisdom"
msgstr "Begynder visdom"

msgid "campaignBonus|Advanced Wisdom"
msgstr "Øvet visdom"

msgid "campaignBonus|Expert Wisdom"
msgstr "Ekspert visdom"

msgid ""
"The main hero will have \"%{artifact}\" artifact at the start of the "
"scenario."
msgstr ""

msgid ""
"The kingdom will receive %{amount} additional %{resource} at the start of "
"the scenario."
msgstr ""

msgid ""
"The kingdom will have %{amount} less %{resource} at the start of the "
"scenario."
msgstr ""

msgid ""
"The main hero will have %{count} %{monster} at the start of the scenario."
msgstr ""

msgid ""
"The main hero will have \"%{spell}\" spell at the start of the scenario."
msgstr ""

msgid "The starting race of the scenario will be %{race}."
msgstr ""

msgid ""
"The main hero will have additional %{count} %{skill} at the start of the "
"scenario."
msgstr ""
"Hovedhelten vil i dette scenarie begynde med yderligere %{count} %{skill}."

msgid "The main hero will have %{skill} at the start of the scenario."
msgstr "Hovedhelten vil i dette scenarie begynde med %{skill}"

msgid "Roland"
msgstr ""

msgid "Archibald"
msgstr ""

msgid "The Price of Loyalty"
msgstr ""

msgid "Voyage Home"
msgstr ""

msgid "Wizard's Isle"
msgstr ""

msgid "Descendants"
msgstr ""

msgid "The %{building} produces %{monster}."
msgstr "%{building} frembringer %{monster}."

msgid "Requires:"
msgstr "Kræver:"

msgid "Cannot build. You have already built here today."
msgstr "Byggeri umuligt. Du har allerede bygget her i dag."

msgid "For this action it is necessary to build a castle first."
msgstr "Til denne handling er det nødvendigt først at bygge en borg."

msgid "Cannot build %{name} because castle is too far from water."
msgstr "%{name}et kan ikke bygges, da borgen er for langt fra vand."

msgid "disable build."
msgstr "deaktiver byggeri."

msgid "Cannot afford %{name}."
msgstr "%{name} er for dyr at bygge."

msgid "%{name} is already built."
msgstr "%{name} er allerede blevet bygget."

msgid "Cannot build %{name}."
msgstr "Umuligt at bygge %{name}."

msgid "Build %{name}."
msgstr "Byg %{name}"

msgid "Blackridge"
msgstr ""

msgid "Hillstone"
msgstr ""

msgid "Pinehurst"
msgstr ""

msgid "Whiteshield"
msgstr ""

msgid "Woodhaven"
msgstr ""

msgid "Blackwind"
msgstr ""

msgid "Bloodreign"
msgstr ""

msgid "Dragontooth"
msgstr ""

msgid "Greywind"
msgstr ""

msgid "Portsmith"
msgstr ""

msgid "Atlantium"
msgstr ""

msgid "Middle Gate"
msgstr ""

msgid "Sansobar"
msgstr ""

msgid "Tundara"
msgstr ""

msgid "Vulcania"
msgstr ""

msgid "Baywatch"
msgstr ""

msgid "Fountainhead"
msgstr ""

msgid "Vertigo"
msgstr ""

msgid "Wildabar"
msgstr ""

msgid "Winterkill"
msgstr ""

msgid "Brindamoor"
msgstr ""

msgid "Lakeside"
msgstr ""

msgid "Nightshadow"
msgstr ""

msgid "Olympus"
msgstr ""

msgid "Sandcaster"
msgstr ""

msgid "Alamar"
msgstr ""

msgid "Burlock"
msgstr ""

msgid "Dragadune"
msgstr ""

msgid "Kalindra"
msgstr ""

msgid "Xabran"
msgstr ""

msgid "Algary"
msgstr ""

msgid "Basenji"
msgstr ""

msgid "Blackfang"
msgstr ""

msgid "New Dawn"
msgstr ""

msgid "Sorpigal"
msgstr ""

msgid "Avone"
msgstr ""

msgid "Big Oak"
msgstr ""

msgid "Chandler"
msgstr ""

msgid "Erliquin"
msgstr ""

msgid "Hampshire"
msgstr ""

msgid "Antioch"
msgstr ""

msgid "Avalon"
msgstr ""

msgid "Roc Haven"
msgstr ""

msgid "South Mill"
msgstr ""

msgid "Weed Patch"
msgstr ""

msgid "Brownston"
msgstr ""

msgid "Hilltop"
msgstr ""

msgid "Weddington"
msgstr ""

msgid "Westfork"
msgstr ""

msgid "Whittingham"
msgstr ""

msgid "Cathcart"
msgstr ""

msgid "Elk's Head"
msgstr ""

msgid "Roscomon"
msgstr ""

msgid "Sherman"
msgstr ""

msgid "Yorksford"
msgstr ""

msgid "Blackburn"
msgstr ""

msgid "Blacksford"
msgstr ""

msgid "Burton"
msgstr ""

msgid "Pig's Eye"
msgstr ""

msgid "Viper's Nest"
msgstr ""

msgid "Fenton"
msgstr ""

msgid "Lankershire"
msgstr ""

msgid "Lombard"
msgstr ""

msgid "Timberhill"
msgstr ""

msgid "Troy"
msgstr ""

msgid "Forder Oaks"
msgstr ""

msgid "Meramec"
msgstr ""

msgid "Quick Silver"
msgstr ""

msgid "Westmoor"
msgstr ""

msgid "Willow"
msgstr ""

msgid "Corackston"
msgstr ""

msgid "Sheltemburg"
msgstr ""

msgid "Cannot recruit - you already have a Hero in this town."
msgstr "Umuligt at rekruttere - Du har allerede en helt i denne borg."

msgid "Cannot recruit - you have too many Heroes."
msgstr "Umuligt at rekruttere - Du har for mange helte."

msgid "Cannot afford a Hero"
msgstr "Umuligt at rekruttere endnu en helt"

msgid "There is no room in the garrison for this army."
msgstr "Der er ikke plads i garnisonen til denne trop."

msgid "Fortifications"
msgstr "Fortifikationer"

msgid "Farm"
msgstr "Mark"

msgid "Thatched Hut"
msgstr "Stråtækt hytte"

msgid "Archery Range"
msgstr "Bueskydningsbane"

msgid "Upg. Archery Range"
msgstr "Opg. bueskydningsbane"

msgid "Blacksmith"
msgstr "Grovsmedje"

msgid "Upg. Blacksmith"
msgstr "Opg. grovsmedje"

msgid "Armory"
msgstr "Våbensmedje"

msgid "Upg. Armory"
msgstr "Opg. våbensmedje"

msgid "Jousting Arena"
msgstr "Dystningsarena"

msgid "Upg. Jousting Arena"
msgstr "Opg. dystningsarena"

msgid "Cathedral"
msgstr "Katedral"

msgid "Upg. Cathedral"
msgstr "Opg. katedral"

msgid "Coliseum"
msgstr "Colosseum"

msgid "Garbage Heap"
msgstr "Affaldsbunke"

msgid "Hut"
msgstr "Hytte"

msgid "Stick Hut"
msgstr "Pindehytte"

msgid "Upg. Stick Hut"
msgstr "Opg. pindehytte"

msgid "Den"
msgstr "Hule"

# Adobe-sten er ler, som bruges til at bygge adobehuse med. De findes også i Danmark
msgid "Adobe"
msgstr "Adobehus"

msgid "Upg. Adobe"
msgstr "Opg. adobehus"

msgid "Bridge"
msgstr "Bro"

msgid "Upg. Bridge"
msgstr "Opg. bro"

msgid "Pyramid"
msgstr "Pyramide"

msgid "Rainbow"
msgstr "Regnbue"

msgid "Crystal Garden"
msgstr "Krystalhave"

msgid "Treehouse"
msgstr "Træhus"

# Oversættes normalt til sommerhus. Men kottage er faktisk også dansk ord.
msgid "Cottage"
msgstr "Kottage"

msgid "Upg. Cottage"
msgstr "Opg. kottage"

msgid "Stonehenge"
msgstr "Stenkreds"

msgid "Upg. Stonehenge"
msgstr "Opg. stenkreds"

msgid "Fenced Meadow"
msgstr "Indhegnet eng"

msgid "sorceress|Red Tower"
msgstr "Ildtårn"

msgid "Dungeon"
msgstr "Fangehul"

msgid "Waterfall"
msgstr "Vandfald"

msgid "Cave"
msgstr "Grotte"

msgid "Crypt"
msgstr "Krypt"

msgid "Nest"
msgstr "Rede"

msgid "Maze"
msgstr "Labyrint"

msgid "Upg. Maze"
msgstr "Opg. labyrint"

msgid "Swamp"
msgstr "Sump"

msgid "Green Tower"
msgstr "Grønt tårn"

msgid "warlock|Red Tower"
msgstr "Rødt tårn"

msgid "Black Tower"
msgstr "Sort tårn"

msgid "Library"
msgstr "Bibliotek"

msgid "Orchard"
msgstr "Frugthave"

msgid "Habitat"
msgstr "Habitat"

msgid "Pen"
msgstr "Svinesti"

msgid "Foundry"
msgstr "Støberi"

msgid "Upg. Foundry"
msgstr "Opg. støberi"

msgid "Cliff Nest"
msgstr "Klipperede"

msgid "Ivory Tower"
msgstr "Elfenbenstårn"

msgid "Upg. Ivory Tower"
msgstr "Opg. elfenbenstårn"

msgid "Cloud Castle"
msgstr "Skyslot"

msgid "Upg. Cloud Castle"
msgstr "Opg. skyslot"

msgid "Storm"
msgstr "Storm"

msgid "Skull Pile"
msgstr "Kraniebunke"

msgid "Excavation"
msgstr "Udgravning"

msgid "Graveyard"
msgstr "Kirkegård"

msgid "Upg. Graveyard"
msgstr "Opg. kirkegård"

msgid "Upg. Pyramid"
msgstr "Opg. pyramide"

msgid "Mansion"
msgstr "Palæ"

msgid "Upg. Mansion"
msgstr "Opg. palæ"

msgid "Mausoleum"
msgstr "Mausoleum"

msgid "Upg. Mausoleum"
msgstr "Opg. mausoleum"

msgid "Laboratory"
msgstr "Laboratorium"

msgid "Shrine"
msgstr "Helligdom"

msgid ""
"The Fortifications increase the toughness of the walls, increasing the "
"number of turns it takes to knock them down."
msgstr ""

msgid "The Farm increases production of Peasants by %{count} per week."
msgstr "Marken øger produktionen af Bønder med %{count} om ugen."

msgid ""
"The Coliseum provides inspiring spectacles to defending troops, raising "
"their morale by two during combat."
msgstr ""

msgid "The Garbage Heap increases production of Goblins by %{count} per week."
msgstr ""

msgid "The Rainbow increases the luck of the defending units by two."
msgstr ""

msgid ""
"The Crystal Garden increases production of Sprites by %{count} per week."
msgstr ""

msgid "The Dungeon increases the income of the town by %{count} gold per day."
msgstr "Fangehullet øger din byens indkomst med %{count} guld om dagen."

msgid "The Waterfall increases production of Centaurs by %{count} per week."
msgstr ""

msgid ""
"The Library increases the number of spells in the Guild by one for each "
"level of the guild."
msgstr ""

msgid "The Orchard increases production of Halflings by %{count} per week."
msgstr ""

msgid "The Storm adds +2 to the power of spells of a defending spell caster."
msgstr ""

msgid "The Skull Pile increases production of Skeletons by %{count} per week."
msgstr ""

msgid "Thieves' Guild"
msgstr "Tyvelaug"

msgid "Tavern"
msgstr "Kro"

msgid "Shipyard"
<<<<<<< HEAD
msgstr "Skibsværft"
=======
msgstr "Skipsværft"
>>>>>>> 30bb6bfa

msgid "Well"
msgstr "Brønd"

msgid "Statue"
msgstr "Statue"

msgid "Marketplace"
msgstr "Markedsplads"

msgid "Moat"
msgstr "Voldgrav"

msgid "Castle"
msgstr "Borg"

msgid "Tent"
msgstr "Telt"

msgid "Captain's Quarters"
msgstr "Kaptajnens kvarter"

msgid "Mage Guild, Level 1"
msgstr "Magikerlaug-Niveau 1"

msgid "Mage Guild, Level 2"
msgstr "Magikerlaug-Niveau 2"

msgid "Mage Guild, Level 3"
msgstr "Magikerlaug-Niveau 3"

msgid "Mage Guild, Level 4"
msgstr "Magikerlaug-Niveau 4"

msgid "Mage Guild, Level 5"
msgstr "Magikerlaug-Niveau 5"

msgid ""
"The Shrine increases the necromancy skill of all your necromancers by 10 "
"percent."
msgstr ""
"Helligdommen øger alle dine nekromantikeres nekromantik med 10 procent."

msgid ""
"The Thieves' Guild provides information on enemy players. Thieves' Guilds "
"can also provide scouting information on enemy towns. Additional Guilds "
"provide more information."
msgstr ""

msgid "The Tavern increases morale for troops defending the castle."
msgstr ""

msgid "The Shipyard allows ships to be built."
msgstr ""

msgid ""
"The Well increases the growth rate of all dwellings by %{count} creatures "
"per week."
msgstr ""

msgid "The Statue increases your town's income by %{count} gold per day."
msgstr "Statuen øger din bys indkomst med %{count} guld om dagen."

msgid "The Left Turret provides extra firepower during castle combat."
msgstr ""

msgid "The Right Turret provides extra firepower during castle combat."
msgstr ""

msgid ""
"The Marketplace can be used to convert one type of resource into another. "
"The more marketplaces you control, the better the exchange rate."
msgstr ""

msgid ""
"The Moat slows attacking units. Any unit entering the moat must end its turn "
"there and becomes more vulnerable to attack."
msgstr ""

msgid ""
"The Castle improves town defense and increases income to %{count} gold per "
"day."
msgstr ""

msgid ""
"The Tent provides workers to build a castle, provided the materials and the "
"gold are available."
msgstr ""

msgid ""
"The Captain's Quarters provides a captain to assist in the castle's defense "
"when no hero is present."
msgstr ""

msgid ""
"The Mage Guild allows heroes to learn spells and replenish their spell "
"points."
msgstr ""

msgid "Recruit %{name}"
msgstr "Rekruttér %{name}"

msgid "Month: %{month}, Week: %{week}, Day: %{day}"
msgstr "Måned: %{month}, Uge: %{week}, Dag: %{day}"

msgid ""
"You must purchase a spell book to use the mage guild, but you currently have "
"no room for a spell book. Try giving one of your artifacts to another hero."
msgstr ""

msgid "Exit"
msgstr "Gå"

msgid "Click to show next town."
msgstr ""

msgid "Show next town"
msgstr ""

msgid "Click to show previous town."
msgstr ""

msgid "Show previous town"
msgstr ""

msgid "This town may not be upgraded to a castle."
msgstr ""

msgid "Town"
msgstr ""

msgid "Exit Castle"
msgstr "Forlad borg"

msgid "Exit Town"
msgstr "Forlad by"

msgid "Show Income"
msgstr ""

msgid "View Hero"
msgstr "Vis helt"

msgid "The above spells are available here."
msgstr ""

msgid "The above spells have been added to your book."
msgstr ""

msgid "A generous tip for the barkeep yields the following rumor:"
msgstr ""

msgid "Recruit Hero"
msgstr "Rekruttér helt"

msgid "%{name} is a level %{value} %{race} "
msgstr ""

msgid "with %{count} artifacts."
msgstr ""

msgid "with 1 artifact."
msgstr ""

msgid "without artifacts."
msgstr ""

msgid ""
"'Spread' combat formation spreads your armies from the top to the bottom of "
"the battlefield, with at least one empty space between each army."
msgstr ""

msgid ""
"'Grouped' combat formation bunches your army together in the center of your "
"side of the battlefield."
msgstr ""

msgid "Spread Formation"
msgstr ""

msgid "Grouped Formation"
msgstr ""

msgid "Recruit %{name} the %{race}"
msgstr ""

msgid "Set garrison combat formation to 'Spread'"
msgstr ""

msgid "Set garrison combat formation to 'Grouped'"
msgstr ""

msgid "Exit Castle Options"
msgstr "Forlad borg-vindue"

msgid "Castle Options"
msgstr "Borg-vindue"

msgid "Not enough resources to recruit creatures."
msgstr ""

msgid "You are unable to recruit at this time, your ranks are full."
msgstr ""

msgid "No creatures available for purchase."
msgstr ""

msgid "Recruit Creatures"
msgstr "Rekruttér væsener"

msgid "Max"
msgstr ""

msgid "Hire all creatures in the town."
msgstr ""

msgid "Town Population Information and Statistics"
msgstr ""

msgid "Damg"
msgstr ""

msgid "HP"
msgstr ""

msgid "Growth"
msgstr ""

msgid "week"
msgstr "uge"

msgid "Available"
msgstr ""

msgid "View World"
msgstr "Vis verden"

msgid "View the entire world."
msgstr "Vis hele verdenen"

msgid "Puzzle"
msgstr "Puslespil"

msgid "View the obelisk puzzle."
msgstr "Vis obeliskens puslespil."

msgid "Scenario Information"
msgstr ""

msgid "View information on the scenario you are currently playing."
msgstr "Vis information om det scenarier, du er i gang med at spille."

msgid "Dig for the Ultimate Artifact."
msgstr ""

msgid "Digging"
msgstr ""

msgid "Exit this menu without doing anything."
msgstr "Forlad denne menu, uden at gøre noget."

msgid "Arena"
msgstr ""

msgid ""
"You enter the arena and face a pack of vicious lions. You handily defeat "
"them, to the wild cheers of the crowd.  Impressed by your skill, the aged "
"trainer of gladiators agrees to train you in a skill of your choice."
msgstr ""
"Du går ind i arenaen og står over for en flok glubske løver. Publikums vilde "
"jubel lyder, idet du snildt besejrer løverne. Imponeret over dine evner, er "
"den gamle gladiatortræner villig til at træne dig i en færdighed - Du vælger "
"selv hvilken."

msgid "Attack Skill"
msgstr "Angrebsevne"

msgid "Defense Skill"
msgstr "Forsvarsevne"

msgid "Shots"
msgstr "Skud"

msgid "Shots Left"
msgstr "Resterende skud"

msgid "Damage"
msgstr "Skade"

msgid "Hit Points"
msgstr "Liv"

msgid "Hit Points Left"
msgstr "Resterende liv"

msgid "You can't afford to upgrade your troops!"
msgstr ""

msgid ""
"Your troops can be upgraded, but it will cost you dearly. Do you wish to "
"upgrade them?"
msgstr ""

msgid "Are you sure you want to dismiss this army?"
msgstr ""

msgid "Followers"
msgstr ""

msgid ""
"A group of %{monster} with a desire for greater glory wish to join you.\n"
"Do you accept?"
msgstr ""

msgid ""
"The %{monster} is swayed by your diplomatic tongue, and offers to join your "
"army for the sum of %{gold} gold.\n"
"Do you accept?"
msgstr ""

msgid ""
"The creatures are swayed by your diplomatic\n"
"tongue, and make you an offer:\n"
" \n"
msgstr ""

msgid ""
"%{offer} of the %{total} %{monster} will join your army, and the rest will "
"leave you alone, for the sum of %{gold} gold.\n"
"Do you accept?"
msgstr ""

msgid ""
"All %{offer} of the %{monster} will join your army for the sum of %{gold} "
"gold.\n"
"Do you accept?"
msgstr ""

msgid "(Rate: %{percent})"
msgstr ""

msgid "off"
msgstr "fra"

msgid "Music"
msgstr "Musik"

msgid "Effects"
msgstr "Effekter"

msgid "MIDI"
msgstr "MIDI"

msgid "MIDI Expansion"
msgstr "MIDI Udvidelse"

msgid "External"
msgstr "Ekstern"

msgid "Music Type"
<<<<<<< HEAD
msgstr "Musiktype"
=======
msgstr "Musik type"
>>>>>>> 30bb6bfa

msgid "3D Audio"
msgstr "3D Lyd"

msgid "Toggle ambient music level."
msgstr "Indstil niveau for omgivelseslyde."

msgid "Toggle foreground sounds level."
msgstr "Indstil niveau for forgrundslyde."

msgid "Change the type of music."
msgstr "Ændr musikstil."

msgid "Toggle 3D effects of foreground sounds."
msgstr "Indstil 3D effekter for forgrundslyde."

msgid "Build a new ship:"
msgstr "Byg et nyt skib:"

msgid "Resource cost:"
msgstr "Resurseomkostninger:"

msgid "Total: "
msgstr "Total: "

msgid "Need: "
msgstr "Behov: "

msgid "Load Game"
msgstr "Indlæs spil"

msgid "No save files to load."
msgstr "Ingen gemte filer at indlæse."

msgid "New Game"
msgstr "Nyt spil"

msgid "Start a single or multi-player game."
<<<<<<< HEAD
msgstr "Start et enkelt- eller et flerspiller-spil."

msgid "Load a previously saved game."
msgstr "Start et tidligere gemt spil."
=======
msgstr "Start et single- eller multi-player spil."

msgid "Load a previously saved game."
msgstr "Indlæs et tidligere gemt spil."
>>>>>>> 30bb6bfa

msgid "Save Game"
msgstr "Gem spil"

msgid "Save the current game."
<<<<<<< HEAD
msgstr "Gem nuværende spil."
=======
msgstr "Gem igangværende spil."
>>>>>>> 30bb6bfa

msgid "Quit"
msgstr "Afslut"

msgid "Quit out of Heroes of Might and Magic II."
<<<<<<< HEAD
msgstr "Forlad Heroes of Might and Magic II."
=======
msgstr "Afslut Heroes of Might and Magic II."
>>>>>>> 30bb6bfa

msgid "Language"
msgstr "Sprog"

msgid "Graphics"
msgstr "Grafik"

msgid "Black & White"
msgstr "Sort & Hvid"

msgid "Mouse Cursor"
msgstr "Musemarkør"

msgid "Color"
msgstr "Farve"

msgid "Text Support"
<<<<<<< HEAD
msgstr "Tekstsupport"
=======
msgstr "Tekst support"
>>>>>>> 30bb6bfa

msgid "Change the language of the game."
msgstr "Ændr spillets sprogindstillinger."

msgid "Select Game Language"
msgstr "Vælg spillets sprog"

msgid "Change the graphics settings of the game."
msgstr "Ændr spillets grafikindstillinger."

msgid "Toggle colored cursor on or off. This is only an esthetic choice."
msgstr ""

msgid ""
"Toggle text support mode to output extra information about windows and "
"events in the game."
msgstr ""

msgid ""
"Map\n"
"Difficulty"
msgstr ""

msgid ""
"Game\n"
"Difficulty"
msgstr ""

msgid "Rating"
msgstr ""

msgid "Map Size"
msgstr ""

msgid "Opponents"
msgstr ""

msgid "Class"
msgstr ""

msgid ""
"Victory\n"
"Conditions"
msgstr ""

msgid ""
"Loss\n"
"Conditions"
msgstr ""

msgid "First select recipients!"
msgstr ""

msgid "You cannot select %{resource}!"
msgstr ""

msgid "Select count %{resource}:"
msgstr ""

msgid "Select Recipients"
msgstr ""

msgid "Your Funds"
msgstr ""

msgid "Planned Gift"
msgstr ""

msgid "Gift from %{name}"
msgstr ""

msgid "Resolution"
msgstr ""

msgid "Fullscreen"
msgstr ""

msgid "window|Mode"
msgstr ""

msgid "Windowed"
msgstr ""

msgid "V-Sync"
msgstr ""

msgid "on"
msgstr ""

msgid "FPS"
msgstr ""

msgid "System Info"
msgstr ""

msgid "Change the resolution of the game."
msgstr ""

msgid "Select Game Resolution"
msgstr ""

msgid "Toggle between fullscreen and windowed modes."
msgstr ""

msgid ""
"The V-Sync option can be enabled to resolve flickering issues on some "
"monitors."
msgstr ""

msgid "Show extra information such as FPS and current time."
msgstr ""

msgid "Hot Keys:"
msgstr ""

msgid "Select Game Language:"
msgstr ""

msgid "Click to choose the selected language."
msgstr ""

msgid "%{name} has gained a level."
msgstr "%{name} har opnået et nyt niveau."

msgid "%{skill} +1"
msgstr "%{skill} +1"

msgid "You have learned %{skill}."
msgstr "Du har lært %{skill}"

msgid "You may learn either:"
msgstr "Du kan enten lære:"

msgid "or"
msgstr "eller"

msgid ""
"Please inspect our fine wares. If you feel like offering a trade, click on "
"the items you wish to trade with and for."
msgstr ""

msgid ""
"You have received quite a bargain. I expect to make no profit on the deal. "
"Can I interest you in any of my other wares?"
msgstr ""

msgid "I can offer you %{count} for 1 unit of %{resfrom}."
msgstr ""

msgid "I can offer you 1 unit of %{resto} for %{count} units of %{resfrom}."
msgstr ""

msgid "Min"
msgstr ""

msgid "Qty to trade"
msgstr ""

msgid "Trading Post"
msgstr ""

msgid "Your Resources"
msgstr ""

msgid "Available Trades"
msgstr ""

msgid "n/a"
msgstr ""

msgid "guarded by %{count} %{monster}"
msgstr ""

msgid "guarded by "
msgstr ""

msgid "(available: %{count})"
msgstr ""

msgid "(empty)"
msgstr ""

msgid "already learned"
msgstr ""

msgid "already knows this skill"
msgstr "kender allerede denne evne"

msgid "already has max skills"
msgstr "har allerede maksimale evner"

msgid "(already visited)"
msgstr ""

msgid "(not visited)"
msgstr ""

msgid "%{color} Barrier"
msgstr ""

msgid "%{color} Tent"
msgstr ""

msgid "Road"
msgstr ""

msgid "(digging ok)"
msgstr ""

msgid "(no digging)"
msgstr ""

msgid "penalty: %{cost}"
msgstr ""

msgid "Uncharted Territory"
msgstr ""

msgid "Defenders:"
msgstr ""

msgid "Unknown"
msgstr ""

msgid "%{name} (Level %{level})"
msgstr ""

msgid "Attack:"
msgstr "Angreb:"

msgid "Defense:"
msgstr "Forsvar:"

msgid "Spell Power:"
msgstr "Magikraft:"

msgid "Knowledge:"
msgstr "Kundskab:"

msgid "Spell Points:"
msgstr "Mana:"

msgid "Move Points:"
msgstr "Skridtpoint:"

msgid "Cost per troop:"
msgstr "Pris per trop:"

msgid "Available: %{count}"
msgstr "Tilgængelig: %{count}"

msgid "Number to buy:"
msgstr "Købeantal:"

msgid "Recruit selected monsters."
msgstr "Rekruttér valgte væsener."

msgid "Select maximum monsters to be recruited."
msgstr "Vælg maksimalt antal væsener til rekruttering."

msgid "Select only 1 monster to be recruited."
msgstr "Vælg kun 1 væsen til rekruttering."

msgid "Select Game Resolution:"
msgstr "Vælg spilopløsning:"

msgid "Click to apply the selected resolution."
msgstr "Klik for at godkende valgte opløsning."

msgid "Click to apply the entered text."
msgstr ""

msgid "Click to open the Virtual Keyboard dialog."
msgstr ""

msgid "Open Virtual Keyboard"
msgstr ""

msgid "How many troops to move?"
msgstr "Hvor mange tropper skal flyttes?"

msgid "Fast separation into slots:"
msgstr "Hurtigfordeling:"

msgid "Map: "
msgstr "Kort:"

msgid ""
"\n"
"\n"
"Month: "
msgstr ""
"\n"
"\n"
"Måned: "

msgid ", Week: "
msgstr ", Uge: "

msgid ", Day: "
msgstr ", Dag: "

msgid ""
"\n"
"\n"
"Location: "
msgstr ""
"\n"
"\n"
"Placering: "

msgid "File to Save:"
msgstr "Fil som skal gemmes:"

msgid "File to Load:"
<<<<<<< HEAD
msgstr "Fil som skal indlæses:"
=======
msgstr "Fil til indlæsning:"
>>>>>>> 30bb6bfa

msgid "Click to save the current game."
msgstr "Klik for at gemme igangværende spil."

msgid "Click to load a previously saved game."
msgstr "Klik for at indlæse et tidligere gemt spil."

msgid "Are you sure you want to delete file:"
msgstr "Er du sikker på at du vil slette denne fil:"

msgid "Warning!"
msgstr "Advarsel!"

msgid "Select Monster:"
msgstr "Vælg væsen:"

msgid "Select Hero:"
msgstr "Vælg helt:"

msgid "Select Artifact:"
msgstr "Vælg artefakt:"

msgid "Select Spell:"
msgstr "Vælg magi:"

msgid "Select Skill:"
msgstr "Vælg evne:"

msgid "Map Type:\n"
msgstr "Korttype:\n"

msgid "The Succession Wars"
msgstr "Arvefølgekrigene"

msgid "Lose all your heroes and towns."
msgstr "Mist alle dine helte og byer."

msgid "Lose a specific town."
msgstr "Mist en bestemt by."

msgid "Lose a specific hero."
msgstr "Mist en bestemt helt."

msgid "Run out of time. Fail to win by a certain point."
msgstr "Undlad at vinde, inden et bestemt antal dage er gået."

msgid "Loss Condition"
msgstr "Tabsvilkår"

msgid "Defeat all enemy heroes and towns."
msgstr "Besejr alle fjendtlige helte og byer."

msgid "Capture a specific town."
msgstr "Indtag en bestemt by."

msgid "Defeat a specific hero."
msgstr "Besejr en bestemt helt."

msgid "Find a specific artifact."
msgstr "Find et bestemt artefakt."

msgid "Your side defeats the opposing side."
msgstr ""

msgid "Accumulate a large amount of gold."
msgstr "Saml af store mængder guld."

msgid "Victory Condition"
msgstr "Vindervilkår"

msgid "Map difficulty:"
msgstr "Kort-niveau:"

msgid "N"
msgstr "N"

msgid "No maps exist at that size"
msgstr "Intet kort findes i den størrelse"

msgid "Small Maps"
msgstr "Små kort"

msgid "View only maps of size small (36 x 36)."
msgstr "Vis kun små kort (36 x 36)."

msgid "Medium Maps"
msgstr "Mellemstore kort"

msgid "View only maps of size medium (72 x 72)."
msgstr "Vis kun mellemstore kort (72 x 72)."

msgid "Large Maps"
msgstr "Store kort"

msgid "View only maps of size large (108 x 108)."
msgstr "Vis kun store kort (108 x 108)."

msgid "Extra Large Maps"
msgstr "Ekstrastore kort"

msgid "View only maps of size extra large (144 x 144)."
msgstr "Vis kun ekstra store kort (144 x 144)."

msgid "All Maps"
msgstr "Alle kort"

msgid "View all maps, regardless of size."
msgstr "Vis alle kort, uanset størrelse."

msgid "Players Icon"
msgstr "Spiller-ikon"

msgid ""
"Indicates how many players total are in the scenario. Any positions not "
"occupied by humans will be occupied by computer players."
msgstr ""

msgid ""
"Indicates whether the map\n"
"is small (36 x 36), medium\n"
"(72 x 72), large (108 x 108),\n"
"or extra large (144 x 144)."
msgstr ""

msgid "Size Icon"
msgstr ""

msgid ""
"Indicates whether the map is made for \"The Succession Wars\" or \"The Price "
"of Loyalty\" version of the game."
msgstr ""

msgid "Map Type"
msgstr ""

msgid "Selected Name"
msgstr ""

msgid "The name of the currently selected map."
msgstr ""

msgid "Selected Map Difficulty"
msgstr ""

msgid ""
"The map difficulty of the currently selected map.  The map difficulty is "
"determined by the scenario designer. More difficult maps might include more "
"or stronger enemies, fewer resources, or other special conditions making "
"things tougher for the human player."
msgstr ""

msgid "Selected Description"
msgstr ""

msgid "The description of the currently selected map."
msgstr ""

msgid "Accept the choice made."
msgstr ""

msgid "Jump"
msgstr ""

msgid "Hero Speed"
msgstr ""

msgid "Don't Show"
msgstr ""

msgid "Enemy Speed"
msgstr ""

msgid "Slow"
msgstr "Forsløvning"

msgid "Normal"
msgstr ""

msgid "Fast"
msgstr ""

msgid "Very Fast"
msgstr ""

msgid "Scroll Speed"
msgstr ""

msgid "Evil"
msgstr ""

msgid "Good"
msgstr ""

msgid "Interface Type"
msgstr ""

msgid "Hide"
msgstr ""

msgid "Show"
msgstr ""

msgid "Interface"
msgstr ""

msgid "Auto Resolve"
msgstr ""

msgid "Auto, No Spells"
msgstr ""

msgid "Battles"
msgstr ""

msgid "autoBattle|Manual"
msgstr ""

msgid "Change the speed at which your heroes move on the main screen."
msgstr ""

msgid ""
"Sets the speed that A.I. heroes move at.  You can also elect not to view A."
"I. movement at all."
msgstr ""

msgid "Sets the speed at which you scroll the window."
msgstr ""

msgid "Toggle the type of interface you want to use."
msgstr ""

msgid "Toggle interface visibility."
msgstr ""

msgid "Toggle instant battle mode."
msgstr ""

msgid "Att."
msgstr ""

msgid "Def."
msgstr ""

msgid "Power"
msgstr ""

msgid "Knowl"
msgstr ""

msgid "1st"
msgstr ""

msgid "2nd"
msgstr ""

msgid "3rd"
msgstr ""

msgid "4th"
msgstr ""

msgid "5th"
msgstr ""

msgid "6th"
msgstr ""

msgid "Oracle: Player Rankings"
msgstr ""

msgid "Thieves' Guild: Player Rankings"
msgstr ""

msgid "Number of Towns:"
msgstr ""

msgid "Number of Castles:"
msgstr ""

msgid "Number of Heroes:"
msgstr ""

msgid "Gold in Treasury:"
msgstr ""

msgid "Wood & Ore:"
msgstr ""

msgid "Gems, Cr, Slf & Mer:"
msgstr ""

msgid "Obelisks Found:"
msgstr ""

msgid "Artifacts:"
msgstr ""

msgid "Total Army Strength:"
msgstr ""

msgid "Income:"
msgstr ""

msgid "Best Hero:"
msgstr ""

msgid "Best Hero Stats:"
msgstr ""

msgid "Personality:"
msgstr ""

msgid "Best Monster:"
msgstr ""

msgid "difficulty|Easy"
msgstr "Let"

msgid "difficulty|Normal"
msgstr "Normal"

msgid "difficulty|Hard"
msgstr "Svær"

msgid "difficulty|Expert"
msgstr "Ekspert"

msgid "difficulty|Impossible"
msgstr "Umulig"

msgid "and more..."
msgstr ""

msgid "Easy"
msgstr ""

msgid "Hard"
msgstr ""

msgid "Campaign Difficulty"
msgstr ""

msgid ""
"Choose this difficulty if you want to prefer game story over challenge. AI "
"is weaker in comparison with normal difficulty."
msgstr ""

msgid ""
"Choose this difficulty to enjoy the campaign as per the original design."
msgstr ""

msgid ""
"Choose this difficulty if you want challenge. AI is stronger in comparison "
"with normal difficulty."
msgstr ""

msgid ""
"Congratulations!\n"
"\n"
"Days: %{days}\n"
msgstr ""

msgid ""
"\n"
"Difficulty: %{difficulty}\n"
"\n"
msgstr ""

msgid ""
"Score: %{score}\n"
"\n"
"Rating:\n"
"%{rating}"
msgstr ""

msgid "Start the selected scenario."
msgstr ""

msgid "View Intro"
msgstr "Vis intro"

msgid "View Intro videos for the current state of the campaign."
msgstr "Vis intro videoer for felttogets nuværende stadie."

msgid "Select campaign difficulty. It cannot be changed after."
msgstr ""

msgid "Restart"
msgstr ""

msgid "Restart the current scenario."
msgstr ""

msgid "Are you sure you want to restart this scenario?"
msgstr ""

msgid "Campaign Scenario loading failure"
<<<<<<< HEAD
msgstr "Indlæsningsfejl af felttogs-scenarie"
=======
msgstr "Indlæsningsfejl af kampagne-scenarie"
>>>>>>> 30bb6bfa

msgid "Please make sure that campaign files are correct and present."
msgstr ""

msgid "Days spent"
msgstr ""

msgid "The number of days spent on this campaign."
msgstr ""

msgid "Project Coordination and Core Development"
msgstr ""

msgid "Development"
msgstr ""

msgid "Visit us at "
msgstr ""

msgid "QA and Support"
msgstr ""

msgid "Dev and Support"
msgstr ""

msgid "Special Thanks to"
msgstr ""

msgid "and many other contributors!"
msgstr ""

msgid "and many-many other supporters!"
msgstr ""

msgid "Support us at"
msgstr ""

msgid "local-donation-platform|https://www.patreon.com/fheroes2"
msgstr ""

msgid "Connect with us at"
msgstr ""

msgid "local-social-network|https://www.facebook.com/groups/fheroes2"
msgstr ""

msgid "Need help with the game?"
msgstr ""

msgid "Original project before 0.7"
msgstr ""

msgid "Heroes of Might and Magic II: The Succession Wars team"
msgstr ""

msgid "Designed and Directed"
msgstr ""

msgid "Programming and Design"
msgstr ""

msgid "Executive Producer"
msgstr ""

msgid "Producer"
msgstr ""

msgid "Additional Design"
msgstr ""

msgid "Additional Programming"
msgstr ""

msgid "Musical Production"
msgstr ""

msgid "Music and Sound Design"
msgstr ""

msgid "Vocalists"
msgstr ""

msgid "Art Director"
msgstr ""

msgid "Assistant Art Director"
msgstr ""

msgid "Artists"
msgstr ""

msgid "QA Manager"
msgstr ""

msgid "QA"
msgstr ""

msgid "Writing"
msgstr ""

msgid "Manual and Helpfile"
msgstr ""

msgid "Scenarios"
msgstr ""

msgid "Heroes of Might and Magic II: The Price of Loyalty team"
msgstr ""

msgid "Design Lead"
msgstr ""

msgid "Designers"
msgstr ""

msgid "Programming Lead"
msgstr ""

msgid "Art Lead"
msgstr ""

msgid "Playtesters"
msgstr ""

msgid "Designer"
msgstr ""

msgid "Producers"
msgstr ""

msgid "QA Managers"
msgstr ""

msgid "Sound Design"
msgstr ""

msgid "Town Themes"
msgstr ""

msgid "Alto Sax"
msgstr ""

msgid "Harpsichord and Piano"
msgstr ""

msgid "Basso Vocal"
msgstr ""

msgid "Soprano Vocal"
msgstr ""

msgid "Recorded at %{recordingStudio}"
msgstr ""

msgid "credits|Manual"
msgstr ""

msgid "German Consultant"
msgstr ""

msgid "Map Designers"
msgstr ""

msgid "Package Design"
msgstr ""

msgid "Your Name"
msgstr ""

msgid "Unknown Hero"
msgstr ""

msgid "Standard"
msgstr ""

msgid "View High Scores for Standard Maps."
msgstr "Vis højeste score for enkelt spiller kort."

msgid "Campaign"
msgstr ""

msgid "View High Scores for Campaigns."
msgstr "Vis højeste score for enkelt spiller kort."

msgid "hotkey|default okay event"
msgstr ""

msgid "hotkey|default cancel event"
msgstr ""

msgid "hotkey|default left"
msgstr ""

msgid "hotkey|default right"
msgstr ""

msgid "hotkey|default up"
msgstr ""

msgid "hotkey|default down"
msgstr ""

msgid "hotkey|toggle fullscreen"
msgstr ""

msgid "hotkey|toggle text support mode"
msgstr ""

msgid "hotkey|new game"
msgstr ""

msgid "hotkey|load game"
msgstr ""

msgid "hotkey|highscores"
msgstr ""

msgid "hotkey|credits"
msgstr ""

msgid "hotkey|standard game"
msgstr ""

msgid "hotkey|campaign game"
msgstr ""

msgid "hotkey|multi-player game"
msgstr ""

msgid "hotkey|settings"
msgstr ""

msgid "hotkey|quit"
msgstr ""

msgid "hotkey|select map"
msgstr ""

msgid "hotkey|select small map size"
msgstr ""

msgid "hotkey|select medium map size"
msgstr ""

msgid "hotkey|select large map size"
msgstr ""

msgid "hotkey|select extra large map size"
msgstr ""

msgid "hotkey|select all map sizes"
msgstr ""

msgid "hotkey|hotseat game"
msgstr ""

msgid "hotkey|battle only game"
msgstr ""

msgid "hotkey|choose the original campaign"
msgstr ""

msgid "hotkey|choose the expansion campaign"
msgstr ""

msgid "hotkey|roland campaign"
msgstr ""

msgid "hotkey|archibald campaign"
msgstr ""

msgid "hotkey|the price of loyalty campaign"
msgstr ""

msgid "hotkey|voyage home campaign"
msgstr ""

msgid "hotkey|wizard's isle campaign"
msgstr ""

msgid "hotkey|descendants campaign"
msgstr ""

msgid "hotkey|select first campaign bonus"
msgstr ""

msgid "hotkey|select second campaign bonus"
msgstr ""

msgid "hotkey|select third campaign bonus"
msgstr ""

msgid "hotkey|view campaign intro"
msgstr ""

msgid "hotkey|select campaign difficulty"
msgstr ""

msgid "hotkey|restart campaign scenario"
msgstr ""

msgid "hotkey|world map left"
msgstr ""

msgid "hotkey|world map right"
msgstr ""

msgid "hotkey|world map up"
msgstr ""

msgid "hotkey|world map down"
msgstr ""

msgid "hotkey|world map up left"
msgstr "Se eventyrmagi"

msgid "hotkey|world map up right"
msgstr ""

msgid "hotkey|world map down left"
msgstr ""

msgid "hotkey|world map down right"
msgstr ""

msgid "hotkey|save game"
msgstr ""

msgid "hotkey|next hero"
msgstr ""

msgid "hotkey|continue hero movement"
msgstr ""

msgid "hotkey|cast adventure spell"
msgstr ""

msgid "hotkey|put hero to sleep"
msgstr ""

msgid "hotkey|next town"
msgstr ""

msgid "hotkey|end turn"
msgstr ""

msgid "hotkey|file options"
msgstr ""

msgid "hotkey|adventure options"
msgstr ""

msgid "hotkey|puzzle map"
msgstr ""

msgid "hotkey|scenario information"
msgstr ""

msgid "hotkey|dig for artifact"
msgstr ""

msgid "hotkey|view world"
msgstr ""

msgid "hotkey|kingdom summary"
msgstr ""

msgid "hotkey|default action"
msgstr ""

msgid "hotkey|open focus"
msgstr ""

msgid "hotkey|system options"
msgstr "tilpas systemindstillinger"

msgid "hotkey|scroll left"
msgstr ""

msgid "hotkey|scroll right"
msgstr ""

msgid "hotkey|scroll up"
msgstr ""

msgid "hotkey|scroll down"
msgstr ""

msgid "hotkey|toggle control panel"
msgstr ""

msgid "hotkey|toggle radar"
msgstr ""

msgid "hotkey|toggle buttons"
msgstr ""

msgid "hotkey|toggle status"
msgstr ""

msgid "hotkey|toggle icons"
msgstr ""

msgid "hotkey|transfer control to ai"
msgstr ""

msgid "hotkey|retreat from battle"
msgstr ""

msgid "hotkey|surrender during battle"
msgstr ""

msgid "hotkey|toggle battle auto mode"
msgstr ""

msgid "hotkey|finish the battle in auto mode"
msgstr "færdiggør kampen automatisk"

msgid "hotkey|battle options"
msgstr ""

msgid "hotkey|skip turn in battle"
msgstr ""

msgid "hotkey|cast battle spell"
msgstr ""

msgid "hotkey|dwelling level 1"
msgstr ""

msgid "hotkey|dwelling level 2"
msgstr ""

msgid "hotkey|dwelling level 3"
msgstr ""

msgid "hotkey|dwelling level 4"
msgstr ""

msgid "hotkey|dwelling level 5"
msgstr ""

msgid "hotkey|dwelling level 6"
msgstr ""

msgid "hotkey|well"
msgstr ""

msgid "hotkey|marketplace"
msgstr "markedsplads"

msgid "hotkey|mage guild"
msgstr ""

msgid "hotkey|shipyard"
msgstr "skibsværft"

msgid "hotkey|thieves guild"
msgstr "tyvelaug"

msgid "hotkey|tavern"
msgstr ""

msgid "hotkey|construction screen"
msgstr ""

msgid "hotkey|buy all monsters in well"
msgstr ""

msgid "hotkey|split stack by half"
msgstr ""

msgid "hotkey|split stack by one"
msgstr ""

msgid "hotkey|join stacks"
msgstr ""

msgid "hotkey|upgrade troop"
msgstr ""

msgid "hotkey|dismiss troop"
msgstr ""

msgid "The save file is corrupted."
msgstr "Det gemte spil er korrupt."

msgid "Unsupported save format: "
msgstr "Ikke-understøttet gem-format: "

msgid "Current game version: "
msgstr ""

msgid "Last supported version: "
msgstr ""

msgid "This file contains a save with an invalid game type."
msgstr "Denne fil indeholder et gemt spil af en invalid spiltype."

msgid ""
"This file was saved for a \"The Price of Loyalty\" map, but the "
"corresponding game assets have not been provided to the engine."
msgstr ""
<<<<<<< HEAD
"Denne fil blev gemt som et \\\"The Price of Loyalty\\\" kort, men de "
"tilsvarende spilaktiver er ikke blevet leveret til spilmotoren."
=======
"Denne fil blev gemt som et \"The Price of Loyalty\" kort, men de tilsvarende "
"spilaktiver er ikke blevet leveret til spilmotoren."
>>>>>>> 30bb6bfa

msgid "This saved game is localized to '"
msgstr "Dette gemte spil er lokaliseret til '"

msgid "' language, but the current language of the game is '"
msgstr ""

msgid "Hot Seat"
msgstr "Lokalt spil"

msgid ""
"Play a Hot Seat game, where 2 to 4 players play around the same computer, "
"switching into the 'Hot Seat' when it is their turn."
msgstr ""

msgid "Cancel back to the main menu."
msgstr "Afbryd og gå tilbage til hovedmenuen."

msgid "A single player game playing out a single map."
msgstr ""

msgid "Standard Game"
msgstr "Enkelt spil"

msgid "A single player game playing through a series of maps."
msgstr ""

msgid "Campaign Game"
msgstr "Felttog spil"

msgid ""
"A multi-player game, with several human players completing against each "
"other on a single map."
msgstr ""

msgid "Multi-Player Game"
msgstr "Flerspiller spil"

msgid "fheroes2 Resurrection Team presents"
msgstr ""

msgid "Greetings!"
msgstr ""

msgid "Welcome to Heroes of Might and Magic II powered by fheroes2 engine!"
msgstr ""

msgid ""
"Welcome to Heroes of Might and Magic II powered by fheroes2 engine! Before "
"starting the game please choose game resolution."
msgstr ""

msgid "Please Remember"
msgstr ""

msgid "You can always change game resolution by clicking on the "
msgstr ""

msgid "door"
msgstr ""

msgid ""
" on the left side of main menu or by clicking on the configuration button. \n"
"\n"
"Enjoy the game!"
msgstr ""

msgid "Quit Heroes of Might and Magic II and return to the operating system."
msgstr ""
"Afslut Heroes of Might and Magic II og vend tilbage til operativsystemet."

msgid "Credits"
msgstr ""

msgid "View the credits screen."
msgstr ""

msgid "High Scores"
msgstr ""

msgid "View the high scores screen."
msgstr "Vis skærmen for højeste score."

msgid "Change language, resolution and settings of the game."
msgstr ""

msgid "Game Settings"
msgstr ""

msgid ""
"Required video files for campaign selection window are missing. Please make "
"sure that all necessary files are present in the system."
msgstr ""

msgid ""
"Either Roland's or Archibald's campaign from the original Heroes of Might "
"and Magic II."
msgstr ""

msgid "Original Campaign"
msgstr ""

msgid "Expansion Campaign"
msgstr ""

msgid "One of the four new campaigns from the Price of Loyalty expansion set."
msgstr ""

msgid "Host"
msgstr ""

msgid ""
"The host sets up the game options. There can only be one host per network "
"game."
msgstr ""

msgid "Guest"
msgstr ""

msgid ""
"The guest waits for the host to set up the game, then is automatically added "
"in. There can be multiple guests for TCP/IP games."
msgstr ""

msgid "Battle Only"
msgstr ""

msgid "Setup and play a battle without loading any map."
msgstr "Opsæt og spil en kamp uden at indlæse et kort."

msgid "2 Players"
msgstr ""

msgid ""
"Play with 2 human players, and optionally, up to 4 additional computer "
"players."
msgstr ""

msgid "3 Players"
msgstr ""

msgid ""
"Play with 3 human players, and optionally, up to 3 additional computer "
"players."
msgstr ""

msgid "4 Players"
msgstr ""

msgid ""
"Play with 4 human players, and optionally, up to 2 additional computer "
"players."
msgstr ""

msgid "5 Players"
msgstr ""

msgid ""
"Play with 5 human players, and optionally, up to 1 additional computer "
"player."
msgstr ""

msgid "6 Players"
msgstr ""

msgid "Play with 6 human players."
msgstr ""

msgid "Dragon city has fallen!  You are now the Master of the Dragons."
msgstr ""

msgid ""
"You captured %{name}!\n"
"You are victorious."
msgstr ""

msgid ""
"You have captured the enemy hero %{name}!\n"
"Your quest is complete."
msgstr ""

msgid ""
"You have found the %{name}.\n"
"Your quest is complete."
msgstr ""

msgid "Ultimate Artifact"
msgstr ""

msgid ""
"The enemy is beaten.\n"
"Your side has triumphed!"
msgstr ""

msgid ""
"You have built up over %{count} gold in your treasury.\n"
"All enemies bow before your wealth and power."
msgstr ""

msgid ""
"The enemy has captured %{name}!\n"
"They are triumphant."
msgstr ""

msgid ""
"The enemy has built up over %{count} gold in his treasury.\n"
"You must bow done in defeat before his wealth and power."
msgstr ""

msgid "You have been eliminated from the game!!!"
msgstr ""

msgid ""
"You have lost the hero %{name}.\n"
"Your quest is over."
msgstr ""

msgid ""
"You have failed to complete your quest in time.\n"
"All is lost."
msgstr ""

msgid "Defeat!"
msgstr ""

msgid ""
"Base score: %{score}\n"
"Difficulty: %{difficulty}\n"
"\n"
msgstr ""

msgid "Defeat all enemy heroes and capture all enemy towns and castles."
msgstr ""

msgid "Run out of time. (Fail to win by a certain point.)"
msgstr ""

msgid "You must defeat the enemy %{enemies}."
msgid_plural "You must defeat the enemy alliance of %{enemies}."
msgstr[0] ""
msgstr[1] ""

msgid ""
"The alliance consisting of %{allies} and you must defeat the enemy "
"%{enemies}."
msgid_plural ""
"The alliance consisting of %{allies} and you must defeat the enemy alliance "
"of %{enemies}."
msgstr[0] ""
msgstr[1] ""

msgid "Capture the castle '%{name}'."
msgstr ""

msgid "Capture the town '%{name}'."
msgstr ""

msgid "Defeat the hero '%{name}'."
msgstr ""

msgid "Find the ultimate artifact."
msgstr ""

msgid "Find the '%{name}' artifact."
msgstr ""

msgid "Accumulate %{count} gold."
msgstr ""

msgid ""
", or you may win by defeating all enemy heroes and capturing all enemy towns "
"and castles."
msgstr ""

msgid "Lose the castle '%{name}'."
msgstr ""

msgid "Lose the town '%{name}'."
msgstr ""

msgid "Lose the hero: %{name}."
msgstr ""

msgid "Fail to win by the end of month %{month}, week %{week}, day %{day}."
msgstr ""

msgid "%{color} player has been vanquished!"
msgstr ""

msgid "Major Event!"
msgstr ""

msgid "Scenario:"
msgstr ""

msgid "Game Difficulty:"
msgstr ""

msgid "Opponents:"
msgstr ""

msgid "Class:"
msgstr ""

msgid "Rating %{rating}%"
msgstr ""

msgid "Click here to select which scenario to play."
msgstr ""

msgid "Scenario"
msgstr ""

msgid "Game Difficulty"
msgstr ""

msgid ""
"This lets you change the starting difficulty at which you will play. Higher "
"difficulty levels start you of with fewer resources, and at the higher "
"settings, give extra resources to the computer."
msgstr ""

msgid "Difficulty Rating"
msgstr ""

msgid ""
"The difficulty rating reflects a combination of various settings for your "
"game. This number will be applied to your final score."
msgstr ""

msgid "Click to accept these settings and start a new game."
msgstr "Klik for at acceptere disse indstillinger og start et nyt spil."

msgid "Click to return to the main menu."
msgstr ""

msgid "No maps available!"
msgstr ""

msgid "Astrologers proclaim the Month of the %{name}."
msgstr ""

msgid "Astrologers proclaim the Week of the %{name}."
msgstr ""

msgid "After regular growth, the population of %{monster} is doubled!"
msgstr ""

msgid ""
"After regular growth, the population of %{monster} increases by %{count} "
"percent!"
msgid_plural ""
"After regular growth, the population of %{monster} increases by %{count} "
"percent!"
msgstr[0] ""
msgstr[1] ""

msgid "%{monster} growth +%{count}."
msgstr ""

msgid " All populations are halved."
msgstr ""

msgid " All dwellings increase population."
msgstr ""

msgid "New Week!"
msgstr ""

msgid "Beware!"
msgstr ""

msgid ""
"%{color} player, this is your last day to capture a town, or you will be "
"banished from this land."
msgstr ""

msgid ""
"%{color} player, you only have %{day} days left to capture a town, or you "
"will be banished from this land."
msgstr ""

msgid "%{color} player's turn."
msgstr ""

msgid ""
"Do you want to transfer control from you to the AI? The effect will take "
"place only on the next turn."
msgstr ""

msgid ""
"%{color} player, you have lost your last town. If you do not conquer another "
"town in next week, you will be eliminated."
msgstr ""

msgid ""
"%{color} player, your heroes abandon you, and you are banished from this "
"land."
msgstr ""

msgid "Lord Kilburn"
msgstr ""

msgid "Tsabu"
msgstr ""

#, fuzzy
msgid "Sir Galant"
msgstr "Sæt Luft-bevogter"

msgid "Thundax"
msgstr ""

msgid "Lord Haart"
msgstr ""

msgid "Ariel"
msgstr ""

msgid "Rebecca"
msgstr ""

msgid "Sandro"
msgstr ""

msgid "Crodo"
msgstr ""

msgid "Barock"
msgstr ""

msgid "Antoine"
msgstr ""

msgid "Astra"
msgstr ""

msgid "Agar"
msgstr ""

msgid "Vatawna"
msgstr ""

msgid "Vesper"
msgstr ""

msgid "Ambrose"
msgstr ""

msgid "Troyan"
msgstr ""

msgid "Jojosh"
msgstr ""

msgid "Wrathmont"
msgstr ""

msgid "Maximus"
msgstr ""

msgid "Next Hero"
msgstr ""

msgid "Select the next Hero."
msgstr ""

msgid "Continue Movement"
msgstr ""

msgid "Continue the Hero's movement along the current path."
msgstr ""

msgid "Kingdom Summary"
msgstr ""

msgid "View a Summary of your Kingdom."
msgstr "Vis en oversigt over dit kongerige."

msgid "Cast an adventure spell."
msgstr ""

msgid "End Turn"
msgstr ""

msgid "End your turn and left the computer take its turn."
msgstr ""

msgid "Adventure Options"
msgstr ""

msgid "Bring up the adventure options menu."
msgstr ""

msgid ""
"Bring up the file options menu, allowing you to load, save, start a new game "
"or quit."
msgstr ""
"Frembring filindstillingsmenuen, som tillader dig at indlæse, gemme, starte "
"et nyt spil eller afslutte."

msgid "File Options"
msgstr ""

msgid "Bring up the system options menu, allowing you to customize your game."
msgstr ""

msgid ""
"One or more heroes may still move, are you sure you want to end your turn?"
msgstr ""

msgid "Are you sure you want to quit?"
<<<<<<< HEAD
msgstr "Er du sikker på om du vil afslutte?"
=======
msgstr "Er du sikker på, om du vil afslutte?"
>>>>>>> 30bb6bfa

msgid "Are you sure you want to restart? (Your current game will be lost.)"
msgstr ""
"Er du sikker på, om du vil indlæse et nyt spil? (Dit nuværende spil vil gå "
"tabt.)"

msgid "Are you sure you want to overwrite the save with this name?"
msgstr "Er du sikker på, om du vil overskrive det gemte spil med dette navn?"

msgid "Game saved successfully."
msgstr "Spillet blev gemt"

msgid "There was an issue during saving."
msgstr "Mens spillet forsøgtes gemt, opstod der et problem."

msgid ""
"Are you sure you want to load a new game? (Your current game will be lost.)"
msgstr ""
"Er du sikker på, om du vil indlæse et nyt spil? (Dit nuværende spil vil gå "
"tabt.)"

msgid "Try looking on land!!!"
msgstr ""

msgid ""
"Searching for the Ultimate Artifact is fruitless. Your hero could not carry "
"it even if he found it - all his artifact slots are full."
msgstr ""

msgid "Digging for artifacts requires a whole day, try again tomorrow."
msgstr ""

msgid ""
"After spending many hours digging here, you have uncovered the %{artifact}."
msgstr ""

msgid "Congratulations!"
msgstr ""

msgid "Nothing here. Where could it be?"
msgstr ""

msgid "Try searching on clear ground."
msgstr ""

msgid "A miniature view of the known world. Left click to move viewing area."
msgstr ""

msgid "World Map"
msgstr ""

msgid "Month: %{month} Week: %{week}"
msgstr "Måned: %{month} Uge: %{week}"

msgid "Day: %{day}"
msgstr "Dag: %{day}"

msgid ""
"You find a small\n"
"quantity of %{resource}."
msgstr ""
"Du fandt en lille\n"
"mængde %{resource}."

msgid "Status Window"
msgstr ""

msgid ""
"This window provides information on the status of your hero or kingdom, and "
"shows the date."
msgstr ""

msgid ""
"This window provides information on the status of your hero or kingdom, and "
"shows the date. Left click here to cycle through these windows."
msgstr ""

msgid ""
"This lets you change player starting positions and colors. A particular "
"color will always start in a particular location. Some positions may only be "
"played by a computer player or only by a human player."
msgstr ""

msgid ""
"This lets you change the class of a player. Classes are not always "
"changeable. Depending on the scenario, a player may receive additional towns "
"and/or heroes not of their primary alignment."
msgstr ""

msgid "Handicap"
msgstr ""

msgid ""
"This lets you change the handicap of a particular player. Only humans may be "
"handicapped. Handicapped players start with fewer resources and earn 15 or "
"30% fewer resources per turn for mild and severe handicaps, respectively."
msgstr ""

msgid "%{color} player"
msgstr ""

msgid "No Handicap"
msgstr ""

msgid "No special restrictions on start resources and earning them per turn."
msgstr ""

msgid "Mild Handicap"
msgstr ""

msgid ""
"Mild handicapped players start with fewer resources and earn 15% fewer "
"resources per turn."
msgstr ""

msgid "Severe Handicap"
msgstr ""

msgid ""
"Severe handicapped players start with fewer resources and earn 30% fewer "
"resources per turn."
msgstr ""

msgid "View %{skill} Info"
msgstr "Vis info om %{skill}"

msgid "Keyboard|123"
msgstr ""

msgid "Keyboard|SPACE"
msgstr ""

msgid "Keyboard|LANG"
msgstr ""

msgid "Keyboard|ABC"
msgstr ""

msgid "Kingdom Income"
msgstr ""

msgid "Kingdom Income per day."
msgstr ""

msgid "For every lighthouse controlled, your ships will move further each day."
msgstr ""

msgid "English"
msgstr ""

msgid "French"
msgstr ""

msgid "Polish"
msgstr ""

msgid "German"
msgstr ""

msgid "Russian"
msgstr ""

msgid "Italian"
msgstr ""

msgid "Czech"
msgstr ""

msgid "Norwegian"
msgstr ""

msgid "Belarusian"
msgstr ""

msgid "Bulgarian"
msgstr ""

msgid "Ukrainian"
msgstr ""

msgid "Romanian"
msgstr ""

msgid "Spanish"
msgstr ""

msgid "Swedish"
msgstr ""

msgid "Portuguese"
msgstr ""

msgid "Turkish"
msgstr ""

msgid "Dutch"
msgstr ""

msgid "Hungarian"
msgstr ""

msgid "Danish"
msgstr "Dansk"

msgid "Slovak"
msgstr ""

msgid "Vietnamese"
msgstr ""

msgid ", FPS: "
msgstr ""

msgid "%{object} robber"
msgstr ""

msgid "%{object} raided"
msgstr ""

msgid "Ector"
msgstr ""

msgid "Gwenneth"
msgstr ""

msgid "Sir Gallant"
msgstr ""

msgid "Tyro"
msgstr ""

msgid "Dimitry"
msgstr ""

msgid "Ruby"
msgstr ""

msgid "Crag Hack"
msgstr ""

msgid "Fineous"
msgstr ""

msgid "Jezebel"
msgstr ""

msgid "Atlas"
msgstr ""

msgid "Ergon"
msgstr ""

msgid "Jaclyn"
msgstr ""

msgid "Gem"
msgstr ""

msgid "Natasha"
msgstr ""

msgid "Carlawn"
msgstr ""

msgid "Luna"
msgstr ""

msgid "Arie"
msgstr ""

msgid "Barok"
msgstr ""

msgid "Kastore"
msgstr ""

msgid "Falagar"
msgstr ""

msgid "Dawn"
msgstr ""

msgid "Flint"
msgstr ""

msgid "Halon"
msgstr ""

msgid "Myra"
msgstr ""

msgid "Myrini"
msgstr ""

msgid "Wilfrey"
msgstr ""

msgid "Mandigal"
msgstr ""

msgid "Sarakin"
msgstr ""

msgid "Charity"
msgstr ""

msgid "Darlana"
msgstr ""

msgid "Ranloo"
msgstr ""

msgid "Rialdo"
msgstr ""

msgid "Zam"
msgstr ""

msgid "Zom"
msgstr ""

msgid "Celia"
msgstr ""

msgid "Roxana"
msgstr ""

msgid "Lord Corlagon"
msgstr ""

msgid "Lord Halton"
msgstr ""

msgid "Sister Eliza"
msgstr ""

msgid "Brother Brax"
msgstr ""

msgid "Dainwin"
msgstr ""

msgid "Joseph"
msgstr ""

msgid "Mog"
msgstr ""

msgid "Solmyr"
msgstr ""

msgid "Ceallach"
msgstr ""

msgid "Drakonia"
msgstr ""

msgid "Elderian"
msgstr ""

msgid "Gallavant"
msgstr ""

msgid "Jarkonas"
msgstr ""

msgid "Martine"
msgstr ""

msgid " gives you maximum morale"
msgstr ""

msgid " gives you maximum luck"
msgstr ""

msgid "You cannot pick up this artifact, you already have a full load!"
msgstr "Du kan ikke opsamle denne artefakt, da du allerede har fuld last!"

msgid "To cast spells, you must first buy a spell book for %{gold} gold."
msgstr ""

msgid "Unfortunately, you seem to be a little short of cash at the moment."
msgstr ""

msgid "Do you wish to buy one?"
msgstr ""

msgid "%{count} / day"
msgstr "%{count} / dag"

msgid "one"
msgstr ""

msgid "two"
msgstr ""

msgid "A whirlpool engulfs your ship. Some of your army has fallen overboard."
msgstr ""

msgid "Insulted by your refusal of their offer, the monsters attack!"
msgstr ""

msgid ""
"The %{monster}, awed by the power of your forces, begin to scatter.\n"
"Do you wish to pursue and engage them?"
msgstr ""

msgid "Ransacking an enemy camp, you discover a hidden cache of treasures."
msgstr ""

msgid ""
"The keeper of the mill announces:\n"
"\"Milord, I have been working very hard to provide you with these resources, "
"come back next week for more.\""
msgstr ""

msgid ""
"The keeper of the mill announces:\n"
"\"Milord, I am sorry, there are no resources currently available. Please try "
"again next week.\""
msgstr ""

msgid ""
"The keeper of the mill announces:\n"
"\"Milord, I have been working very hard to provide you with this gold, come "
"back next week for more.\""
msgstr ""

msgid ""
"The keeper of the mill announces:\n"
"\"Milord, I am sorry, there is no gold currently available. Please try again "
"next week.\""
msgstr ""

msgid ""
"You've found an abandoned lean-to.\n"
"Poking about, you discover some resources hidden nearby."
msgstr ""

msgid "The lean-to is long abandoned. There is nothing of value here."
msgstr ""

msgid ""
"You catch a leprechaun foolishly sleeping amidst a cluster of magic "
"mushrooms.\n"
"In exchange for his freedom, he guides you to a small pot filled with "
"precious things."
msgstr ""

msgid ""
"You've found a magic garden, the kind of place that leprechauns and faeries "
"like to cavort in, but there is no one here today.\n"
"Perhaps you should try again next week."
msgstr ""

msgid "You come upon the remains of an unfortunate adventurer."
msgstr ""

msgid "Treasure"
msgstr ""

msgid "Searching through the tattered clothing, you find the %{artifact}."
msgstr ""

msgid "Searching through the tattered clothing, you find nothing."
msgstr ""

msgid ""
"You come across an old wagon left by a trader who didn't quite make it to "
"safe terrain."
msgstr ""

msgid "Unfortunately, others have found it first, and the wagon is empty."
msgstr ""

msgid "Searching inside, you find the %{artifact}."
msgstr ""

msgid "Inside, you find some of the wagon's cargo still intact."
msgstr ""

msgid "You search through the flotsam, and find some wood and some gold."
msgstr ""

msgid "You search through the flotsam, and find some wood."
msgstr ""

msgid "You search through the flotsam, but find nothing."
msgstr ""

msgid "Shrine of the 1st Circle"
msgstr ""

msgid ""
"You come across a small shrine attended by a group of novice acolytes.\n"
"In exchange for your protection, they agree to teach you a simple spell - "
"'%{spell}'."
msgstr ""

msgid "Shrine of the 2nd Circle"
msgstr ""

msgid ""
"You come across an ornate shrine attended by a group of rotund friars.\n"
"In exchange for your protection, they agree to teach you a spell - "
"'%{spell}'."
msgstr ""

msgid "Shrine of the 3rd Circle"
msgstr ""

msgid ""
"You come across a lavish shrine attended by a group of high priests.\n"
"In exchange for your protection, they agree to teach you a sophisticated "
"spell - '%{spell}'."
msgstr ""

msgid ""
"\n"
"Unfortunately, you do not have the wisdom to understand the spell, and you "
"are unable to learn it."
msgstr ""

msgid ""
"\n"
"Unfortunately, you already have knowledge of this spell, so there is nothing "
"more for them to teach you."
msgstr ""

msgid ""
"\n"
"Unfortunately, you have no Magic Book to record the spell with."
msgstr ""

msgid ""
"You approach the hut and observe a witch inside studying an ancient tome on "
"%{skill}.\n"
" \n"
msgstr ""
"Du nærmer dig hytten og observerer en heks indenfor, som studerer et "
"ældgammelt bind om %{skill}.\n"
"\n"

msgid ""
"As you approach, she turns and focuses her one glass eye on you.\n"
"\"You already know everything you deserve to learn!\" the witch screeches. "
"\"NOW GET OUT OF MY HOUSE!\""
msgstr ""

msgid ""
"As you approach, she turns and speaks.\n"
"\"You already know that which I would teach you. I can help you no further.\""
msgstr ""

msgid ""
"An ancient and immortal witch living in a hut with bird's legs for stilts "
"teaches you %{skill} for her own inscrutable purposes."
msgstr ""
"I hytten lever en udødelig og ældgammel heks med krøkker af fugleben. Af "
"sine egne uransagelige årsager, lærer hun dig at blive %{skill}."

msgid "As you drink the sweet water, you gain luck for your next battle."
msgstr ""

msgid "You drink from the enchanted fountain, but nothing happens."
msgstr ""

msgid "You enter the faerie ring, but nothing happens."
msgstr ""

msgid ""
"Upon entering the mystical faerie ring, your army gains luck for its next "
"battle."
msgstr ""

msgid ""
"You've found an ancient and weathered stone idol.\n"
"It is supposed to grant luck to visitors, but since the stars are already "
"smiling upon you, it does nothing."
msgstr ""

msgid ""
"You've found an ancient and weathered stone idol.\n"
"Kissing it is supposed to be lucky, so you do. The stone is very cold to the "
"touch."
msgstr ""

msgid "The mermaids silently entice you to return later and be blessed again."
msgstr ""

msgid ""
"The magical, soothing beauty of the Mermaids reaches you and your crew.\n"
"Just for a moment, you forget your worries and bask in the beauty of the "
"moment.\n"
"The mermaids charms bless you with increased luck for your next combat."
msgstr ""

msgid ""
"You come upon the pyramid of a great and ancient king.\n"
"You are tempted to search it for treasure, but all the old stories warn of "
"fearful curses and undead guardians.\n"
"Will you search?"
msgstr ""

msgid ""
"Upon defeating the monsters, you decipher an ancient glyph on the wall, "
"telling the secret of the spell - '"
msgstr ""

msgid "Unfortunately, you have no Magic Book to record the spell with."
msgstr ""

msgid ""
"Unfortunately, you do not have the wisdom to understand the spell, and you "
"are unable to learn it."
msgstr ""

msgid ""
"You come upon the pyramid of a great and ancient king.\n"
"Routine exploration reveals that the pyramid is completely empty."
msgstr ""

msgid ""
"A drink at the well is supposed to restore your spell points, but you are "
"already at maximum."
msgstr ""

msgid "A second drink at the well in one day will not help you."
msgstr ""

msgid "A drink from the well has restored your spell points to maximum."
msgstr ""

msgid ""
"\"I'm sorry sir,\" The leader of the soldiers says, \"but you already know "
"everything we have to teach.\""
msgstr ""

msgid "The soldiers living in the fort teach you a few new defensive tricks."
msgstr ""

msgid ""
"You've come upon a mercenary camp practicing their tactics. \"You're too "
"advanced for us,\" the mercenary captain says. \"We can teach nothing more.\""
msgstr ""
"Du er stødt på en lejesoldatslejr, der øver deres taktiske evner. \"Dine "
"evner overgår vores egne,\" siger lejesoldatskaptajnen. \"Vi kan ikke lære "
"dig mere.\""

msgid ""
"You've come upon a mercenary camp practicing their tactics. The mercenaries "
"welcome you and your troops and invite you to train with them."
msgstr ""

msgid "\"Go 'way!\", the witch doctor barks, \"you know all I know.\""
msgstr ""

msgid ""
"An Orcish witch doctor living in the hut deepens your knowledge of magic by "
"showing you how to cast stones, read portents, and decipher the intricacies "
"of chicken entrails."
msgstr ""

msgid ""
"You've found a group of Druids worshipping at one of their strange stone "
"edifices. Silently, the Druids turn you away, indicating they have nothing "
"new to teach you."
msgstr ""

msgid ""
"You've found a group of Druids worshipping at one of their strange stone "
"edifices. Silently, they teach you new ways to cast spells."
msgstr ""

msgid ""
"You tentatively approach the burial ground of ancient warriors. Do you want "
"to search the graves?"
msgstr ""

msgid ""
"You spend several hours searching the graves and find nothing. Such a "
"despicable act reduces your army's morale."
msgstr ""

msgid "Upon defeating the Zombies you search the graves and find something!"
msgstr ""

msgid ""
"The rotting hulk of a great pirate ship creaks eerily as it is pushed "
"against the rocks. Do you wish to search the shipwreck?"
msgstr ""

msgid ""
"You spend several hours sifting through the debris and find nothing. Such a "
"despicable act reduces your army's morale."
msgstr ""

msgid ""
"Upon defeating the Ghosts you sift through the debris and find something!"
msgstr ""

msgid ""
"The rotting hulk of a great pirate ship creaks eerily as it is pushed "
"against the rocks. Do you wish to search the ship?"
msgstr ""

msgid ""
"Upon defeating the Skeletons you sift through the debris and find something!"
msgstr ""

msgid "Your men spot a navigational buoy, confirming that you are on course."
msgstr ""

msgid ""
"Your men spot a navigational buoy, confirming that you are on course and "
"increasing their morale."
msgstr ""

msgid ""
"The drink at the oasis is refreshing, but offers no further benefit. The "
"oasis might help again if you fought a battle first."
msgstr ""

msgid ""
"A drink at the oasis fills your troops with strength and lifts their "
"spirits.  You can travel a bit further today."
msgstr ""

msgid ""
"The drink at the watering hole is refreshing, but offers no further benefit. "
"The watering hole might help again if you fought a battle first."
msgstr ""

msgid ""
"A drink at the watering hole fills your troops with strength and lifts their "
"spirits. You can travel a bit further today."
msgstr ""

msgid ""
"It doesn't help to pray twice before a battle. Come back after you've fought."
msgstr ""

msgid "A visit and a prayer at the temple raises the morale of your troops."
msgstr ""

msgid ""
"An old Knight appears on the steps of the gazebo. \"I am sorry, my liege, I "
"have taught you all I can.\""
msgstr ""

msgid ""
"An old Knight appears on the steps of the gazebo. \"My liege, I will teach "
"you all that I know to aid you in your travels.\""
msgstr ""

msgid ""
"You've pulled a shipwreck survivor from certain death in an unforgiving "
"ocean. Grateful, he says, \"I would give you an artifact as a reward, but "
"you're all full.\""
msgstr ""

msgid ""
"You've pulled a shipwreck survivor from certain death in an unforgiving "
"ocean. Grateful, he rewards you for your act of kindness by giving you the "
"%{art}."
msgstr ""

msgid "A leprechaun offers you the %{art} for the small price of %{gold} Gold."
msgstr ""

msgid ""
"A leprechaun offers you the %{art} for the small price of %{gold} Gold and "
"%{count} %{res}."
msgstr ""

msgid "Do you wish to buy this artifact?"
msgstr ""

msgid ""
"You try to pay the leprechaun, but realize that you can't afford it. The "
"leprechaun stamps his foot and ignores you."
msgstr ""

msgid ""
"Insulted by your refusal of his generous offer, the leprechaun stamps his "
"foot and ignores you."
msgstr ""

msgid "You've found the artifact: "
msgstr ""

msgid ""
"You've found the humble dwelling of a withered hermit. The hermit tells you "
"that he is willing to give the %{art} to the first wise person he meets."
msgstr ""

msgid ""
"You've come across the spartan quarters of a retired soldier. The soldier "
"tells you that he is willing to pass on the %{art} to the first true leader "
"he meets."
msgstr ""

msgid ""
"You've encountered a strange person with a hat and an owl on it. He tells "
"you that he is willing to give %{art} if you have %{skill}."
msgstr ""
"Du har mødt en sær person med en ugle siddende ovenpå sin hat. Han fortæller "
"dig, at han er villig til at give %{art}, hvis du har %{skill}."

msgid ""
"You come upon an ancient artifact. As you reach for it, a pack of Rogues "
"leap out of the brush to guard their stolen loot."
msgstr ""

msgid ""
"Through a clearing you observe an ancient artifact. Unfortunately, it's "
"guarded by a nearby %{monster}. Do you want to fight the %{monster} for the "
"artifact?"
msgstr ""

msgid "Victorious, you take your prize, the %{art}."
msgstr ""

msgid ""
"Discretion is the better part of valor, and you decide to avoid this fight "
"for today."
msgstr ""

msgid ""
"After spending hours trying to fish the chest out of the sea, you open it "
"and find %{gold} gold pieces."
msgstr ""

msgid ""
"After spending hours trying to fish the chest out of the sea, you open it "
"and find %{gold} gold and the %{art}."
msgstr ""

msgid ""
"After spending hours trying to fish the chest out of the sea, you open it, "
"only to find it empty."
msgstr ""

msgid ""
"After scouring the area, you fall upon a hidden treasure cache. You may take "
"the gold or distribute the gold to the peasants for experience. Do you wish "
"to keep the gold?"
msgstr ""

msgid ""
"After scouring the area, you fall upon a hidden chest, containing the "
"%{gold} gold pieces."
msgstr ""

msgid ""
"After scouring the area, you fall upon a hidden chest, containing the "
"ancient artifact %{art}."
msgstr ""

msgid ""
"You stumble upon a dented and tarnished lamp lodged deep in the earth. Do "
"you wish to rub the lamp?"
msgstr ""

msgid ""
"You have taken control of the local Alchemist shop. It will provide you with "
"%{count} unit of Mercury per day."
msgstr ""

msgid ""
"You gain control of a sawmill. It will provide you with %{count} units of "
"wood per day."
msgstr ""

msgid ""
"You gain control of an ore mine. It will provide you with %{count} units of "
"ore per day."
msgstr ""

msgid ""
"You gain control of a sulfur mine. It will provide you with %{count} unit of "
"sulfur per day."
msgstr ""

msgid ""
"You gain control of a crystal mine. It will provide you with %{count} unit "
"of crystal per day."
msgstr ""

msgid ""
"You gain control of a gem mine. It will provide you with %{count} unit of "
"gems per day."
msgstr ""

msgid ""
"You gain control of a gold mine. It will provide you with %{count} gold per "
"day."
msgstr ""

msgid ""
"The lighthouse is now under your control, and all of your ships will now "
"move further each day."
msgstr ""

msgid "You gain control of a %{name}."
msgstr ""

msgid ""
"You come upon an abandoned gold mine. The mine appears to be haunted. Do you "
"wish to enter?"
msgstr ""

msgid "You beat the Ghosts and are able to restore the mine to production."
msgstr ""

msgid ""
"A group of %{monster} with a desire for greater glory wish to join you. Do "
"you accept?"
msgstr ""

msgid "As you approach the dwelling, you notice that there is no one here."
msgstr ""

msgid ""
"You search the ruins, but the Medusas that used to live here are gone. "
"Perhaps there will be more next week."
msgstr ""

msgid ""
"You've found some Medusas living in the ruins. They are willing to join your "
"army for a price. Do you want to recruit Medusas?"
msgstr ""

msgid ""
"You've found a Sprite Tree City. Unfortunately, none of the Sprites living "
"there wish to join an army. Maybe next week."
msgstr ""

msgid ""
"Some of the Sprites living in the tree city are willing to join your army "
"for a price. Do you want to recruit Sprites?"
msgstr ""

msgid ""
"A colorful Rogues' wagon stands empty here. Perhaps more Rogues will be here "
"later."
msgstr ""

msgid ""
"Distant sounds of music and laughter draw you to a colorful wagon housing "
"Rogues. Do you wish to have any Rogues join your army?"
msgstr ""

msgid ""
"A group of tattered tents, billowing in the sandy wind, beckons you. The "
"tents are unoccupied. Perhaps more Nomads will be here later."
msgstr ""

msgid ""
"A group of tattered tents, billowing in the sandy wind, beckons you. Do you "
"wish to have any Nomads join you during your travels?"
msgstr ""

msgid "The pit of mud bubbles for a minute and then lies still."
msgstr ""

msgid ""
"As you approach the bubbling pit of mud, creatures begin to climb out and "
"position themselves around it. In unison they say: \"Mother Earth would like "
"to offer you a few of her troops. Do you want to recruit Earth Elementals?\""
msgstr ""

msgid "You enter the structure of white stone pillars, and find nothing."
msgstr ""

msgid ""
"White stone pillars support a roof that rises up to the sky. As you enter "
"the structure, the dead air of the outside gives way to a whirling gust that "
"almost pushes you back out. The air current materializes into a barely "
"visible form. The creature asks, in what can only be described as a loud "
"whisper: \"Why have you come? Are you here to call upon the forces of the "
"air?\""
msgstr ""

msgid "No Fire Elementals approach you from the lava pool."
msgstr ""

msgid ""
"Beneath a structure that serves to hold in heat, Fire Elementals move about "
"in a fiery pool of molten lava. A group of them approach you and offer their "
"services. Would you like to recruit Fire Elementals?"
msgstr ""

msgid "A face forms in the water for a moment, and then is gone."
msgstr ""

msgid ""
"Crystalline structures cast shadows over a small reflective pool of water. "
"You peer into the pool, and a face that is not your own peers back. It asks: "
"\"Would you like to call upon the powers of water?\""
msgstr ""

msgid "This burial site is deathly still."
msgstr ""

msgid ""
"Restless spirits of long dead warriors seeking their final resting place "
"offer to join you in hopes of finding peace. Do you wish to recruit ghosts?"
msgstr ""

msgid ""
"The City of the Dead is empty of life, and empty of unlife as well. Perhaps "
"some undead will move in next week."
msgstr ""

msgid ""
"Some Liches living here are willing to join your army for a price. Do you "
"want to recruit Liches?"
msgstr ""

msgid ""
"You've found the ruins of an ancient city, now inhabited solely by the "
"undead. Will you search?"
msgstr ""

msgid ""
"Some of the surviving Liches are impressed by your victory over their "
"fellows, and offer to join you for a price. Do you want to recruit Liches?"
msgstr ""

msgid ""
"You've found one of those bridges that Trolls are so fond of living under, "
"but there are none here. Perhaps there will be some next week."
msgstr ""

msgid ""
"Some Trolls living under a bridge are willing to join your army, but for a "
"price. Do you want to recruit Trolls?"
msgstr ""

msgid "Trolls living under the bridge challenge you. Will you fight them?"
msgstr ""

msgid ""
"A few Trolls remain, cowering under the bridge. They approach you and offer "
"to join your forces as mercenaries. Do you want to buy any Trolls?"
msgstr ""

msgid ""
"The Dragon city has no Dragons willing to join you this week. Perhaps a "
"Dragon will become available next week."
msgstr ""

msgid ""
"The Dragon city is willing to offer some Dragons for your army for a price. "
"Do you wish to recruit Dragons?"
msgstr ""

msgid ""
"You stand before the Dragon City, a place off-limits to mere humans. Do you "
"wish to violate this rule and challenge the Dragons to a fight?"
msgstr ""

msgid ""
"Having defeated the Dragon champions, the city's leaders agree to supply "
"some Dragons to your army for a price. Do you wish to recruit Dragons?"
msgstr ""

msgid "From the observation tower, you are able to see distant lands."
msgstr ""

msgid ""
"The spring only refills once a week, and someone's already been here this "
"week."
msgstr ""

msgid ""
"A drink at the spring is supposed to give you twice your normal spell "
"points, but you are already at that level."
msgstr ""

msgid ""
"A drink from the spring fills your blood with magic! You have twice your "
"normal spell points in reserve."
msgstr ""

msgid ""
"Recognizing you, the butler refuses to admit you. \"The master,\" he says, "
"\"will not see the same student twice.\""
msgstr ""

msgid ""
"The butler admits you to see the master of the house. He trains you in the "
"four skills a hero should know."
msgstr ""
"Butleren tillader dig at se herren i huset. Herren træner dig indenfor de "
"fire evner, enhver helt bør kende."

msgid ""
"The butler opens the door and looks you up and down. \"You are neither "
"famous nor diplomatic enough to be admitted to see my master,\" he sniffs. "
"\"Come back when you think yourself worthy.\""
msgstr ""

msgid " and "
msgstr ""

msgid ""
"All of the %{monsters} you have in your army have been trained by the battle "
"masters of the fort. Your army now contains %{monsters2}."
msgstr ""

msgid ""
"An unusual alliance of Ogres, Orcs, and Dwarves offer to train (upgrade) any "
"such troops brought to them. Unfortunately, you have none with you."
msgstr ""

msgid "All of your %{monsters} have been upgraded into %{monsters2}."
msgstr ""

msgid ""
"A blacksmith working at the foundry offers to convert all Pikemen and "
"Swordsmen's weapons brought to him from iron to steel. He also says that he "
"knows a process that will convert Iron Golems into Steel Golems. "
"Unfortunately, you have none of these troops in your army, so he can't help "
"you."
msgstr ""

msgid ""
"The captain looks at you with surprise and says:\n"
"\"You already have all the maps I know about. Let me fish in peace now.\""
msgstr ""

msgid ""
"A retired captain living on this refurbished fishing platform offers to sell "
"you maps of the sea he made in his younger days for 1,000 gold. Do you wish "
"to buy the maps?"
msgstr ""

msgid ""
"The captain sighs. \"You don't have enough money, eh?  You can't expect me "
"to give my maps away for free!\""
msgstr ""

msgid ""
"You come upon an obelisk made from a type of stone you have never seen "
"before. Staring at it intensely, the smooth surface suddenly changes to an "
"inscription. The inscription is a piece of a lost ancient map. Quickly you "
"copy down the piece and the inscription vanishes as abruptly as it appeared."
msgstr ""

msgid "You have already been to this obelisk."
msgstr ""

msgid ""
"Upon your approach, the tree opens its eyes in delight. \"It is good to see "
"you, my student. I hope my teachings have helped you.\""
msgstr ""

msgid ""
"Upon your approach, the tree opens its eyes in delight. \"Ahh, an "
"adventurer! Allow me to teach you a little of what I have learned over the "
"ages.\""
msgstr ""

msgid "Upon your approach, the tree opens its eyes in delight."
msgstr ""

msgid ""
"\"Ahh, an adventurer! I will be happy to teach you a little of what I have "
"learned over the ages for a mere %{count} %{res}.\""
msgstr ""

msgid "(Just bury it around my roots.)"
msgstr ""

msgid "Tears brim in the eyes of the tree."
msgstr ""

msgid "\"I need %{count} %{res}.\""
msgstr ""

msgid "it whispers. (sniff) \"Well, come back when you can pay me.\""
msgstr ""

msgid ""
"Nestled among the trees sits a blind seer. After you explain the intent of "
"your journey, the seer activates his crystal ball, allowing you to see the "
"strengths and weaknesses of your opponents."
msgstr ""

msgid ""
"The entrance to the cave is dark, and a foul, sulfurous smell issues from "
"the cave mouth. Will you enter?"
msgstr ""

msgid "Except for evidence of a terrible battle, the cave is empty."
msgstr ""

msgid ""
"You find a powerful and grotesque Demon in the cave. \"Today,\" it rasps, "
"\"you will fight and surely die. But I will give you a choice of deaths. You "
"may fight me, or you may fight my servants. Do you prefer to fight my "
"servants?\""
msgstr ""

msgid ""
"The Demon screams its challenge and attacks! After a short, desperate "
"battle, you slay the monster and receive %{exp} experience points."
msgstr ""

msgid ""
"The Demon screams its challenge and attacks! After a short, desperate "
"battle, you slay the monster and receive %{exp} experience points and "
"%{count} gold."
msgstr ""

msgid ""
"The Demon screams its challenge and attacks! After a short, desperate "
"battle, you slay the monster and find the %{art} in the back of the cave."
msgstr ""

msgid ""
"Seeing that you do not have %{count} gold, the demon slashes you with its "
"claws, and the last thing you see is a red haze."
msgstr ""

msgid ""
"The Demon leaps upon you and has its claws at your throat before you can "
"even draw your sword. \"Your life is mine,\" it says. \"I will sell it back "
"to you for %{count} gold.\""
msgstr ""

msgid ""
"Upon defeating the daemon's servants, you find a hidden cache with %{count} "
"gold."
msgstr ""

msgid ""
"As you enter the Alchemist's Tower, a hobbled, graying man in a brown cloak "
"makes his way towards you."
msgstr ""

msgid "He checks your pack, and sees that you have 1 cursed item."
msgid_plural ""
"He checks your pack, and sees that you have %{count} cursed items."
msgstr[0] ""
msgstr[1] ""

msgid "For %{gold} gold, the alchemist will remove it for you. Do you pay?"
msgid_plural ""
"For %{gold} gold, the alchemist will remove them for you. Do you pay?"
msgstr[0] ""
msgstr[1] ""

msgid ""
"After you consent to pay the requested amount of gold, the alchemist grabs "
"the cursed artifact and throws it into his magical cauldron."
msgid_plural ""
"After you consent to pay the requested amount of gold, the alchemist grabs "
"all cursed artifacts and throws them into his magical cauldron."
msgstr[0] ""
msgstr[1] ""

msgid ""
"You hear a voice from behind the locked door, \"You don't have enough gold "
"to pay for my services.\""
msgstr ""

msgid ""
"You hear a voice from high above in the tower, \"Go away! I can't help you!\""
msgstr ""

msgid ""
"The head groom speaks to you, \"That is a fine looking horse you have. I am "
"afraid we can give you no better, but the horses your cavalry are riding "
"look to be of poor breeding stock. We have many trained war horses which "
"would aid your riders greatly. I insist you take them.\""
msgstr ""

msgid ""
"As you approach the stables, the head groom appears, leading a fine looking "
"war horse. \"This steed will help speed you in your travels. Alas, he will "
"grow tired in a week. You must also let me give better horses to your "
"mounted soldiers, their horses look shoddy and weak.\""
msgstr ""

msgid ""
"The head groom approaches you and speaks, \"You already have a fine horse, "
"and have no inexperienced cavalry which might make use of our trained war "
"horses.\""
msgstr ""

msgid ""
"As you approach the stables, the head groom appears, leading a fine looking "
"war horse. \"This steed will help speed you in your travels. Alas, his "
"endurance will wane with a lot of heavy riding, and you must return for a "
"fresh mount in a week. We also have many fine war horses which could benefit "
"mounted soldiers, but you have none we can help.\""
msgstr ""

msgid "The Arena guards turn you away."
msgstr ""

msgid ""
"You have your crew stop up their ears with wax before the sirens' eerie song "
"has any chance of luring them to a watery grave."
msgstr ""

msgid ""
"As the sirens sing their eerie song, your small, determined army manages to "
"overcome the urge to dive headlong into the sea."
msgstr ""

msgid ""
"An eerie wailing song emanates from the sirens perched upon the rocks. Many "
"of your crew fall under its spell, and dive into the water where they drown. "
"You are now wiser for the visit, and gain %{exp} experience."
msgstr ""

msgid ""
"In a dazzling display of daring, you break into the local jail and free the "
"hero imprisoned there, who, in return, pledges loyalty to your cause."
msgstr ""

msgid ""
"You already have %{count} heroes, and regretfully must leave the prisoner in "
"this jail to languish in agony for untold days."
msgstr ""

msgid ""
"You enter a rickety hut and talk to the magician who lives there. He tells "
"you of places near and far which may aid you in your journeys."
msgstr ""

msgid "This eye seems to be intently studying its surroundings."
msgstr ""

msgid "You come across a giant Sphinx. The Sphinx remains strangely quiet."
msgstr ""

msgid ""
"\"I have a riddle for you,\" the Sphinx says. \"Answer correctly, and you "
"shall be rewarded. Answer incorrectly, and you shall be eaten. Do you accept "
"the challenge?\""
msgstr ""

msgid ""
"The Sphinx asks you the following riddle:\n"
" \n"
"'%{riddle}'\n"
" \n"
"Your answer?"
msgstr ""

msgid ""
"\"You guessed incorrectly,\" the Sphinx says, smiling. The Sphinx swipes at "
"you with a paw, knocking you to the ground. Another blow makes the world go "
"black, and you know no more."
msgstr ""

msgid ""
"Looking somewhat disappointed, the Sphinx sighs. \"You've answered my riddle "
"so here's your reward. Now begone.\""
msgstr ""

msgid ""
"A magical barrier stands tall before you, blocking your way. Runes on the "
"arch read,\n"
"\"Speak the key and you may pass.\"\n"
"As you speak the magic word, the glowing barrier dissolves into nothingness."
msgstr ""

msgid ""
"A magical barrier stands tall before you, blocking your way. Runes on the "
"arch read,\n"
"\"Speak the key and you may pass.\"\n"
"You speak, and nothing happens."
msgstr ""

msgid ""
"You enter the tent and see an old woman gazing into a magic gem. She looks "
"up and says,\n"
"\"In my travels, I have learned much in the way of arcane magic. A great "
"oracle taught me his skill. I have the answer you seek.\""
msgstr ""
"Du går ind i teltet og ser en gammel kvinde stirre ind i en magisk ædelsten. "
"Hun kigger op og siger:\n"
"\"På mine rejser har jeg lært meget om mystisk magi. Et stort orakel lærte "
"mig sine færdigheder. Jeg har svaret, du søger.\""

msgid "Spell book is not present."
msgstr ""

#, fuzzy
msgid ""
"That spell costs %{mana} mana. You have no mana, so you can't cast the spell."
msgstr "Du har ingen Magibog, så du kan ikke kaste magi."

msgid ""
"That spell costs %{mana} mana. You only have %{point} mana, so you can't "
"cast the spell."
msgstr ""

msgid "The spell was not found."
msgstr ""

msgid "Only heroes can cast this spell."
msgstr ""

msgid "Your hero is too tired to cast this spell today. Try again tomorrow."
msgstr ""

msgid "This spell cannot be used on a boat."
msgstr ""

msgid "This spell can be casted only nearby water."
msgstr ""

msgid ""
"You do not currently own any town or castle, so you can't cast the spell."
msgstr ""

msgid "This hero is already in a town, so you can't cast the spell."
msgstr ""

msgid ""
"The nearest town is %{town}.\n"
" \n"
"This town is occupied by your hero %{hero}."
msgstr ""

msgid "%{name} the %{race} (Level %{level})"
msgstr ""

msgid "Are you sure you want to dismiss this Hero?"
msgstr ""

msgid "View Experience Info"
msgstr "Vis erfaringsinfo"

msgid "View Spell Points Info"
msgstr "Vis magipoint info"

msgid "Set army combat formation to 'Spread'"
msgstr ""

msgid "Set army combat formation to 'Grouped'"
msgstr ""

msgid "Exit Hero Screen"
msgstr "Forlad helteskærm"

msgid "You cannot dismiss a hero in a castle"
msgstr ""

msgid "Dismissal of %{name} the %{race} is prohibited by scenario"
msgstr ""

msgid "Dismiss %{name} the %{race}"
msgstr ""

msgid "Show previous hero"
msgstr ""

msgid "Show next hero"
msgstr ""

msgid "Blood Morale"
msgstr ""

msgid "%{morale} Morale"
msgstr ""

msgid "%{luck} Luck"
msgstr ""

msgid "Current Luck Modifiers:"
msgstr ""

msgid "Current Morale Modifiers:"
msgstr ""

msgid "Entire army is undead, so morale does not apply."
msgstr ""

msgid ""
"Current experience %{exp1}.\n"
" Next level %{exp2}."
msgstr ""

msgid "Level %{level}"
msgstr ""

msgid ""
"%{name} currently has %{point} spell points out of a maximum of %{max}. The "
"maximum number of spell points is 10 times your knowledge. It is "
"occasionally possible to have more than your maximum spell points via "
"special events."
msgstr ""

msgid "%{name1} meets %{name2}"
msgstr ""

msgid "Town Portal"
msgstr ""

msgid "Select town to port to."
msgstr ""

msgid "%{spell} failed!!!"
msgstr ""

msgid "This spell is already in use."
msgstr ""

msgid "Enemy heroes are now fully identifiable."
msgstr ""

msgid ""
"You must be within %{count} spaces of a monster for the Visions spell to "
"work."
msgstr ""

msgid "The creatures are willing to join us!"
msgstr ""

msgid "All the creatures will join us..."
msgstr ""

msgid "The creature will join us..."
msgid_plural "%{count} of the creatures will join us..."
msgstr[0] ""
msgstr[1] ""

msgid ""
"\n"
" for a fee of %{gold} gold."
msgstr ""

msgid "These weak creatures will surely flee before us."
msgstr ""

msgid "I fear these creatures are in the mood for a fight."
msgstr ""

msgid ""
"You must be standing on the entrance to a mine (sawmills and alchemists "
"don't count) to cast this spell."
msgstr ""

msgid "Your attack skill is a bonus added to each creature's attack skill."
msgstr ""
"Din angrebsevne er en bonus, der lægges til hver af dine troppers "
"angrebsevner."

msgid "Your defense skill is a bonus added to each creature's defense skill."
msgstr ""
"Din forsvarsevne er en bonus, der lægges til hver af dine troppers "
"forsvarsevner."

msgid "Your spell power determines the length or power of a spell."
msgstr ""

msgid ""
"Your knowledge determines how many spell points your hero may have. Under "
"normal circumstances, a hero is limited to 10 spell points per level of "
"knowledge."
msgstr ""

msgid "Current Modifiers:"
msgstr ""

msgid "skill|Basic"
msgstr "Begynder"

msgid "skill|Advanced"
msgstr "Øvet"

msgid "skill|Expert"
msgstr "Ekspert"

msgid "Pathfinding"
msgstr "Stifinding"

msgid "Archery"
msgstr "Skydning"

msgid "Logistics"
msgstr "Logistik"

msgid "Scouting"
msgstr "Udspejdning"

msgid "Diplomacy"
msgstr "Diplomati"

msgid "Navigation"
msgstr "Navigation"

msgid "Leadership"
msgstr "Lederskab"

msgid "Wisdom"
msgstr "Visdom"

msgid "Mysticism"
msgstr "Mysticisme"

msgid "Ballistics"
msgstr "Ballistik"

msgid "Eagle Eye"
msgstr "Ørneblik"

msgid "Necromancy"
msgstr "Nekromantik"

msgid "Estates"
msgstr "Adelskab"

msgid "Advanced Archery"
<<<<<<< HEAD
msgstr "Øvet skydning"

msgid "Advanced Pathfinding"
msgstr "Øvet stifinding"

msgid "Basic Archery"
msgstr "Begynder skydning"

msgid "Basic Pathfinding"
msgstr "Begynder stifinding"

msgid "Expert Pathfinding"
msgstr "Ekspert stifinding"

msgid "Advanced Logistics"
msgstr "øvet logistik"
=======
msgstr "Øvet skytte"

msgid "Advanced Pathfinding"
msgstr "Øvet stifinder"

msgid "Basic Archery"
msgstr "Begynder skytte"

msgid "Basic Pathfinding"
msgstr "Begynder stifinder"

msgid "Expert Pathfinding"
msgstr "Ekspert stifinder"

msgid "Advanced Logistics"
msgstr "Øvet logistik"
>>>>>>> 30bb6bfa

msgid "Basic Logistics"
msgstr "Begynder logistik"

msgid "Basic Scouting"
<<<<<<< HEAD
msgstr "Begynder udspejdning"

msgid "Expert Archery"
msgstr "Ekspert skydning"
=======
msgstr "Begynder opdager"

msgid "Expert Archery"
msgstr "Ekspert skytte"
>>>>>>> 30bb6bfa

msgid "Expert Logistics"
msgstr "Ekspert logistik"

msgid "Advanced Diplomacy"
msgstr "Øvet diplomati"

msgid "Advanced Scouting"
<<<<<<< HEAD
msgstr "Øvet udspejdning"
=======
msgstr "Øvet opdager"
>>>>>>> 30bb6bfa

msgid "Basic Diplomacy"
msgstr "Begynder diplomati"

msgid "Expert Diplomacy"
<<<<<<< HEAD
msgstr "Ekspert Diplomati"

msgid "Expert Scouting"
msgstr "Ekspert udspejdning"
=======
msgstr "Ekspert diplomati"

msgid "Expert Scouting"
msgstr "Ekspert opdager"
>>>>>>> 30bb6bfa

msgid "Advanced Leadership"
msgstr "Øvet lederskab"

msgid "Advanced Navigation"
msgstr "Øvet navigation"

msgid "Basic Leadership"
msgstr "Begynder lederskab"

msgid "Basic Navigation"
msgstr "Begynder navigation"

msgid "Expert Navigation"
msgstr "Ekspert navigation"

msgid "Advanced Wisdom"
msgstr "Øvet visdom"

msgid "Basic Mysticism"
msgstr "Begynder mysticisme"

msgid "Basic Wisdom"
msgstr "Begynder visdom"

msgid "Expert Leadership"
msgstr "Ekspert lederskab"

msgid "Expert Wisdom"
<<<<<<< HEAD
msgstr "Ekspert Vlisdom"
=======
msgstr "Ekspert visdom"
>>>>>>> 30bb6bfa

msgid "Advanced Luck"
msgstr "Øvet held"

msgid "Advanced Mysticism"
msgstr "Øvet mysticisme"

msgid "Basic Luck"
msgstr "Begynder held"

msgid "Expert Luck"
msgstr "Ekspert held"

msgid "Expert Mysticism"
msgstr "Ekspert mysticisme"

msgid "Advanced Ballistics"
msgstr "Øvet ballistik"

msgid "Advanced Eagle Eye"
msgstr "Øvet ørneblik"

msgid "Basic Ballistics"
msgstr "Begynder ballistik"

msgid "Basic Eagle Eye"
msgstr "Begynder ørneblik"

msgid "Expert Ballistics"
msgstr "Ekspert ballistik"

msgid "Advanced Necromancy"
msgstr "Øvet nekromantik"

msgid "Basic Estates"
msgstr "Begynder adelskab"

msgid "Basic Necromancy"
msgstr "Begynder nekromantik"

msgid "Expert Eagle Eye"
msgstr "Ekspert ørneblik"

msgid "Expert Necromancy"
msgstr "Ekspert nekromantik"

msgid "Advanced Estates"
msgstr "Øvet adelskab"

msgid "Expert Estates"
msgstr "Ekspert adelskab"

msgid ""
"%{skill} reduces the movement penalty for rough terrain by %{count} percent."
msgstr ""
"%{skill} reducerer bevægelsesbesvær i ujævnt terræn med %{count} procent."

msgid "%{skill} eliminates the movement penalty for rough terrain."
msgstr "%{skill} eliminerer bevægelsesbesvær i ujævnt terræn."

msgid ""
"%{skill} increases the damage done by range attacking creatures by %{count} "
"percent."
msgstr ""
"%{skill} øger skaden forårsaget af skydende væsner med %{count} procent."

msgid "%{skill} increases your hero's movement points by %{count} percent."
msgstr "%{skill} øger din helts bevægelsespoint med %{count} procent."

msgid "%{skill} increases your hero's viewable area by one square."
msgid_plural ""
"%{skill} increases your hero's viewable area by %{count} squares."
msgstr[0] "%{skill} øger din helts sigtbarhed med én firkant."
msgstr[1] "%{skill} øger din helts sigtbarhed med  %{count} firkanter."

msgid ""
"%{skill} allows you to negotiate with monsters who are weaker than your "
"group. "
msgstr ""
"%{skill} giver dig mulighed for at forhandle med grupper af væsener, der er "
"svagere end din egen. "

msgid "Approximately %{count} percent of the creatures may offer to join you."
msgstr ""
"Ca. %{count} procent af væsenerne kan tilbyde at tilslutte sig din hær."

msgid "All of the creatures may offer to join you."
msgstr "Alle disse væsener er villige til at slutte sig til dig."

msgid ""
"%{skill} increases your hero's movement points over water by %{count} "
"percent."
msgstr ""
"%{skill} øger din helts bevægelsespoint over vand med %{count} procent."

msgid "%{skill} increases your hero's troops morale by %{count}."
msgstr "%{skill} øger din helts troppers moral med %{count}."

msgid "%{skill} allows your hero to learn third level spells."
msgstr "%{skill} giver din helt mulighed for at lære magi på tredje niveau."

msgid "%{skill} allows your hero to learn fourth level spells."
msgstr "%{skill} giver din helt mulighed for at lære magi på fjerde niveau."

msgid "%{skill} allows your hero to learn fifth level spells."
msgstr "%{skill} giver din helt mulighed for at lære magi på femte niveau."

msgid "%{skill} regenerates one additional spell point per day to your hero."
msgid_plural ""
"%{skill} regenerates %{count} additional spell points per day to your hero."
msgstr[0] "%{skill} regenerer ét af din helts magipoint per dag."
msgstr[1] "%{skill} regenerer %{count} af din helts magipoint per dag."

msgid "%{skill} increases your hero's luck by %{count}."
msgstr "%{skill} øger din helts held med %{count}."

msgid ""
"%{skill} gives your hero's catapult shots a greater chance to hit and do "
"damage to castle walls."
msgstr ""
"%{skill} giver din helts katapultskud en større chance for at ramme og gøre "
"skade på slottets mure."

msgid ""
"%{skill} gives your hero's catapult an extra shot, and each shot has a "
"greater chance to hit and do damage to castle walls."
msgstr ""
"%{skill} giver din helts katapult et ekstra skud, og hvert skud har en "
"større chance for at ramme og skade slottets mure."

msgid ""
"%{skill} gives your hero's catapult an extra shot, and each shot "
"automatically destroys any wall, except a fortified wall in a Knight castle."
msgstr ""
"%{skill} giver din helts katapult et ekstra skud, og hvert skud ødelægger "
"automatisk enhver mur, undtagen en befæstet mur i en ridderborg."

msgid ""
"%{skill} gives your hero a %{count} percent chance to learn any given 1st or "
"2nd level enemy spell used against him in a combat."
msgstr ""
"%{skill} giver din helt en %{count} procent chance for at lære en given 1.- "
"eller 2.niveau fjendtlig magi, der bruges mod ham i kamp."

msgid ""
"%{skill} gives your hero a %{count} percent chance to learn any given 3rd "
"level spell (or below) used against him in combat."
msgstr ""
"%{skill} giver din helt en %{count} procent chance for at lære en given 3."
"niveau (eller under) fjendtlig magi, der bruges mod ham i kamp."

msgid ""
"%{skill} gives your hero a %{count} percent chance to learn any given 4th "
"level spell (or below) used against him in combat."
msgstr ""
"%{skill} giver din helt en %{count} procent chance for at lære en given 4."
"niveau (eller under) fjendtlig magi, der bruges mod ham i kamp."

msgid ""
"%{skill} allows %{count} percent of the creatures killed in combat to be "
"brought back from the dead as Skeletons."
msgstr ""
"%{skill} tillader %{count} procent af de væsener, der blev dræbt i kamp, at "
"blive bragt tilbage fra de døde som skeletter."

msgid ""
"Your hero produces %{count} gold pieces per day as tax revenue from estates."
msgstr ""

msgid "Blue"
msgstr ""

msgid "Green"
msgstr ""

msgid "Red"
msgstr ""

msgid "Yellow"
msgstr ""

msgid "Orange"
msgstr ""

msgid "Purple"
msgstr ""

msgid "barrier|Aqua"
msgstr ""

msgid "barrier|Blue"
msgstr ""

msgid "barrier|Brown"
msgstr ""

msgid "barrier|Gold"
msgstr ""

msgid "barrier|Green"
msgstr ""

msgid "barrier|Orange"
msgstr ""

msgid "barrier|Purple"
msgstr ""

msgid "barrier|Red"
msgstr ""

msgid "tent|Aqua"
msgstr ""

msgid "tent|Blue"
msgstr ""

msgid "tent|Brown"
msgstr ""

msgid "tent|Gold"
msgstr ""

msgid "tent|Green"
msgstr ""

msgid "tent|Orange"
msgstr ""

msgid "tent|Purple"
msgstr ""

msgid "tent|Red"
msgstr ""

msgid "Experience"
msgstr "Erfaringspoint"

msgid ""
"Experience allows your heroes to go up levels, increasing their primary and "
"secondary skills."
msgstr ""
"Erfaringspoint giver dine helte mulighed for at stige i niveau, og derved "
"øge deres primære og sekundære evner."

msgid "Hero/Stats"
msgstr "Helt/Egenskaber"

msgid "Skills"
msgstr "Evner"

msgid "Artifacts"
msgstr "Artefakter"

msgid "Town/Castle"
msgstr "By/Borg"

msgid "Garrison"
msgstr "Garnison"

msgid "Gold Per Day:"
msgstr "Guld per dag:"

msgid "Heroes"
msgstr "Helte"

msgid "View Heroes."
msgstr "Vis helte."

msgid "Towns/Castles"
msgstr "Byer/Borge"

msgid "View Towns and Castles."
msgstr "Vis byer og borge."

msgid "luck|Cursed"
msgstr "Forbandet"

msgid "luck|Awful"
msgstr "Elendig"

msgid "luck|Bad"
msgstr "Dårlig"

msgid "luck|Normal"
msgstr "Jævn"

msgid "luck|Good"
msgstr "God"

msgid "luck|Great"
msgstr "Fremragende"

msgid "luck|Irish"
msgstr "Svineheldig"

msgid ""
"Bad luck sometimes falls on your armies in combat, causing their attacks to "
"only do half damage."
msgstr ""

msgid ""
"Neutral luck means your armies will never get lucky or unlucky attacks on "
"the enemy."
msgstr ""

msgid ""
"Good luck sometimes lets your armies get lucky attacks (double strength) in "
"combat."
msgstr ""

msgid "morale|Treason"
msgstr "Horribel"

msgid "morale|Awful"
msgstr "Elendig"

msgid "morale|Poor"
msgstr "Dårlig"

msgid "morale|Normal"
msgstr "Jævn"

msgid "morale|Good"
msgstr "God"

msgid "morale|Great"
msgstr "Fremragende"

msgid "morale|Blood!"
msgstr "Blodtørstende!"

msgid "Bad morale may cause your armies to freeze in combat."
msgstr ""

msgid ""
"Neutral morale means your armies will never be blessed with extra attacks or "
"freeze in combat."
msgstr ""

msgid "Good morale may give your armies extra attacks in combat."
msgstr ""

msgid "Knight"
msgstr ""

msgid "Barbarian"
msgstr ""

msgid "Sorceress"
msgstr ""

msgid "Warlock"
msgstr ""

msgid "Wizard"
msgstr ""

msgid "Necromancer"
msgstr ""

msgid "Multi"
msgstr ""

msgid "race|Random"
msgstr ""

msgid "race|Neutral"
msgstr ""

msgid "doubleLined|Knight"
msgstr ""

msgid "doubleLined|Barbarian"
msgstr ""

msgid "doubleLined|Sorceress"
msgstr ""

msgid "doubleLined|Warlock"
msgstr ""

msgid "doubleLined|Wizard"
msgstr ""

msgid ""
"doubleLined|Necro-\n"
"mancer"
msgstr ""

msgid "doubleLinedRace|Multi"
msgstr ""

msgid "doubleLinedRace|Random"
msgstr ""

msgid "doubleLinedRace|Neutral"
msgstr ""

msgid "speed|Standing"
msgstr "Stående"

msgid "speed|Crawling"
msgstr "Kravlende"

msgid "speed|Very Slow"
msgstr "Meget langsom"

msgid "speed|Slow"
msgstr "Langsom"

msgid "speed|Average"
msgstr "Almindelig"

msgid "speed|Fast"
msgstr "Hurtig"

msgid "speed|Very Fast"
msgstr "Meget hurtig"

msgid "speed|Ultra Fast"
msgstr "Lynhurtig"

msgid "speed|Blazing"
msgstr "Hæsblæsende"

msgid "speed|Instant"
msgstr "Fantom"

msgid "week|Squirrel"
msgstr ""

msgid "week|Rabbit"
msgstr ""

msgid "week|Gopher"
msgstr ""

msgid "week|Badger"
msgstr ""

msgid "week|Rat"
msgstr ""

msgid "week|Eagle"
msgstr ""

msgid "week|Weasel"
msgstr ""

msgid "week|Raven"
msgstr ""

msgid "week|Mongoose"
msgstr ""

msgid "week|Dog"
msgstr ""

msgid "week|Aardvark"
msgstr ""

msgid "week|Lizard"
msgstr ""

msgid "week|Tortoise"
msgstr ""

msgid "week|Hedgehog"
msgstr ""

msgid "week|Condor"
msgstr ""

msgid "week|Ant"
msgstr ""

msgid "week|Grasshopper"
msgstr ""

msgid "week|Dragonfly"
msgstr ""

msgid "week|Spider"
msgstr ""

msgid "week|Butterfly"
msgstr ""

msgid "week|Bumblebee"
msgstr ""

msgid "week|Locust"
msgstr ""

msgid "week|Earthworm"
msgstr ""

msgid "week|Hornet"
msgstr ""

msgid "week|Beetle"
msgstr ""

msgid "week|PLAGUE"
msgstr ""

msgid "week|Unnamed"
msgstr ""

msgid "Desert"
msgstr ""

msgid "Snow"
msgstr ""

msgid "Wasteland"
msgstr ""

msgid "Beach"
msgstr ""

msgid "Lava"
msgstr ""

msgid "Dirt"
msgstr ""

msgid "Grass"
msgstr ""

msgid "Ocean"
msgstr ""

msgid "maps|Small"
msgstr ""

msgid "maps|Medium"
msgstr ""

msgid "maps|Large"
msgstr ""

msgid "maps|Extra Large"
msgstr ""

msgid "maps|Custom Size"
msgstr ""

msgid "Ore Mine"
msgstr ""

msgid "Sulfur Mine"
msgstr ""

msgid "Crystal Mine"
msgstr ""

msgid "Gems Mine"
msgstr ""

msgid "Gold Mine"
msgstr ""

msgid "Mine"
msgstr ""

msgid "Burma shave."
msgstr ""

msgid "Next sign 50 miles."
msgstr ""

msgid "See Rock City."
msgstr ""

msgid "This space for rent."
msgstr ""

msgid "No object"
msgstr ""

msgid "Alchemist Lab"
msgstr ""

msgid "Sign"
msgstr ""

msgid "Buoy"
msgstr ""

msgid "Skeleton"
msgstr ""

msgid "Daemon Cave"
msgstr ""

msgid "Treasure Chest"
msgstr ""

msgid "Faerie Ring"
msgstr ""

msgid "Campfire"
msgstr ""

msgid "Fountain"
msgstr ""

msgid "Gazebo"
msgstr ""

msgid "Genie Lamp"
msgstr ""

msgid "Archer's House"
msgstr ""

msgid "Goblin Hut"
msgstr ""

msgid "Dwarf Cottage"
msgstr ""

msgid "Peasant Hut"
msgstr ""

msgid "Stables"
msgstr ""

msgid "Alchemist's Tower"
msgstr ""

msgid "Event"
msgstr ""

msgid "Dragon City"
msgstr ""

msgid "Lighthouse"
msgid_plural "Lighthouses"
msgstr[0] ""
msgstr[1] ""

msgid "Water Wheel"
msgid_plural "Water Wheels"
msgstr[0] ""
msgstr[1] ""

msgid "Mines"
msgstr ""

msgid "Monster"
msgstr "Monster"

msgid "Obelisk"
msgstr ""

msgid "Oasis"
msgstr ""

msgid "Resource"
msgstr ""

msgid "Sawmill"
msgstr ""

msgid "Oracle"
msgstr ""

msgid "Shrine of the First Circle"
msgstr ""

msgid "Shipwreck"
msgstr ""

msgid "Sea Chest"
msgstr ""

msgid "Desert Tent"
msgstr ""

msgid "Stone Liths"
msgstr ""

msgid "Wagon Camp"
msgstr ""

msgid "Hut of the Magi"
msgstr ""

msgid "Whirlpool"
msgstr ""

msgid "Windmill"
msgid_plural "Windmills"
msgstr[0] ""
msgstr[1] ""

msgid "Artifact"
msgstr ""

msgid "Mermaid"
msgstr ""

msgid "Boat"
msgstr ""

msgid "Random Ultimate Artifact"
msgstr ""

msgid "Random Artifact"
msgstr ""

msgid "Random Resource"
msgstr ""

msgid "Random Monster"
msgstr "Tilfældigt monster"

msgid "Random Town"
msgstr ""

msgid "Random Castle"
msgstr ""

msgid "Eye of the Magi"
msgstr ""

msgid "Random Monster - weak"
msgstr "Tilfældigt monster - svag"

msgid "Random Monster - medium"
msgstr "Tilfældigt monster - medium"

msgid "Random Monster - strong"
msgstr "Tilfældigt monster - stærk"

msgid "Random Monster - very strong"
msgstr "Tilfældigt monster - meget stærk"

msgid "Nothing Special"
msgstr ""

msgid "Mossy Rock"
msgstr ""

msgid "Watch Tower"
msgstr ""

msgid "Tree House"
msgstr ""

msgid "Tree City"
msgstr ""

msgid "Ruins"
msgstr ""

msgid "Fort"
msgstr ""

msgid "Abandoned Mine"
msgstr ""

msgid "Sirens"
msgstr ""

msgid "Standing Stones"
msgstr ""

msgid "Idol"
msgstr ""

msgid "Tree of Knowledge"
msgstr ""

msgid "Witch Doctor's Hut"
msgstr ""

msgid "Temple"
msgstr ""

msgid "Hill Fort"
msgstr ""

msgid "Halfling Hole"
msgstr ""

msgid "Mercenary Camp"
msgstr ""

msgid "Shrine of the Second Circle"
msgstr ""

msgid "Shrine of the Third Circle"
msgstr ""

msgid "City of the Dead"
msgstr ""

msgid "Sphinx"
msgstr ""

msgid "Wagon"
msgstr ""

msgid "Tar Pit"
msgstr ""

msgid "Artesian Spring"
msgstr ""

msgid "Troll Bridge"
msgstr ""

msgid "Watering Hole"
msgstr ""

msgid "Witch's Hut"
msgstr ""

msgid "Xanadu"
msgstr ""

msgid "Lean-To"
msgstr ""

msgid "Magellan's Maps"
msgstr ""

msgid "Flotsam"
msgstr ""

msgid "Derelict Ship"
msgstr ""

msgid "Shipwreck Survivor"
msgstr ""

msgid "Bottle"
msgstr ""

msgid "Magic Well"
msgstr ""

msgid "Magic Garden"
msgid_plural "Magic Gardens"
msgstr[0] ""
msgstr[1] ""

msgid "Observation Tower"
msgstr ""

msgid "Freeman's Foundry"
msgstr ""

msgid "Reefs"
msgstr ""

msgid "Trees"
msgstr ""

msgid "Mountains"
msgstr ""

msgid "Volcano"
msgstr ""

msgid "Flowers"
msgstr ""

msgid "Rock"
msgstr ""

msgid "Water Lake"
msgstr ""

msgid "Mandrake"
msgstr ""

msgid "Dead Tree"
msgstr ""

msgid "Stump"
msgstr ""

msgid "Crater"
msgstr ""

msgid "Cactus"
msgstr ""

msgid "Mound"
msgstr ""

msgid "Dune"
msgstr ""

msgid "Lava Pool"
msgstr ""

msgid "Shrub"
msgstr ""

msgid "Barrow Mounds"
msgstr ""

msgid "Random Artifact - Treasure"
msgstr ""

msgid "Random Artifact - Minor"
msgstr ""

msgid "Random Artifact - Major"
msgstr ""

msgid "Barrier"
msgstr ""

msgid "Traveller's Tent"
msgstr ""

msgid "Jail"
msgstr ""

msgid "Fire Summoning Altar"
msgstr ""

msgid "Air Summoning Altar"
msgstr ""

msgid "Earth Summoning Altar"
msgstr ""

msgid "Water Summoning Altar"
msgstr ""

msgid "Unknown Monster"
msgstr "Ukendt monster"

msgid "Unknown Monsters"
msgstr "Ukendte monstre"

msgid "Peasant"
msgstr "Bonde"

msgid "Peasants"
msgstr "Bønder"

msgid "Archer"
msgstr "Bueskytte"

msgid "Archers"
msgstr "Bueskyttere"

# We don't have a proper word for a military trained "ranger" in danish...
msgid "Ranger"
msgstr "Skovridder"

msgid "Rangers"
msgstr "Skovriddere"

msgid "Pikeman"
msgstr "Pikenér"

msgid "Pikemen"
msgstr "Pikenérer"

msgid "Veteran Pikeman"
msgstr "Veteran pikenér"

msgid "Veteran Pikemen"
msgstr "Veteran pikenérer"

msgid "Swordsman"
msgstr "Sværdkæmper"

msgid "Swordsmen"
msgstr "Sværdkæmpere"

msgid "Master Swordsman"
msgstr "Sværdkampsmester"

msgid "Master Swordsmen"
msgstr "Sværdkampsmestre"

msgid "Cavalries"
msgstr "Ryttere"

msgid "Cavalry"
msgstr "Rytter"

msgid "Champion"
msgstr "Mesterrytter"

msgid "Champions"
msgstr "Mesterryttere"

msgid "Paladin"
msgstr "Paladin"

msgid "Paladins"
msgstr "Paladiner"

msgid "Crusader"
msgstr "Korsridder"

msgid "Crusaders"
msgstr "Korsriddere"

msgid "Goblin"
msgstr "Vætte"

msgid "Goblins"
msgstr "Vætter"

msgid "Orc"
msgstr "Ork"

msgid "Orcs"
msgstr "Orker"

msgid "Orc Chief"
msgstr "Orkhøvding"

msgid "Orc Chiefs"
msgstr "Orkhøvdinger"

msgid "Wolf"
msgstr "Ulv"

msgid "Wolves"
msgstr "Ulve"

msgid "Ogre"
msgstr "Trold"

msgid "Ogres"
msgstr "Trolde"

msgid "Ogre Lord"
msgstr "Troldherre"

msgid "Ogre Lords"
msgstr "Troldherrer"

msgid "Troll"
msgstr "Jætte"

msgid "Trolls"
msgstr "Jætter"

msgid "War Troll"
msgstr "Krigsjætte"

msgid "War Trolls"
msgstr "Krigsjætter"

msgid "Cyclopes"
msgstr "Kykloper"

msgid "Cyclops"
msgstr "Kyklop"

msgid "Sprite"
msgstr "Fe"

msgid "Sprites"
msgstr "Feer"

msgid "Dwarf"
msgstr "Dværg"

msgid "Dwarves"
msgstr "Dværge"

msgid "Battle Dwarf"
msgstr "Dværgkæmper"

msgid "Battle Dwarves"
msgstr "Dværgkæmpere"

msgid "Elf"
msgstr "Elver"

msgid "Elves"
msgstr "Elvere"

msgid "Grand Elf"
msgstr "Storelver"

msgid "Grand Elves"
msgstr "Storelvere"

msgid "Druid"
msgstr "Druide"

msgid "Druids"
msgstr "Druider"

msgid "Greater Druid"
msgstr "Højdruide"

msgid "Greater Druids"
msgstr "Højdruider"

msgid "Unicorn"
msgstr "Enhjørning"

msgid "Unicorns"
msgstr "Enhjørninger"

msgid "Phoenix"
msgstr "Føniks"

msgid "Phoenixes"
msgstr "Fønikser"

msgid "Centaur"
msgstr "Kentaur"

msgid "Centaurs"
msgstr "Kentaurer"

msgid "Gargoyle"
msgstr "Gargoyle"

msgid "Gargoyles"
msgstr "Gargoyler"

msgid "Griffin"
msgstr "Grif"

msgid "Griffins"
msgstr "Griffe"

msgid "Minotaur"
msgstr "Minotaur"

msgid "Minotaurs"
msgstr "Minotaurer"

msgid "Minotaur King"
msgstr "Minotaurkonge"

msgid "Minotaur Kings"
msgstr "Minotaurkonger"

msgid "Hydra"
msgstr "Hydra"

msgid "Hydras"
msgstr "Hydraer"

msgid "Green Dragon"
msgstr "Grøndrage"

msgid "Green Dragons"
msgstr "Grøndrager"

msgid "Red Dragon"
msgstr "Røddrage"

msgid "Red Dragons"
msgstr "Røddrager"

msgid "Black Dragon"
msgstr "Sortdrage"

msgid "Black Dragons"
msgstr "Sortdrager"

msgid "Halfling"
msgstr "Halvlang"

msgid "Halflings"
msgstr "Halvlange"

msgid "Boar"
msgstr "Vildsvin"

msgid "Boars"
msgstr "Vildsvin"

msgid "Iron Golem"
msgstr "Jerngolem"

msgid "Iron Golems"
msgstr "Jerngolemmer"

msgid "Steel Golem"
msgstr "Stålgolem"

msgid "Steel Golems"
msgstr "Stålgolemmer"

msgid "Roc"
msgstr "Rok"

msgid "Rocs"
msgstr "Roker"

msgid "Mage"
msgstr "Magiker"

msgid "Magi"
msgstr "Magikere"

msgid "Archmage"
msgstr "Ærkemagiker"

msgid "Archmagi"
msgstr "Ærkemagikere"

msgid "Giant"
msgstr "Kæmpe"

msgid "Giants"
msgstr "Kæmper"

msgid "Titan"
msgstr "Titan"

msgid "Titans"
msgstr "Titaner"

msgid "Skeletons"
msgstr "Skeletter"

msgid "Zombie"
msgstr "Zombie"

msgid "Zombies"
msgstr "Zombier"

msgid "Mutant Zombie"
msgstr "Muteret zombie"

msgid "Mutant Zombies"
msgstr "Muterede zombier"

msgid "Mummies"
msgstr "Mumier"

msgid "Mummy"
msgstr "Mumie"

msgid "Royal Mummies"
msgstr "Royale mumier"

msgid "Royal Mummy"
msgstr "Royal mumie"

msgid "Vampire"
msgstr "Vampyr"

msgid "Vampires"
msgstr "Vampyrer"

msgid "Vampire Lord"
msgstr "Vampyrherre"

msgid "Vampire Lords"
msgstr "Vampyrherrer"

msgid "Lich"
msgstr "Lich"

msgid "Liches"
msgstr "Licher"

msgid "Power Lich"
msgstr "Kraftlich"

msgid "Power Liches"
msgstr "Kraftlicher"

msgid "Bone Dragon"
msgstr "Skeletdrage"

msgid "Bone Dragons"
msgstr "Skeletdrager"

msgid "Rogue"
msgstr "Slyngel"

msgid "Rogues"
msgstr "Slyngler"

msgid "Nomad"
msgstr "Nomade"

msgid "Nomads"
msgstr "Nomader"

msgid "Ghost"
msgstr "Spøgelse"

msgid "Ghosts"
msgstr "Spøgelser"

msgid "Genie"
msgstr "Lampeånd"

msgid "Genies"
msgstr "Lampeånder"

msgid "Medusa"
msgstr "Medusa"

msgid "Medusas"
msgstr "Medusaer"

msgid "Earth Elemental"
msgstr "Jord-elemental"

msgid "Earth Elementals"
msgstr "Jord-elementaler"

msgid "Air Elemental"
msgstr "Luft-elemental"

msgid "Air Elementals"
msgstr "Luft-elementaler"

msgid "Fire Elemental"
msgstr "Ild-elemental"

msgid "Fire Elementals"
msgstr "Ild-elementaler"

msgid "Water Elemental"
msgstr "Vand-elemental"

msgid "Water Elementals"
msgstr "Vand-elementaler"

msgid "Random Monsters"
msgstr "Tilfældige monstre"

msgid "Random Monster 1"
msgstr "Tilfældigt monster 1"

msgid "Random Monsters 1"
msgstr "Tilfældige monstre 1"

msgid "Random Monster 2"
msgstr "Tilfældigt monster 2"

msgid "Random Monsters 2"
msgstr "Tilfældige monstre 2"

msgid "Random Monster 3"
msgstr "Tilfældigt monster 3"

msgid "Random Monsters 3"
msgstr "Tilfældige monstre 3"

msgid "Random Monster 4"
msgstr "Tilfældigt monster 4"

msgid "Random Monsters 4"
msgstr "Tilfældige monstre 4"

msgid "Double shot"
msgstr ""

msgid "2-hex monster"
msgstr ""

msgid "Double strike"
msgstr ""

msgid "Double damage to Undead"
msgstr ""

msgid "% magic resistance"
msgstr ""

msgid "Immune to Mind spells"
msgstr ""

msgid "Immune to Elemental spells"
msgstr ""

msgid "Immune to Fire spells"
msgstr ""

msgid "Immune to Cold spells"
msgstr ""

msgid "Immune to "
msgstr ""

msgid "% immunity to %{spell} spell"
msgstr ""

msgid "% damage from Elemental spells"
msgstr ""

msgid "% chance to Dispel beneficial spells"
msgstr ""

msgid "% chance to Paralyze"
msgstr ""

msgid "% chance to Petrify"
msgstr ""

msgid "% chance to Blind"
msgstr ""

msgid "% chance to Curse"
msgstr ""

msgid "% chance to cast %{spell} spell"
msgstr ""

msgid "HP regeneration"
msgstr ""

msgid "Two hexes attack"
msgstr ""

msgid "Flyer"
msgstr ""

msgid "Always retaliates"
msgstr ""

msgid "Attacks all adjacent enemies"
msgstr ""

msgid "No melee penalty"
msgstr ""

msgid "Dragon"
msgstr ""

msgid "Undead"
msgstr ""

msgid "No enemy retaliation"
msgstr ""

msgid "HP drain"
msgstr ""

msgid "Cloud attack"
msgstr ""

msgid "Decreases enemy's morale by "
msgstr ""

msgid "% chance to halve enemy"
msgstr ""

msgid "Soul Eater"
msgstr ""

msgid "Elemental"
msgstr "Elementalt"

msgid "No Morale"
msgstr "Ingen moral"

msgid "200% damage from Fire spells"
msgstr ""

msgid "200% damage from Cold spells"
msgstr ""

msgid "% damage from %{spell} spell"
msgstr ""

msgid "% immunity to "
msgstr ""

msgid "Lightning"
msgstr ""

msgid "% damage from "
msgstr ""

msgid "The three Anduran artifacts magically combine into one."
msgstr ""

msgid "View Spells"
msgstr ""

msgid "View %{name} Info"
msgstr ""

msgid "Move %{name}"
msgstr ""

msgid "Cannot move the Spellbook"
msgstr ""

msgid "This item can't be traded."
msgstr ""

msgid "The %{name} increases your knowledge by %{count}."
msgstr ""

msgid "Ultimate Book of Knowledge"
msgstr ""

msgid "The %{name} increases your attack skill by %{count}."
msgstr "%{name} øger dine væseners evne til at angribe med %{count} point."

msgid "Ultimate Sword of Dominion"
msgstr ""

msgid "The %{name} increases your defense skill by %{count}."
msgstr ""
"%{name} øger dine væseners evne til at forsvare sig med %{count} point."

msgid "Ultimate Cloak of Protection"
msgstr ""

msgid "The %{name} increases your spell power by %{count}."
msgstr ""

msgid "Ultimate Wand of Magic"
msgstr ""

msgid "The %{name} increases your attack and defense skills by %{count} each."
msgstr "%{name} øger både din angrebs- og forsvarsevne med %{count} point."

msgid "Ultimate Shield"
msgstr ""

msgid "The %{name} increases your spell power and knowledge by %{count} each."
msgstr ""

msgid "Ultimate Staff"
msgstr ""

msgid "The %{name} increases each of your basic skills by %{count} points."
msgstr "%{name} øger alle dine primære evner med %{count} point."

msgid "Ultimate Crown"
msgstr ""

msgid "Golden Goose"
msgstr ""

msgid "The %{name} brings in an income of %{count} gold per day."
msgstr ""

msgid "Arcane Necklace of Magic"
msgstr ""

msgid ""
"After rescuing a Sorceress from a cursed tomb, she rewards your heroism with "
"an exquisite jeweled necklace."
msgstr ""

msgid "Caster's Bracelet of Magic"
msgstr ""

msgid ""
"While searching through the rubble of a caved-in mine, you free a group of "
"trapped Dwarves. Grateful, the leader gives you a golden bracelet."
msgstr ""

msgid "Mage's Ring of Power"
msgstr ""

msgid ""
"A cry of pain leads you to a Centaur, caught in a trap. Upon setting the "
"creature free, he hands you a small pouch. Emptying the contents, you find a "
"dazzling jeweled ring."
msgstr ""

msgid "Witch's Broach of Magic"
msgstr ""

msgid ""
"Alongside the remains of a burnt witch lies a beautiful broach, intricately "
"designed. Approaching the corpse with caution, you add the broach to your "
"inventory."
msgstr ""

msgid "Medal of Valor"
msgstr ""

msgid "The %{name} increases your morale by %{count}."
msgstr "%{name} øger din moral med %{count}."

msgid ""
"Freeing a virtuous maiden from the clutches of an evil overlord, you are "
"granted a Medal of Valor by the King's herald."
msgstr ""

msgid "Medal of Courage"
msgstr ""

msgid ""
"After saving a young boy from a vicious pack of Wolves, you return him to "
"his father's manor. The grateful nobleman awards you with a Medal of Courage."
msgstr ""

msgid "Medal of Honor"
msgstr ""

msgid ""
"After freeing a princess of a neighboring kingdom from the evil clutches of "
"despicable slavers, she awards you with a Medal of Honor."
msgstr ""

msgid "Medal of Distinction"
msgstr ""

msgid ""
"Ridding the countryside of the hideous Minotaur who made a sport of eating "
"noblemen's Knights, you are honored with the Medal of Distinction."
msgstr ""

msgid "Fizbin of Misfortune"
msgstr ""

msgid "The %{name} greatly decreases your morale by %{count}."
msgstr ""

msgid ""
"You stumble upon a medal lying alongside the empty road. Adding the medal to "
"your inventory, you become aware that you have acquired the undesirable "
"Fizbin of Misfortune, greatly decreasing your army's morale."
msgstr ""

msgid "Thunder Mace of Dominion"
msgstr ""

msgid ""
"During a sudden storm, a bolt of lightning strikes a tree, splitting it. "
"Inside the tree you find a mysterious mace."
msgstr ""

msgid "Armored Gauntlets of Protection"
msgstr ""

msgid "The %{name} increase your defense skill by %{count}."
msgstr "%{name} øger dine forsvarsevne med %{count} point."

msgid ""
"You encounter the infamous Black Knight!  After a grueling duel ending in a "
"draw, the Knight, out of respect, offers you a pair of armored gauntlets."
msgstr ""

msgid "Defender Helm of Protection"
msgstr ""

msgid ""
"A glint of golden light catches your eye. Upon further investigation, you "
"find a golden helm hidden under a bush."
msgstr ""

msgid "Giant Flail of Dominion"
msgstr ""

# ordet "plejl" beskrives som en "flail" typisk ser ud
msgid ""
"A clumsy Giant has killed himself with his own flail. Knowing your superior "
"skill with this weapon, you confidently remove the spectacular flail from "
"the fallen Giant."
msgstr ""
"En klodset kæmpe har dræbt sig selv med sin egen plejl. Når du kender dine "
"overlegne færdigheder med dette våben, fjerner du trygt den spektakulære "
"plejl fra den faldne kæmpe."

msgid "Ballista of Quickness"
msgstr ""

msgid "The %{name} gives your catapult one extra shot per combat round."
msgstr ""

msgid ""
"Walking through the ruins of an ancient walled city, you find the instrument "
"of the city's destruction, an elaborately crafted ballista."
msgstr ""

msgid "Stealth Shield of Protection"
msgstr ""

msgid ""
"A stone statue of a warrior holds a silver shield. As you remove the shield, "
"the statue crumbles into dust."
msgstr ""

msgid "Dragon Sword of Dominion"
msgstr ""

msgid ""
"As you are walking along a narrow path, a nearby bush suddenly bursts into "
"flames. Before your eyes the flames become the image of a beautiful woman. "
"She holds out a magnificent sword to you."
msgstr ""

msgid "Power Axe of Dominion"
msgstr ""

msgid ""
"You see a silver axe embedded deeply in the ground. After several "
"unsuccessful attempts by your army to remove the axe, you tightly grip the "
"handle of the axe and effortlessly pull it free."
msgstr ""

msgid "Divine Breastplate of Protection"
msgstr ""

msgid ""
"A gang of Rogues is sifting through the possessions of dead warriors. "
"Scaring off the scavengers, you note the Rogues had overlooked a beautiful "
"breastplate."
msgstr ""

msgid "Minor Scroll of Knowledge"
msgstr ""

msgid ""
"Before you appears a levitating glass case with a scroll, perched upon a bed "
"of crimson velvet. At your touch, the lid opens and the scroll floats into "
"your awaiting hands."
msgstr ""

msgid "Major Scroll of Knowledge"
msgstr ""

msgid ""
"Visiting a local wiseman, you explain the intent of your journey. He reaches "
"into a sack and withdraws a yellowed scroll and hands it to you."
msgstr ""

msgid "Superior Scroll of Knowledge"
msgstr ""

msgid ""
"You come across the remains of an ancient Druid. Bones, yellowed with age, "
"peer from the ragged folds of her robe. Searching the robe, you discover a "
"scroll hidden in the folds."
msgstr ""

msgid "Foremost Scroll of Knowledge"
msgstr ""

msgid ""
"Mangled bones, yellowed with age, peer from the ragged folds of a dead "
"Druid's robe. Searching the robe, you discover a scroll hidden within."
msgstr ""

msgid "Endless Sack of Gold"
msgstr ""

msgid "The %{name} provides you with %{count} gold per day."
msgstr ""

msgid ""
"A little leprechaun dances gleefully around a magic sack. Seeing you "
"approach, he stops in mid-stride. The little man screams and stamps his foot "
"ferociously, vanishing into thin air. Remembering the old leprechaun saying "
"'Finders Keepers', you grab the sack and leave."
msgstr ""

msgid "Endless Bag of Gold"
msgstr ""

msgid ""
"A noblewoman, separated from her traveling companions, asks for your help. "
"After escorting her home, she rewards you with a bag filled with gold."
msgstr ""

msgid "Endless Purse of Gold"
msgstr ""

msgid ""
"In your travels, you find a leather purse filled with gold that once "
"belonged to a great warrior king who had the ability to transform any "
"inanimate object into gold."
msgstr ""

msgid "Nomad Boots of Mobility"
msgstr ""

msgid "The %{name} increase your movement on land."
msgstr ""

msgid ""
"A Nomad trader seeks protection from a tribe of Goblins. For your "
"assistance, he gives you a finely crafted pair of boots made from the "
"softest leather. Looking closely, you see fascinating ancient carvings "
"engraved on the leather."
msgstr ""

msgid "Traveler's Boots of Mobility"
msgstr ""

msgid ""
"Discovering a pair of beautifully beaded boots made from the finest and "
"softest leather, you thank the anonymous donor and add the boots to your "
"inventory."
msgstr ""

msgid "Lucky Rabbit's Foot"
msgstr ""

msgid "The %{name} increases your luck in combat by %{count}."
msgstr "%{name} øger dit held i kamp med %{count}."

msgid ""
"A traveling merchant offers you a rabbit's foot, made of gleaming silver "
"fur, for safe passage. The merchant explains the charm will increase your "
"luck in combat."
msgstr ""

msgid "Golden Horseshoe"
msgstr ""

msgid ""
"An ensnared Unicorn whinnies in fright. Murmuring soothing words, you set "
"her free. Snorting and stamping her front hoof once, she gallops off. "
"Looking down you see a golden horseshoe."
msgstr ""

msgid "Gambler's Lucky Coin"
msgstr ""

msgid ""
"You have captured a mischievous imp who has been terrorizing the region. In "
"exchange for his release, he rewards you with a magical coin."
msgstr ""

msgid "Four-Leaf Clover"
msgstr ""

msgid ""
"In the middle of a patch of dead and dry vegetation, to your surprise you "
"find a healthy green four-leaf clover."
msgstr ""

msgid "True Compass of Mobility"
msgstr ""

msgid "The %{name} increases your movement on land and sea."
msgstr ""

msgid ""
"An old man claiming to be an inventor asks you to try his latest invention. "
"He then hands you a compass."
msgstr ""

msgid "Sailor's Astrolabe of Mobility"
msgstr ""

msgid "The %{name} increases your movement on sea."
msgstr ""

msgid ""
"An old sea captain is being tortured by Ogres. You save him, and in return "
"he rewards you with a wondrous instrument to measure the distance of a star."
msgstr ""

msgid "Evil Eye"
msgstr ""

msgid "The %{name} reduces the casting cost of curse spells by half."
msgstr ""

msgid ""
"While venturing into a decrepit hut you find the Skeleton of a long dead "
"witch. Investigation of the remains reveals a glass eye rolling around "
"inside an empty skull."
msgstr ""

msgid "Enchanted Hourglass"
msgstr ""

msgid "The %{name} extends the duration of all your spells by %{count} turns."
msgstr ""

msgid ""
"A surprise turn in the landscape finds you in the midst of a grisly scene:  "
"Vultures picking at the aftermath of a terrible battle. Your cursory search "
"of the remains turns up an enchanted hourglass."
msgstr ""

msgid "Gold Watch"
msgstr ""

msgid "The %{name} doubles the effectiveness of your hypnotize spells."
msgstr ""

msgid ""
"In reward for helping his cart out of a ditch, a traveling potion salesman "
"gives you a \"magic\" gold watch. Unbeknownst to him, the watch really is "
"magical."
msgstr ""

msgid "Skullcap"
msgstr ""

msgid "The %{name} halves the casting cost of all mind influencing spells."
msgstr ""

msgid ""
"A brief stop at an improbable rural inn yields an exchange of money, tales, "
"and accidentally, luggage. You find a magical skullcap in your new backpack."
msgstr ""

msgid "Ice Cloak"
msgstr ""

msgid "The %{name} halves all damage your troops take from cold spells."
msgstr ""

msgid ""
"Responding to the panicked cries of a damsel in distress, you discover a "
"young woman fleeing from a hungry bear. You slay the beast in the nick of "
"time, and the grateful Sorceress weaves a magic cloak from the bear's hide."
msgstr ""

msgid "Fire Cloak"
msgstr ""

msgid "The %{name} halves all damage your troops take from fire spells."
msgstr ""

msgid ""
"You've come upon a fight between a Necromancer and a Paladin. The "
"Necromancer blasts the Paladin with a fire bolt, bringing him to his knees. "
"Acting quickly, you slay the evil one before the final blow. The grateful "
"Paladin gives you the fire cloak that saved him."
msgstr ""

msgid "Lightning Helm"
msgstr ""

msgid "The %{name} halves all damage your troops take from lightning spells."
msgstr ""

msgid ""
"A traveling tinker in need of supplies offers you a helm with a thunderbolt "
"design on its top in exchange for food and water. Curious, you accept, and "
"later find out that the helm is magical."
msgstr ""

msgid "Evercold Icicle"
msgstr ""

msgid ""
"The %{name} causes your cold spells to do %{count} percent more damage to "
"enemy troops."
msgstr ""

msgid ""
"An icicle withstanding the full heat of the noonday sun attracts your "
"attention. Intrigued, you break it off, and find that it does not melt in "
"your hand."
msgstr ""

msgid "Everhot Lava Rock"
msgstr ""

msgid ""
"The %{name} causes your fire spells to do %{count} percent more damage to "
"enemy troops."
msgstr ""

msgid ""
"Your wanderings bring you into contact with a tribe of ape-like beings using "
"a magical lava rock that never cools to light their fires. You take pity on "
"them and teach them to make fire with sticks. Believing you to be a god, the "
"apes give you their rock."
msgstr ""

msgid "Lightning Rod"
msgstr ""

msgid ""
"The %{name} causes your lightning spells to do %{count} percent more damage "
"to enemy troops."
msgstr ""

msgid ""
"While waiting out a storm, a lighting bolt strikes a nearby cottage's "
"lightning rod, which melts and falls to the ground. The tip of the rod, "
"however, survives intact and makes your hair stand on end when you touch it. "
"Hmm..."
msgstr ""

msgid "Snake-Ring"
msgstr ""

msgid "The %{name} halves the casting cost of all your bless spells."
msgstr ""

msgid ""
"You've found an oddly shaped ring on the finger of a long dead traveler. The "
"ring looks like a snake biting its own tail."
msgstr ""

msgid "Ankh"
msgstr ""

msgid ""
"The %{name} doubles the effectiveness of all your resurrect and animate "
"spells."
msgstr ""

msgid ""
"A fierce windstorm reveals the entrance to a buried tomb. Your investigation "
"reveals that the tomb has already been looted, but the thieves overlooked an "
"ankh on a silver chain in the dark."
msgstr ""

msgid "Book of Elements"
msgstr ""

msgid "The %{name} doubles the effectiveness of all your summoning spells."
msgstr ""

msgid ""
"You come across a conjurer who begs to accompany you and your army awhile "
"for safety. You agree, and he offers as payment a copy of the book of the "
"elements."
msgstr ""

msgid "Elemental Ring"
msgstr "Elemental-ring"

msgid "The %{name} halves the casting cost of all summoning spells."
msgstr ""

msgid ""
"While pausing to rest, you notice a bobcat climbing a short tree to get at a "
"crow's nest. On impulse, you climb the tree yourself and scare off the cat. "
"When you look in the nest, you find a collection of shiny stones and a ring."
msgstr ""

msgid "Holy Pendant"
msgstr ""

msgid "The %{name} makes all your troops immune to curse spells."
msgstr ""

msgid ""
"In your wanderings you come across a hermit living in a small, tidy hut. "
"Impressed with your mission, he takes time out from his meditations to bless "
"and give you a charm against curses."
msgstr ""

msgid "Pendant of Free Will"
msgstr ""

msgid "The %{name} makes all your troops immune to hypnotize spells."
msgstr ""

msgid ""
"Responding to cries for help, you find river Sprites making a sport of "
"dunking an old man. Feeling vengeful, you rescue the man and drag a Sprite "
"onto dry land for awhile. The Sprite, uncomfortable in the air, gives you a "
"magic pendant to let him go."
msgstr ""

msgid "Pendant of Life"
msgstr ""

msgid "The %{name} makes all your troops immune to death spells."
msgstr ""

msgid ""
"A brief roadside encounter with a small caravan and a game of knucklebones "
"wins a magic pendant. Its former owner says that it protects from "
"Necromancers' death spells."
msgstr ""

msgid "Serenity Pendant"
msgstr ""

msgid "The %{name} makes all your troops immune to berserk spells."
msgstr ""

msgid ""
"The sounds of combat draw you to the scene of a fight between an old "
"Barbarian and an eight-headed Hydra. Your timely intervention swings the "
"battle in favor of the man, and he rewards you with a pendant he used to use "
"to calm his mind for battle."
msgstr ""

msgid "Seeing-eye Pendant"
msgstr ""

msgid "The %{name} makes all your troops immune to blindness spells."
msgstr ""

msgid ""
"You come upon a very old woman, long blind from cataracts and dying alone. "
"You tend to her final needs and promise a proper burial. Grateful, she gives "
"you a magic pendant emblazoned with a stylized eye. It lets you see with "
"your eyes closed."
msgstr ""

msgid "Kinetic Pendant"
msgstr ""

msgid "The %{name} makes all your troops immune to paralyze spells."
msgstr ""

msgid ""
"You come across a golem wearing a glowing pendant and blocking your way. "
"Acting on a hunch, you cut the pendant from its neck. Deprived of its power "
"source, the golem breaks down, leaving you with the magical pendant."
msgstr ""

msgid "Pendant of Death"
msgstr ""

msgid "The %{name} makes all your troops immune to holy spells."
msgstr ""

msgid ""
"A quick and deadly battle with a Necromancer wins you his magical pendant. "
"Later, a Wizard tells you that the pendant protects undead under your "
"control from holy word spells."
msgstr ""

msgid "Wand of Negation"
msgstr ""

msgid "The %{name} protects your troops from the Dispel Magic spell."
msgstr ""

msgid ""
"You meet an old Wizard friend of yours traveling in the opposite direction. "
"He presents  you with a gift:  A wand that prevents the use of the dispel "
"magic spell on your allies."
msgstr ""

msgid "Golden Bow"
msgstr ""

msgid ""
"The %{name} eliminates the %{count} percent penalty for your troops shooting "
"past obstacles (e.g. castle walls)."
msgstr ""

msgid ""
"A chance meeting with a famous Archer finds you in a game of knucklebones "
"pitting his bow against your horse. You win."
msgstr ""

msgid "Telescope"
msgstr ""

msgid ""
"The %{name} increases the amount of terrain your hero reveals when "
"adventuring by %{count} extra square."
msgstr ""

msgid ""
"A merchant from far away lands trades you a new invention of his people for "
"traveling supplies. It makes distant objects appear closer, and he calls "
"it...\n"
"\n"
"a telescope."
msgstr ""

msgid "Statesman's Quill"
msgstr ""

msgid ""
"The %{name} reduces the cost of surrender to %{count} percent of the total "
"cost of troops you have in your army."
msgstr ""

msgid ""
"You pause to help a diplomat with a broken axle fix his problem. In "
"gratitude, he gives you a writing quill with magical properties which he "
"says will \"help people see things your way\"."
msgstr ""

msgid "Wizard's Hat"
msgstr ""

msgid "The %{name} increases the duration of your spells by %{count} turns."
msgstr ""

msgid ""
"You see a Wizard fleeing from a Griffin and riding like the wind. The Wizard "
"opens a portal and rides through, getting his hat knocked off by the edge of "
"the gate. The Griffin follows; the gate closes. You pick the hat up, dust it "
"off, and put it on."
msgstr ""

msgid "Power Ring"
msgstr ""

msgid "The %{name} returns %{count} extra spell points per day to your hero."
msgstr ""

msgid ""
"You find a small tree that closely resembles the great Warlock Carnauth with "
"a ring around one of its twigs. Scraps of clothing and rotting leather lead "
"you to suspect that it IS Carnauth, transformed. Since you can't help him, "
"you take the magic ring."
msgstr ""

msgid "Ammo Cart"
msgstr ""

msgid "The %{name} provides endless ammunition for all your troops that shoot."
msgstr ""

msgid ""
"An ammunition cart in the middle of an old battlefield catches your eye. "
"Inspection shows it to be in good working order, so  you take it along."
msgstr ""

msgid "Tax Lien"
msgstr ""

msgid "The %{name} costs you %{count} gold pieces per day."
msgstr ""

msgid ""
"Your big spending habits have earned you a massive tax bill that you can't "
"hope to pay. The tax man takes pity and agrees to only take 250 gold a day "
"from your account for life. Check here if you want one dollar to go to the "
"presidential campaign election fund."
msgstr ""

msgid "Hideous Mask"
msgstr ""

msgid "The %{name} prevents all 'wandering' armies from joining your hero."
msgstr ""

msgid ""
"Your looting of the grave of Sinfilas Gardolad, the famous shapeshifting "
"Warlock, unearths his fabled mask. Trembling, you put it on and it twists "
"your visage into an awful grimace!  Oh no!  It's actually the hideous mask "
"of Gromluck Greene, and you are stuck with it."
msgstr ""

msgid "Endless Pouch of Sulfur"
msgstr ""

msgid "The %{name} provides %{count} unit of sulfur per day."
msgstr ""

msgid ""
"You visit an alchemist who, upon seeing your army, is swayed by the "
"righteousness of your cause. The newly loyal subject gives you his endless "
"pouch of sulfur to help with the war effort."
msgstr ""

msgid "Endless Vial of Mercury"
msgstr ""

msgid "The %{name} provides %{count} unit of mercury per day."
msgstr ""

msgid ""
"A brief stop at a hastily abandoned Wizard's tower turns up a magical vial "
"of mercury that always has a little left on the bottom. Recognizing a "
"treasure when you see one, you cap it and slip it in your pocket."
msgstr ""

msgid "Endless Pouch of Gems"
msgstr ""

msgid "The %{name} provides %{count} unit of gems per day."
msgstr ""

msgid ""
"A short rainstorm brings forth a rainbow...and you can see the end of it. "
"Riding quickly, you seize the pot of gold you find there. The leprechaun who "
"owns it, unable to stop you from taking it, offers an endless pouch of gems "
"for the return of his gold. You accept."
msgstr ""

msgid "Endless Cord of Wood"
msgstr ""

msgid "The %{name} provides %{count} unit of wood per day."
msgstr ""

msgid ""
"Pausing to rest and light a cook fire, you pull wood out of a nearby pile of "
"dead wood. As you keep pulling wood from the pile, you notice that it "
"doesn't shrink. You realize to your delight that the wood is enchanted, so "
"you take it along."
msgstr ""

msgid "Endless Cart of Ore"
msgstr ""

msgid "The %{name} provides %{count} unit of ore per day."
msgstr ""

msgid ""
"You've found a Goblin weapon smithy making weapons for use against humans. "
"With a tremendous yell you and your army descend upon their camp and drive "
"them away. A search finds a magic ore cart that never runs out of iron."
msgstr ""

msgid "Endless Pouch of Crystal"
msgstr ""

msgid "The %{name} provides %{count} unit of crystal per day."
msgstr ""

msgid ""
"Taking shelter from a storm in a small cave,  you notice a small patch of "
"crystal in one corner. Curious, you break a piece off and notice that the "
"original crystal grows the lost piece back. You decide to stuff the entire "
"patch into a pouch and take it with you."
msgstr ""

msgid "Spiked Helm"
msgstr ""

msgid ""
"Your army is ambushed by a small tribe of wild (and none too bright) Orcs. "
"You fend them off easily and the survivors flee in all directions. One of "
"the Orcs was wearing a polished spiked helm. Figuring it will make a good "
"souvenir, you take it."
msgstr ""

msgid "Spiked Shield"
msgstr ""

msgid ""
"You come upon a bridge spanning a dry gully. Before you can cross, a Troll "
"steps out from under the bridge and demands payment before it will permit "
"you to pass. You refuse, and the Troll charges, forcing you to slay it. You "
"take its spiked shield as a trophy."
msgstr ""

msgid "White Pearl"
msgstr ""

msgid ""
"A walk across a dry saltwater lake bed yields an unlikely prize:  A white "
"pearl amidst shattered shells and debris."
msgstr ""

msgid "Black Pearl"
msgstr ""

msgid ""
"Rumors of a Griffin of unusual size preying upon the countryside lead you to "
"its cave lair. A quick, brutal fight dispatches the beast, and a search of "
"its foul nest turns up a huge black pearl."
msgstr ""

msgid "Magic Book"
msgstr ""

msgid "The %{name} enables you to cast spells."
msgstr ""

msgid "Dummy 1"
msgstr ""

msgid "The reserved artifact."
msgstr ""

msgid "Dummy 2"
msgstr ""

msgid "Dummy 3"
msgstr ""

msgid "Dummy 4"
msgstr ""

msgid "Spell Scroll"
msgstr ""

msgid ""
"This %{name} gives your hero the ability to cast the %{spell} spell if your "
"hero has a Magic Book."
msgstr ""

msgid ""
"You find an elaborate container which houses an old vellum scroll. The runes "
"on the container are very old, and the artistry with which it was put "
"together is stunning. As you pull the scroll out, you feel imbued with "
"magical power."
msgstr ""

msgid "Arm of the Martyr"
msgstr ""

msgid ""
"The %{name} increases your spell power by %{count} but adds the undead "
"morale penalty."
msgstr ""

msgid ""
"One of the less intelligent members of your party picks up an arm off of the "
"ground. Despite its missing a body, it is still moving. Your troops find the "
"dismembered arm repulsive, but you cannot bring yourself to drop it: it "
"seems to hold some sort of magical power that influences your decision "
"making."
msgstr ""

msgid "Breastplate of Anduran"
msgstr ""

msgid "The %{name} increases your defense by %{count}."
msgstr ""

msgid ""
"You come upon a sign. It reads: \"Here lies the body of Anduran. Bow and "
"swear fealty, and you shall be rewarded.\" You decide to do as it says. As "
"you stand up, you feel a coldness against your skin. Looking down, you find "
"that you are suddenly wearing a gleaming, ornate breastplate."
msgstr ""

msgid "Broach of Shielding"
msgstr ""

msgid ""
"The %{name} provides %{count} percent protection from Armageddon and "
"Elemental Storm, but decreases spell power by 2."
msgstr ""

msgid ""
"A kindly Sorceress thinks that your army's defenses could use a magical "
"boost. She offers to enchant the Broach that you wear on your cloak, and you "
"accept."
msgstr ""

msgid "Battle Garb of Anduran"
msgstr ""

msgid ""
"The %{name} combines the powers of the three Anduran artifacts.  It provides "
"maximum luck and morale for your troops and gives you the Town Portal spell."
msgstr ""

msgid ""
"Out of pity for a poor peasant, you purchase a chest of old junk they are "
"hawking for too much gold. Later, as you search through it, you find it "
"contains the 3 pieces of the legendary battle garb of Anduran!"
msgstr ""

msgid "Crystal Ball"
msgstr ""

msgid ""
"The %{name} lets you get more specific information about monsters, enemy "
"heroes, and castles nearby the hero who holds it."
msgstr ""

msgid ""
"You come upon a caravan of gypsies who are feasting and fortifying their "
"bodies with mead. They call you forward and say \"If you prove that you can "
"dance the Rama-Buta, we will reward you.\" You don't know it, but try "
"anyway. They laugh hysterically, but admire your bravery, giving you a "
"Crystal Ball."
msgstr ""

msgid "Heart of Fire"
msgstr ""

msgid ""
"The %{name} provides %{count} percent protection from fire, but doubles the "
"damage taken from cold."
msgstr ""

msgid ""
"You enter a recently burned glade and come upon a Fire Elemental sitting "
"atop a rock. It looks up, its flaming face contorted in a look of severe "
"pain. It then tosses a glowing object at you. You put up your hands to block "
"it, but it passes right through them and sears itself into your chest."
msgstr ""

msgid "Heart of Ice"
msgstr ""

msgid ""
"The %{name} provides %{count} percent protection from cold, but doubles the "
"damage taken from fire."
msgstr ""

msgid ""
"Suddenly, a biting coldness engulfs your body. You seize up, falling from "
"your horse. The pain subsides, but you still feel as if your chest is "
"frozen.  As you pick yourself up off of the ground, you hear hearty "
"laughter. You turn around just in time to see a Frost Giant run off into the "
"woods and disappear."
msgstr ""

msgid "Helmet of Anduran"
msgstr ""

msgid ""
"You spy a gleaming object poking up out of the ground. You send a member of "
"your party over to investigate. He comes back with a golden helmet in his "
"hands. You realize that it must be the helmet of the legendary Anduran, the "
"only man who was known to wear solid gold armor."
msgstr ""

msgid "Holy Hammer"
msgstr ""

msgid ""
"You come upon a battle where a Paladin has been mortally wounded by a group "
"of Zombies. He asks you to take his hammer and finish what he started.  As "
"you pick it up, it begins to hum, and then everything becomes a blur. The "
"Zombies lie dead, the hammer dripping with blood. You strap it to your belt."
msgstr ""

msgid "Legendary Scepter"
msgstr ""

msgid "The %{name} adds %{count} points to all attributes."
msgstr ""

msgid ""
"Upon cresting a small hill, you come upon a ridiculous looking sight. A "
"Sprite is attempting to carry a Scepter that is almost as big as it is. "
"Trying not to laugh, you ask, \"Need help?\" The Sprite glares at you and "
"answers: \"You think this is funny? Fine. You can carry it. I much prefer "
"flying anyway.\""
msgstr ""

msgid "Masthead"
msgstr ""

msgid "The %{name} boosts your luck and morale by %{count} each in sea combat."
msgstr ""

msgid ""
"An old seaman tells you a tale of an enchanted masthead that he used in his "
"youth to rally his crew during times of trouble. He then hands you a faded "
"map that shows where he hid it. After much exploring, you find it stashed "
"underneath a nearby dock."
msgstr ""

msgid "Sphere of Negation"
msgstr ""

msgid "The %{name} disables all spell casting, for both sides, in combat."
msgstr ""

msgid ""
"You stop to help a Peasant catch a runaway mare. To show his gratitude, he "
"hands you a tiny sphere. As soon as you grasp it, you feel the magical "
"energy drain from your limbs..."
msgstr ""

msgid "Staff of Wizardry"
msgstr ""

msgid "The %{name} boosts your spell power by %{count}."
msgstr ""

msgid ""
"While out scaring up game, your troops find a mysterious staff levitating "
"about three feet off of the ground. They hand it to you, and you notice an "
"inscription. It reads: \"Brains best brawn and magic beats might. Heed my "
"words, and you'll win every fight.\""
msgstr ""

msgid "Sword Breaker"
msgstr ""

msgid "The %{name} increases your defense by %{count} and attack by 1."
msgstr ""

msgid ""
"A former Captain of the Guard admires your quest and gives you the enchanted "
"Sword Breaker that he relied on during his tour of duty."
msgstr ""

msgid ""
"A Troll stops you and says: \"Pay me 5,000 gold, or the Sword of Anduran "
"will slay you where you stand.\" You refuse. The troll grabs the sword "
"hanging from its belt, screams in pain, and runs away. Picking up the fabled "
"sword, you give thanks that half-witted Trolls tend to grab the wrong end of "
"sharp objects."
msgstr ""

msgid "Sword of Anduran"
msgstr ""

msgid "Spade of Necromancy"
msgstr ""

msgid "The %{name} gives you increased necromancy skill."
msgstr "%{name} dine nekromantiske evne."

msgid ""
"A dirty shovel has been thrust into a dirt mound nearby. Upon investigation, "
"you discover it to be the enchanted shovel of the Gravediggers, long thought "
"lost by mortals."
msgstr ""

msgid "Invalid Artifact"
msgstr ""

msgid "Wood"
msgstr "Træ"

msgid "Mercury"
msgstr "Kviksølv"

msgid "Ore"
msgstr "Malm"

msgid "Sulfur"
msgstr "Svovl"

msgid "Crystal"
msgstr "Krystal"

msgid "Gems"
msgstr "Juveler"

msgid "Gold"
msgstr "Guld"

msgid ""
"There are seven resources in Heroes 2, used to build and improves castles, "
"purchase troops and recruit heroes. Gold is the most common, required for "
"virtually everything. Wood and ore are used for most buildings. Gems, "
"Mercury, Sulfur and Crystal are rare magical resources used for the most "
"powerful creatures and buildings."
msgstr ""

msgid ""
"Causes a giant fireball to strike the selected area, damaging all nearby "
"creatures."
msgstr ""

msgid "Fireball"
msgstr "Ildkugle"

msgid "Fireblast"
msgstr "Flammebrag"

msgid ""
"An improved version of fireball, fireblast affects two hexes around the "
"center point of the spell, rather than one."
msgstr ""

msgid "Causes a bolt of electrical energy to strike the selected creature."
msgstr ""

msgid "Lightning Bolt"
msgstr "Lynkile"

msgid "Chain Lightning"
msgstr "Lynkæde"

msgid ""
"Causes a bolt of electrical energy to strike a selected creature, then "
"strike the nearest creature with half damage, then strike the NEXT nearest "
"creature with half again damage, and so on, until it becomes too weak to be "
"harmful.  Warning:  This spell can hit your own creatures!"
msgstr ""

msgid "Teleport"
msgstr "Teleport"

msgid ""
"Teleports the creature you select to any open position on the battlefield."
msgstr ""

msgid "Cure"
msgstr "Kur"

msgid ""
"Removes all negative spells cast upon one of your units, and restores up to "
"%{count} HP per level of spell power."
msgstr ""

msgid "Mass Cure"
msgstr ""
"Masse\n"
"kur"

msgid ""
"Removes all negative spells cast upon your forces, and restores up to "
"%{count} HP per level of spell power, per creature."
msgstr ""

msgid "Resurrect"
msgstr "Genoplivelse"

msgid "Resurrects creatures from a damaged or dead unit until end of combat."
msgstr ""

msgid "Resurrect True"
<<<<<<< HEAD
msgstr "Ægte genoplivelse"
=======
msgstr "Sand genoplivelse"
>>>>>>> 30bb6bfa

msgid "Resurrects creatures from a damaged or dead unit permanently."
msgstr ""

msgid "Haste"
msgstr "Forhastning"

msgid "Increases the speed of any creature by %{count}."
msgstr ""

msgid "Increases the speed of all of your creatures by %{count}."
msgstr ""

msgid "Mass Haste"
msgstr ""
"Masse\n"
"forhastning"

msgid "Slows target to half movement rate."
msgstr ""

msgid "spell|Slow"
msgstr "Forsløvning"

msgid "Mass Slow"
msgstr ""
"Masse\n"
"forsløvning"

msgid "Slows all enemies to half movement rate."
msgstr ""

msgid "Clouds the affected creatures' eyes, preventing them from moving."
msgstr ""

msgid "spell|Blind"
msgstr "Blinding"

msgid "Bless"
msgstr "Velsignelse"

msgid "Causes the selected creatures to inflict maximum damage."
msgstr ""

msgid "Causes all of your units to inflict maximum damage."
msgstr ""

msgid "Mass Bless"
msgstr ""
"Masse\n"
"velsignelse"

msgid "Magically increases the defense skill of the selected creatures."
msgstr "Øger på magisk vis den valgte trops forsvarsevne."

msgid "Stoneskin"
msgstr "Stenhud"

msgid ""
"Increases the defense skill of the targeted creatures.  This is an improved "
"version of Stoneskin."
msgstr ""
"Øger den valgte trops forsvarsevne. Dette er en forbedret version af magien "
"Stenskin."

msgid "Steelskin"
msgstr "Stålhud"

msgid "Causes the selected creatures to inflict minimum damage."
msgstr ""

msgid "Curse"
msgstr "Forbandelse"

msgid "Causes all enemy troops to inflict minimum damage."
msgstr ""

msgid "Mass Curse"
msgstr ""
"Masse\n"
"forbandelse"

msgid "Damages all undead in the battle."
msgstr ""

msgid "Holy Word"
msgstr "Helligt Ord"

msgid ""
"Damages all undead in the battle.  This is an improved version of Holy Word."
msgstr ""

msgid "Holy Shout"
msgstr "Helligt Råb"

msgid "Anti-Magic"
msgstr "Anti-magi"

msgid "Prevents harmful magic against the selected creatures."
msgstr ""

msgid "Dispel Magic"
msgstr ""
"Magi\n"
"ophævelse"

msgid "Removes all magic spells from a single target."
msgstr ""

msgid "Mass Dispel"
msgstr ""
"Masse\n"
"ophævelse"

msgid "Removes all magic spells from all creatures."
msgstr ""

msgid "Causes a magic arrow to strike the selected target."
msgstr ""

msgid "Magic Arrow"
msgstr "Magisk Pil"

msgid "Berserker"
msgstr "Bersærker"

msgid "Causes a creature to attack its nearest neighbor."
msgstr ""

msgid "Armageddon"
msgstr "Ragnarok"

msgid ""
"Holy terror strikes the battlefield, causing severe damage to all creatures."
msgstr ""

msgid "Elemental Storm"
msgstr "Elemental Storm"

msgid "Magical elements pour down on the battlefield, damaging all creatures."
msgstr ""

msgid ""
"A rain of rocks strikes an area of the battlefield, damaging all nearby "
"creatures."
msgstr ""

msgid "Meteor Shower"
msgstr "Meteorregn"

msgid "Paralyze"
msgstr "Paralyse"

msgid "The targeted creatures are paralyzed, unable to move or retaliate."
msgstr ""

msgid "Hypnotize"
msgstr "Hypnose"

msgid ""
"Brings a single enemy unit under your control if its hits are less than "
"%{count} times the caster's spell power."
msgstr ""

msgid "Cold Ray"
msgstr "Koldstråle"

msgid "Drains body heat from a single enemy unit."
msgstr ""

msgid "Cold Ring"
msgstr "Koldring"

msgid ""
"Drains body heat from all units surrounding the center point, but not "
"including the center point."
msgstr ""

msgid "Disrupting Ray"
msgstr "Erossionsståle"

msgid "Reduces the defense rating of an enemy unit by three."
msgstr ""

msgid "Damages all living (non-undead) units in the battle."
msgstr ""

msgid "Death Ripple"
msgstr "Dødskrusning"

msgid "Death Wave"
msgstr "Dødsbølge"

msgid ""
"Damages all living (non-undead) units in the battle.  This spell is an "
"improved version of Death Ripple."
msgstr ""

msgid "Dragon Slayer"
msgstr ""
"Drage\n"
"dræber"

msgid "Greatly increases a unit's attack skill vs. Dragons."
msgstr "Øger i høj grad en enheds angrebsevne mod drager."

msgid "Blood Lust"
msgstr "Blodlyst"

msgid "Increases a unit's attack skill."
msgstr "Øger en trops angrebsevne."

msgid "Animate Dead"
msgstr "Dødebesjæling"

msgid "Resurrects creatures from a damaged or dead undead unit permanently."
msgstr ""

msgid "Mirror Image"
msgstr "Spejlbillede"

msgid ""
"Creates an illusionary unit that duplicates one of your existing units.  "
"This illusionary unit does the same damages as the original, but will vanish "
"if it takes any damage."
msgstr ""

msgid "Halves damage received from ranged attacks for a single unit."
msgstr ""

msgid "Shield"
msgstr "Skærmning"

msgid "Halves damage received from ranged attacks for all of your units."
msgstr ""

msgid "Mass Shield"
msgstr ""
"Masse\n"
"skærmning"

msgid "Summon Earth Elemental"
msgstr "Hidkald jord-elemental"

msgid "Summons Earth Elementals to fight for your army."
msgstr ""

msgid "Summon Air Elemental"
msgstr "Hidkald luft-elemental"

msgid "Summons Air Elementals to fight for your army."
msgstr ""

msgid "Summon Fire Elemental"
msgstr "Hidkald ild-elemental"

msgid "Summons Fire Elementals to fight for your army."
msgstr ""

msgid "Summon Water Elemental"
msgstr "Hidkald vand-elemental"

msgid "Summons Water Elementals to fight for your army."
msgstr ""

msgid "Damages castle walls."
msgstr ""

msgid "Earthquake"
msgstr "Jordskælv"

msgid "Causes all mines across the land to become visible."
msgstr ""

msgid "View Mines"
msgstr "Vis miner"

msgid "Causes all resources across the land to become visible."
msgstr ""

msgid "View Resources"
msgstr "Vis resurser"

msgid "Causes all artifacts across the land to become visible."
msgstr ""

msgid "View Artifacts"
msgstr "Vis artefakter"

msgid "Causes all towns and castles across the land to become visible."
msgstr ""

msgid "View Towns"
msgstr "Vis byer"

msgid "Causes all Heroes across the land to become visible."
msgstr ""

msgid "View Heroes"
msgstr "Vis helte"

msgid "Causes the entire land to become visible."
msgstr ""

msgid "View All"
msgstr "Vis alt"

msgid "Allows the caster to view detailed information on enemy Heroes."
msgstr ""

msgid "Identify Hero"
msgstr "Identificer helt"

msgid "Summon Boat"
msgstr "Hidkald båd"

msgid ""
"Summons the nearest unoccupied, friendly boat to an adjacent shore "
"location.  A friendly boat is one which you just built or were the most "
"recent player to occupy."
msgstr ""

msgid "Allows the caster to magically transport to a nearby location."
msgstr ""

msgid "Dimension Door"
msgstr ""
"Dimensions\n"
"dør"

msgid "Returns the caster to any town or castle currently owned."
msgstr ""

msgid "Town Gate"
msgstr "Byportal"

msgid ""
"Returns the hero to the town or castle of choice, provided it is controlled "
"by you."
msgstr ""

msgid "Visions"
msgstr "Visioner"

msgid ""
"Visions predicts the likely outcome of an encounter with a neutral army camp."
msgstr ""

msgid "Haunt"
msgstr "Besæt"

msgid ""
"Haunts a mine you control with Ghosts.  This mine stops producing "
"resources.  (If I can't keep it, nobody will!)"
msgstr ""

msgid "Set Earth Guardian"
msgstr "Sæt jord-værger"

msgid "Sets Earth Elementals to guard a mine against enemy armies."
msgstr ""

msgid "Set Air Guardian"
msgstr "Sæt luft-værger"

msgid "Sets Air Elementals to guard a mine against enemy armies."
msgstr ""

msgid "Set Fire Guardian"
msgstr "Sæt ild-værger"

msgid "Sets Fire Elementals to guard a mine against enemy armies."
msgstr ""

msgid "Set Water Guardian"
msgstr "Sæt vand-værger"

msgid "Sets Water Elementals to guard a mine against enemy armies."
msgstr ""

msgid "Petrification"
msgstr "Forstening"

msgid ""
"Turns the affected creature into stone.  A petrified creature receives half "
"damage from a direct attack."
msgstr ""

msgid "You have no Magic Book, so you cannot cast a spell."
msgstr "Du har ingen magibog, så du kan ikke kaste magi."

msgid "No spell to cast."
msgstr "Ingen magi at kaste."

msgid "Your hero has %{point} spell points remaining."
msgstr "Din helt har %{point} magipoint tilbage."

msgid "View Adventure Spells"
msgstr "Vis eventyrmagi"

msgid "View Combat Spells"
msgstr "Vis kampmagi"

msgid "View previous page"
msgstr "Vis forrige side"

msgid "View next page"
msgstr "Vis næste side"

msgid "Close Spellbook"
msgstr "Luk magibog"

msgid "View %{spell}"
msgstr "Vis %{spell}"

msgid "This spell does %{damage} points of damage."
msgstr ""

msgid ""
"This spell summons\n"
"%{count} %{monster}."
msgstr ""

msgid "This spell restores %{hp} HP."
msgstr ""

msgid "This spell summons %{count} %{monster} to guard the mine."
msgstr ""

msgid "The nearest town is %{town}."
msgstr ""

msgid "This town is occupied by your hero %{hero}."
msgstr ""

msgid ""
"This spell controls up to\n"
"%{hp} HP."
msgstr ""

msgid "The ultimate artifact is really the %{name}."
msgstr ""

msgid "The ultimate artifact may be found in the %{name} regions of the world."
msgstr ""

msgid "north-west"
msgstr "nordvest"

msgid "north"
msgstr "nord"

msgid "north-east"
msgstr "nordøst"

msgid "west"
msgstr "vest"

msgid "center"
msgstr "centrum"

msgid "east"
msgstr "øst"

msgid "south-west"
msgstr "sydvest"

msgid "south"
msgstr "syd"

msgid "south-east"
msgstr "sydøst"

msgid "The truth is out there."
msgstr "Sandheden er derude."

msgid "The dark side is stronger."
msgstr "Den mørke side er stærkere."

msgid "The end of the world is near."
msgstr "Verdens ende er nær."

msgid "The bones of Lord Slayer are buried in the foundation of the arena."
msgstr ""

msgid "A Black Dragon will take out a Titan any day of the week."
msgstr "En sortdrage kan til enhver tid klare en titan."

msgid "He told her: Yada yada yada...  and then she said: Blah, blah, blah..."
msgstr ""

msgid "An unknown force is being resurrected..."
msgstr "En ukendt styrke er ved at genopstå..."

msgid ""
"Check the newest version of the game at\n"
"https://github.com/ihhub/\n"
"fheroes2/releases"
msgstr ""
"Check den nyeste version af spillet på\n"
"https://github.com/ihhub/\n"
"fheroes2/releases"<|MERGE_RESOLUTION|>--- conflicted
+++ resolved
@@ -6,13 +6,8 @@
 msgstr ""
 "Project-Id-Version: fheroes2\n"
 "Report-Msgid-Bugs-To: \n"
-<<<<<<< HEAD
 "POT-Creation-Date: 2023-04-13 05:15+0000\n"
 "PO-Revision-Date: 2023-05-02 09:14+0200\n"
-=======
-"POT-Creation-Date: 2023-05-01 11:22+0000\n"
-"PO-Revision-Date: 2023-04-16 20:42+0200\n"
->>>>>>> 30bb6bfa
 "Last-Translator: fheroes2 team <fhomm2@gmail.com>\n"
 "Language-Team: Danish (Denmark)\n"
 "Language: da\n"
@@ -63,11 +58,7 @@
 msgstr "AFBRYD"
 
 msgid "ACCEPT"
-<<<<<<< HEAD
 msgstr "GODTAG"
-=======
-msgstr "ACCEPTER"
->>>>>>> 30bb6bfa
 
 msgid "DECLINE"
 msgstr "AFSLÅ"
@@ -76,11 +67,7 @@
 msgstr "LÆR"
 
 msgid "TRADE"
-<<<<<<< HEAD
 msgstr "BYT"
-=======
-msgstr "HANDEL"
->>>>>>> 30bb6bfa
 
 msgid "YES"
 msgstr "JA"
@@ -89,7 +76,6 @@
 msgstr "NEJ"
 
 msgid "EXIT"
-<<<<<<< HEAD
 msgstr "UD"
 
 msgid "DISMISS"
@@ -100,18 +86,6 @@
 
 msgid "RESTART"
 msgstr "OMKAMP"
-=======
-msgstr "GÅ"
-
-msgid "DISMISS"
-msgstr "AFSKEDIGE"
-
-msgid "UPGRADE"
-msgstr "OPGRADER"
-
-msgid "RESTART"
-msgstr "GENSTART"
->>>>>>> 30bb6bfa
 
 msgid "HEROES"
 msgstr "HELTE"
@@ -145,38 +119,22 @@
 "STANDARD\n"
 "GAME"
 msgstr ""
-<<<<<<< HEAD
 "ENKELT\n"
 "SPILLER"
-=======
-"STANDARD\n"
-"SPIL"
->>>>>>> 30bb6bfa
 
 msgid ""
 "CAMPAIGN\n"
 "GAME"
-<<<<<<< HEAD
 msgstr "FELTTOG"
-=======
-msgstr ""
-"KAMPAGNE\n"
-"SPIL"
->>>>>>> 30bb6bfa
 
 msgid ""
 "MULTI-\n"
 "PLAYER\n"
 "GAME"
 msgstr ""
-<<<<<<< HEAD
+
 "FLER-\n"
 "SPILLER"
-=======
-"MULTI-\n"
-"PLAYER\n"
-"SPIL"
->>>>>>> 30bb6bfa
 
 msgid "CONFIG"
 msgstr "INDSTIL"
@@ -185,25 +143,15 @@
 "ORIGINAL\n"
 "CAMPAIGN"
 msgstr ""
-<<<<<<< HEAD
 "ORIGINALT\n"
 "FELTTOG"
-=======
-"ORIGINAL\n"
-"KAMPAGNE"
->>>>>>> 30bb6bfa
 
 msgid ""
 "EXPANSION\n"
 "CAMPAIGN"
 msgstr ""
-<<<<<<< HEAD
 "UDVIDELSES-\n"
 "FELTTOG"
-=======
-"UDVIDELSES\n"
-"KAMPAGNE"
->>>>>>> 30bb6bfa
 
 msgid "HOT SEAT"
 msgstr "LOKALT"
@@ -239,11 +187,7 @@
 msgstr "MAKS"
 
 msgid "OKAY"
-<<<<<<< HEAD
 msgstr "OK"
-=======
-msgstr "OKAY"
->>>>>>> 30bb6bfa
 
 msgid "Warrior"
 msgstr "Kriger"
@@ -1604,15 +1548,6 @@
 msgstr "Ekspert diplomati"
 
 msgid "campaignBonus|Basic Eagle Eye"
-<<<<<<< HEAD
-msgstr ""
-
-msgid "campaignBonus|Advanced Eagle Eye"
-msgstr ""
-
-msgid "campaignBonus|Expert Eagle Eye"
-msgstr ""
-=======
 msgstr "Begynder ørneblik"
 
 msgid "campaignBonus|Advanced Eagle Eye"
@@ -1620,7 +1555,6 @@
 
 msgid "campaignBonus|Expert Eagle Eye"
 msgstr "Ekspert ørneblik"
->>>>>>> 30bb6bfa
 
 msgid "campaignBonus|Basic Estates"
 msgstr "Begynder adelskab"
@@ -2276,11 +2210,7 @@
 msgstr "Kro"
 
 msgid "Shipyard"
-<<<<<<< HEAD
 msgstr "Skibsværft"
-=======
-msgstr "Skipsværft"
->>>>>>> 30bb6bfa
 
 msgid "Well"
 msgstr "Brønd"
@@ -2641,11 +2571,7 @@
 msgstr "Ekstern"
 
 msgid "Music Type"
-<<<<<<< HEAD
 msgstr "Musiktype"
-=======
-msgstr "Musik type"
->>>>>>> 30bb6bfa
 
 msgid "3D Audio"
 msgstr "3D Lyd"
@@ -2684,37 +2610,22 @@
 msgstr "Nyt spil"
 
 msgid "Start a single or multi-player game."
-<<<<<<< HEAD
 msgstr "Start et enkelt- eller et flerspiller-spil."
-
-msgid "Load a previously saved game."
-msgstr "Start et tidligere gemt spil."
-=======
-msgstr "Start et single- eller multi-player spil."
 
 msgid "Load a previously saved game."
 msgstr "Indlæs et tidligere gemt spil."
->>>>>>> 30bb6bfa
 
 msgid "Save Game"
 msgstr "Gem spil"
 
 msgid "Save the current game."
-<<<<<<< HEAD
 msgstr "Gem nuværende spil."
-=======
-msgstr "Gem igangværende spil."
->>>>>>> 30bb6bfa
 
 msgid "Quit"
 msgstr "Afslut"
 
 msgid "Quit out of Heroes of Might and Magic II."
-<<<<<<< HEAD
 msgstr "Forlad Heroes of Might and Magic II."
-=======
-msgstr "Afslut Heroes of Might and Magic II."
->>>>>>> 30bb6bfa
 
 msgid "Language"
 msgstr "Sprog"
@@ -2732,11 +2643,7 @@
 msgstr "Farve"
 
 msgid "Text Support"
-<<<<<<< HEAD
 msgstr "Tekstsupport"
-=======
-msgstr "Tekst support"
->>>>>>> 30bb6bfa
 
 msgid "Change the language of the game."
 msgstr "Ændr spillets sprogindstillinger."
@@ -3052,11 +2959,7 @@
 msgstr "Fil som skal gemmes:"
 
 msgid "File to Load:"
-<<<<<<< HEAD
 msgstr "Fil som skal indlæses:"
-=======
-msgstr "Fil til indlæsning:"
->>>>>>> 30bb6bfa
 
 msgid "Click to save the current game."
 msgstr "Klik for at gemme igangværende spil."
@@ -3454,11 +3357,7 @@
 msgstr ""
 
 msgid "Campaign Scenario loading failure"
-<<<<<<< HEAD
 msgstr "Indlæsningsfejl af felttogs-scenarie"
-=======
-msgstr "Indlæsningsfejl af kampagne-scenarie"
->>>>>>> 30bb6bfa
 
 msgid "Please make sure that campaign files are correct and present."
 msgstr ""
@@ -3962,13 +3861,8 @@
 "This file was saved for a \"The Price of Loyalty\" map, but the "
 "corresponding game assets have not been provided to the engine."
 msgstr ""
-<<<<<<< HEAD
 "Denne fil blev gemt som et \\\"The Price of Loyalty\\\" kort, men de "
 "tilsvarende spilaktiver er ikke blevet leveret til spilmotoren."
-=======
-"Denne fil blev gemt som et \"The Price of Loyalty\" kort, men de tilsvarende "
-"spilaktiver er ikke blevet leveret til spilmotoren."
->>>>>>> 30bb6bfa
 
 msgid "This saved game is localized to '"
 msgstr "Dette gemte spil er lokaliseret til '"
@@ -4481,11 +4375,7 @@
 msgstr ""
 
 msgid "Are you sure you want to quit?"
-<<<<<<< HEAD
 msgstr "Er du sikker på om du vil afslutte?"
-=======
-msgstr "Er du sikker på, om du vil afslutte?"
->>>>>>> 30bb6bfa
 
 msgid "Are you sure you want to restart? (Your current game will be lost.)"
 msgstr ""
@@ -6108,8 +5998,7 @@
 msgstr "Adelskab"
 
 msgid "Advanced Archery"
-<<<<<<< HEAD
-msgstr "Øvet skydning"
+sgstr "Øvet skydning"
 
 msgid "Advanced Pathfinding"
 msgstr "Øvet stifinding"
@@ -6125,40 +6014,15 @@
 
 msgid "Advanced Logistics"
 msgstr "øvet logistik"
-=======
-msgstr "Øvet skytte"
-
-msgid "Advanced Pathfinding"
-msgstr "Øvet stifinder"
-
-msgid "Basic Archery"
-msgstr "Begynder skytte"
-
-msgid "Basic Pathfinding"
-msgstr "Begynder stifinder"
-
-msgid "Expert Pathfinding"
-msgstr "Ekspert stifinder"
-
-msgid "Advanced Logistics"
-msgstr "Øvet logistik"
->>>>>>> 30bb6bfa
 
 msgid "Basic Logistics"
 msgstr "Begynder logistik"
 
 msgid "Basic Scouting"
-<<<<<<< HEAD
 msgstr "Begynder udspejdning"
 
 msgid "Expert Archery"
 msgstr "Ekspert skydning"
-=======
-msgstr "Begynder opdager"
-
-msgid "Expert Archery"
-msgstr "Ekspert skytte"
->>>>>>> 30bb6bfa
 
 msgid "Expert Logistics"
 msgstr "Ekspert logistik"
@@ -6167,27 +6031,16 @@
 msgstr "Øvet diplomati"
 
 msgid "Advanced Scouting"
-<<<<<<< HEAD
 msgstr "Øvet udspejdning"
-=======
-msgstr "Øvet opdager"
->>>>>>> 30bb6bfa
 
 msgid "Basic Diplomacy"
 msgstr "Begynder diplomati"
 
 msgid "Expert Diplomacy"
-<<<<<<< HEAD
 msgstr "Ekspert Diplomati"
 
 msgid "Expert Scouting"
 msgstr "Ekspert udspejdning"
-=======
-msgstr "Ekspert diplomati"
-
-msgid "Expert Scouting"
-msgstr "Ekspert opdager"
->>>>>>> 30bb6bfa
 
 msgid "Advanced Leadership"
 msgstr "Øvet lederskab"
@@ -6217,11 +6070,7 @@
 msgstr "Ekspert lederskab"
 
 msgid "Expert Wisdom"
-<<<<<<< HEAD
 msgstr "Ekspert Vlisdom"
-=======
-msgstr "Ekspert visdom"
->>>>>>> 30bb6bfa
 
 msgid "Advanced Luck"
 msgstr "Øvet held"
@@ -8922,11 +8771,7 @@
 msgstr ""
 
 msgid "Resurrect True"
-<<<<<<< HEAD
 msgstr "Ægte genoplivelse"
-=======
-msgstr "Sand genoplivelse"
->>>>>>> 30bb6bfa
 
 msgid "Resurrects creatures from a damaged or dead unit permanently."
 msgstr ""
