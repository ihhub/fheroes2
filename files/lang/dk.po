--- conflicted
+++ resolved
@@ -9170,12 +9170,9 @@
 msgid "Allows the caster to view detailed information on enemy Heroes."
 msgstr ""
 
-<<<<<<< HEAD
 msgid "Identify Hero"
 msgstr "Identificer helt"
 
-=======
->>>>>>> 6b843758
 msgid "Summon Boat"
 msgstr "Hidkald båd"
 
