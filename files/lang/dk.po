# Danish translation for fheroes2
# Copyright (C) 2021 - 2023 fheroes2 team <fhomm2@gmail.com>
# This file is distributed under the same license as the fheroes2 package.
#
msgid ""
msgstr ""
"Project-Id-Version: fheroes2\n"
"Report-Msgid-Bugs-To: \n"
<<<<<<< HEAD
"POT-Creation-Date: 2024-05-04 12:08+0000\n"
"PO-Revision-Date: 2024-05-20 16:21+0200\n"
=======
"POT-Creation-Date: 2024-05-20 15:03+0000\n"
"PO-Revision-Date: 2024-03-05 13:55+0100\n"
>>>>>>> 608234b0
"Last-Translator: fheroes2 team <fhomm2@gmail.com>\n"
"Language-Team: Danish (Denmark)\n"
"Language: da\n"
"MIME-Version: 1.0\n"
"Content-Type: text/plain; charset=UTF-8\n"
"Content-Transfer-Encoding: 8bit\n"
"Plural-Forms: nplurals=2; plural=(n != 1);\n"
"X-Loco-Source-Locale: da_DK\n"
"X-Launchpad-Export-Date: 2010-05-27 09:12+0000\n"
"X-Generator: Poedit 3.2.2\n"
"X-Loco-Parser: loco_parse_po\n"

msgid ""
"BATTLE\n"
"ONLY"
msgstr ""
"KUN\n"
"KAMP"

msgid ""
"NEW\n"
"GAME"
msgstr ""
"NYT\n"
"SPIL"

msgid ""
"SAVE\n"
"GAME"
msgstr ""
"GEM\n"
"SPIL"

msgid ""
"LOAD\n"
"GAME"
msgstr ""
"INDLÆS\n"
"SPIL"

msgid "INFO"
msgstr "INFO"

msgid "QUIT"
msgstr "AFSLUT"

#, fuzzy
msgid ""
"NEW\n"
"MAP"
msgstr ""
"NYT\n"
"SPIL"

#, fuzzy
msgid ""
"SAVE\n"
"MAP"
msgstr ""
"GEM\n"
"SPIL"

#, fuzzy
msgid ""
"LOAD\n"
"MAP"
msgstr ""
"INDLÆS\n"
"SPIL"

msgid "CANCEL"
msgstr "AFBRYD"

msgid "OKAY"
msgstr "OK"

msgid "smallerButton|OKAY"
msgstr "OK"

msgid "ACCEPT"
msgstr "GODTAG"

msgid "DECLINE"
msgstr "AFSLÅ"

msgid "LEARN"
msgstr "LÆR"

msgid "TRADE"
msgstr "BYT"

msgid "YES"
msgstr "JA"

msgid "NO"
msgstr "NEJ"

msgid "EXIT"
msgstr "UD"

msgid "smallerButton|EXIT"
msgstr "UD"

msgid "DISMISS"
msgstr "BORTVIS"

msgid "UPGRADE"
msgstr "OPG."

msgid "RESTART"
msgstr "OMKAMP"

msgid "HEROES"
msgstr "HELTE"

msgid ""
"TOWNS/\n"
"CASTLES"
msgstr ""
"BYER\n"
"BORGE"

msgid "S"
msgstr "S"

msgid "M"
msgstr "M"

msgid "L"
msgstr "L"

msgid "X-L"
msgstr "XL"

msgid "ALL"
msgstr "ALT"

msgid "SELECT"
msgstr "VÆLG"

msgid ""
"STANDARD\n"
"GAME"
msgstr ""
"ENKELT\n"
"SPILLER"

msgid ""
"CAMPAIGN\n"
"GAME"
msgstr "FELTTOG"

msgid ""
"MULTI-\n"
"PLAYER\n"
"GAME"
msgstr ""
"FLER-\n"
"SPILLER"

msgid "CONFIG"
msgstr "INDSTIL"

msgid ""
"ORIGINAL\n"
"CAMPAIGN"
msgstr ""
"ORIGINALT\n"
"FELTTOG"

msgid ""
"EXPANSION\n"
"CAMPAIGN"
msgstr ""
"UDVIDELSE\n"
"FELTTOG"

msgid "HOT SEAT"
msgstr "LOKALT"

msgid "2 PLAYERS"
msgstr "2 SPILLERE"

msgid "3 PLAYERS"
msgstr "3 SPILLERE"

msgid "4 PLAYERS"
msgstr "4 SPILLERE"

msgid "5 PLAYERS"
msgstr "5 SPILLERE"

msgid "6 PLAYERS"
msgstr "6 SPILLERE"

msgid "GIFT"
msgstr "FORÆR"

msgid "MAX"
msgstr "MAKS"

msgid "DIFFICULTY"
msgstr "NIVEAU"

msgid "VIEW INTRO"
msgstr "VIS INTRO"

msgid "MIN"
msgstr "MIN"

msgid "RESET"
msgstr "NULSTIL"

msgid "START"
msgstr "START"

msgid "CASTLE"
msgstr "BORGE"

msgid "TOWN"
msgstr "BY"

msgid "RESTRICT"
msgstr "BEGRÆNS"

msgid ""
"D\n"
"I\n"
"S\n"
"M\n"
"I\n"
"S\n"
"S"
msgstr ""
"B\n"
"O\n"
"R\n"
"T\n"
"V\n"
"I\n"
"S"

msgid ""
"E\n"
"X\n"
"I\n"
"T"
msgstr ""
"U\n"
"D"

msgid ""
"P\n"
"A\n"
"T\n"
"R\n"
"O\n"
"L"
msgstr ""
"P\n"
"A\n"
"T\n"
"R\n"
"U\n"
"L\n"
"J\n"
"E"

msgid ""
"C\n"
"A\n"
"M\n"
"P\n"
"A\n"
"I\n"
"G\n"
"N"
msgstr ""
"F\n"
"E\n"
"L\n"
"T\n"
"T\n"
"O\n"
"G"

msgid ""
"S\n"
"T\n"
"A\n"
"N\n"
"D\n"
"A\n"
"R\n"
"D"
msgstr ""
"E\n"
"N\n"
"K\n"
"E\n"
"L\n"
"T"

msgid "Warrior"
msgstr "Kriger"

msgid "Builder"
msgstr "Bygger"

msgid "Explorer"
msgstr "Udforsker"

msgid "None"
msgstr "Ingen"

msgid ""
"A few\n"
"%{monster}"
msgstr ""
"Nogle få\n"
"%{monster}"

msgid ""
"Several\n"
"%{monster}"
msgstr ""
"Flere\n"
"%{monster}"

msgid ""
"A pack of\n"
"%{monster}"
msgstr ""
"En flok\n"
"%{monster}"

msgid ""
"Lots of\n"
"%{monster}"
msgstr ""
"Masser af\n"
"%{monster}"

msgid ""
"A horde of\n"
"%{monster}"
msgstr ""
"En horde af\n"
"%{monster}"

msgid ""
"A throng of\n"
"%{monster}"
msgstr ""
"En skare af\n"
"%{monster}"

msgid ""
"A swarm of\n"
"%{monster}"
msgstr ""
"En sværm af\n"
"%{monster}"

msgid ""
"Zounds...\n"
"%{monster}"
msgstr ""
"Pokkers mange\n"
"%{monster}"

msgid ""
"A legion of\n"
"%{monster}"
msgstr ""
"En legion af\n"
"%{monster}"

msgid "army|Few"
msgstr "Få"

msgid "army|Several"
msgstr "Flere"

msgid "army|Pack"
msgstr "Flok"

msgid "army|Lots"
msgstr "Mange"

msgid "army|Horde"
msgstr "Horde"

msgid "army|Throng"
msgstr "Skare"

msgid "army|Swarm"
msgstr "Sværm"

msgid "army|Zounds"
msgstr "Pokkers"

msgid "army|Legion"
msgstr "Legion"

msgid "All %{race} troops +1"
msgstr "Alle %{race} tropper +1"

msgid "NeutralRaceTroops|Neutral"
msgstr "Neutral"

msgid "Troops of %{count} alignments -%{penalty}"
msgstr "Tropper af %{count} tilknytninger -%{penalty}"

msgid "Some undead in army -1"
msgstr "Der er udøde i hæren -1"

msgid ""
"Default\n"
"troop"
msgstr ""
"standard\n"
"trop"

msgid "View %{name}"
msgstr "Vis %{name}"

msgid "Move the %{name} "
msgstr "Flyt %{name} "

msgid "Move or right click to redistribute %{name}"
msgstr "Flyt eller højreklik for at omfordele %{name}"

msgid "Combine %{name} armies"
msgstr "Kombiner %{name} hærene"

msgid "Exchange %{name2} with %{name}"
msgstr "Byt %{name2} med %{name}"

msgid "Select %{name}"
msgstr "Vælg %{name}"

msgid "Cannot move last troop"
msgstr "Sidste trop kan ikke flyttes"

msgid "Move the %{name}"
msgstr "Flyt %{name}"

msgid "Set %{monster} Count"
msgstr "Indstil antal %{monster}"

msgid "%{name} destroys half the enemy troops!"
msgid_plural "%{name} destroy half the enemy troops!"
msgstr[0] "%{name} udsletter halvdelen af fjendens tropper!"
msgstr[1] "%{name} udsletter halvdelen af fjendens tropper!"

msgid "%{name} has turned off the auto battle"
msgstr "%{name} har deaktiveret automatisk kamp"

msgid "%{name} has turned on the auto battle"
msgstr "%{name} har aktiveret automatisk kamp"

msgid "Spell failed!"
msgstr "Magien mislykkedes!"

msgid ""
"The Sphere of Negation artifact is in effect for this battle, disabling all "
"combat spells."
msgstr ""
"Artefaktet Negationskuglen er i kraft, hvilket deaktiverer brug af enhver "
"kampmagi."

msgid "You have already cast a spell this round."
msgstr "Du har allerede kastet magi én gang i denne runde."

msgid "That spell will have no effect!"
msgstr "Dén besværgelse vil ikke påvirke nogen!"

msgid "You may only summon one type of elemental per combat."
msgstr "Du må kun hidkalde én slags elemental per kamp."

msgid ""
"There is no open space adjacent to your hero where you can summon an "
"Elemental to."
msgstr ""
"Der er ingen åben plads ved siden af din helt til at hidkalde elementaler på."

msgid ""
"The Moat reduces the defense skill of troops trapped in it by %{count} and "
"restricts their movement range."
msgstr ""
"Enhver enhed, der måtte træde ned i voldgraven, får -%{count} forsvarsevne "
"samt begrænset bevægelsesevne, indtil denne igen forlader voldgraven."

msgid "Speed: %{speed}"
msgstr "Hastighed: %{speed}"

msgid "Speed"
msgstr "Hastighed"

msgid "Off"
msgstr "Fra"

msgid "On"
msgstr "Til"

msgid "Turn Order"
msgstr "Turorden"

msgid "Auto Spell Casting"
msgstr "Autobrug af magi"

msgid "Grid"
msgstr "Gitter"

msgid "Shadow Movement"
msgstr ""
"Skygge-\n"
"bevægelse"

msgid "Shadow Cursor"
msgstr "Skyggemarkør"

msgid "Audio"
msgstr "Lyd"

msgid "Settings"
msgstr "Indstillinger"

msgid "Configure"
msgstr "Indstil"

msgid "Hot Keys"
msgstr "Genvejstaster"

msgid "Damage Info"
msgstr "Skadeinfo"

msgid "Set the speed of combat actions and animations."
msgstr "Indstil hastighed for kamphandlinger og animationer."

msgid "Toggle to display the turn order during the battle."
msgstr "Vælg om kampens turorden skal vises eller ej."

msgid ""
"Toggle whether or not the computer will cast spells for you when auto combat "
"is on. (Note: This does not affect spell casting for computer players in any "
"way, nor does it affect quick combat.)"
msgstr ""
"Vælg om computerens evne til selv at kaste magi for dig skal være aktiv "
"eller ej, når Autokamp er slået til. (Note: Dette påvirker hverken AI-"
"spillere eller kvikkamp på nogen måde.)"

msgid ""
"Toggle the hex grid on or off. The hex grid always underlies movement, even "
"if turned off. This switch only determines if the grid is visible."
msgstr ""
"Vælg om hex-gitteret skal være synligt eller ej. Hex-gitteret ligger til "
"grund for bevægelse, selv hvis det ikke er synligt."

msgid ""
"Toggle on or off shadows showing where your creatures can move and attack."
msgstr ""
"Vælg om der skal være skygger, som både viser hvor dine væsener kan angribe "
"og gå hen, eller ej."

msgid ""
"Toggle on or off a shadow showing the current hex location of the mouse "
"cursor."
msgstr ""
"Vælg om der skal være skygger, som viser musemarkørens nuværende hex-"
"lokation, eller ej."

msgid "Change the audio settings of the game."
msgstr "Ændr spillets lydindstillinger."

msgid "Check and configure all the hot keys present in the game."
msgstr "Tjek og indstil alle spillets nuværende genvejstaster."

msgid "Toggle to display damage information during the battle."
msgstr "Vælg om kampens skadeinformationer skal vises eller ej."

msgid "Exit this menu."
msgstr "Forlad denne menu."

msgid "Okay"
msgstr "Okay"

msgid "The enemy has surrendered!"
msgstr "Fjenden har overgivet sig!"

msgid "Their cowardice costs them %{gold} gold."
msgstr "Deres fejhed koster dem %{gold} guld."

msgid "The enemy has fled!"
msgstr "Fjenden er flygtet!"

msgid "A glorious victory!"
msgstr "En glorværdig sejr!"

msgid "For valor in combat, %{name} receives %{exp} experience."
msgstr "For at udvise tapperhed i kamp, får %{name} %{exp} erfaringspoint."

msgid "The cowardly %{name} flees from battle."
msgstr "Den kujonagtige %{name} flygter fra kampen."

msgid "%{name} surrenders to the enemy, and departs in shame."
msgstr "%{name} overgiver sig til fjenden, og træder fra med skam."

msgid "Your forces suffer a bitter defeat, and %{name} abandons your cause."
msgstr "Dine styrker lider et bittert nederlag, og %{name} opgiver din sag."

msgid "Your forces suffer a bitter defeat."
msgstr "Dine styrker lider et bittert nederlag."

msgid "Battlefield Casualties"
msgstr "Slagmarkens ofre"

msgid "Attacker"
msgstr "Angriber"

msgid "Defender"
msgstr "Forsvarer"

msgid "Click to leave the battle results."
msgstr "Klik for at godkende kampresultaterne."

msgid "Click to restart the battle in manual mode."
msgstr "Klik for at genstarte kampen i manuel tilstand."

msgid "Restart"
msgstr "Genstart"

msgid "You have captured an enemy artifact!"
msgstr "Du har stjålet et af fjendens artefakter!"

msgid "As you reach for the %{name}, it mysteriously disappears."
msgstr "Lige som du rækker ud efter %{name}, forsvinder det mysteriøst."

msgid "As your enemy reaches for the %{name}, it mysteriously disappears."
msgstr ""
"Lige som din fjende rækker ud efter %{name}, forsvinder det mysteriøst."

msgid "Necromancy!"
msgstr "Nekromanti!"

msgid ""
"Practicing the dark arts of necromancy, you are able to raise %{count} of "
"the enemy's dead to return under your service as %{monster}."
msgstr ""
"Ved brug af nekromantiens mørke kunst, er du i stand til at lade %{count} af "
"fjendens døde genopstå under din tjeneste som %{monster}."

msgid "%{name} the %{race}"
msgstr "%{race}en %{name}"

msgid "Captain of %{name}"
msgstr "Kaptajn af %{name}"

msgid "Attack"
msgstr "Angreb"

msgid "Defense"
msgstr "Forsvar"

msgid "Spell Power"
msgstr "Magikraft"

msgid "Knowledge"
msgstr "Kundskab"

msgid "Morale"
msgstr "Moral"

msgid "Luck"
msgstr "Held"

msgid "Spell Points"
msgstr "Mana"

msgid "Hero's Options"
msgstr "Helts mulige træk"

msgid "Cast Spell"
msgstr "Kast magi"

msgid "Retreat"
msgstr "Flygt"

msgid "Surrender"
msgstr "Overgivelse"

msgid "Cancel"
msgstr "Afbryd"

msgid "Hero Screen"
msgstr "Helteskærm"

msgid "Captain's Options"
msgstr "Kaptajns mulige træk"

msgid ""
"Cast a magical spell. You may only cast one spell per combat round. The "
"round is reset when every creature has had a turn."
msgstr ""
"Kast en magisk besværgelse. Du må kun kaste én magi per kamprunde. Runden "
"nulstilles når alle væsener har taget et træk."

msgid ""
"Retreat your hero, abandoning your creatures. Your hero will be available "
"for you to recruit again, however, the hero will have only a novice hero's "
"forces."
msgstr ""
"Lad din helt flygte og dine væsener lades i stikken. Det kan blive muligt at "
"rekruttere din helt igen, men helten vil, igen, kun have en begynderstyrke."

msgid ""
"Surrendering costs gold. However if you pay the ransom, the hero and all of "
"his or her surviving creatures will be available to recruit again. The cost "
"of surrender is half of the total cost of the non-temporary troops remaining "
"in the army."
msgstr ""
"At overgive sig koster guld. Men hvis du betaler løsesummen, vil helten og "
"alle hans eller hendes overlevende skabninger være tilgængelige for "
"rekruttering igen. Omkostningerne ved overgivelse er halvdelen af de samlede "
"omkostninger for de ikke-midlertidige tropper, der er tilbage i hæren."

msgid "Open Hero Screen to view full information about the hero."
msgstr "Åbn helteskærm for at se fuld information om helten."

msgid "Return to the battle."
msgstr "Vend tilbage til kampen."

msgid "Not enough gold (%{gold})"
msgstr "Ikke nok guld (%{gold})"

msgid "%{name} states:"
msgstr "%{name} erklærer:"

msgid "Captain of %{name} states:"
msgstr "Kaptajnen af %{name} erklærer:"

msgid ""
"\"I will accept your surrender and grant you and your troops safe passage "
"for the price of %{price} gold.\""
msgstr ""
"\"Jeg modtager gerne din overgivelse og giver Dem og Deres tropper fri lejde "
"til en pris på %{price} guldstykker.\""

msgid "View %{monster} info"
msgstr "Se info om %{monster}"

msgid "Fly %{monster} here"
msgstr "Flyv %{monster} hertil"

msgid "Move %{monster} here"
msgstr "Flyt %{monster} hertil"

msgid "Shoot %{monster}"
msgstr "Skyd %{monster}"

msgid "(1 shot left)"
msgid_plural "(%{count} shots left)"
msgstr[0] "(1 skud tilbage)"
msgstr[1] "(%{count} skud tilbage)"

msgid "Attack %{monster}"
msgstr "Angrib %{monster}"

msgid "Turn %{turn}"
msgstr "Runde %{turn}"

msgid "Teleport here"
msgstr "Teleporter hertil"

msgid "Invalid teleport destination"
msgstr "Ugyldig teleportationsmål"

msgid "Cast %{spell} on %{monster}"
msgstr "Kast %{spell} på %{monster}"

msgid "Cast %{spell}"
msgstr "Kast %{spell}"

msgid "Select spell target"
msgstr "Vælg magiens mål"

msgid "View Ballista info"
msgstr "Se Ballistens info"

msgid "Ballista"
msgstr "Ballist"

msgid "Enable auto combat"
msgstr "Aktiver Autokamp"

msgid "Allows the computer to fight out the battle for you."
msgstr "Tillader computeren at udkæmpe kampen for dig."

msgid "Auto Combat"
msgstr "Autokamp"

msgid "Customize system options"
msgstr "Tilpas systemindstillinger"

msgid "Allows you to customize the combat screen."
msgstr "Tillader dig tilpasning af Kampskærmen."

msgid "System Options"
msgstr "Systemindstillinger"

msgid "Skip this unit"
msgstr "Skip denne enhed"

msgid "Skip"
msgstr "Skip"

msgid ""
"Skips the current creature. The current creature ends its turn and does not "
"get to go again until the next round."
msgstr ""
"Skipper nuværende enheds tur. Denne enhed slutter sin tur og kan intet gøre "
"før sin tur i næste runde."

msgid "View Captain's options"
msgstr "Vis kaptajns mulige træk"

msgid "View Hero's options"
msgstr "Vis helts mulige træk"

msgid "View opposing Captain"
msgstr "Vis modstanders kaptajn"

msgid "View opposing Hero"
msgstr "Vis modstanders helt"

msgid "Hide logs"
msgstr "Skjul log"

msgid "Show logs"
msgstr "Vis log"

msgid "Message Bar"
msgstr "Beskedlinje"

msgid "Shows the results of individual monster's actions."
msgstr "Viser resultater for individuelle monstres handlinger."

msgid "Are you sure you want to enable auto combat?"
msgstr "Er du sikker på, at du vil aktivere autokamp?"

msgid "Are you sure you want to finish the battle in auto mode?"
msgstr "Er du sikker på, at du vil færdiggøre denne kamp automatisk?"

msgid "The %{name} skips their turn."
msgid_plural "The %{name} skip their turn."
msgstr[0] "%{name} skipper sin tur."
msgstr[1] "%{name} skipper deres tur."

msgid "%{attacker} does %{damage} damage."
msgid_plural "%{attacker} do %{damage} damage."
msgstr[0] "%{attacker} giver %{damage} i skade."
msgstr[1] "%{attacker} giver %{damage} i skade."

msgid "1 creature perishes."
msgid_plural "%{count} creatures perish."
msgstr[0] "1 væsen omkommer."
msgstr[1] "%{count} væsener omkommer."

msgid "1 %{defender} perishes."
msgid_plural "%{count} %{defender} perish."
msgstr[0] "1 %{defender} omkommer."
msgstr[1] "%{count} %{defender} omkommer."

msgid "1 soul is incorporated."
msgid_plural "%{count} souls are incorporated."
msgstr[0] "1 sjæl blev indsamlet"
msgstr[1] "%{count} sjæle blev indsamlet."

msgid "1 %{unit} is revived."
msgid_plural "%{count} %{unit} are revived."
msgstr[0] "1 %{unit} blev genoplivet."
msgstr[1] "%{count} %{unit} blev genoplivet."

msgid "Moved %{monster}: from [%{src}] to [%{dst}]."
msgstr "Flyttede %{monster}: fra [%{src}] til [%{dst}]."

msgid "The %{name} resists the spell!"
msgid_plural "The %{name} resist the spell!"
msgstr[0] "Troppen med %{name} modstod magien!"
msgstr[1] "Troppen med %{name} modstod magien!"

msgid "%{name} casts %{spell} on the %{troop}."
msgstr "%{name} kaster %{spell} på %{troop}."

msgid "%{name} casts %{spell}."
msgstr "%{name} kaster %{spell}."

msgid "The %{spell} does %{damage} damage to one undead creature."
msgstr "%{spell} giver %{damage} i skade til én udød enhed."

msgid "The %{spell} does %{damage} damage to all undead creatures."
msgstr "%{spell} giver %{damage} i skade til alle udøde enheder."

msgid "The %{spell} does %{damage} damage, %{count} creatures perish."
msgstr "%{spell} giver %{damage} i skade, %{count} væsener omkommer."

msgid "The %{spell} does %{damage} damage."
msgstr "%{spell} giver %{damage} i skade."

msgid "The %{spell} does %{damage} damage to one living creature."
msgstr "%{spell} giver %{damage} i skade på én levende enhed."

msgid "The %{spell} does %{damage} damage to all living creatures."
msgstr "%{spell} giver %{damage} i skade til alle levende enheder."

msgid "The %{attacker}'s attack blinds the %{target}!"
msgid_plural "The %{attacker}' attack blinds the %{target}!"
msgstr[0] "Angrebet af %{attacker} blænder troppen med %{target}!"
msgstr[1] "Angrebet af %{attacker} blænder troppen med %{target}!"

msgid "The %{attacker}'s gaze turns the %{target} to stone!"
msgid_plural "The %{attacker}' gaze turns the %{target} to stone!"
msgstr[0] "%{attacker}ens stirrende blik forvandler %{target} til sten!"
msgstr[1] "%{attacker}ernes stirrende blik forvandler %{target} til sten!"

msgid "The %{attacker}'s curse falls upon the %{target}!"
msgid_plural "The %{attacker}' curse falls upon the %{target}!"
msgstr[0] ""
"En forbandelse kastes over troppen med %{target} forårsaget af troppen med "
"%{attacker}!"
msgstr[1] ""
"En forbandelse kastes over troppen med %{target} forårsaget af troppen med "
"%{attacker}!"

msgid "The %{target} is paralyzed by the %{attacker}!"
msgid_plural "The %{target} are paralyzed by the %{attacker}!"
msgstr[0] "Enheden %{target} paralyseres af troppen med %{attacker}!"
msgstr[1] "Enheden %{target} paralyseres af troppen med %{attacker}!"

msgid "The %{attacker} dispels all good spells on your %{target}!"
msgid_plural "The %{attacker} dispel all good spells on your %{target}!"
msgstr[0] ""
"Troppen med %{attacker} fordriver alle positive besværgelser fra troppen med "
"%{target}!"
msgstr[1] ""
"Troppen med %{attacker} fordriver alle positive besværgelser fra troppen med "
"%{target}!"

msgid "The %{attacker} casts %{spell} on the %{target}!"
msgid_plural "The %{attacker} cast %{spell} on the %{target}!"
msgstr[0] ""
"Troppen med %{attacker} kaster besværgelsen %{spell} på troppen med "
"%{target}!"
msgstr[1] ""
"Troppen med %{attacker} kaster besværgelsen %{spell} på troppen med "
"%{target}!"

msgid "Bad luck descends on the %{attacker}."
msgstr "Sort uheld sænker sig over troppen med %{attacker}."

msgid "Good luck shines on the %{attacker}."
msgstr "Held og lykke skinner på troppen med %{attacker}."

msgid "High morale enables the %{monster} to attack again."
msgstr "Høj moral gør det muligt for troppen med %{monster} at angribe igen."

msgid "Low morale causes the %{monster} to freeze in panic."
msgstr "Lav moral vækker frysende panik i troppen med %{monster}."

msgid "%{tower} does %{damage} damage."
msgstr "Borgens %{tower} giver %{damage} i skade."

msgid "The mirror image is created."
msgstr "Spejlbilledet er skabt."

msgid "The mirror image is destroyed!"
msgstr "Spejlbilledet er ødelagt!"

msgid "Are you sure you want to interrupt the auto combat?"
msgstr "Er du sikker på, du vil afbryde autokamp-tilstand?"

msgid "Error"
msgstr "Fejl"

msgid "No spells to cast."
msgstr "Ingen magi at kaste."

msgid "Are you sure you want to retreat?"
msgstr "Er du sikker på, at du vil flygte?"

msgid "Retreat disabled"
msgstr "Flugt slået fra"

msgid "Surrender disabled"
msgstr "Overgivelse slået fra"

msgid "Damage: %{max}"
msgstr "Skade: %{max}"

msgid "Damage: %{min} - %{max}"
msgstr "Skade: %{min} - %{max}"

msgid "Perish: %{max}"
msgstr "Dræber: %{max}"

msgid "Perish: %{min} - %{max}"
msgstr "Dræber: %{min} - %{max}"

msgid ""
"Through eagle-eyed observation, %{name} is able to learn the magic spell "
"%{spell}."
msgstr ""
"Med sit ørneblik observerer %{name} magien %{spell} og lærer den selv at "
"kende."

msgid "Human"
msgstr "Menneske"

msgid "AI"
msgstr "AI"

msgid "Start"
msgstr "Genstart"

msgid "Start the battle."
msgstr "Start kampen."

msgid "Exit"
msgstr "Gå"

msgid "Reset"
msgstr "Nulstil"

msgid "Reset to default settings."
msgstr "Nulstil til standardindstillinger"

msgid "Please select another hero."
msgstr "Vælg venligst en anden helt."

msgid "%{race1} %{name1} vs %{race2} %{name2}"
msgstr "%{race1} %{name1} vs %{race2} %{name2}"

msgid "Monsters"
msgstr "Væsener"

msgid "N/A"
msgstr "I/T"

msgid "Left Turret"
msgstr "Venstre tårn"

msgid "Right Turret"
msgstr "Højre tårn"

msgid "The %{name} fires with the strength of %{count} Archers"
msgstr "Borgens %{name} skyder med en styrke af %{count} bueskyttere"

msgid "each with a +%{attack} bonus to their attack skill."
msgstr "hver med en +%{attack} bonus til deres angrebsevne."

msgid "The %{name} is destroyed."
msgstr "Borgens %{name} er ødelagt."

msgid "%{count} %{name} rises from the dead!"
msgid_plural "%{count} %{name} rise from the dead!"
msgstr[0] "%{count} %{name} rejser sig fra de døde!"
msgstr[1] "%{count} %{name} rejser sig fra de døde!"

msgid "Dwarven Alliance"
msgstr "Dværgalliance"

msgid "Sorceress Guild"
msgstr "Hekselaug"

msgid "Necromancer Guild"
msgstr "Nekromantikerlaug"

msgid "Ogre Alliance"
msgstr "Jættealliance"

msgid "Dwarfbane"
msgstr "Dværgsmorder"

msgid "Dragon Alliance"
msgstr "Dragealliance"

msgid "Elven Alliance"
msgstr "Elveralliance"

msgid "Kraeger defeated"
msgstr "Kraeger besejret"

msgid "Wayward Son"
msgstr "Egenrådig Søn"

msgid "Uncle Ivan"
msgstr "Onkel Ivan"

msgid "Annexation"
msgstr "Anneksering"

msgid "Force of Arms"
msgstr "Våbenstyrke"

msgid "Save the Dwarves"
msgstr "Red dværgene"

msgid "Carator Mines"
msgstr "Karatorminer"

msgid "Turning Point"
msgstr "Vendepunkt"

msgid "scenarioName|Defender"
msgstr "Forsvarer"

msgid "Corlagon's Defense"
msgstr "Korlagons Forsvar"

msgid "The Crown"
msgstr "Kronen"

msgid "The Gauntlet"
msgstr "Kapløbet"

msgid "Betrayal"
msgstr "Forræderi"

msgid "Final Justice"
msgstr "Endelige Retfærdighed"

msgid ""
"Roland needs you to defeat the lords near his castle to begin his war of "
"rebellion against his brother. They are not allied with each other, so they "
"will spend most of their time fighting with one another. Victory is yours "
"when you have defeated all of their castles and heroes."
msgstr ""
"Roland har brug for dig til at besejre herrerne nær hans borg, for at "
"begynde sin oprørskrig mod sin bror. De er ikke allierede med hinanden. Så "
"de vil bruge det meste af deres tid på, at bekæmpe hinanden. \n"
"\n"
"Sejren er din, når du har indtaget alle deres borge og besejret alle deres "
"helte."

msgid ""
"The local lords refuse to swear allegiance to Roland, and must be subdued. "
"They are wealthy and powerful, so be prepared for a tough fight. Capture all "
"enemy castles to win."
msgstr ""
"De lokale herrer nægter at sværge troskab til Roland, og må undertrykkes. De "
"er velhavende og magtfulde, så vær forberedt på en hård kamp. Indtag alle "
"fjendens borge for at vinde."

msgid ""
"Your task is to defend the Dwarves against Archibald's forces. Capture all "
"of the enemy towns and castles to win, and be sure not to lose all of the "
"dwarf towns at once, or the enemy will have won."
msgstr ""
"Din opgave er at forsvare dværgene mod Archibalds styrker. Overtag alle "
"fjendens borge og byer for at vinde, men undgå at miste alle dine dværg-"
"byer, for så vinder fjenden."

msgid ""
"You will face four allied enemies in a straightforward fight for resources "
"and treasure. Capture all of the enemy castles for victory."
msgstr ""
"Du vil møde fire allierede fjender i en ligetil kamp om resurser og skatte. "
"For at sejre, skal du erobre alle fjendens borge."

msgid ""
"Your enemies are allied against you and start close by, so be ready to come "
"out fighting. You will need to own all four castles in this small valley to "
"win."
msgstr ""
"Dine fjender er allierede mod dig og starter tæt på, så vær klar til at "
"komme ud og kæmpe. For at vinde skal du eje alle fire borge i denne lille "
"dal."

msgid ""
"The Sorceress' guild of Noraston has requested Roland's aid against an "
"attack from Archibald's allies. Capture all of the enemy castles to win, and "
"don't lose Noraston, or you'll lose the scenario. (Hint: There is an enemy "
"castle on an island in the ocean.)"
msgstr ""
"Norastons hekselaug har anmodet om Rolands hjælp mod et angreb fra "
"Archibalds allierede. For at vinde skal du indtage alle fjendens borge. \n"
"\n"
"Du taber dette scenarie, hvis du mister Noraston (Tip: Der er en fjendtlig "
"borg på en ø i havet.)"

msgid ""
"Gather as large an army as possible and capture the enemy castle within 8 "
"weeks. You are opposed by only one enemy, but must travel a long way to get "
"to the enemy castle. Any troops you have in your army at the end of this "
"scenario will be with you in the final battle."
msgstr ""
"Saml så stor en hær som muligt og indtag fjendens borg. Du er kun oppe imod "
"én fjende. Men du skal rejse langt, for at komme til fjendens borg. Alle "
"tropper, du har i din hær i slutningen af dette scenarie, vil være med dig i "
"det sidste scenarie. Du taber dette scenarie, hvis du ikke indtager borgen "
"inden for 8 uger."

msgid ""
"Find the Crown before Archibald's heroes find it. Roland will need the Crown "
"for the final battle against Archibald."
msgstr ""
"Find kronen før Archibalds helte finder den. Roland skal bruge kronen til "
"det sidste slag mod Archibald."

msgid ""
"Three allied enemies stand before you and victory, including Lord Corlagon. "
"Roland is in a castle to the northwest, and you will lose if he falls to the "
"enemy. Remember that capturing Lord Corlagon will ensure that he will not "
"fight against you in the final scenario."
msgstr ""
"Tre allierede fjender står foran dig og sejren, inklusive Fyrst Korlagon. "
"Roland er i en borg mod nordvest, og du vil tabe, hvis han falder for "
"fjenden. Husk, at fange Fyrst Korlagon vil sikre, at han ikke vil kæmpe mod "
"dig i det endelige scenarie."

msgid ""
"This is the final battle. Both you and your enemy are armed to the teeth, "
"and all are allied against you. Capture Archibald to end the war!"
msgstr ""
"Dette er det sidste slag. Både du og din fjende er bevæbnet til tænderne, og "
"alle er allierede imod dig. For at afslutte krigen skal du fange Archibald!"

msgid ""
"Switching sides leaves you with three castles against the enemy's one. This "
"battle will be the easiest one you will face for the rest of the war..."
"traitor."
msgstr ""
"Ved at skifte side, kommer du til at starte med tre borge mod fjendens ene. "
"Dette slag vil blive det letteste du vil møde resten af krigen... Din "
"forræder."

msgid "Barbarian Wars"
msgstr "Barbarkrigene"

msgid "First Blood"
msgstr "Første Blodsudgydelse"

msgid "Necromancers"
msgstr "Nekromantikere"

msgid "Slay the Dwarves"
msgstr "Dræb dværgene"

msgid "Country Lords"
msgstr "Landsherrer"

msgid "Dragon Master"
msgstr "Dragemester"

msgid "Rebellion"
msgstr "Oprør"

msgid "Apocalypse"
msgstr "Dommedag"

msgid "Greater Glory"
msgstr "Større Hæder"

msgid ""
"King Archibald requires you to defeat the three enemies in this region. They "
"are not allied with one another, so they will spend most of their energy "
"fighting amongst themselves. You will win when you own all of the enemy "
"castles and there are no more heroes left to fight."
msgstr ""
"Kong Archibald kræver, at du besejrer de tre fjender i denne region. De er "
"ikke allierede med hinanden. Så de vil bruge det meste af deres energi på, "
"at bekæmpe hinanden. Du vinder, når du ejer alle fjenders borge og der ikke "
"er flere helte tilbage at bekæmpe."

msgid ""
"You must unify the barbarian tribes of the north by conquering them. As in "
"the previous mission, the enemy is not allied against you, but they have "
"more resources at their disposal. You will win when you own all of the enemy "
"castles and there are no more heroes left to fight."
msgstr ""
"Du skal forene nordens barbarstammer, ved at erobre dem. Som i det forrige "
"scenarie er fjenderne ikke allierede imod dig, men de har flere ressourcer "
"til deres rådighed. Du vinder, når du ejer alle fjendens borge, og der ikke "
"er flere helte tilbage at kæmpe."

msgid ""
"Do-gooder wizards have taken the Necromancers' castle. You must retake it to "
"achieve victory. Remember that while you start with a powerful army, you "
"have no castle and must take one within 7 days, or lose this battle. (Hint: "
"The nearest castle is to the southeast.)"
msgstr ""
"Gode magikere har taget nekromantikerens borg. Du skal genindtage den, for "
"at opnå sejr. Husk, at selvom du starter med en stærk hær, har du ingen "
"borg.\n"
"Du taber dette scenarie, hvis ikke du indtager en by inden 7 dage er gået. "
"(Tip: Mod sydøst ligger den nærmeste borg.)"

msgid ""
"The dwarves need conquering before they can interfere in King Archibald's "
"plans. Roland's forces have more than one hero and many towns to start with, "
"so be ready for attack from multiple directions. You must capture all of the "
"enemy towns and castles to claim victory."
msgstr ""
"Dværgene skal erobres, før de kan blande sig i kong Archibalds planer. "
"Rolands styrker har mere end én helt og mange byer til at starte med, så vær "
"klar til angreb fra flere retninger. Du skal erobre alle fjendens borge og "
"byer for at hævde sejren."

msgid ""
"You must put down a peasant revolt led by Roland's forces. All are allied "
"against you, but you have Lord Corlagon, an experienced hero, to help you. "
"Capture all enemy castles to win."
msgstr ""
"Du skal nedkæmpe et bondeoprør ledet af Rolands styrker. Alle er allierede "
"imod dig, men du har Fyrst Korlagon, en erfaren helt, til at hjælpe dig. "
"Indtag alle fjendens borge, for at vinde."

msgid ""
"There are two enemies allied against you in this mission. Both are well "
"armed and seek to evict you from their island. Avoid them and capture Dragon "
"City to win."
msgstr ""
"I dette scenarie er to fjender allierede imod dig. Begge er godt bevæbnede, "
"og de søger at fordrive dig fra deres ø. Undgå dem og indtag Dragebyen, for "
"at vinde."

msgid ""
"Your orders are to conquer the country lords that have sworn to serve "
"Roland. All of the enemy castles are unified against you. Since you start "
"without a castle, you must hurry to capture one before the end of the week. "
"Capture all enemy castles for victory."
msgstr ""
"Du er blevet beordret til at besejre landsherrerne, der har svoret at tjene "
"Roland. Alle fjendens borge er forenet mod dig. Da du starter uden en borg, "
"skal du skynde dig at indtage en inden ugen er omme. Indtag alle fjendens "
"borge, for at sejre."

msgid ""
"Find the Crown before Roland's heroes find it. Archibald will need the Crown "
"for the final battle against Roland."
msgstr ""
"Find Kronen før Rolands helte finder den. Archibald skal bruge Kronen til "
"det sidste slag mod Roland."

msgid ""
"This is the final battle. Both you and your enemy are armed to the teeth, "
"and all are allied against you. Capture Roland to win the war, and be sure "
"not to lose Archibald in the fight!"
msgstr ""
"Dette er det sidste slag. Både du og dine fjender er bevæbnet til tænderne, "
"og alle er allierede imod dig. Fang Roland for at vinde krigen.\n"
"\n"
"Du taber dette scenarie, hvis du mister Archibald i kampens hede!"

msgid "Arrow's Flight"
msgstr "Pilens Flugt"

msgid "Island of Chaos"
msgstr "Kaosøen"

msgid "The Abyss"
msgstr "Dybet"

msgid "Uprising"
msgstr "Opstand"

msgid "Aurora Borealis"
msgstr "Aurora Borealis"

msgid "Betrayal's End"
msgstr "Forræderiets Ende"

msgid "Corruption's Heart"
msgstr "Fordærvelsens Hjerte"

msgid "The Giant's Pass"
msgstr "Kæmpens Pas"

msgid ""
"Subdue the unruly local lords in order to provide the Empire with facilities "
"to operate in this region."
msgstr ""
"Underlæg de uregerlige lokale herrer, for at kunne faciliterer imperiets "
"operationer i denne region."

msgid ""
"Eliminate all opposition in this area. Then the first piece of the artifact "
"will be yours."
msgstr ""
"Eliminér alle modstandere i dette område. Så den første del af artefaktet "
"bliver dit."

msgid ""
"The sorceresses to the northeast are rebelling! For the good of the empire "
"you must quash their feeble uprising on your way to the mountains."
msgstr ""
"Heksene mod nordøst gør oprør! Til gavn for imperiet skal du kvase deres "
"svage opstand på din vej til bjergene."

msgid ""
"Having prepared for your arrival, Kraeger has arranged for a force of "
"necromancers to thwart your quest. You must capture the castle of Scabsdale "
"before the first day of the third week, or the Necromancers will be too "
"strong for you."
msgstr ""
"Efter at have forberedt din ankomst, har Kraeger sørget for en styrke af "
"nekromantikere, for at forpurre din mission, som er at indtage borgen "
"Scabsdale. Du taber dette scenarie, hvis du ikke når det inden den første "
"dag i den tredje uge. Ellers bliver nekromantikerne for stærke for dig."

msgid ""
"The barbarian despot in this area is, as yet, ignorant of your presence. "
"Quickly, build up your forces before you are discovered and attacked! Secure "
"the region by subduing all enemy forces."
msgstr ""
"Den barbariske despot i dette område er endnu uvidende om din "
"tilstedeværelse. Byg hurtigt dine styrker op, før du bliver opdaget og "
"angrebet! Du skal sikre regionen, ved at undertrykke alle fjendens styrker."

msgid ""
"The Empire is weak in this region. You will be unable to completely subdue "
"all forces in this area, so take what you can before reprisal strikes. "
"Remember, your true goal is to claim the Helmet of Anduran."
msgstr ""
"Imperiet er svagt i denne region. Du vil ikke være i stand til fuldstændigt "
"at undertrykke alle styrker i dette område. Så tag hvad du kan, før "
"repressalierne rammer. Husk, dit sande mål er at gøre krav på Andurans Hjelm."

msgid "For the good of the Empire, eliminate Kraeger."
msgstr "Til gavn for imperiet, skal du eliminere Kraeger."

msgid ""
"At last, you have the opportunity and the facilities to rid the Empire of "
"the necromancer's evil. Eradicate them completely, and you will be sung as a "
"hero for all time."
msgstr ""
"Endelig har du muligheden, og faciliteterne, til at befri imperiet for "
"nekromantikerens ondskab. Udryd dem fuldstændigt, og du vil for eftertiden "
"blive besunget som helt."

msgid "Border Towns"
msgstr "Grænsebyer"

msgid "Conquer and Unify"
msgstr "Erobr og foren"

msgid "Crazy Uncle Ivan"
msgstr "Skøre Onkel Ivan"

msgid "The Wayward Son"
msgstr "Den Egenrådige Søn"

msgid "Ivory Gates"
msgstr "Ivory Gates"

msgid "The Elven Lands"
msgstr "Elverrigerne"

msgid "The Epic Battle"
msgstr "Det Episke Slag"

msgid "The Southern War"
msgstr "Sydkrigen"

msgid ""
"Conquer and unite all the enemy tribes. Don't lose the hero Jarkonas, the "
"forefather of all descendants."
msgstr ""
"Erobr og foren alle fjendens stammer. \n"
"\n"
"Du taber dette scenarie, hvis du mister helten Jarkonas, forfaderen til alle "
"efterkommere."

msgid ""
"Your rival, the Kingdom of Harondale, is attacking weak towns on your "
"border! Recover from their first strike and crush them completely!"
msgstr ""
"Det rivaliserende kongerige, Harondale, angriber svage byer tæt ved din "
"grænse! Vind styrken tilbage, ovenpå deres første angreb, og knus dem så "
"fuldstændigt!"

msgid ""
"Find your wayward son Joseph who is rumored to be living in the desolate "
"lands. Do it before the first day of the third month or it will be of no "
"help to your family."
msgstr ""
"Find din egenrådige søn, Joseph, der rygtes at bo ude i ødemarkerne.\n"
"\n"
"Hvis du ikke gør det inden første dag i den tredje måned, hjælper det ikke "
"din familie."

msgid ""
"Rescue your crazy uncle Ivan. Find him before the first day of the fourth "
"month or it will be of no help to your kingdom."
msgstr ""
"Red din skøre onkel Ivan.\n"
"\n"
"Hvis du ikke finder ham inden den første dag i den fjerde måned, vil "
"eftersøgningen have været forgæves for dit rige."

msgid ""
"Destroy the barbarians who are attacking the southern border of your "
"kingdom! Recover your fallen towns, and then invade the jungle kingdom. "
"Leave no enemy standing."
msgstr ""
"Knus barbarerne, der angriber dit riges sydlige grænse! Genopbyg dine faldne "
"byer, og invadér derefter jungleriget. Efterlad ingen overlevende."

msgid "Retake the castle of Ivory Gates, which has fallen due to treachery."
msgstr ""
"Genindtag borgen kaldet Ivory Gates, som er faldet på grund af forræderi."

msgid ""
"Gain the favor of the elves. They will not allow trees to be chopped down, "
"so we will send you wood every 2 weeks. You must complete your mission "
"before the first day of the seventh month, or the kingdom will surely fall."
msgstr ""
"Vind elvernes gunst. De vil ikke tillade, at deres træer bliver fældet. Så "
"vi sender dig træ hver anden uge. \n"
"\n"
"Du taber dette scenarie, hvis du ikke fuldfører din mission inden den første "
"dag i den syvende måned. Ellers vil Elverrigerne helt sikkert falde."

msgid ""
"This is the final battle against your rival kingdom of Harondale. Eliminate "
"everyone, and don't lose the hero Jarkonas VI."
msgstr ""
"Dette er det sidste slag mod dit rivaliserende kongerige Harondale. Eliminér "
"alle.\n"
"\n"
"Du taber dette scenarie, hvis du mister helten Jarkonas VI."

msgid "Fount of Wizardry"
msgstr "Trolddomskilden"

msgid "Power's End"
msgstr "Magtens Ende"

msgid "The Eternal Scrolls"
msgstr "De Evige Skriftruller"

msgid "The Shrouded Isles"
msgstr "Tågeøerne"

msgid ""
"Your mission is to vanquish the warring mages in the magical Shrouded Isles. "
"The completion of this task will give you a fighting chance against your "
"rivals."
msgstr ""
"Din mission er at overvinde de genstridige troldmænd på Tågeøerne. "
"Gennemførelsen af denne mission vil styrke dine chancer i kampen mod dine "
"rivaler."

msgid ""
"The location of the great library has been discovered! You must make your "
"way to it, and reclaim the city of Chronos in which it lies."
msgstr ""
"Placeringen af det store bibliotek er blevet opdaget! Du skal rejse hen til "
"det og genindtage byen kaldet Chronos, hvori det ligger."

msgid ""
"Find the Orb of negation, which is said to be buried in this land. There are "
"clues inscribed on stone obelisks which will help lead you to your prize. "
"Find the Orb before the first day of the sixth month, or your rivals will "
"surely have gotten to the fount before you."
msgstr ""
"Find Negationskuglen, som siges at være begravet i dette land. Der er spor "
"indskrevet på stenobelisker, som vil hjælpe med at føre dig til din "
"belønning.\n"
"\n"
"Hvis du ikke finder kuglen før den første dag i den sjette måned, vil dine "
"rivaler helt sikkert være nået til Trolddomskilden før dig."

msgid ""
"You must take control of the castle of Magic, where the fount of wizardry "
"lies. Do this and your victory will be supreme."
msgstr ""
"Du skal tage kontrol over magiens borg, hvor Trolddomskilden ligger. Gør "
"dette, og din sejr vil være suveræn."

msgid "Blood is Thicker"
msgstr "Blod er Tykkere"

msgid "King and Country"
msgstr "Land og Rige"

msgid "Pirate Isles"
msgstr "Piratøerne"

msgid "Stranded"
msgstr "Strandet"

msgid ""
"Capture the town on the island off the southeast shore in order to construct "
"a boat and travel back towards the mainland. Do not lose the hero Gallavant."
msgstr ""
"Indtag byen på øen ud for den sydøstlige kyst, for at bygge en båd og rejse "
"tilbage mod fastlandet. \n"
"\n"
"Du taber dette scenarie, hvis du mister helten Gallavant."

msgid ""
"Find and defeat Martine, the pirate leader, who resides in Pirates Cove. Do "
"not lose Gallavant or your quest will be over."
msgstr ""
"Find og besejr Martine, piratlederen, som bor i byen Pirate Cove. \n"
"\n"
"Du taber dette scenarie, hvis du mister Gallavant. For så vil din mission "
"være forbi."

msgid ""
"Eliminate all the other forces who oppose the rule of Lord Alberon. "
"Gallavant must not die."
msgstr ""
"Eliminér alle de andre kræfter, der modsætter sig Lord Alberons styre. \n"
"\n"
"Du taber dette scenarie, hvis du mister Gallavant."

msgid ""
"Overthrow the entrenched monarchy of Lord Alberon, and claim all the land in "
"your name. Gallavant must not die."
msgstr ""
"Omstyrt Lord Alberons forankrede monarki, og kræv hele landet i dit navn. \n"
"\n"
"Du taber dette scenarie, hvis du mister Gallavant."

msgid " bane"
msgstr " bane"

msgid " alliance"
msgstr " alliance"

msgid "Carry-over forces"
msgstr "Overførselsstyrker"

msgid " bonus"
msgstr " bonus"

msgid " defeated"
msgstr " død"

msgid " will always run away from your army."
msgstr " vil altid flygte i rædsel for din hær."

msgid " will be willing to join your army."
msgstr " vil velvilligt tilslutte sig din hær."

msgid "\"%{artifact}\" artifact will be carried over in the campaign."
msgstr ""
"Artefaktet \"%{artifact}\" viderebringes til et af felttogets senere "
"scenarier."

msgid "The army will be carried over in the campaign."
msgstr "Hæren viderebringes til et af felttogets senere scenarier."

msgid "The kingdom will have +%{count} %{resource} each day."
msgstr "Kongeriget vil have +%{count} %{resource} om dagen."

msgid "The \"%{spell}\" spell will be carried over in the campaign."
msgstr ""
"Besværgelsen \"%{spell}\" viderebringes til et af felttogets senere "
"scenarier."

msgid "%{hero} can be hired during scenarios."
msgstr "Helten %{hero} kan rekrutteres i løbet af scenarier."

msgid "%{hero} has been defeated and will not appear in subsequent scenarios."
msgstr ""
"Helten %{hero} er blevet besejret og viser sig ikke i efterfølgende "
"scenarier."

msgid "The dwarves recognize their allies and gladly join your forces."
msgstr "Dværgene genkender deres allierede og slutter sig gerne til din hær."

msgid "The ogres recognize you as the Dwarfbane and lumber over to join you."
msgstr ""
"Jætterne genkender dig som dværgbanen og kommer trampende over, for at "
"slutte sig til dig."

msgid ""
"The dragons, snarling and growling, agree to join forces with you, their "
"'Ally'."
msgstr ""
"Dragerne, snerrende og knurrende, er enige om at følge dig, deres "
"'allierede'."

msgid ""
"As you approach the group of elves, their leader calls them all to "
"attention. He shouts to them, \"Who of you is brave enough to join this "
"fearless ally of ours?\" The group explodes with cheers as they run to join "
"your ranks."
msgstr ""
"Da du nærmer dig gruppen af elvere, påkalder elverlederen deres alles "
"opmærksomhed. Han råber til dem: \"Hvem af jer er modig nok til at slutte "
"sig til denne, vores frygtløse allieret?\" Gruppen bryder ud i jubel, mens "
"de løber for at slutte sig til dine rækker."

msgid ""
"The dwarves hail you, \"Any friend of Roland is a friend of ours. You may "
"pass.\""
msgstr ""
"Dværgene hylder dig, \"Enhver ven af Roland er en ven af os. Du må gerne "
"passere.\""

msgid ""
"The ogres give you a grunt of recognition, \"Archibald's allies may pass.\""
msgstr ""
"Jætter giver dig et grynt af genkendelse, \"Archibalds allierede kan passere."
"\""

msgid ""
"The dragons see you and call out. \"Our alliance with Archibald compels us "
"to join you. Unfortunately you have no room. A pity!\" They quickly scatter."
msgstr ""
"Dragerne ser dig og råber. \"Vores alliance med Archibald tvinger os til at "
"slutte os til dig. Desværre har du ikke plads. En skam!\" De spreder sig "
"hurtigt."

msgid ""
"The elves stand at attention as you approach. Their leader calls to you and "
"says, \"Let us not impede your progress, ally! Move on, and may victory be "
"yours.\""
msgstr ""
"Elverne står vagtsomme, mens du nærmer dig. Deres leder kalder på dig og "
"siger: \"Lad os ikke hæmme din fremgang, min allieret! Fortsæt fremad, og må "
"sejren blive din.\""

msgid "\"The Dwarfbane!!!!, run for your lives.\""
msgstr "\"Dværgbanen!!!!, løb for dit liv.\""

msgid "campaignBonus|Animate Dead"
msgstr "Dødebesjæling"

msgid "campaignBonus|Chain Lightning"
msgstr "Lynkæde"

msgid "campaignBonus|Fireblast"
msgstr "Flammebrag"

msgid "campaignBonus|Mass Curse"
msgstr "Masse-forbandelse"

msgid "campaignBonus|Mass Haste"
msgstr "Masse-forhastning"

msgid "campaignBonus|Mirror Image"
msgstr "Spejlbillede"

msgid "campaignBonus|Resurrect"
msgstr "Genoplivelse"

msgid "campaignBonus|Steelskin"
msgstr "Stålhud"

msgid "campaignBonus|Summon Earth"
msgstr "Hidkald jord-elem."

msgid "campaignBonus|View Heroes"
msgstr "Vis helte"

msgid "campaignBonus|Ballista"
msgstr "Ballisten"

msgid "campaignBonus|Black Pearl"
msgstr "Den sorte perle"

msgid "campaignBonus|Caster's Bracelet"
msgstr "Magisk armbånd"

msgid "campaignBonus|Defender Helm"
msgstr "Forsvarshjelm"

msgid "campaignBonus|Breastplate"
msgstr "Brystpladen"

msgid "campaignBonus|Dragon Sword"
msgstr "Dragesværdet"

msgid "campaignBonus|Fizbin Medal"
msgstr "Fizbin-medalje"

msgid "campaignBonus|Foremost Scroll"
msgstr "Magisk skriftrulle"

msgid "campaignBonus|Gauntlets"
msgstr "Handsker"

msgid "campaignBonus|Hideous Mask"
msgstr "Hæslig maske"

msgid "campaignBonus|Mage's Ring"
msgstr "Troldmandsring"

msgid "campaignBonus|Major Scroll"
msgstr "Magisk skriftrulle"

msgid "campaignBonus|Medal of Honor"
msgstr "Æresmedalje"

msgid "campaignBonus|Medal of Valor"
msgstr "Tapperhedsmedalje"

msgid "campaignBonus|Minor Scroll"
msgstr "Magisk skriftrulle"

msgid "campaignBonus|Nomad Boots"
msgstr "Syvmilestøvler"

msgid "campaignBonus|Power Axe"
msgstr "Kraftøksen"

msgid "campaignBonus|Spiked Shield"
msgstr "Pigskjoldet"

msgid "campaignBonus|Stealth Shield"
msgstr "Skalkeskjold"

msgid "campaignBonus|Tax Lien"
msgstr "Pantebrevet"

msgid "campaignBonus|Thunder Mace"
msgstr "Morgenstjerne"

msgid "campaignBonus|Traveler's Boots"
msgstr "Syvmilestøvler"

msgid "campaignBonus|White Pearl"
msgstr "Den hvide perle"

msgid "campaignBonus|Basic Archery"
msgstr "Begynder skydning"

msgid "campaignBonus|Advanced Archery"
msgstr "Øvet skydning"

msgid "campaignBonus|Expert Archery"
msgstr "Ekspert skydning"

msgid "campaignBonus|Basic Ballistics"
msgstr "Beg. ballistik"

msgid "campaignBonus|Advanced Ballistics"
msgstr "Øvet ballistik"

msgid "campaignBonus|Expert Ballistics"
msgstr "Ekspert ballistik"

msgid "campaignBonus|Basic Diplomacy"
msgstr "Beg. diplomati"

msgid "campaignBonus|Advanced Diplomacy"
msgstr "Øvet diplomati"

msgid "campaignBonus|Expert Diplomacy"
msgstr "Ekspert diplomati"

msgid "campaignBonus|Basic Eagle Eye"
msgstr "Begynder ørneblik"

msgid "campaignBonus|Advanced Eagle Eye"
msgstr "Øvet ørneblik"

msgid "campaignBonus|Expert Eagle Eye"
msgstr "Ekspert ørneblik"

msgid "campaignBonus|Basic Estates"
msgstr "Begynder adelskab"

msgid "campaignBonus|Advanced Estates"
msgstr "Øvet adelskab"

msgid "campaignBonus|Expert Estates"
msgstr "Ekspert adelskab"

msgid "campaignBonus|Basic Leadership"
msgstr "Beg. lederskab"

msgid "campaignBonus|Advanced Leadership"
msgstr "Øvet lederskab"

msgid "campaignBonus|Expert Leadership"
msgstr "Ekspert lederskab"

msgid "campaignBonus|Basic Logistics"
msgstr "Begynder logistik"

msgid "campaignBonus|Advanced Logistics"
msgstr "Øvet logistik"

msgid "campaignBonus|Expert Logistics"
msgstr "Ekspert logistik"

msgid "campaignBonus|Basic Luck"
msgstr "Begynder held"

msgid "campaignBonus|Advanced Luck"
msgstr "Øvet held"

msgid "campaignBonus|Expert Luck"
msgstr "Ekspert held"

msgid "campaignBonus|Basic Mysticism"
msgstr "Beg. mysticisme"

msgid "campaignBonus|Advanced Mysticism"
msgstr "Øvet mysticisme"

msgid "campaignBonus|Expert Mysticism"
msgstr "Eks. mysticisme"

msgid "campaignBonus|Basic Navigation"
msgstr "Beg. navigation"

msgid "campaignBonus|Advanced Navigation"
msgstr "Øvet navigation"

msgid "campaignBonus|Expert Navigation"
msgstr "Eks. navigation"

msgid "campaignBonus|Basic Necromancy"
msgstr "Beg. nekromanti"

msgid "campaignBonus|Advanced Necromancy"
msgstr "Øvet nekromanti"

msgid "campaignBonus|Expert Necromancy"
msgstr "Eks. nekromanti"

msgid "campaignBonus|Basic Pathfinding"
msgstr "Beg. stifinding"

msgid "campaignBonus|Advanced Pathfinding"
msgstr "Øvet stifinding"

msgid "campaignBonus|Expert Pathfinding"
msgstr "Eks. stifinding"

msgid "campaignBonus|Basic Scouting"
msgstr "Beg. udspejdning"

msgid "campaignBonus|Advanced Scouting"
msgstr "Øvet udspejdning"

msgid "campaignBonus|Expert Scouting"
msgstr "Eks. udspejdning"

msgid "campaignBonus|Basic Wisdom"
msgstr "Begynder visdom"

msgid "campaignBonus|Advanced Wisdom"
msgstr "Øvet visdom"

msgid "campaignBonus|Expert Wisdom"
msgstr "Ekspert visdom"

msgid ""
"The main hero will have the \"%{artifact}\" artifact at the start of the "
"scenario."
msgstr ""
"Din hovedhelt vil modtage artefaktet \"%{artifact}\" i starten af scenariet."

msgid ""
"The kingdom will receive %{amount} additional %{resource} at the start of "
"the scenario."
msgstr ""
"Dit kongerige vil modtage %{amount} ekstra mængder %{resource} i starten af "
"scenariet."

msgid ""
"The kingdom will have %{amount} less %{resource} at the start of the "
"scenario."
msgstr ""
"Dit kongerige vil modtage %{amount} færre mængder %{resource} i starten af "
"scenariet."

msgid ""
"The main hero will have %{count} %{monster} at the start of the scenario."
msgstr "Din hovedhelt vil modtage %{count} %{monster} i starten af scenariet."

msgid ""
"The main hero will have the \"%{spell}\" spell at the start of the scenario."
msgstr ""
"Din hovedhelt vil have lært besværgelsen \"%{spell}\" i starten af scenariet."

msgid "The starting alignment of the scenario will be %{race}."
msgstr ""
"Dit kongerige har et tilhørsforhold til klassen %{race} i starten af "
"scenariet."

msgid ""
"The main hero will receive a +%{count} to their %{skill} at the start of the "
"scenario."
msgstr ""
"Din hovedhelt vil modtage yderligere %{count} point i %{skill} i starten af "
"scenariet."

msgid "The main hero will have %{skill} at the start of the scenario."
msgstr "Hovedhelten vil have lært %{skill} i starten af scenariet."

msgid "Roland"
msgstr "Roland"

msgid "Archibald"
msgstr "Archibald"

msgid "Price of Loyalty"
msgstr "Prisen for Loyalitet"

msgid "Voyage Home"
msgstr "Hjemrejse"

msgid "Wizard's Isle"
msgstr "Troldmandsøen"

msgid "Descendants"
msgstr "Efterkommere"

msgid "The %{building} produces %{monster}."
msgstr "%{building} frembringer %{monster}."

msgid "Requires:"
msgstr "Kræver:"

msgid "Exit this menu without doing anything."
msgstr "Forlad denne menu, uden at gøre noget."

msgid "Cannot build. You have already built here today."
msgstr "Byggeri umuligt. Du har allerede bygget her i dag."

msgid "For this action it is necessary to build a castle first."
msgstr "Til denne handling er det nødvendigt først at bygge en borg."

msgid "Cannot build %{name}. The castle is too far away from an ocean."
msgstr "%{name}et kan ikke bygges, da borgen er for langt fra vand."

msgid "This building has been disabled."
msgstr "Denne bygning er blevet deaktiveret."

msgid "Cannot afford the %{name}."
msgstr "Ikke nok resurser til byggeriet af %{name}."

msgid "The %{name} is already built."
msgstr "Bygningen %{name} er allerede blevet bygget."

msgid "Cannot build the %{name}."
msgstr "Det er ikke muligt at bygge %{name}."

msgid "Build %{name}."
msgstr "Byg %{name}"

msgid "Blackridge"
msgstr "Sortekam"

msgid "Hillstone"
msgstr "Voldsten"

msgid "Pinehurst"
msgstr "Fyrenskov"

msgid "Whiteshield"
msgstr "Hvidskjold"

msgid "Woodhaven"
msgstr "Skovhaven"

msgid "Blackwind"
msgstr "Sortrup"

msgid "Bloodreign"
msgstr "Bloddum"

msgid "Dragontooth"
msgstr "Draggård"

msgid "Greywind"
msgstr "Gråvinde"

msgid "Portsmith"
msgstr "Smedehaven"

msgid "Atlantium"
msgstr "Atlantum"

msgid "Middle Gate"
msgstr "Midborg"

msgid "Sansobar"
msgstr "Sansobar"

msgid "Tundara"
msgstr "Tundara"

msgid "Vulcania"
msgstr "Vulkania"

msgid "Baywatch"
msgstr "Bugtvad"

msgid "Fountainhead"
msgstr "Kildspring"

msgid "Vertigo"
msgstr "Snurrum"

msgid "Wildabar"
msgstr "Vildabar"

msgid "Winterkill"
msgstr "Barfrost"

msgid "Brindamoor"
msgstr "Fakkelhede"

msgid "Lakeside"
msgstr "Søsted"

msgid "Nightshadow"
msgstr "Natskygge"

msgid "Olympus"
msgstr "Olympos"

msgid "Sandcaster"
msgstr "Sandborg"

msgid "Alamar"
msgstr "Alamar"

msgid "Burlock"
msgstr "Burlock"

msgid "Dragadune"
msgstr "Dragadune"

msgid "Kalindra"
msgstr "Kalindra"

msgid "Xabran"
msgstr "Sabran"

msgid "Algary"
msgstr "Algær"

msgid "Basenji"
msgstr "Dingo"

msgid "Blackfang"
msgstr "Blackfang"

msgid "New Dawn"
msgstr "Nygry"

msgid "Sorpigal"
msgstr "Sorpigal"

msgid "Avone"
msgstr "Avone"

msgid "Big Oak"
msgstr "Stor-ege"

msgid "Chandler"
msgstr "Lysning"

msgid "Erliquin"
msgstr "Arliquin"

msgid "Hampshire"
msgstr "Hampdrup"

msgid "Antioch"
msgstr "Antiokia"

msgid "Avalon"
msgstr "Avalon"

msgid "Roc Haven"
msgstr "Rokskov"

msgid "South Mill"
msgstr "Søndermølle"

msgid "Weed Patch"
msgstr "Bakkestjerne"

msgid "Brownston"
msgstr "Brunborg"

msgid "Hilltop"
msgstr "Bakketop"

msgid "Weddington"
msgstr "Væderup"

msgid "Westfork"
msgstr "Vesterskille"

msgid "Whittingham"
msgstr "Viderup"

msgid "Cathcart"
msgstr "Kasgård"

msgid "Elk's Head"
msgstr "Elgevir"

msgid "Roscomon"
msgstr "Rosenborg"

msgid "Sherman"
msgstr "Ulsakse"

msgid "Yorksford"
msgstr "Rodbæk"

msgid "Blackburn"
msgstr "Kulbrand"

msgid "Blacksford"
msgstr "Mørkbæk"

msgid "Burton"
msgstr "Skodby"

msgid "Pig's Eye"
msgstr "Svinerøje"

msgid "Viper's Nest"
msgstr "Bande-rede"

msgid "Fenton"
msgstr "Hegnby"

msgid "Lankershire"
msgstr "Langherred"

msgid "Lombard"
msgstr "Lombard"

msgid "Timberhill"
msgstr "Tømmerhøj"

msgid "Troy"
msgstr "Troja"

msgid "Forder Oaks"
msgstr "Egebæk"

msgid "Meramec"
msgstr "Meramek"

msgid "Quick Silver"
msgstr "Kviksølver"

msgid "Westmoor"
msgstr "Vesthede"

msgid "Willow"
msgstr "Virlund"

msgid "Corackston"
msgstr "Coraktun"

msgid "Sheltemburg"
msgstr "Sheltemborg"

msgid "Cannot recruit - you already have a Hero in this town."
msgstr "Umuligt at rekruttere - Du har allerede en helt i denne borg."

msgid "Cannot recruit - you have too many Heroes."
msgstr "Umuligt at rekruttere - Du har for mange helte."

msgid "Cannot afford a Hero."
msgstr "Umuligt at rekruttere en helt."

msgid "There is no room in the garrison for this army."
msgstr "Der er ikke plads i garnisonen til denne trop."

msgid "Fortifications"
msgstr "Befæstninger"

msgid "Farm"
msgstr "Mark"

msgid "Thatched Hut"
msgstr "Stråtækt hytte"

msgid "Archery Range"
msgstr "Bueskydningsbane"

msgid "Upg. Archery Range"
msgstr "Opg. bueskydningsbane"

msgid "Blacksmith"
msgstr "Grovsmedje"

msgid "Upg. Blacksmith"
msgstr "Opg. grovsmedje"

msgid "Armory"
msgstr "Våbensmedje"

msgid "Upg. Armory"
msgstr "Opg. våbensmedje"

msgid "Jousting Arena"
msgstr "Dystningsarena"

msgid "Upg. Jousting Arena"
msgstr "Opg. dystningsarena"

msgid "Cathedral"
msgstr "Katedral"

msgid "Upg. Cathedral"
msgstr "Opg. katedral"

msgid "Coliseum"
msgstr "Amfiteater"

msgid "Garbage Heap"
msgstr "Affaldsbunke"

msgid "Hut"
msgstr "Hytte"

msgid "Stick Hut"
msgstr "Pindehytte"

msgid "Upg. Stick Hut"
msgstr "Opg. pindehytte"

msgid "Den"
msgstr "Hule"

# Adobe-sten er ler, som bruges til at bygge adobehuse med. De findes også i Danmark
msgid "Adobe"
msgstr "Adobehus"

msgid "Upg. Adobe"
msgstr "Opg. adobehus"

msgid "Bridge"
msgstr "Bro"

msgid "Upg. Bridge"
msgstr "Opg. bro"

msgid "Pyramid"
msgstr "Pyramide"

msgid "Rainbow"
msgstr "Regnbue"

msgid "Crystal Garden"
msgstr "Krystalhave"

msgid "Treehouse"
msgstr "Træhus"

# Oversættes normalt til sommerhus. Men kottage er faktisk også dansk ord.
msgid "Cottage"
msgstr "Kottage"

msgid "Upg. Cottage"
msgstr "Opg. kottage"

msgid "Stonehenge"
msgstr "Stenkreds"

msgid "Upg. Stonehenge"
msgstr "Opg. stenkreds"

msgid "Fenced Meadow"
msgstr "Indhegnet eng"

msgid "sorceress|Red Tower"
msgstr "Ildtårn"

msgid "Dungeon"
msgstr "Fangehul"

msgid "Waterfall"
msgstr "Vandfald"

msgid "Cave"
msgstr "Grotte"

msgid "Crypt"
msgstr "Krypt"

msgid "Nest"
msgstr "Rede"

msgid "Maze"
msgstr "Labyrint"

msgid "Upg. Maze"
msgstr "Opg. labyrint"

msgid "Swamp"
msgstr "Sump"

msgid "Green Tower"
msgstr "Grønt tårn"

msgid "warlock|Red Tower"
msgstr "Rødt tårn"

msgid "Black Tower"
msgstr "Sort tårn"

msgid "Library"
msgstr "Bibliotek"

msgid "Orchard"
msgstr "Frugthave"

msgid "Habitat"
msgstr "Habitat"

msgid "Pen"
msgstr "Svinesti"

msgid "Foundry"
msgstr "Støberi"

msgid "Upg. Foundry"
msgstr "Opg. støberi"

msgid "Cliff Nest"
msgstr "Klipperede"

msgid "Ivory Tower"
msgstr "Elfenbenstårn"

msgid "Upg. Ivory Tower"
msgstr "Opg. elfenbenstårn"

msgid "Cloud Castle"
msgstr "Skyslot"

msgid "Upg. Cloud Castle"
msgstr "Opg. skyslot"

msgid "Storm"
msgstr "Storm"

msgid "Skull Pile"
msgstr "Kraniebunke"

msgid "Excavation"
msgstr "Udgravning"

msgid "Graveyard"
msgstr "Kirkegård"

msgid "Upg. Graveyard"
msgstr "Opg. kirkegård"

msgid "Upg. Pyramid"
msgstr "Opg. pyramide"

msgid "Mansion"
msgstr "Palæ"

msgid "Upg. Mansion"
msgstr "Opg. palæ"

msgid "Mausoleum"
msgstr "Mausoleum"

msgid "Upg. Mausoleum"
msgstr "Opg. mausoleum"

msgid "Laboratory"
msgstr "Laboratorium"

msgid "Shrine"
msgstr "Helligdom"

msgid "Special"
msgstr "Specialbygning"

msgid "Horde Building"
msgstr "Hordebygning"

msgid "Dwelling 1"
msgstr "Bosted 1"

msgid "Dwelling 2"
msgstr "Bosted 2"

msgid "Upg. Dwelling 2"
msgstr "Opg. bosted 2"

msgid "Dwelling 3"
msgstr "Bosted 3"

msgid "Upg. Dwelling 3"
msgstr "Opg. bosted 3"

msgid "Dwelling 4"
msgstr "Bosted 4"

msgid "Upg. Dwelling 4"
msgstr "Opg. bosted 4"

<<<<<<< HEAD
=======
#, fuzzy
msgid "Dwelling 5"
msgstr "Bosteder"

#, fuzzy
msgid "Upg. Dwelling 5"
msgstr "Bosteder"

#, fuzzy
>>>>>>> 608234b0
msgid "Dwelling 6"
msgstr "Bosted 6"

msgid "Upg. Dwelling 6"
msgstr "Opg. bosted 6"

msgid "2x Upg. Dwelling 6"
msgstr "2x opg. bosted 6"

msgid ""
"The Fortifications increase the toughness of the walls, increasing the "
"number of turns it takes to knock them down."
msgstr ""
"Befæstningerne styrker ringmurene, så de kan modstå mindst ét ekstra angreb, "
"før muren væltes."

msgid "The Farm increases production of Peasants by %{count} per week."
msgstr "Marken øger tilvæksten af bønder med %{count} om ugen."

msgid ""
"The Coliseum provides inspiring spectacles to defending troops, raising "
"their morale by two during combat."
msgstr ""
"I amfiteatret inspirerer gladiatorkampe de forsvarende styrkers kampgejst, "
"så deres moral under kamp løftes med to point."

msgid "The Garbage Heap increases production of Goblins by %{count} per week."
msgstr "Affaldsbunken øger tilvæksten af vætter med %{count} om ugen."

msgid "The Rainbow increases the luck of the defending units by two."
msgstr "Regnbuen øger de forsvarende styrkers held med 2 point."

msgid ""
"The Crystal Garden increases production of Sprites by %{count} per week."
msgstr "Krystalhaven øger tilvæksten af feer med %{count} om ugen."

msgid "The Dungeon increases the income of the town by %{count} gold per day."
msgstr "Fangehullet øger byens guldindkomst med %{count} guldstykker om dagen."

msgid "The Waterfall increases production of Centaurs by %{count} per week."
msgstr "Vandfaldet øger tilvæksten af kentaurer med %{count} om ugen."

msgid ""
"The Library increases the number of spells in the Guild by one for each "
"level of the guild."
msgstr ""
"Biblioteket øger antallet af besværgelser i magikerlauget med én for hvert "
"plan-niveau."

msgid "The Orchard increases production of Halflings by %{count} per week."
msgstr "Frugthaven øger tilvæksten af halvlange med %{count} om ugen."

msgid "The Storm adds +2 to the power of spells of a defending spell caster."
msgstr ""
"Stormen øger en forsvarende besværgers magikraft med 2 point under kamp."

msgid "The Skull Pile increases production of Skeletons by %{count} per week."
msgstr "Kraniebunken øger tilvæksten af skeletter med %{count} om ugen."

msgid "The Special building gives a specific bonus to the chosen castle type."
msgstr "Specialbygningen giver en specifik bonus til den valgte borgtype."

msgid ""
"The Horde Building increases the growth rate of the level 1 creatures by 8 "
"per week."
msgstr "hordebygningen øger tilvæksten for niveau 1 væsener med 8 per uge."

msgid "Thieves' Guild"
msgstr "Tyvelaug"

msgid "Tavern"
msgstr "Kro"

msgid "Shipyard"
msgstr "Skibsværft"

msgid "Well"
msgstr "Brønd"

msgid "Statue"
msgstr "Statue"

msgid "Marketplace"
msgstr "Markedsplads"

msgid "Moat"
msgstr "Voldgrav"

msgid "Castle"
msgstr "Borg"

msgid "Tent"
msgstr "Telt"

msgid "Captain's Quarters"
msgstr "Kaptajnens kvarter"

msgid "Mage Guild, Level 1"
msgstr "Magikerlaug, 1. plan"

msgid "Mage Guild, Level 2"
msgstr "Magikerlaug, 2. plan"

msgid "Mage Guild, Level 3"
msgstr "Magikerlaug, 3. plan"

msgid "Mage Guild, Level 4"
msgstr "Magikerlaug, 4. plan"

msgid "Mage Guild, Level 5"
msgstr "Magikerlaug, 5. plan"

msgid ""
"The Shrine increases the necromancy skill of all your necromancers by 10 "
"percent."
msgstr ""
"Helligdommen øger alle dine nekromantikeres nekromantik med 10 procent."

msgid ""
"The Thieves' Guild provides information on enemy players. Thieves' Guilds "
"can also provide scouting information on enemy towns. Additional Guilds "
"provide more information."
msgstr ""
"Tyvelauget skaffer informationer om hvordan andre spillere klarer sig i "
"forhold til dig. Desuden udspejdes fjendtlige byer og borge også. Jo flere "
"Tyvelaug du har, jo flere informationer får du."

msgid "The Tavern increases morale for troops defending the castle."
msgstr "Kroen øger de forsvarende styrkers moral med to point."

msgid "The Shipyard allows ships to be built."
msgstr "Skibsværftet gør det muligt at bygge skibe."

msgid ""
"The Well increases the growth rate of all dwellings by %{count} creatures "
"per week."
msgstr ""
"Brønden øger den ugentlige tilvækst af byens bosteder med %{count}. Brønden "
"gør det også muligt at få en oversigt over byens væsener. Du kan desuden "
"hverve dem herfra."

msgid "The Statue increases the town's income by %{count} gold per day."
msgstr "Statuen øger byens guldindkomst med %{count} guldstykker om dagen."

msgid "The Left Turret provides extra firepower during castle combat."
msgstr ""
"Venstre tårn frembringer et ekstra skydetårn, som øger ildkraft under "
"belejring af borgen."

msgid "The Right Turret provides extra firepower during castle combat."
msgstr ""
"Højre tårn frembringer et ekstra skydetårn, som øger ildkraft under "
"belejring af borgen."

msgid ""
"The Marketplace can be used to convert one type of resource into another. "
"The more marketplaces you control, the better the exchange rate."
msgstr ""
"På markedspladsen kan man bytte én resursetype til en anden. Du opnår mere "
"og mere fordelagtige byttehandlinger, jo flere markedspladser du har i dit "
"rige."

msgid ""
"The Moat slows attacking units. Any unit entering the moat must end its turn "
"there and becomes more vulnerable to attack."
msgstr ""
"Voldgraven forsinker angribende tropper. Enhver trop, som træder ned i "
"voldgraven, ender sin tur dér. Så længe den befinder sig her, vil den "
"desuden være mere sårbar overfor angreb."

msgid ""
"The Castle improves the town's defense and increases its income to %{count} "
"gold per day."
msgstr ""
"Borgen forstærker byens forsvar mod angreb. Borgen øger desuden byens "
"guldindkomst med %{count} guldstykker om dagen."

msgid ""
"The Tent provides workers to build a castle, provided the materials and the "
"gold are available."
msgstr ""
"Teltet frembringer arbejdere til at bygge en borg, såfremt de fornødne "
"resurser og guld er på plads."

msgid ""
"The Captain's Quarters provides a captain to assist in the castle's defense "
"when no hero is present."
msgstr ""
"Kaptajnens kvarter frembringer en kaptajn til at assistere de forsvarende "
"styrker, når der ikke er en helt tilstede."

msgid ""
"The Mage Guild allows heroes to learn spells and replenish their spell "
"points."
msgstr ""
"Helte kan købe en magibog og lære besværgelser, når de besøger "
"magikerlauget. Desuden fornyes heltes maksimale antal mana automatisk, hvis "
"de ender deres tur stående i byen."

msgid "Recruit %{name}"
msgstr "Rekruttér %{name}"

msgid "Month: %{month}, Week: %{week}, Day: %{day}"
msgstr "Måned: %{month}, Uge: %{week}, Dag: %{day}"

msgid ""
"You must purchase a spell book to use the mage guild, but you currently have "
"no room for a spell book. Try giving one of your artifacts to another hero."
msgstr ""
"Din helt er nødt til at købe en magibog, før denne må træde ind i "
"magikerlauget. Men helten har desværre ikke plads til at bære en magibog. "
"Prøv at afgive én af dine artefakter til en anden helt."

msgid "Click to show next town."
msgstr "Klik for at se næste by."

msgid "Show next town"
msgstr "Se næste by"

msgid "Click to show previous town."
msgstr "Klik for at se forrige by."

msgid "Show previous town"
msgstr "Se forrige by"

msgid "This town may not be upgraded to a castle."
msgstr "Der kan ikke bygges en borg i denne by."

msgid "Town"
msgstr "By"

msgid "Exit Castle"
msgstr "Forlad borg"

msgid "Exit Town"
msgstr "Forlad by"

msgid "Show Income"
msgstr "Vis indkomst"

msgid "View Hero"
msgstr "Vis helt"

msgid "The above spells are available here."
msgstr "Med nok visdom kan alle disse besværgelser læres af dine helte."

msgid "The spells the hero can learn have been added to their book."
msgstr "De besværgelser, den besøgende helt kan lære, er nu i magibogen."

msgid "A generous tip for the barkeep yields the following rumor:"
msgstr "En generøs mængde drikkepenge får krokarlen til at dele dette rygte:"

msgid "Recruit Hero"
msgstr "Rekruttér helt"

msgid "%{name} is a level %{value} %{race} "
msgstr "%{name} er en level %{value} %{race} "

msgid "with %{count} artifacts."
msgstr "med %{count} artefakter."

msgid "with 1 artifact."
msgstr "med 1 artefakt."

msgid "without artifacts."
msgstr "uden artefakter."

msgid "Recruit %{name} the %{race}"
msgstr "Rekruttér %{race}en %{name}"

msgid ""
"'Spread' combat formation spreads the castle's units from the top to the "
"bottom of the battlefield, with at least one empty space between each unit."
msgstr ""
"'Spredt' kampformation spreder borgens tropper, fra top til bund på "
"slagmarken, med mindst én tom plads mellem hver enhed på borgens side af "
"slagmarken."

msgid ""
"'Grouped' combat formation bunches the castle's units together in the center "
"of the castle's side of the battlefield."
msgstr ""
"'Gruppe'-formation samler borgens tropper i midten af borgens side af "
"slagmarken."

msgid "Spread Formation"
msgstr "Spredt formation"

msgid "Grouped Formation"
msgstr "Gruppeformation"

msgid "Click to show the next town."
msgstr "Klik for at se næste by."

msgid "Click to show the previous town."
msgstr "Klik for at se forrige by."

msgid "Set garrison combat formation to 'Spread'"
msgstr ""
"Indstil garnisonen til at stå opstille sig i 'spredt' formation under kamp"

msgid "Set garrison combat formation to 'Grouped'"
msgstr ""
"Indstil garnisonen til at stå opstille sig i 'gruppe'-formation under kamp"

msgid "Exit Castle Options"
msgstr "Forlad borg-vindue"

msgid "Castle Options"
msgstr "Borg-vindue"

msgid "Not enough resources to recruit creatures."
msgstr "Der er ikke nok resurser til at rekruttere væsener for."

msgid "You are unable to recruit at this time, your ranks are full."
msgstr ""
"Du kan ikke rekruttere nye væsener til din hær, så længe dine rækker er "
"fulde."

msgid "No creatures available for purchase."
msgstr "Der er i øjeblikket intet væsen at rekruttere."

msgid "Recruit Creatures"
msgstr "Rekruttér væsener"

msgid "Max"
msgstr "Maks"

msgid "Hire all creatures in the town."
msgstr "Hyr alle byens tilgængelige væsener."

msgid "Available"
msgstr "Tilgængelig"

msgid "Town Population Information and Statistics"
msgstr "Informationer og tal om byens indbyggere"

msgid "Damage"
msgstr "Skade"

msgid "HP"
msgstr "Liv"

msgid "Growth"
msgstr "Vækst"

msgid "week"
msgstr "uge"

msgid "View World"
msgstr "Vis verden"

msgid "View the entire world."
msgstr "Vis hele verdenen."

msgid "Puzzle"
msgstr "Puslespil"

msgid "View the obelisk puzzle."
msgstr "Vis obeliskens puslespil."

msgid "Scenario Information"
msgstr "Kortbeskrivelse"

msgid "View information on the scenario you are currently playing."
msgstr "Vis information om det scenarie, du er i gang med at spille."

msgid "Dig for the Ultimate Artifact."
msgstr "Grav efter Det Ultimative Artefakt."

msgid "Digging"
msgstr "Gravning"

msgid "Arena"
msgstr "Arena"

msgid ""
"You enter the arena and face a pack of vicious lions. You handily defeat "
"them, to the wild cheers of the crowd. Impressed by your skill, the aged "
"trainer of gladiators agrees to train you in a skill of your choice."
msgstr ""
"Du går ind i arenaen og står over for en flok glubske løver. Publikums vilde "
"jubel lyder, idet du snildt besejrer løverne. Imponeret over dine evner, er "
"den gamle gladiatortræner villig til at træne dig i en færdighed - Du vælger "
"selv hvilken."

msgid "Attack Skill"
msgstr "Angreb"

msgid "Defense Skill"
msgstr "Forsvar"

msgid "Shots"
msgstr "Skud"

msgid "Shots Left"
msgstr "Skudreserve"

msgid "Hit Points"
msgstr "Liv"

msgid "Hit Points Left"
msgstr "Resterende liv"

msgid "You can't afford to upgrade your troops!"
msgstr "Du har ikke råd til at opgradere dine tropper!"

msgid ""
"Your troops can be upgraded, but it will cost you dearly. Do you wish to "
"upgrade them?"
msgstr ""
"Dine tropper kan opgraderes, men det vil koste dig dyrt. Vil du opgradere "
"dem alligevel?"

msgid "Are you sure you want to dismiss this army?"
msgstr "Er du sikker på du vil bortvise denne trop?"

msgid "Upgrade"
msgstr "Opgradér"

msgid "Upgrade your troops."
msgstr "Opgradér dine tropper."

msgid "Dismiss"
msgstr "Bortvis"

msgid "Dismiss this army."
msgstr "Bortvis denne hær."

msgid ""
"A group of %{monster} with a desire for greater glory wish to join you.\n"
"Do you accept?"
msgstr ""
"En gruppe %{monster} med drømme om magt og ære ønsker at forene sig med din "
"hær.\n"
"Godtager du disse betingelser?"

msgid "Followers"
msgstr "Følgere"

msgid ""
"The %{monster} is swayed by your diplomatic tongue, and offers to join your "
"army for the sum of %{gold} gold.\n"
"Do you accept?"
msgstr ""
"Et enkelt medlem af %{monster}-hæren lader sig overtale af din diplomatiske "
"tunge og vil gerne forene sig med din hær, for en sum af %{gold} "
"guldstykker.\n"
"Godtager du disse betingelser?"

msgid ""
"The creatures are swayed by your diplomatic\n"
"tongue, and make you an offer:\n"
"\n"
msgstr ""
"Disse væsener lader sig overtale af din diplomatiske\n"
"tunge. De giver dig et tilbud:\n"
"\n"

msgid ""
"%{offer} of the %{total} %{monster} will join your army, and the rest will "
"leave you alone, for the sum of %{gold} gold.\n"
"Do you accept?"
msgstr ""
"Ud af %{total} %{monster} er %{offer} af dem villige til at forene sig med "
"din hær, mens de resterende vil lade dig være i fred, til en sum af %{gold} "
"guldstykker.\n"
"\n"
"Godtager du disse betingelser?"

msgid ""
"All %{offer} of the %{monster} will join your army for the sum of %{gold} "
"gold.\n"
"Do you accept?"
msgstr ""
"Alle %{offer} %{monster} er villige til at forene sig med din hær til en "
"pris af %{gold} guldstykker.\n"
"Godtager du disse betingelser?"

msgid "(Rate: %{percent})"
msgstr "(Grad: %{percent})"

msgid "off"
msgstr "fra"

msgid "Music"
msgstr "Musik"

msgid "Effects"
msgstr "Effekter"

msgid "MIDI"
msgstr "MIDI"

msgid "MIDI Expansion"
msgstr "MIDI Udvidelse"

msgid "External"
msgstr "Ekstern"

msgid "Music Type"
msgstr "Musiktype"

msgid "3D Audio"
msgstr "3D Lyd"

msgid "Toggle ambient music level."
msgstr "Indstil niveau for omgivelseslyde."

msgid "Toggle foreground sounds level."
msgstr "Indstil niveau for forgrundslyde."

msgid "Change the type of music."
msgstr "Ændr musikstil."

msgid "Toggle the 3D effect of foreground sounds."
msgstr "Skift 3D-effekter for forgrundslyde."

msgid "Build a new ship:"
msgstr "Byg et nyt skib:"

msgid "Resource cost:"
msgstr "Resurseomkostninger:"

msgid "Total: "
msgstr "Total: "

msgid "Need: "
msgstr "Behov: "

msgid "Load Game"
msgstr "Indlæs spil"

msgid "No save files to load."
msgstr "Ingen gemte filer at indlæse."

msgid "New Game"
msgstr "Nyt spil"

msgid "Start a single or multi-player game."
msgstr "Start et enkelt- eller et flerspiller-spil."

msgid "Load a previously saved game."
msgstr "Indlæs et tidligere gemt spil."

msgid "Save Game"
msgstr "Gem spil"

msgid "Save the current game."
msgstr "Gem nuværende spil."

msgid "Quit"
msgstr "Afslut"

msgid "Quit out of Heroes of Might and Magic II."
msgstr "Forlad Heroes of Might and Magic II."

msgid "Language"
msgstr "Sprog"

msgid "Graphics"
msgstr "Grafik"

msgid "Black & White"
msgstr "Sort & Hvid"

msgid "Mouse Cursor"
msgstr "Musemarkør"

msgid "Color"
msgstr "Farve"

msgid "Text Support"
msgstr "Tekstsupport"

msgid "Change the language of the game."
msgstr "Ændr spillets sprogindstillinger."

msgid "Select Game Language"
msgstr "Vælg spillets sprog"

msgid "Change the graphics settings of the game."
msgstr "Ændr spillets grafikindstillinger."

msgid "Toggle colored cursor on or off. This is only an aesthetic choice."
msgstr "Vælg farvet musemarkør til eller fra. Dette er kun et æstetisk valg."

msgid ""
"Toggle text support mode to output extra information about windows and "
"events in the game."
msgstr ""
"Tilvælg tekststøttetilstand for at få flere tekstbaserede informationer om "
"spillets vinduer og hændelser."

msgid ""
"Map\n"
"Difficulty"
msgstr ""
"Kort\n"
"Niveau"

msgid ""
"Game\n"
"Difficulty"
msgstr ""
"Spil-\n"
"niveau"

msgid "Rating"
msgstr "Bedømmelse"

msgid "Map Size"
msgstr "Kort størrelse"

msgid "Opponents"
msgstr "Spillere"

msgid "Class"
msgstr "Klasse"

msgid ""
"Victory\n"
"Conditions"
msgstr ""
"Vinder-\n"
"vilkår"

msgid ""
"Loss\n"
"Conditions"
msgstr ""
"Tabs-\n"
"vilkår"

msgid "First select recipients!"
msgstr "Vælg først modtagere!"

msgid "You cannot select %{resource}!"
msgstr "Du kan ikke vælge %{resource}!"

msgid "Select count %{resource}:"
msgstr "Vælg antal %{resource}:"

msgid "Select Recipients"
msgstr "Vælg modtagere"

msgid "Your Funds"
msgstr "Dine midler"

msgid "Planned Gift"
msgstr "Planlagt foræring"

msgid "Gift from %{name}"
msgstr "Gave fra %{name}"

msgid "Resolution"
msgstr "Resolution"

msgid "Fullscreen"
msgstr "Fuld skærm"

msgid "window|Mode"
msgstr "Vinduestilstand"

msgid "Windowed"
msgstr "Vindue"

msgid "V-Sync"
msgstr "V-Synk."

msgid "FPS"
msgstr "FPS"

msgid "System Info"
msgstr "System info"

msgid "Change the resolution of the game."
msgstr "Skift spilopløsning."

msgid "Select Game Resolution"
msgstr "Vælg spilopløsning"

msgid "Toggle between fullscreen and windowed modes."
msgstr "Vælg mellem fuldskærms- og vinduestilstand."

msgid ""
"The V-Sync option can be enabled to resolve flickering issues on some "
"monitors."
msgstr ""
"V-synk. i aktiv tilstand kan løse potentielle renderingsproblemer på visse "
"skærme."

msgid "Show extra information such as FPS and current time."
msgstr "Vis flere informationer som billeder i sekundet (FPS) og klokkeslæt."

msgid "Hotkey: "
msgstr "Genvejstast: "

msgid "Category: "
msgstr "Kategori: "

msgid "Event: "
msgstr "Begivenhed: "

msgid "Hot Keys:"
msgstr "Genvejstaster:"

msgid "Evil"
msgstr "Ond"

msgid "Good"
msgstr "God"

msgid "Interface Type"
msgstr "Interface-type"

msgid "Hide"
msgstr "Skjul"

msgid "Show"
msgstr "Vis"

msgid "Interface"
msgstr "Interface"

msgid "Slow"
msgstr "Langsom"

msgid "Normal"
msgstr "Normal"

msgid "Fast"
msgstr "Hurtig"

msgid "Very Fast"
msgstr "Meget hurtig"

msgid "Scroll Speed"
msgstr ""
"Rulle\n"
"hastighed"

msgid "Toggle the type of interface you want to use."
msgstr "Vælg hvilken interface-type du ønsker at bruge."

msgid "Toggle interface visibility."
msgstr "Vælg interfacets synlighed til eller fra."

msgid "Sets the speed at which you scroll the window."
msgstr "Bestemmer vinduets rullehastighed."

msgid "Select Game Language:"
msgstr "Vælg spilsprog:"

msgid "Click to choose the selected language."
msgstr "Klik for at vælge det valgte sprog."

msgid "%{name} has gained a level."
msgstr "%{name} har opnået et nyt level."

msgid "%{skill} +1"
msgstr "%{skill} +1"

msgid "You have learned %{skill}."
msgstr "Du har lært %{skill}"

msgid ""
"%{name} has gained a level.\n"
"\n"
"%{skill} +1"
msgstr ""
"%{name} har opnået et nyt level.\n"
"\n"
"%{skill} +1"

msgid ""
"You may learn either:\n"
"%{skill1}\n"
"or\n"
"%{skill2}"
msgstr ""
"Du kan enten lære:\n"
"%{skill1}\n"
"eller\n"
"%{skill2}"

msgid ""
"Please inspect our fine wares. If you feel like offering a trade, click on "
"the items you wish to trade with and for."
msgstr ""
"Inspicér venligst vores fine varer. Hvis du føler dig fristet til at handle, "
"skal du klikke på de ting du ønsker at handle for og med."

msgid ""
"You have received quite a bargain. I expect to make no profit on the deal. "
"Can I interest you in any of my other wares?"
msgstr ""
"Du har gjort en god handel. Jeg forventer ikke at gøre profit på dette. Er "
"der andre af mine varer, der kunne have interesse?"

msgid "I can offer you %{count} for 1 unit of %{resfrom}."
msgstr "Jeg bytter gerne %{count} for 1 %{resfrom}."

msgid "I can offer you 1 unit of %{resto} for %{count} units of %{resfrom}."
msgstr "Jeg bytter gerne 1 %{resto} for %{count} %{resfrom}."

msgid "Min"
msgstr "Min"

msgid "Qty to trade"
msgstr "Bytteantal"

msgid "Trading Post"
msgstr "Handelsstation"

msgid "Your Resources"
msgstr "Dine resurser"

msgid "Available Trades"
msgstr "Handlemuligheder"

msgid "n/a"
msgstr "i/t"

msgid "guarded by %{count} %{monster}"
msgstr "Bevogtet af %{count} %{monster}"

msgid "guarded by "
msgstr "Bevogtet af "

msgid "(available: %{count})"
msgstr "(tilgængelig: %{count})"

msgid "(empty)"
msgstr "(tom)"

msgid "already learned"
msgstr "allerede lært"

msgid "treeOfKnowledge|free"
msgstr "gratis"

msgid "already claimed"
msgstr "allerede hævdet"

msgid "not claimed"
msgstr "ej hævdet"

msgid "already knows this skill"
msgstr "kender allerede denne evne"

msgid "already has max skills"
msgstr "har allerede maksimale evner"

msgid "(already visited)"
msgstr "(allerede besøgt)"

msgid "(not visited)"
msgstr "(ikke besøgt)"

msgid "%{color} Barrier"
msgstr "%{color} barriere"

msgid "(tent visited)"
msgstr "(telt besøgt)"

msgid "%{color} Tent"
msgstr "%{color} telt"

msgid "Road"
msgstr "Vej"

msgid "(digging ok)"
msgstr "(mulig gravning)"

msgid "(no digging)"
msgstr "(ingen gravning)"

msgid "penalty: %{cost}"
msgstr "Skridttab: %{cost}"

msgid "Defenders:"
msgstr "Forsvarere:"

msgid "Unknown"
msgstr "Ukendt"

msgid "%{name} (Level %{level})"
msgstr "%{name} (Level %{level})"

msgid "Attack:"
msgstr "Angreb:"

msgid "Defense:"
msgstr "Forsvar:"

msgid "Spell Power:"
msgstr "Magikraft:"

msgid "Knowledge:"
msgstr "Kundskab:"

msgid "Spell Points:"
msgstr "Mana:"

msgid "Move Points:"
msgstr "Skridtpoint:"

msgid "Uncharted Territory"
msgstr "Ukendt område"

msgid "Cost per troop:"
msgstr "Pris per trop:"

msgid "Available: %{count}"
msgstr "Tilgængelig: %{count}"

msgid "Number to buy:"
msgstr "Købeantal:"

msgid "Recruit selected monsters."
msgstr "Rekruttér valgte væsener."

msgid "Select maximum monsters to be recruited."
msgstr "Vælg maksimalt antal væsener til rekruttering."

msgid "Select only 1 monster to be recruited."
msgstr "Vælg kun 1 væsen til rekruttering."

msgid "Select Game Resolution:"
msgstr "Vælg spilopløsning:"

msgid "Click to apply the selected resolution."
msgstr "Klik for at godkende valgte opløsning."

msgid "Click to apply the entered text."
msgstr "Klik for at anvende den indtastede tekst."

msgid "Click to open the Virtual Keyboard dialog."
msgstr "Klik for at åbne dialogboksen Virtuelt Tastatur."

msgid "Open Virtual Keyboard"
msgstr "Åben Virtuel Tastatur"

msgid "How many creatures do you wish to move?"
msgstr "Hvor mange væsener ønsker du at flytte?"

msgid "Select how many units to separate into:"
msgstr "Vælg hvor mange gange troppen skal deles:"

msgid "Map: "
msgstr "Kort:"

msgid ""
"\n"
"\n"
"Month: "
msgstr ""
"\n"
"\n"
"Måned: "

msgid ", Week: "
msgstr ", Uge: "

msgid ", Day: "
msgstr ", Dag: "

msgid ""
"\n"
"\n"
"Location: "
msgstr ""
"\n"
"\n"
"Placering: "

msgid "Are you sure you want to delete file:"
msgstr "Er du sikker på at du vil slette denne fil:"

msgid "Warning!"
msgstr "Advarsel!"

msgid "Click to save the current game."
msgstr "Klik for at gemme igangværende spil."

msgid "Click to load a previously saved game."
msgstr "Klik for at indlæse et tidligere gemt spil."

msgid "File to Save:"
msgstr "Fil som skal gemmes:"

msgid "File to Load:"
msgstr "Fil som skal indlæses:"

msgid "Accept the choice made."
msgstr "Acceptér de trufne valg."

msgid "%{color} %{race} hero"
msgstr "%{color} %{race} helt"

msgid "Terrain object"
msgstr "Terræn-objekt"

msgid "Select Skill:"
msgstr "Vælg evne:"

msgid "Select Spell:"
msgstr "Vælg magi:"

msgid "Select Artifact:"
msgstr "Vælg artefakt:"

msgid "Select Monster:"
msgstr "Vælg væsen:"

msgid "Select Hero:"
msgstr "Vælg helt:"

msgid "Select Treasure:"
msgstr "Vælg skat:"

msgid "Select Ocean Object:"
msgstr "Vælg hav-objekt:"

msgid "Castle/town placing"
msgstr "Borg/by-vindue"

msgid "doubleLinedRace|Neutral"
msgstr "Neutral"

msgid "race|Random"
msgstr "Tilfældig"

msgid "Click to start placing the selected castle/town."
msgstr "Klik for at godkende placering af valgte borg/by."

msgid "Click to select town placing."
msgstr "Klik for at vælge By-placering."

msgid "Click to select castle placing."
msgstr "Klik for at vælge Borg-placering."

msgid "%{color} %{race} %{townOrCastle}"
msgstr "%{color} %{race} %{townOrCastle}"

msgid "race|Neutral"
msgstr "Neutral"

msgid "You will place"
msgstr "Du vil placere"

msgid "Click to select this class."
msgstr "Klik for at vælge denne klasse."

msgid "Click to select this color."
msgstr "Klik for at vælge denne farve."

msgid "Select Dwelling:"
msgstr "Vælg Bosted:"

msgid "Select Landscape Object:"
msgstr "Vælg Landskab-objekt:"

msgid "Mine placing"
msgstr "Mine-placering"

msgid ""
"Resource\n"
"type:"
msgstr ""
"Resurse-\n"
"type:"

msgid "%{mineName} appearance:"
msgstr "%{mineName} udseende:"

msgid "Click to select %{object} as the resource generator to be placed."
msgstr ""
"Klik for at vælge %{object} som den resursegenerator, der skal placeres."

msgid "Select Mountain Object:"
msgstr "Vælg Bjerg-objekt:"

msgid "Select Rock Object:"
msgstr "Vælg Sten-objekt:"

msgid "Select Tree Object:"
msgstr "Vælg Træ-objekt:"

msgid "Select Power Up Object:"
msgstr "Vælg Power Up-objekt:"

msgid "Select Adventure Object:"
msgstr "Vælg Eventyr-objekt:"

msgid "Map Type:\n"
msgstr "Korttype:\n"

msgid "The Succession Wars"
msgstr "Arvefølgekrigene"

msgid "The Price of Loyalty"
msgstr "Prisen for Loyalitet"

msgid "Resurrection"
msgstr "Opstandelse"

msgid "Lose all your heroes and towns."
msgstr "Mist alle dine helte og byer."

msgid "Lose a specific town."
msgstr "Mist en bestemt by."

msgid "Lose a specific hero."
msgstr "Mist en bestemt helt."

msgid "Run out of time. Fail to win by a certain point."
msgstr "Undlad at vinde, inden et bestemt antal dage er gået."

msgid "Loss Condition"
msgstr "Tabsvilkår"

msgid "Defeat all enemy heroes and towns."
msgstr "Besejr alle fjendtlige helte og byer."

msgid "Capture a specific town."
msgstr "Indtag en bestemt by."

msgid "Defeat a specific hero."
msgstr "Besejr en bestemt helt."

msgid "Find a specific artifact."
msgstr "Find et bestemt artefakt."

msgid "Your side must defeat the opposing side."
msgstr "Din side skal besejre den modsatte."

msgid "Accumulate a large amount of gold."
msgstr "Saml en stor mængde guld."

msgid "Victory Condition"
msgstr "Vindervilkår"

msgid "Map difficulty:"
msgstr "Kort-niveau:"

msgid "N"
msgstr "N"

msgid "No maps exist at that size."
msgstr "Ingen kort i den størrelse"

msgid "Small Maps"
msgstr "Små kort"

msgid "View only maps of size small (36 x 36)."
msgstr "Vis kun små kort (36 x 36)."

msgid "Medium Maps"
msgstr "Mellemstore kort"

msgid "View only maps of size medium (72 x 72)."
msgstr "Vis kun mellemstore kort (72 x 72)."

msgid "Large Maps"
msgstr "Store kort"

msgid "View only maps of size large (108 x 108)."
msgstr "Vis kun store kort (108 x 108)."

msgid "Extra Large Maps"
msgstr "Ekstrastore kort"

msgid "View only maps of size extra large (144 x 144)."
msgstr "Vis kun ekstra store kort (144 x 144)."

msgid "All Maps"
msgstr "Alle kort"

msgid "View all maps, regardless of size."
msgstr "Vis alle kort, uanset størrelse."

msgid "Players Icon"
msgstr "Spiller-ikon"

msgid ""
"Indicates how many players total are in the scenario. Any positions not "
"occupied by human players will be occupied by computer players."
msgstr ""
"Angiver, hvor mange spillere der er i alt i scenariet. Alle positioner, der "
"ikke er besat af menneskelige spillere, vil blive besat af AI-spillere."

msgid ""
"Indicates whether the map\n"
"is small (36 x 36), medium\n"
"(72 x 72), large (108 x 108),\n"
"or extra large (144 x 144)."
msgstr ""
"Angiver om kortet\n"
"er lille (36 x 36), mellemstor\n"
"(72 x 72), stor (108 x 108),\n"
"eller ekstrastor (144 x 144)."

msgid "Size Icon"
msgstr "Størrelsesikon"

msgid ""
"Indicates whether the map is made for \"The Succession Wars\" or \"The Price "
"of Loyalty\" version of the game."
msgstr ""
"Angiver om kortet er lavet til \"Arvefølgekrigene\"- eller \"Prisen for "
"Loyalitet\"-versionen af spillet."

msgid "Map Type"
msgstr "Korttype"

msgid "Selected Name"
msgstr "Valgte navn"

msgid "The name of the currently selected map."
msgstr "Navnet på det valgte kort."

msgid "Selected Map Difficulty"
msgstr "Valgte kort-niveau"

msgid ""
"The map difficulty of the currently selected map. The map difficulty is "
"determined by the scenario designer. More difficult maps might include more "
"or stronger enemies, fewer resources, or other special conditions making "
"things tougher for the human player."
msgstr ""
"Det nuværende kort-niveau for det valgte kort. Kortets sværhedsgrad er "
"udelukkende bedømt af scenariets designer. Vanskeligere kort inkluderer "
"flere og stærkere fjender, færre resurser eller andre særlige vilkår, som "
"gør det sværere for menneskelige spillere."

msgid "Selected Description"
msgstr "Valgte beskrivelse"

msgid "The description of the currently selected map."
msgstr "Beskrivelsen til det valgte kort."

msgid "Jump"
msgstr "Hop"

msgid "Hero Speed"
msgstr "Heltes hastighed"

msgid "Don't Show"
msgstr "Vis ikke"

msgid "Enemy Speed"
msgstr "Fjenders hastighed"

msgid "Auto Resolve"
msgstr "Fuldt auto"

msgid "Auto, No Spells"
msgstr "Auto, ingen magi"

msgid "Battles"
msgstr "Kamp"

msgid "autoBattle|Manual"
msgstr "Manuelt"

msgid "Change the speed at which your heroes move on the main screen."
msgstr "Vælg hvor hurtigt dine helte skal flytte sig på hovedskærmen."

msgid ""
"Sets the speed that computer heroes move at. You can also elect not to view "
"computer movement at all."
msgstr ""
"Bestemmer hvor hurtigt AI-spillernes helte bevæger sig. Du kan også vælge "
"ikke at se deres bevægelser overhovedet."

msgid "Change the interface settings of the game."
msgstr "Ændr spillets brugerfladeindstillinger."

msgid "Interface Settings"
msgstr "Brugerfladeindstillinger"

msgid "Toggle instant battle mode."
msgstr "Vælg øjeblikkelig kamptilstand."

msgid "Att."
msgstr "Angr."

msgid "Def."
msgstr "Forsv."

msgid "Power"
msgstr "Magikr."

msgid "Knowl"
msgstr "Kunds."

msgid "1st"
msgstr "1."

msgid "2nd"
msgstr "2."

msgid "3rd"
msgstr "3."

msgid "4th"
msgstr "4."

msgid "5th"
msgstr "5."

msgid "6th"
msgstr "6."

msgid "Oracle: Player Rankings"
msgstr "Orakel: Spilleres rangering"

msgid "Thieves' Guild: Player Rankings"
msgstr "Tyvelaug: Spilleres rangering"

msgid "Number of Towns:"
msgstr "Antal byer:"

msgid "Number of Castles:"
msgstr "Antal borge:"

msgid "Number of Heroes:"
msgstr "Antal helte:"

msgid "Gold in Treasury:"
msgstr "Guld i statskassen:"

msgid "Wood & Ore:"
msgstr "Træ & malm:"

msgid "Gems, Cr, Slf & Mer:"
msgstr "Juveler, kr, sv & kv:"

msgid "Obelisks Found:"
msgstr "Besøgte obelisker:"

msgid "Artifacts:"
msgstr "Antal artefakter:"

msgid "Total Army Strength:"
msgstr "Samlet hærstyrke:"

msgid "Income:"
msgstr "Indkomst:"

msgid "Best Hero:"
msgstr "Bedste helt:"

msgid "Best Hero Stats:"
msgstr "Bedste helt (info):"

msgid "Personality:"
msgstr "Personlighed:"

msgid "Best Monster:"
msgstr "Bedste væsen:"

msgid "Random Castle Name"
msgstr "Tilfældigt borgnavn"

msgid "Allow Castle build"
msgstr "Tillad borgbyggeri"

msgid "Default buildings"
msgstr "Standardbygninger"

msgid "Default Army"
msgstr ""
"standard\n"
"hær"

msgid "Castle Army"
msgstr "Borghær"

msgid "Click to change the Castle name. Right-click to reset to default."
msgstr "Klik for at ændre borgnavnet. Højreklik: Nulstil til standard."

msgid "Enter Castle name"
msgstr "Skriv borgnavn"

msgid "Allow to build a castle in this town."
msgstr "Tillad borgbyggeri i denne by."

msgid "Toggle the use of default buildings. Custom buildings will be reset!"
msgstr ""
"Skift brugen af standardbygninger. Brugerdefinerede bygninger vil blive "
"nulstillet!"

msgid "Toggle building construction restriction mode."
msgstr "Skift begrænsningstilstand for bygningskonstruktion."

msgid "Restrict Building Construction"
msgstr "Begræns bygningskonstruktion"

msgid "Use default defenders army."
msgstr "Brug standard forsvarshær."

msgid "Set custom Castle Army. Right-click to reset unit."
msgstr "Indstil brugerdefinerede borghær. Højreklik: Fjern trop."

#, fuzzy
msgid "Message Text:"
msgstr "Beskedlinje"

msgid "Cancel event after first visit"
msgstr ""

msgid "Player colors allowed to get event:"
msgstr ""

msgid "Computer colors allowed to get event:"
msgstr ""

msgid "Reward:"
msgstr ""

msgid "Allow %{color} human player to get event"
msgstr ""

msgid ""
"If this checkbox is checked, this event will trigger for the %{color} player "
"if they are controlled by a human."
msgstr ""

msgid "Allow %{color} computer player to get event"
msgstr ""

msgid ""
"If this checkbox is checked, this event will trigger for the %{color} player "
"if they are controlled by a computer."
msgstr ""

#, fuzzy
msgid "Message:"
msgstr "Beskedlinje"

#, fuzzy
msgid "Click to save the Event properties."
msgstr "Klik for at gemme igangværende spil."

msgid "Artifact"
msgstr "Artefakt"

msgid "No artifact will be given as a reward."
msgstr ""

#, fuzzy
msgid "Delete Artifact"
msgstr "Vælg artefakt:"

msgid "Delete an artifact from the reward."
msgstr ""

msgid "No resources will be given as a reward."
msgstr ""

#, fuzzy
msgid "Resources"
msgstr "Resurse"

msgid "Resources will be given as a reward."
msgstr ""

msgid ""
"If this checkbox is checked, the event will trigger only once. If not "
"checked, the event will trigger every time one of the specified players "
"crosses the event tile."
msgstr ""

#, fuzzy
msgid "Click here to change the event message."
msgstr "Klik for at gemme igangværende spil."

msgid "Event Message Text"
msgstr ""

#, fuzzy
msgid "%{objects} cannot be placed on water."
msgstr "Sten kan ikke placeres på vand."

#, fuzzy
msgid ""
"The Ultimate Artifact can only be placed on terrain where digging is "
"possible."
msgstr "Artefakter kan ikke placeres på vand."

#, fuzzy
msgid "%{objects} must be placed on water."
msgstr "Hav-objekter må kun placeres på vand."

msgid "Objects cannot be placed outside the map."
msgstr "Objekter kan ikke placeres udenfor kortet."

#, fuzzy
msgid "Action objects must be placed on clear tiles."
msgstr "Hav-objekter må kun placeres på vand."

msgid ""
"Do you wish to return to the game's Main Menu? All unsaved changes will be "
"lost."
msgstr ""
"Er du sikker på, at du vil tilbage til spillets hovedmenu? Alle ikke-gemte "
"ændringer vil gå tabt."

msgid "Editor"
msgstr "Editor"

msgid ""
"Are you sure you want to load a new map? (Any unsaved changes to the current "
"map will be lost.)"
msgstr ""
"Er du sikker på, at du vil indlæse et nyt kort? (Alle ikke-gemte ændringer "
"på det nuværende kort, vil gå tabt.)"

msgid ""
"Are you sure you want to create a new map? (Any unsaved changes to the "
"current map will be lost.)"
msgstr ""
"Er du sikker på, at du vil oprette et nyt kort? (Alle ikke-gemte ændringer "
"af det nuværende kort, vil gå tabt.)"

#, fuzzy
msgid "Create a new map from scratch."
msgstr "Nyt blankt kort"

msgid "New Map"
msgstr "Nyt kort"

msgid "Load Map"
msgstr "Indlæs kort"

msgid "Load an existing map."
msgstr "indlæs et eksisterende kort."

msgid "Save Map"
msgstr "Gem kort"

msgid "Save the current map."
msgstr "Gem nuværende kort."

msgid "Quit out of the map editor."
msgstr "Forlad korteditoren."

msgid "Input %{object} text"
msgstr "Indtast tekst til %{object}"

msgid "Set Random Ultimate Artifact Radius"
msgstr "Indstil radius: Tilfældigt Ultimativt Artefakt"

msgid "%{object} has no properties to change."
msgstr ""

msgid "Monsters cannot be placed on water."
msgstr "Væsener kan ikke placeres på vand."

msgid "Roads"
msgstr "Veje"

msgid "Streams"
msgstr "Å-tilstand"

msgid ""
"A maximum of %{count} heroes of the same color can be placed on the map."
msgstr "Der kan maksimalt placeres %{count} helte af samme farve på kortet."

msgid "Failed to update player information."
msgstr "Opdatering af spilleroplysninger mislykkedes."

msgid "Artifacts cannot be placed on water."
msgstr "Artefakter kan ikke placeres på vand."

msgid "Only one Random Ultimate Artifact can be placed on the map."
msgstr "Kun et tilfældigt artefakt kan placeres på kortet."

#, fuzzy
msgid "The map is corrupted."
msgstr "Det gemte spil er korrupt."

msgid "Unable to locate data directory to save the map."
msgstr ""

#, fuzzy
msgid "Unable to create a directory to save the map."
msgstr "Bruges til at fjerne objekter fra kortet."

#, fuzzy
msgid "Are you sure you want to overwrite the existing map?"
msgstr "Er du sikker på, om du vil overskrive det gemte spil med dette navn?"

msgid "Map saved to: "
msgstr ""

#, fuzzy
msgid "Failed to save the map."
msgstr "Fil som skal gemmes:"

msgid "Used to place %{object}."
msgstr "Bruges til at placere %{object}."

msgid "Select object type"
msgstr "Vælg objekttype:"

msgid ""
"Click here to\n"
"select a monster."
msgstr ""
"Klik her, for at\n"
"vælge et væsen."

msgid ""
"Click here to\n"
"select another monster."
msgstr ""
"Klik her, for at\n"
"vælge et andet væsen."

msgid ""
"Cell\n"
"Details"
msgstr ""
"Celle-\n"
"detaljer"

msgid "Erase"
msgstr "Viskelæder"

msgid "Mountains"
msgstr "Bjerge"

msgid "Rocks"
msgstr "Klipper"

msgid "Trees"
msgstr "Træer"

msgid "Water Objects"
msgstr "Hav-objekter"

msgid "Miscellaneous"
msgstr "Diverse"

msgid "Artifacts"
msgstr "Artefakter"

msgid "Dwellings"
msgstr "Bosteder"

msgid "Mines"
msgstr "Miner"

msgid "Power-ups"
msgstr "Power Ups"

msgid "Treasures"
msgstr "Skatte"

msgid "Heroes"
msgstr "Helte"

msgid "Towns"
msgstr "Byer"

msgid "editorErasure|Landscape objects"
msgstr "Landskabsobjekter"

msgid "editorErasure|Adventure non pickable objects"
msgstr "Ikke-opsamlingsobjekter"

msgid "editorErasure|Castles"
msgstr "Borge"

msgid "editorErasure|Adventure pickable objects"
msgstr "Opsamlingsobjekter"

msgid "editorErasure|Monsters"
msgstr "Væsener"

msgid "editorErasure|Heroes"
msgstr "Helte"

msgid "editorErasure|Roads"
msgstr "Veje"

msgid "editorErasure|Streams"
msgstr "Åer"

msgid ""
"Draws terrain in\n"
"%{size} by %{size} square increments."
msgstr ""
"Tegner terræn indenfor en firkant med et størrelsesforhold på\n"
"%{size}x%{size}."

msgid ""
"Erases objects in\n"
"%{size} by %{size} square increments."
msgstr ""
"Fjerner alle ting indenfor en firkant med et størrelsesforhold på\n"
"%{size}x%{size}."

msgid "Small Brush"
msgstr "Lille pensel"

msgid "Medium Brush"
msgstr "Mellemstor pensel"

msgid "Large Brush"
msgstr "Stor pensel"

msgid "Area Fill"
msgstr "Områdeudfyldning"

msgid "Used to click and drag for filling in large areas."
msgstr ""
"Bruges til at fylde områder, ved at klikke og trække musen henover dem."

msgid "Clear Area"
msgstr "Tøm område"

msgid "Used to click and drag for clearing large areas."
msgstr ""
"Bruges til at tømme områder, ved at klikke og trække musen henover dem."

msgid ""
"Costs %{rate} times normal movement for all heroes. (Pathfinding reduces or "
"eliminates the penalty.)"
msgstr ""
"Koster %{rate}x normal skridtpoint for alle helte. (Stifinding reducerer "
"eller eliminerer straffen.)"

msgid "Traversable only by boat."
msgstr "Farbar kun ved sejlads."

msgid "No special modifiers."
msgstr "Ingen særlige påvirkninger."

msgid "Toggle the erasure of %{type} objects."
msgstr "Vælg sletning af %{type}objekter til og fra."

msgid ""
"Objects of this type will be deleted with the Erase tool. Left-click here to "
"deselect this type. Press and hold this button to deselect all other object "
"types."
msgstr ""
"Objekter af denne type vil blive visket ud med viskelæderværktøjet. Venstre-"
"klik her for at vælge denne type. Hold knappen nede, for at fravælge alle "
"andre objekttyper."

msgid ""
"Objects of this type will NOT be deleted with the Erase tool. Left-click "
"here to select this type. Press and hold this button to select all other "
"object types."
msgstr ""
"Objekter af denne type vil IKKE blive visket ud med viskelæderværktøjet. "
"Venstre-klik her for at vælge type. Hold denne knap nede, for at vælge alle "
"andre objekttyper."

msgid "Terrain Mode"
msgstr "Terræn-tilstand"

msgid "Used to draw the underlying grass, dirt, water, etc. on the map."
msgstr ""
"Bruges til at tegne det underliggende græs, jord, vand, osv. på kortet."

msgid "Landscape Objects Mode"
msgstr "Landskabsobjekt-tilstand"

msgid ""
"Used to place landscape objects (mountains, rocks, trees, etc.) on the map."
msgstr ""
"Bruges til at placere landskabsobjekter (bjerge, sten, træer, osv.) på "
"kortet."

msgid "Detail Mode"
msgstr "Detalje-tilstand"

#, fuzzy
msgid "Used for special editing of action objects."
msgstr "Bruges til specialredigering af væsener, helte og byer."

msgid "Adventure Objects Mode"
msgstr "Eventyr objekt-tilstand"

msgid ""
"Used to place adventure objects (artifacts, dwellings, mines, treasures, "
"etc.) on the map."
msgstr ""
"Bruges til at placere eventyr-objekter (artefakter, bosteder, miner, skatte, "
"osv.) på kortet."

msgid "Kingdom Objects Mode"
msgstr "Kongerigeobjekt-tilstand"

msgid "Used to place kingdom objects (towns, castles and heroes) on the map."
msgstr ""
"Bruges til at placere kongerige-objekter (byer, borge og helte) på kortet."

msgid "Monsters Mode"
msgstr "Væsen-tilstand"

msgid "Used to place monsters on the map."
msgstr "Bruges til at placere væsener på kortet."

msgid "Allows you to draw streams by clicking and dragging."
msgstr "Lader dig tegne åer ved at klikke og trække i dem."

msgid "Stream Mode"
msgstr "Å-tilstand"

msgid "Allows you to draw roads by clicking and dragging."
msgstr "Lader dig tegne stier ved at klikke og trække i dem."

msgid "Road Mode"
msgstr "Vej-tilstand"

msgid "Erase Mode"
msgstr "Viskelæder"

msgid "Used to erase objects from the map."
msgstr "Bruges til at fjerne objekter fra kortet."

msgid "Change between zoom and normal view."
msgstr "Vælg mellem normal og forstørret visning."

msgid "Magnify"
msgstr "Forstør"

msgid "Undo"
msgstr "Fortryd"

msgid "Undo your last action."
msgstr "Fortryd din sidste handling."

msgid "Edit map title, description, and other general information."
msgstr "Rediger kortets navn, beskrivelse eller andre informationer."

msgid "Specifications"
msgstr "Specifikationer"

msgid "File Options"
msgstr "Filindstillinger"

msgid ""
"Open the file options menu, where you can save or load maps, or quit out of "
"the editor."
msgstr ""
"Frembring filindstillingsmenuen, som tillader dig at gemme/indlæse kort "
"eller afslutte Korteditoren."

msgid "View the editor system options, which let you customize the editor."
msgstr "Vis korteditorens systemindstillinger, som lader dig tilpasse den."

msgid "Create a map that is %{size} squares wide and %{size} squares high."
msgstr "Opret et kort, som er %{size} kvadrater høj og %{size} kvadrater bred."

msgid "Cancel back to the New Map menu."
msgstr "Afbryd og gå tilbage til hovedmenuen for Nyt-kort."

msgid "Cancel back to the main menu."
msgstr "Afbryd og gå tilbage til hovedmenuen."

msgid "From Scratch"
msgstr "Fra bunden"

msgid "Start from scratch with a blank map."
msgstr "Begynd på et kort helt fra bunden."

msgid "Create a randomly generated map."
msgstr "Opret et kort automatisk."

msgid "Random"
msgstr "Tilfældigt"

msgid "Cancel back to the Map Editor main menu."
msgstr "Afbryd og gå tilbage til Korteditorens hovedmenu."

msgid "No maps available!"
msgstr "Intet kort tilgængelig!"

msgid "Warning"
msgstr "Advarsel"

msgid "Animation"
msgstr "Animation"

msgid "Passability"
msgstr "Fremkommelighed"

msgid "Toggle animation of the objects."
msgstr "Slå animation af objekterne til eller fra."

msgid "Toggle display of objects' passability."
msgstr "Slå visning af objekters fremkommelighed til eller fra."

msgid ""
"\n"
"\n"
"Size: "
msgstr ""

#, fuzzy
msgid ""
"\n"
"\n"
"Description: "
msgstr ""
"\n"
"\n"
"Placering: "

#, fuzzy
msgid "Save Map:"
msgstr "Gem kort"

#, fuzzy
msgid "Click to save the current map."
msgstr "Klik for at gemme igangværende spil."

msgid "Riddle:"
msgstr ""

msgid "Answers:"
msgstr ""

msgid "Answer:"
msgstr ""

msgid "Answer"
msgstr ""

msgid "This answer exists in the list."
msgstr ""

#, fuzzy
msgid "Click to save the Sphinx properties."
msgstr "Klik for at gemme igangværende spil."

msgid "Add Answer"
msgstr ""

msgid "Add an additional answer for the question."
msgstr ""

msgid "Edit Answer"
msgstr ""

msgid "Edit an existing answer for the question."
msgstr ""

msgid "Delete Answer"
msgstr ""

msgid "Delete an existing answer for the question."
msgstr ""

msgid "difficulty|Easy"
msgstr "Let"

msgid "difficulty|Normal"
msgstr "Normal"

msgid "difficulty|Hard"
msgstr "Svær"

msgid "difficulty|Expert"
msgstr "Ekspert"

msgid "difficulty|Impossible"
msgstr "Umulig"

msgid "and more..."
msgstr "og mere..."

msgid "Easy"
msgstr "Let"

msgid "Hard"
msgstr "Svær"

msgid "Campaign Difficulty"
msgstr "Felttogsniveau"

msgid ""
"Choose this difficulty to experience the game's story with less challenge. "
"The AI will be weaker than at Normal difficulty."
msgstr ""
"Vælg dette niveau, for at opleve felttoget med mindre udfordring. AI-"
"spillerne vil være svagere end de vil være på 'normal'."

msgid ""
"Choose this difficulty to experience the campaign as per the original design."
msgstr ""
"Vælg dette niveau, for at opleve felttoget i henhold til det originale "
"design."

msgid ""
"Choose this difficulty if you want more challenge. The AI will be stronger "
"than at Normal difficulty."
msgstr ""
"Vælg dette niveau, for at opleve felttoget med større udfordring. AI-"
"spillerne vil være stærkere end de vil være på 'normal'."

msgid ""
"Congratulations!\n"
"\n"
"Days: %{days}\n"
msgstr ""
"Tillykke!\n"
"\n"
"Dage: %{days}\n"

msgid ""
"\n"
"Difficulty: %{difficulty}\n"
"\n"
msgstr ""
"\n"
"Niveau: %{difficulty}\n"
"\n"

msgid ""
"Score: %{score}\n"
"\n"
"Rating:\n"
"%{rating}"
msgstr ""
"Score: %{score}\n"
"\n"
"Bedømmelse:\n"
"%{rating}"

msgid "Start the selected scenario."
msgstr "Start det valgte scenarie."

msgid "View Intro"
msgstr "Vis intro"

msgid "View the intro video for the current state of the campaign."
msgstr "Vis introvideoer til felttogets nuværende stadie."

msgid ""
"Select the campaign difficulty. This can be lowered at any point during the "
"campaign."
msgstr ""
"Vælg felttogets niveau. Dette kan sænkes når som helst under felttoget."

msgid "Restart the current scenario."
msgstr "Genstart det igangværende scenarie."

msgid "Difficulty"
msgstr "Kort-niveau:"

msgid ""
"You have changed to a lower difficulty for the campaign. You will not be "
"able to revert this after this point. The high score will be calculated "
"based solely on the new difficulty. Do you want to proceed?"
msgstr ""
"Du har ændret felttogets sværhedsgrad til et lavere niveau. Du vil ikke være "
"i stand til at fortryde dette efter dette tidspunkt. Højscoren beregnes "
"udelukkende på baggrund af den nye sværhedsgrad. Vil du fortsætte?"

msgid "Are you sure you want to restart this scenario?"
msgstr "Er du sikker på du vil genstarte dette scenarie?"

msgid "Campaign Scenario loading failure"
msgstr "Indlæsningsfejl af felttogs-scenarie"

msgid "Please make sure that campaign files are correct and present."
msgstr "Sørg for, at felttogsfilerne er korrekte og tilstede."

msgid "Days spent"
msgstr "Dage brugt"

msgid "The number of days spent on this campaign."
msgstr "Antal dage brugt på dette felttog."

msgid "Project Coordination and Core Development"
msgstr "Projektkoordination og kerneudvikling"

msgid "Development"
msgstr "Udvikling"

msgid "Visit us at "
msgstr "Besøg os på "

msgid "QA and Support"
msgstr "QA og support"

msgid "Dev and Support"
msgstr "Udv. og support"

msgid "Special Thanks to"
msgstr "Særlig tak til"

msgid "and many-many other contributors and supporters!"
msgstr "og mange-mange andre bidragydere og tilhængere!"

msgid "Support us at"
msgstr "Støt os på"

msgid "local-donation-platform|https://www.patreon.com/fheroes2"
msgstr "local-donation-platform|https://www.patreon.com/fheroes2"

msgid "Connect with us at"
msgstr "Kontakt os på"

msgid "local-social-network|https://www.facebook.com/groups/fheroes2"
msgstr "local-social-network|https://www.facebook.com/groups/fheroes2"

msgid "Need help with the game?"
msgstr "Brug for hjælp til spillet?"

msgid "Original project before 0.7"
msgstr "Originale projekt før 0.7"

msgid "Heroes of Might and Magic II: The Succession Wars team"
msgstr "Teamet bag Heroes of Might and Magic II: The Succession Wars"

msgid "Designed and Directed"
msgstr "Designet og instrueret"

msgid "Programming and Design"
msgstr "Programmering og design"

msgid "Executive Producer"
msgstr "Executive Producer"

msgid "Producer"
msgstr "Producer"

msgid "Additional Design"
msgstr "Ekstra design"

msgid "Additional Programming"
msgstr "Ekstra programmering"

msgid "Musical Production"
msgstr "Musikproduktion"

msgid "Music and Sound Design"
msgstr "Musik- og lyddesign"

msgid "Vocalists"
msgstr "Vokalister"

msgid "Art Director"
msgstr "Art Director"

msgid "Assistant Art Director"
msgstr "Assisterende Art Director"

msgid "Artists"
msgstr "Kunstnere"

msgid "QA Manager"
msgstr "QA Manager"

msgid "QA"
msgstr "QA"

msgid "Writing"
msgstr "Skribent"

msgid "Manual and Helpfile"
msgstr "Manual og hjælpefil"

msgid "Scenarios"
msgstr "Scenarier"

msgid "Heroes of Might and Magic II: The Price of Loyalty team"
msgstr "Teamet bag Heroes of Might and Magic II: The Price of Loyalty"

msgid "Design Lead"
msgstr "Design-leder"

msgid "Designers"
msgstr "Designere"

msgid "Programming Lead"
msgstr "Programmeringsleder"

msgid "Art Lead"
msgstr "Kunstleder"

msgid "Playtesters"
msgstr "Spiltestere"

msgid "Designer"
msgstr "Designer"

msgid "Producers"
msgstr "Producere"

msgid "QA Managers"
msgstr "QA Managere"

msgid "Sound Design"
msgstr "Lyddesign"

msgid "Town Themes"
msgstr "Byernes musiktemaer"

msgid "Alto Sax"
msgstr "Altsax"

msgid "Harpsichord and Piano"
msgstr "Cembalo og klaver"

msgid "Basso Vocal"
msgstr "Bass vokal"

msgid "Soprano Vocal"
msgstr "Sopran vokal"

msgid "Recorded at %{recordingStudio}"
msgstr "Indspillet hos %{recordingStudio}"

msgid "credits|Manual"
msgstr "Manual"

msgid "German Consultant"
msgstr "Tysk rådgiver"

msgid "Map Designers"
msgstr "Kortdesignere"

msgid "Package Design"
msgstr "Pakkedesign"

msgid "Your Name"
msgstr "Dit navn"

msgid "Unknown Hero"
msgstr "Ukendt helt"

msgid "Standard"
msgstr "Standard"

msgid "View High Scores for Standard Maps."
msgstr "Vis højeste score for enkelt spiller kort."

msgid "Campaign"
msgstr "Felttog"

msgid "View High Scores for Campaigns."
msgstr "Vis højeste score for enkelt spiller kort."

msgid "hotkey|default okay event"
msgstr "Bekræft"

msgid "hotkey|default cancel event"
msgstr "Afbryd"

msgid "hotkey|default left"
msgstr "Venstre"

msgid "hotkey|default right"
msgstr "Højre"

msgid "hotkey|default up"
msgstr "Op"

msgid "hotkey|default down"
msgstr "Ned"

msgid "hotkey|toggle fullscreen"
msgstr "Fuldskærm"

msgid "hotkey|toggle text support mode"
msgstr "Tekstunderstøttelsestilstand"

msgid "hotkey|new game"
msgstr "Nyt spil"

msgid "hotkey|load game"
msgstr "Indlæs spil"

msgid "hotkey|high scores"
msgstr "Ranglister"

msgid "hotkey|credits"
msgstr "Kreditter"

msgid "hotkey|standard game"
msgstr "Enkeltspillerspil"

msgid "hotkey|campaign game"
msgstr "Felttog"

msgid "hotkey|multi-player game"
msgstr "Flerspillerspil"

msgid "hotkey|settings"
msgstr "Indstillinger"

msgid "hotkey|quit"
msgstr "Forlad"

msgid "hotkey|select map"
msgstr "Vælg kort"

msgid "hotkey|select small map size"
msgstr "Vælg lille kortstørrelse"

msgid "hotkey|select medium map size"
msgstr "Vælg mellemstor kortstørrelse"

msgid "hotkey|select large map size"
msgstr "Vælg stor kortstørrelse"

msgid "hotkey|select extra large map size"
msgstr "Vælg ekstrastor kortstørrelse"

msgid "hotkey|select all map sizes"
msgstr "Vælg alle kortstørrelser"

msgid "hotkey|hot seat game"
msgstr "Lokalt spil"

msgid "hotkey|battle only game"
msgstr "Kun-kamp spil"

msgid "hotkey|choose the original campaign"
msgstr "Vælg det originale felttog"

msgid "hotkey|choose the expansion campaign"
msgstr "Vælg udvidelsens felttog"

msgid "hotkey|map editor main menu"
msgstr "Korteditorens hovedmenu"

msgid "hotkey|new map menu"
msgstr "Nyt-kort menu"

msgid "hotkey|load map menu"
msgstr "Indlæs-kort menu"

msgid "hotkey|new map from scratch"
msgstr "Nyt blankt kort"

msgid "hotkey|new random map"
msgstr "Generer nyt kort"

msgid "hotkey|undo last action"
msgstr "Fortryd forrige handling"

msgid "hotkey|redo last action"
msgstr "Gentag forrige handling"

msgid "hotkey|open game main menu"
msgstr "Åben spillets hovedmenu"

msgid "hotkey|roland campaign"
msgstr "Felttoget: Roland"

msgid "hotkey|archibald campaign"
msgstr "Felttoget: Archibald"

msgid "hotkey|price of loyalty campaign"
msgstr "Felttoget: Prisen for Loyalitet"

msgid "hotkey|voyage home campaign"
msgstr "Felttoget: Hjemrejse"

msgid "hotkey|wizard's isle campaign"
msgstr "Felttoget: Troldmændenes Ø"

msgid "hotkey|descendants campaign"
msgstr "Felttoget: Efterkommere"

msgid "hotkey|select first campaign bonus"
msgstr "Vælg felttogsbonus nr.1"

msgid "hotkey|select second campaign bonus"
msgstr "Vælg felttogsbonus nr.2"

msgid "hotkey|select third campaign bonus"
msgstr "Vælg felttogsbonus nr.3"

msgid "hotkey|view campaign intro"
msgstr "Vis felttogets intro"

msgid "hotkey|select campaign difficulty"
msgstr "Vælg felttogets sværhedsgrad"

msgid "hotkey|restart campaign scenario"
msgstr "Genstart felttogsscenarie"

msgid "hotkey|world map left"
msgstr "Verdenskort venstre"

msgid "hotkey|world map right"
msgstr "Verdenskort højre"

msgid "hotkey|world map up"
msgstr "Verdenskort op"

msgid "hotkey|world map down"
msgstr "Verdenskort ned"

msgid "hotkey|world map up left"
msgstr "Verdenskort op til venstre"

msgid "hotkey|world map up right"
msgstr "Verdenskort op til højre"

msgid "hotkey|world map down left"
msgstr "Verdenskort ned til venstre"

msgid "hotkey|world map down right"
msgstr "Verdenskort ned til højre"

msgid "hotkey|save game"
msgstr "Gem spil"

msgid "hotkey|next hero"
msgstr "Næste helt"

msgid "hotkey|change to hero under cursor"
msgstr "Skift til markeret helt"

msgid "hotkey|start hero movement"
msgstr "Fortsæt heltebevægelse"

msgid "hotkey|cast adventure spell"
msgstr "Kast eventyrmagi"

msgid "hotkey|put hero to sleep"
msgstr "Sæt helt i dvale"

msgid "hotkey|next town"
msgstr "Næste by"

msgid "hotkey|end turn"
msgstr "End tur"

msgid "hotkey|file options"
msgstr "Filindstillinger"

msgid "hotkey|adventure options"
msgstr "Eventyrindstillinger"

msgid "hotkey|puzzle map"
msgstr "Puslespilskort"

msgid "hotkey|scenario information"
msgstr "Scenarieinfo"

msgid "hotkey|dig for artifact"
msgstr "Grav efter artefakt"

msgid "hotkey|view world"
msgstr "Vis verden"

msgid "hotkey|kingdom summary"
msgstr "Oversigt over kongedømmet"

msgid "hotkey|default action"
msgstr "Standardhandling"

msgid "hotkey|open focus"
msgstr "Fokusér på helt"

msgid "hotkey|system options"
msgstr "Tilpas systemindstillinger"

msgid "hotkey|scroll left"
msgstr "Rul til venstre"

msgid "hotkey|scroll right"
msgstr "Rul til højre"

msgid "hotkey|scroll up"
msgstr "Rul opad"

msgid "hotkey|scroll down"
msgstr "Rul nedad"

msgid "hotkey|toggle control panel"
msgstr "Kontrolpanel (til/fra)"

msgid "hotkey|toggle radar"
msgstr "Minikort (til/fra)"

msgid "hotkey|toggle buttons"
msgstr "Knapper (til/fra)"

msgid "hotkey|toggle status"
msgstr "Status (til/fra)"

msgid "hotkey|toggle icons"
msgstr "Ikoner (til/fra)"

msgid "hotkey|transfer control to ai"
msgstr "Overgiv kontrol til en AI"

msgid "hotkey|retreat from battle"
msgstr "Tilbagetog fra kamp"

msgid "hotkey|surrender during battle"
msgstr "Overgivelse i kamp"

msgid "hotkey|toggle battle auto mode"
msgstr "Autokamp (til/fra)"

msgid "hotkey|finish the battle in auto mode"
msgstr "Færdiggør kampen automatisk"

msgid "hotkey|battle options"
msgstr "Kampindstillinger"

msgid "hotkey|skip turn in battle"
msgstr "Skift tur i kamp"

msgid "hotkey|cast battle spell"
msgstr "Kast kampmagi"

msgid "hotkey|dwelling level 1"
msgstr "Bosted niveau 1"

msgid "hotkey|dwelling level 2"
msgstr "Bosted niveau 2"

msgid "hotkey|dwelling level 3"
msgstr "Bosted niveau 3"

msgid "hotkey|dwelling level 4"
msgstr "Bosted niveau 4"

msgid "hotkey|dwelling level 5"
msgstr "Bosted niveau 5"

msgid "hotkey|dwelling level 6"
msgstr "Bosted niveau 6"

msgid "hotkey|well"
msgstr "Brønd"

msgid "hotkey|marketplace"
msgstr "Markedsplads"

msgid "hotkey|mage guild"
msgstr "Magikerlaug"

msgid "hotkey|shipyard"
msgstr "Skibsværft"

msgid "hotkey|thieves guild"
msgstr "Tyvelaug"

msgid "hotkey|tavern"
msgstr "Kro"

msgid "hotkey|construction screen"
msgstr "Borg-vindue"

msgid "hotkey|buy all monsters in well"
msgstr "Rekruttér alle væsener fra brønden"

msgid "hotkey|split stack by half"
msgstr "Del tropper i to"

msgid "hotkey|split stack by one"
msgstr "Tag én enhed ud af en trop"

msgid "hotkey|join stacks"
msgstr "Foren tropper"

msgid "hotkey|upgrade troop"
msgstr "Opgradér trop"

msgid "hotkey|dismiss hero or troop"
msgstr "Bortvis helt eller trop"

msgid ""
"Do you want to regain control from AI? The effect will take place only on "
"the next turn."
msgstr ""
"Vil du genoptage kontrollen fra AI'en? Dette vil kun have effekt på næste "
"tur."

msgid ""
"Do you want to transfer control from you to the AI? The effect will take "
"place only on the next turn."
msgstr ""
"Vil du lade AI'en overtage kontrollen? Effekten vil først træde i kraft "
"under næste tur."

msgid "Default Actions"
msgstr "Standardhandlinger"

msgid "Global Actions"
msgstr "Globale Handlinger"

msgid "Main Menu"
msgstr "Hovedmenu"

msgid "World Map"
msgstr "Verdenskort"

msgid "Battle Screen"
msgstr "Kamp-vindue"

msgid "Town Screen"
msgstr "Borg-vindue"

msgid "Army Actions"
msgstr "Hær-handlinger"

msgid "The save file is corrupted."
msgstr "Det gemte spil er korrupt."

msgid "Unsupported save format: "
msgstr "Ikke-understøttet gem-format: "

msgid "Current game version: "
msgstr "Nuværende spilversion: "

msgid "Last supported version: "
msgstr "Sidste understøttede version: "

msgid "This file contains a save with an invalid game type."
msgstr "Denne fil indeholder et gemt spil af en invalid spiltype."

msgid ""
"This save file requires \"The Price of Loyalty\" game assets, but they have "
"not been provided to the engine."
msgstr ""
"Den gemte fil kræver 'Prisen for loyalitet's spilaktiver, men de er ikke "
"blevet leveret til spilmotoren."

msgid "This saved game is localized to '"
msgstr "Dette gemte spil er lokaliseret til '"

msgid "' language, but the current language of the game is '"
msgstr "' sprog, men spillets nuværende sprog er '"

msgid "Hot Seat"
msgstr "Lokalt spil"

msgid ""
"Play a Hot Seat game, where 2 to 6 players play around the same computer, "
"switching into the 'Hot Seat' when it is their turn."
msgstr ""
"Spil et lokalt spil, hvor 2-6 spillere skiftes til at spille sin tur på den "
"samme enhed."

msgid "A single player game playing out a single map."
msgstr "Et enkeltspillerspil, der gennemspilles på ét enkelt kort."

msgid "Standard Game"
msgstr "Enkelt spil"

msgid "A single player game playing through a series of maps."
msgstr "Et enkeltspillerspil, der gennemspilles på en serie af kort."

msgid "Campaign Game"
msgstr "Felttog spil"

msgid "Multi-Player Game"
msgstr "Flerspiller spil"

msgid ""
"A multi-player game, with several human players completing against each "
"other on a single map."
msgstr ""
"Et flerspillerspil, hvor flere menneskelige spillere konkurrerer mod "
"hinanden på ét enkelt kort."

msgid "fheroes2 Resurrection Team presents"
msgstr "Teamet bag fheroes2 Resurrection præsenterer"

msgid "Greetings!"
msgstr "Vær hilset!"

msgid "Welcome to Heroes of Might and Magic II powered by fheroes2 engine!"
msgstr ""
"Velkommen til Heroes of Might and Magic II, drevet af fheroes2-motoren!"

msgid ""
"Welcome to Heroes of Might and Magic II powered by the fheroes2 engine!\n"
"Before starting the game, please select a game resolution."
msgstr ""
"Velkommen til Heroes of Might and Magic II, drevet af fheroes2-motoren!\n"
"Vælg venligst den ønskede spilopløsning, før du starter et spil."

msgid "Please Remember"
msgstr "Husk venligst"

msgid ""
"You can always change the language, resolution and settings of the game by "
"clicking on the "
msgstr ""
"Du kan altid ændre sprog, spilopløsning eller -indstillinger ved at klikke "
"på "

msgid "door"
msgstr "døren"

msgid " on the left side of the Main Menu, or with the "
msgstr " på venstre side a hovedmenuen, eller med denne "

msgid " button from the "
msgstr " knap fra "

msgid "NEW GAME"
msgstr "NYT SPIL"

msgid ""
" menu. \n"
"\n"
"Enjoy the game!"
msgstr ""
" menu. \n"
"\n"
"Nyd spillet!"

msgid "Quit Heroes of Might and Magic II and return to the operating system."
msgstr ""
"Afslut Heroes of Might and Magic II og vend tilbage til operativsystemet."

msgid "Credits"
msgstr "Kreditter"

msgid "View the credits screen."
msgstr "Se kreditskærmen."

msgid "High Scores"
msgstr "Ranglister"

msgid "View the high scores screen."
msgstr "Vis skærmen for højeste score."

msgid "Create new or modify existing maps."
msgstr "Modificer et eksisterende kort eller opret et nyt."

msgid "Change language, resolution and settings of the game."
msgstr "Skift spillets sprog, opløsning og indstillinger."

msgid "Game Settings"
msgstr "Spilindstillinger"

msgid ""
"The required video files for the campaign selection window are missing. "
"Please make sure that all necessary files are present in the system."
msgstr ""
"De nødvendige videofiler til felttogsvalgsvinduet mangler. Sørg venligst for "
"at alle nødvendige filer er til stede blandt systemfilerne."

msgid ""
"Either Roland's or Archibald's campaign from the original Heroes of Might "
"and Magic II."
msgstr ""
"Enten Rolands eller Archibalds felttog fra den originale Heroes of Might and "
"Magic II."

msgid "Original Campaign"
msgstr "Originalt felttog"

msgid "Expansion Campaign"
msgstr "Udvidelse-felttog"

msgid "One of the four new campaigns from the Price of Loyalty expansion set."
msgstr "En af de fire nye felttog fra Prisen for loyalitet-udvidelsessættet."

msgid "Loading video. Please wait..."
msgstr "Indlæser video. Vent venligst..."

msgid "Host"
msgstr "Vært"

msgid ""
"The host sets up the game options. There can only be one host per network "
"game."
msgstr ""
"Værten opsætter spilmulighederne. Der kan kun være én vært per netværksspil."

msgid "Guest"
msgstr "Gæst"

msgid ""
"The guest waits for the host to set up the game, then is automatically added "
"in. There can be multiple guests for TCP/IP games."
msgstr ""
"Gæsten venter på, at værten sætter spillet op, og tilføjes derefter "
"automatisk. Der kan være flere gæster til TCP/IP-spil."

msgid ""
"fheroes2 needs data files from the original Heroes of Might and Magic II to "
"operate. You appear to be using the demo version of Heroes of Might and "
"Magic II for this purpose. Please note that only one scenario will be "
"available in this setup."
msgstr ""
"For at kunne køre har fheroes2 brug for datafiler fra det originale Heroes "
"of Might and Magic II. Du ser ud til at bruge demoversionen af Heroes of "
"Might and Magic II til dette formål. Bemærk venligst, at kun ét scenarie vil "
"være tilgængeligt i denne opsætning."

msgid ""
"A multi-player game, with several human players competing against each other "
"on a single map."
msgstr ""
"Et flerspillerspil, hvor flere menneskelige spillere konkurrerer mod "
"hinanden på ét enkelt kort."

msgid "Battle Only"
msgstr "Kun kamp"

msgid "Setup and play a battle without loading any map."
msgstr "Opsæt og spil en kamp uden at indlæse et kort."

msgid ""
"Play a Hot Seat game, where 2 to 6 players play on the same device, "
"switching into the 'Hot Seat' when it is their turn."
msgstr ""
"Spil et lokalt spil, hvor 2-6 spillere spiller sin tur på den samme enhed, "
"mens de skiftes til at sidde i \"det varme sæde\"."

msgid "2 Players"
msgstr "2 spillere"

msgid ""
"Play with 2 human players, and optionally, up to 4 additional computer "
"players."
msgstr ""
"Spil med 2 menneskelige spillere og eventuelt op til 4 ekstra "
"computerspillere."

msgid "3 Players"
msgstr "3 spillere"

msgid ""
"Play with 3 human players, and optionally, up to 3 additional computer "
"players."
msgstr ""
"Spil med 3 menneskelige spillere og eventuelt op til 3 ekstra "
"computerspillere."

msgid "4 Players"
msgstr "4 spillere"

msgid ""
"Play with 4 human players, and optionally, up to 2 additional computer "
"players."
msgstr ""
"Spil med 4 menneskelige spillere og eventuelt op til 2 ekstra "
"computerspillere."

msgid "5 Players"
msgstr "5 spillere"

msgid ""
"Play with 5 human players, and optionally, up to 1 additional computer "
"player."
msgstr ""
"Spil med 5 menneskelige spillere og eventuelt 1 ekstra computerspillere."

msgid "6 Players"
msgstr "6 spillere"

msgid "Play with 6 human players."
msgstr "Spil med 2 menneskelige spillere."

msgid "Dragon city has fallen! You are now the Master of the Dragons."
msgstr "Dragebyen er faldet! Du er nu dragernes mester!"

msgid ""
"You captured %{name}!\n"
"You are victorious."
msgstr ""
"Du fangede %{name}!\n"
"Du har sejret!"

msgid ""
"You have captured the enemy hero %{name}!\n"
"Your quest is complete."
msgstr ""
"Du har fanget fjendens helt %{name}!\n"
"Din opgave er fuldført!"

msgid ""
"You have found the %{name}.\n"
"Your quest is complete."
msgstr ""
"Du har fundet %{name}!\n"
"Din opgave er fuldført!"

msgid "Ultimate Artifact"
msgstr "Det Ultimative Artefakt"

msgid ""
"The enemy is beaten.\n"
"Your side has triumphed!"
msgstr ""
"Fjenden er slået!\n"
"Din side har sejret!"

msgid ""
"You have built up over %{count} gold in your treasury.\n"
"All enemies bow before your wealth and power."
msgstr ""
"Du har akkumuleret over %{count} guldstykker i dit skatkammer.\n"
"Alle fjender bøjer sig for din rigdom og magt!"

msgid "Victory!"
msgstr "Sejr!"

msgid ""
"The enemy has captured %{name}!\n"
"They are triumphant."
msgstr ""
"Fjenden har erobret %{name}!\n"
"De har sejret!"

msgid ""
"The enemy has built up over %{count} gold in his treasury.\n"
"You must bow done in defeat before his wealth and power."
msgstr ""
"Fjenden har akkumuleret over %{count} guldstykker i sit skatkammer.\n"
"Med dette nederlag skal du nu bøje dig for hans rigdom og magt!"

msgid "You have been eliminated from the game!!!"
msgstr "Du er blevet slået ud af spillet!!!"

msgid ""
"You have lost the hero %{name}.\n"
"Your quest is over."
msgstr ""
"Du har mistet helten %{name}.\n"
"Fjendens opgave er fuldført!"

msgid ""
"You have failed to complete your quest in time.\n"
"All is lost."
msgstr ""
"Du fuldførte ikke din opgave i tide.\n"
"Alt er tabt!"

msgid "Defeat!"
msgstr "Nederlag!"

msgid ""
"Base score: %{score}\n"
"Difficulty: %{difficulty}\n"
"\n"
msgstr ""
"Grundscore: %{score}\n"
"Niveau: %{difficulty}\n"
"\n"

msgid "Defeat all enemy heroes and capture all enemy towns and castles."
msgstr "Besejr alle fjendens helte og erobr alle fjendens borge og byer."

msgid "Your side defeats the opposing side."
msgstr "Din side besejrer den modsatte."

msgid "Run out of time. (Fail to win by a certain point.)"
msgstr "Løb tør for tid. (Du kan ikke vinde efter et bestemt antal dage)"

msgid "You must defeat the enemy %{enemies}."
msgid_plural "You must defeat the enemy alliance of %{enemies}."
msgstr[0] "Du skal besejre fjenden %{enemies}."
msgstr[1] "Du skal besejre fjendens alliance af %{enemies}."

msgid ""
"The alliance consisting of %{allies} and you must defeat the enemy "
"%{enemies}."
msgid_plural ""
"The alliance consisting of %{allies} and you must defeat the enemy alliance "
"of %{enemies}."
msgstr[0] ""
"Alliancen består af %{allies}, og du skal besejre fjenden %{enemies}."
msgstr[1] ""
"Alliancen består af %{allies}, og du skal besejre fjendens alliance af "
"%{enemies}."

msgid "Capture the castle '%{name}'."
msgstr "Erobr borgen '%{name}'."

msgid "Capture the town '%{name}'."
msgstr "Erobr byen '%{name}'."

msgid "Defeat the hero '%{name}'."
msgstr "Besejr helten '%{name}'."

msgid "Find the ultimate artifact."
msgstr "Find Det Ultimative Artefakt."

msgid "Find the '%{name}' artifact."
msgstr "Find artefaktet '%{name}'."

msgid "Accumulate %{count} gold."
msgstr "Akkumuler %{count} guldstykker."

msgid ""
", or you may win by defeating all enemy heroes and capturing all enemy towns "
"and castles."
msgstr ""
", eller du kan vinde ved at besejre alle fjendens helte og erobre alle "
"fjendens byer og borge."

msgid "Lose the castle '%{name}'."
msgstr "Mist borgen '%{name}'."

msgid "Lose the town '%{name}'."
msgstr "Mist byen '%{name}'."

msgid "Lose the hero: %{name}."
msgstr "Mist helten '%{name}'."

msgid "Fail to win by the end of month %{month}, week %{week}, day %{day}."
msgstr ""
"Du taber, hvis du ikke vinder inden udgangen af måned %{month}, uge%{week}, "
"dag %{day}."

msgid "%{color} player has been vanquished!"
msgstr "%{color} spiller er blevet besejret!"

msgid "Major Event!"
msgstr "Stor begivenhed!"

msgid "Scenario:"
msgstr "Kort:"

msgid "Game Difficulty:"
msgstr "Spil-niveau:"

msgid "Opponents:"
msgstr "Spillere:"

msgid "Class:"
msgstr "Klasse:"

msgid "Rating %{rating}%"
msgstr "Bedømmelse %{rating}%"

msgid "Click here to select which scenario to play."
msgstr "Klik her for at vælge, hvilket kort du vil spille på."

msgid "Scenario"
msgstr "Kort"

msgid "Game Difficulty"
msgstr "Spil-niveau"

msgid ""
"This lets you change the starting difficulty at which you will play. Higher "
"difficulty levels start you off with fewer resources, and at the higher "
"settings, give extra resources to the computer."
msgstr ""
"Dette lader dig ændre start-niveau, som du vil spille på. Højere niveauer "
"giver dig færre resurser at starte med, mens AI-spillere til gengæld får "
"ekstra resurser at starte med."

msgid "Difficulty Rating"
msgstr "Niveau-bedømmelse"

msgid ""
"The difficulty rating reflects a combination of various settings for your "
"game. This number will be applied to your final score."
msgstr ""
"Sværhedsgraden afspejler en kombination af forskellige indstillinger for dit "
"spil. Dette tal vil blive anvendt på din endelige score."

msgid "Click to accept these settings and start a new game."
msgstr "Klik for at acceptere disse indstillinger og start et nyt spil."

msgid "Click to return to the main menu."
msgstr "Klik her for at vende tilbage til hovedmenuen."

msgid "Astrologers proclaim the Month of the %{name}."
msgstr "Astrologer kundgør, at månedens væsen er %{name}."

msgid "Astrologers proclaim the Week of the %{name}."
msgstr "Astrologer kundgør, at ugens væsen er %{name}."

msgid "After regular growth, the population of %{monster} is doubled!"
msgstr "Efter regelmæssig tilvækst er befolkningen på %{monster} fordoblet!"

msgid ""
"After regular growth, the population of %{monster} increases by %{count} "
"percent!"
msgid_plural ""
"After regular growth, the population of %{monster} increases by %{count} "
"percent!"
msgstr[0] ""
"Efter regelmæssig tilvækst stiger befolkningen af %{monster} med %{count} "
"procent!"
msgstr[1] ""
"Efter regelmæssig vækst stiger befolkningen af %{monster} med %{count} "
"procent!"

msgid "%{monster} growth +%{count}."
msgstr ""
"Tilvækst: +%{count}\n"
"%{monster}"

msgid " All populations are halved."
msgstr "Hele befolkningen er halveret."

msgid " All dwellings increase population."
msgstr "Alle bosteder får øget deres befolkning."

msgid "New Month!"
msgstr "Ny måned!"

msgid "New Week!"
msgstr "Ny uge!"

msgid "Beware!"
msgstr "Pas på!"

msgid ""
"%{color} player, this is your last day to capture a town, or you will be "
"banished from this land."
msgstr ""
"%{color} spiller! Dette er din sidste dag til at erobre en by, ellers bliver "
"du forvist fra dette land!"

msgid ""
"%{color} player, you only have %{day} days left to capture a town, or you "
"will be banished from this land."
msgstr ""
"%{color} spiller! Du har kun %{day} dage til at erobre en by, ellers bliver "
"du forvist fra dette land!"

msgid "%{color} player's turn."
msgstr "%{color} spillers tur."

msgid ""
"%{color} player, you have lost your last town. If you do not conquer another "
"town in the next week, you will be eliminated."
msgstr ""
"%{color} spiller, du har mistet din sidste by. Hvis du ikke erobrer en anden "
"by i løbet af én uge, vil du blive elimineret."

msgid ""
"%{color} player, your heroes abandon you, and you are banished from this "
"land."
msgstr ""
"%{color} spiller! Dine helte forlader dig og du bliver forvist fra dette "
"land!"

msgid "Lord Kilburn"
msgstr "Fyrst Kilburn"

msgid "Tsabu"
msgstr "Sabu"

msgid "Sir Galant"
msgstr "Herr Galant"

msgid "Thundax"
msgstr "Thorøks"

msgid "Lord Haart"
msgstr "Fyrst Hjart"

msgid "Ariel"
msgstr "Ariel"

msgid "Rebecca"
msgstr "Rebekka"

msgid "Sandro"
msgstr "Sander"

msgid "Crodo"
msgstr "Krodo"

msgid "Barock"
msgstr "Barock"

msgid "Antoine"
msgstr "Antonius"

msgid "Astra"
msgstr "Astra"

msgid "Agar"
msgstr "Agar"

msgid "Vatawna"
msgstr "Vatavne"

msgid "Vesper"
msgstr "Vesper"

msgid "Ambrose"
msgstr "Ambrosius"

msgid "Troyan"
msgstr "Trojan"

msgid "Jojosh"
msgstr "Joshua"

msgid "Wrathmont"
msgstr "Vredeberg"

msgid "Maximus"
msgstr "Maximus"

msgid "Next Hero"
msgstr "Næste helt"

msgid "Select the next Hero."
msgstr "Vælg næste helt."

msgid "Hero Movement"
msgstr "Heltebevægelse"

msgid ""
"Start the Hero's movement along the current path or re-visit the object "
"occupied by the Hero. Press and hold this button to reset the Hero's path."
msgstr ""
"Begynd heltens bevægelse langs den nuværende sti eller foretag et genbesøg "
"ved det objekt, som helten står ved. Hold denne knap nede, for at nulstille "
"heltens sti."

msgid "Kingdom Summary"
msgstr "Oversigt over kongedømmet"

msgid "View a summary of your Kingdom."
msgstr "Se en oversigt over dit kongerige."

msgid "Cast an adventure spell."
msgstr "Kast en eventyrbesværgelse"

msgid "End Turn"
msgstr "End tur"

msgid "End your turn and let the computer take its turn."
msgstr "End din tur og lad computeren spille sin."

msgid "Adventure Options"
msgstr "Eventyrindstillinger"

msgid "Bring up the adventure options menu."
msgstr "Frembring menuen for eventyrindstillingerne."

msgid ""
"Bring up the file options menu, allowing you to load, save, start a new game "
"or quit."
msgstr ""
"Frembring filindstillingsmenuen, som tillader dig at indlæse, gemme, starte "
"et nyt spil eller afslutte."

msgid "Bring up the system options menu, allowing you to customize your game."
msgstr ""
"Frembring menuen for systemindstillingerne, så du kan tilpasse dit spil."

msgid ""
"One or more heroes may still move, are you sure you want to end your turn?"
msgstr ""
"En eller flere helte kan stadig ride. Er du sikker på at du vil ende din tur?"

msgid "Are you sure you want to quit?"
msgstr "Er du sikker på om du vil afslutte?"

msgid "Are you sure you want to restart? (Your current game will be lost.)"
msgstr ""
"Er du sikker på, om du vil indlæse et nyt spil? (Dit nuværende spil vil gå "
"tabt.)"

msgid "Are you sure you want to overwrite the save with this name?"
msgstr "Er du sikker på, om du vil overskrive det gemte spil med dette navn?"

msgid "Game saved successfully."
msgstr "Spillet blev gemt."

msgid "There was an issue during saving."
msgstr "Mens spillet forsøgtes gemt, opstod der et problem."

msgid ""
"Are you sure you want to load a new game? (Your current game will be lost.)"
msgstr ""
"Er du sikker på, om du vil indlæse et nyt spil? (Dit nuværende spil vil gå "
"tabt.)"

msgid "Try looking on land!!!"
msgstr "Prøv at søge på land!!!"

msgid ""
"Searching for the Ultimate Artifact is fruitless. Your hero could not carry "
"it even if he found it - all his artifact slots are full."
msgstr ""
"At søge efter Det Ultimative Artefakt er frugtesløst. Din helt kunne ikke "
"bære den, selvom han fandt den - alle hans artefaktpladser er fulde."

msgid "Digging for artifacts requires a whole day, try again tomorrow."
msgstr "At grave efter artefakter kræver en hel dag. Prøv igen i morgen."

msgid ""
"After spending many hours digging here, you have uncovered the %{artifact}."
msgstr ""
"Efter at have brugt mange timer på at grave her, finder du endelig "
"%{artifact}."

msgid "Congratulations!"
msgstr "TILLYKKE!!!"

msgid "Nothing here. Where could it be?"
msgstr "Intet her. Hvor kan den være?"

msgid "Try searching on clear ground."
msgstr "Prøv at søge på et bart område."

msgid "A miniature view of the known world. Left click to move viewing area."
msgstr ""
"Et miniaturebillede af den kendte verden. Venstre klik for at flytte "
"visningsområde."

msgid "Month: %{month} Week: %{week}"
msgstr "Måned: %{month} Uge: %{week}"

msgid "Day: %{day}"
msgstr "Dag: %{day}"

msgid ""
"You find a small\n"
"quantity of %{resource}."
msgstr ""
"Du fandt en lille\n"
"mængde %{resource}."

msgid "Status Window"
msgstr "Statusvindue"

msgid ""
"This window provides information on the status of your hero or kingdom, and "
"shows the date."
msgstr ""
"Dette vindue giver information om status på din helt eller dit rige og viser "
"datoen."

msgid ""
"This window provides information on the status of your hero or kingdom, and "
"shows the date. Left click here to cycle through these windows."
msgstr ""
"Dette vindue giver information om status på din helt eller dit rige og viser "
"datoen. Venstre klik her for at bladre gennem disse vinduer."

msgid ""
"This lets you change player starting positions and colors. A particular "
"color will always start in a particular location. Some positions may only be "
"played by a computer player or only by a human player."
msgstr ""
"Dette lader dig ændre spillerens startpositioner og farver. En bestemt farve "
"starter altid på et bestemt sted. Nogle positioner kan kun spilles af en "
"computerspiller eller kun af en menneskelig spiller."

msgid ""
"This lets you change the class of a player. Classes are not always "
"changeable. Depending on the scenario, a player may receive additional towns "
"and/or heroes not of their primary alignment."
msgstr ""
"Dette lader dig ændre en spillers klasse. Klasser er ikke altid "
"udskiftelige. Afhængigt af scenariet kan en spiller modtage yderligere byer "
"og/eller helte, der ikke er i deres primære linje."

msgid "Handicap"
msgstr "Handicap"

msgid ""
"This lets you change the handicap of a particular player. Only human players "
"may have a handicap. Handicapped players start with fewer resources and earn "
"15 or 30% fewer resources per turn for mild and severe handicaps, "
"respectively."
msgstr ""
"Dette lader dig ændre handicappet for en bestemt spiller. Kun menneskelige "
"spillere må have et handicap. Handicappede spillere starter med færre "
"resurser og tjener 15 eller 30% færre resurser pr. omgang for henholdsvis "
"milde og svære handicap."

msgid "%{color} player"
msgstr "%{color} spiller"

msgid "No Handicap"
msgstr "Intet handicap"

msgid ""
"No special restrictions on starting resources and resource income per turn."
msgstr ""
"Ingen særlige begrænsninger for startresurser og resurseindkomst af per tur."

msgid "Mild Handicap"
msgstr "Mildt handicap"

msgid ""
"Players with mild handicap start with fewer resources and earn 15% fewer "
"resources per turn."
msgstr ""
"Spillere med mildt handicap starter med færre resurser og tjener 15% færre "
"resurser per tur."

msgid "Severe Handicap"
msgstr "Svært handicap"

msgid ""
"Players with severe handicap start with fewer resources and earn 30% fewer "
"resources per turn."
msgstr ""
"Spillere med alvorligt handicap starter med færre resurser og tjener 30% "
"færre resurser per tur."

msgid ""
"Default\n"
"value"
msgstr ""
"standard\n"
"værdi"

msgid "Set %{skill} Skill"
msgstr "Indstil %{skill} Evne"

msgid "Set %{skill} base value. Right-click to reset all skills to default."
msgstr "Indstil %{skill} startværdi. Højreklik: Nulstil evner til standard."

msgid "View %{skill} Info"
msgstr "Vis info om %{skill}"

msgid ""
"Default\n"
"skill"
msgstr ""
"standard\n"
"evne"

msgid "Keyboard|123"
msgstr "123"

msgid "Keyboard|SPACE"
msgstr "MELLEMRUM"

msgid "Keyboard|ABC"
msgstr "ABC"

msgid "Kingdom Income"
msgstr "Kongerigets indkomst"

msgid "Kingdom Income per day."
msgstr "Kongerigets daglige indkomst"

msgid "For every lighthouse controlled, your ships will move further each day."
msgstr ""
"For hvert fyrtårn, der kontrolleres, kan dine skibe sejle længere om dagen."

msgid "English"
msgstr "Engelsk"

msgid "French"
msgstr "Fransk"

msgid "Polish"
msgstr "Polsk"

msgid "German"
msgstr "Tysk"

msgid "Russian"
msgstr "Russisk"

msgid "Italian"
msgstr "Italiensk"

msgid "Czech"
msgstr "Tjekkisk"

msgid "Norwegian"
msgstr "Norsk"

msgid "Belarusian"
msgstr "Hviderussisk"

msgid "Bulgarian"
msgstr "Bulgarisk"

msgid "Ukrainian"
msgstr "Ukrainsk"

msgid "Romanian"
msgstr "Rumænsk"

msgid "Spanish"
msgstr "Spansk"

msgid "Swedish"
msgstr "Svensk"

msgid "Portuguese"
msgstr "Portugisisk"

msgid "Turkish"
msgstr "Tyrkisk"

msgid "Dutch"
msgstr "Hollandsk"

msgid "Hungarian"
msgstr "Ungarnsk"

msgid "Danish"
msgstr "Dansk"

msgid "Slovak"
msgstr "Slovensk"

msgid "Vietnamese"
msgstr "Vietnamesisk"

msgid ", FPS: "
msgstr ", FPS:"

msgid "shipAndGraveyard|%{object} robber"
msgstr "%{object}srøver"

msgid "pyramid|%{object} raided"
msgstr "%{object} plyndret"

msgid "Ector"
msgstr "Hektor"

msgid "Gwenneth"
msgstr "Lykke"

msgid "Sir Gallant"
msgstr "Herr Gallant"

msgid "Tyro"
msgstr "Tyr"

msgid "Dimitry"
msgstr "Dimitri"

msgid "Ruby"
msgstr "Rubin"

msgid "Crag Hack"
msgstr "Lars Hug"

msgid "Fineous"
msgstr "Fineas"

msgid "Jezebel"
msgstr "Izabel"

msgid "Atlas"
msgstr "Atlas"

msgid "Ergon"
msgstr "Egon"

msgid "Jaclyn"
msgstr "Jakobine"

msgid "Gem"
msgstr "Perle"

msgid "Natasha"
msgstr "Natasja"

msgid "Carlawn"
msgstr "Karlana"

msgid "Luna"
msgstr "Luna"

msgid "Arie"
msgstr "Arie"

msgid "Barok"
msgstr "Barok"

msgid "Kastore"
msgstr "Kastor"

msgid "Falagar"
msgstr "Falagar"

msgid "Dawn"
msgstr "Dagny"

msgid "Flint"
msgstr "Flint"

msgid "Halon"
msgstr "Halon"

msgid "Myra"
msgstr "Mira"

msgid "Myrini"
msgstr "Myrine"

msgid "Wilfrey"
msgstr "Vilfred"

msgid "Mandigal"
msgstr "Mandalei"

msgid "Sarakin"
msgstr "Sarakin"

msgid "Charity"
msgstr "Godemine"

msgid "Darlana"
msgstr "Darlana"

msgid "Ranloo"
msgstr "Ranlov"

msgid "Rialdo"
msgstr "Rialdo"

msgid "Zam"
msgstr "Zam"

msgid "Zom"
msgstr "Zom"

msgid "Celia"
msgstr "Celia"

msgid "Roxana"
msgstr "Roxanne"

msgid "Lord Corlagon"
msgstr "Fyrst Korlagon"

msgid "Lord Halton"
msgstr "Fyrst Halton"

msgid "Sister Eliza"
msgstr "Søster Eliza"

msgid "Brother Brax"
msgstr "Bror Braks"

msgid "Dainwin"
msgstr "Dejnvin"

msgid "Joseph"
msgstr "Josef"

msgid "Mog"
msgstr "Mog"

msgid "Solmyr"
msgstr "Solmyr"

msgid "Ceallach"
msgstr "Ketil"

msgid "Drakonia"
msgstr "Drakonia"

msgid "Elderian"
msgstr "Oldrian"

msgid "Gallavant"
msgstr "Gallavant"

msgid "Jarkonas"
msgstr "Harkonas"

msgid "Martine"
msgstr "Martine"

msgid " gives you maximum morale"
msgstr " giver dig maksimal moral"

msgid " gives you maximum luck"
msgstr " giver dig maksimalt held"

#, fuzzy
msgid "You cannot have multiple spell books."
msgstr "Kan ikke flytte magibogen"

msgid "You cannot pick up this artifact, you already have a full load!"
msgstr "Du kan ikke opsamle denne artefakt, da du allerede har fuld last!"

msgid "To cast spells, you must first buy a spell book for %{gold} gold."
msgstr ""
"For at kaste besværgelser, må du først købe en magibog. Den koster %{gold} "
"guldstykker."

msgid "Unfortunately, you seem to be a little short of cash at the moment."
msgstr "Desværre ser det ud til, at du mangler kontanter i øjeblikket."

msgid "Do you wish to buy one?"
msgstr "Ønsker du at købe én?"

msgid "%{count} / day"
msgstr "%{count} / dag"

msgid "one"
msgstr "1"

msgid "two"
msgstr "2"

msgid "A whirlpool engulfs your ship. Some of your army has fallen overboard."
msgstr ""
"En hvirvelstrøm opsluger dit skib. Noget af din hær er faldet over bord."

msgid "Insulted by your refusal of their offer, the monsters attack!"
msgstr "Fornærmet over din afvisning af deres tilbud, angriber væsenerne!"

msgid ""
"The %{monster}, awed by the power of your forces, begin to scatter.\n"
"Do you wish to pursue and engage them?"
msgstr ""
"Disse %{monster} beundres ved synet af din mægtige hær og begynder at sprede "
"sig.\n"
"Ønsker du at forfølge og gå på dem?"

msgid "Ransacking an enemy camp, you discover a hidden cache of treasures."
msgstr "Idet du ransager en fjendelejr, opdager du en skjult skat."

msgid ""
"The keeper of the mill announces:\n"
"\"Milord, I have been working very hard to provide you with these resources, "
"come back next week for more.\""
msgstr ""
"Mølleren annoncerer:\n"
"\"Deres excellence, jeg har arbejdet hårdt for at skaffe Dem disse resurser. "
"Få mere ved at komme igen i næste uge.\""

msgid ""
"The keeper of the mill announces:\n"
"\"Milord, I am sorry, there are no resources currently available. Please try "
"again next week.\""
msgstr ""
"Mølleren annoncerer:\n"
"\"Deres excellence, jeg beklager, der er ingen resurser at hente i "
"øjeblikket. Prøv at vende tilbage i næste uge.\""

msgid ""
"The keeper of the mill announces:\n"
"\"Milord, I have been working very hard to provide you with this gold, come "
"back next week for more.\""
msgstr ""
"Mølleren annoncerer:\n"
"\"Deres excellence, jeg har arbejdet hårdt for at skaffe Dem disse "
"guldstykker. Få mere ved at komme igen i næste uge.\""

msgid ""
"The keeper of the mill announces:\n"
"\"Milord, I am sorry, there is no gold currently available. Please try again "
"next week.\""
msgstr ""
"Mølleren annoncerer:\n"
"\"Deres excellence, jeg beklager, der er intet guld at hente i øjeblikket. "
"Prøv at vende tilbage i næste uge.\""

msgid ""
"You've found an abandoned lean-to.\n"
"Poking about, you discover some resources hidden nearby."
msgstr ""
"Du har fundet et forladt shelter.\n"
"Idet du roder rundt, opdager du nogle resurser gemt i nærheden."

msgid "The lean-to is long abandoned. There is nothing of value here."
msgstr "Shelteret er for længst forladt. Der er intet af værdi her."

msgid ""
"You catch a leprechaun foolishly sleeping amidst a cluster of magic "
"mushrooms.\n"
"In exchange for his freedom, he guides you to a small pot filled with "
"precious things."
msgstr ""
"Du fanger en tåbelig alf i at sove mellem en samling magiske svampe.\n"
"I bytte for sin frihed, viser han dig vejen til en lille potte fyldt med "
"værdigenstande."

msgid ""
"You've found a magic garden, the kind of place that leprechauns and faeries "
"like to cavort in, but there is no one here today.\n"
"Perhaps you should try again next week."
msgstr ""
"Du finder en magisk have, den slags haver som feer og alfer kan lide at "
"boltre sig i. Men der er ingen her at finde i dag.\n"
"Måske du skulle prøve igen i næste uge."

msgid "You come upon the remains of an unfortunate adventurer."
msgstr "Du støder på resterne af en uheldig eventyrer."

msgid "Treasure"
msgstr "Skat"

msgid "Searching through the tattered clothing, you find the %{artifact}."
msgstr "Du gennemsøger det lasede tøj og finder %{artifact}."

msgid "Searching through the tattered clothing, you find nothing."
msgstr "Du gennemsøger det lasede tøj, men finder intet af værdi."

msgid ""
"You come across an old wagon left by a trader who didn't quite make it to "
"safe terrain."
msgstr ""
"Du støder på en gammel vogn efterladt af en handelsmand, der ikke helt nåede "
"til sikkert terræn."

msgid "Unfortunately, others have found it first, and the wagon is empty."
msgstr "Desværre har andre fundet den først, og vognen er tom."

msgid "Searching inside, you find the %{artifact}."
msgstr "Indenfor kigger du søgende rundt. Du finder %{artifact}."

msgid "Inside, you find some of the wagon's cargo still intact."
msgstr "Indeni vognen er noget af dens last stadig intakt."

msgid "You search through the flotsam, and find some wood and some gold."
msgstr "Du undersøger vraggodset og finder noget træ og guld."

msgid "You search through the flotsam, and find some wood."
msgstr "Du undersøger vraggodset og finder noget træ."

msgid "You search through the flotsam, but find nothing."
msgstr "Du gennemsøger vraggodset, men du finder intet af værdi."

msgid "Shrine of the 1st Circle"
msgstr "Helligdom af den 1. cirkel"

msgid ""
"You come across a small shrine attended by a group of novice acolytes.\n"
"In exchange for your protection, they agree to teach you a simple spell - "
"'%{spell}'."
msgstr ""
"Du støder på en lille helligdom, der overværes af en gruppe præstelærlinge.\n"
"Til gengæld for din beskyttelse, er de enige om at lære dig en simpel "
"besværgelse - '%{spell}'."

msgid "Shrine of the 2nd Circle"
msgstr "Helligdom af den 2. cirkel"

msgid ""
"You come across an ornate shrine attended by a group of rotund friars.\n"
"In exchange for your protection, they agree to teach you a spell - "
"'%{spell}'."
msgstr ""
"Du støder på en udsmykket helligdom, der overværes af en gruppe runde "
"munke.\n"
"Til gengæld for din beskyttelse, er de enige om at lære dig en simpel "
"besværgelse - '%{spell}'."

msgid "Shrine of the 3rd Circle"
msgstr "Helligdom af den 3. cirkel"

msgid ""
"You come across a lavish shrine attended by a group of high priests.\n"
"In exchange for your protection, they agree to teach you a sophisticated "
"spell - '%{spell}'."
msgstr ""
"Du støder på en overdådig helligdom, der overværes af en gruppe højpræste.\n"
"Til gengæld for din beskyttelse, er de enige om at lære dig en simpel "
"besværgelse - '%{spell}'."

msgid ""
"\n"
"Unfortunately, you do not have the wisdom to understand the spell, and you "
"are unable to learn it."
msgstr ""
"\n"
"Desværre har du ikke visdom til at forstå besværgelsen, og du er ikke i "
"stand til at lære den."

msgid ""
"\n"
"Unfortunately, you already have knowledge of this spell, so there is nothing "
"more for them to teach you."
msgstr ""
"\n"
"Desværre kender du allerede til denne besværgelse, så der er ikke mere de "
"kan lære dig."

msgid ""
"\n"
"Unfortunately, you have no Magic Book to record the spell with."
msgstr ""
"\n"
"Desværre har du ingen magibog, at nedskrive besværgelsen i."

msgid ""
"You approach the hut and observe a witch inside studying an ancient tome on "
"%{skill}.\n"
"\n"
msgstr ""
"Du nærmer dig hytten og observerer en heks indenfor, som studerer et "
"ældgammelt bind om %{skill}.\n"
"\n"

msgid ""
"As you approach, she turns and focuses her one glass eye on you.\n"
"\"You already know everything you deserve to learn!\" the witch screeches. "
"\"NOW GET OUT OF MY HOUSE!\""
msgstr ""
"Idet du nærmer dig, vender hun sig om og retter sit glasøje mod dig.\n"
"\"Du ved allerede alt hvad du fortjener at lære!\" hviner heksen. \"OG "
"FORSVIND SÅ FRA MIT HJEM!\""

msgid ""
"As you approach, she turns and speaks.\n"
"\"You already know that which I would teach you. I can help you no further.\""
msgstr ""
"Idet du nærmer dig, vender hun sig om og siger:\n"
"\"Du evner allerede det, som jeg ville have lært dig at kunne. Jeg kan ikke "
"hjælpe dig.\""

msgid ""
"An ancient and immortal witch living in a hut with bird's legs for stilts "
"teaches you %{skill} for her own inscrutable purposes."
msgstr ""
"I en hytte med stolper af enorme fugleben lever en udødelig og ældgammel "
"heks. Af sine egne uransagelige årsager lærer hun dig %{skill}."

msgid "As you drink the sweet water, you gain luck for your next battle."
msgstr "Du drikker det søde vand og vinder held til dit næste slag."

msgid "You drink from the enchanted fountain, but nothing happens."
msgstr "Du drikker af det fortryllede springvand, men der sker ikke noget."

msgid "You enter the faerie ring, but nothing happens."
msgstr "Du går ind i fe-ringen, men der sker ikke noget."

msgid ""
"Upon entering the mystical faerie ring, your army gains luck for its next "
"battle."
msgstr ""
"Idet du går ind i den mystiske fe-ring, vinder din hær held til det næste "
"slag."

msgid ""
"You've found an ancient and weathered stone idol.\n"
"It is supposed to grant luck to visitors, but since the stars are already "
"smiling upon you, it does nothing."
msgstr ""
"Du har fundet et gammelt og forvitret stenidol.\n"
"Det er meningen, at det skal give held til besøgende, men da stjernerne "
"allerede smiler til dig, gør det ingenting."

msgid ""
"You've found an ancient and weathered stone idol.\n"
"Kissing it is supposed to be lucky, so you do. The stone is very cold to the "
"touch."
msgstr ""
"Du har fundet et gammelt og forvitret stenidol.\n"
"Det siges at bringe held, hvis man kysser på den. Så det gør du. Stenen er "
"meget kold at røre ved."

msgid "The mermaids silently entice you to return later and be blessed again."
msgstr ""
"Havfruerne lokker dig lydløst til at vende tilbage senere, for igen at blive "
"velsignet."

msgid ""
"The magical, soothing beauty of the Mermaids reaches you and your crew.\n"
"Just for a moment, you forget your worries and bask in the beauty of the "
"moment.\n"
"The mermaids' charms bless you with increased luck for your next combat."
msgstr ""
"Du og dit mandskab beskuer havfruernes magiske, beroligende skønhed.\n"
"For en stund, glemmer du dine bekymringer og soler dig i øjeblikkets "
"skønhed.\n"
"Havfruernes tryllesange velsigner dig med øget held til din næste kamp."

msgid ""
"You come upon the pyramid of a great and ancient king.\n"
"You are tempted to search it for treasure, but all the old stories warn of "
"fearful curses and undead guardians.\n"
"Will you search?"
msgstr ""
"Du kommer forbi pyramiden af en stor og gammel konge.\n"
"Du er fristet til at søge efter skatte, men alle gamle fortællinger advarer "
"om frygtsomme forbandelser og udøde vogtere.\n"
"Vil du søge alligevel?"

msgid ""
"Upon defeating the monsters, you decipher an ancient glyph on the wall, "
"telling the secret of the spell - '"
msgstr ""
"Når du besejrer monstrene, tyder du en gammel glyf på væggen, som afslører "
"besværgelsens hemmelighed - '"

msgid "Unfortunately, you have no Magic Book to record the spell with."
msgstr "Desværre har du ingen magibog, at nedskrive besværgelsen i."

msgid ""
"Unfortunately, you do not have the wisdom to understand the spell, and you "
"are unable to learn it."
msgstr ""
"Desværre har du ikke visdom til at forstå besværgelsen, og du er ikke i "
"stand til at lære den."

msgid ""
"You come upon the pyramid of a great and ancient king.\n"
"Routine exploration reveals that the pyramid is completely empty."
msgstr ""
"Du kommer forbi pyramiden af en stor og gammel konge.\n"
"En rutinemæssig udforskning afslører, at pyramiden er helt tom."

msgid ""
"A drink at the well is supposed to restore your spell points, but you are "
"already at maximum."
msgstr ""
"Drikken af denne brønd skulle gerne genopfylde din mana, men det er allerede "
"fuldt."

msgid "A second drink at the well in one day will not help you."
msgstr "Drikken af denne brønd virker ikke to gange på samme dag."

msgid "A drink from the well has restored your spell points to maximum."
msgstr "Drikken fra denne brønd genopfylder din mana."

msgid ""
"\"I'm sorry sir,\" The leader of the soldiers says, \"but you already know "
"everything we have to teach.\""
msgstr ""
"\"Jeg er ked af det herre,\" siger soldaterlederen, \"men du ved allerede "
"alt, hvad vi kunne have lært dig.\""

msgid "The soldiers living in the fort teach you a few new defensive tricks."
msgstr "Soldaterne, der bor i fortet, lærer dig et par nye defensive tricks."

msgid ""
"You've come upon a mercenary camp practicing their tactics. \"You're too "
"advanced for us,\" the mercenary captain says. \"We can teach nothing more.\""
msgstr ""
"Du er stødt på en lejesoldatslejr, der øver deres taktiske evner. \"Dine "
"evner overgår vores egne,\" siger lejesoldatskaptajnen. \"Vi kan ikke lære "
"dig mere.\""

msgid ""
"You've come upon a mercenary camp practicing their tactics. The mercenaries "
"welcome you and your troops and invite you to train with them."
msgstr ""
"Du er stødt på en lejesoldatslejr, der øver på deres taktik. Lejetropperne "
"byder dig og dine tropper velkommen og inviterer dig til at træne sammen med "
"dem."

msgid "\"Go 'way!\", the witch doctor barks, \"you know all I know.\""
msgstr "\"Gå væk!\", bjæffer heksedoktoren, \"du ved alt, hvad jeg ved.\""

msgid ""
"An Orcish witch doctor living in the hut deepens your knowledge of magic by "
"showing you how to cast stones, read portents, and decipher the intricacies "
"of chicken entrails."
msgstr ""
"En orkisk heksedoktor, der bor i hytten, gør din viden om magi dybere, ved "
"at vise dig, hvordan du kaster sten, læser varsler og tyder forviklingerne "
"af kyllingeindvolde."

msgid ""
"You've found a group of Druids worshipping at one of their strange stone "
"edifices. Silently, the Druids turn you away, indicating they have nothing "
"new to teach you."
msgstr ""
"Du har fundet en gruppe druider, i færd med en gudstjeneste ved en af deres "
"sære bygningsværker af sten. Tavse afviser druiderne dig, hvilket indikerer, "
"at de ikke har noget nyt at lære dig."

msgid ""
"You've found a group of Druids worshipping at one of their strange stone "
"edifices. Silently, they teach you new ways to cast spells."
msgstr ""
"Du har fundet en gruppe druider, i færd med en gudstjeneste ved en af deres "
"sære bygningsværker af sten. Tavse lærer de dig nye måder at kaste "
"besværgelser på."

msgid ""
"You tentatively approach the burial ground of ancient warriors. Do you want "
"to search the graves?"
msgstr ""
"Foreløbigt nærmer du dig gravpladsen for gamle krigere. Vil du gennemsøge "
"gravene?"

msgid ""
"You spend several hours searching the graves and find nothing. Such a "
"despicable act reduces your army's morale."
msgstr ""
"Du bruger flere timer på at gennemsøge gravene, men du finder intet af "
"værdi. En så foragtelig handling reducerer din hærs moral."

msgid "Upon defeating the Zombies you search the graves and find something!"
msgstr ""
"Efter besejringen af zombierne, gennemsøger du gravene og finder noget!"

msgid ""
"The rotting hulk of a great pirate ship creaks eerily as it is pushed "
"against the rocks. Do you wish to search the shipwreck?"
msgstr ""
"Det rådnende skrog af et stort piratskib knirker uhyggeligt, når det skubbes "
"mod klipperne. Ønsker du at gennemsøge skibsvraget?"

msgid ""
"You spend several hours sifting through the debris and find nothing. Such a "
"despicable act reduces your army's morale."
msgstr ""
"Du bruger flere timer på at gennemrode vragresterne, men du finder intet af "
"værdi. En sådan foragtelig handling reducerer din hærs moral."

msgid ""
"Upon defeating the Ghosts you sift through the debris and find something!"
msgstr ""
"Efter besejringen af spøgelserne, gennemroder du vragresterne og finder "
"noget!"

msgid ""
"The rotting hulk of a great pirate ship creaks eerily as it is pushed "
"against the rocks. Do you wish to search the ship?"
msgstr ""
"Det rådnende skrog af et stort piratskib knirker uhyggeligt, når det skubbes "
"mod klipperne. Ønsker du at gennemsøge skibet?"

msgid ""
"Upon defeating the Skeletons you sift through the debris and find something!"
msgstr ""
"Efter besejringen af skeletterne, gennemroder du vragresterne og finder "
"noget!"

msgid "Your men spot a navigational buoy, confirming that you are on course."
msgstr ""
"Dine mænd opdager en navigationsbøje, der bekræfter, at du er på rette vej."

msgid ""
"Your men spot a navigational buoy, confirming that you are on course and "
"increasing their morale."
msgstr ""
"Dine mænd opdager en navigationsbøje, der bekræfter, at du er på rette vej "
"og øger deres moral."

msgid ""
"The drink at the oasis is refreshing, but offers no further benefit. The "
"oasis might help again if you fought a battle first."
msgstr ""
"Drikken fra oasen er forfriskende, men giver ingen yderligere fordele. Det "
"hjælper måske, igen, hvis du udkæmper en kamp først."

msgid ""
"A drink at the oasis fills your troops with strength and lifts their "
"spirits. You can travel a bit further today."
msgstr ""
"Drikken fra oasen fylder dine tropper med styrke og løfter deres humør. Du "
"kan ride lidt længere i dag."

msgid ""
"The drink at the watering hole is refreshing, but offers no further benefit. "
"The watering hole might help again if you fought a battle first."
msgstr ""
"Drikken fra vandhullet er forfriskende, men giver ingen yderligere fordele. "
"Det hjælper måske, igen, hvis du udkæmper en kamp først."

msgid ""
"A drink at the watering hole fills your troops with strength and lifts their "
"spirits. You can travel a bit further today."
msgstr ""
"Drikken fra vandhullet fylder dine tropper med styrke og løfter deres humør. "
"Du kan ride lidt længere i dag."

msgid ""
"It doesn't help to pray twice before a battle. Come back after you've fought."
msgstr ""
"Det hjælper ikke at bede to gange før en kamp. Kom tilbage efter du har "
"kæmpet."

msgid "A visit and a prayer at the temple raises the morale of your troops."
msgstr "Et besøg og en bøn i templet hæver moralen hos dine tropper."

msgid ""
"An old Knight appears on the steps of the gazebo. \"I am sorry, my liege, I "
"have taught you all I can.\""
msgstr ""
"En gammel ridder dukker op på trappen til lysthuset. \"Jeg er ked af det, "
"min herre, jeg har lært dig alt, hvad jeg kan.\""

msgid ""
"An old Knight appears on the steps of the gazebo. \"My liege, I will teach "
"you all that I know to aid you in your travels.\""
msgstr ""
"En gammel ridder dukker op på trappen til lysthuset. \"Min herre, jeg vil "
"lære dig alt, hvad jeg ved, for at hjælpe dig på dine rejser.\""

msgid ""
"You've pulled a shipwreck survivor from certain death in an unforgiving "
"ocean. Grateful, he says, \"I would give you an artifact as a reward, but "
"you're all full.\""
msgstr ""
"Du har reddet en skibbruden fra den sikre død op fra et nådesløst hav. "
"Taknemmelig, siger han, \"jeg ville give dig et artefakt som belønning, men "
"du er fuldt oppakket.\""

msgid ""
"You've pulled a shipwreck survivor from certain death in an unforgiving "
"ocean. Grateful, he rewards you for your act of kindness by giving you the "
"%{art}."
msgstr ""
"Du har reddet en skibbruden fra den sikre død op fra et nådesløst hav. "
"Taknemmelig, belønner han dig for din venlighed, ved at give dig %{art}."

msgid "A leprechaun offers you the %{art} for the small price of %{gold} Gold."
msgstr "En alf tilbyder dig %{art} til den nette pris af %{gold} guldstykker."

msgid ""
"A leprechaun offers you the %{art} for the small price of %{gold} Gold and "
"%{count} %{res}."
msgstr ""
"En alf tilbyder dig %{art} til den nette pris af %{gold} guldstykker og "
"%{count} %{res}."

msgid "Do you wish to buy this artifact?"
msgstr "Ønsker du at købe denne artefakt?"

msgid ""
"You try to pay the leprechaun, but realize that you can't afford it. The "
"leprechaun stamps his foot and ignores you."
msgstr ""
"Du prøver at betale alfen, men indser, at du ikke har råd til det. "
"Leprechaunen stamper med foden og ignorerer dig."

msgid ""
"Insulted by your refusal of his generous offer, the leprechaun stamps his "
"foot and ignores you."
msgstr ""
"Fornærmet over dit afslag på hans generøse tilbud, stamper alfen med foden "
"og ignorerer dig."

msgid "You've found the artifact: "
msgstr "Du har fundet artefaktet:"

msgid ""
"You've found the humble dwelling of a withered hermit. The hermit tells you "
"that he is willing to give the %{art} to the first wise person he meets."
msgstr ""
"Du har fundet den ydmyge bolig for en visnet eremit. Eremitten fortæller "
"dig, at han er villig til at give %{art} til den første vise person, han "
"møder."

msgid ""
"You've come across the spartan quarters of a retired soldier. The soldier "
"tells you that he is willing to pass on the %{art} to the first true leader "
"he meets."
msgstr ""
"Du er stødt på en pensioneret soldats spartanske kvarter. Soldaten fortæller "
"dig, at han er villig til at give %{art} videre til den første rigtige "
"leder, han møder."

msgid ""
"You've encountered a strange person with a hat and an owl on it. He tells "
"you that he is willing to give %{art} if you have %{skill}."
msgstr ""
"Du har mødt en sær person med en ugle siddende ovenpå sin hat. Han fortæller "
"dig, at han er villig til at give %{art}, hvis du har %{skill}."

msgid ""
"You come upon an ancient artifact. As you reach for it, a pack of Rogues "
"leap out of the brush to guard their stolen loot."
msgstr ""
"Du støder på et gammelt artefakt. Lige som du rækker ud efter den, springer "
"en flok slyngler ud af krattet, for at beskytte deres stjålne bytte."

msgid ""
"Through a clearing you observe an ancient artifact. Unfortunately, it's "
"guarded by a nearby %{monster}. Do you want to fight the %{monster} for the "
"artifact?"
msgstr ""
"Gennem en lysning observerer du et gammelt artefakt. Desværre er det "
"bevogtet af en nærliggende %{monster}. Vil du udfordre væsenet %{monster} "
"til kamp, for at få artefaktet?"

msgid "Victorious, you take your prize, the %{art}."
msgstr "Sejrrig, tager du din præmie, %{art}."

msgid ""
"Discretion is the better part of valor, and you decide to avoid this fight "
"for today."
msgstr ""
"Diskretion er den bedste del af tapperhed, og du beslutter dig for at undgå "
"denne kamp for i dag."

msgid ""
"After spending hours trying to fish the chest out of the sea, you open it "
"and find %{gold} gold pieces."
msgstr ""
"Efter at have brugt timevis på at prøve at fiske kisten op af havet, åbner "
"du den og finder %{gold} guldstykker."

msgid ""
"After spending hours trying to fish the chest out of the sea, you open it "
"and find %{gold} gold and the %{art}."
msgstr ""
"Efter at have brugt timevis på at prøve at fiske kisten op af havet, åbner "
"du den og finder %{gold} guldstykker og %{art}."

msgid ""
"After spending hours trying to fish the chest out of the sea, you open it, "
"only to find it empty."
msgstr ""
"Efter at have brugt timer på at prøve at fiske kisten op af havet, åbner du "
"den, kun for at finde den tom."

msgid ""
"After scouring the area, you fall upon a hidden treasure cache. You may take "
"the gold or distribute the gold to the peasants for experience. Do you wish "
"to keep the gold?"
msgstr ""
"Efter at have undersøgt området, falder du over en hemmelig skattekiste. Du "
"har to valg: Enten beholder du guldet for dig selv, eller også fordeler du "
"guldet mellem dine undersåtter for nogle erfaringspoint. Hvad gør du?"

msgid ""
"After scouring the area, you fall upon a hidden chest, containing the "
"%{gold} gold pieces."
msgstr ""
"Efter at have gennemsøgt området, falder du over en skjult kiste, der "
"indeholder %{gold} guldstykker."

msgid ""
"After scouring the area, you fall upon a hidden chest, containing the "
"ancient artifact %{art}."
msgstr ""
"Efter at have gennemsøgt området, falder du over en skjult kiste, der "
"indeholder det gamle artefakt %{art}."

msgid ""
"You stumble upon a dented and tarnished lamp lodged deep in the earth. Do "
"you wish to rub the lamp?"
msgstr ""
"Du støder på en bulet og plettet lampe, der ligger dybt i jorden. Ønsker du "
"at gnide på lampen?"

msgid ""
"You have taken control of the local Alchemist shop. It will provide you with "
"%{count} unit of Mercury per day."
msgstr ""
"Dette alkymist laboratorium er nu under din kontrol. Den forsyner dit rige "
"med %{count} mængde kviksølv om dagen."

msgid ""
"You gain control of a sawmill. It will provide you with %{count} units of "
"wood per day."
msgstr ""
"Denne savmølle er nu under din kontrol. Den forsyner dit rige med %{count} "
"mængde træ om dagen."

msgid ""
"You gain control of an ore mine. It will provide you with %{count} units of "
"ore per day."
msgstr ""
"Denne malmmine er nu under din kontrol. Den forsyner dit rige med %{count} "
"mængde malm om dagen."

msgid ""
"You gain control of a sulfur mine. It will provide you with %{count} unit of "
"sulfur per day."
msgstr ""
"Denne svovlmine er nu under din kontrol. Den forsyner dit rige med %{count} "
"mængde svovl om dagen."

msgid ""
"You gain control of a crystal mine. It will provide you with %{count} unit "
"of crystal per day."
msgstr ""
"Denne krystalmine er nu under din kontrol. Den forsyner dit rige med "
"%{count} mængde krystaller om dagen."

msgid ""
"You gain control of a gem mine. It will provide you with %{count} unit of "
"gems per day."
msgstr ""
"Denne juvelmine er nu under din kontrol. Den forsyner dit rige med %{count} "
"mængde juveler om dagen."

msgid ""
"You gain control of a gold mine. It will provide you with %{count} gold per "
"day."
msgstr ""
"Denne guldmine er nu under din kontrol. Den forsyner dit rige med %{count} "
"guldstykker om dagen."

msgid ""
"The lighthouse is now under your control, and all of your ships will now "
"move further each day."
msgstr ""
"Fyret er nu under din kontrol, og alle dine skibe vil nu kunne sejle længere "
"om dagen."

msgid "You gain control of a %{name}."
msgstr "Du får kontrol over en %{name}."

msgid ""
"You come upon an abandoned gold mine. The mine appears to be haunted. Do you "
"wish to enter?"
msgstr ""
"Du støder på en forladt guldmine. Minen ser ud til at være hjemsøgt. Vil du "
"ind?"

msgid "You beat the Ghosts and are able to restore the mine to production."
msgstr ""
"Du besejrer spøgelserne og er i stand til at genoprette minens produktion."

msgid ""
"A group of %{monster} with a desire for greater glory wish to join you. Do "
"you accept?"
msgstr ""
"En gruppe %{monster}, med et ønske om større ære, vil gerne tilslutte sig "
"til din hær. Accepterer du?"

msgid "As you approach the dwelling, you notice that there is no one here."
msgstr "Idet du nærmer dig bostedet, bemærker du, at der ikke er nogen hjemme."

msgid ""
"You search the ruins, but the Medusas that used to live here are gone. "
"Perhaps there will be more next week."
msgstr ""
"Du søger i ruinerne, men de medusaer, der plejede at bo her, er væk. Måske "
"kommer der flere i næste uge."

msgid ""
"You've found some Medusas living in the ruins. They are willing to join your "
"army for a price. Do you want to recruit Medusas?"
msgstr ""
"Du har fundet nogle medusaer, der bor i ruinerne. De vil gerne tilslutte sig "
"din hær, men for en pris. Vil du rekruttere medusaer?"

msgid ""
"You've found a Sprite Tree City. Unfortunately, none of the Sprites living "
"there wish to join an army. Maybe next week."
msgstr ""
"Du har fundet en fe-træby. Desværre er der ingen af de feer, der bor der, "
"som ønsker at tilslutte sig din hær. Måske i næste uge."

msgid ""
"Some of the Sprites living in the tree city are willing to join your army "
"for a price. Do you want to recruit Sprites?"
msgstr ""
"Nogle af de feer, der bor i træbyen, vil gerne tilslutte sig din hær, men "
"for en pris. Vil du rekruttere feer?"

msgid ""
"A colorful Rogues' wagon stands empty here. Perhaps more Rogues will be here "
"later."
msgstr ""
"En farverig slyngelvogn står tom her. Måske er der flere slyngler tilstede "
"her senere."

msgid ""
"Distant sounds of music and laughter draw you to a colorful wagon housing "
"Rogues. Do you wish to have any Rogues join your army?"
msgstr ""
"Fjerne lyde af musik og latter drager dig hen til en farverig vogn, hvor "
"slyngler bor. Ønsker du at lade nogle slyngler tilslutte sig din hær?"

msgid ""
"A group of tattered tents, billowing in the sandy wind, beckons you. The "
"tents are unoccupied. Perhaps more Nomads will be here later."
msgstr ""
"En gruppe af lasede telte, der bølger i sandvinden, lokker dig. Teltene er "
"ubesatte. Måske er der flere nomader tilstede her senere."

msgid ""
"A group of tattered tents, billowing in the sandy wind, beckons you. Do you "
"wish to have any Nomads join you during your travels?"
msgstr ""
"En gruppe af lasede telte, der bølger i sandvinden, lokker dig. Vil du have "
"nogen nomader med dig på dine rejser?"

msgid "The pit of mud bubbles for a minute and then lies still."
msgstr "Mudderhullet bobler et minuts tid og ligger derefter stille."

msgid ""
"As you approach the bubbling pit of mud, creatures begin to climb out and "
"position themselves around it. In unison they say: \"Mother Earth would like "
"to offer you a few of her troops. Do you want to recruit Earth Elementals?\""
msgstr ""
"Idet du nærmer dig det boblende mudderhul, begynder væsner at kravle ud og "
"placere sig omkring den. I kor siger de: \"Moder Jord vil gerne tilbyde dig "
"et par af sine tropper. Vil du rekruttere Jord-elementaler?\""

msgid "You enter the structure of white stone pillars, and find nothing."
msgstr ""
"Du går ind i en bygning af hvide stensøjler, men du finder intet af værdi."

msgid ""
"White stone pillars support a roof that rises up to the sky. As you enter "
"the structure, the dead air of the outside gives way to a whirling gust that "
"almost pushes you back out. The air current materializes into a barely "
"visible form. The creature asks, in what can only be described as a loud "
"whisper: \"Why have you come? Are you here to call upon the forces of the "
"air?\""
msgstr ""
"Hvide stensøjler understøtter et tag, som strækker sig op mod himlen. Da du "
"træder ind i bygningen, giver den døde luft udefra plads til et hvirvlende "
"vindstød, der næsten skubber dig ud igen. Luftstrømmen materialiserer sig i "
"en knap synlig form. Væsenet spørger, i hvad der kun kan beskrives som en "
"høj hvisken: \"Hvorfor er du kommet? Er du her for at kalde på luftens "
"kræfter?\""

msgid "No Fire Elementals approach you from the lava pool."
msgstr "Ingen ild-elementaler går dig i møde fra lavasøen."

msgid ""
"Beneath a structure that serves to hold in heat, Fire Elementals move about "
"in a fiery pool of molten lava. A group of them approach you and offer their "
"services. Would you like to recruit Fire Elementals?"
msgstr ""
"Under en bygning, der tjener til at holde på varmen, bevæger ild-"
"elementalerne sig rundt i en brændende sø af smeltet lava. En gruppe af dem "
"henvender sig til dig og melder sig til tjeneste. Ønsker du tænke dig at "
"rekruttere ild-elementaler?"

msgid "A face forms in the water for a moment, and then is gone."
msgstr "For et øjeblik formes et ansigt i vandet, og så forsvinder det igen."

msgid ""
"Crystalline structures cast shadows over a small reflective pool of water. "
"You peer into the pool, and a face that is not your own peers back. It asks: "
"\"Would you like to call upon the powers of water?\""
msgstr ""
"Krystallinske bygninger kaster skygger over en lille reflekterende sø af "
"vand. Du kigger ned i søen, og et ansigt, der ikke er dit eget, ser tilbage "
"på dig. Ansigtet spørger: \"Vil du kalde på vandets kræfter?\""

msgid "This burial site is deathly still."
msgstr "Dette gravsted er dødstille."

msgid ""
"Restless spirits of long dead warriors seeking their final resting place "
"offer to join you in hopes of finding peace. Do you wish to recruit ghosts?"
msgstr ""
"Rastløse ånder af for længst afdøde krigere, der søger deres sidste "
"hvilested, tilbyder at tilslutte sig din hær i håb om at finde fred. Ønsker "
"du at rekruttere spøgelser?"

msgid ""
"The City of the Dead is empty of life, and empty of unlife as well. Perhaps "
"some undead will move in next week."
msgstr ""
"De dødes by er tom for liv og også tom for 'uliv'. Måske flytter nogle udøde "
"ind i næste uge."

msgid ""
"Some Liches living here are willing to join your army for a price. Do you "
"want to recruit Liches?"
msgstr ""
"Nogle kraftlicher, der bor her, vil gerne tilslutte sig din hær, men for en "
"pris. Vil du rekruttere kraftlicher?"

msgid ""
"You've found the ruins of an ancient city, now inhabited solely by the "
"undead. Will you search?"
msgstr ""
"Du har fundet ruinerne af en ældgammel by, som nu udelukkende er beboet af "
"udøde. Vil du gerne udforske den?"

msgid ""
"Some of the surviving Liches are impressed by your victory over their "
"fellows, and offer to join you for a price. Do you want to recruit Liches?"
msgstr ""
"Nogle af de overlevende kraftlicher er imponerede over din sejr over deres "
"kammerater og tilbyder at tilslutte sig din hær, men for en pris. Vil du "
"rekruttere kraftlicher?"

msgid ""
"You've found one of those bridges that Trolls are so fond of living under, "
"but there are none here. Perhaps there will be some next week."
msgstr ""
"Du har fundet en af de broer, som trolde er så glade for at bo under, men "
"her er ingen. Måske kommer der nogle i næste uge."

msgid ""
"Some Trolls living under a bridge are willing to join your army, but for a "
"price. Do you want to recruit Trolls?"
msgstr ""
"Nogle trolde, der bor under broen, vil gerne tilslutte sig din hær, men for "
"en pris. Vil du rekruttere trolde?"

msgid "Trolls living under the bridge challenge you. Will you fight them?"
msgstr "Trolde, der bor under broen, udfordrer dig. Vil du bekæmpe dem?"

msgid ""
"A few Trolls remain, cowering under the bridge. They approach you and offer "
"to join your forces as mercenaries. Do you want to buy any Trolls?"
msgstr ""
"Der er nogle få trolde tilbage, som kryber sammen under broen. De henvender "
"sig til dig og tilbyder at tilslutte sig din hær som lejesoldater. Vil du "
"rekruttere nogle trolde?"

msgid ""
"The Dragon city has no Dragons willing to join you this week. Perhaps a "
"Dragon will become available next week."
msgstr ""
"I denne uge er der ingen røddrager i Dragebyen, der vil tilslutte sig din "
"hær. Måske bliver en røddrage tilgængelig i næste uge."

msgid ""
"The Dragon city is willing to offer some Dragons for your army for a price. "
"Do you wish to recruit Dragons?"
msgstr ""
"Dragebyens røddrager vil gerne tilbyde dig, at lade nogle af dem tilslutte "
"sig din hær, men for en pris. Ønsker du at rekruttere røddrager?"

msgid ""
"You stand before the Dragon City, a place off-limits to mere humans. Do you "
"wish to violate this rule and challenge the Dragons to a fight?"
msgstr ""
"Du står foran Dragebyen, et sted, som er forbudt område for almindelige "
"mennesker. Ønsker du at overtræde denne regel og udfordre dragerne til kamp?"

msgid ""
"Having defeated the Dragon champions, the city's leaders agree to supply "
"some Dragons to your army for a price. Do you wish to recruit Dragons?"
msgstr ""
"Efter at have besejret dragemestrene, er byens ledere enige om at lade nogle "
"røddrager tilslutte sig din hær, men for en pris. Ønsker du at rekruttere "
"røddrager?"

msgid "From the observation tower, you are able to see distant lands."
msgstr "Fra udsigtstårnet er du i stand til at se fjerne lande."

msgid ""
"The spring only refills once a week, and someone's already been here this "
"week."
msgstr ""
"Springvandet genopfyldes kun en gang om ugen, og nogen har allerede været "
"her i denne uge."

msgid ""
"A drink at the spring is supposed to give you twice your normal spell "
"points, but you are already at that level."
msgstr ""
"Drikken af springvandet skulle gerne give dig to gange dit maksimale mana i "
"reserve, men det har du allerede."

msgid ""
"A drink from the spring fills your blood with magic! You have twice your "
"normal spell points in reserve."
msgstr ""
"Drikken af springvandet fylder dit blod med magi! Du har nu to gange dit "
"maksimale mana i reserve."

msgid ""
"Recognizing you, the butler refuses to admit you. \"The master,\" he says, "
"\"will not see the same student twice.\""
msgstr ""
"Butleren genkender dig, men nægter at lade dig blive optaget. \"Mesteren,\" "
"siger han, \"vil ikke se den samme elev to gange.\""

msgid ""
"The butler admits you to see the master of the house. He trains you in the "
"four skills a hero should know."
msgstr ""
"Butleren tillader dig at se herren i huset. Herren træner dig indenfor de "
"fire evner, enhver helt bør kende."

msgid ""
"The butler opens the door and looks you up and down. \"You are neither "
"famous nor diplomatic enough to be admitted to see my master,\" he sniffs. "
"\"Come back when you think yourself worthy.\""
msgstr ""
"Butleren åbner døren og ser op og ned af dig. \"Du er hverken berømt eller "
"diplomatisk nok til at blive optaget til at se min herre,\" fnyser han. "
"\"Kom tilbage, når du finder dig værdig.\""

msgid " and "
msgstr " og "

msgid ""
"All of the %{monsters} you have in your army have been trained by the battle "
"masters of the fort. Your army now contains %{monsters2}."
msgstr ""
"Alle de %{monsters}, du har i din hær, er blevet trænet af fortets "
"kampmestre. Disse er nu blevet til %{monsters2}."

msgid ""
"An unusual alliance of Ogres, Orcs, and Dwarves offer to train (upgrade) any "
"such troops brought to them. Unfortunately, you have none with you."
msgstr ""
"En usædvanlig alliance af jætter, orker og dværge tilbyder at træne "
"(opgradere) samme slags tropper, der bringes hertil. Desværre har du ingen "
"med dig."

msgid "All of your %{monsters} have been upgraded into %{monsters2}."
msgstr "Alle dine %{monsters} er blevet opgraderet til %{monsters2}."

msgid ""
"A blacksmith working at the foundry offers to convert all Pikemen and "
"Swordsmen's weapons brought to him from iron to steel. He also says that he "
"knows a process that will convert Iron Golems into Steel Golems. "
"Unfortunately, you have none of these troops in your army, so he can't help "
"you."
msgstr ""
"En smed, der arbejder på støberiet, tilbyder at omdanne alle pikenéres og "
"sværdkæmperes våben, som bringes til ham, fra jern til stål. Han siger også, "
"at han kender en proces, der vil omskabe jerngolemmer til stålgolemmer. "
"Desværre har du ingen af de nævnte tropper i din hær, så han kan ikke hjælpe "
"dig."

msgid ""
"The captain looks at you with surprise and says:\n"
"\"You already have all the maps I know about. Let me fish in peace now.\""
msgstr ""
"Kaptajnen kigger overrasket på dig og siger:\n"
"\"Du har allerede alle de kort, jeg kender til. Lad mig nu fiske i fred.\""

msgid ""
"A retired captain living on this refurbished fishing platform offers to sell "
"you maps of the sea he made in his younger days for 1,000 gold. Do you wish "
"to buy the maps?"
msgstr ""
"En pensioneret kaptajn, der bor på denne renoverede fiskeplatform, tilbyder "
"at sælge dig et komplet kort over havet fra hans yngre dage. Han tilbyder "
"dig at købe det for 1.000 guldstykker. \n"
"Ønsker du at købe kortet?"

msgid ""
"The captain sighs. \"You don't have enough money, eh? You can't expect me to "
"give my maps away for free!\""
msgstr ""
"Kaptajnen sukker. \"Du har ikke penge nok, hva'? Du kan ikke forvente, at "
"jeg giver mine søkort væk gratis!\""

msgid ""
"You come upon an obelisk made from a type of stone you have never seen "
"before. Staring at it intensely, the smooth surface suddenly changes to an "
"inscription. The inscription is a piece of a lost ancient map. Quickly you "
"copy down the piece and the inscription vanishes as abruptly as it appeared."
msgstr ""
"Du støder på en obelisk lavet af en type sten, du aldrig før har set. Du "
"stirrer intenst på det, mens den glatte overflade pludselig ændrer sig til "
"en inskription. Indskriften viser et stykke af et tabt ældgammelt kort. "
"Hurtigt skriver du stykket af, og inskriptionen forsvinder lige så brat, som "
"den dukkede frem."

msgid "You have already been to this obelisk."
msgstr "Du har allerede været på denne obelisk."

msgid ""
"Upon your approach, the tree opens its eyes in delight. \"It is good to see "
"you, my student. I hope my teachings have helped you.\""
msgstr ""
"Idet du nærmer dig, åbner træet glad sine øjne. \"Det er godt at se dig, min "
"elev. Jeg håber, at min lære har hjulpet dig.\""

msgid ""
"Upon your approach, the tree opens its eyes in delight. \"Ahh, an "
"adventurer! Allow me to teach you a little of what I have learned over the "
"ages.\""
msgstr ""
"Idet du nærmer dig, åbner træet glad sine øjne. \"Ahh, en eventyrer! Tillad "
"mig at lære dig lidt af det, jeg har lært gennem tiderne.\""

msgid "Upon your approach, the tree opens its eyes in delight."
msgstr "Idet du nærmer dig, åbner træet glad sine øjne."

msgid ""
"\"Ahh, an adventurer! I will be happy to teach you a little of what I have "
"learned over the ages for a mere %{count} %{res}.\""
msgstr ""
"\"Ahh, en eventyrer! Jeg vil med glæde lære dig lidt af det, jeg har lært "
"gennem tiderne for blot %{count} %{res}.\""

msgid "(Just bury it around my roots.)"
msgstr "(Begrav det bare omkring mine rødder.)"

msgid "Tears brim in the eyes of the tree."
msgstr "Træet får tårer i øjnene."

msgid "\"I need %{count} %{res}.\""
msgstr "\"Jeg har brug for %{count} %{res}.\""

msgid "it whispers. (sniff) \"Well, come back when you can pay me.\""
msgstr "det hvisker. (snif) \"Nå, kom tilbage, når du kan betale mig.\""

msgid ""
"Nestled among the trees sits a blind seer. After you explain the intent of "
"your journey, the seer activates his crystal ball, allowing you to see the "
"strengths and weaknesses of your opponents."
msgstr ""
"En blind seer sidder og putter sig blandt træerne. Efter du har forklaret "
"hensigten med din rejse, aktiverer seeren sin krystalkugle, så du kan se "
"dine modstanderes styrker og svagheder."

msgid ""
"The entrance to the cave is dark, and a foul, sulfurous smell issues from "
"the cave mouth. Will you enter?"
msgstr ""
"Indgangen til hulen er mørk, og der kommer en grim, svovlholdig lugt fra "
"hulens gab. \n"
"Vover du at gå derind?"

msgid "Except for evidence of a terrible battle, the cave is empty."
msgstr "Bortset fra tegn på en frygtelig kamp, er hulen tom."

msgid ""
"You find a powerful and grotesque Demon in the cave. \"Today,\" it rasps, "
"\"you will fight and surely die. But I will give you a choice of deaths. You "
"may fight me, or you may fight my servants. Do you prefer to fight my "
"servants?\""
msgstr ""
"Du finder en mægtig og grotesk dæmon i hulen. \"I dag,\" rasper den, \"skal "
"du kæmpe og uden tvivl dø. Men hvordan du skal dø, vil jeg lade dig vælge. \n"
"Du kan kæmpe mod mig, eller du kan kæmpe mod mine tjenere. \n"
"Foretrækker du at kæmpe mod mine tjenere?\""

msgid ""
"The Demon screams its challenge and attacks! After a short, desperate "
"battle, you slay the monster and receive %{exp} experience points."
msgstr ""
"Dæmonen skriger udfordrende og angriber! Efter en kort, desperat kamp dræber "
"du monsteret og modtager %{exp} erfaringspoint."

msgid ""
"The Demon screams its challenge and attacks! After a short, desperate "
"battle, you slay the monster and receive %{exp} experience points and "
"%{count} gold."
msgstr ""
"Dæmonen skriger udfordrende og angriber! Efter en kort, desperat kamp dræber "
"du monsteret og modtager %{exp} erfaringspoint og %{count} guldstykker."

msgid ""
"The Demon screams its challenge and attacks! After a short, desperate "
"battle, you slay the monster and find the %{art} in the back of the cave."
msgstr ""
"Dæmonen skriger udfordrende og angriber! Efter en kort, desperat kamp dræber "
"du monsteret og finder artefaktet %{art} bagerst i hulen."

msgid ""
"Seeing that you do not have %{count} gold, the demon slashes you with its "
"claws, and the last thing you see is a red haze."
msgstr ""
"Da dæmonen indser, at du ikke har %{count} guldstykker, hugger den dig med "
"sine kløer, og det sidste, du ser, er en rød tåge."

msgid ""
"The Demon leaps upon you and has its claws at your throat before you can "
"even draw your sword. \"Your life is mine,\" it says. \"I will sell it back "
"to you for %{count} gold.\""
msgstr ""
"Dæmonen springer på dig og dens kløer er om din strube, før du overhovedet "
"når at trække dit sværd. \"Du er min,\" hvæser den. \"Men jeg vil lade dig "
"gå med livet i behold for %{count} guldstykker.\""

msgid ""
"Upon defeating the daemon's servants, you find a hidden cache with %{count} "
"gold."
msgstr ""
"Efter at have besejret dæmonens tjenere, finder du et skjult lager med "
"%{count} guldstykker i."

msgid ""
"As you enter the Alchemist's Tower, a hobbled, graying man in a brown cloak "
"makes his way towards you."
msgstr ""
"Når du træder ind i alkymisttårnet, kommer en humpende, grånende mand i en "
"brun kappe hen imod dig."

msgid "He checks your pack, and sees that you have 1 cursed item."
msgid_plural ""
"He checks your pack, and sees that you have %{count} cursed items."
msgstr[0] "Han tjekker din sæk og ser, at du har 1 forbandet artefakt."
msgstr[1] ""
"Han tjekker din sæk og ser, at du har %{count} forbandede artefakter."

msgid "For %{gold} gold, the alchemist will remove it for you. Do you pay?"
msgid_plural ""
"For %{gold} gold, the alchemist will remove them for you. Do you pay?"
msgstr[0] ""
"For %{gold} guldstykker vil alkymisten fjerne det for dig. Vil du betale?"
msgstr[1] ""
"For %{gold} guldstykker vil alkymisten fjerne dem for dig. Vil du betale?"

msgid ""
"After you consent to pay the requested amount of gold, the alchemist grabs "
"the cursed artifact and throws it into his magical cauldron."
msgid_plural ""
"After you consent to pay the requested amount of gold, the alchemist grabs "
"all cursed artifacts and throws them into his magical cauldron."
msgstr[0] ""
"Efter at have givet samtykke til at betale den ønskede mængde guld, griber "
"alkymisten det forbandede artefakt og smider den i sin magiske kedel."
msgstr[1] ""
"Efter at have givet samtykke til at betale den ønskede mængde guld, griber "
"alkymisten de forbandede artefakter og smider dem i sin magiske kedel."

msgid ""
"You hear a voice from behind the locked door, \"You don't have enough gold "
"to pay for my services.\""
msgstr ""
"Du hører en stemme bag den låste dør, \"Du har ikke guld nok til at betale "
"for mine tjenester.\""

msgid ""
"You hear a voice from high above in the tower, \"Go away! I can't help you!\""
msgstr ""
"Du hører en stemme fra højt oppe i tårnet, \"Gå væk! Jeg kan ikke hjælpe dig!"
"\""

msgid ""
"The head groom speaks to you, \"That is a fine looking horse you have. I am "
"afraid we can give you no better, but the horses your cavalry are riding "
"look to be of poor breeding stock. We have many trained war horses which "
"would aid your riders greatly. I insist you take them.\""
msgstr ""
"Overstaldkarlen taler til dig: \"Det er en flot hest, du har. Jeg er bange "
"for, at vi ikke kan give dig noget bedre, men de heste, dine ryttere rider "
"på, ser ud til at være af dårlig avlsbestand. Vi har mange trænede "
"krigsheste, som virkelig kunne gavne dine ryttere at bruge. Jeg insisterer "
"på, at du tager dem.\""

msgid ""
"As you approach the stables, the head groom appears, leading a fine looking "
"war horse. \"This steed will help speed you in your travels. Alas, he will "
"grow tired in a week. You must also let me give better horses to your "
"mounted soldiers, their horses look shoddy and weak.\""
msgstr ""
"Da du nærmer dig stalden, dukker overstaldskarlen op, mens han fører en flot "
"krigshest. \"Denne hingst vil hjælpe dig med at rejse længere om dagen. Ak, "
"han bliver dog træt inden ugen er omme. \n"
"Du skal også lade mig give bedre heste til dine ridende soldater, deres "
"heste ser sjuskede og svage ud.\""

msgid ""
"The head groom approaches you and speaks, \"You already have a fine horse, "
"and have no inexperienced cavalry which might make use of our trained war "
"horses.\""
msgstr ""
"Overstaldkarlen taler til dig: \"Du har allerede en fin hest og har ingen "
"uerfarne ryttere, som kan gøre brug af vores trænede krigsheste.\""

msgid ""
"As you approach the stables, the head groom appears, leading a fine looking "
"war horse. \"This steed will help speed you in your travels. Alas, his "
"endurance will wane with a lot of heavy riding, and you must return for a "
"fresh mount in a week. We also have many fine war horses which could benefit "
"mounted soldiers, but you have none we can help.\""
msgstr ""
"Da du nærmer dig stalden, dukker overstaldkarlen op, mens han fører en flot "
"krigshest. \"Denne hingst vil hjælpe dig med at fremskynde dig på dine "
"rejser. Ak, hans udholdenhed vil aftage, inden ugen er omme.\n"
"Vi har også mange fine krigsheste, som kunne gavne beredne soldater, men du "
"har ingen, vi kan hjælpe.\""

msgid "The Arena guards turn you away."
msgstr "Arena-vagterne afviser dig."

msgid ""
"You have your crew stop up their ears with wax before the sirens' eerie song "
"has any chance of luring them to a watery grave."
msgstr ""
"Du får dit mandskab til at stoppe deres ører med voks, før sirenernes "
"uhyggelige sang har nogen chance for at lokke dem til en vandig grav."

msgid ""
"As the sirens sing their eerie song, your small, determined army manages to "
"overcome the urge to dive headlong into the sea."
msgstr ""
"Mens sirenerne synger deres uhyggelige sang, formår din lille, beslutsomme "
"hær at overvinde trangen til at springe hovedkulds i havet."

msgid ""
"An eerie wailing song emanates from the sirens perched upon the rocks. Many "
"of your crew fall under its spell, and dive into the water where they drown. "
"You are now wiser for the visit, and gain %{exp} experience."
msgstr ""
"En uhyggelig klagesang udgår fra sirenerne, der ligger på klipperne. Mange "
"af dit mandskab falder under dens fortryllelse og dykker ned i vandet, hvor "
"de drukner. Du er nu klogere ved dette besøg, og får %{exp} erfaringspoint."

msgid ""
"In a dazzling display of daring, you break into the local jail and free the "
"hero imprisoned there, who, in return, pledges loyalty to your cause."
msgstr ""
"I en blændende demonstration af vovemod bryder du ind i det lokale fængsel "
"og befrier helten, der er fængslet dér, og som til gengæld lover loyalitet "
"over for din sag."

msgid ""
"You already have %{count} heroes, and regretfully must leave the prisoner in "
"this jail to languish in agony for untold days."
msgstr ""
"Du har allerede %{count} helte, og du må desværre efterlade fangen i dette "
"fængsel, for at sygne hen i smerte i utallige dage."

msgid ""
"You enter a rickety hut and talk to the magician who lives there. He tells "
"you of places near and far which may aid you in your journeys."
msgstr ""
"Du træder ind i en vakkelvorn hytte og taler med spåmanden, som bor der. Han "
"fortæller dig om steder nær og fjern, som kan hjælpe dig på dine rejser."

msgid "This eye seems to be intently studying its surroundings."
msgstr "Dette øje ser ud til nøje at studere sine omgivelser."

msgid "You come across a giant Sphinx. The Sphinx remains strangely quiet."
msgstr "Du støder på en kæmpe sfinks. Sfinksen forbliver underlig stille."

msgid ""
"\"I have a riddle for you,\" the Sphinx says. \"Answer correctly, and you "
"shall be rewarded. Answer incorrectly, and you shall be eaten. Do you accept "
"the challenge?\""
msgstr ""
"\"Jeg har en gåde til dig,\" siger sfinksen. \"Svar rigtigt, og du skal "
"blive belønnet. Svar forkert, og du skal blive spist. \n"
"Tager du imod udfordringen?\""

msgid ""
"The Sphinx asks you the following riddle:\n"
"\n"
"'%{riddle}'\n"
"\n"
"Your answer?"
msgstr ""
"Sfinksen stiller dig følgende gåde:\n"
"\n"
"'%{riddle}'\n"
"\n"
"Dit svar?"

msgid ""
"\"You guessed incorrectly,\" the Sphinx says, smiling. The Sphinx swipes at "
"you with a paw, knocking you to the ground. Another blow makes the world go "
"black, and you know no more."
msgstr ""
"\"Du gættede forkert,\" siger sfinksen og smiler. Sfinksen stryger mod dig "
"med en pote og slår dig til jorden. Endnu et slag får verden til at gå i "
"sort, og du ved ikke mere."

msgid ""
"Looking somewhat disappointed, the Sphinx sighs. \"You've answered my riddle "
"so here's your reward. Now begone.\""
msgstr ""
"Sukkende siger den noget skuffede sfinks: \"Du har løst min gåde, så her er "
"din belønning. Forsvind så!\""

msgid ""
"A magical barrier stands tall before you, blocking your way. Runes on the "
"arch read,\n"
"\"Speak the key and you may pass.\"\n"
"As you speak the magic word, the glowing barrier dissolves into nothingness."
msgstr ""
"En magisk barriere står højt foran dig og blokerer din vej. Runer på buen "
"siger,\n"
"\"Sig nøgleordet, og du kan passere.\"\n"
"Idet du siger det magiske nøgleord, opløses den glødende barriere i "
"intetheden."

msgid ""
"A magical barrier stands tall before you, blocking your way. Runes on the "
"arch read,\n"
"\"Speak the key and you may pass.\"\n"
"You speak, and nothing happens."
msgstr ""
"En magisk barriere står højt foran dig og blokerer din vej. Runer på buen "
"siger,\n"
"\"Sig nøgleordet, og du kan passere.\"\n"
"Du udtaler noget, men der sker intet."

msgid ""
"You enter the tent and see an old woman gazing into a magic gem. She looks "
"up and says,\n"
"\"In my travels, I have learned much in the way of arcane magic. A great "
"oracle taught me his skill. I have the answer you seek.\""
msgstr ""
"Du går ind i teltet og ser en gammel kvinde stirre ind i en magisk ædelsten. "
"Hun kigger op og siger:\n"
"\"På mine rejser har jeg lært meget om mystisk magi. Et stort orakel lærte "
"mig sine færdigheder. Jeg har svaret, du søger.\""

msgid "No spell book is present."
msgstr "Der er ingen magibog at finde."

msgid ""
"This spell costs %{mana} spell points. You have no spell points, so you "
"cannot cast it."
msgstr ""
"Denne besværgelse koster %{mana} mana. Du har ingen mana, så du kan ikke "
"kaste den."

msgid ""
"This spell costs %{mana} spell points. You only have %{point} spell points, "
"so you cannot cast it."
msgstr ""
"Denne besværgelse koster %{mana} mana. Du har kun %{point} mana, så du kan "
"ikke kaste den."

msgid "The spell was not found."
msgstr "Besværgelsen blev ikke fundet."

msgid "Only heroes can cast this spell."
msgstr "Kun helte kan kaste denne magi."

msgid "This hero is not able to cast adventure spells."
msgstr "Denne helt er ikke i stand til at kaste eventyrmagi."

msgid "Your hero is too tired to cast this spell today. Try again tomorrow."
msgstr ""
"Din helt er for træt til at kaste denne besværgelse i dag. Prøv igen i "
"morgen."

msgid "This spell cannot be cast on a boat."
msgstr "Denne besværgelse kan ikke kastes ombord på et skib."

msgid "This spell can only be cast near an ocean."
msgstr "Denne besværgelse kan kun kastes i nærheden af et hav."

msgid ""
"There are no boats available and no ocean adjacent to the hero where this "
"spell will work."
msgstr ""
"Der er hverken et hav ved siden af helten eller nogen tilgængelige skibe at "
"hidkalde."

msgid "There are no boats available for this spell."
msgstr "Der er ingen tilgængelige skibe at hidkalde."

msgid "There is no ocean adjacent to the hero where this spell will work."
msgstr ""
"Der er intet hav ved siden af helten, hvor denne besværgelse vil virke."

msgid ""
"You do not own any town or castle that is not currently occupied by a hero. "
"This spell will have no effect."
msgstr ""
"Du ejer ikke nogen by eller borg, der ikke i øjeblikket er besat af en helt. "
"Denne besværgelse har ingen effekt."

msgid "This hero is already in a town, so this spell will have no effect."
msgstr "Denne helt er allerede i en by, så denne besværgelse har ingen effekt."

msgid ""
"The nearest town is %{town}.\n"
"\n"
"This town is occupied by your hero %{hero}."
msgstr ""
"Den nærmeste by er %{town}.\n"
"\n"
"Denne by er besat af din helt %{hero}."

msgid "This spell is already in effect."
msgstr "Denne besværgelse er allerede trådt i kraft."

msgid ""
"No opponent neither has nor can have any hero under their command anymore. "
"Casting this spell will have no effect."
msgstr ""
"Ingen modstander hverken har eller kan have nogen helt under deres kommando "
"længere. At kaste denne besværgelse, vil ikke have nogen effekt."

msgid ""
"No opponent has a hero under their command at this time. Casting this spell "
"will have no effect."
msgstr ""
"Ingen modstander har en helt under deres kommando på nuværende tidspunkt. At "
"kaste denne besværgelse vil ikke have nogen effekt."

msgid ""
"You must be within %{count} spaces of a monster for the Visions spell to "
"work."
msgstr ""
"Du skal være inden for %{count} mellemrum fra et væsen, før visions-"
"besværgelsen kan virke."

msgid ""
"You must be standing on the entrance to a mine (sawmills and alchemist labs "
"do not count) to cast this spell."
msgstr ""
"Du skal stå ved indgangen til en mine (savværker og alkymistlaboratorier "
"tæller ikke med), for at kaste denne besværgelse."

msgid "You must first defeat the ghosts guarding the mine to cast this spell."
msgstr ""
"Du skal først besejre spøgelserne, der vogter minen, for at kaste denne "
"besværgelse."

msgid ""
"There are already at least as many elementals guarding the mine as this hero "
"can generate. Casting this spell will have no effect."
msgstr ""
"Der er allerede mindst lige så mange elementaler, der bevogter minen, som "
"denne helt kan generere. At kaste denne besværgelse vil ikke have nogen "
"effekt."

msgid "%{name} the %{race} (Level %{level})"
msgstr "%{race}en %{name} (Level %{level})"

msgid "Random hero (Level %{level})"
msgstr "Tilfældig helt (Level %{level})"

msgid "Random %{race} hero (Level %{level})"
msgstr "Tilfældig helt af klassen %{race} (Level %{level})"

msgid "Hero race:"
msgstr "Helteklasse:"

msgid "Are you sure you want to dismiss this Hero?"
msgstr "Er du sikker på, du vil bortvise denne helt?"

msgid "Set custom Experience value. Current value is default."
msgstr "Indstil tilpasset erfaringspointværdi. Nuværende værdi er standard."

msgid "Change Experience value. Right-click to reset to default value."
msgstr "Skift erfaringspointværdi. Højreklik: Nulstil til standardværdi."

msgid "Set Experience value"
msgstr "Indstil erfaringspoint"

msgid "View Experience Info"
msgstr "Vis erfaringsinfo"

msgid "Set custom Spell Points value. Current value is default."
msgstr "Indstil magipointværdi. Højreklik: Nulstil til standardværdi."

msgid "Change Spell Points value. Right-click to reset to default value."
msgstr "Skift magipointværdi. Højreklik: Nulstil til standardværdi."

msgid "Set Spell Points value"
msgstr "Indstil antal magipoint"

msgid "View Spell Points Info"
msgstr "Vis info om mana"

msgid "Set patrol radius in tiles"
msgstr "Indstil patruljeradius i feltantal"

msgid "Enter hero's name"
msgstr "Indtast heltens navn"

msgid "Click to change race."
msgstr "Klik for at skifte race."

msgid ""
"'Spread' combat formation spreads the hero's units from the top to the "
"bottom of the battlefield, with at least one empty space between each unit."
msgstr ""
"'Spredt' kampformation spreder heltens hær, fra top til bund på deres side "
"af slagmarken, med mindst én tom plads mellem hver trop."

msgid ""
"'Grouped' combat formation bunches the hero's army together in the center of "
"their side of the battlefield."
msgstr ""
"'Gruppe'-kampformation samler heltens hær i midten af deres side af "
"slagmarken."

msgid "Exit Hero Screen"
msgstr "Forlad helteskærm"

msgid "You cannot dismiss a hero in a castle"
msgstr "Du kan ikke bortvise en helt, som befinder sig i en borg."

msgid "Dismissal of %{name} the %{race} is prohibited by scenario"
msgstr "Afvisning af %{race}en %{name} er ifølge scenariet forbudt"

msgid "Dismiss %{name} the %{race}"
msgstr "Bortvis %{race}en %{name}"

msgid "Show previous hero"
msgstr "Vis forrige helt"

msgid "Show next hero"
msgstr "Vis næste helt"

msgid "Set army combat formation to 'Spread'"
msgstr "Sæt hærens kampformation til 'spredt'"

msgid "Set army combat formation to 'Grouped'"
msgstr "Sæt hærens kampformation til 'grupperet'"

msgid "Set hero's Artifacts. Right-click to reset Artifact."
msgstr "Indstil heltens artefakter. Højreklik: Fjern artefakt."

msgid "Set hero's Secondary Skills. Right-click to reset skill."
msgstr "Indstil heltens sekundære evner. Højreklik: Fjern evne."

msgid "Set hero's Army. Right-click to reset unit."
msgstr "Indstil heltenes hær. Højreklik: Fjern trop."

msgid "Set hero's portrait. Right-click to reset to default."
msgstr "Indstil heltens portræt. Højreklik: Nulstil til standard."

msgid "Click to change hero's name. Right-click to reset to default."
msgstr "Klik for at ændre heltens navn. Højreklik: Nulstil til standard."

msgid "Hero is in patrol mode in %{tiles} tiles radius. Click to disable it."
msgstr "Helten patruljerer en radius på %{tiles} felter. Venstreklik: Slå fra."

msgid "Click to enable hero's patrol mode."
msgstr "Klik for at aktivere heltens patruljetilstand."

msgid "Blood Morale"
msgstr "Blodsmoral"

msgid "%{morale} Morale"
msgstr "%{morale} moral"

msgid "%{luck} Luck"
msgstr "%{luck} held"

msgid "Current Luck Modifiers:"
msgstr "Påvirkninger på held:"

msgid "Current Morale Modifiers:"
msgstr "Påvirkninger på moral:"

msgid "Entire army is undead, so morale does not apply."
msgstr "Hele hæren er udød, så den påvirkes ikke af moral."

msgid ""
"Current experience %{exp1}.\n"
" Next level %{exp2}."
msgstr ""
"Nuværende erfaringspoint %{exp1}.\n"
" Næste level %{exp2}."

msgid "Level %{level}"
msgstr "Level %{level}"

msgid ""
"%{name} currently has %{point} spell points out of a maximum of %{max}. The "
"maximum number of spell points is 10 times the hero's knowledge. It is "
"occasionally possible for the hero to have more than their maximum spell "
"points via special events."
msgstr ""
"%{name} har i øjeblikket %{point} magipoint ud af et maksantal på %{max}. "
"Maksantallet af magipoint er 10 gange heltens kundskabspoint. Af og til er "
"det muligt for helten, at have mere end deres maksantal magipoint via "
"særlige begivenheder."

msgid "%{name1} meets %{name2}"
msgstr "%{name1} møder %{name2}"

msgid "Enemy heroes are now fully identifiable."
msgstr "Fjendtlige helte er nu fuldt identificerbare."

msgid "Identify Hero"
msgstr "Identificer helt"

msgid "Select town to port to."
msgstr "Vælg den by, du gerne vil havne i."

msgid "Town Portal"
msgstr "Byportal"

msgid "The creatures are willing to join us!"
msgstr "Disse væsener er villige til at forene sig med os!"

msgid "All the creatures will join us..."
msgstr "Alle disse væsener vil gerne forene sig med os..."

msgid "The creature will join us..."
msgid_plural "%{count} of the creatures will join us..."
msgstr[0] "Væsenet vil gerne forene sig med os..."
msgstr[1] "%{count} af disse væsener vil gerne forene sig med os..."

msgid ""
"\n"
" for a fee of %{gold} gold."
msgstr ""
"\n"
"til en pris af %{gold} guldstykker."

msgid "These weak creatures will surely flee before us."
msgstr "Disse svage væsener vil sikkert flygte fra os."

msgid "I fear these creatures are in the mood for a fight."
msgstr "Jeg frygter at disse væsener er i humør til at slås."

msgid "The hero's attack skill is a bonus added to each unit's attack skill."
msgstr ""
"Heltens angrebsevne angiver en mængde bonuspoint, der tillægges troppernes "
"angrebsevne."

msgid "The hero's defense skill is a bonus added to each unit's defense skill."
msgstr ""
"Heltens forsvarsevne angiver en mængde bonuspoint, der tillægges troppernes "
"forsvarsevne."

msgid "The hero's spell power determines the duration or power of a spell."
msgstr ""
"Heltens magikraft er en mængde bonuspoint, der bestemmer den kraft og "
"varighed besværgelser har."

msgid ""
"The hero's knowledge determines how many spell points the hero may have. "
"Under normal circumstances, a hero is limited to 10 spell points per level "
"of knowledge."
msgstr ""
"Din kundskab bestemmer hvor meget mana helten må have. Under normale "
"omstændigheder er en helt begrænset til at have 10 mana per level i kundskab."

msgid "Current Modifiers:"
msgstr "Nuværende modifikationer"

msgid "skill|Basic"
msgstr "Begynder"

msgid "skill|Advanced"
msgstr "Øvet"

msgid "skill|Expert"
msgstr "Ekspert"

msgid "Pathfinding"
msgstr "Stifinding"

msgid "Archery"
msgstr "Skydning"

msgid "Logistics"
msgstr "Logistik"

msgid "Scouting"
msgstr "Udspejdning"

msgid "Diplomacy"
msgstr "Diplomati"

msgid "Navigation"
msgstr "Navigation"

msgid "Leadership"
msgstr "Lederskab"

msgid "Wisdom"
msgstr "Visdom"

msgid "Mysticism"
msgstr "Mysticisme"

msgid "Ballistics"
msgstr "Ballistik"

msgid "Eagle Eye"
msgstr "Ørneblik"

msgid "Necromancy"
msgstr "Nekromanti"

msgid "Estates"
msgstr "Adelskab"

msgid "Advanced Archery"
msgstr "Øvet skydning"

msgid "Advanced Pathfinding"
msgstr "Øvet stifinding"

msgid "Basic Archery"
msgstr "Begynder skydning"

msgid "Basic Pathfinding"
msgstr "Begynder stifinding"

msgid "Expert Pathfinding"
msgstr "Ekspert stifinding"

msgid "Advanced Logistics"
msgstr "Øvet logistik"

msgid "Basic Logistics"
msgstr "Begynder logistik"

msgid "Basic Scouting"
msgstr "Begynder udspejdning"

msgid "Expert Archery"
msgstr "Ekspert skydning"

msgid "Expert Logistics"
msgstr "Ekspert logistik"

msgid "Advanced Diplomacy"
msgstr "Øvet diplomati"

msgid "Advanced Scouting"
msgstr "Øvet udspejdning"

msgid "Basic Diplomacy"
msgstr "Begynder diplomati"

msgid "Expert Diplomacy"
msgstr "Ekspert diplomati"

msgid "Expert Scouting"
msgstr "Ekspert udspejdning"

msgid "Advanced Leadership"
msgstr "Øvet lederskab"

msgid "Advanced Navigation"
msgstr "Øvet navigation"

msgid "Basic Leadership"
msgstr "Begynder lederskab"

msgid "Basic Navigation"
msgstr "Begynder navigation"

msgid "Expert Navigation"
msgstr "Ekspert navigation"

msgid "Advanced Wisdom"
msgstr "Øvet visdom"

msgid "Basic Mysticism"
msgstr "Begynder mysticisme"

msgid "Basic Wisdom"
msgstr "Begynder visdom"

msgid "Expert Leadership"
msgstr "Ekspert lederskab"

msgid "Expert Wisdom"
msgstr "Ekspert visdom"

msgid "Advanced Luck"
msgstr "Øvet held"

msgid "Advanced Mysticism"
msgstr "Øvet mysticisme"

msgid "Basic Luck"
msgstr "Begynder held"

msgid "Expert Luck"
msgstr "Ekspert held"

msgid "Expert Mysticism"
msgstr "Ekspert mysticisme"

msgid "Advanced Ballistics"
msgstr "Øvet ballistik"

msgid "Advanced Eagle Eye"
msgstr "Øvet ørneblik"

msgid "Basic Ballistics"
msgstr "Begynder ballistik"

msgid "Basic Eagle Eye"
msgstr "Begynder ørneblik"

msgid "Expert Ballistics"
msgstr "Ekspert ballistik"

msgid "Advanced Necromancy"
msgstr "Øvet nekromanti"

msgid "Basic Estates"
msgstr "Begynder adelskab"

msgid "Basic Necromancy"
msgstr "Begynder nekromanti"

msgid "Expert Eagle Eye"
msgstr "Ekspert ørneblik"

msgid "Expert Necromancy"
msgstr "Ekspert nekromanti"

msgid "Advanced Estates"
msgstr "Øvet adelskab"

msgid "Expert Estates"
msgstr "Ekspert adelskab"

msgid ""
"%{skill} reduces the movement penalty for rough terrain by %{count} percent."
msgstr ""
"%{skill} reducerer bevægelsesbesvær i ujævnt terræn med %{count} procent."

msgid "%{skill} eliminates the movement penalty for rough terrain."
msgstr "%{skill} eliminerer bevægelsesbesvær i ujævnt terræn."

msgid ""
"%{skill} increases the damage done by the hero's range attacking creatures "
"by %{count} percent, and eliminates the %{penalty} percent penalty when "
"shooting past obstacles (e.g. castle walls)."
msgstr ""
"%{skill} øger den skade, som heltens skydende tropper forårsager, med "
"%{count} procent, og eliminerer %{penalty} procentstraffen, når de skyder "
"forbi forhindringer (f.eks. borgmure)."

msgid "%{skill} increases the hero's movement points by %{count} percent."
msgstr "%{skill} øger heltens bevægelsespoint med %{count} procent."

msgid "%{skill} increases the hero's viewable area by one square."
msgid_plural "%{skill} increases the hero's viewable area by %{count} squares."
msgstr[0] "%{skill} øger heltens sigtbarhed med én firkant."
msgstr[1] "%{skill} øger heltens sigtbarhed med %{count} firkanter."

msgid ""
"%{skill} allows the hero to negotiate with monsters who are weaker than "
"their army, and reduces the cost of surrender."
msgstr ""
"%{skill} giver helten mulighed for at forhandle med grupper af væsener, der "
"er svagere end sin egen, og reducerer omkostningerne ved overgivelse."

msgid ""
"Approximately %{count} percent of the creatures may offer to join the hero."
msgstr ""
"Cirka %{count} procent af væsenerne vil tilbyde at tilslutte sig heltens hær."

msgid "All of the creatures may offer to join the hero."
msgstr "Alle disse væsener tilbyder at tilslutte sig til heltens hær."

msgid ""
"The cost of surrender is reduced to %{percent} percent of the total cost of "
"troops in the army."
msgstr ""
"Omkostningerne ved overgivelse er reduceret til %{percent} procent af de "
"samlede omkostninger for tropper i hæren."

msgid ""
"%{skill} increases the hero's movement points over water by %{count} percent."
msgstr ""
"%{skill} øger heltens daglige bevægelsespoint over vand med %{count} procent."

msgid "%{skill} increases the hero's troops morale by %{count}."
msgstr "%{skill} øger moralen for heltens tropper med %{count} point."

msgid "%{skill} allows the hero to learn third level spells."
msgstr ""
"%{skill} gør det muligt for helten at lære besværgelser af tredje niveau."

msgid "%{skill} allows the hero to learn fourth level spells."
msgstr ""
"%{skill} gør det muligt for helten at lære besværgelser af fjerde niveau."

msgid "%{skill} allows the hero to learn fifth level spells."
msgstr ""
"%{skill} gør det muligt for helten at lære besværgelser af femte niveau."

msgid "%{skill} regenerates one additional spell point per day to the hero."
msgid_plural ""
"%{skill} regenerates %{count} additional spell points per day to the hero."
msgstr[0] "%{skill} regenerer ét af heltens mana per dag."
msgstr[1] "%{skill} regenerer %{count} af heltens mana per dag."

msgid "%{skill} increases the hero's luck by %{count}."
msgstr "%{skill} øger held for heltens tropper med %{count} point."

msgid ""
"%{skill} gives the hero's catapult shots a greater chance to hit and do "
"damage to castle walls."
msgstr ""
"%{skill} giver heltens katapultskud en større chance for at ramme og gøre "
"skade på borgens mure."

msgid ""
"%{skill} gives the hero's catapult an extra shot, and each shot has a "
"greater chance to hit and do damage to castle walls."
msgstr ""
"%{skill} giver heltens katapult et ekstra skud, og hvert skud har en større "
"chance for at ramme og skade borgens mure."

msgid ""
"%{skill} gives the hero's catapult an extra shot, and each shot "
"automatically destroys any wall, except a fortified wall in a Knight castle."
msgstr ""
"%{skill} giver heltens katapult et ekstra skud, og hvert skud ødelægger "
"automatisk enhver mur, undtagen en befæstet mur i en ridderborg."

msgid ""
"%{skill} gives the hero a %{count} percent chance to learn any given 1st or "
"2nd level spell that was cast by an enemy during combat."
msgstr ""
"%{skill} giver %{count} procent chance, for at lære en given besværgelse af "
"1-2.niveau, som en fjendtlig helt har kastet i løbet af en kamp."

msgid ""
"%{skill} gives the hero a %{count} percent chance to learn any given 3rd "
"level spell (or below) that was cast by an enemy during combat."
msgstr ""
"%{skill} giver %{count} procent chance, for at lære en given besværgelse af "
"1-3.niveau, som en fjendtlig helt har kastet i løbet af en kamp."

msgid ""
"%{skill} gives the hero a %{count} percent chance to learn any given 4th "
"level spell (or below) that was cast by an enemy during combat."
msgstr ""
"%{skill} giver %{count} procent chance, for at lære en given besværgelse af "
"1-4.niveau, som en fjendtlig helt har kastet i løbet af en kamp."

msgid ""
"%{skill} allows %{count} percent of the creatures killed in combat to be "
"brought back from the dead as Skeletons."
msgstr ""
"%{skill} tillader %{count} procent af de væsener, der blev dræbt i kamp, at "
"blive bragt tilbage fra de døde som skeletter."

msgid ""
"The hero produces %{count} gold pieces per day as tax revenue from estates."
msgstr ""
"Med sit adelskab producerer helten %{count} guldstykker om dagen som "
"skatteindtægter."

msgid "Blue"
msgstr "Blå"

msgid "Green"
msgstr "Grøn"

msgid "Red"
msgstr "Rød"

msgid "Yellow"
msgstr "Gul"

msgid "Orange"
msgstr "Orange"

msgid "Purple"
msgstr "Lilla"

msgid "barrier|Aqua"
msgstr "Lyseblå"

msgid "barrier|Blue"
msgstr "Blå"

msgid "barrier|Brown"
msgstr "Brun"

msgid "barrier|Gold"
msgstr "Guld"

msgid "barrier|Green"
msgstr "Grøn"

msgid "barrier|Orange"
msgstr "Orange"

msgid "barrier|Purple"
msgstr "Lilla"

msgid "barrier|Red"
msgstr "Rød"

msgid "tent|Aqua"
msgstr "Lyseblåt"

msgid "tent|Blue"
msgstr "Blåt"

msgid "tent|Brown"
msgstr "Brunt"

msgid "tent|Gold"
msgstr "Guld"

msgid "tent|Green"
msgstr "Grønt"

msgid "tent|Orange"
msgstr "Orange"

msgid "tent|Purple"
msgstr "Lilla"

msgid "tent|Red"
msgstr "Rødt"

msgid "Experience"
msgstr "Erfaringspoint"

msgid ""
"Experience allows your heroes to gain levels, increasing their primary and "
"secondary skills."
msgstr ""
"Erfaringspoint giver dine helte mulighed for at stige i level, hvilket øger "
"deres primære og sekundære evner."

msgid "Hero/Stats"
msgstr "Helt/Egenskaber"

msgid "Skills"
msgstr "Evner"

msgid "Town/Castle"
msgstr "By/Borg"

msgid "Garrison"
msgstr "Garnison"

msgid "Gold Per Day:"
msgstr "Guld per dag:"

msgid "View Heroes."
msgstr "Vis helte."

msgid "Towns/Castles"
msgstr "Byer/Borge"

msgid "View Towns and Castles."
msgstr "Vis byer og borge."

msgid "luck|Cursed"
msgstr "Forbandet"

msgid "luck|Awful"
msgstr "Elendig"

msgid "luck|Bad"
msgstr "Dårlig"

msgid "luck|Normal"
msgstr "Jævn"

msgid "luck|Good"
msgstr "God"

msgid "luck|Great"
msgstr "Fremragende"

msgid "luck|Irish"
msgstr "Svineheldig"

msgid ""
"Negative luck sometimes falls on the hero's units in combat, causing their "
"attacks to only do half damage."
msgstr ""
"Negativt held falder nogle gange på heltens tropper i kamp, hvilket halverer "
"deres angrebsskade."

msgid ""
"Neutral luck means the hero's units will never get lucky or unlucky attacks "
"on the enemy."
msgstr ""
"Neutralt held betyder, at heltens tropper hverken giver heldig eller uheldig "
"angrebsskade."

msgid ""
"Positive luck sometimes lets the hero's units get lucky attacks (double "
"strength) in combat."
msgstr ""
"Positivt held falder nogle gange på heltens tropper i kamp, hvilket "
"fordobler deres angrebsskade."

msgid "morale|Treason"
msgstr "Horribel"

msgid "morale|Awful"
msgstr "Elendig"

msgid "morale|Poor"
msgstr "Dårlig"

msgid "morale|Normal"
msgstr "Jævn"

msgid "morale|Good"
msgstr "God"

msgid "morale|Great"
msgstr "Fremragende"

msgid "morale|Blood!"
msgstr "Blodig!"

msgid "Negative morale may cause the hero's units to freeze in combat."
msgstr "Negativ moral kan få heltens tropper til at fryse i kamp."

msgid ""
"Neutral morale means the hero's units will never be blessed with extra "
"attacks or freeze in combat."
msgstr ""
"Neutral moral betyder, at heltens tropper hverken velsignes med ekstra træk "
"eller fryser i kamp."

msgid "Positive morale may give the hero's units extra attacks in combat."
msgstr "Positiv moral kan give heltens tropper ekstra træk i kamp."

msgid "Knight"
msgstr "Ridder"

msgid "Barbarian"
msgstr "Barbar"

msgid "Sorceress"
msgstr "Heks"

msgid "Warlock"
msgstr "Heksemester"

msgid "Wizard"
msgstr "Magiker"

msgid "Necromancer"
msgstr "Nekromantiker"

msgid "Multi"
msgstr "Flere"

msgid "doubleLined|Knight"
msgstr "Ridder"

msgid "doubleLined|Barbarian"
msgstr "Barbar"

msgid "doubleLined|Sorceress"
msgstr "Heks"

msgid "doubleLined|Warlock"
msgstr ""
"Hekse-\n"
"mester"

msgid "doubleLined|Wizard"
msgstr "Magiker"

msgid ""
"doubleLined|Necro-\n"
"mancer"
msgstr ""
"Necro-\n"
"mantiker"

msgid "doubleLinedRace|Multi"
msgstr "Flere"

msgid "doubleLinedRace|Random"
msgstr "Tilfældig"

msgid "speed|Standing"
msgstr "Stående"

msgid "speed|Crawling"
msgstr "Kravlende"

msgid "speed|Very Slow"
msgstr "Sløv"

msgid "speed|Slow"
msgstr "Langsom"

msgid "speed|Average"
msgstr "Almindelig"

msgid "speed|Fast"
msgstr "Hurtig"

msgid "speed|Very Fast"
msgstr "Lynhurtig"

msgid "speed|Ultra Fast"
msgstr "Susende"

msgid "speed|Blazing"
msgstr "Stormende"

msgid "speed|Instant"
msgstr "Fantom"

msgid "week|Squirrel"
msgstr "egern"

msgid "week|Rabbit"
msgstr "hare"

msgid "week|Gopher"
msgstr "jordegern"

msgid "week|Badger"
msgstr "grævling"

msgid "week|Rat"
msgstr "rotte"

msgid "week|Eagle"
msgstr "ørn"

msgid "week|Weasel"
msgstr "væsel"

msgid "week|Raven"
msgstr "ravn"

msgid "week|Mongoose"
msgstr "mangust"

msgid "week|Dog"
msgstr "hund"

msgid "week|Aardvark"
msgstr "jordsvin"

msgid "week|Lizard"
msgstr "firben"

msgid "week|Tortoise"
msgstr "landskildpadde"

msgid "week|Hedgehog"
msgstr "pindsvin"

msgid "week|Condor"
msgstr "kondor"

msgid "week|Ant"
msgstr "myre"

msgid "week|Grasshopper"
msgstr "græshoppe"

msgid "week|Dragonfly"
msgstr "guldsmed"

msgid "week|Spider"
msgstr "edderkop"

msgid "week|Butterfly"
msgstr "sommerfugl"

msgid "week|Bumblebee"
msgstr "humlebi"

msgid "week|Locust"
msgstr "ørkengræshoppe"

msgid "week|Earthworm"
msgstr "regnorm"

msgid "week|Hornet"
msgstr "hveps"

msgid "week|Beetle"
msgstr "mariehøne"

msgid "week|PLAGUE"
msgstr "FORPESTET"

msgid "week|Unnamed"
msgstr "unavngivet"

msgid "Desert"
msgstr "Ørken"

msgid "Snow"
msgstr "Sne"

msgid "Wasteland"
msgstr "Ødemark"

msgid "Beach"
msgstr "Strand"

msgid "Lava"
msgstr "Lava"

msgid "Dirt"
msgstr "Jord"

msgid "Grass"
msgstr "Græs"

msgid "Ocean"
msgstr "Hav"

msgid "maps|Small"
msgstr "Lille"

msgid "maps|Medium"
msgstr "Mellemstor"

msgid "maps|Large"
msgstr "Stor"

msgid "maps|Extra Large"
msgstr "Ekstra stor"

msgid "maps|Custom Size"
msgstr "Tilpasset størrelse"

msgid "Ore Mine"
msgstr "Malmmine"

msgid "Sulfur Mine"
msgstr "Svovlmine"

msgid "Crystal Mine"
msgstr "Krystalmine"

msgid "Gems Mine"
msgstr "Juvelmine"

msgid "Gold Mine"
msgstr "Guldmine"

msgid "Mine"
msgstr "Mine"

msgid "Burma shave."
msgstr "Barbercreme."

msgid "Next sign 50 miles."
msgstr "Næste skilt 80 km."

msgid "See Rock City."
msgstr "Se Stenby."

msgid "This space for rent."
msgstr "Skilt til udlejning."

msgid "No object"
msgstr "Intet objekt"

msgid "Alchemist Lab"
msgstr "Alkymist laboratorium"

msgid "Sign"
msgstr "Skilt"

msgid "Buoy"
msgstr "Bøje"

msgid "Skeleton"
msgstr "Skelet"

msgid "Daemon Cave"
msgstr "Dæmongrotte"

msgid "Treasure Chest"
msgstr "Skattekiste"

msgid "Faerie Ring"
msgstr "Fe-ring"

msgid "Campfire"
msgstr "Lejrbål"

msgid "Fountain"
msgstr "Springvand"

msgid "Gazebo"
msgstr "Lysthus"

msgid "Genie Lamp"
msgstr "Magisk lampe"

msgid "Archer's House"
msgstr "Bueskyttes hus"

msgid "Goblin Hut"
msgstr "Vættehytte"

msgid "Dwarf Cottage"
msgstr "Dværge-kottage"

msgid "Peasant Hut"
msgstr "Bondehytte"

msgid "Stables"
msgstr "Stalde"

msgid "Alchemist's Tower"
msgstr "Alkymisttårn"

msgid "Event"
msgstr "Begivenhed"

msgid "Dragon City"
msgstr "Drageby"

msgid "Lighthouse"
msgid_plural "Lighthouses"
msgstr[0] "Fyrtårn"
msgstr[1] "Fyrtårne"

msgid "Water Wheel"
msgid_plural "Water Wheels"
msgstr[0] "Vandmølle"
msgstr[1] "Vandmøller"

msgid "Monster"
msgstr "Væsen"

msgid "Obelisk"
msgstr "Obelisk"

msgid "Oasis"
msgstr "Oase"

msgid "Resource"
msgstr "Resurse"

msgid "Sawmill"
msgstr "Savmølle"

msgid "Oracle"
msgstr "Orakel"

msgid "Shrine of the First Circle"
msgstr "Helligdom for 1. cirkel"

msgid "Shipwreck"
msgstr "Skibsvrag"

msgid "Sea Chest"
msgstr "Søkiste"

msgid "Desert Tent"
msgstr "Ørkentelt"

msgid "Stone Liths"
msgstr "Monolit"

msgid "Wagon Camp"
msgstr "Vogn-lejr"

msgid "Hut of the Magi"
msgstr "Magikerens hytte"

msgid "Whirlpool"
msgstr "Virvelstrøm"

msgid "Windmill"
msgid_plural "Windmills"
msgstr[0] "Vindmølle"
msgstr[1] "Vindmøller"

msgid "Mermaid"
msgstr "Havfrue"

msgid "Boat"
msgstr "Skib"

msgid "Random Ultimate Artifact"
msgstr "Tilfældigt ultimativt artefakt"

msgid "Random Artifact"
msgstr "Tilfældigt artefakt"

msgid "Random Resource"
msgstr "Tilfældig resurse"

msgid "Random Monster"
msgstr "Tilfældigt væsen"

msgid "Random Town"
msgstr "Tilfældig by"

msgid "Random Castle"
msgstr "Tilfældig borg"

msgid "Eye of the Magi"
msgstr "Magikerens øje"

msgid "Random Monster - weak"
msgstr "Tilfældigt væsen - svag"

msgid "Random Monster - medium"
msgstr "Tilfældigt væsen - medium"

msgid "Random Monster - strong"
msgstr "Tilfældigt væsen - stærk"

msgid "Random Monster - very strong"
msgstr "Tilfældigt væsen - meget stærk"

msgid "Hero"
msgstr "Helt"

msgid "Nothing Special"
msgstr "Intet særligt"

msgid "Mossy Rock"
msgstr "Mosset sten"

msgid "Watch Tower"
msgstr "Udkigstårn"

msgid "Tree House"
msgstr "Træhus"

msgid "Tree City"
msgstr "Træby"

msgid "Ruins"
msgstr "Ruiner"

msgid "Fort"
msgstr "Fort"

msgid "Abandoned Mine"
msgstr "Forladt mine"

msgid "Sirens"
msgstr "Sirener"

msgid "Standing Stones"
msgstr "Bautastenring"

msgid "Idol"
msgstr "Stenidol"

msgid "Tree of Knowledge"
msgstr "Visdomstræ"

msgid "Witch Doctor's Hut"
msgstr "Heksedoktorens hytte"

msgid "Temple"
msgstr "Tempel"

msgid "Hill Fort"
msgstr "Bakkefort"

msgid "Halfling Hole"
msgstr "Halvlang-hul"

msgid "Mercenary Camp"
msgstr "Lejesoldaterlejr"

msgid "Shrine of the Second Circle"
msgstr "Helligdom for 2. cirkel"

msgid "Shrine of the Third Circle"
msgstr "Helligdom for 3. cirkel"

msgid "City of the Dead"
msgstr "De dødes by"

msgid "Sphinx"
msgstr "Sfinks"

msgid "Wagon"
msgstr "Vogn"

msgid "Tar Pit"
msgstr "Tjæresø"

msgid "Artesian Spring"
msgstr "Artesisk springvand"

msgid "Troll Bridge"
msgstr "Troldebro"

msgid "Watering Hole"
msgstr "Vandhul"

msgid "Witch's Hut"
msgstr "Heksens hytte"

msgid "Xanadu"
msgstr "Xanadu"

msgid "Lean-To"
msgstr "Shelter"

msgid "Magellan's Maps"
msgstr "Magellans kort"

msgid "Flotsam"
msgstr "Vraggods"

msgid "Derelict Ship"
msgstr "Forladt skib"

msgid "Shipwreck Survivor"
msgstr "Skibbruden"

msgid "Bottle"
msgstr "Flaske"

msgid "Magic Well"
msgstr "Magisk brønd"

msgid "Magic Garden"
msgid_plural "Magic Gardens"
msgstr[0] "Magisk have"
msgstr[1] "Magiske haver"

msgid "Observation Tower"
msgstr "Observationstårn"

msgid "Freeman's Foundry"
msgstr "Friborgeres støberi"

msgid "Reefs"
msgstr "Rev"

msgid "Volcano"
msgstr "Vulkan"

msgid "Flowers"
msgstr "Blomster"

msgid "Rock"
msgstr "Sten"

msgid "Water Lake"
msgstr "Indsø"

msgid "Mandrake"
msgstr "Alrune"

msgid "Dead Tree"
msgstr "Dødt træ"

msgid "Stump"
msgstr "Stub"

msgid "Crater"
msgstr "Krater"

msgid "Cactus"
msgstr "Kaktus"

msgid "Mound"
msgstr "Høj"

msgid "Dune"
msgstr "Klit"

msgid "Lava Pool"
msgstr "Lavasø"

msgid "Shrub"
msgstr "Buskads"

msgid "Barrow Mounds"
msgstr "Gravhøj"

msgid "Random Artifact - Treasure"
msgstr "Tilfældigt artefakt - Skat"

msgid "Random Artifact - Minor"
msgstr "Tilfældigt artefakt - Minor"

msgid "Random Artifact - Major"
msgstr "Tilfældigt artefakt - Major"

msgid "Barrier"
msgstr "Barriere"

msgid "Traveller's Tent"
msgstr "Rejsendes telt"

msgid "Jail"
msgstr "Fængsel"

msgid "Fire Summoning Altar"
msgstr "Ild-elementalers alter"

msgid "Air Summoning Altar"
msgstr "Luft-elementalers alter"

msgid "Earth Summoning Altar"
msgstr "Jord-elementalers alter"

msgid "Water Summoning Altar"
msgstr "Vand-elementalers alter"

msgid "Swampy Lake"
msgstr "Sumpsø"

msgid "Frozen Lake"
msgstr "Frossen sø"

msgid "randomRace|level 1 creatures"
msgstr "niveau 1 væsener"

msgid "randomRace|level 2 creatures"
msgstr "niveau 2 væsener"

msgid "randomRace|level 3 creatures"
msgstr "niveau 3 væsener"

msgid "randomRace|level 4 creatures"
msgstr "niveau 4 væsener"

msgid "randomRace|level 5 creatures"
msgstr "niveau 5 væsener"

msgid "randomRace|level 6 creatures"
msgstr "niveau 6 væsener"

msgid "Unknown Monsters"
msgstr "Ukendte væsener"

msgid "Unknown Monster"
msgstr "Ukendt væsen"

msgid "Peasant"
msgstr "Bonde"

msgid "Peasants"
msgstr "Bønder"

msgid "Archer"
msgstr "Bueskytte"

msgid "Archers"
msgstr "Bueskyttere"

# We don't have a proper word for a military trained "ranger" in danish...
msgid "Ranger"
msgstr "Skovridder"

msgid "Rangers"
msgstr "Skovriddere"

msgid "Pikeman"
msgstr "Pikenér"

msgid "Pikemen"
msgstr "Pikenérer"

msgid "Veteran Pikeman"
msgstr "Veteran pikenér"

msgid "Veteran Pikemen"
msgstr "Veteran pikenérer"

msgid "Swordsman"
msgstr "Sværdkæmper"

msgid "Swordsmen"
msgstr "Sværdkæmpere"

msgid "Master Swordsman"
msgstr "Sværdkampsmester"

msgid "Master Swordsmen"
msgstr "Sværdkampsmestre"

msgid "Cavalries"
msgstr "Ryttere"

msgid "Cavalry"
msgstr "Rytter"

msgid "Champion"
msgstr "Mesterrytter"

msgid "Champions"
msgstr "Mesterryttere"

msgid "Paladin"
msgstr "Paladin"

msgid "Paladins"
msgstr "Paladiner"

msgid "Crusader"
msgstr "Korsridder"

msgid "Crusaders"
msgstr "Korsriddere"

msgid "Goblin"
msgstr "Vætte"

msgid "Goblins"
msgstr "Vætter"

msgid "Orc"
msgstr "Ork"

msgid "Orcs"
msgstr "Orker"

msgid "Orc Chief"
msgstr "Orkhøvding"

msgid "Orc Chiefs"
msgstr "Orkhøvdinger"

msgid "Wolf"
msgstr "Ulv"

msgid "Wolves"
msgstr "Ulve"

msgid "Ogre"
msgstr "Jætte"

msgid "Ogres"
msgstr "Jætter"

msgid "Ogre Lord"
msgstr "Jætteherre"

msgid "Ogre Lords"
msgstr "Jætteherrer"

msgid "Troll"
msgstr "Trold"

msgid "Trolls"
msgstr "Trolde"

msgid "War Troll"
msgstr "Krigstrold"

msgid "War Trolls"
msgstr "Krigstrolde"

msgid "Cyclopes"
msgstr "Kykloper"

msgid "Cyclops"
msgstr "Kyklop"

msgid "Sprite"
msgstr "Fe"

msgid "Sprites"
msgstr "Feer"

msgid "Dwarf"
msgstr "Dværg"

msgid "Dwarves"
msgstr "Dværge"

msgid "Battle Dwarf"
msgstr "Dværgkæmper"

msgid "Battle Dwarves"
msgstr "Dværgkæmpere"

msgid "Elf"
msgstr "Elver"

msgid "Elves"
msgstr "Elvere"

msgid "Grand Elf"
msgstr "Storelver"

msgid "Grand Elves"
msgstr "Storelvere"

msgid "Druid"
msgstr "Druide"

msgid "Druids"
msgstr "Druider"

msgid "Greater Druid"
msgstr "Højdruide"

msgid "Greater Druids"
msgstr "Højdruider"

msgid "Unicorn"
msgstr "Enhjørning"

msgid "Unicorns"
msgstr "Enhjørninger"

msgid "Phoenix"
msgstr "Føniks"

msgid "Phoenixes"
msgstr "Fønikser"

msgid "Centaur"
msgstr "Kentaur"

msgid "Centaurs"
msgstr "Kentaurer"

msgid "Gargoyle"
msgstr "Gargoyle"

msgid "Gargoyles"
msgstr "Gargoyler"

msgid "Griffin"
msgstr "Grif"

msgid "Griffins"
msgstr "Griffe"

msgid "Minotaur"
msgstr "Minotaur"

msgid "Minotaurs"
msgstr "Minotaurer"

msgid "Minotaur King"
msgstr "Minotaurkonge"

msgid "Minotaur Kings"
msgstr "Minotaurkonger"

msgid "Hydra"
msgstr "Hydra"

msgid "Hydras"
msgstr "Hydraer"

msgid "Green Dragon"
msgstr "Grøndrage"

msgid "Green Dragons"
msgstr "Grøndrager"

msgid "Red Dragon"
msgstr "Røddrage"

msgid "Red Dragons"
msgstr "Røddrager"

msgid "Black Dragon"
msgstr "Sortdrage"

msgid "Black Dragons"
msgstr "Sortdrager"

msgid "Halfling"
msgstr "Halvlang"

msgid "Halflings"
msgstr "Halvlange"

msgid "Boar"
msgstr "Vildsvin"

msgid "Boars"
msgstr "Vildsvin"

msgid "Iron Golem"
msgstr "Jerngolem"

msgid "Iron Golems"
msgstr "Jerngolemmer"

msgid "Steel Golem"
msgstr "Stålgolem"

msgid "Steel Golems"
msgstr "Stålgolemmer"

msgid "Roc"
msgstr "Rok"

msgid "Rocs"
msgstr "Roker"

msgid "Mage"
msgstr "Troldmand"

msgid "Magi"
msgstr "Troldmænd"

msgid "Archmage"
msgstr "Ærketroldmand"

msgid "Archmagi"
msgstr "Ærketroldmænd"

msgid "Giant"
msgstr "Kæmpe"

msgid "Giants"
msgstr "Kæmper"

msgid "Titan"
msgstr "Titan"

msgid "Titans"
msgstr "Titaner"

msgid "Skeletons"
msgstr "Skeletter"

msgid "Zombie"
msgstr "Zombie"

msgid "Zombies"
msgstr "Zombier"

msgid "Mutant Zombie"
msgstr "Muteret zombie"

msgid "Mutant Zombies"
msgstr "Muterede zombier"

msgid "Mummies"
msgstr "Mumier"

msgid "Mummy"
msgstr "Mumie"

msgid "Royal Mummies"
msgstr "Royale mumier"

msgid "Royal Mummy"
msgstr "Royal mumie"

msgid "Vampire"
msgstr "Vampyr"

msgid "Vampires"
msgstr "Vampyrer"

msgid "Vampire Lord"
msgstr "Vampyrherre"

msgid "Vampire Lords"
msgstr "Vampyrherrer"

msgid "Lich"
msgstr "Lich"

msgid "Liches"
msgstr "Licher"

msgid "Power Lich"
msgstr "Kraftlich"

msgid "Power Liches"
msgstr "Kraftlicher"

msgid "Bone Dragon"
msgstr "Skeletdrage"

msgid "Bone Dragons"
msgstr "Skeletdrager"

msgid "Rogue"
msgstr "Slyngel"

msgid "Rogues"
msgstr "Slyngler"

msgid "Nomad"
msgstr "Nomade"

msgid "Nomads"
msgstr "Nomader"

msgid "Ghost"
msgstr "Spøgelse"

msgid "Ghosts"
msgstr "Spøgelser"

msgid "Genie"
msgstr "Lampeånd"

msgid "Genies"
msgstr "Lampeånder"

msgid "Medusa"
msgstr "Medusa"

msgid "Medusas"
msgstr "Medusaer"

msgid "Earth Elemental"
msgstr "Jord-elemental"

msgid "Earth Elementals"
msgstr "Jord-elementaler"

msgid "Air Elemental"
msgstr "Luft-elemental"

msgid "Air Elementals"
msgstr "Luft-elementaler"

msgid "Fire Elemental"
msgstr "Ild-elemental"

msgid "Fire Elementals"
msgstr "Ild-elementaler"

msgid "Water Elemental"
msgstr "Vand-elemental"

msgid "Water Elementals"
msgstr "Vand-elementaler"

msgid "Random Monsters"
msgstr "Tilfældige væsener"

msgid "Random Monster 1"
msgstr "Tilfældigt væsen 1"

msgid "Random Monsters 1"
msgstr "Tilfældige væsener 1"

msgid "Random Monster 2"
msgstr "Tilfældigt væsen 2"

msgid "Random Monsters 2"
msgstr "Tilfældige væsener 2"

msgid "Random Monster 3"
msgstr "Tilfældigt væsen 3"

msgid "Random Monsters 3"
msgstr "Tilfældige væsener 3"

msgid "Random Monster 4"
msgstr "Tilfældigt væsen 4"

msgid "Random Monsters 4"
msgstr "Tilfældige væsener 4"

msgid "Double shot"
msgstr "Dobbeltskud"

msgid "2-hex monster"
msgstr "2-feltsvæsen"

msgid "Double strike"
msgstr "Dobbeltslag"

msgid "Double damage to Undead"
msgstr "Dobbelt skade til udøde"

msgid "% magic resistance"
msgstr "% magiresistens"

msgid "Immune to Mind spells"
msgstr "Immun overfor sindsbesværgelser"

msgid "Immune to Elemental spells"
msgstr "Immun overfor elementalbesværgelser"

msgid "Immune to Fire spells"
msgstr "Immun overfor ildbesværgelser"

msgid "Immune to Cold spells"
msgstr "Immun overfor koldbesværgelser"

msgid "Immune to "
msgstr "Immun overfor "

msgid "% immunity to %{spell} spell"
msgstr "% immunitet overfor %{spell} besværgelse"

msgid "% damage from Elemental spells"
msgstr "% skade af elementalbesværgelser"

msgid "% chance to Dispel beneficial spells"
msgstr "% chance, for at fordrive gavnlige besværgelser"

msgid "% chance to Paralyze"
msgstr "% chance, for at lamme"

msgid "% chance to Petrify"
msgstr "% chance, for at forstene"

msgid "% chance to Blind"
msgstr "% chance, for at blinde"

msgid "% chance to Curse"
msgstr "% chance, for at forbande"

msgid "% chance to cast %{spell} spell"
msgstr "% chance, for at kaste en %{spell} besværgelse"

msgid "HP regeneration"
msgstr "Selvhelbredende"

msgid "Two hexes attack"
msgstr "2-feltsangreb"

msgid "Flyer"
msgstr "Kan flyve"

msgid "Always retaliates"
msgstr "Slår altid igen"

msgid "Attacks all adjacent enemies"
msgstr "Angriber alle fjender omkring sig"

msgid "No melee penalty"
msgstr "Ingen nærkampsstraf"

msgid "Dragon"
msgstr "Drage"

msgid "Undead"
msgstr "Udød"

msgid "No enemy retaliation"
msgstr "Fjender kan ikke slå igen"

msgid "HP drain"
msgstr "Stjæler liv"

msgid "Cloud attack"
msgstr "Skyangreb"

msgid "Decreases enemy's morale by "
msgstr "Sænker fjendens moral med "

msgid "% chance to halve enemy"
msgstr "% chance for at halvere fjenden"

msgid "Soul Eater"
msgstr "Sjælefortærer"

msgid "Elemental"
msgstr "Elementalt"

msgid "No Morale"
msgstr "Ingen moral"

msgid "200% damage from Fire spells"
msgstr "200% skade af ildbesværgelser"

msgid "200% damage from Cold spells"
msgstr "200% skade af koldbesværgelser"

msgid "% damage from %{spell} spell"
msgstr "% skade af %{spell} besværgelsen"

msgid "% immunity to "
msgstr "% immunitet overfor "

msgid "Lightning"
msgstr "Lyn"

msgid "% damage from "
msgstr "% skade af "

msgid "The three Anduran artifacts magically combine into one."
msgstr "Andurans tre artefakter forenes på magisk vis til ét."

msgid "View Spells"
msgstr "Vis besværgelser"

msgid "View %{name} Info"
msgstr "Vis %{name} info"

msgid "Move %{name}"
msgstr "Flyt %{name}"

msgid "Cannot move the Spellbook"
msgstr "Kan ikke flytte magibogen"

msgid "This item can't be traded."
msgstr "Magibogen er bundet til den enkelte helt."

msgid "Invalid Artifact"
msgstr "Ugyldigt artefakt"

msgid "The %{name} increases the hero's knowledge by %{count}."
msgstr "%{name} øger heltens kundskab med %{count} point."

msgid "Ultimate Book of Knowledge"
msgstr "Den Ultimative Bog for Kundskab"

msgid "The %{name} increases the hero's attack skill by %{count}."
msgstr "%{name} øger angrebsevnen for heltens tropper med %{count} point."

msgid "Ultimate Sword of Dominion"
msgstr "Det Ultimative Herredømmesværd"

msgid "The %{name} increases the hero's defense skill by %{count}."
msgstr "%{name} øger forsvarsevnen for heltens tropper med %{count} point."

msgid "Ultimate Cloak of Protection"
msgstr "Den Ultimative Beskyttelseskappe"

msgid "The %{name} increases the hero's spell power by %{count}."
msgstr "%{name} øger heltens magikraft med %{count} point."

msgid "Ultimate Wand of Magic"
msgstr "Den Ultimative Tryllestav"

msgid ""
"The %{name} increases the hero's attack and defense skills by %{count} each."
msgstr "%{name} øger heltens angrebs- og forsvarsevne med %{count} point."

msgid "Ultimate Shield"
msgstr "Det Ultimative Skjold"

msgid ""
"The %{name} increases the hero's spell power and knowledge by %{count} each."
msgstr "%{name} øger heltens magikraft og kundskab med %{count} point."

msgid "Ultimate Staff"
msgstr "Den Ultimative Stav"

msgid ""
"The %{name} increases each of the hero's basic skills by %{count} points."
msgstr "%{name} øger alle heltens primære evner med %{count} point."

msgid "Ultimate Crown"
msgstr "Den Ultimative Krone"

msgid "Golden Goose"
msgstr "Den Gyldne Gås"

msgid "The %{name} brings in an income of %{count} gold per day."
msgstr "%{name} bringer en guldindkomst med %{count} guldstykker om dagen."

msgid "Arcane Necklace of Magic"
msgstr "Den Magiske Mystikhalskæde"

msgid ""
"After rescuing a Sorceress from a cursed tomb, she rewards your heroism with "
"an exquisite jeweled necklace."
msgstr ""
"Efter at have reddet en heks fra en forbandet grav, belønner hun dit "
"heltemod med en udsøgt juvelhalskæde."

msgid "Caster's Bracelet of Magic"
msgstr "Kasterens Magiarmbånd"

msgid ""
"While searching through the rubble of a caved-in mine, you free a group of "
"trapped Dwarves. Grateful, the leader gives you a golden bracelet."
msgstr ""
"Mens du gennemsøger murbrokkerne af en nedgravet mine, befrier du en gruppe "
"fangede dværge. Taknemmelig giver lederen dig et gyldent armbånd."

msgid "Mage's Ring of Power"
msgstr "Troldmandens Magtring"

msgid ""
"A cry of pain leads you to a Centaur, caught in a trap. Upon setting the "
"creature free, he hands you a small pouch. Emptying the contents, you find a "
"dazzling jeweled ring."
msgstr ""
"Et skrig af smerte fører dig til en kentaur, fanget i en fælde. Efter at "
"have sat væsenet fri, rækker han dig en lille pose. Da du tømmer posens "
"indhold, finder du en blændende juvelbesat ring."

msgid "Witch's Broach of Magic"
msgstr "Troldkællingens Magibroche"

msgid ""
"Alongside the remains of a burnt witch lies a beautiful broach, intricately "
"designed. Approaching the corpse with caution, you add the broach to your "
"inventory."
msgstr ""
"Ved siden af resterne af en brændt troldkælling ligger en smukt udformet "
"broche. Med forsigtighed nærmer du dig liget. Du tilføjer brochen til din "
"oppakning."

msgid "Medal of Valor"
msgstr "Hædersmedaljen"

msgid "The %{name} increases the morale of the hero's army by %{count}."
msgstr "%{name} øger moralen for heltens tropper med %{count} point."

msgid ""
"Freeing a virtuous maiden from the clutches of an evil overlord, you are "
"granted a Medal of Valor by the King's herald."
msgstr ""
"Ved at befri en dydig jomfru fra en ond overherres kløer, får du en "
"hædersmedalje af kongens herold."

msgid "Medal of Courage"
msgstr "Tapperhedsmedaljen"

msgid ""
"After saving a young boy from a vicious pack of Wolves, you return him to "
"his father's manor. The grateful nobleman awards you with a Medal of Courage."
msgstr ""
"Efter at have reddet en ung dreng fra en ond flok ulve, returnerer du ham "
"til sin fars herregård. Den taknemmelige adelsmand belønner dig med en "
"tapperhedsmedalje."

msgid "Medal of Honor"
msgstr "Æresmedaljen"

msgid ""
"After freeing a princess of a neighboring kingdom from the evil clutches of "
"despicable slavers, she awards you with a Medal of Honor."
msgstr ""
"Efter at have befriet en prinsesse af et nabokongerige fra nogle foragtelige "
"slavehandleres onde kløer, tildeler hun dig en æresmedalje."

msgid "Medal of Distinction"
msgstr "Udmærkelsesmedaljen"

msgid ""
"Ridding the countryside of the hideous Minotaur who made a sport of eating "
"noblemen's Knights, you are honored with the Medal of Distinction."
msgstr ""
"Da du befrier landskabet for den hæslige minotaur, der gjorde en sport ud af "
"at æde adelsmænds riddere, beæres du med en udmærkelsesmedalje."

msgid "Fizbin of Misfortune"
msgstr "Fizbin Ulykkesmedaljen"

msgid ""
"The %{name} greatly decreases the morale of the hero's army by %{count}."
msgstr ""
"%{name} reducerer markant moralen for heltens tropper med %{count} point."

msgid ""
"You stumble upon a medal lying alongside the empty road. Adding the medal to "
"your inventory, you become aware that you have acquired the undesirable "
"Fizbin of Misfortune, greatly decreasing your army's morale."
msgstr ""
"Du falder over en medalje, der ligger langs den tomme vej. Du tilføjer "
"medaljen til din oppakning og bliver opmærksom på, at du har erhvervet den "
"uønskede Fizbin Ulykkesmedalje, hvilket i høj grad mindsker din hærs moral."

msgid "Thunder Mace of Dominion"
msgstr "Overmagtens Tordenplejle"

msgid ""
"During a sudden storm, a bolt of lightning strikes a tree, splitting it. "
"Inside the tree you find a mysterious mace."
msgstr ""
"Under en pludselig storm slår et lyn ned i et træ og flækker det. Inde i "
"træet finder du en mystisk stridsplejle."

msgid "Armored Gauntlets of Protection"
msgstr "Værnerens Pansrede Handsker"

msgid "The %{name} increase the hero's defense skill by %{count}."
msgstr "%{name} øger heltens forsvarsevne med %{count} point."

msgid ""
"You encounter the infamous Black Knight! After a grueling duel ending in a "
"draw, the Knight, out of respect, offers you a pair of armored gauntlets."
msgstr ""
"Du møder den berygtede Sorte Ridder! Efter en opslidende duel, som ender "
"uafgjort, vinder du ridderens respekt, og han tilbyder dig et par pansrede "
"handsker."

msgid "Defender Helm of Protection"
msgstr "Værnerens Forsvarshjelm"

msgid ""
"A glint of golden light catches your eye. Upon further investigation, you "
"find a golden helm hidden under a bush."
msgstr ""
"Dit øje fanger et gyldent lysglimt. Ved nærmere undersøgelse finder du en "
"gylden hjelm gemt under en busk."

msgid "Giant Flail of Dominion"
msgstr "Overmagtens Kæmpeslagle"

# ordet "plejl" beskrives som en "flail" typisk ser ud
msgid ""
"A clumsy Giant has killed himself with his own flail. Knowing your superior "
"skill with this weapon, you confidently remove the spectacular flail from "
"the fallen Giant."
msgstr ""
"En klodset kæmpe har dræbt sig selv med sin egen slagle. Når du kender dine "
"overlegne færdigheder med dette våben, fjerner du trygt den spektakulære "
"slagle fra den faldne kæmpe."

msgid "Ballista of Quickness"
msgstr "Den Hastfulde Ballista"

msgid "The %{name} gives the hero's catapult one extra shot per combat round."
msgstr "%{name} giver heltens katapult et ekstra skud per kamprunde."

msgid ""
"Walking through the ruins of an ancient walled city, you find the instrument "
"of the city's destruction, an elaborately crafted ballista."
msgstr ""
"Gående gennem ruinerne af en ældgammel befæstet by, finder du instrumentet "
"til byens ødelæggelse, en omhyggeligt udformet ballista."

msgid "Stealth Shield of Protection"
msgstr "Værnerens Skalkeskjold"

msgid ""
"A stone statue of a warrior holds a silver shield. As you remove the shield, "
"the statue crumbles into dust."
msgstr ""
"En krigerstatue af sten holder et sølvskjold. Idet du fjerner skjoldet, "
"smuldrer statuen til støv."

msgid "Dragon Sword of Dominion"
msgstr "Overmagtens Dragesværd"

msgid ""
"As you are walking along a narrow path, a nearby bush suddenly bursts into "
"flames. Before your eyes the flames become the image of a beautiful woman. "
"She holds out a magnificent sword to you."
msgstr ""
"Mens du går ad en smal sti, bryder en busk i nærheden pludselig i flammer. "
"Flammerne danner et billede af en smuk kvinde for dine øjne. Hun fremrækker "
"dig et storslået sværd."

msgid "Power Axe of Dominion"
msgstr "Overmagtens Kraftøkse"

msgid ""
"You see a silver axe embedded deeply in the ground. After several "
"unsuccessful attempts by your army to remove the axe, you tightly grip the "
"handle of the axe and effortlessly pull it free."
msgstr ""
"Du ser en sølvøkse dybt i jorden. Efter adskillige mislykkede forsøg fra "
"dine mænd på at fjerne øksen, tager du selv hårdt fat i øksens skaft og "
"trækker den ubesværet fri."

msgid "Divine Breastplate of Protection"
msgstr "Værnerens Guddommelige Brystplade"

msgid ""
"A gang of Rogues is sifting through the possessions of dead warriors. "
"Scaring off the scavengers, you note the Rogues had overlooked a beautiful "
"breastplate."
msgstr ""
"En slyngelbande gennemsøger de døde krigeres ejendele. Efter at have skræmt "
"de plyndrende slyngler væk, bemærker du, at de havde overset en smuk "
"brystplade."

msgid "Minor Scroll of Knowledge"
msgstr "Skriftrullen om mindre Kundskaber"

msgid ""
"Before you appears a levitating glass case with a scroll, perched upon a bed "
"of crimson velvet. At your touch, the lid opens and the scroll floats into "
"your awaiting hands."
msgstr ""
"Foran dig dukker et svævende glasmontre op. Indeni den ligger en skriftrulle "
"ovenpå noget karmosinrødt fløjl. Din berøring åbner glaslåget, og "
"skriftrullen flyver ind i dine afventende hænder."

msgid "Major Scroll of Knowledge"
msgstr "Skriftrullen om større Kundskaber"

msgid ""
"Visiting a local wiseman, you explain the intent of your journey. He reaches "
"into a sack and withdraws a yellowed scroll and hands it to you."
msgstr ""
"Da du besøger en lokal vismand, forklarer du hensigten med din rejse. Op af "
"en sæk trækker han en gulnet skriftrulle, og rækker den til dig."

msgid "Superior Scroll of Knowledge"
msgstr "Skriftrullen om overlegne Kundskaber"

msgid ""
"You come across the remains of an ancient Druid. Bones, yellowed with age, "
"peer from the ragged folds of her robe. Searching the robe, you discover a "
"scroll hidden in the folds."
msgstr ""
"Du støder på resterne af en ældgammel druide. Fra hendes forrevne folder i "
"hendes robe ses der knogler, gulnede af alderen. Du søger i roben og opdager "
"en skriftrulle gemt i folderne."

msgid "Foremost Scroll of Knowledge"
msgstr "Skriftrullen om førende Kundskaber"

msgid ""
"Mangled bones, yellowed with age, peer from the ragged folds of a dead "
"Druid's robe. Searching the robe, you discover a scroll hidden within."
msgstr ""
"Fra de forrevne folder i en død druides robe ses der lemlæstede knogler, "
"gulnede af alderen. Du søger i roben og opdager en skriftrulle gemt i "
"folderne."

msgid "Endless Sack of Gold"
msgstr "Den Uudtømmelige Guldsæk"

msgid "The %{name} provides the hero with %{count} gold per day."
msgstr "%{name} bringer en guldindkomst med %{count} guldstykker om dagen."

msgid ""
"A little leprechaun dances gleefully around a magic sack. Seeing you "
"approach, he stops in mid-stride. The little man screams and stamps his foot "
"ferociously, vanishing into thin air. Remembering the old leprechaun saying "
"'Finders Keepers', you grab the sack and leave."
msgstr ""
"En lille alf danser lystigt rundt om en magisk sæk. Da han ser dig nærme "
"sig, stopper han midt i et trin. Den lille mand skriger og stamper voldsomt "
"med foden og forsvinder ud i den blå luft. Du husker den gamle alfs "
"ordsprog: 'Det man finder, må man beholde'. Du griber sækken og går."

msgid "Endless Bag of Gold"
msgstr "Den Uudtømmelige Guldtaske"

msgid ""
"A noblewoman, separated from her traveling companions, asks for your help. "
"After escorting her home, she rewards you with a bag filled with gold."
msgstr ""
"En adelig kvinde, adskilt fra sine rejsekammerater, beder om din hjælp. "
"Efter at have eskorteret hende hjem, belønner hun dig med en taske fyldt med "
"guld."

msgid "Endless Purse of Gold"
msgstr "Den Uudtømmelige Guldpose"

msgid ""
"In your travels, you find a leather purse filled with gold that once "
"belonged to a great warrior king who had the ability to transform any "
"inanimate object into gold."
msgstr ""
"På dine rejser finder du en læderpung fyldt med guld. Den tilhørte engang en "
"stor krigerkonge, som havde evnen til at forvandle enhver livløs genstand "
"til guld."

msgid "Nomad Boots of Mobility"
msgstr "Nomadens Syvmilestøvler"

msgid "The %{name} increase the hero's movement on land."
msgstr "%{name} øger heltens bevægelsespoint til lands."

msgid ""
"A Nomad trader seeks protection from a tribe of Goblins. For your "
"assistance, he gives you a finely crafted pair of boots made from the "
"softest leather. Looking closely, you see fascinating ancient carvings "
"engraved on the leather."
msgstr ""
"En nomadehandler søger beskyttelse fra en vættestamme. For din hjælp giver "
"han dig et par fint forarbejdede støvler, lavet af det blødeste læder. Ved "
"nærmere eftersyn, ser du fascinerende ældgamle udskæringer indgraveret på "
"læderet."

msgid "Traveler's Boots of Mobility"
msgstr "Vandrerens Syvmilestøvler"

msgid ""
"Discovering a pair of beautifully beaded boots made from the finest and "
"softest leather, you thank the anonymous donor and add the boots to your "
"inventory."
msgstr ""
"Idet du opdager et par smukke støvler med perler, lavet af det fineste og "
"blødeste læder, takker du den anonyme donor og tilføjer støvlerne til din "
"oppakning."

msgid "Lucky Rabbit's Foot"
msgstr "Den Heldige Kaninfod"

msgid "The %{name} increases the luck of the hero's army by %{count}."
msgstr "%{name} øger heldet for heltens tropper med %{count} point."

msgid ""
"A traveling merchant offers you a rabbit's foot, made of gleaming silver "
"fur, for safe passage. The merchant explains the charm will increase your "
"luck in combat."
msgstr ""
"En rejsende købmand tilbyder dig en kaninfod, lavet af skinnende sølvpels, "
"for sikker passage. Købmanden forklarer, at denne berlok vil øge dit held i "
"kamp."

msgid "Golden Horseshoe"
msgstr "Den Gyldne Hestesko"

msgid ""
"An ensnared Unicorn whinnies in fright. Murmuring soothing words, you set "
"her free. Snorting and stamping her front hoof once, she gallops off. "
"Looking down you see a golden horseshoe."
msgstr ""
"En fanget enhjørning vrinsker rædselsslagent. Mens du mumler beroligende "
"ord, sætter du hende fri. Hun pruster og stamper en gang med sin forhov før "
"den galopperer derudaf. Du kigger ned og ser den efterladte hestesko af guld."

msgid "Gambler's Lucky Coin"
msgstr "Hasardspillerens Lykkemønt"

msgid ""
"You have captured a mischievous imp who has been terrorizing the region. In "
"exchange for his release, he rewards you with a magical coin."
msgstr ""
"Du har fanget en drilsk djævleunge, som har terroriseret området. Til "
"gengæld for sin løsladelse belønner han dig med en magisk mønt."

msgid "Four-Leaf Clover"
msgstr "Firkløveren"

msgid ""
"In the middle of a patch of dead and dry vegetation, to your surprise you "
"find a healthy green four-leaf clover."
msgstr ""
"Midt på en død og udtørret eng finder du, til din overraskelse, en sund grøn "
"firkløver."

msgid "True Compass of Mobility"
msgstr "Det sande Kompas for Bevægelighed."

msgid "The %{name} increases the hero's movement on land and sea."
msgstr "%{name} øger heltens bevægelsespoint, både til lands og til vands."

msgid ""
"An old man claiming to be an inventor asks you to try his latest invention. "
"He then hands you a compass."
msgstr ""
"En gammel mand, som hævder at være opfinder, beder dig prøve hans seneste "
"opfindelse. Han rækker dig et sandt kompas."

msgid "Sailor's Astrolabe of Mobility"
msgstr "Søfarerens Astrolabium for Bevægelighed"

msgid "The %{name} increases the hero's movement on sea."
msgstr "%{name} øger heltens bevægelsespoint til vands."

msgid ""
"An old sea captain is being tortured by Ogres. You save him, and in return "
"he rewards you with a wondrous instrument to measure the distance of a star."
msgstr ""
"En gammel søkaptajn bliver tortureret af jætter. Du redder ham, og til "
"gengæld belønner han dig med et vidunderligt instrument til at måle "
"afstanden til stjerner."

msgid "Evil Eye"
msgstr "Ondt Øje"

msgid "The %{name} reduces the casting cost of curse spells by half."
msgstr "%{name} halverer manaprisen for at kaste forbandelsesbesværgelser."

msgid ""
"While venturing into a decrepit hut you find the Skeleton of a long dead "
"witch. Investigation of the remains reveals a glass eye rolling around "
"inside an empty skull."
msgstr ""
"Mens du begiver dig ind i en forfalden hytte, finder du skelettet af en for "
"længst død troldkælling. Undersøgelse af resterne afslører et glasøje, som "
"ruller rundt inde i et tomt kranie."

msgid "Enchanted Hourglass"
msgstr "Det Fortryllede Timeglas"

msgid ""
"The %{name} extends the duration of all the hero's spells by %{count} turns."
msgstr ""
"%{name} forlænger varigheden på alle heltens besværgelser med %{count} "
"runder."

msgid ""
"A surprise turn in the landscape finds you in the midst of a grisly scene: "
"Vultures picking at the aftermath of a terrible battle. Your cursory search "
"of the remains turns up an enchanted hourglass."
msgstr ""
"Midt i et overraskende sving i landskabet oplever du et uhyggeligt syn: "
"Gribbe, plukkende i kølvandet af en frygtelig kamp. Overfladisk søger du "
"gennem ligresterne og finder et fortryllet timeglas."

msgid "Gold Watch"
msgstr "Gulduret"

msgid "The %{name} doubles the effectiveness of the hero's hypnotize spells."
msgstr "%{name} fordobler effektiviteten på heltens hypnosebesværgelser."

msgid ""
"In reward for helping his cart out of a ditch, a traveling potion salesman "
"gives you a \"magic\" gold watch. Unbeknownst to him, the watch really is "
"magical."
msgstr ""
"Som belønning, for at have hjulpet hans vogn op af en grøft, giver en "
"omrejsende eliksirsælger dig et \"magisk\" guldur. Han vidste ikke, at uret "
"faktisk er magisk."

msgid "Skullcap"
msgstr "Kalotten"

msgid "The %{name} halves the casting cost of all mind influencing spells."
msgstr ""
"%{name} halverer manaprisen for alle dine sindspåvirkende besværgelser."

msgid ""
"A brief stop at an improbable rural inn yields an exchange of money, tales, "
"and accidentally, luggage. You find a magical skullcap in your new backpack."
msgstr ""
"Et kort stop på en usandsynlig landlig kro resulterer i en udveksling af "
"penge, fortællinger og tilfældig bagage. Du finder en magisk kalot i din nye "
"rygsæk."

msgid "Ice Cloak"
msgstr "Iskappen"

msgid ""
"The %{name} halves all damage the hero's troops receive from cold spells."
msgstr ""
"%{name} halverer al skade, som heltens tropper modtager fra "
"kuldebesværgelser."

msgid ""
"Responding to the panicked cries of a damsel in distress, you discover a "
"young woman fleeing from a hungry bear. You slay the beast in the nick of "
"time, and the grateful Sorceress weaves a magic cloak from the bear's hide."
msgstr ""
"Som reaktion på paniske skrig fra en pige i nød, opdager du en ung kvinde, "
"der flygter fra en sulten bjørn. I sidste øjeblik dræber du udyret. Og ud af "
"bjørnens skind væver den taknemmelige heks dig en magisk kappe."

msgid "Fire Cloak"
msgstr "Ildkappen"

msgid ""
"The %{name} halves all damage the hero's troops receive from fire spells."
msgstr ""
"%{name} halverer al skade, som heltens tropper modtager fra ildbesværgelser."

msgid ""
"You've come upon a fight between a Necromancer and a Paladin. The "
"Necromancer blasts the Paladin with a fire bolt, bringing him to his knees. "
"Acting quickly, you slay the evil one before the final blow. The grateful "
"Paladin gives you the fire cloak that saved him."
msgstr ""
"Du er stødt på en kamp mellem en nekromantiker og en paladin. "
"Nekromantikeren sprænger paladinen med en ildkugle, hvilket får ham i knæ. "
"Du handler hurtigt og dræber den onde, før nådestødet når at indtræffe. Den "
"taknemmelige paladin giver dig Ildkappen, som reddede ham."

msgid "Lightning Helm"
msgstr "Lynhjelmen"

msgid ""
"The %{name} halves all damage the hero's troops receive from lightning "
"spells."
msgstr ""
"%{name} halverer al skade, som heltens tropper modtager fra lynbesværgelser."

msgid ""
"A traveling tinker in need of supplies offers you a helm with a thunderbolt "
"design on its top in exchange for food and water. Curious, you accept, and "
"later find out that the helm is magical."
msgstr ""
"En rejsende kedelflikker, som har brug for forsyninger, tilbyder dig en "
"hjelm med et lynmærke på sig i bytte for mad og drikke. Nysgerrig accepterer "
"du, og finder senere ud af, at hjelmen er magisk."

msgid "Evercold Icicle"
msgstr "Den Evigtkolde Istap"

msgid ""
"The %{name} causes the hero's cold spells to do %{count} percent more damage "
"to enemy troops."
msgstr ""
"%{name} får heltens kuldebesværgelser til at gøre %{count} procent mere "
"skade på fjendens tropper."

msgid ""
"An icicle withstanding the full heat of the noonday sun attracts your "
"attention. Intrigued, you break it off, and find that it does not melt in "
"your hand."
msgstr ""
"En istap, som modstår middagssolens varme til fulde, tiltrækker din "
"opmærksomhed. Nysgerrigt brækker du det af og opdager, at det ikke smelter i "
"din hånd."

msgid "Everhot Lava Rock"
msgstr "Den Evigtvarme Lavasten"

msgid ""
"The %{name} causes the hero's fire spells to do %{count} percent more damage "
"to enemy troops."
msgstr ""
"%{name} får heltens ildbesværgelser til at gøre %{count} procent mere skade "
"på fjendens tropper."

msgid ""
"Your wanderings bring you into contact with a tribe of ape-like beings using "
"a magical lava rock that never cools to light their fires. You take pity on "
"them and teach them to make fire with sticks. Believing you to be a god, the "
"apes give you their rock."
msgstr ""
"Dine vandringer bringer dig i kontakt med en stamme af abelignende væsener, "
"der bruger en magisk lavasten, som aldrig køler, til at tænde deres ild med. "
"Du forbarmer dig over dem og lærer dem, at lave ild med pinde. I troen på, "
"at du er en gud, giver aberne dig deres lavasten."

msgid "Lightning Rod"
msgstr "Lynaflederen"

msgid ""
"The %{name} causes the hero's lightning spells to do %{count} percent more "
"damage to enemy troops."
msgstr ""
"%{name} får heltens lynbesværgelser til at gøre %{count} procent mere skade "
"på fjendens tropper."

msgid ""
"While waiting out a storm, a lighting bolt strikes a nearby cottage's "
"lightning rod, which melts and falls to the ground. The tip of the rod, "
"however, survives intact and makes your hair stand on end when you touch it. "
"Hmm..."
msgstr ""
"Ventende på at et uvejr stopper, slår et lyn ned i en nærliggende hyttes "
"lynafleder, som smelter og falder til jorden. Spidsen forbliver dog intakt "
"og får dit hår til at rejse sig, når du rører ved det. Hmm..."

msgid "Snake-Ring"
msgstr "Slangeringen"

msgid "The %{name} halves the casting cost of all of the hero's bless spells."
msgstr ""
"%{name} halverer heltens manapris, for at kaste velsignelsesbesværgelser."

msgid ""
"You've found an oddly shaped ring on the finger of a long dead traveler. The "
"ring looks like a snake biting its own tail."
msgstr ""
"Du har fundet en sært formet ring på fingeren af en for længst død rejsende. "
"Ringen ligner en slange, der bider sig selv i halen."

msgid "Ankh"
msgstr "Ankhen"

msgid ""
"The %{name} doubles the effectiveness of all of the hero's resurrect and "
"animate spells."
msgstr ""
"%{name} fordobler effektiviteten af alle heltens genoplivende og "
"dødebesjælende besværgelser."

msgid ""
"A fierce windstorm reveals the entrance to a buried tomb. Your investigation "
"reveals that the tomb has already been looted, but the thieves overlooked an "
"ankh on a silver chain in the dark."
msgstr ""
"En voldsom vindstorm afslører indgangen til et underjordisk gravkammer. Din "
"undersøgelse afslører, at graven allerede er blevet plyndret, men "
"gravrøverne overså en ankh på en sølvkæde i mørket."

msgid "Book of Elements"
msgstr "Elementalernes Bog"

msgid ""
"The %{name} doubles the effectiveness of all of the hero's summoning spells."
msgstr ""
"%{name} fordobler effektiviteten af alle heltens hidkaldelsesbesværgelser."

msgid ""
"You come across a conjurer who begs to accompany you and your army awhile "
"for safety. You agree, and he offers as payment a copy of the book of the "
"elements."
msgstr ""
"Du støder på en åndemaner, som for sin sikkerheds skyld trygler dig om at "
"ledsage dig og din hær et stykke tid. Du går med til det, og han tilbyder, "
"som betaling, en kopi af Elementalernes Bog."

msgid "Elemental Ring"
msgstr "Elemental-ringen"

msgid "The %{name} halves the casting cost of all summoning spells."
msgstr "%{name} halverer manaprisen for at kaste hidkaldelsesbesværgelser."

msgid ""
"While pausing to rest, you notice a bobcat climbing a short tree to get at a "
"crow's nest. On impulse, you climb the tree yourself and scare off the cat. "
"When you look in the nest, you find a collection of shiny stones and a ring."
msgstr ""
"Mens du tager en hvilepause, bemærker du en bobcat, som klatrer op til en "
"kragerede i et lille træ. Impulsivt klatrer du selv op i træet og skræmmer "
"katten væk. Idet du ser ned i reden, finder du en samling skinnende sten, og "
"en ring."

msgid "Holy Pendant"
msgstr "Den Hellige Amulet"

msgid "The %{name} makes all of the hero's troops immune to curse spells."
msgstr ""
"%{name} gør alle heltens tropper immune overfor forbandelsesbesværgelser."

msgid ""
"In your wanderings you come across a hermit living in a small, tidy hut. "
"Impressed with your mission, he takes time out from his meditations to bless "
"and give you a charm against curses."
msgstr ""
"På dine vandringer støder du på en eremit, der bor i en lille, ryddelig "
"hytte. Imponeret over din mission tager han en pause fra sine meditationer, "
"for at velsigne og give dig en berlok mod forbandelser."

msgid "Pendant of Free Will"
msgstr "Amuletten af Fri Vilje"

msgid "The %{name} makes all of the hero's troops immune to hypnotize spells."
msgstr "%{name} gør alle heltens tropper immune overfor hypnosebesværgelser."

msgid ""
"Responding to cries for help, you find river Sprites making a sport of "
"dunking an old man. Feeling vengeful, you rescue the man and drag a Sprite "
"onto dry land for awhile. The Sprite, uncomfortable in the air, gives you a "
"magic pendant to let him go."
msgstr ""
"Idet du reagerer på råb om hjælp, ser du nogle flodfeer, som gør en sport ud "
"af dunke en gammel mand ned i vandet. Med en følelse af hævngerrighed redder "
"du manden og trækker derefter en af feerne ind på land. Feen, som ikke kan "
"klare luften, giver dig en magisk amulet mod sin frihed."

msgid "Pendant of Life"
msgstr "Livsamuletten"

msgid "The %{name} makes all of the hero's troops immune to death spells."
msgstr "%{name} gør alle heltens tropper immune overfor dødsbesværgelser."

msgid ""
"A brief roadside encounter with a small caravan and a game of knucklebones "
"wins a magic pendant. Its former owner says that it protects from "
"Necromancers' death spells."
msgstr ""
"Et kort møde i vejkanten med en lille karavane og et spil knoben vinder dig "
"en magisk amulet. Dens tidligere ejer siger, at den beskytter mod "
"nekromantikeres dødsbesværgelser."

msgid "Serenity Pendant"
msgstr "Amuletten af Sindsro"

msgid "The %{name} makes all of the hero's troops immune to berserk spells."
msgstr "%{name} gør alle heltens tropper immune overfor bersærkbesværgelser."

msgid ""
"The sounds of combat draw you to the scene of a fight between an old "
"Barbarian and an eight-headed Hydra. Your timely intervention swings the "
"battle in favor of the man, and he rewards you with a pendant he used to use "
"to calm his mind for battle."
msgstr ""
"Tiltrukket af lydene fra et slagsmål overværer du en kamp mellem en gammel "
"barbar og en otte-hovedet hydra. Din rettidige indgriben svinger kampen til "
"barbarens fordel, og han belønner dig med en amulet, han plejede at bruge "
"til at berolige sit sind til kamp."

msgid "Seeing-eye Pendant"
msgstr "Amuletten af Det Seende Øje"

msgid "The %{name} makes all of the hero's troops immune to blindness spells."
msgstr "%{name} gør alle heltens tropper immune overfor blindingsbesværgelser."

msgid ""
"You come upon a very old woman, long blind from cataracts and dying alone. "
"You tend to her final needs and promise a proper burial. Grateful, she gives "
"you a magic pendant emblazoned with a stylized eye. It lets you see with "
"your eyes closed."
msgstr ""
"Du støder på en meget gammel kvinde, for længst blind af grå stær og døende "
"alene. Du plejer hendes endelige behov og lover hende en ordentlig "
"begravelse. Taknemmelig giver hun dig en magisk amulet med et stiliseret "
"øje. Det lader dig se med lukkede øjne."

msgid "Kinetic Pendant"
msgstr "Den Kinetiske Amulet"

msgid "The %{name} makes all of the hero's troops immune to paralyze spells."
msgstr "%{name} gør alle heltens tropper immune overfor paralysebesværgelser."

msgid ""
"You come across a golem wearing a glowing pendant and blocking your way. "
"Acting on a hunch, you cut the pendant from its neck. Deprived of its power "
"source, the golem breaks down, leaving you with the magical pendant."
msgstr ""
"Du støder på en golem iført en glødende amulet, som spærrer din vej. "
"Handlende på din mavefornemmelse, klipper du vedhænget af dets hals. "
"Frataget sin kraftkilde går golemmen i stykker og efterlader dig med den "
"magiske amulet."

msgid "Pendant of Death"
msgstr "Dødsamuletten"

msgid "The %{name} makes all of the hero's troops immune to holy spells."
msgstr "%{name} gør alle heltens tropper immune overfor hellige besværgelser"

msgid ""
"A quick and deadly battle with a Necromancer wins you his magical pendant. "
"Later, a Wizard tells you that the pendant protects undead under your "
"control from holy word spells."
msgstr ""
"En hurtig og dødbringende kamp med en nekromantiker vinder dig hans magiske "
"amulet. Senere fortæller en magiker, at amuletten beskytter udøde under din "
"kontrol mod hellige ord."

msgid "Wand of Negation"
msgstr "Negationens Tryllestav"

msgid ""
"The %{name} makes all of the hero's troops immune to dispel magic spells."
msgstr "%{name} gør alle heltens tropper immune overfor magi-ophævelser."

msgid ""
"You meet an old Wizard friend of yours traveling in the opposite direction. "
"He presents  you with a gift: A wand that prevents the use of the dispel "
"magic spell on your allies."
msgstr ""
"Du møder en gammel magikerven, der rejser i den modsatte retning. Han giver "
"dig en gave: En tryllestav, der forhindrer brugen af besværgelsen "
"magiophævelse på dine tropper."

msgid "Golden Bow"
msgstr "Den Gyldne Bue"

msgid ""
"The %{name} eliminates the %{count} percent penalty for the hero's troops "
"shooting past obstacles (e.g. castle walls)."
msgstr ""
"%{name} eliminerer %{count}-procentstraffen for heltens tropper, der skyder "
"forbi forhindringer (f.eks. borgmure)."

msgid ""
"A chance meeting with a famous Archer finds you in a game of knucklebones "
"pitting his bow against your horse. You win."
msgstr ""
"Et tilfældigt møde med en berømt bueskytte får dig til at indgå i et "
"knoglespil om hans bue mod din hest. Du vinder."

msgid "Telescope"
msgstr "Teleskopet"

msgid ""
"The %{name} increases the amount of terrain the hero reveals when "
"adventuring by %{count} extra square."
msgstr ""
"%{name} øger mængden af det terræn, som afsløres af heltens udforskning, med "
"%{count} extra kvadrat."

msgid ""
"A merchant from far away lands trades you a new invention of his people for "
"traveling supplies. It makes distant objects appear closer, and he calls "
"it...\n"
"\n"
"a telescope."
msgstr ""
"Af en købmand fra fjerne lande køber du en ny opfindelse af hans "
"rejseforsynende folk. Det får fjerne objekter til at synes tættere på, og "
"han kalder det...\n"
"\n"
"et teleskop."

msgid "Statesman's Quill"
msgstr "Statsmandens Fjerpen"

msgid ""
"The %{name} reduces the cost of surrender to %{count} percent of the total "
"cost of troops the hero has in their army."
msgstr ""
"%{name} reducerer overgivelsesprisen til %{count} procent af de samlede "
"omkostninger for tropper, helten har i sin hær."

msgid ""
"You pause to help a diplomat with a broken axle fix his problem. In "
"gratitude, he gives you a writing quill with magical properties which he "
"says will \"help people see things your way\"."
msgstr ""
"Du holder pause, for at hjælpe en diplomat med at løse sit problem med en "
"brækket aksel. Taknemmelig giver han dig en fjerpen med magiske egenskaber, "
"som han siger vil \"hjælpe folk med at se tingene på din måde\"."

msgid "Wizard's Hat"
msgstr "Troldmandshatten"

msgid ""
"The %{name} increases the duration of the hero's spells by %{count} turns."
msgstr ""
"%{name} forlænger varigheden på heltens besværgelser med %{count} runder."

msgid ""
"You see a Wizard fleeing from a Griffin and riding like the wind. The Wizard "
"opens a portal and rides through, getting his hat knocked off by the edge of "
"the gate. The Griffin follows; the gate closes. You pick the hat up, dust it "
"off, and put it on."
msgstr ""
"Du ser en magiker, flygtende fra en grif, mens han rider som vinden. "
"Magikeren åbner en portal, rider igennem den og får sin hat slået af ved en "
"af portalens kanter. Griffen følger efter, portalen lukker i. Du samler "
"hatten op, støver den af og tager den på."

msgid "Power Ring"
msgstr "Kraftringen"

msgid "The %{name} returns %{count} extra spell points per day to the hero."
msgstr "%{name} returnerer helten %{count} ekstra magipoint om dagen."

msgid ""
"You find a small tree that closely resembles the great Warlock Carnauth with "
"a ring around one of its twigs. Scraps of clothing and rotting leather lead "
"you to suspect that it IS Carnauth, transformed. Since you can't help him, "
"you take the magic ring."
msgstr ""
"Du finder et lille træ, der ligner den store heksemester Carnauth, med en "
"ring omkring en af dens kviste. Rester af tøj og rådnende læder får dig til "
"at mistænke, at det ER Carnauth, forvandlet. Da du ikke kan hjælpe ham, "
"tager du den magiske ring."

msgid "Ammo Cart"
msgstr "Ammunitionsvognen"

msgid ""
"The %{name} provides endless ammunition for all of the hero's troops that "
"shoot."
msgstr "%{name} giver heltens skydende tropper uendelig ammunition."

msgid ""
"An ammunition cart in the middle of an old battlefield catches your eye. "
"Inspection shows it to be in good working order, so  you take it along."
msgstr ""
"En ammunitionsvogn midt på en gammel slagmark fanger dit blik. Nærmere "
"eftersyn viser, at den er i god stand, så du tager den med dig."

msgid "Tax Lien"
msgstr "Pantebrevet"

msgid "The %{name} costs the hero %{count} gold pieces per day."
msgstr "%{name} koster helten %{count} guldstykker om dagen."

msgid ""
"Your big spending habits have earned you a massive tax bill that you can't "
"hope to pay. The tax man takes pity and agrees to only take 250 gold a day "
"from your account for life. Check here if you want one dollar to go to the "
"presidential campaign election fund."
msgstr ""
"Dine store forbrugsvaner har givet dig en massiv skattegæld, som du ikke kan "
"håbe på at betale. Pantefogeden forbarmer sig og indvilliger i kun at "
"modtage 250 guldstykker om dagen fra din konto, i resten af dit liv. Sæt "
"kryds her, hvis du vil lade en krone gå til præsidentkampagnens valgfond."

msgid "Hideous Mask"
msgstr "Den Hæslige Maske"

msgid "The %{name} prevents all 'wandering' armies from joining the hero."
msgstr "%{name} forhindrer alle 'vandrende' hære i at tilslutte sig helten."

msgid ""
"Your looting of the grave of Sinfilas Gardolad, the famous shapeshifting "
"Warlock, unearths his fabled mask. Trembling, you put it on and it twists "
"your visage into an awful grimace! Oh no! It's actually the hideous mask of "
"Gromluck Greene, and you are stuck with it."
msgstr ""
"Din plyndring af Sinfilas Gardolads grav, den berømte formskiftende "
"heksemester, afslører hans sagnomspundne maske. Rystende tager du den på, og "
"det vrider dit ansigt til en forfærdelig grimase! Åh nej! Det er faktisk "
"Gromluck Greenes hæslige maske, og nu sidder den fast på dit ansigt."

msgid "Endless Pouch of Sulfur"
msgstr "Den Uudtømmelige Svovlpose"

msgid "The %{name} provides %{count} unit of sulfur per day."
msgstr "%{name} giver %{count} mængde svovl om dagen."

msgid ""
"You visit an alchemist who, upon seeing your army, is swayed by the "
"righteousness of your cause. The newly loyal subject gives you his endless "
"pouch of sulfur to help with the war effort."
msgstr ""
"Du besøger en alkymist, som efter at have set din hær, bliver påvirket af "
"din sags retskaffenhed. Din nye loyale undersåt giver dig sin uudtømmelige "
"svovlpose, for at hjælpe med krigsindsatsen."

msgid "Endless Vial of Mercury"
msgstr "Den Uudtømmelige Kviksølvsflaske"

msgid "The %{name} provides %{count} unit of mercury per day."
msgstr "%{name} giver %{count} mængde kviksølv om dagen."

msgid ""
"A brief stop at a hastily abandoned Wizard's tower turns up a magical vial "
"of mercury that always has a little left on the bottom. Recognizing a "
"treasure when you see one, you cap it and slip it in your pocket."
msgstr ""
"Et kort stop ved en hurtigt forladt troldmandstårn viser et magisk hætteglas "
"med kviksølv, der altid har lidt tilbage på bunden. \n"
"Da du kender et artefakt, når du ser en, lukker du den og lægger den i "
"lommen."

msgid "Endless Pouch of Gems"
msgstr "Den Uudtømmelige Juvelpose"

msgid "The %{name} provides %{count} unit of gems per day."
msgstr "%{name} giver %{count} mængde juveler om dagen."

msgid ""
"A short rainstorm brings forth a rainbow...and you can see the end of it. "
"Riding quickly, you seize the pot of gold you find there. The leprechaun who "
"owns it, unable to stop you from taking it, offers an endless pouch of gems "
"for the return of his gold. You accept."
msgstr ""
"En kort regnbyge frembringer en regnbue ... og du kan se, hvor den ender. Du "
"rider hurtigt derhen og griber krukken med guld, som du finder der. Alfen, "
"der ejer den, som ikke er i stand til at forhindre dig i at tage den, "
"tilbyder dig en uudtømmelig juvelpose, for at få sit guld tilbage. Du "
"accepterer tilbuddet."

msgid "Endless Cord of Wood"
msgstr "Den Endeløse Træsnor"

msgid "The %{name} provides %{count} unit of wood per day."
msgstr "%{name} giver %{count} mængder træ om dagen."

msgid ""
"Pausing to rest and light a cook fire, you pull wood out of a nearby pile of "
"dead wood. As you keep pulling wood from the pile, you notice that it "
"doesn't shrink. You realize to your delight that the wood is enchanted, so "
"you take it along."
msgstr ""
"Mens du holder hvilepause og tænder et kogebål, samler du brænde fra en "
"nærliggende bunke dødt træ. Fortsættende med at trække træ fra bunken, "
"bemærker du, at den ikke bliver mindre. Til din glæde indser du, at træet er "
"fortryllet, så du tager hele bunken med dig."

msgid "Endless Cart of Ore"
msgstr "Den Uudtømmelige Malmvogn"

msgid "The %{name} provides %{count} unit of ore per day."
msgstr "%{name} giver %{count} mængder malm om dagen."

msgid ""
"You've found a Goblin weapon smithy making weapons for use against humans. "
"With a tremendous yell you and your army descend upon their camp and drive "
"them away. A search finds a magic ore cart that never runs out of iron."
msgstr ""
"Du har fundet en vætte-våbensmedje, der laver våben til brug mod mennesker. "
"Med et voldsomt råb går du og din hær ned mod deres lejr og driver dem væk. "
"En søgen rundt afslører en magisk malmvogn, der aldrig løber tør for malm."

msgid "Endless Pouch of Crystal"
msgstr "Den Uudtømmelige krystalpose"

msgid "The %{name} provides %{count} unit of crystal per day."
msgstr "%{name} giver %{count} mængde krystal om dagen."

msgid ""
"Taking shelter from a storm in a small cave, you notice a small patch of "
"crystal in one corner. Curious, you break a piece off and notice that the "
"original crystal grows the lost piece back. You decide to stuff the entire "
"patch into a pouch and take it with you."
msgstr ""
"Da du søger ly for en storm i en lille hule, bemærker du undervejs en lille "
"samling af krystaller i det ene hjørne. Nysgerrig brækker du et stykke af og "
"bemærker, at der ud af den originale krystal fremvokser et nyt stykke. Du "
"beslutter dig for at proppe hele samlingen i en pose og tager den med dig."

msgid "Spiked Helm"
msgstr "Pighjelmen"

msgid ""
"Your army is ambushed by a small tribe of wild (and none too bright) Orcs. "
"You fend them off easily and the survivors flee in all directions. One of "
"the Orcs was wearing a polished spiked helm. Figuring it will make a good "
"souvenir, you take it."
msgstr ""
"Din hær bliver overfaldet af en lille stamme af vilde (og ikke alt for "
"kloge) orker. Du afværger dem let, og de overlevende flygter i alle "
"retninger. En af orkerne bar en poleret pighjelm. Med et indtryk af, at den "
"vil være en god souvenir, tager du den."

msgid "Spiked Shield"
msgstr "Pigskjoldet"

msgid ""
"You come upon a bridge spanning a dry gully. Before you can cross, a Troll "
"steps out from under the bridge and demands payment before it will permit "
"you to pass. You refuse, and the Troll charges, forcing you to slay it. You "
"take its spiked shield as a trophy."
msgstr ""
"Du støder på en bro, der strækker sig over en udtørret bjergkløft. Før du "
"kan krydse, træder en trold ud under broen og kræver betaling, før den giver "
"dig lov til at passere. Du nægter. Trolden angriber, hvilket tvinger dig til "
"at dræbe den. Du tager dets pigskjold som et trofæ."

msgid "White Pearl"
msgstr "Den Hvide Perle"

msgid ""
"A walk across a dry saltwater lake bed yields an unlikely prize: A white "
"pearl amidst shattered shells and debris."
msgstr ""
"En tur på tværs af en tør saltvandssø giver en usandsynlig gevinst: En hvid "
"perle midt i knuste skaller og affald."

msgid "Black Pearl"
msgstr "Den Sorte Perle"

msgid ""
"Rumors of a Griffin of unusual size preying upon the countryside lead you to "
"its cave lair. A quick, brutal fight dispatches the beast, and a search of "
"its foul nest turns up a huge black pearl."
msgstr ""
"Rygter om en grif af usædvanlig størrelse, der terroriserer folk ude på "
"landet, fører dig til dens klippehule. En hurtig, brutal kamp sender udyret "
"af sted, og en undersøgelse af dens modbydelige rede afslører en enorm sort "
"perle."

msgid "Magic Book"
msgstr "Magibog"

msgid "The %{name} enables the hero to cast spells."
msgstr "%{name} gør det muligt for helten at kaste besværgelser."

msgid ""
"A young man approaches you: \"My Lord, allow me to show you my latest "
"invention for spreading knowledge!\" You follow the man into his workshop "
"and immediately observe a large apparatus with levers and cranks. \"This "
"here is it!\" he says eagerly, \"The Printing Press.\" And before you get to "
"say a word, he hands you a Magic Book."
msgstr ""

msgid "Dummy 1"
msgstr "Pladsholder 1"

msgid "The reserved artifact."
msgstr "Pladsholder-artefaktet."

msgid "Dummy 2"
msgstr "Pladsholder 2"

msgid "Dummy 3"
msgstr "Pladsholder 3"

msgid "Dummy 4"
msgstr "Pladsholder 4"

msgid "Spell Scroll"
msgstr "Trolddomsrulle"

msgid ""
"This %{name} gives the hero the ability to cast the %{spell} spell if the "
"hero has a Magic Book."
msgstr ""
"%{name} giver helten mulighed for at kaste besværgelsen %{spell}, hvis denne "
"har en magibog."

msgid ""
"You find an elaborate container which houses an old vellum scroll. The runes "
"on the container are very old, and the artistry with which it was put "
"together is stunning. As you pull the scroll out, you feel imbued with "
"magical power."
msgstr ""
"Du finder en udførlig beholder, som rummer en gammel pergamentrulle. Runerne "
"på beholderen er meget gamle. Det kunstgreb, der måtte stå bag dette "
"håndværk, er storslået. Lige som du trækker rullen ud, føler du dig "
"gennemsyret af magisk kraft."

msgid "Arm of the Martyr"
msgstr "Martyrens Arm"

msgid ""
"The %{name} increases the hero's spell power by %{count} but adds the undead "
"morale penalty."
msgstr ""
"%{name} øger heltens magikraft med %{count} point, men tilfører dennes hær "
"moralstraffen for at have udøde i blandt sig."

msgid ""
"One of the less intelligent members of your party picks up an arm off of the "
"ground. Despite its missing a body, it is still moving. Your troops find the "
"dismembered arm repulsive, but you cannot bring yourself to drop it: it "
"seems to hold some sort of magical power that influences your decision "
"making."
msgstr ""
"Et af de mindre intelligente medlemmer af din hær samler en arm op fra "
"jorden. På trods af at den mangler en krop, bevæger den sig stadig. Dine "
"tropper finder den afhuggede arm frastødende, men du kan ikke få dig selv "
"til at slippe den: Den ser ud til at have en slags magisk kraft, der "
"påvirker din beslutsomhed."

msgid "Breastplate of Anduran"
msgstr "Andurans Brynje"

msgid "The %{name} increases the hero's defense by %{count}."
msgstr "%{name} øger forsvarsevne for heltens tropper med %{count} point."

msgid ""
"You come upon a sign. It reads: \"Here lies the body of Anduran. Bow and "
"swear fealty, and you shall be rewarded.\" You decide to do as it says. As "
"you stand up, you feel a coldness against your skin. Looking down, you find "
"that you are suddenly wearing a gleaming, ornate breastplate."
msgstr ""
"Du støder på et skilt, hvorpå der står: \"Her ligger Andurans lig. Bøj dig "
"og sværg troskab, og du skal blive belønnet.\"\n"
"Du beslutter dig for at gøre, som der står. Da du rejser dig op, mærker du "
"en kulde mod din hud. Du kigger ned, og opdager, at du pludselig har en "
"skinnende, udsmykket brynje på."

msgid "Broach of Shielding"
msgstr "Beskyttelsens Broche"

msgid ""
"The %{name} provides %{count} percent protection from Armageddon and "
"Elemental Storm, but decreases spell power by 2."
msgstr ""
"%{name} giver dine tropper %{count}% beskyttelse mod besværgelserne Ragnarok "
"og Elemental Storm, men den reducerer også din magikraft med 2 point."

msgid ""
"A kindly Sorceress thinks that your army's defenses could use a magical "
"boost. She offers to enchant the Broach that you wear on your cloak, and you "
"accept."
msgstr ""
"En venlig heks syntes, at din hærs forsvarsevne godt kunne bruge et magisk "
"løft. Hun tilbyder at fortrylle den broche, som du bærer på din kappe, og du "
"accepterer."

msgid "Battle Garb of Anduran"
msgstr "Andurans Udstyr"

msgid ""
"The %{name} combines the powers of the three Anduran artifacts. It provides "
"maximum luck and morale for the hero's troops and gives the hero the Town "
"Portal spell."
msgstr ""
"%{name} kombinerer kræfterne fra Andurans tre artefakter. \n"
"Det giver helten Byportal-besværgelsen samt maksimerer troppernes held og "
"moral i kamp."

msgid ""
"Out of pity for a poor peasant, you purchase a chest of old junk they are "
"hawking for too much gold. Later, as you search through it, you find it "
"contains the 3 pieces of the legendary battle garb of Anduran!"
msgstr ""
"Af ren medlidenhed køber du en kiste fyldt med gammelt skrammel af en fattig "
"bonde, som han godt ved, han kræver for meget guld for. \n"
"Senere, mens du gennemsøger kisten, finder du ud af, at den indeholder de "
"tre dele af Andurans legendariske kampudstyr!"

msgid "Crystal Ball"
msgstr "Krystalkuglen"

msgid ""
"The %{name} lets the hero get more specific information about monsters, "
"enemy heroes, and castles nearby the hero."
msgstr ""
"%{name} gør det muligt for helten, at få flere specifikke informationer om "
"væsener, fjendens helte og borge, som er i nærheden af denne."

msgid ""
"You come upon a caravan of gypsies who are feasting and fortifying their "
"bodies with mead. They call you forward and say \"If you prove that you can "
"dance the Rama-Buta, we will reward you.\" You don't know it, but try "
"anyway. They laugh hysterically, but admire your bravery, giving you a "
"Crystal Ball."
msgstr ""
"Du støder på en sigøjnerkaravane, der fester og fylder deres kroppe med "
"mjød. De kalder dig frem og siger \"Hvis du beviser, at du kan danse Rama-"
"Buta, vil vi belønne dig.\" Du kender ikke dansen, men prøver alligevel. De "
"griner hysterisk, men beundrer dit mod og giver dig en krystalkugle."

msgid "Heart of Fire"
msgstr "Hjertet af Ild"

msgid ""
"The %{name} provides %{count} percent protection from fire, but doubles the "
"damage taken from cold."
msgstr ""
"%{name} giver %{count}% beskyttelse mod ildbesværgelser, men fordobler "
"skaden fra kuldebesværgelser."

msgid ""
"You enter a recently burned glade and come upon a Fire Elemental sitting "
"atop a rock. It looks up, its flaming face contorted in a look of severe "
"pain. It then tosses a glowing object at you. You put up your hands to block "
"it, but it passes right through them and sears itself into your chest."
msgstr ""
"Du går ind i en nyligt brændt lysning og støder på en ild-elemental, som "
"sidder på toppen af en klippe. Den ser op, dens flammende ansigt forvredet i "
"et blik af alvorlig smerte. Den kaster derefter en glødende genstand mod "
"dig. Du løfter dine hænder for at parere den, men den passerer lige igennem "
"dem og svier sig ind i dit bryst."

msgid "Heart of Ice"
msgstr "Hjertet af Is"

msgid ""
"The %{name} provides %{count} percent protection from cold, but doubles the "
"damage taken from fire."
msgstr ""
"%{name} giver %{count}% beskyttelse mod kuldebesværgelser, men fordobler "
"skaden fra ildbesværgelser."

msgid ""
"Suddenly, a biting coldness engulfs your body. You seize up, falling from "
"your horse. The pain subsides, but you still feel as if your chest is "
"frozen. As you pick yourself up off of the ground, you hear hearty laughter. "
"You turn around just in time to see a Frost Giant run off into the woods and "
"disappear."
msgstr ""
"Pludselig griber en bidende kulde fat i din krop. Du forfryser og falder ned "
"fra din hest. Smerten aftager, men du føler stadig, som om dit bryst er "
"frosset. Du rejser dig fra jorden og hører en rungende latter. Du vender dig "
"om, lige i tide til at se en frostkæmpe spurte ind i skoven og forsvinde."

msgid "Helmet of Anduran"
msgstr "Andurans Hjelm"

msgid ""
"You spy a gleaming object poking up out of the ground. You send a member of "
"your party over to investigate. He comes back with a golden helmet in his "
"hands. You realize that it must be the helmet of the legendary Anduran, the "
"only man who was known to wear solid gold armor."
msgstr ""
"Du får øje på en skinnende genstand, der stikker op af jorden. Du sender et "
"medlem af din hær over, for at undersøge sagen. Han kommer tilbage med en "
"gylden hjelm i hænderne. Du indser, at det må være hjelmen tilhørende den "
"legendariske Anduran, den eneste mand, der var kendt for at bære solidt "
"guldudstyr."

msgid "Holy Hammer"
msgstr "Den Hellige Hammer"

msgid ""
"You come upon a battle where a Paladin has been mortally wounded by a group "
"of Zombies. He asks you to take his hammer and finish what he started. As "
"you pick it up, it begins to hum, and then everything becomes a blur. The "
"Zombies lie dead, the hammer dripping with blood. You strap it to your belt."
msgstr ""
"Du støder ind i en kamp, hvor en paladin er blevet dødeligt såret af en "
"gruppe zombier. Han beder dig om at tage hans hammer og afslutte det, han "
"startede. Mens du samler den op, begynder den straks at summe, og så bliver "
"alt sløret. Zombierne ligger døde, hammeren drypper af blod. Du spænder den "
"fast i bæltet."

msgid "Legendary Scepter"
msgstr "Det Legendariske Scepter"

msgid "The %{name} adds %{count} points to all attributes."
msgstr "%{name} tilføjer %{count} point til alle attributter."

msgid ""
"Upon cresting a small hill, you come upon a ridiculous looking sight. A "
"Sprite is attempting to carry a Scepter that is almost as big as it is. "
"Trying not to laugh, you ask, \"Need help?\" The Sprite glares at you and "
"answers: \"You think this is funny? Fine. You can carry it. I much prefer "
"flying anyway.\""
msgstr ""
"Da du går op på en lille bakke, får du dig på et latterligt syn at se. En fe "
"forsøger at bære et scepter, som er næsten lige så stort, som den er. Mens "
"du forsøger ikke at grine, spørger du: \"Brug for hjælp?\" Feen stirrer på "
"dig og svarer: \"Tror du, det her er sjovt? Fint. Du kan bære det. Jeg "
"foretrækker alligevel at flyve.\""

msgid "Masthead"
msgstr "Masthovedet"

msgid ""
"The %{name} boosts the hero's troops' luck and morale by %{count} each in "
"sea combat."
msgstr ""
"%{name} øger held og moral for heltens tropper med %{count} point, i søkamp."

msgid ""
"An old seaman tells you a tale of an enchanted masthead that he used in his "
"youth to rally his crew during times of trouble. He then hands you a faded "
"map that shows where he hid it. After much exploring, you find it stashed "
"underneath a nearby dock."
msgstr ""
"En gammel sømand fortæller dig en historie om en fortryllet mastehoved, som "
"han, i sin ungdom, brugte til at samle sit mandskab i vanskeligheder. Han "
"rækker dig så et falmet kort, der viser, hvor han gemte det. Efter megen "
"udforskning finder du det gemt under en nærliggende dok."

msgid "Sphere of Negation"
msgstr "Negationskuglen"

msgid "The %{name} disables all spell casting, for both sides, in combat."
msgstr "%{name} umuliggør kastning af besværgelser for begge sider i kamp."

msgid ""
"You stop to help a Peasant catch a runaway mare. To show his gratitude, he "
"hands you a tiny sphere. As soon as you grasp it, you feel the magical "
"energy drain from your limbs..."
msgstr ""
"Du stopper, for at hjælpe en bonde med at fange en løbsk hoppe. Han viser "
"taknemmelighed, ved at række dig en lille kugle. Så snart du griber om den, "
"mærker du den magiske energi blive drænet fra dine lemmer..."

msgid "Staff of Wizardry"
msgstr "Troldmandsstav"

msgid "The %{name} boosts the hero's spell power by %{count}."
msgstr "%{name} øger heltens magikraft med %{count} point."

msgid ""
"While out scaring up game, your troops find a mysterious staff levitating "
"about three feet off of the ground. They hand it to you, and you notice an "
"inscription. It reads: \"Brains best brawn and magic beats might. Heed my "
"words, and you'll win every fight.\""
msgstr ""
"Mens de var ude at fange vildt, fandt dine tropper en mystisk stav, svævende "
"omkring en meter over jorden. De overrækker den til dig, og du bemærker en "
"inskription. Det lyder: \"Vid slår muskler og magi slår styrke. Lyt til mine "
"ord, og du vil vinde hver kamp.\""

msgid "Sword Breaker"
msgstr "Sværdbrækkeren"

msgid "The %{name} increases the hero's defense by %{count} and attack by 1."
msgstr "%{name} øger både heltens angrebs- og forsvarsevne med %{count} point."

msgid ""
"A former Captain of the Guard admires your quest and gives you the enchanted "
"Sword Breaker that he relied on during his tour of duty."
msgstr ""
"En tidligere kaptajn af vagten beundrer din sag og giver dig den fortryllede "
"sværdbryder, som hans liv afhang af under sin tjenesterejse."

msgid "Sword of Anduran"
msgstr "Andurans Sværd"

msgid ""
"A Troll stops you and says: \"Pay me 5,000 gold, or the Sword of Anduran "
"will slay you where you stand.\" You refuse. The troll grabs the sword "
"hanging from its belt, screams in pain, and runs away. Picking up the fabled "
"sword, you give thanks that half-witted Trolls tend to grab the wrong end of "
"sharp objects."
msgstr ""
"En trold standser dig og siger: \"Giv mig 5.000 guldstykker, ellers slår "
"Andurans Sværd dig ihjel, hvor du står.\" Du nægter. Trolden griber sværdet, "
"som hænger i dets bælte, skriger af smerte og løber væk. \n"
"Idet du samler det sagnomspundne sværd op, takker du for, at halvkloge "
"trolde har tendens til at gribe fat den forkerte ende af skarpe genstande."

msgid "Spade of Necromancy"
msgstr "Nekromantikerens Spade"

msgid "The %{name} gives the hero increased necromancy skill."
msgstr "%{name} øger heltens nekromantiske evne."

msgid ""
"A dirty shovel has been thrust into a dirt mound nearby. Upon investigation, "
"you discover it to be the enchanted shovel of the Gravediggers, long thought "
"lost by mortals."
msgstr ""
"En snavset skovl er blevet stukket ned i en jordhøj i nærheden. Efter en "
"søgen opdager du, at det er dødgravernes fortryllede skovl, som man længe "
"har troet var gået tabt for dødelige."

msgid "spellBonus|selected by user"
msgstr "Valgt af bruger"

msgid "Wood"
msgstr "træ"

msgid "Mercury"
msgstr "kviksølv"

msgid "Ore"
msgstr "malm"

msgid "Sulfur"
msgstr "svovl"

msgid "Crystal"
msgstr "krystal"

msgid "Gems"
msgstr "juveler"

msgid "Gold"
msgstr "guld"

msgid ""
"There are seven resources in Heroes 2, used to build and improves castles, "
"purchase troops and recruit heroes. Gold is the most common, required for "
"virtually everything. Wood and ore are used for most buildings. Gems, "
"Mercury, Sulfur and Crystal are rare magical resources used for the most "
"powerful creatures and buildings."
msgstr ""
"Der er syv resursetyper i Heroes 2. Disse bruges til at bygge og udvikle "
"borge og byer samt rekruttering af helte og tropper.\n"
"Guld er den mest almindelige resurse, som grundlæggende bruges til alt.\n"
"Træ og malm bruges til de fleste byggerier.\n"
"Kviksølv, svovl, krystaller og juveler er sjældne magiske resurser, som "
"bruges til de mægtigste byggerier og væsener."

msgid ""
"Causes a giant fireball to strike the selected area, damaging all nearby "
"creatures."
msgstr ""
"Får en kæmpe ildkugle til at ramme og give skade til alle væsener i det "
"valgte område."

msgid "Fireball"
msgstr "Ildkugle"

msgid "Fireblast"
msgstr "Flammebrag"

msgid ""
"An improved version of fireball, fireblast affects two hexes around the "
"center point of the spell, rather than one."
msgstr ""
"Rammer og giver skade til alle væsener i det valgte område. Dette er en "
"forbedret version af Ildkugle."

msgid "Causes a bolt of electrical energy to strike the selected creature."
msgstr "Får et lyn af elektrisk energi til at ramme det valgte væsen."

msgid "Lightning Bolt"
msgstr "Lynkile"

msgid "Chain Lightning"
msgstr "Lynkæde"

msgid ""
"Causes a bolt of electrical energy to strike a selected creature, then "
"strike the nearest creature with half damage, then strike the NEXT nearest "
"creature with half again damage, and so on, until it becomes too weak to be "
"harmful. Warning: This spell can hit your own creatures!"
msgstr ""
"Får et lyn af elektrisk energi til først at ramme det valgte væsen, for "
"derefter ramme dets nærmeste væsen med 50% skade, så det næstnærmeste væsen "
"med 25% skade, og så videre, indtil det bliver for svagt til at være "
"skadeligt. Advarsel: Denne besværgelse kan ramme dine egne tropper!"

msgid "Teleport"
msgstr "Teleport"

msgid ""
"Teleports the creature you select to any open position on the battlefield."
msgstr ""
"Teleporterer det væsen, du vælger, til en hvilken som helst åben position på "
"slagmarken."

msgid "Cure"
msgstr "Kur"

msgid ""
"Removes all negative spells cast upon one of your units, and restores up to "
"%{count} HP per level of spell power."
msgstr ""
"Fjerner alle negative besværgelser fra en af dine tropper og gendanner op "
"til %{count} HP per magikraftspoint."

msgid "Mass Cure"
msgstr "Massekur"

msgid ""
"Removes all negative spells cast upon your forces, and restores up to "
"%{count} HP per level of spell power, per creature."
msgstr ""
"Fjerner alle negative besværgelser, som din hær er blevet underlagt, og "
"genopretter op til %{count} HP per magikraftspoint, per væsen."

msgid "Resurrect"
msgstr "Genoplivelse"

msgid "Resurrects creatures from a damaged or dead unit until end of combat."
msgstr ""
"Genopliver væsener fra en beskadiget eller død trop indtil slutningen af "
"kampen."

msgid "Resurrect True"
msgstr "Ægte genoplivelse"

msgid "Resurrects creatures from a damaged or dead unit permanently."
msgstr "Genopliver væsener fra en beskadiget eller død trop permanent."

msgid "Haste"
msgstr "Forhastning"

msgid "Increases the speed of any creature by %{count}."
msgstr "Øger en af dine troppers bevægelseshastighed med %{count} point."

msgid "Increases the speed of all of your creatures by %{count}."
msgstr "Øger hele din hærs bevægelseshastighed med %{count} point."

msgid "Mass Haste"
msgstr ""
"Masse-\n"
"forhastning"

msgid "Slows target to half movement rate."
msgstr "Halverer en fjendtlig trops bevægelseshastighed."

msgid "spell|Slow"
msgstr "Forsløvning"

msgid "Mass Slow"
msgstr ""
"Masse-\n"
"forsløvning"

msgid "Slows all enemies to half movement rate."
msgstr "Halverer hele den fjendtlige hærs bevægelseshastighed."

msgid "Clouds the affected creatures' eyes, preventing them from moving."
msgstr "Skygger den berørte trops øjne og forhindrer dem i at bevæge sig."

msgid "spell|Blind"
msgstr "Blinding"

msgid "Bless"
msgstr "Velsignelse"

msgid "Causes the selected creatures to inflict maximum damage."
msgstr "Får den valgte trop til at yde maksimal skade."

msgid "Causes all of your units to inflict maximum damage."
msgstr "Får hele din hær til at yde maksimal skade."

msgid "Mass Bless"
msgstr ""
"Masse-\n"
"velsignelse"

msgid "Magically increases the defense skill of the selected creatures."
msgstr "Øger på magisk vis den valgte trops forsvarsevne."

msgid "Stoneskin"
msgstr "Stenhud"

msgid ""
"Increases the defense skill of the targeted creatures. This is an improved "
"version of Stoneskin."
msgstr ""
"Øger den valgte trops forsvarsevne. Dette er en forbedret version af "
"besværgelsen Stenhud."

msgid "Steelskin"
msgstr "Stålhud"

msgid "Causes the selected creatures to inflict minimum damage."
msgstr "Får den valgte trop til at yde minimal skade."

msgid "Curse"
msgstr "Forbandelse"

msgid "Causes all enemy troops to inflict minimum damage."
msgstr "Får alle fjendtlige tropper til at yde minimal skade."

msgid "Mass Curse"
msgstr ""
"Masse-\n"
"forbandelse"

msgid "Damages all undead in the battle."
msgstr "Skader alle udøde på slagmarken."

msgid "Holy Word"
msgstr "Helligt Ord"

msgid ""
"Damages all undead in the battle. This is an improved version of Holy Word."
msgstr ""
"Skader alle udøde på slagmarken. Dette er en forbedret version af Helligt "
"Ord."

msgid "Holy Shout"
msgstr "Helligt Råb"

msgid "Anti-Magic"
msgstr "Anti-magi"

msgid "Prevents harmful magic against the selected creatures."
msgstr "Forhindrer skadelig magi mod den valgte trop."

msgid "Dispel Magic"
msgstr ""
"Magi-\n"
"ophævelse"

msgid "Removes all magic spells from a single target."
msgstr "Fjerner alle magiske besværgelser fra den valgte trop."

msgid "Mass Dispel"
msgstr ""
"Masse-\n"
"ophævelse"

msgid "Removes all magic spells from all creatures."
msgstr "Fjerner alle magiske besværgelser fra samtlige tropper."

msgid "Causes a magic arrow to strike the selected target."
msgstr "Får en magisk pil til at ramme den valgte trop."

msgid "Magic Arrow"
msgstr "Magisk Pil"

msgid "Berserker"
msgstr "Bersærker"

msgid "Causes a creature to attack its nearest neighbor."
msgstr ""
"Får en trop til, på sin tur, at angribe den nærmeste trop, ven som fjende!"

msgid "Armageddon"
msgstr "Ragnarok"

msgid ""
"Holy terror strikes the battlefield, causing severe damage to all creatures."
msgstr ""
"Guddommelig rædsel rammer slagmarken og forårsager alvorlig skade på alle "
"tropper."

msgid "Elemental Storm"
msgstr "Elemental Storm"

msgid "Magical elements pour down on the battlefield, damaging all creatures."
msgstr "Magiske elementer strømmer ned på slagmarken og skader alle tropper."

msgid ""
"A rain of rocks strikes an area of the battlefield, damaging all nearby "
"creatures."
msgstr ""
"En regn af sten rammer det valgte område på slagmarken, som skader alle "
"berørte tropper."

msgid "Meteor Shower"
msgstr "Meteorregn"

msgid "Paralyze"
msgstr "Paralyse"

msgid "The targeted creatures are paralyzed, unable to move or retaliate."
msgstr ""
"Den valgte trop lammes og vil derefter være ude af stand til at bevæge sig "
"eller slå igen."

msgid "Hypnotize"
msgstr "Hypnose"

msgid ""
"Brings a single enemy unit under your control if its hits are less than "
"%{count} times the caster's spell power."
msgstr ""
"Bringer en enkelt fjendtlig trop under din kontrol, hvis dens HP er mindre "
"end %{count} gange kasterens magikraftspoint."

msgid "Cold Ray"
msgstr "Koldstråle"

msgid "Drains body heat from a single enemy unit."
msgstr "Dræner kropsvarmen fra en enkelt fjendtlig trop."

msgid "Cold Ring"
msgstr "Koldring"

msgid ""
"Drains body heat from all units surrounding the center point, but not "
"including the center point."
msgstr ""
"Dræner kropsvarmen fra alle tropper omkring træfpunktet, men ikke inklusiv "
"dette træfpunkt."

msgid "Disrupting Ray"
msgstr ""
"Erossions-\n"
"stråle"

msgid "Reduces the defense rating of an enemy unit by three."
msgstr "Reducerer en fjendtlig trops forsvarsevne med 3 point."

msgid "Damages all living (non-undead) units in the battle."
msgstr "Skader alle levende (ikke-udøde) tropper på slagmarken."

msgid "Death Ripple"
msgstr ""
"Døds-\n"
"krusning"

msgid "Death Wave"
msgstr ""
"Døds-\n"
"bølge"

msgid ""
"Damages all living (non-undead) units in the battle. This spell is an "
"improved version of Death Ripple."
msgstr ""
"Skader alle levende (ikke-udøde) tropper på slagmarken. Dette er en "
"forbedret version af besværgelsen Dødskrusning."

msgid "Dragon Slayer"
msgstr ""
"Drage-\n"
"dræber"

msgid "Greatly increases a unit's attack skill vs. Dragons."
msgstr "Øger i høj grad en trops angrebsevne mod drager."

msgid "Blood Lust"
msgstr "Blodtørst"

msgid "Increases a unit's attack skill."
msgstr "Øger en trops angrebsevne."

msgid "Animate Dead"
msgstr ""
"Døde-\n"
"besjæling"

msgid "Resurrects creatures from a damaged or dead undead unit permanently."
msgstr "Genopliver væsener fra en beskadiget eller død udød trop permanent."

msgid "Mirror Image"
msgstr "Spejlbillede"

msgid ""
"Creates an illusionary unit that duplicates one of your existing units. This "
"illusionary unit does the same damages as the original, but will vanish if "
"it takes any damage."
msgstr ""
"Skaber en illusionær trop, der dublerer en af dine eksisterende tropper. "
"Denne illusionære trop giver det samme i skade som originalen, men den "
"forsvinder, hvis den tager skade."

msgid "Shield"
msgstr "Skærmning"

msgid ""
"Halves damage received from ranged attacks for a single unit. Does not "
"affect damage received from Turrets or Ballistae."
msgstr ""
"Halverer skade modtaget fra afstandsangreb for en enkelt trop. Påvirker ikke "
"skade modtaget af skydetårne eller ballister."

msgid "Mass Shield"
msgstr ""
"Masse-\n"
"skærmning"

msgid ""
"Halves damage received from ranged attacks for all of your units. Does not "
"affect damage received from Turrets or Ballistae."
msgstr ""
"Halverer skade modtaget fra afstandsangreb for hele din hær. Påvirker ikke "
"skade modtaget af skydetårne eller ballister."

msgid "Summon Earth Elemental"
msgstr ""
"Hidkald jord-\n"
"elemental"

msgid "Summons Earth Elementals to fight for your army."
msgstr "Hidkald jord-elementaler til at kæmpe for din hær."

msgid "Summon Air Elemental"
msgstr ""
"Hidkald luft-\n"
"elemental"

msgid "Summons Air Elementals to fight for your army."
msgstr "Hidkald luft-elementaler til at kæmpe for din hær."

msgid "Summon Fire Elemental"
msgstr ""
"Hidkald ild-\n"
"elemental"

msgid "Summons Fire Elementals to fight for your army."
msgstr "Hidkald ild-elementaler til at kæmpe for din hær."

msgid "Summon Water Elemental"
msgstr ""
"Hidkald vand-\n"
"elemental"

msgid "Summons Water Elementals to fight for your army."
msgstr "Hidkald vand-elementaler til at kæmpe for din hær."

msgid "Damages castle walls."
msgstr "Skader alle borgmure."

msgid "Earthquake"
msgstr "Jordskælv"

msgid "Causes all mines across the land to become visible."
msgstr "Får alle miner på tværs af landet til at blive synlige."

msgid "View Mines"
msgstr "Vis miner"

msgid "Causes all resources across the land to become visible."
msgstr "Får alle resurser på tværs af landet til at blive synlige."

msgid "View Resources"
msgstr "Vis resurser"

msgid "Causes all artifacts across the land to become visible."
msgstr "Får alle artefakter på tværs af landet til at blive synlige."

msgid "View Artifacts"
msgstr "Vis artefakter"

msgid "Causes all towns and castles across the land to become visible."
msgstr "Får alle byer og borge over hele landet til at blive synlige."

msgid "View Towns"
msgstr "Vis byer"

msgid "Causes all Heroes across the land to become visible."
msgstr "Får alle helte over hele landet til at blive synlige."

msgid "View Heroes"
msgstr "Vis helte"

msgid "Causes the entire land to become visible."
msgstr "Får hele landet til at blive synligt."

msgid "View All"
msgstr "Vis alt"

msgid "Allows the caster to view detailed information on enemy Heroes."
msgstr ""
"Giver kasteren mulighed for at se detaljerede oplysninger om modstander-"
"helte."

msgid "Summon Boat"
msgstr "Hidkald skib"

msgid ""
"Summons the nearest unoccupied, friendly boat to an adjacent shore location. "
"A friendly boat is one which you just built or were the most recent player "
"to occupy."
msgstr ""
"Hidkalder det nærmeste ubesatte, venlige skib til et tilstødende landsted. "
"Et venligt skib kan være et skib, som du lige har bygget eller har været den "
"seneste spiller til at besætte."

msgid "Allows the caster to magically transport to a nearby location."
msgstr ""
"Tillader kasteren på magisk vis at teleportere sig selv og hele sin hær til "
"et nærliggende sted."

msgid "Dimension Door"
msgstr ""
"Dimensions-\n"
"dør"

msgid "Returns the caster to any town or castle currently owned."
msgstr "Returnerer kasteren til enhver af spillerens byer eller borge."

msgid "Town Gate"
msgstr "Byflugt"

msgid ""
"Returns the hero to the town or castle of choice, provided it is controlled "
"by you."
msgstr ""
"Returnerer helten til en af dine byer eller borge, efter eget valg, forudsat "
"at den er under din kontrol."

msgid "Visions"
msgstr "Visioner"

msgid ""
"Visions predicts the likely outcome of an encounter with a neutral army camp."
msgstr ""
"'Visioner' forudsiger det sandsynlige udfald af et møde med en neutral "
"hærlejr."

msgid "Haunt"
msgstr "Besæt"

msgid ""
"Haunts a mine you control with Ghosts. This mine stops producing resources. "
"(If I can't keep it, nobody will!)"
msgstr ""
"Hjemsøger en mine du kontrollerer, med spøgelser. Denne mine holder op med "
"at producere resurser. ('Hvis jeg ikke kan beholde den, er der ingen der "
"vil!')"

msgid "Set Earth Guardian"
msgstr "Sæt Jord-vagt"

msgid "Sets Earth Elementals to guard a mine against enemy armies."
msgstr "Sætter jord-elementaler til at beskytte en mine mod fjendtlige hære."

msgid "Set Air Guardian"
msgstr "Sæt Luft-vagt"

msgid "Sets Air Elementals to guard a mine against enemy armies."
msgstr "Sætter luft-elementaler til at beskytte en mine mod fjendtlige hære."

msgid "Set Fire Guardian"
msgstr "Sæt Ild-vagt"

msgid "Sets Fire Elementals to guard a mine against enemy armies."
msgstr "Sætter ild-elementaler til at beskytte en mine mod fjendtlige hære."

msgid "Set Water Guardian"
msgstr "Sæt Vand-vagt"

msgid "Sets Water Elementals to guard a mine against enemy armies."
msgstr "Sætter vand-elementaler til at beskytte en mine mod fjendtlige hære."

msgid "Random Spell"
msgstr "Tilfældig besværgelse"

msgid "Randomly selected spell of any level."
msgstr "Tilfældigt valgt besværgelse fra ethvert niveau."

msgid "Random 1st Level Spell"
msgstr "Tilfældig 1.niveau besværgelse"

msgid "Randomly selected 1st level spell."
msgstr "Tilfældigt valgt 1.niveau besværgelse."

msgid "Random 2nd Level Spell"
msgstr "Tilfældig 2.niveau besværgelse"

msgid "Randomly selected 2nd level spell."
msgstr "Tilfældigt valgt 2.niveau besværgelse."

msgid "Random 3rd Level Spell"
msgstr "Tilfældig 3.niveau besværgelse."

msgid "Randomly selected 3rd level spell."
msgstr "Tilfældigt valgt 3.niveau besværgelse."

msgid "Random 4th Level Spell"
msgstr "Tilfældig 4.niveau besværgelse."

msgid "Randomly selected 4th level spell."
msgstr "Tilfældigt valgt 4.niveau besværgelse."

msgid "Random 5th Level Spell"
msgstr "Tilfældig 5.niveau besværgelse."

msgid "Randomly selected 5th level spell."
msgstr "Tilfældigt valgt 5.niveau besværgelse."

msgid "Petrification"
msgstr "Forstening"

msgid ""
"Turns the affected creature into stone. A petrified creature receives half "
"damage from a direct attack."
msgstr ""
"Forvandler den berørte trop til sten. En forstenet trop får halv skade fra "
"et direkte angreb."

msgid "You have no Magic Book, so you cannot cast a spell."
msgstr "Du har ingen magibog, så du kan ikke kaste magi."

msgid "No spell to cast."
msgstr "Ingen magi at kaste."

msgid "Your hero has %{point} spell points remaining."
msgstr "Din helt har %{point} manapoint tilbage."

msgid "View Adventure Spells"
msgstr "Vis eventyrmagi"

msgid "View Combat Spells"
msgstr "Vis kampmagi"

msgid "View previous page"
msgstr "Vis forrige side"

msgid "View next page"
msgstr "Vis næste side"

msgid "Close Spellbook"
msgstr "Luk magibog"

msgid "View %{spell}"
msgstr "Vis %{spell}"

msgid "This spell does %{damage} points of damage."
msgstr "Denne besværgelse giver %{damage} i skade."

msgid ""
"This spell summons\n"
"%{count} %{monster}."
msgstr ""
"Denne besværgelse hidkalder\n"
"%{count} %{monster}."

msgid "This spell restores %{hp} HP."
msgstr "Denne besværgelse gendanner %{hp} HP."

msgid "This spell summons %{count} %{monster} to guard the mine."
msgstr ""
"Denne besværgelse hidkalder %{count} %{monster}, for at beskytte minen."

msgid "The nearest town is %{town}."
msgstr "Den nærmeste by er %{town}."

msgid "This town is occupied by your hero %{hero}."
msgstr "Denne by er besat af helten %{hero}."

msgid ""
"This spell controls up to\n"
"%{hp} HP."
msgstr ""
"Denne besværgelse kontrollerer op til\n"
"%{hp} HP."

msgid "The ultimate artifact is really the %{name}."
msgstr "Det ultimative artefakt er i virkeligheden %{name}."

msgid "The ultimate artifact may be found in the %{name} regions of the world."
msgstr "Det ultimative artefakt kan findes i verdens %{name}-regioner."

msgid "north-west"
msgstr "nordvest"

msgid "north"
msgstr "nord"

msgid "north-east"
msgstr "nordøst"

msgid "west"
msgstr "vest"

msgid "center"
msgstr "centrum"

msgid "east"
msgstr "øst"

msgid "south-west"
msgstr "sydvest"

msgid "south"
msgstr "syd"

msgid "south-east"
msgstr "sydøst"

msgid "The truth is out there."
msgstr "Sandheden er derude."

msgid "The dark side is stronger."
msgstr "Den mørke side er stærkere."

msgid "The end of the world is near."
msgstr "Verdens ende er nær."

msgid "The bones of Lord Slayer are buried in the foundation of the arena."
msgstr "Fyrst Slayers knogler er begravet i arenaens fundament."

msgid "A Black Dragon will take out a Titan any day of the week."
msgstr "En sortdrage kan til enhver tid klare en titan."

msgid "He told her: Yada yada yada... and then she said: Blah, blah, blah..."
msgstr ""
"Til hende sagde han: \"snakke, snakke, snakke...\", og til det svarede hun: "
"\"Bla, bla, bla...\""

msgid "An unknown force is being resurrected..."
msgstr "En ukendt styrke er ved at genopstå..."

msgid ""
"Check the newest version of the game at\n"
"https://github.com/ihhub/\n"
"fheroes2/releases"
msgstr ""
"Check den nyeste version af spillet på\n"
"https://github.com/ihhub/\n"
"fheroes2/releases"<|MERGE_RESOLUTION|>--- conflicted
+++ resolved
@@ -6,13 +6,8 @@
 msgstr ""
 "Project-Id-Version: fheroes2\n"
 "Report-Msgid-Bugs-To: \n"
-<<<<<<< HEAD
 "POT-Creation-Date: 2024-05-04 12:08+0000\n"
 "PO-Revision-Date: 2024-05-20 16:21+0200\n"
-=======
-"POT-Creation-Date: 2024-05-20 15:03+0000\n"
-"PO-Revision-Date: 2024-03-05 13:55+0100\n"
->>>>>>> 608234b0
 "Last-Translator: fheroes2 team <fhomm2@gmail.com>\n"
 "Language-Team: Danish (Denmark)\n"
 "Language: da\n"
@@ -2522,18 +2517,14 @@
 msgid "Upg. Dwelling 4"
 msgstr "Opg. bosted 4"
 
-<<<<<<< HEAD
-=======
 #, fuzzy
 msgid "Dwelling 5"
-msgstr "Bosteder"
+msgstr "Bosted 5"
 
 #, fuzzy
 msgid "Upg. Dwelling 5"
-msgstr "Bosteder"
-
-#, fuzzy
->>>>>>> 608234b0
+msgstr "Opg. Bosted 5"
+
 msgid "Dwelling 6"
 msgstr "Bosted 6"
 
