# Danish translation for fheroes2
# Copyright (C) 2021 - 2023 fheroes2 team <fhomm2@gmail.com>
# This file is distributed under the same license as the fheroes2 package.
#
msgid ""
msgstr ""
"Project-Id-Version: fheroes2\n"
"Report-Msgid-Bugs-To: \n"
<<<<<<< HEAD
"POT-Creation-Date: 2024-05-04 12:08+0000\n"
"PO-Revision-Date: 2024-05-06 09:36+0200\n"
=======
"POT-Creation-Date: 2024-05-05 10:43+0000\n"
"PO-Revision-Date: 2024-03-05 13:55+0100\n"
>>>>>>> e626765b
"Last-Translator: fheroes2 team <fhomm2@gmail.com>\n"
"Language-Team: Danish (Denmark)\n"
"Language: da\n"
"MIME-Version: 1.0\n"
"Content-Type: text/plain; charset=UTF-8\n"
"Content-Transfer-Encoding: 8bit\n"
"Plural-Forms: nplurals=2; plural=(n != 1);\n"
"X-Loco-Source-Locale: da_DK\n"
"X-Launchpad-Export-Date: 2010-05-27 09:12+0000\n"
"X-Generator: Poedit 3.2.2\n"
"X-Loco-Parser: loco_parse_po\n"

msgid ""
"BATTLE\n"
"ONLY"
msgstr ""
"KUN\n"
"KAMP"

msgid ""
"NEW\n"
"GAME"
msgstr ""
"NYT\n"
"SPIL"

msgid ""
"SAVE\n"
"GAME"
msgstr ""
"GEM\n"
"SPIL"

msgid ""
"LOAD\n"
"GAME"
msgstr ""
"INDLÆS\n"
"SPIL"

msgid "INFO"
msgstr "INFO"

msgid "QUIT"
msgstr "AFSLUT"

msgid "CANCEL"
msgstr "AFBRYD"

msgid "OKAY"
msgstr "OK"

msgid "smallerButton|OKAY"
msgstr "OK"

msgid "ACCEPT"
msgstr "GODTAG"

msgid "DECLINE"
msgstr "AFSLÅ"

msgid "LEARN"
msgstr "LÆR"

msgid "TRADE"
msgstr "BYT"

msgid "YES"
msgstr "JA"

msgid "NO"
msgstr "NEJ"

msgid "EXIT"
msgstr "UD"

msgid "smallerButton|EXIT"
msgstr "UD"

msgid "DISMISS"
msgstr "BORTVIS"

msgid "UPGRADE"
msgstr "OPG."

msgid "RESTART"
msgstr "OMKAMP"

msgid "HEROES"
msgstr "HELTE"

msgid ""
"TOWNS/\n"
"CASTLES"
msgstr ""
"BYER\n"
"BORGE"

msgid "S"
msgstr "S"

msgid "M"
msgstr "M"

msgid "L"
msgstr "L"

msgid "X-L"
msgstr "XL"

msgid "ALL"
msgstr "ALT"

msgid "SELECT"
msgstr "VÆLG"

msgid ""
"STANDARD\n"
"GAME"
msgstr ""
"ENKELT\n"
"SPILLER"

msgid ""
"CAMPAIGN\n"
"GAME"
msgstr "FELTTOG"

msgid ""
"MULTI-\n"
"PLAYER\n"
"GAME"
msgstr ""
"FLER-\n"
"SPILLER"

msgid "CONFIG"
msgstr "INDSTIL"

msgid ""
"ORIGINAL\n"
"CAMPAIGN"
msgstr ""
"ORIGINALT\n"
"FELTTOG"

msgid ""
"EXPANSION\n"
"CAMPAIGN"
msgstr ""
"UDVIDELSE\n"
"FELTTOG"

msgid "HOT SEAT"
msgstr "LOKALT"

msgid "2 PLAYERS"
msgstr "2 SPILLERE"

msgid "3 PLAYERS"
msgstr "3 SPILLERE"

msgid "4 PLAYERS"
msgstr "4 SPILLERE"

msgid "5 PLAYERS"
msgstr "5 SPILLERE"

msgid "6 PLAYERS"
msgstr "6 SPILLERE"

msgid "GIFT"
msgstr "FORÆR"

msgid "MAX"
msgstr "MAKS"

msgid "DIFFICULTY"
msgstr "NIVEAU"

msgid "VIEW INTRO"
msgstr "VIS INTRO"

msgid "MIN"
msgstr "MIN"

msgid "RESET"
msgstr "NULSTIL"

msgid "START"
msgstr "START"

msgid "CASTLE"
msgstr "BORGE"

msgid "TOWN"
msgstr "BY"

msgid "RESTRICT"
msgstr "BEGRÆNS"

msgid ""
"D\n"
"I\n"
"S\n"
"M\n"
"I\n"
"S\n"
"S"
msgstr ""
"B\n"
"O\n"
"R\n"
"T\n"
"V\n"
"I\n"
"S"

msgid ""
"E\n"
"X\n"
"I\n"
"T"
msgstr ""
"U\n"
"D"

msgid ""
"P\n"
"A\n"
"T\n"
"R\n"
"O\n"
"L"
msgstr ""
"P\n"
"A\n"
"T\n"
"R\n"
"U\n"
"L\n"
"J\n"
"E"

msgid ""
"C\n"
"A\n"
"M\n"
"P\n"
"A\n"
"I\n"
"G\n"
"N"
msgstr ""
"F\n"
"E\n"
"L\n"
"T\n"
"T\n"
"O\n"
"G"

msgid ""
"S\n"
"T\n"
"A\n"
"N\n"
"D\n"
"A\n"
"R\n"
"D"
msgstr ""
"E\n"
"N\n"
"K\n"
"E\n"
"L\n"
"T"

msgid "Warrior"
msgstr "Kriger"

msgid "Builder"
msgstr "Bygger"

msgid "Explorer"
msgstr "Udforsker"

msgid "None"
msgstr "Ingen"

msgid ""
"A few\n"
"%{monster}"
msgstr ""
"Nogle få\n"
"%{monster}"

msgid ""
"Several\n"
"%{monster}"
msgstr ""
"Flere\n"
"%{monster}"

msgid ""
"A pack of\n"
"%{monster}"
msgstr ""
"En flok\n"
"%{monster}"

msgid ""
"Lots of\n"
"%{monster}"
msgstr ""
"Masser af\n"
"%{monster}"

msgid ""
"A horde of\n"
"%{monster}"
msgstr ""
"En horde af\n"
"%{monster}"

msgid ""
"A throng of\n"
"%{monster}"
msgstr ""
"En skare af\n"
"%{monster}"

msgid ""
"A swarm of\n"
"%{monster}"
msgstr ""
"En sværm af\n"
"%{monster}"

msgid ""
"Zounds...\n"
"%{monster}"
msgstr ""
"Pokkers mange\n"
"%{monster}"

msgid ""
"A legion of\n"
"%{monster}"
msgstr ""
"En legion af\n"
"%{monster}"

msgid "army|Few"
msgstr "Få"

msgid "army|Several"
msgstr "Flere"

msgid "army|Pack"
msgstr "Flok"

msgid "army|Lots"
msgstr "Mange"

msgid "army|Horde"
msgstr "Horde"

msgid "army|Throng"
msgstr "Skare"

msgid "army|Swarm"
msgstr "Sværm"

msgid "army|Zounds"
msgstr "Pokkers"

msgid "army|Legion"
msgstr "Legion"

msgid "All %{race} troops +1"
msgstr "Alle %{race} tropper +1"

msgid "NeutralRaceTroops|Neutral"
msgstr "Neutral"

msgid "Troops of %{count} alignments -%{penalty}"
msgstr "Tropper af %{count} tilknytninger -%{penalty}"

msgid "Some undead in army -1"
msgstr "Der er udøde i hæren -1"

msgid ""
"Default\n"
"troop"
msgstr ""
"standard\n"
"trop"

msgid "View %{name}"
msgstr "Vis %{name}"

msgid "Move the %{name} "
msgstr "Flyt %{name} "

msgid "Move or right click to redistribute %{name}"
msgstr "Flyt eller højreklik for at omfordele %{name}"

msgid "Combine %{name} armies"
msgstr "Kombiner %{name} hærene"

msgid "Exchange %{name2} with %{name}"
msgstr "Byt %{name2} med %{name}"

msgid "Select %{name}"
msgstr "Vælg %{name}"

msgid "Cannot move last troop"
msgstr "Sidste trop kan ikke flyttes"

msgid "Move the %{name}"
msgstr "Flyt %{name}"

msgid "Set Count"
msgstr "Bestem antal"

msgid "%{name} destroys half the enemy troops!"
msgid_plural "%{name} destroy half the enemy troops!"
msgstr[0] "%{name} udsletter halvdelen af fjendens tropper!"
msgstr[1] "%{name} udsletter halvdelen af fjendens tropper!"

msgid "%{name} has turned off the auto battle"
msgstr "%{name} har deaktiveret automatisk kamp"

msgid "%{name} has turned on the auto battle"
msgstr "%{name} har aktiveret automatisk kamp"

msgid "Spell failed!"
msgstr "Magien mislykkedes!"

msgid ""
"The Sphere of Negation artifact is in effect for this battle, disabling all "
"combat spells."
msgstr ""
"Artefaktet Negationskuglen er i kraft, hvilket deaktiverer brug af enhver "
"kampmagi."

msgid "You have already cast a spell this round."
msgstr "Du har allerede kastet magi én gang i denne runde."

msgid "That spell will have no effect!"
msgstr "Dén besværgelse vil ikke påvirke nogen!"

msgid "You may only summon one type of elemental per combat."
msgstr "Du må kun hidkalde én slags elemental per kamp."

msgid ""
"There is no open space adjacent to your hero where you can summon an "
"Elemental to."
msgstr ""
"Der er ingen åben plads ved siden af din helt til at hidkalde elementaler på."

msgid ""
"The Moat reduces the defense skill of troops trapped in it by %{count} and "
"restricts their movement range."
msgstr ""
"Enhver enhed, der måtte træde ned i voldgraven, får -%{count} forsvarsevne "
"samt begrænset bevægelsesevne, indtil denne igen forlader voldgraven."

msgid "Speed: %{speed}"
msgstr "Hastighed: %{speed}"

msgid "Speed"
msgstr "Hastighed"

msgid "Off"
msgstr "Fra"

msgid "On"
msgstr "Til"

msgid "Turn Order"
msgstr "Turorden"

msgid "Auto Spell Casting"
msgstr "Autobrug af magi"

msgid "Grid"
msgstr "Gitter"

msgid "Shadow Movement"
msgstr ""
"Skygge-\n"
"bevægelse"

msgid "Shadow Cursor"
msgstr "Skyggemarkør"

msgid "Audio"
msgstr "Lyd"

msgid "Settings"
msgstr "Indstillinger"

msgid "Configure"
msgstr "Indstil"

msgid "Hot Keys"
msgstr "Genvejstaster"

msgid "Damage Info"
msgstr "Skadeinfo"

msgid "Set the speed of combat actions and animations."
msgstr "Indstil hastighed for kamphandlinger og animationer."

msgid "Toggle to display the turn order during the battle."
msgstr "Vælg om kampens turorden skal vises eller ej."

msgid ""
"Toggle whether or not the computer will cast spells for you when auto combat "
"is on. (Note: This does not affect spell casting for computer players in any "
"way, nor does it affect quick combat.)"
msgstr ""
"Vælg om computerens evne til selv at kaste magi for dig skal være aktiv "
"eller ej, når Autokamp er slået til. (Note: Dette påvirker hverken AI-"
"spillere eller kvikkamp på nogen måde.)"

msgid ""
"Toggle the hex grid on or off. The hex grid always underlies movement, even "
"if turned off. This switch only determines if the grid is visible."
msgstr ""
"Vælg om hex-gitteret skal være synligt eller ej. Hex-gitteret ligger til "
"grund for bevægelse, selv hvis det ikke er synligt."

msgid ""
"Toggle on or off shadows showing where your creatures can move and attack."
msgstr ""
"Vælg om der skal være skygger, som både viser hvor dine væsener kan angribe "
"og gå hen, eller ej."

msgid ""
"Toggle on or off a shadow showing the current hex location of the mouse "
"cursor."
msgstr ""
"Vælg om der skal være skygger, som viser musemarkørens nuværende hex-"
"lokation, eller ej."

msgid "Change the audio settings of the game."
msgstr "Ændr spillets lydindstillinger."

msgid "Check and configure all the hot keys present in the game."
msgstr "Tjek og indstil alle spillets nuværende genvejstaster."

msgid "Toggle to display damage information during the battle."
msgstr "Vælg om kampens skadeinformationer skal vises eller ej."

msgid "Exit this menu."
msgstr "Forlad denne menu."

msgid "Okay"
msgstr "Okay"

msgid "The enemy has surrendered!"
msgstr "Fjenden har overgivet sig!"

msgid "Their cowardice costs them %{gold} gold."
msgstr "Deres fejhed koster dem %{gold} guld."

msgid "The enemy has fled!"
msgstr "Fjenden er flygtet!"

msgid "A glorious victory!"
msgstr "En glorværdig sejr!"

msgid "For valor in combat, %{name} receives %{exp} experience."
msgstr "For at udvise tapperhed i kamp, får %{name} %{exp} erfaringspoint."

msgid "The cowardly %{name} flees from battle."
msgstr "Den kujonagtige %{name} flygter fra kampen."

msgid "%{name} surrenders to the enemy, and departs in shame."
msgstr "%{name} overgiver sig til fjenden, og træder fra med skam."

msgid "Your forces suffer a bitter defeat, and %{name} abandons your cause."
msgstr "Dine styrker lider et bittert nederlag, og %{name} opgiver din sag."

msgid "Your forces suffer a bitter defeat."
msgstr "Dine styrker lider et bittert nederlag."

msgid "Battlefield Casualties"
msgstr "Slagmarkens ofre"

msgid "Attacker"
msgstr "Angriber"

msgid "Defender"
msgstr "Forsvarer"

msgid "Click to leave the battle results."
msgstr "Klik for at godkende kampresultaterne."

msgid "Click to restart the battle in manual mode."
msgstr "Klik for at genstarte kampen i manuel tilstand."

msgid "Restart"
msgstr "Genstart"

msgid "You have captured an enemy artifact!"
msgstr "Du har stjålet et af fjendens artefakter!"

msgid "As you reach for the %{name}, it mysteriously disappears."
msgstr "Lige som du rækker ud efter %{name}, forsvinder det mysteriøst."

msgid "As your enemy reaches for the %{name}, it mysteriously disappears."
msgstr ""
"Lige som din fjende rækker ud efter %{name}, forsvinder det mysteriøst."

msgid "Necromancy!"
msgstr "Nekromanti!"

msgid ""
"Practicing the dark arts of necromancy, you are able to raise %{count} of "
"the enemy's dead to return under your service as %{monster}."
msgstr ""
"Ved brug af nekromantiens mørke kunst, er du i stand til at lade %{count} af "
"fjendens døde genopstå under din tjeneste som %{monster}."

msgid "%{name} the %{race}"
msgstr "%{race}en %{name}"

msgid "Captain of %{name}"
msgstr "Kaptajn af %{name}"

msgid "Attack"
msgstr "Angreb"

msgid "Defense"
msgstr "Forsvar"

msgid "Spell Power"
msgstr "Magikraft"

msgid "Knowledge"
msgstr "Kundskab"

msgid "Morale"
msgstr "Moral"

msgid "Luck"
msgstr "Held"

msgid "Spell Points"
msgstr "Mana"

msgid "Hero's Options"
msgstr "Helts mulige træk"

msgid "Cast Spell"
msgstr "Kast magi"

msgid "Retreat"
msgstr "Flygt"

msgid "Surrender"
msgstr "Overgivelse"

msgid "Cancel"
msgstr "Afbryd"

msgid "Hero Screen"
msgstr "Helteskærm"

msgid "Captain's Options"
msgstr "Kaptajns mulige træk"

msgid ""
"Cast a magical spell. You may only cast one spell per combat round. The "
"round is reset when every creature has had a turn."
msgstr ""
"Kast en magisk besværgelse. Du må kun kaste én magi per kamprunde. Runden "
"nulstilles når alle væsener har taget et træk."

msgid ""
"Retreat your hero, abandoning your creatures. Your hero will be available "
"for you to recruit again, however, the hero will have only a novice hero's "
"forces."
msgstr ""
"Lad din helt flygte og dine væsener lades i stikken. Det kan blive muligt at "
"rekruttere din helt igen, men helten vil, igen, kun have en begynderstyrke."

msgid ""
"Surrendering costs gold. However if you pay the ransom, the hero and all of "
"his or her surviving creatures will be available to recruit again. The cost "
"of surrender is half of the total cost of the non-temporary troops remaining "
"in the army."
msgstr ""
"At overgive sig koster guld. Men hvis du betaler løsesummen, vil helten og "
"alle hans eller hendes overlevende skabninger være tilgængelige for "
"rekruttering igen. Omkostningerne ved overgivelse er halvdelen af de samlede "
"omkostninger for de ikke-midlertidige tropper, der er tilbage i hæren."

msgid "Open Hero Screen to view full information about the hero."
msgstr "Åbn helteskærm for at se fuld information om helten."

msgid "Return to the battle."
msgstr "Vend tilbage til kampen."

msgid "Not enough gold (%{gold})"
msgstr "Ikke nok guld (%{gold})"

msgid "%{name} states:"
msgstr "%{name} erklærer:"

msgid "Captain of %{name} states:"
msgstr "Kaptajnen af %{name} erklærer:"

msgid ""
"\"I will accept your surrender and grant you and your troops safe passage "
"for the price of %{price} gold.\""
msgstr ""
"\"Jeg modtager gerne din overgivelse og giver Dem og Deres tropper fri lejde "
"til en pris på %{price} guldstykker.\""

msgid "View %{monster} info"
msgstr "Se info om %{monster}"

msgid "Fly %{monster} here"
msgstr "Flyv %{monster} hertil"

msgid "Move %{monster} here"
msgstr "Flyt %{monster} hertil"

msgid "Shoot %{monster}"
msgstr "Skyd %{monster}"

msgid "(1 shot left)"
msgid_plural "(%{count} shots left)"
msgstr[0] "(1 skud tilbage)"
msgstr[1] "(%{count} skud tilbage)"

msgid "Attack %{monster}"
msgstr "Angrib %{monster}"

msgid "Turn %{turn}"
msgstr "Runde %{turn}"

msgid "Teleport here"
msgstr "Teleporter hertil"

msgid "Invalid teleport destination"
msgstr "Ugyldig teleportationsmål"

msgid "Cast %{spell} on %{monster}"
msgstr "Kast %{spell} på %{monster}"

msgid "Cast %{spell}"
msgstr "Kast %{spell}"

msgid "Select spell target"
msgstr "Vælg magiens mål"

msgid "View Ballista info"
msgstr "Se Ballistens info"

msgid "Ballista"
msgstr "Ballist"

msgid "Enable auto combat"
msgstr "Aktiver Autokamp"

msgid "Allows the computer to fight out the battle for you."
msgstr "Tillader computeren at udkæmpe kampen for dig."

msgid "Auto Combat"
msgstr "Autokamp"

msgid "Customize system options"
msgstr "Tilpas systemindstillinger"

msgid "Allows you to customize the combat screen."
msgstr "Tillader dig tilpasning af Kampskærmen."

msgid "System Options"
msgstr "Systemindstillinger"

msgid "Skip this unit"
msgstr "Skip denne enhed"

msgid "Skip"
msgstr "Skip"

msgid ""
"Skips the current creature. The current creature ends its turn and does not "
"get to go again until the next round."
msgstr ""
"Skipper nuværende enheds tur. Denne enhed slutter sin tur og kan intet gøre "
"før sin tur i næste runde."

msgid "View Captain's options"
msgstr "Vis kaptajns mulige træk"

msgid "View Hero's options"
msgstr "Vis helts mulige træk"

msgid "View opposing Captain"
msgstr "Vis modstanders kaptajn"

msgid "View opposing Hero"
msgstr "Vis modstanders helt"

msgid "Hide logs"
msgstr "Skjul log"

msgid "Show logs"
msgstr "Vis log"

msgid "Message Bar"
msgstr "Beskedlinje"

msgid "Shows the results of individual monster's actions."
msgstr "Viser resultater for individuelle monstres handlinger."

msgid "Are you sure you want to enable auto combat?"
msgstr "Er du sikker på, at du vil aktivere autokamp?"

msgid "Are you sure you want to finish the battle in auto mode?"
msgstr "Er du sikker på, at du vil færdiggøre denne kamp automatisk?"

msgid "The %{name} skips their turn."
msgid_plural "The %{name} skip their turn."
msgstr[0] "%{name} skipper sin tur."
msgstr[1] "%{name} skipper deres tur."

msgid "%{attacker} does %{damage} damage."
msgid_plural "%{attacker} do %{damage} damage."
msgstr[0] "%{attacker} giver %{damage} i skade."
msgstr[1] "%{attacker} giver %{damage} i skade."

msgid "1 creature perishes."
msgid_plural "%{count} creatures perish."
msgstr[0] "1 væsen omkommer."
msgstr[1] "%{count} væsener omkommer."

msgid "1 %{defender} perishes."
msgid_plural "%{count} %{defender} perish."
msgstr[0] "1 %{defender} omkommer."
msgstr[1] "%{count} %{defender} omkommer."

msgid "1 soul is incorporated."
msgid_plural "%{count} souls are incorporated."
msgstr[0] "1 sjæl blev indsamlet"
msgstr[1] "%{count} sjæle blev indsamlet."

msgid "1 %{unit} is revived."
msgid_plural "%{count} %{unit} are revived."
msgstr[0] "1 %{unit} blev genoplivet."
msgstr[1] "%{count} %{unit} blev genoplivet."

msgid "Moved %{monster}: from [%{src}] to [%{dst}]."
msgstr "Flyttede %{monster}: fra [%{src}] til [%{dst}]."

msgid "The %{name} resists the spell!"
msgid_plural "The %{name} resist the spell!"
msgstr[0] "Troppen med %{name} modstod magien!"
msgstr[1] "Troppen med %{name} modstod magien!"

msgid "%{name} casts %{spell} on the %{troop}."
msgstr "%{name} kaster %{spell} på %{troop}."

msgid "%{name} casts %{spell}."
msgstr "%{name} kaster %{spell}."

msgid "The %{spell} does %{damage} damage to one undead creature."
msgstr "%{spell} giver %{damage} i skade til én udød enhed."

msgid "The %{spell} does %{damage} damage to all undead creatures."
msgstr "%{spell} giver %{damage} i skade til alle udøde enheder."

msgid "The %{spell} does %{damage} damage, %{count} creatures perish."
msgstr "%{spell} giver %{damage} i skade, %{count} væsener omkommer."

msgid "The %{spell} does %{damage} damage."
msgstr "%{spell} giver %{damage} i skade."

msgid "The %{spell} does %{damage} damage to one living creature."
msgstr "%{spell} giver %{damage} i skade på én levende enhed."

msgid "The %{spell} does %{damage} damage to all living creatures."
msgstr "%{spell} giver %{damage} i skade til alle levende enheder."

msgid "The %{attacker}'s attack blinds the %{target}!"
msgid_plural "The %{attacker}' attack blinds the %{target}!"
msgstr[0] "Angrebet af %{attacker} blænder troppen med %{target}!"
msgstr[1] "Angrebet af %{attacker} blænder troppen med %{target}!"

msgid "The %{attacker}'s gaze turns the %{target} to stone!"
msgid_plural "The %{attacker}' gaze turns the %{target} to stone!"
msgstr[0] "%{attacker}ens stirrende blik forvandler %{target} til sten!"
msgstr[1] "%{attacker}ernes stirrende blik forvandler %{target} til sten!"

msgid "The %{attacker}'s curse falls upon the %{target}!"
msgid_plural "The %{attacker}' curse falls upon the %{target}!"
msgstr[0] ""
"En forbandelse kastes over troppen med %{target} forårsaget af troppen med "
"%{attacker}!"
msgstr[1] ""
"En forbandelse kastes over troppen med %{target} forårsaget af troppen med "
"%{attacker}!"

msgid "The %{target} is paralyzed by the %{attacker}!"
msgid_plural "The %{target} are paralyzed by the %{attacker}!"
msgstr[0] "Enheden %{target} paralyseres af troppen med %{attacker}!"
msgstr[1] "Enheden %{target} paralyseres af troppen med %{attacker}!"

msgid "The %{attacker} dispels all good spells on your %{target}!"
msgid_plural "The %{attacker} dispel all good spells on your %{target}!"
msgstr[0] ""
"Troppen med %{attacker} fordriver alle positive besværgelser fra troppen med "
"%{target}!"
msgstr[1] ""
"Troppen med %{attacker} fordriver alle positive besværgelser fra troppen med "
"%{target}!"

msgid "The %{attacker} casts %{spell} on the %{target}!"
msgid_plural "The %{attacker} cast %{spell} on the %{target}!"
msgstr[0] ""
"Troppen med %{attacker} kaster besværgelsen %{spell} på troppen med "
"%{target}!"
msgstr[1] ""
"Troppen med %{attacker} kaster besværgelsen %{spell} på troppen med "
"%{target}!"

msgid "Bad luck descends on the %{attacker}."
msgstr "Sort uheld sænker sig over troppen med %{attacker}."

msgid "Good luck shines on the %{attacker}."
msgstr "Held og lykke skinner på troppen med %{attacker}."

msgid "High morale enables the %{monster} to attack again."
msgstr "Høj moral gør det muligt for troppen med %{monster} at angribe igen."

msgid "Low morale causes the %{monster} to freeze in panic."
msgstr "Lav moral vækker frysende panik i troppen med %{monster}."

msgid "%{tower} does %{damage} damage."
msgstr "Borgens %{tower} giver %{damage} i skade."

msgid "The mirror image is created."
msgstr "Spejlbilledet er skabt."

msgid "The mirror image is destroyed!"
msgstr "Spejlbilledet er ødelagt!"

msgid "Are you sure you want to interrupt the auto combat?"
msgstr "Er du sikker på, du vil afbryde autokamp-tilstand?"

msgid "Error"
msgstr "Fejl"

msgid "No spells to cast."
msgstr "Ingen magi at kaste."

msgid "Are you sure you want to retreat?"
msgstr "Er du sikker på, at du vil flygte?"

msgid "Retreat disabled"
msgstr "Flugt slået fra"

msgid "Surrender disabled"
msgstr "Overgivelse slået fra"

msgid "Damage: %{max}"
msgstr "Skade: %{max}"

msgid "Damage: %{min} - %{max}"
msgstr "Skade: %{min} - %{max}"

msgid "Perish: %{max}"
msgstr "Dræber: %{max}"

msgid "Perish: %{min} - %{max}"
msgstr "Dræber: %{min} - %{max}"

msgid ""
"Through eagle-eyed observation, %{name} is able to learn the magic spell "
"%{spell}."
msgstr ""
"Med sit ørneblik observerer %{name} magien %{spell} og lærer den selv at "
"kende."

msgid "Human"
msgstr "Menneske"

msgid "AI"
msgstr "AI"

msgid "Start"
msgstr "Genstart"

msgid "Start the battle."
msgstr "Start kampen."

msgid "Exit"
msgstr "Gå"

msgid "Reset"
msgstr "Nulstil"

msgid "Reset to default settings."
msgstr "Nulstil til standardindstillinger"

msgid "Please select another hero."
msgstr "Vælg venligst en anden helt."

msgid "%{race1} %{name1} vs %{race2} %{name2}"
msgstr "%{race1} %{name1} vs %{race2} %{name2}"

msgid "Monsters"
msgstr "Væsener"

msgid "N/A"
msgstr "I/T"

msgid "Left Turret"
msgstr "Venstre tårn"

msgid "Right Turret"
msgstr "Højre tårn"

msgid "The %{name} fires with the strength of %{count} Archers"
msgstr "Borgens %{name} skyder med en styrke af %{count} bueskyttere"

msgid "each with a +%{attack} bonus to their attack skill."
msgstr "hver med en +%{attack} bonus til deres angrebsevne."

msgid "The %{name} is destroyed."
msgstr "Borgens %{name} er ødelagt."

msgid "%{count} %{name} rises from the dead!"
msgid_plural "%{count} %{name} rise from the dead!"
msgstr[0] "%{count} %{name} rejser sig fra de døde!"
msgstr[1] "%{count} %{name} rejser sig fra de døde!"

msgid "Dwarven Alliance"
msgstr "Dværgalliance"

msgid "Sorceress Guild"
msgstr "Hekselaug"

msgid "Necromancer Guild"
msgstr "Nekromantikerlaug"

msgid "Ogre Alliance"
msgstr "Jættealliance"

msgid "Dwarfbane"
msgstr "Dværgsmorder"

msgid "Dragon Alliance"
msgstr "Dragealliance"

msgid "Elven Alliance"
msgstr "Elveralliance"

msgid "Kraeger defeated"
msgstr "Kraeger besejret"

msgid "Wayward Son"
msgstr "Egenrådig Søn"

msgid "Uncle Ivan"
msgstr "Onkel Ivan"

msgid "Annexation"
msgstr "Anneksering"

msgid "Force of Arms"
msgstr "Våbenstyrke"

msgid "Save the Dwarves"
msgstr "Red dværgene"

msgid "Carator Mines"
msgstr "Karatorminer"

msgid "Turning Point"
msgstr "Vendepunkt"

msgid "scenarioName|Defender"
msgstr "Forsvarer"

msgid "Corlagon's Defense"
msgstr "Korlagons Forsvar"

msgid "The Crown"
msgstr "Kronen"

msgid "The Gauntlet"
msgstr "Kapløbet"

msgid "Betrayal"
msgstr "Forræderi"

msgid "Final Justice"
msgstr "Endelige Retfærdighed"

msgid ""
"Roland needs you to defeat the lords near his castle to begin his war of "
"rebellion against his brother. They are not allied with each other, so they "
"will spend most of their time fighting with one another. Victory is yours "
"when you have defeated all of their castles and heroes."
msgstr ""
"Roland har brug for dig til at besejre herrerne nær hans borg, for at "
"begynde sin oprørskrig mod sin bror. De er ikke allierede med hinanden. Så "
"de vil bruge det meste af deres tid på, at bekæmpe hinanden. \n"
"\n"
"Sejren er din, når du har indtaget alle deres borge og besejret alle deres "
"helte."

msgid ""
"The local lords refuse to swear allegiance to Roland, and must be subdued. "
"They are wealthy and powerful, so be prepared for a tough fight. Capture all "
"enemy castles to win."
msgstr ""
"De lokale herrer nægter at sværge troskab til Roland, og må undertrykkes. De "
"er velhavende og magtfulde, så vær forberedt på en hård kamp. Indtag alle "
"fjendens borge for at vinde."

msgid ""
"Your task is to defend the Dwarves against Archibald's forces. Capture all "
"of the enemy towns and castles to win, and be sure not to lose all of the "
"dwarf towns at once, or the enemy will have won."
msgstr ""
"Din opgave er at forsvare dværgene mod Archibalds styrker. Overtag alle "
"fjendens borge og byer for at vinde, men undgå at miste alle dine dværg-"
"byer, for så vinder fjenden."

msgid ""
"You will face four allied enemies in a straightforward fight for resources "
"and treasure. Capture all of the enemy castles for victory."
msgstr ""
"Du vil møde fire allierede fjender i en ligetil kamp om resurser og skatte. "
"For at sejre, skal du erobre alle fjendens borge."

msgid ""
"Your enemies are allied against you and start close by, so be ready to come "
"out fighting. You will need to own all four castles in this small valley to "
"win."
msgstr ""
"Dine fjender er allierede mod dig og starter tæt på, så vær klar til at "
"komme ud og kæmpe. For at vinde skal du eje alle fire borge i denne lille "
"dal."

msgid ""
"The Sorceress' guild of Noraston has requested Roland's aid against an "
"attack from Archibald's allies. Capture all of the enemy castles to win, and "
"don't lose Noraston, or you'll lose the scenario. (Hint: There is an enemy "
"castle on an island in the ocean.)"
msgstr ""
"Norastons hekselaug har anmodet om Rolands hjælp mod et angreb fra "
"Archibalds allierede. For at vinde skal du indtage alle fjendens borge. \n"
"\n"
"Du taber dette scenarie, hvis du mister Noraston (Tip: Der er en fjendtlig "
"borg på en ø i havet.)"

msgid ""
"Gather as large an army as possible and capture the enemy castle within 8 "
"weeks. You are opposed by only one enemy, but must travel a long way to get "
"to the enemy castle. Any troops you have in your army at the end of this "
"scenario will be with you in the final battle."
msgstr ""
"Saml så stor en hær som muligt og indtag fjendens borg. Du er kun oppe imod "
"én fjende. Men du skal rejse langt, for at komme til fjendens borg. Alle "
"tropper, du har i din hær i slutningen af dette scenarie, vil være med dig i "
"det sidste scenarie. Du taber dette scenarie, hvis du ikke indtager borgen "
"inden for 8 uger."

msgid ""
"Find the Crown before Archibald's heroes find it. Roland will need the Crown "
"for the final battle against Archibald."
msgstr ""
"Find kronen før Archibalds helte finder den. Roland skal bruge kronen til "
"det sidste slag mod Archibald."

msgid ""
"Three allied enemies stand before you and victory, including Lord Corlagon. "
"Roland is in a castle to the northwest, and you will lose if he falls to the "
"enemy. Remember that capturing Lord Corlagon will ensure that he will not "
"fight against you in the final scenario."
msgstr ""
"Tre allierede fjender står foran dig og sejren, inklusive Fyrst Korlagon. "
"Roland er i en borg mod nordvest, og du vil tabe, hvis han falder for "
"fjenden. Husk, at fange Fyrst Korlagon vil sikre, at han ikke vil kæmpe mod "
"dig i det endelige scenarie."

msgid ""
"This is the final battle. Both you and your enemy are armed to the teeth, "
"and all are allied against you. Capture Archibald to end the war!"
msgstr ""
"Dette er det sidste slag. Både du og din fjende er bevæbnet til tænderne, og "
"alle er allierede imod dig. For at afslutte krigen skal du fange Archibald!"

msgid ""
"Switching sides leaves you with three castles against the enemy's one. This "
"battle will be the easiest one you will face for the rest of the war..."
"traitor."
msgstr ""
"Ved at skifte side, kommer du til at starte med tre borge mod fjendens ene. "
"Dette slag vil blive det letteste du vil møde resten af krigen... Din "
"forræder."

msgid "Barbarian Wars"
msgstr "Barbarkrigene"

msgid "First Blood"
msgstr "Første Blodsudgydelse"

msgid "Necromancers"
msgstr "Nekromantikere"

msgid "Slay the Dwarves"
msgstr "Dræb dværgene"

msgid "Country Lords"
msgstr "Landsherrer"

msgid "Dragon Master"
msgstr "Dragemester"

msgid "Rebellion"
msgstr "Oprør"

msgid "Apocalypse"
msgstr "Dommedag"

msgid "Greater Glory"
msgstr "Større Hæder"

msgid ""
"King Archibald requires you to defeat the three enemies in this region. They "
"are not allied with one another, so they will spend most of their energy "
"fighting amongst themselves. You will win when you own all of the enemy "
"castles and there are no more heroes left to fight."
msgstr ""
"Kong Archibald kræver, at du besejrer de tre fjender i denne region. De er "
"ikke allierede med hinanden. Så de vil bruge det meste af deres energi på, "
"at bekæmpe hinanden. Du vinder, når du ejer alle fjenders borge og der ikke "
"er flere helte tilbage at bekæmpe."

msgid ""
"You must unify the barbarian tribes of the north by conquering them. As in "
"the previous mission, the enemy is not allied against you, but they have "
"more resources at their disposal. You will win when you own all of the enemy "
"castles and there are no more heroes left to fight."
msgstr ""
"Du skal forene nordens barbarstammer, ved at erobre dem. Som i det forrige "
"scenarie er fjenderne ikke allierede imod dig, men de har flere ressourcer "
"til deres rådighed. Du vinder, når du ejer alle fjendens borge, og der ikke "
"er flere helte tilbage at kæmpe."

msgid ""
"Do-gooder wizards have taken the Necromancers' castle. You must retake it to "
"achieve victory. Remember that while you start with a powerful army, you "
"have no castle and must take one within 7 days, or lose this battle. (Hint: "
"The nearest castle is to the southeast.)"
msgstr ""
"Gode magikere har taget nekromantikerens borg. Du skal genindtage den, for "
"at opnå sejr. Husk, at selvom du starter med en stærk hær, har du ingen "
"borg.\n"
"Du taber dette scenarie, hvis ikke du indtager en by inden 7 dage er gået. "
"(Tip: Mod sydøst ligger den nærmeste borg.)"

msgid ""
"The dwarves need conquering before they can interfere in King Archibald's "
"plans. Roland's forces have more than one hero and many towns to start with, "
"so be ready for attack from multiple directions. You must capture all of the "
"enemy towns and castles to claim victory."
msgstr ""
"Dværgene skal erobres, før de kan blande sig i kong Archibalds planer. "
"Rolands styrker har mere end én helt og mange byer til at starte med, så vær "
"klar til angreb fra flere retninger. Du skal erobre alle fjendens borge og "
"byer for at hævde sejren."

msgid ""
"You must put down a peasant revolt led by Roland's forces. All are allied "
"against you, but you have Lord Corlagon, an experienced hero, to help you. "
"Capture all enemy castles to win."
msgstr ""
"Du skal nedkæmpe et bondeoprør ledet af Rolands styrker. Alle er allierede "
"imod dig, men du har Fyrst Korlagon, en erfaren helt, til at hjælpe dig. "
"Indtag alle fjendens borge, for at vinde."

msgid ""
"There are two enemies allied against you in this mission. Both are well "
"armed and seek to evict you from their island. Avoid them and capture Dragon "
"City to win."
msgstr ""
"I dette scenarie er to fjender allierede imod dig. Begge er godt bevæbnede, "
"og de søger at fordrive dig fra deres ø. Undgå dem og indtag Dragebyen, for "
"at vinde."

msgid ""
"Your orders are to conquer the country lords that have sworn to serve "
"Roland. All of the enemy castles are unified against you. Since you start "
"without a castle, you must hurry to capture one before the end of the week. "
"Capture all enemy castles for victory."
msgstr ""
"Du er blevet beordret til at besejre landsherrerne, der har svoret at tjene "
"Roland. Alle fjendens borge er forenet mod dig. Da du starter uden en borg, "
"skal du skynde dig at indtage en inden ugen er omme. Indtag alle fjendens "
"borge, for at sejre."

msgid ""
"Find the Crown before Roland's heroes find it. Archibald will need the Crown "
"for the final battle against Roland."
msgstr ""
"Find Kronen før Rolands helte finder den. Archibald skal bruge Kronen til "
"det sidste slag mod Roland."

msgid ""
"This is the final battle. Both you and your enemy are armed to the teeth, "
"and all are allied against you. Capture Roland to win the war, and be sure "
"not to lose Archibald in the fight!"
msgstr ""
"Dette er det sidste slag. Både du og dine fjender er bevæbnet til tænderne, "
"og alle er allierede imod dig. Fang Roland for at vinde krigen.\n"
"\n"
"Du taber dette scenarie, hvis du mister Archibald i kampens hede!"

msgid "Arrow's Flight"
msgstr "Pilens Flugt"

msgid "Island of Chaos"
msgstr "Kaosøen"

msgid "The Abyss"
msgstr "Dybet"

msgid "Uprising"
msgstr "Opstand"

msgid "Aurora Borealis"
msgstr "Aurora Borealis"

msgid "Betrayal's End"
msgstr "Forræderiets Ende"

msgid "Corruption's Heart"
msgstr "Fordærvelsens Hjerte"

msgid "The Giant's Pass"
msgstr "Kæmpens Pas"

msgid ""
"Subdue the unruly local lords in order to provide the Empire with facilities "
"to operate in this region."
msgstr ""
"Underlæg de uregerlige lokale herrer, for at kunne faciliterer imperiets "
"operationer i denne region."

msgid ""
"Eliminate all opposition in this area. Then the first piece of the artifact "
"will be yours."
msgstr ""
"Eliminér alle modstandere i dette område. Så den første del af artefaktet "
"bliver dit."

msgid ""
"The sorceresses to the northeast are rebelling! For the good of the empire "
"you must quash their feeble uprising on your way to the mountains."
msgstr ""
"Heksene mod nordøst gør oprør! Til gavn for imperiet skal du kvase deres "
"svage opstand på din vej til bjergene."

msgid ""
"Having prepared for your arrival, Kraeger has arranged for a force of "
"necromancers to thwart your quest. You must capture the castle of Scabsdale "
"before the first day of the third week, or the Necromancers will be too "
"strong for you."
msgstr ""
"Efter at have forberedt din ankomst, har Kraeger sørget for en styrke af "
"nekromantikere, for at forpurre din mission, som er at indtage borgen "
"Scabsdale. Du taber dette scenarie, hvis du ikke når det inden den første "
"dag i den tredje uge. Ellers bliver nekromantikerne for stærke for dig."

msgid ""
"The barbarian despot in this area is, as yet, ignorant of your presence. "
"Quickly, build up your forces before you are discovered and attacked! Secure "
"the region by subduing all enemy forces."
msgstr ""
"Den barbariske despot i dette område er endnu uvidende om din "
"tilstedeværelse. Byg hurtigt dine styrker op, før du bliver opdaget og "
"angrebet! Du skal sikre regionen, ved at undertrykke alle fjendens styrker."

msgid ""
"The Empire is weak in this region. You will be unable to completely subdue "
"all forces in this area, so take what you can before reprisal strikes. "
"Remember, your true goal is to claim the Helmet of Anduran."
msgstr ""
"Imperiet er svagt i denne region. Du vil ikke være i stand til fuldstændigt "
"at undertrykke alle styrker i dette område. Så tag hvad du kan, før "
"repressalierne rammer. Husk, dit sande mål er at gøre krav på Andurans Hjelm."

msgid "For the good of the Empire, eliminate Kraeger."
msgstr "Til gavn for imperiet, skal du eliminere Kraeger."

msgid ""
"At last, you have the opportunity and the facilities to rid the Empire of "
"the necromancer's evil. Eradicate them completely, and you will be sung as a "
"hero for all time."
msgstr ""
"Endelig har du muligheden, og faciliteterne, til at befri imperiet for "
"nekromantikerens ondskab. Udryd dem fuldstændigt, og du vil for eftertiden "
"blive besunget som helt."

msgid "Border Towns"
msgstr "Grænsebyer"

msgid "Conquer and Unify"
msgstr "Erobr og foren"

msgid "Crazy Uncle Ivan"
msgstr "Skøre Onkel Ivan"

msgid "The Wayward Son"
msgstr "Den Egenrådige Søn"

msgid "Ivory Gates"
msgstr "Ivory Gates"

msgid "The Elven Lands"
msgstr "Elverrigerne"

msgid "The Epic Battle"
msgstr "Det Episke Slag"

msgid "The Southern War"
msgstr "Sydkrigen"

msgid ""
"Conquer and unite all the enemy tribes. Don't lose the hero Jarkonas, the "
"forefather of all descendants."
msgstr ""
"Erobr og foren alle fjendens stammer. \n"
"\n"
"Du taber dette scenarie, hvis du mister helten Jarkonas, forfaderen til alle "
"efterkommere."

msgid ""
"Your rival, the Kingdom of Harondale, is attacking weak towns on your "
"border! Recover from their first strike and crush them completely!"
msgstr ""
"Det rivaliserende kongerige, Harondale, angriber svage byer tæt ved din "
"grænse! Vind styrken tilbage, ovenpå deres første angreb, og knus dem så "
"fuldstændigt!"

msgid ""
"Find your wayward son Joseph who is rumored to be living in the desolate "
"lands. Do it before the first day of the third month or it will be of no "
"help to your family."
msgstr ""
"Find din egenrådige søn, Joseph, der rygtes at bo ude i ødemarkerne.\n"
"\n"
"Hvis du ikke gør det inden første dag i den tredje måned, hjælper det ikke "
"din familie."

msgid ""
"Rescue your crazy uncle Ivan. Find him before the first day of the fourth "
"month or it will be of no help to your kingdom."
msgstr ""
"Red din skøre onkel Ivan.\n"
"\n"
"Hvis du ikke finder ham inden den første dag i den fjerde måned, vil "
"eftersøgningen have været forgæves for dit rige."

msgid ""
"Destroy the barbarians who are attacking the southern border of your "
"kingdom! Recover your fallen towns, and then invade the jungle kingdom. "
"Leave no enemy standing."
msgstr ""
"Knus barbarerne, der angriber dit riges sydlige grænse! Genopbyg dine faldne "
"byer, og invadér derefter jungleriget. Efterlad ingen overlevende."

msgid "Retake the castle of Ivory Gates, which has fallen due to treachery."
msgstr ""
"Genindtag borgen kaldet Ivory Gates, som er faldet på grund af forræderi."

msgid ""
"Gain the favor of the elves. They will not allow trees to be chopped down, "
"so we will send you wood every 2 weeks. You must complete your mission "
"before the first day of the seventh month, or the kingdom will surely fall."
msgstr ""
"Vind elvernes gunst. De vil ikke tillade, at deres træer bliver fældet. Så "
"vi sender dig træ hver anden uge. \n"
"\n"
"Du taber dette scenarie, hvis du ikke fuldfører din mission inden den første "
"dag i den syvende måned. Ellers vil Elverrigerne helt sikkert falde."

msgid ""
"This is the final battle against your rival kingdom of Harondale. Eliminate "
"everyone, and don't lose the hero Jarkonas VI."
msgstr ""
"Dette er det sidste slag mod dit rivaliserende kongerige Harondale. Eliminér "
"alle.\n"
"\n"
"Du taber dette scenarie, hvis du mister helten Jarkonas VI."

msgid "Fount of Wizardry"
msgstr "Trolddomskilden"

msgid "Power's End"
msgstr "Magtens Ende"

msgid "The Eternal Scrolls"
msgstr "De Evige Skriftruller"

msgid "The Shrouded Isles"
msgstr "Tågeøerne"

msgid ""
"Your mission is to vanquish the warring mages in the magical Shrouded Isles. "
"The completion of this task will give you a fighting chance against your "
"rivals."
msgstr ""
"Din mission er at overvinde de genstridige troldmænd på Tågeøerne. "
"Gennemførelsen af denne mission vil styrke dine chancer i kampen mod dine "
"rivaler."

msgid ""
"The location of the great library has been discovered! You must make your "
"way to it, and reclaim the city of Chronos in which it lies."
msgstr ""
"Placeringen af det store bibliotek er blevet opdaget! Du skal rejse hen til "
"det og genindtage byen kaldet Chronos, hvori det ligger."

msgid ""
"Find the Orb of negation, which is said to be buried in this land. There are "
"clues inscribed on stone obelisks which will help lead you to your prize. "
"Find the Orb before the first day of the sixth month, or your rivals will "
"surely have gotten to the fount before you."
msgstr ""
"Find Negationskuglen, som siges at være begravet i dette land. Der er spor "
"indskrevet på stenobelisker, som vil hjælpe med at føre dig til din "
"belønning.\n"
"\n"
"Hvis du ikke finder kuglen før den første dag i den sjette måned, vil dine "
"rivaler helt sikkert være nået til Trolddomskilden før dig."

msgid ""
"You must take control of the castle of Magic, where the fount of wizardry "
"lies. Do this and your victory will be supreme."
msgstr ""
"Du skal tage kontrol over magiens borg, hvor Trolddomskilden ligger. Gør "
"dette, og din sejr vil være suveræn."

msgid "Blood is Thicker"
msgstr "Blod er Tykkere"

msgid "King and Country"
msgstr "Land og Rige"

msgid "Pirate Isles"
msgstr "Piratøerne"

msgid "Stranded"
msgstr "Strandet"

msgid ""
"Capture the town on the island off the southeast shore in order to construct "
"a boat and travel back towards the mainland. Do not lose the hero Gallavant."
msgstr ""
"Indtag byen på øen ud for den sydøstlige kyst, for at bygge en båd og rejse "
"tilbage mod fastlandet. \n"
"\n"
"Du taber dette scenarie, hvis du mister helten Gallavant."

msgid ""
"Find and defeat Martine, the pirate leader, who resides in Pirates Cove. Do "
"not lose Gallavant or your quest will be over."
msgstr ""
"Find og besejr Martine, piratlederen, som bor i byen Pirate Cove. \n"
"\n"
"Du taber dette scenarie, hvis du mister Gallavant. For så vil din mission "
"være forbi."

msgid ""
"Eliminate all the other forces who oppose the rule of Lord Alberon. "
"Gallavant must not die."
msgstr ""
"Eliminér alle de andre kræfter, der modsætter sig Lord Alberons styre. \n"
"\n"
"Du taber dette scenarie, hvis du mister Gallavant."

msgid ""
"Overthrow the entrenched monarchy of Lord Alberon, and claim all the land in "
"your name. Gallavant must not die."
msgstr ""
"Omstyrt Lord Alberons forankrede monarki, og kræv hele landet i dit navn. \n"
"\n"
"Du taber dette scenarie, hvis du mister Gallavant."

msgid " bane"
msgstr " bane"

msgid " alliance"
msgstr " alliance"

msgid "Carry-over forces"
msgstr "Overførselsstyrker"

msgid " bonus"
msgstr " bonus"

msgid " defeated"
msgstr " død"

msgid " will always run away from your army."
msgstr " vil altid flygte i rædsel for din hær."

msgid " will be willing to join your army."
msgstr " vil velvilligt tilslutte sig din hær."

msgid "\"%{artifact}\" artifact will be carried over in the campaign."
msgstr ""
"Artefaktet \"%{artifact}\" viderebringes til et af felttogets senere "
"scenarier."

msgid "The army will be carried over in the campaign."
msgstr "Hæren viderebringes til et af felttogets senere scenarier."

msgid "The kingdom will have +%{count} %{resource} each day."
msgstr "Kongeriget vil have +%{count} %{resource} om dagen."

msgid "The \"%{spell}\" spell will be carried over in the campaign."
msgstr ""
"Besværgelsen \"%{spell}\" viderebringes til et af felttogets senere "
"scenarier."

msgid "%{hero} can be hired during scenarios."
msgstr "Helten %{hero} kan rekrutteres i løbet af scenarier."

msgid "%{hero} has been defeated and will not appear in subsequent scenarios."
msgstr ""
"Helten %{hero} er blevet besejret og viser sig ikke i efterfølgende "
"scenarier."

msgid "The dwarves recognize their allies and gladly join your forces."
msgstr "Dværgene genkender deres allierede og slutter sig gerne til din hær."

msgid "The ogres recognize you as the Dwarfbane and lumber over to join you."
msgstr ""
"Jætterne genkender dig som dværgbanen og kommer trampende over, for at "
"slutte sig til dig."

msgid ""
"The dragons, snarling and growling, agree to join forces with you, their "
"'Ally'."
msgstr ""
"Dragerne, snerrende og knurrende, er enige om at følge dig, deres "
"'allierede'."

msgid ""
"As you approach the group of elves, their leader calls them all to "
"attention. He shouts to them, \"Who of you is brave enough to join this "
"fearless ally of ours?\" The group explodes with cheers as they run to join "
"your ranks."
msgstr ""
"Da du nærmer dig gruppen af elvere, påkalder elverlederen deres alles "
"opmærksomhed. Han råber til dem: \"Hvem af jer er modig nok til at slutte "
"sig til denne, vores frygtløse allieret?\" Gruppen bryder ud i jubel, mens "
"de løber for at slutte sig til dine rækker."

msgid ""
"The dwarves hail you, \"Any friend of Roland is a friend of ours. You may "
"pass.\""
msgstr ""
"Dværgene hylder dig, \"Enhver ven af Roland er en ven af os. Du må gerne "
"passere.\""

msgid ""
"The ogres give you a grunt of recognition, \"Archibald's allies may pass.\""
msgstr ""
"Jætter giver dig et grynt af genkendelse, \"Archibalds allierede kan passere."
"\""

msgid ""
"The dragons see you and call out. \"Our alliance with Archibald compels us "
"to join you. Unfortunately you have no room. A pity!\" They quickly scatter."
msgstr ""
"Dragerne ser dig og råber. \"Vores alliance med Archibald tvinger os til at "
"slutte os til dig. Desværre har du ikke plads. En skam!\" De spreder sig "
"hurtigt."

msgid ""
"The elves stand at attention as you approach. Their leader calls to you and "
"says, \"Let us not impede your progress, ally! Move on, and may victory be "
"yours.\""
msgstr ""
"Elverne står vagtsomme, mens du nærmer dig. Deres leder kalder på dig og "
"siger: \"Lad os ikke hæmme din fremgang, min allieret! Fortsæt fremad, og må "
"sejren blive din.\""

msgid "\"The Dwarfbane!!!!, run for your lives.\""
msgstr "\"Dværgbanen!!!!, løb for dit liv.\""

msgid "campaignBonus|Animate Dead"
msgstr "Dødebesjæling"

msgid "campaignBonus|Chain Lightning"
msgstr "Lynkæde"

msgid "campaignBonus|Fireblast"
msgstr "Flammebrag"

msgid "campaignBonus|Mass Curse"
msgstr "Masse-forbandelse"

msgid "campaignBonus|Mass Haste"
msgstr "Masse-forhastning"

msgid "campaignBonus|Mirror Image"
msgstr "Spejlbillede"

msgid "campaignBonus|Resurrect"
msgstr "Genoplivelse"

msgid "campaignBonus|Steelskin"
msgstr "Stålhud"

msgid "campaignBonus|Summon Earth"
msgstr "Hidkald jord-elem."

msgid "campaignBonus|View Heroes"
msgstr "Vis helte"

msgid "campaignBonus|Ballista"
msgstr "Ballisten"

msgid "campaignBonus|Black Pearl"
msgstr "Den sorte perle"

msgid "campaignBonus|Caster's Bracelet"
msgstr "Magisk armbånd"

msgid "campaignBonus|Defender Helm"
msgstr "Forsvarshjelm"

msgid "campaignBonus|Breastplate"
msgstr "Brystpladen"

msgid "campaignBonus|Dragon Sword"
msgstr "Dragesværdet"

msgid "campaignBonus|Fizbin Medal"
msgstr "Fizbin-medalje"

msgid "campaignBonus|Foremost Scroll"
msgstr "Magisk skriftrulle"

msgid "campaignBonus|Gauntlets"
msgstr "Handsker"

msgid "campaignBonus|Hideous Mask"
msgstr "Hæslig maske"

msgid "campaignBonus|Mage's Ring"
msgstr "Troldmandsring"

msgid "campaignBonus|Major Scroll"
msgstr "Magisk skriftrulle"

msgid "campaignBonus|Medal of Honor"
msgstr "Æresmedalje"

msgid "campaignBonus|Medal of Valor"
msgstr "Tapperhedsmedalje"

msgid "campaignBonus|Minor Scroll"
msgstr "Magisk skriftrulle"

msgid "campaignBonus|Nomad Boots"
msgstr "Syvmilestøvler"

msgid "campaignBonus|Power Axe"
msgstr "Kraftøksen"

msgid "campaignBonus|Spiked Shield"
msgstr "Pigskjoldet"

msgid "campaignBonus|Stealth Shield"
msgstr "Skalkeskjold"

msgid "campaignBonus|Tax Lien"
msgstr "Pantebrevet"

msgid "campaignBonus|Thunder Mace"
msgstr "Morgenstjerne"

msgid "campaignBonus|Traveler's Boots"
msgstr "Syvmilestøvler"

msgid "campaignBonus|White Pearl"
msgstr "Den hvide perle"

msgid "campaignBonus|Basic Archery"
msgstr "Begynder skydning"

msgid "campaignBonus|Advanced Archery"
msgstr "Øvet skydning"

msgid "campaignBonus|Expert Archery"
msgstr "Ekspert skydning"

msgid "campaignBonus|Basic Ballistics"
msgstr "Beg. ballistik"

msgid "campaignBonus|Advanced Ballistics"
msgstr "Øvet ballistik"

msgid "campaignBonus|Expert Ballistics"
msgstr "Ekspert ballistik"

msgid "campaignBonus|Basic Diplomacy"
msgstr "Beg. diplomati"

msgid "campaignBonus|Advanced Diplomacy"
msgstr "Øvet diplomati"

msgid "campaignBonus|Expert Diplomacy"
msgstr "Ekspert diplomati"

msgid "campaignBonus|Basic Eagle Eye"
msgstr "Begynder ørneblik"

msgid "campaignBonus|Advanced Eagle Eye"
msgstr "Øvet ørneblik"

msgid "campaignBonus|Expert Eagle Eye"
msgstr "Ekspert ørneblik"

msgid "campaignBonus|Basic Estates"
msgstr "Begynder adelskab"

msgid "campaignBonus|Advanced Estates"
msgstr "Øvet adelskab"

msgid "campaignBonus|Expert Estates"
msgstr "Ekspert adelskab"

msgid "campaignBonus|Basic Leadership"
msgstr "Beg. lederskab"

msgid "campaignBonus|Advanced Leadership"
msgstr "Øvet lederskab"

msgid "campaignBonus|Expert Leadership"
msgstr "Ekspert lederskab"

msgid "campaignBonus|Basic Logistics"
msgstr "Begynder logistik"

msgid "campaignBonus|Advanced Logistics"
msgstr "Øvet logistik"

msgid "campaignBonus|Expert Logistics"
msgstr "Ekspert logistik"

msgid "campaignBonus|Basic Luck"
msgstr "Begynder held"

msgid "campaignBonus|Advanced Luck"
msgstr "Øvet held"

msgid "campaignBonus|Expert Luck"
msgstr "Ekspert held"

msgid "campaignBonus|Basic Mysticism"
msgstr "Beg. mysticisme"

msgid "campaignBonus|Advanced Mysticism"
msgstr "Øvet mysticisme"

msgid "campaignBonus|Expert Mysticism"
msgstr "Eks. mysticisme"

msgid "campaignBonus|Basic Navigation"
msgstr "Beg. navigation"

msgid "campaignBonus|Advanced Navigation"
msgstr "Øvet navigation"

msgid "campaignBonus|Expert Navigation"
msgstr "Eks. navigation"

msgid "campaignBonus|Basic Necromancy"
msgstr "Beg. nekromanti"

msgid "campaignBonus|Advanced Necromancy"
msgstr "Øvet nekromanti"

msgid "campaignBonus|Expert Necromancy"
msgstr "Eks. nekromanti"

msgid "campaignBonus|Basic Pathfinding"
msgstr "Beg. stifinding"

msgid "campaignBonus|Advanced Pathfinding"
msgstr "Øvet stifinding"

msgid "campaignBonus|Expert Pathfinding"
msgstr "Eks. stifinding"

msgid "campaignBonus|Basic Scouting"
msgstr "Beg. udspejdning"

msgid "campaignBonus|Advanced Scouting"
msgstr "Øvet udspejdning"

msgid "campaignBonus|Expert Scouting"
msgstr "Eks. udspejdning"

msgid "campaignBonus|Basic Wisdom"
msgstr "Begynder visdom"

msgid "campaignBonus|Advanced Wisdom"
msgstr "Øvet visdom"

msgid "campaignBonus|Expert Wisdom"
msgstr "Ekspert visdom"

msgid ""
"The main hero will have the \"%{artifact}\" artifact at the start of the "
"scenario."
msgstr ""
"Din hovedhelt vil modtage artefaktet \"%{artifact}\" i starten af scenariet."

msgid ""
"The kingdom will receive %{amount} additional %{resource} at the start of "
"the scenario."
msgstr ""
"Dit kongerige vil modtage %{amount} ekstra mængder %{resource} i starten af "
"scenariet."

msgid ""
"The kingdom will have %{amount} less %{resource} at the start of the "
"scenario."
msgstr ""
"Dit kongerige vil modtage %{amount} færre mængder %{resource} i starten af "
"scenariet."

msgid ""
"The main hero will have %{count} %{monster} at the start of the scenario."
msgstr "Din hovedhelt vil modtage %{count} %{monster} i starten af scenariet."

msgid ""
"The main hero will have the \"%{spell}\" spell at the start of the scenario."
msgstr ""
"Din hovedhelt vil have lært besværgelsen \"%{spell}\" i starten af scenariet."

msgid "The starting alignment of the scenario will be %{race}."
msgstr ""
"Dit kongerige har et tilhørsforhold til klassen %{race} i starten af "
"scenariet."

msgid ""
"The main hero will receive a +%{count} to their %{skill} at the start of the "
"scenario."
msgstr ""
"Din hovedhelt vil modtage yderligere %{count} point i %{skill} i starten af "
"scenariet."

msgid "The main hero will have %{skill} at the start of the scenario."
msgstr "Hovedhelten vil have lært %{skill} i starten af scenariet."

msgid "Roland"
msgstr "Roland"

msgid "Archibald"
msgstr "Archibald"

msgid "Price of Loyalty"
msgstr "Prisen for Loyalitet"

msgid "Voyage Home"
msgstr "Hjemrejse"

msgid "Wizard's Isle"
msgstr "Troldmandsøen"

msgid "Descendants"
msgstr "Efterkommere"

msgid "The %{building} produces %{monster}."
msgstr "%{building} frembringer %{monster}."

msgid "Requires:"
msgstr "Kræver:"

msgid "Exit this menu without doing anything."
msgstr "Forlad denne menu, uden at gøre noget."

msgid "Cannot build. You have already built here today."
msgstr "Byggeri umuligt. Du har allerede bygget her i dag."

msgid "For this action it is necessary to build a castle first."
msgstr "Til denne handling er det nødvendigt først at bygge en borg."

msgid "Cannot build %{name}. The castle is too far away from an ocean."
msgstr "%{name}et kan ikke bygges, da borgen er for langt fra vand."

msgid "This building has been disabled."
msgstr "Denne bygning er blevet deaktiveret."

msgid "Cannot afford the %{name}."
msgstr "Ikke nok resurser til byggeriet af %{name}."

msgid "The %{name} is already built."
msgstr "Bygningen %{name} er allerede blevet bygget."

msgid "Cannot build the %{name}."
msgstr "Det er ikke muligt at bygge %{name}."

msgid "Build %{name}."
msgstr "Byg %{name}"

msgid "Blackridge"
msgstr "Sortekam"

msgid "Hillstone"
msgstr "Voldsten"

msgid "Pinehurst"
msgstr "Fyrenskov"

msgid "Whiteshield"
msgstr "Hvidskjold"

msgid "Woodhaven"
msgstr "Skovhaven"

msgid "Blackwind"
msgstr "Sortrup"

msgid "Bloodreign"
msgstr "Bloddum"

msgid "Dragontooth"
msgstr "Draggård"

msgid "Greywind"
msgstr "Gråvinde"

msgid "Portsmith"
msgstr "Smedehaven"

msgid "Atlantium"
msgstr "Atlantum"

msgid "Middle Gate"
msgstr "Midborg"

msgid "Sansobar"
msgstr "Sansobar"

msgid "Tundara"
msgstr "Tundara"

msgid "Vulcania"
msgstr "Vulkania"

msgid "Baywatch"
msgstr "Bugtvad"

msgid "Fountainhead"
msgstr "Kildspring"

msgid "Vertigo"
msgstr "Snurrum"

msgid "Wildabar"
msgstr "Vildabar"

msgid "Winterkill"
msgstr "Barfrost"

msgid "Brindamoor"
msgstr "Fakkelhede"

msgid "Lakeside"
msgstr "Søsted"

msgid "Nightshadow"
msgstr "Natskygge"

msgid "Olympus"
msgstr "Olympos"

msgid "Sandcaster"
msgstr "Sandborg"

msgid "Alamar"
msgstr "Alamar"

msgid "Burlock"
msgstr "Burlock"

msgid "Dragadune"
msgstr "Dragadune"

msgid "Kalindra"
msgstr "Kalindra"

msgid "Xabran"
msgstr "Sabran"

msgid "Algary"
msgstr "Algær"

msgid "Basenji"
msgstr "Dingo"

msgid "Blackfang"
msgstr "Blackfang"

msgid "New Dawn"
msgstr "Nygry"

msgid "Sorpigal"
msgstr "Sorpigal"

msgid "Avone"
msgstr "Avone"

msgid "Big Oak"
msgstr "Stor-ege"

msgid "Chandler"
msgstr "Lysning"

msgid "Erliquin"
msgstr "Arliquin"

msgid "Hampshire"
msgstr "Hampdrup"

msgid "Antioch"
msgstr "Antiokia"

msgid "Avalon"
msgstr "Avalon"

msgid "Roc Haven"
msgstr "Rokskov"

msgid "South Mill"
msgstr "Søndermølle"

msgid "Weed Patch"
msgstr "Bakkestjerne"

msgid "Brownston"
msgstr "Brunborg"

msgid "Hilltop"
msgstr "Bakketop"

msgid "Weddington"
msgstr "Væderup"

msgid "Westfork"
msgstr "Vesterskille"

msgid "Whittingham"
msgstr "Viderup"

msgid "Cathcart"
msgstr "Kasgård"

msgid "Elk's Head"
msgstr "Elgevir"

msgid "Roscomon"
msgstr "Rosenborg"

msgid "Sherman"
msgstr "Ulsakse"

msgid "Yorksford"
msgstr "Rodbæk"

msgid "Blackburn"
msgstr "Kulbrand"

msgid "Blacksford"
msgstr "Mørkbæk"

msgid "Burton"
msgstr "Skodby"

msgid "Pig's Eye"
msgstr "Svinerøje"

msgid "Viper's Nest"
msgstr "Bande-rede"

msgid "Fenton"
msgstr "Hegnby"

msgid "Lankershire"
msgstr "Langherred"

msgid "Lombard"
msgstr "Lombard"

msgid "Timberhill"
msgstr "Tømmerhøj"

msgid "Troy"
msgstr "Troja"

msgid "Forder Oaks"
msgstr "Egebæk"

msgid "Meramec"
msgstr "Meramek"

msgid "Quick Silver"
msgstr "Kviksølver"

msgid "Westmoor"
msgstr "Vesthede"

msgid "Willow"
msgstr "Virlund"

msgid "Corackston"
msgstr "Coraktun"

msgid "Sheltemburg"
msgstr "Sheltemborg"

msgid "Cannot recruit - you already have a Hero in this town."
msgstr "Umuligt at rekruttere - Du har allerede en helt i denne borg."

msgid "Cannot recruit - you have too many Heroes."
msgstr "Umuligt at rekruttere - Du har for mange helte."

msgid "Cannot afford a Hero."
msgstr "Umuligt at rekruttere en helt."

msgid "There is no room in the garrison for this army."
msgstr "Der er ikke plads i garnisonen til denne trop."

msgid "Fortifications"
msgstr "Befæstninger"

msgid "Farm"
msgstr "Mark"

msgid "Thatched Hut"
msgstr "Stråtækt hytte"

msgid "Archery Range"
msgstr "Bueskydningsbane"

msgid "Upg. Archery Range"
msgstr "Opg. bueskydningsbane"

msgid "Blacksmith"
msgstr "Grovsmedje"

msgid "Upg. Blacksmith"
msgstr "Opg. grovsmedje"

msgid "Armory"
msgstr "Våbensmedje"

msgid "Upg. Armory"
msgstr "Opg. våbensmedje"

msgid "Jousting Arena"
msgstr "Dystningsarena"

msgid "Upg. Jousting Arena"
msgstr "Opg. dystningsarena"

msgid "Cathedral"
msgstr "Katedral"

msgid "Upg. Cathedral"
msgstr "Opg. katedral"

msgid "Coliseum"
msgstr "Amfiteater"

msgid "Garbage Heap"
msgstr "Affaldsbunke"

msgid "Hut"
msgstr "Hytte"

msgid "Stick Hut"
msgstr "Pindehytte"

msgid "Upg. Stick Hut"
msgstr "Opg. pindehytte"

msgid "Den"
msgstr "Hule"

# Adobe-sten er ler, som bruges til at bygge adobehuse med. De findes også i Danmark
msgid "Adobe"
msgstr "Adobehus"

msgid "Upg. Adobe"
msgstr "Opg. adobehus"

msgid "Bridge"
msgstr "Bro"

msgid "Upg. Bridge"
msgstr "Opg. bro"

msgid "Pyramid"
msgstr "Pyramide"

msgid "Rainbow"
msgstr "Regnbue"

msgid "Crystal Garden"
msgstr "Krystalhave"

msgid "Treehouse"
msgstr "Træhus"

# Oversættes normalt til sommerhus. Men kottage er faktisk også dansk ord.
msgid "Cottage"
msgstr "Kottage"

msgid "Upg. Cottage"
msgstr "Opg. kottage"

msgid "Stonehenge"
msgstr "Stenkreds"

msgid "Upg. Stonehenge"
msgstr "Opg. stenkreds"

msgid "Fenced Meadow"
msgstr "Indhegnet eng"

msgid "sorceress|Red Tower"
msgstr "Ildtårn"

msgid "Dungeon"
msgstr "Fangehul"

msgid "Waterfall"
msgstr "Vandfald"

msgid "Cave"
msgstr "Grotte"

msgid "Crypt"
msgstr "Krypt"

msgid "Nest"
msgstr "Rede"

msgid "Maze"
msgstr "Labyrint"

msgid "Upg. Maze"
msgstr "Opg. labyrint"

msgid "Swamp"
msgstr "Sump"

msgid "Green Tower"
msgstr "Grønt tårn"

msgid "warlock|Red Tower"
msgstr "Rødt tårn"

msgid "Black Tower"
msgstr "Sort tårn"

msgid "Library"
msgstr "Bibliotek"

msgid "Orchard"
msgstr "Frugthave"

msgid "Habitat"
msgstr "Habitat"

msgid "Pen"
msgstr "Svinesti"

msgid "Foundry"
msgstr "Støberi"

msgid "Upg. Foundry"
msgstr "Opg. støberi"

msgid "Cliff Nest"
msgstr "Klipperede"

msgid "Ivory Tower"
msgstr "Elfenbenstårn"

msgid "Upg. Ivory Tower"
msgstr "Opg. elfenbenstårn"

msgid "Cloud Castle"
msgstr "Skyslot"

msgid "Upg. Cloud Castle"
msgstr "Opg. skyslot"

msgid "Storm"
msgstr "Storm"

msgid "Skull Pile"
msgstr "Kraniebunke"

msgid "Excavation"
msgstr "Udgravning"

msgid "Graveyard"
msgstr "Kirkegård"

msgid "Upg. Graveyard"
msgstr "Opg. kirkegård"

msgid "Upg. Pyramid"
msgstr "Opg. pyramide"

msgid "Mansion"
msgstr "Palæ"

msgid "Upg. Mansion"
msgstr "Opg. palæ"

msgid "Mausoleum"
msgstr "Mausoleum"

msgid "Upg. Mausoleum"
msgstr "Opg. mausoleum"

msgid "Laboratory"
msgstr "Laboratorium"

msgid "Shrine"
msgstr "Helligdom"

msgid "Special"
msgstr "Specialbygning"

msgid "Horde Building"
msgstr "Hordebygning"

msgid "Dwelling 1"
msgstr "Bosted 1"

msgid "Dwelling 2"
msgstr "Bosted 2"

msgid "Upg. Dwelling 2"
msgstr "Opg. bosted 2"

msgid "Dwelling 3"
msgstr "Bosted 3"

msgid "Upg. Dwelling 3"
msgstr "Opg. bosted 3"

msgid "Dwelling 4"
msgstr "Bosted 4"

msgid "Upg. Dwelling 4"
msgstr "Opg. bosted 4"

msgid "Dwelling 6"
msgstr "Bosted 6"

msgid "Upg. Dwelling 6"
msgstr "Opg. bosted 6"

msgid "2x Upg. Dwelling 6"
msgstr "2x opg. bosted 6"

msgid ""
"The Fortifications increase the toughness of the walls, increasing the "
"number of turns it takes to knock them down."
msgstr ""
"Befæstningerne styrker ringmurene, så de kan modstå mindst ét ekstra angreb, "
"før muren væltes."

msgid "The Farm increases production of Peasants by %{count} per week."
msgstr "Marken øger tilvæksten af bønder med %{count} om ugen."

msgid ""
"The Coliseum provides inspiring spectacles to defending troops, raising "
"their morale by two during combat."
msgstr ""
"I amfiteatret inspirerer gladiatorkampe de forsvarende styrkers kampgejst, "
"så deres moral under kamp løftes med to point."

msgid "The Garbage Heap increases production of Goblins by %{count} per week."
msgstr "Affaldsbunken øger tilvæksten af vætter med %{count} om ugen."

msgid "The Rainbow increases the luck of the defending units by two."
msgstr "Regnbuen øger de forsvarende styrkers held med 2 point."

msgid ""
"The Crystal Garden increases production of Sprites by %{count} per week."
msgstr "Krystalhaven øger tilvæksten af feer med %{count} om ugen."

msgid "The Dungeon increases the income of the town by %{count} gold per day."
msgstr "Fangehullet øger byens guldindkomst med %{count} guldstykker om dagen."

msgid "The Waterfall increases production of Centaurs by %{count} per week."
msgstr "Vandfaldet øger tilvæksten af kentaurer med %{count} om ugen."

msgid ""
"The Library increases the number of spells in the Guild by one for each "
"level of the guild."
msgstr ""
"Biblioteket øger antallet af besværgelser i magikerlauget med én for hvert "
"plan-niveau."

msgid "The Orchard increases production of Halflings by %{count} per week."
msgstr "Frugthaven øger tilvæksten af halvlange med %{count} om ugen."

msgid "The Storm adds +2 to the power of spells of a defending spell caster."
msgstr ""
"Stormen øger en forsvarende besværgers magikraft med 2 point under kamp."

msgid "The Skull Pile increases production of Skeletons by %{count} per week."
msgstr "Kraniebunken øger tilvæksten af skeletter med %{count} om ugen."

msgid "The Special building gives a specific bonus to the chosen castle type."
msgstr "Specialbygningen giver en specifik bonus til den valgte borgtype."

msgid ""
"The Horde Building increases the growth rate of the level 1 creatures by 8 "
"per week."
msgstr "hordebygningen øger tilvæksten for niveau 1 væsener med 8 per uge."

msgid "Thieves' Guild"
msgstr "Tyvelaug"

msgid "Tavern"
msgstr "Kro"

msgid "Shipyard"
msgstr "Skibsværft"

msgid "Well"
msgstr "Brønd"

msgid "Statue"
msgstr "Statue"

msgid "Marketplace"
msgstr "Markedsplads"

msgid "Moat"
msgstr "Voldgrav"

msgid "Castle"
msgstr "Borg"

msgid "Tent"
msgstr "Telt"

msgid "Captain's Quarters"
msgstr "Kaptajnens kvarter"

msgid "Mage Guild, Level 1"
msgstr "Magikerlaug, 1. plan"

msgid "Mage Guild, Level 2"
msgstr "Magikerlaug, 2. plan"

msgid "Mage Guild, Level 3"
msgstr "Magikerlaug, 3. plan"

msgid "Mage Guild, Level 4"
msgstr "Magikerlaug, 4. plan"

msgid "Mage Guild, Level 5"
msgstr "Magikerlaug, 5. plan"

msgid ""
"The Shrine increases the necromancy skill of all your necromancers by 10 "
"percent."
msgstr ""
"Helligdommen øger alle dine nekromantikeres nekromantik med 10 procent."

msgid ""
"The Thieves' Guild provides information on enemy players. Thieves' Guilds "
"can also provide scouting information on enemy towns. Additional Guilds "
"provide more information."
msgstr ""
"Tyvelauget skaffer informationer om hvordan andre spillere klarer sig i "
"forhold til dig. Desuden udspejdes fjendtlige byer og borge også. Jo flere "
"Tyvelaug du har, jo flere informationer får du."

msgid "The Tavern increases morale for troops defending the castle."
msgstr "Kroen øger de forsvarende styrkers moral med to point."

msgid "The Shipyard allows ships to be built."
msgstr "Skibsværftet gør det muligt at bygge skibe."

msgid ""
"The Well increases the growth rate of all dwellings by %{count} creatures "
"per week."
msgstr ""
"Brønden øger den ugentlige tilvækst af byens bosteder med %{count}. Brønden "
"gør det også muligt at få en oversigt over byens væsener. Du kan desuden "
"hverve dem herfra."

msgid "The Statue increases the town's income by %{count} gold per day."
msgstr "Statuen øger byens guldindkomst med %{count} guldstykker om dagen."

msgid "The Left Turret provides extra firepower during castle combat."
msgstr ""
"Venstre tårn frembringer et ekstra skydetårn, som øger ildkraft under "
"belejring af borgen."

msgid "The Right Turret provides extra firepower during castle combat."
msgstr ""
"Højre tårn frembringer et ekstra skydetårn, som øger ildkraft under "
"belejring af borgen."

msgid ""
"The Marketplace can be used to convert one type of resource into another. "
"The more marketplaces you control, the better the exchange rate."
msgstr ""
"På markedspladsen kan man bytte én resursetype til en anden. Du opnår mere "
"og mere fordelagtige byttehandlinger, jo flere markedspladser du har i dit "
"rige."

msgid ""
"The Moat slows attacking units. Any unit entering the moat must end its turn "
"there and becomes more vulnerable to attack."
msgstr ""
"Voldgraven forsinker angribende tropper. Enhver trop, som træder ned i "
"voldgraven, ender sin tur dér. Så længe den befinder sig her, vil den "
"desuden være mere sårbar overfor angreb."

msgid ""
"The Castle improves the town's defense and increases its income to %{count} "
"gold per day."
msgstr ""
"Borgen forstærker byens forsvar mod angreb. Borgen øger desuden byens "
"guldindkomst med %{count} guldstykker om dagen."

msgid ""
"The Tent provides workers to build a castle, provided the materials and the "
"gold are available."
msgstr ""
"Teltet frembringer arbejdere til at bygge en borg, såfremt de fornødne "
"resurser og guld er på plads."

msgid ""
"The Captain's Quarters provides a captain to assist in the castle's defense "
"when no hero is present."
msgstr ""
"Kaptajnens kvarter frembringer en kaptajn til at assistere de forsvarende "
"styrker, når der ikke er en helt tilstede."

msgid ""
"The Mage Guild allows heroes to learn spells and replenish their spell "
"points."
msgstr ""
"Helte kan købe en magibog og lære besværgelser, når de besøger "
"magikerlauget. Desuden fornyes heltes maksimale antal mana automatisk, hvis "
"de ender deres tur stående i byen."

msgid "Recruit %{name}"
msgstr "Rekruttér %{name}"

msgid "Month: %{month}, Week: %{week}, Day: %{day}"
msgstr "Måned: %{month}, Uge: %{week}, Dag: %{day}"

msgid ""
"You must purchase a spell book to use the mage guild, but you currently have "
"no room for a spell book. Try giving one of your artifacts to another hero."
msgstr ""
"Din helt er nødt til at købe en magibog, før denne må træde ind i "
"magikerlauget. Men helten har desværre ikke plads til at bære en magibog. "
"Prøv at afgive én af dine artefakter til en anden helt."

msgid "Click to show next town."
msgstr "Klik for at se næste by."

msgid "Show next town"
msgstr "Se næste by"

msgid "Click to show previous town."
msgstr "Klik for at se forrige by."

msgid "Show previous town"
msgstr "Se forrige by"

msgid "This town may not be upgraded to a castle."
msgstr "Der kan ikke bygges en borg i denne by."

msgid "Town"
msgstr "By"

msgid "Exit Castle"
msgstr "Forlad borg"

msgid "Exit Town"
msgstr "Forlad by"

msgid "Show Income"
msgstr "Vis indkomst"

msgid "View Hero"
msgstr "Vis helt"

msgid "The above spells are available here."
msgstr "Med nok visdom kan alle disse besværgelser læres af dine helte."

msgid "The spells the hero can learn have been added to their book."
msgstr "De besværgelser, den besøgende helt kan lære, er nu i magibogen."

msgid "A generous tip for the barkeep yields the following rumor:"
msgstr "En generøs mængde drikkepenge får krokarlen til at dele dette rygte:"

msgid "Recruit Hero"
msgstr "Rekruttér helt"

msgid "%{name} is a level %{value} %{race} "
msgstr "%{name} er en level %{value} %{race} "

msgid "with %{count} artifacts."
msgstr "med %{count} artefakter."

msgid "with 1 artifact."
msgstr "med 1 artefakt."

msgid "without artifacts."
msgstr "uden artefakter."

msgid "Recruit %{name} the %{race}"
msgstr "Rekruttér %{race}en %{name}"

msgid ""
"'Spread' combat formation spreads the castle's units from the top to the "
"bottom of the battlefield, with at least one empty space between each unit."
msgstr ""
"'Spredt' kampformation spreder borgens tropper, fra top til bund på "
"slagmarken, med mindst én tom plads mellem hver enhed på borgens side af "
"slagmarken."

msgid ""
"'Grouped' combat formation bunches the castle's units together in the center "
"of the castle's side of the battlefield."
msgstr ""
"'Gruppe'-formation samler borgens tropper i midten af borgens side af "
"slagmarken."

msgid "Spread Formation"
msgstr "Spredt formation"

msgid "Grouped Formation"
msgstr "Gruppeformation"

msgid "Click to show the next town."
msgstr "Klik for at se næste by."

msgid "Click to show the previous town."
msgstr "Klik for at se forrige by."

msgid "Set garrison combat formation to 'Spread'"
msgstr ""
"Indstil garnisonen til at stå opstille sig i 'spredt' formation under kamp"

msgid "Set garrison combat formation to 'Grouped'"
msgstr ""
"Indstil garnisonen til at stå opstille sig i 'gruppe'-formation under kamp"

msgid "Exit Castle Options"
msgstr "Forlad borg-vindue"

msgid "Castle Options"
msgstr "Borg-vindue"

msgid "Not enough resources to recruit creatures."
msgstr "Der er ikke nok resurser til at rekruttere væsener for."

msgid "You are unable to recruit at this time, your ranks are full."
msgstr ""
"Du kan ikke rekruttere nye væsener til din hær, så længe dine rækker er "
"fulde."

msgid "No creatures available for purchase."
msgstr "Der er i øjeblikket intet væsen at rekruttere."

msgid "Recruit Creatures"
msgstr "Rekruttér væsener"

msgid "Max"
msgstr "Maks"

msgid "Hire all creatures in the town."
msgstr "Hyr alle byens tilgængelige væsener."

msgid "Available"
msgstr "Tilgængelig"

msgid "Town Population Information and Statistics"
msgstr "Informationer og tal om byens indbyggere"

msgid "Damage"
msgstr "Skade"

msgid "HP"
msgstr "Liv"

msgid "Growth"
msgstr "Vækst"

msgid "week"
msgstr "uge"

msgid "View World"
msgstr "Vis verden"

msgid "View the entire world."
msgstr "Vis hele verdenen."

msgid "Puzzle"
msgstr "Puslespil"

msgid "View the obelisk puzzle."
msgstr "Vis obeliskens puslespil."

msgid "Scenario Information"
msgstr "Kortbeskrivelse"

msgid "View information on the scenario you are currently playing."
msgstr "Vis information om det scenarie, du er i gang med at spille."

msgid "Dig for the Ultimate Artifact."
msgstr "Grav efter Det Ultimative Artefakt."

msgid "Digging"
msgstr "Gravning"

msgid "Arena"
msgstr "Arena"

msgid ""
"You enter the arena and face a pack of vicious lions. You handily defeat "
"them, to the wild cheers of the crowd. Impressed by your skill, the aged "
"trainer of gladiators agrees to train you in a skill of your choice."
msgstr ""
"Du går ind i arenaen og står over for en flok glubske løver. Publikums vilde "
"jubel lyder, idet du snildt besejrer løverne. Imponeret over dine evner, er "
"den gamle gladiatortræner villig til at træne dig i en færdighed - Du vælger "
"selv hvilken."

msgid "Attack Skill"
msgstr "Angreb"

msgid "Defense Skill"
msgstr "Forsvar"

msgid "Shots"
msgstr "Skud"

msgid "Shots Left"
msgstr "Skudreserve"

msgid "Hit Points"
msgstr "Liv"

msgid "Hit Points Left"
msgstr "Resterende liv"

msgid "You can't afford to upgrade your troops!"
msgstr "Du har ikke råd til at opgradere dine tropper!"

msgid ""
"Your troops can be upgraded, but it will cost you dearly. Do you wish to "
"upgrade them?"
msgstr ""
"Dine tropper kan opgraderes, men det vil koste dig dyrt. Vil du opgradere "
"dem alligevel?"

msgid "Are you sure you want to dismiss this army?"
msgstr "Er du sikker på du vil bortvise denne trop?"

msgid "Upgrade"
msgstr "Opgradér"

msgid "Upgrade your troops."
msgstr "Opgradér dine tropper."

msgid "Dismiss"
msgstr "Bortvis"

msgid "Dismiss this army."
msgstr "Bortvis denne hær."

msgid ""
"A group of %{monster} with a desire for greater glory wish to join you.\n"
"Do you accept?"
msgstr ""
"En gruppe %{monster} med drømme om magt og ære ønsker at forene sig med din "
"hær.\n"
"Godtager du disse betingelser?"

msgid "Followers"
msgstr "Følgere"

msgid ""
"The %{monster} is swayed by your diplomatic tongue, and offers to join your "
"army for the sum of %{gold} gold.\n"
"Do you accept?"
msgstr ""
"Et enkelt medlem af %{monster}-hæren lader sig overtale af din diplomatiske "
"tunge og vil gerne forene sig med din hær, for en sum af %{gold} "
"guldstykker.\n"
"Godtager du disse betingelser?"

msgid ""
"The creatures are swayed by your diplomatic\n"
"tongue, and make you an offer:\n"
"\n"
msgstr ""
"Disse væsener lader sig overtale af din diplomatiske\n"
"tunge. De giver dig et tilbud:\n"
"\n"

msgid ""
"%{offer} of the %{total} %{monster} will join your army, and the rest will "
"leave you alone, for the sum of %{gold} gold.\n"
"Do you accept?"
msgstr ""
"Ud af %{total} %{monster} er %{offer} af dem villige til at forene sig med "
"din hær, mens de resterende vil lade dig være i fred, til en sum af %{gold} "
"guldstykker.\n"
"\n"
"Godtager du disse betingelser?"

msgid ""
"All %{offer} of the %{monster} will join your army for the sum of %{gold} "
"gold.\n"
"Do you accept?"
msgstr ""
"Alle %{offer} %{monster} er villige til at forene sig med din hær til en "
"pris af %{gold} guldstykker.\n"
"Godtager du disse betingelser?"

msgid "(Rate: %{percent})"
msgstr "(Grad: %{percent})"

msgid "off"
msgstr "fra"

msgid "Music"
msgstr "Musik"

msgid "Effects"
msgstr "Effekter"

msgid "MIDI"
msgstr "MIDI"

msgid "MIDI Expansion"
msgstr "MIDI Udvidelse"

msgid "External"
msgstr "Ekstern"

msgid "Music Type"
msgstr "Musiktype"

msgid "3D Audio"
msgstr "3D Lyd"

msgid "Toggle ambient music level."
msgstr "Indstil niveau for omgivelseslyde."

msgid "Toggle foreground sounds level."
msgstr "Indstil niveau for forgrundslyde."

msgid "Change the type of music."
msgstr "Ændr musikstil."

msgid "Toggle the 3D effect of foreground sounds."
msgstr "Skift 3D-effekter for forgrundslyde."

msgid "Build a new ship:"
msgstr "Byg et nyt skib:"

msgid "Resource cost:"
msgstr "Resurseomkostninger:"

msgid "Total: "
msgstr "Total: "

msgid "Need: "
msgstr "Behov: "

msgid "Load Game"
msgstr "Indlæs spil"

msgid "No save files to load."
msgstr "Ingen gemte filer at indlæse."

msgid "New Game"
msgstr "Nyt spil"

msgid "Start a single or multi-player game."
msgstr "Start et enkelt- eller et flerspiller-spil."

msgid "Load a previously saved game."
msgstr "Indlæs et tidligere gemt spil."

msgid "Save Game"
msgstr "Gem spil"

msgid "Save the current game."
msgstr "Gem nuværende spil."

msgid "Quit"
msgstr "Afslut"

msgid "Quit out of Heroes of Might and Magic II."
msgstr "Forlad Heroes of Might and Magic II."

msgid "Language"
msgstr "Sprog"

msgid "Graphics"
msgstr "Grafik"

msgid "Black & White"
msgstr "Sort & Hvid"

msgid "Mouse Cursor"
msgstr "Musemarkør"

msgid "Color"
msgstr "Farve"

msgid "Text Support"
msgstr "Tekstsupport"

msgid "Change the language of the game."
msgstr "Ændr spillets sprogindstillinger."

msgid "Select Game Language"
msgstr "Vælg spillets sprog"

msgid "Change the graphics settings of the game."
msgstr "Ændr spillets grafikindstillinger."

msgid "Toggle colored cursor on or off. This is only an aesthetic choice."
msgstr "Vælg farvet musemarkør til eller fra. Dette er kun et æstetisk valg."

msgid ""
"Toggle text support mode to output extra information about windows and "
"events in the game."
msgstr ""
"Tilvælg tekststøttetilstand for at få flere tekstbaserede informationer om "
"spillets vinduer og hændelser."

msgid ""
"Map\n"
"Difficulty"
msgstr ""
"Kort\n"
"Niveau"

msgid ""
"Game\n"
"Difficulty"
msgstr ""
"Spil-\n"
"niveau"

msgid "Rating"
msgstr "Bedømmelse"

msgid "Map Size"
msgstr "Kort størrelse"

msgid "Opponents"
msgstr "Spillere"

msgid "Class"
msgstr "Klasse"

msgid ""
"Victory\n"
"Conditions"
msgstr ""
"Vinder-\n"
"vilkår"

msgid ""
"Loss\n"
"Conditions"
msgstr ""
"Tabs-\n"
"vilkår"

msgid "First select recipients!"
msgstr "Vælg først modtagere!"

msgid "You cannot select %{resource}!"
msgstr "Du kan ikke vælge %{resource}!"

msgid "Select count %{resource}:"
msgstr "Vælg antal %{resource}:"

msgid "Select Recipients"
msgstr "Vælg modtagere"

msgid "Your Funds"
msgstr "Dine midler"

msgid "Planned Gift"
msgstr "Planlagt foræring"

msgid "Gift from %{name}"
msgstr "Gave fra %{name}"

msgid "Resolution"
msgstr "Resolution"

msgid "Fullscreen"
msgstr "Fuld skærm"

msgid "window|Mode"
msgstr "Vinduestilstand"

msgid "Windowed"
msgstr "Vindue"

msgid "V-Sync"
msgstr "V-Synk."

msgid "FPS"
msgstr "FPS"

msgid "System Info"
msgstr "System info"

msgid "Change the resolution of the game."
msgstr "Skift spilopløsning."

msgid "Select Game Resolution"
msgstr "Vælg spilopløsning"

msgid "Toggle between fullscreen and windowed modes."
msgstr "Vælg mellem fuldskærms- og vinduestilstand."

msgid ""
"The V-Sync option can be enabled to resolve flickering issues on some "
"monitors."
msgstr ""
"V-synk. i aktiv tilstand kan løse potentielle renderingsproblemer på visse "
"skærme."

msgid "Show extra information such as FPS and current time."
msgstr "Vis flere informationer som billeder i sekundet (FPS) og klokkeslæt."

msgid "Hotkey: "
msgstr "Genvejstast: "

msgid "Category: "
msgstr "Kategori: "

msgid "Event: "
msgstr "Begivenhed: "

msgid "Hot Keys:"
msgstr "Genvejstaster:"

msgid "Evil"
msgstr "Ond"

msgid "Good"
msgstr "God"

msgid "Interface Type"
msgstr "Interface-type"

msgid "Hide"
msgstr "Skjul"

msgid "Show"
msgstr "Vis"

msgid "Interface"
msgstr "Interface"

msgid "Slow"
msgstr "Langsom"

msgid "Normal"
msgstr "Normal"

msgid "Fast"
msgstr "Hurtig"

msgid "Very Fast"
msgstr "Meget hurtig"

msgid "Scroll Speed"
msgstr ""
"Rulle\n"
"hastighed"

msgid "Toggle the type of interface you want to use."
msgstr "Vælg hvilken interface-type du ønsker at bruge."

msgid "Toggle interface visibility."
msgstr "Vælg interfacets synlighed til eller fra."

msgid "Sets the speed at which you scroll the window."
msgstr "Bestemmer vinduets rullehastighed."

msgid "Select Game Language:"
msgstr "Vælg spilsprog:"

msgid "Click to choose the selected language."
msgstr "Klik for at vælge det valgte sprog."

msgid "%{name} has gained a level."
msgstr "%{name} har opnået et nyt level."

msgid "%{skill} +1"
msgstr "%{skill} +1"

msgid "You have learned %{skill}."
msgstr "Du har lært %{skill}"

msgid ""
"%{name} has gained a level.\n"
"\n"
"%{skill} +1"
msgstr ""
"%{name} har opnået et nyt level.\n"
"\n"
"%{skill} +1"

msgid ""
"You may learn either:\n"
"%{skill1}\n"
"or\n"
"%{skill2}"
msgstr ""
"Du kan enten lære:\n"
"%{skill1}\n"
"eller\n"
"%{skill2}"

msgid ""
"Please inspect our fine wares. If you feel like offering a trade, click on "
"the items you wish to trade with and for."
msgstr ""
"Inspicér venligst vores fine varer. Hvis du føler dig fristet til at handle, "
"skal du klikke på de ting du ønsker at handle for og med."

msgid ""
"You have received quite a bargain. I expect to make no profit on the deal. "
"Can I interest you in any of my other wares?"
msgstr ""
"Du har gjort en god handel. Jeg forventer ikke at gøre profit på dette. Er "
"der andre af mine varer, der kunne have interesse?"

msgid "I can offer you %{count} for 1 unit of %{resfrom}."
msgstr "Jeg bytter gerne %{count} for 1 %{resfrom}."

msgid "I can offer you 1 unit of %{resto} for %{count} units of %{resfrom}."
msgstr "Jeg bytter gerne 1 %{resto} for %{count} %{resfrom}."

msgid "Min"
msgstr "Min"

msgid "Qty to trade"
msgstr "Bytteantal"

msgid "Trading Post"
msgstr "Handelsstation"

msgid "Your Resources"
msgstr "Dine resurser"

msgid "Available Trades"
msgstr "Handlemuligheder"

msgid "n/a"
msgstr "i/t"

msgid "guarded by %{count} %{monster}"
msgstr "Bevogtet af %{count} %{monster}"

msgid "guarded by "
msgstr "Bevogtet af "

msgid "(available: %{count})"
msgstr "(tilgængelig: %{count})"

msgid "(empty)"
msgstr "(tom)"

msgid "already learned"
msgstr "allerede lært"

msgid "treeOfKnowledge|free"
msgstr "gratis"

msgid "already claimed"
msgstr "allerede hævdet"

msgid "not claimed"
msgstr "ej hævdet"

msgid "already knows this skill"
msgstr "kender allerede denne evne"

msgid "already has max skills"
msgstr "har allerede maksimale evner"

msgid "(already visited)"
msgstr "(allerede besøgt)"

msgid "(not visited)"
msgstr "(ikke besøgt)"

msgid "%{color} Barrier"
msgstr "%{color} barriere"

msgid "(tent visited)"
msgstr "(telt besøgt)"

msgid "%{color} Tent"
msgstr "%{color} telt"

msgid "Road"
msgstr "Vej"

msgid "(digging ok)"
msgstr "(mulig gravning)"

msgid "(no digging)"
msgstr "(ingen gravning)"

msgid "penalty: %{cost}"
msgstr "Skridttab: %{cost}"

msgid "Defenders:"
msgstr "Forsvarere:"

msgid "Unknown"
msgstr "Ukendt"

msgid "%{name} (Level %{level})"
msgstr "%{name} (Level %{level})"

msgid "Attack:"
msgstr "Angreb:"

msgid "Defense:"
msgstr "Forsvar:"

msgid "Spell Power:"
msgstr "Magikraft:"

msgid "Knowledge:"
msgstr "Kundskab:"

msgid "Spell Points:"
msgstr "Mana:"

msgid "Move Points:"
msgstr "Skridtpoint:"

msgid "Uncharted Territory"
msgstr "Ukendt område"

msgid "Cost per troop:"
msgstr "Pris per trop:"

msgid "Available: %{count}"
msgstr "Tilgængelig: %{count}"

msgid "Number to buy:"
msgstr "Købeantal:"

msgid "Recruit selected monsters."
msgstr "Rekruttér valgte væsener."

msgid "Select maximum monsters to be recruited."
msgstr "Vælg maksimalt antal væsener til rekruttering."

msgid "Select only 1 monster to be recruited."
msgstr "Vælg kun 1 væsen til rekruttering."

msgid "Select Game Resolution:"
msgstr "Vælg spilopløsning:"

msgid "Click to apply the selected resolution."
msgstr "Klik for at godkende valgte opløsning."

msgid "Click to apply the entered text."
msgstr "Klik for at anvende den indtastede tekst."

msgid "Click to open the Virtual Keyboard dialog."
msgstr "Klik for at åbne dialogboksen Virtuelt Tastatur."

msgid "Open Virtual Keyboard"
msgstr "Åben Virtuel Tastatur"

msgid "How many creatures do you wish to move?"
msgstr "Hvor mange væsener ønsker du at flytte?"

msgid "Select how many units to separate into:"
msgstr "Vælg hvor mange gange troppen skal deles:"

msgid "Map: "
msgstr "Kort:"

msgid ""
"\n"
"\n"
"Month: "
msgstr ""
"\n"
"\n"
"Måned: "

msgid ", Week: "
msgstr ", Uge: "

msgid ", Day: "
msgstr ", Dag: "

msgid ""
"\n"
"\n"
"Location: "
msgstr ""
"\n"
"\n"
"Placering: "

msgid "Click to save the current game."
msgstr "Klik for at gemme igangværende spil."

msgid "Click to load a previously saved game."
msgstr "Klik for at indlæse et tidligere gemt spil."

msgid "Are you sure you want to delete file:"
msgstr "Er du sikker på at du vil slette denne fil:"

msgid "Warning!"
msgstr "Advarsel!"

msgid "File to Save:"
msgstr "Fil som skal gemmes:"

msgid "File to Load:"
msgstr "Fil som skal indlæses:"

msgid "Accept the choice made."
msgstr "Acceptér de trufne valg."

msgid "%{color} %{race} hero"
msgstr "%{color} %{race} helt"

msgid "Terrain object"
msgstr "Terræn-objekt"

msgid "Select Skill:"
msgstr "Vælg evne:"

msgid "Select Spell:"
msgstr "Vælg magi:"

msgid "Select Artifact:"
msgstr "Vælg artefakt:"

msgid "Select Monster:"
msgstr "Vælg væsen:"

msgid "Select Hero:"
msgstr "Vælg helt:"

msgid "Select Treasure:"
msgstr "Vælg skat:"

msgid "Select Ocean Object:"
msgstr "Vælg hav-objekt:"

msgid "Castle/town placing"
msgstr "Borg/by-vindue"

msgid "doubleLinedRace|Neutral"
msgstr "Neutral"

msgid "race|Random"
msgstr "Tilfældig"

msgid "Click to start placing the selected castle/town."
msgstr "Klik for at godkende placering af valgte borg/by."

msgid "Click to select town placing."
msgstr "Klik for at vælge By-placering."

msgid "Click to select castle placing."
msgstr "Klik for at vælge Borg-placering."

msgid "%{color} %{race} %{townOrCastle}"
msgstr "%{color} %{race} %{townOrCastle}"

msgid "race|Neutral"
msgstr "Neutral"

msgid "You will place"
msgstr "Du vil placere"

msgid "Click to select this class."
msgstr "Klik for at vælge denne klasse."

msgid "Click to select this color."
msgstr "Klik for at vælge denne farve."

msgid "Select Dwelling:"
msgstr "Vælg Bosted:"

msgid "Select Landscape Object:"
msgstr "Vælg Landskab-objekt:"

msgid "Mine placing"
msgstr "Mine-placering"

msgid ""
"Resource\n"
"type:"
msgstr ""
"Resurse-\n"
"type:"

msgid "%{mineName} appearance:"
msgstr "%{mineName} udseende:"

msgid "Click to select %{object} as the resource generator to be placed."
msgstr ""
"Klik for at vælge %{object} som den resursegenerator, der skal placeres."

msgid "Select Mountain Object:"
msgstr "Vælg Bjerg-objekt:"

msgid "Select Rock Object:"
msgstr "Vælg Sten-objekt:"

msgid "Select Tree Object:"
msgstr "Vælg Træ-objekt:"

msgid "Select Power Up Object:"
msgstr "Vælg Power Up-objekt:"

msgid "Select Adventure Object:"
msgstr "Vælg Eventyr-objekt:"

msgid "Map Type:\n"
msgstr "Korttype:\n"

msgid "The Succession Wars"
msgstr "Arvefølgekrigene"

msgid "The Price of Loyalty"
msgstr "Prisen for Loyalitet"

msgid "Resurrection"
msgstr "Opstandelse"

msgid "Lose all your heroes and towns."
msgstr "Mist alle dine helte og byer."

msgid "Lose a specific town."
msgstr "Mist en bestemt by."

msgid "Lose a specific hero."
msgstr "Mist en bestemt helt."

msgid "Run out of time. Fail to win by a certain point."
msgstr "Undlad at vinde, inden et bestemt antal dage er gået."

msgid "Loss Condition"
msgstr "Tabsvilkår"

msgid "Defeat all enemy heroes and towns."
msgstr "Besejr alle fjendtlige helte og byer."

msgid "Capture a specific town."
msgstr "Indtag en bestemt by."

msgid "Defeat a specific hero."
msgstr "Besejr en bestemt helt."

msgid "Find a specific artifact."
msgstr "Find et bestemt artefakt."

msgid "Your side must defeat the opposing side."
msgstr "Din side skal besejre den modsatte."

msgid "Accumulate a large amount of gold."
msgstr "Saml en stor mængde guld."

msgid "Victory Condition"
msgstr "Vindervilkår"

msgid "Map difficulty:"
msgstr "Kort-niveau:"

msgid "N"
msgstr "N"

msgid "No maps exist at that size."
msgstr "Ingen kort i den størrelse"

msgid "Small Maps"
msgstr "Små kort"

msgid "View only maps of size small (36 x 36)."
msgstr "Vis kun små kort (36 x 36)."

msgid "Medium Maps"
msgstr "Mellemstore kort"

msgid "View only maps of size medium (72 x 72)."
msgstr "Vis kun mellemstore kort (72 x 72)."

msgid "Large Maps"
msgstr "Store kort"

msgid "View only maps of size large (108 x 108)."
msgstr "Vis kun store kort (108 x 108)."

msgid "Extra Large Maps"
msgstr "Ekstrastore kort"

msgid "View only maps of size extra large (144 x 144)."
msgstr "Vis kun ekstra store kort (144 x 144)."

msgid "All Maps"
msgstr "Alle kort"

msgid "View all maps, regardless of size."
msgstr "Vis alle kort, uanset størrelse."

msgid "Players Icon"
msgstr "Spiller-ikon"

msgid ""
"Indicates how many players total are in the scenario. Any positions not "
"occupied by human players will be occupied by computer players."
msgstr ""
"Angiver, hvor mange spillere der er i alt i scenariet. Alle positioner, der "
"ikke er besat af menneskelige spillere, vil blive besat af AI-spillere."

msgid ""
"Indicates whether the map\n"
"is small (36 x 36), medium\n"
"(72 x 72), large (108 x 108),\n"
"or extra large (144 x 144)."
msgstr ""
"Angiver om kortet\n"
"er lille (36 x 36), mellemstor\n"
"(72 x 72), stor (108 x 108),\n"
"eller ekstrastor (144 x 144)."

msgid "Size Icon"
msgstr "Størrelsesikon"

msgid ""
"Indicates whether the map is made for \"The Succession Wars\" or \"The Price "
"of Loyalty\" version of the game."
msgstr ""
"Angiver om kortet er lavet til \"Arvefølgekrigene\"- eller \"Prisen for "
"Loyalitet\"-versionen af spillet."

msgid "Map Type"
msgstr "Korttype"

msgid "Selected Name"
msgstr "Valgte navn"

msgid "The name of the currently selected map."
msgstr "Navnet på det valgte kort."

msgid "Selected Map Difficulty"
msgstr "Valgte kort-niveau"

msgid ""
"The map difficulty of the currently selected map. The map difficulty is "
"determined by the scenario designer. More difficult maps might include more "
"or stronger enemies, fewer resources, or other special conditions making "
"things tougher for the human player."
msgstr ""
"Det nuværende kort-niveau for det valgte kort. Kortets sværhedsgrad er "
"udelukkende bedømt af scenariets designer. Vanskeligere kort inkluderer "
"flere og stærkere fjender, færre resurser eller andre særlige vilkår, som "
"gør det sværere for menneskelige spillere."

msgid "Selected Description"
msgstr "Valgte beskrivelse"

msgid "The description of the currently selected map."
msgstr "Beskrivelsen til det valgte kort."

msgid "Jump"
msgstr "Hop"

msgid "Hero Speed"
msgstr "Heltes hastighed"

msgid "Don't Show"
msgstr "Vis ikke"

msgid "Enemy Speed"
msgstr "Fjenders hastighed"

msgid "Auto Resolve"
msgstr "Fuldt auto"

msgid "Auto, No Spells"
msgstr "Auto, ingen magi"

msgid "Battles"
msgstr "Kamp"

msgid "autoBattle|Manual"
msgstr "Manuelt"

msgid "Change the speed at which your heroes move on the main screen."
msgstr "Vælg hvor hurtigt dine helte skal flytte sig på hovedskærmen."

msgid ""
"Sets the speed that computer heroes move at. You can also elect not to view "
"computer movement at all."
msgstr ""
"Bestemmer hvor hurtigt AI-spillernes helte bevæger sig. Du kan også vælge "
"ikke at se deres bevægelser overhovedet."

msgid "Change the interface settings of the game."
msgstr "Ændr spillets brugerfladeindstillinger."

msgid "Interface Settings"
msgstr "Brugerfladeindstillinger"

msgid "Toggle instant battle mode."
msgstr "Vælg øjeblikkelig kamptilstand."

msgid "Att."
msgstr "Angr."

msgid "Def."
msgstr "Forsv."

msgid "Power"
msgstr "Magikr."

msgid "Knowl"
msgstr "Kunds."

msgid "1st"
msgstr "1."

msgid "2nd"
msgstr "2."

msgid "3rd"
msgstr "3."

msgid "4th"
msgstr "4."

msgid "5th"
msgstr "5."

msgid "6th"
msgstr "6."

msgid "Oracle: Player Rankings"
msgstr "Orakel: Spilleres rangering"

msgid "Thieves' Guild: Player Rankings"
msgstr "Tyvelaug: Spilleres rangering"

msgid "Number of Towns:"
msgstr "Antal byer:"

msgid "Number of Castles:"
msgstr "Antal borge:"

msgid "Number of Heroes:"
msgstr "Antal helte:"

msgid "Gold in Treasury:"
msgstr "Guld i statskassen:"

msgid "Wood & Ore:"
msgstr "Træ & malm:"

msgid "Gems, Cr, Slf & Mer:"
msgstr "Juveler, kr, sv & kv:"

msgid "Obelisks Found:"
msgstr "Besøgte obelisker:"

msgid "Artifacts:"
msgstr "Antal artefakter:"

msgid "Total Army Strength:"
msgstr "Samlet hærstyrke:"

msgid "Income:"
msgstr "Indkomst:"

msgid "Best Hero:"
msgstr "Bedste helt:"

msgid "Best Hero Stats:"
msgstr "Bedste helt (info):"

msgid "Personality:"
msgstr "Personlighed:"

msgid "Best Monster:"
msgstr "Bedste væsen:"

msgid "Random Castle Name"
msgstr "Tilfældigt borgnavn"

msgid "Allow Castle build"
msgstr "Tillad borgbyggeri"

<<<<<<< HEAD
msgid "Default buildings"
msgstr "Standardbygninger"
=======
#, fuzzy
msgid "Default Buildings"
msgstr "Standardhandlinger"
>>>>>>> e626765b

msgid "Default Army"
msgstr ""
"standard\n"
"hær"

msgid "Castle Army"
msgstr "Borghær"

msgid "Click to change the Castle name. Right-click to reset to default."
msgstr "Klik for at ændre borgnavnet. Højreklik: Nulstil til standard."

msgid "Enter Castle name"
msgstr "Skriv borgnavn"

msgid "Allow to build a castle in this town."
msgstr "Tillad borgbyggeri i denne by."

msgid "Toggle the use of default buildings. Custom buildings will be reset!"
msgstr ""
"Skift brugen af standardbygninger. Brugerdefinerede bygninger vil blive "
"nulstillet!"

<<<<<<< HEAD
msgid "Default Buildings"
msgstr "Standardbygninger"

=======
>>>>>>> e626765b
msgid "Toggle building construction restriction mode."
msgstr "Skift begrænsningstilstand for bygningskonstruktion."

msgid "Restrict Building Construction"
msgstr "Begræns bygningskonstruktion"

msgid "Use default defenders army."
msgstr "Brug standard forsvarshær."

msgid "Set custom Castle Army. Right-click to reset unit."
msgstr "Indstil brugerdefinerede borghær. Højreklik: Fjern trop."

msgid "Map filename"
msgstr "Kort-filnavn"

msgid ""
"Do you wish to return to the game's Main Menu? All unsaved changes will be "
"lost."
msgstr ""
"Er du sikker på, at du vil tilbage til spillets hovedmenu? Alle ikke-gemte "
"ændringer vil gå tabt."

msgid "Editor"
msgstr "Editor"

msgid ""
"Are you sure you want to load a new map? (Any unsaved changes to the current "
"map will be lost.)"
msgstr ""
"Er du sikker på, at du vil indlæse et nyt kort? (Alle ikke-gemte ændringer "
"på det nuværende kort, vil gå tabt.)"

msgid ""
"Are you sure you want to create a new map? (Any unsaved changes to the "
"current map will be lost.)"
msgstr ""
"Er du sikker på, at du vil oprette et nyt kort? (Alle ikke-gemte ændringer "
"af det nuværende kort, vil gå tabt.)"

msgid ""
"Create a new map, either from scratch or using the random map generator."
msgstr ""
"Opret et nyt kort, enten fra bunden eller ved hjælp af kortgeneratoren."

msgid "New Map"
msgstr "Nyt kort"

msgid "Load Map"
msgstr "Indlæs kort"

msgid "Load an existing map."
msgstr "indlæs et eksisterende kort."

msgid "Save Map"
msgstr "Gem kort"

msgid "Save the current map."
msgstr "Gem nuværende kort."

msgid "Quit out of the map editor."
msgstr "Forlad korteditoren."

<<<<<<< HEAD
=======
msgid "Input %{object} text"
msgstr ""

#, fuzzy
>>>>>>> e626765b
msgid "Set %{monster} Count"
msgstr "Indstil %{monster} antal"

msgid "Set Random Ultimate Artifact Radius"
msgstr "Indstil radius: Tilfældigt Ultimativt Artefakt"

msgid "Objects cannot be placed outside the map."
msgstr "Objekter kan ikke placeres udenfor kortet."

msgid "Action objects must be placed on clear tiles."
msgstr "Hav-objekter må kun placeres på ryddede felter."

msgid "Monsters cannot be placed on water."
msgstr "Væsener kan ikke placeres på vand."

msgid "Treasures cannot be placed on water."
msgstr "Skatte kan ikke placeres på vand."

msgid "Heroes cannot be placed on water."
msgstr "Helte kan ikke placeres på vand."

msgid ""
"A maximum of %{count} heroes of the same color can be placed on the map."
msgstr "Der kan maksimalt placeres %{count} helte af samme farve på kortet."

msgid "Failed to update player information."
msgstr "Opdatering af spilleroplysninger mislykkedes."

msgid "Artifacts cannot be placed on water."
msgstr "Artefakter kan ikke placeres på vand."

msgid "Only one Random Ultimate Artifact can be placed on the map."
msgstr "Kun et tilfældigt artefakt kan placeres på kortet."

msgid "Mountains cannot be placed on water."
msgstr "Bjerge kan ikke placeres på vand."

msgid "Rocks cannot be placed on water."
msgstr "Sten kan ikke placeres på vand."

msgid "Trees cannot be placed on water."
msgstr "Træer kan ikke placeres på vand."

msgid "Ocean object must be placed on water."
msgstr "Hav-objekter må kun placeres på vand."

msgid "Landscape objects cannot be placed on water."
msgstr "Landskabsobjekter kan ikke placeres på vand."

msgid "Towns cannot be placed on water."
msgstr "Byer kan ikke placeres på vand."

msgid "Mines cannot be placed on water."
msgstr "Miner kan ikke placeres på vand."

msgid "Dwellings cannot be placed on water."
msgstr "Bosteder kan ikke placeres på vand."

msgid "Power-ups cannot be placed on water."
msgstr "Power-ups kan ikke placeres på vand."

msgid "Adventure objects cannot be placed on water."
msgstr "Eventyr-objekter kan ikke placeres på vand."

msgid "Used to place %{object}."
msgstr "Bruges til at placere %{object}."

msgid "Select object type"
msgstr "Vælg objekttype:"

msgid ""
"Click here to\n"
"select a monster."
msgstr ""
"Klik her, for at\n"
"vælge et væsen."

msgid ""
"Click here to\n"
"select another monster."
msgstr ""
"Klik her, for at\n"
"vælge et andet væsen."

msgid ""
"Cell\n"
"Details"
msgstr ""
"Celle-\n"
"detaljer"

msgid "Roads"
msgstr "Veje"

msgid "Streams"
msgstr "Å-tilstand"

msgid "Erase"
msgstr "Viskelæder"

msgid "Mountains"
msgstr "Bjerge"

msgid "Rocks"
msgstr "Klipper"

msgid "Trees"
msgstr "Træer"

msgid "Water Objects"
msgstr "Hav-objekter"

msgid "Miscellaneous"
msgstr "Diverse"

msgid "Artifacts"
msgstr "Artefakter"

msgid "Dwellings"
msgstr "Bosteder"

msgid "Mines"
msgstr "Miner"

msgid "Power-ups"
msgstr "Power Ups"

msgid "Treasures"
msgstr "Skatte"

msgid "Towns"
msgstr "Byer"

msgid "Heroes"
msgstr "Helte"

msgid "editorErasure|Landscape objects"
msgstr "Landskabsobjekter"

msgid "editorErasure|Adventure non pickable objects"
msgstr "Ikke-opsamlingsobjekter"

msgid "editorErasure|Castles"
msgstr "Borge"

msgid "editorErasure|Adventure pickable objects"
msgstr "Opsamlingsobjekter"

msgid "editorErasure|Monsters"
msgstr "Væsener"

msgid "editorErasure|Heroes"
msgstr "Helte"

msgid "editorErasure|Roads"
msgstr "Veje"

msgid "editorErasure|Streams"
msgstr "Åer"

msgid ""
"Draws terrain in\n"
"%{size} by %{size} square increments."
msgstr ""
"Tegner terræn indenfor en firkant med et størrelsesforhold på\n"
"%{size}x%{size}."

msgid ""
"Erases objects in\n"
"%{size} by %{size} square increments."
msgstr ""
"Fjerner alle ting indenfor en firkant med et størrelsesforhold på\n"
"%{size}x%{size}."

msgid "Small Brush"
msgstr "Lille pensel"

msgid "Medium Brush"
msgstr "Mellemstor pensel"

msgid "Large Brush"
msgstr "Stor pensel"

msgid "Area Fill"
msgstr "Områdeudfyldning"

msgid "Used to click and drag for filling in large areas."
msgstr ""
"Bruges til at fylde områder, ved at klikke og trække musen henover dem."

msgid "Clear Area"
msgstr "Tøm område"

msgid "Used to click and drag for clearing large areas."
msgstr ""
"Bruges til at tømme områder, ved at klikke og trække musen henover dem."

msgid ""
"Costs %{rate} times normal movement for all heroes. (Pathfinding reduces or "
"eliminates the penalty.)"
msgstr ""
"Koster %{rate}x normal skridtpoint for alle helte. (Stifinding reducerer "
"eller eliminerer straffen.)"

msgid "Traversable only by boat."
msgstr "Farbar kun ved sejlads."

msgid "No special modifiers."
msgstr "Ingen særlige påvirkninger."

msgid "Toggle the erasure of %{type} objects."
msgstr "Vælg sletning af %{type}objekter til og fra."

msgid ""
"Objects of this type will be deleted with the Erase tool. Left-click here to "
"deselect this type. Press and hold this button to deselect all other object "
"types."
msgstr ""
"Objekter af denne type vil blive visket ud med viskelæderværktøjet. Venstre-"
"klik her for at vælge denne type. Hold knappen nede, for at fravælge alle "
"andre objekttyper."

msgid ""
"Objects of this type will NOT be deleted with the Erase tool. Left-click "
"here to select this type. Press and hold this button to select all other "
"object types."
msgstr ""
"Objekter af denne type vil IKKE blive visket ud med viskelæderværktøjet. "
"Venstre-klik her for at vælge type. Hold denne knap nede, for at vælge alle "
"andre objekttyper."

msgid "Terrain Mode"
msgstr "Terræn-tilstand"

msgid "Used to draw the underlying grass, dirt, water, etc. on the map."
msgstr ""
"Bruges til at tegne det underliggende græs, jord, vand, osv. på kortet."

msgid "Landscape Objects Mode"
msgstr "Landskabsobjekt-tilstand"

msgid ""
"Used to place landscape objects (mountains, rocks, trees, etc.) on the map."
msgstr ""
"Bruges til at placere landskabsobjekter (bjerge, sten, træer, osv.) på "
"kortet."

msgid "Detail Mode"
msgstr "Detalje-tilstand"

msgid "Used for special editing of monsters, heroes and towns."
msgstr "Bruges til specialredigering af væsener, helte og byer."

msgid "Adventure Objects Mode"
msgstr "Eventyr objekt-tilstand"

msgid ""
"Used to place adventure objects (artifacts, dwellings, mines, treasures, "
"etc.) on the map."
msgstr ""
"Bruges til at placere eventyr-objekter (artefakter, bosteder, miner, skatte, "
"osv.) på kortet."

msgid "Kingdom Objects Mode"
msgstr "Kongerigeobjekt-tilstand"

msgid "Used to place kingdom objects (towns, castles and heroes) on the map."
msgstr ""
"Bruges til at placere kongerige-objekter (byer, borge og helte) på kortet."

msgid "Monsters Mode"
msgstr "Væsen-tilstand"

msgid "Used to place monsters on the map."
msgstr "Bruges til at placere væsener på kortet."

msgid "Allows you to draw streams by clicking and dragging."
msgstr "Lader dig tegne åer ved at klikke og trække i dem."

msgid "Stream Mode"
msgstr "Å-tilstand"

msgid "Allows you to draw roads by clicking and dragging."
msgstr "Lader dig tegne stier ved at klikke og trække i dem."

msgid "Road Mode"
msgstr "Vej-tilstand"

msgid "Erase Mode"
msgstr "Viskelæder"

msgid "Used to erase objects from the map."
msgstr "Bruges til at fjerne objekter fra kortet."

msgid "Change between zoom and normal view."
msgstr "Vælg mellem normal og forstørret visning."

msgid "Magnify"
msgstr "Forstør"

msgid "Undo"
msgstr "Fortryd"

msgid "Undo your last action."
msgstr "Fortryd din sidste handling."

msgid "Create a new map either from scratch or using the random map generator."
msgstr ""
"Opret et nyt kort, enten fra bunden eller ved hjælp af den automatiske "
"kortgenerator."

msgid "Edit map title, description, and other general information."
msgstr "Rediger kortets navn, beskrivelse eller andre informationer."

msgid "Specifications"
msgstr "Specifikationer"

msgid "File Options"
msgstr "Filindstillinger"

msgid ""
"Open the file options menu, where you can save or load maps, or quit out of "
"the editor."
msgstr ""
"Frembring filindstillingsmenuen, som tillader dig at gemme/indlæse kort "
"eller afslutte Korteditoren."

msgid "View the editor system options, which let you customize the editor."
msgstr "Vis korteditorens systemindstillinger, som lader dig tilpasse den."

msgid "Create a map that is %{size} squares wide and %{size} squares high."
msgstr "Opret et kort, som er %{size} kvadrater høj og %{size} kvadrater bred."

msgid "Cancel back to the New Map menu."
msgstr "Afbryd og gå tilbage til hovedmenuen for Nyt-kort."

msgid "Cancel back to the main menu."
msgstr "Afbryd og gå tilbage til hovedmenuen."

msgid "From Scratch"
msgstr "Fra bunden"

msgid "Start from scratch with a blank map."
msgstr "Begynd på et kort helt fra bunden."

msgid "Create a randomly generated map."
msgstr "Opret et kort automatisk."

msgid "Random"
msgstr "Tilfældigt"

msgid "Cancel back to the Map Editor main menu."
msgstr "Afbryd og gå tilbage til Korteditorens hovedmenu."

msgid "No maps available!"
msgstr "Intet kort tilgængelig!"

msgid "Warning"
msgstr "Advarsel"

msgid "Animation"
msgstr "Animation"

msgid "Passability"
msgstr "Fremkommelighed"

msgid "Toggle animation of the objects."
msgstr "Slå animation af objekterne til eller fra."

msgid "Toggle display of objects' passability."
msgstr "Slå visning af objekters fremkommelighed til eller fra."

msgid "difficulty|Easy"
msgstr "Let"

msgid "difficulty|Normal"
msgstr "Normal"

msgid "difficulty|Hard"
msgstr "Svær"

msgid "difficulty|Expert"
msgstr "Ekspert"

msgid "difficulty|Impossible"
msgstr "Umulig"

msgid "and more..."
msgstr "og mere..."

msgid "Easy"
msgstr "Let"

msgid "Hard"
msgstr "Svær"

msgid "Campaign Difficulty"
msgstr "Felttogsniveau"

msgid ""
"Choose this difficulty to experience the game's story with less challenge. "
"The AI will be weaker than at Normal difficulty."
msgstr ""
"Vælg dette niveau, for at opleve felttoget med mindre udfordring. AI-"
"spillerne vil være svagere end de vil være på 'normal'."

msgid ""
"Choose this difficulty to experience the campaign as per the original design."
msgstr ""
"Vælg dette niveau, for at opleve felttoget i henhold til det originale "
"design."

msgid ""
"Choose this difficulty if you want more challenge. The AI will be stronger "
"than at Normal difficulty."
msgstr ""
"Vælg dette niveau, for at opleve felttoget med større udfordring. AI-"
"spillerne vil være stærkere end de vil være på 'normal'."

msgid ""
"Congratulations!\n"
"\n"
"Days: %{days}\n"
msgstr ""
"Tillykke!\n"
"\n"
"Dage: %{days}\n"

msgid ""
"\n"
"Difficulty: %{difficulty}\n"
"\n"
msgstr ""
"\n"
"Niveau: %{difficulty}\n"
"\n"

msgid ""
"Score: %{score}\n"
"\n"
"Rating:\n"
"%{rating}"
msgstr ""
"Score: %{score}\n"
"\n"
"Bedømmelse:\n"
"%{rating}"

msgid "Start the selected scenario."
msgstr "Start det valgte scenarie."

msgid "View Intro"
msgstr "Vis intro"

msgid "View the intro video for the current state of the campaign."
msgstr "Vis introvideoer til felttogets nuværende stadie."

msgid ""
"Select the campaign difficulty. This can be lowered at any point during the "
"campaign."
msgstr ""
"Vælg felttogets niveau. Dette kan sænkes når som helst under felttoget."

msgid "Restart the current scenario."
msgstr "Genstart det igangværende scenarie."

msgid "Difficulty"
msgstr "Kort-niveau:"

msgid ""
"You have changed to a lower difficulty for the campaign. You will not be "
"able to revert this after this point. The high score will be calculated "
"based solely on the new difficulty. Do you want to proceed?"
msgstr ""
"Du har ændret felttogets sværhedsgrad til et lavere niveau. Du vil ikke være "
"i stand til at fortryde dette efter dette tidspunkt. Højscoren beregnes "
"udelukkende på baggrund af den nye sværhedsgrad. Vil du fortsætte?"

msgid "Are you sure you want to restart this scenario?"
msgstr "Er du sikker på du vil genstarte dette scenarie?"

msgid "Campaign Scenario loading failure"
msgstr "Indlæsningsfejl af felttogs-scenarie"

msgid "Please make sure that campaign files are correct and present."
msgstr "Sørg for, at felttogsfilerne er korrekte og tilstede."

msgid "Days spent"
msgstr "Dage brugt"

msgid "The number of days spent on this campaign."
msgstr "Antal dage brugt på dette felttog."

msgid "Project Coordination and Core Development"
msgstr "Projektkoordination og kerneudvikling"

msgid "Development"
msgstr "Udvikling"

msgid "Visit us at "
msgstr "Besøg os på "

msgid "QA and Support"
msgstr "QA og support"

msgid "Dev and Support"
msgstr "Udv. og support"

msgid "Special Thanks to"
msgstr "Særlig tak til"

msgid "and many-many other contributors and supporters!"
msgstr "og mange-mange andre bidragydere og tilhængere!"

msgid "Support us at"
msgstr "Støt os på"

msgid "local-donation-platform|https://www.patreon.com/fheroes2"
msgstr "local-donation-platform|https://www.patreon.com/fheroes2"

msgid "Connect with us at"
msgstr "Kontakt os på"

msgid "local-social-network|https://www.facebook.com/groups/fheroes2"
msgstr "local-social-network|https://www.facebook.com/groups/fheroes2"

msgid "Need help with the game?"
msgstr "Brug for hjælp til spillet?"

msgid "Original project before 0.7"
msgstr "Originale projekt før 0.7"

msgid "Heroes of Might and Magic II: The Succession Wars team"
msgstr "Teamet bag Heroes of Might and Magic II: The Succession Wars"

msgid "Designed and Directed"
msgstr "Designet og instrueret"

msgid "Programming and Design"
msgstr "Programmering og design"

msgid "Executive Producer"
msgstr "Executive Producer"

msgid "Producer"
msgstr "Producer"

msgid "Additional Design"
msgstr "Ekstra design"

msgid "Additional Programming"
msgstr "Ekstra programmering"

msgid "Musical Production"
msgstr "Musikproduktion"

msgid "Music and Sound Design"
msgstr "Musik- og lyddesign"

msgid "Vocalists"
msgstr "Vokalister"

msgid "Art Director"
msgstr "Art Director"

msgid "Assistant Art Director"
msgstr "Assisterende Art Director"

msgid "Artists"
msgstr "Kunstnere"

msgid "QA Manager"
msgstr "QA Manager"

msgid "QA"
msgstr "QA"

msgid "Writing"
msgstr "Skribent"

msgid "Manual and Helpfile"
msgstr "Manual og hjælpefil"

msgid "Scenarios"
msgstr "Scenarier"

msgid "Heroes of Might and Magic II: The Price of Loyalty team"
msgstr "Teamet bag Heroes of Might and Magic II: The Price of Loyalty"

msgid "Design Lead"
msgstr "Design-leder"

msgid "Designers"
msgstr "Designere"

msgid "Programming Lead"
msgstr "Programmeringsleder"

msgid "Art Lead"
msgstr "Kunstleder"

msgid "Playtesters"
msgstr "Spiltestere"

msgid "Designer"
msgstr "Designer"

msgid "Producers"
msgstr "Producere"

msgid "QA Managers"
msgstr "QA Managere"

msgid "Sound Design"
msgstr "Lyddesign"

msgid "Town Themes"
msgstr "Byernes musiktemaer"

msgid "Alto Sax"
msgstr "Altsax"

msgid "Harpsichord and Piano"
msgstr "Cembalo og klaver"

msgid "Basso Vocal"
msgstr "Bass vokal"

msgid "Soprano Vocal"
msgstr "Sopran vokal"

msgid "Recorded at %{recordingStudio}"
msgstr "Indspillet hos %{recordingStudio}"

msgid "credits|Manual"
msgstr "Manual"

msgid "German Consultant"
msgstr "Tysk rådgiver"

msgid "Map Designers"
msgstr "Kortdesignere"

msgid "Package Design"
msgstr "Pakkedesign"

msgid "Your Name"
msgstr "Dit navn"

msgid "Unknown Hero"
msgstr "Ukendt helt"

msgid "Standard"
msgstr "Standard"

msgid "View High Scores for Standard Maps."
msgstr "Vis højeste score for enkelt spiller kort."

msgid "Campaign"
msgstr "Felttog"

msgid "View High Scores for Campaigns."
msgstr "Vis højeste score for enkelt spiller kort."

msgid "hotkey|default okay event"
msgstr "Bekræft"

msgid "hotkey|default cancel event"
msgstr "Afbryd"

msgid "hotkey|default left"
msgstr "Venstre"

msgid "hotkey|default right"
msgstr "Højre"

msgid "hotkey|default up"
msgstr "Op"

msgid "hotkey|default down"
msgstr "Ned"

msgid "hotkey|toggle fullscreen"
msgstr "Fuldskærm"

msgid "hotkey|toggle text support mode"
msgstr "Tekstunderstøttelsestilstand"

msgid "hotkey|new game"
msgstr "Nyt spil"

msgid "hotkey|load game"
msgstr "Indlæs spil"

msgid "hotkey|high scores"
msgstr "Ranglister"

msgid "hotkey|credits"
msgstr "Kreditter"

msgid "hotkey|standard game"
msgstr "Enkeltspillerspil"

msgid "hotkey|campaign game"
msgstr "Felttog"

msgid "hotkey|multi-player game"
msgstr "Flerspillerspil"

msgid "hotkey|settings"
msgstr "Indstillinger"

msgid "hotkey|quit"
msgstr "Forlad"

msgid "hotkey|select map"
msgstr "Vælg kort"

msgid "hotkey|select small map size"
msgstr "Vælg lille kortstørrelse"

msgid "hotkey|select medium map size"
msgstr "Vælg mellemstor kortstørrelse"

msgid "hotkey|select large map size"
msgstr "Vælg stor kortstørrelse"

msgid "hotkey|select extra large map size"
msgstr "Vælg ekstrastor kortstørrelse"

msgid "hotkey|select all map sizes"
msgstr "Vælg alle kortstørrelser"

msgid "hotkey|hot seat game"
msgstr "Lokalt spil"

msgid "hotkey|battle only game"
msgstr "Kun-kamp spil"

msgid "hotkey|choose the original campaign"
msgstr "Vælg det originale felttog"

msgid "hotkey|choose the expansion campaign"
msgstr "Vælg udvidelsens felttog"

msgid "hotkey|map editor main menu"
msgstr "Korteditorens hovedmenu"

msgid "hotkey|new map menu"
msgstr "Nyt-kort menu"

msgid "hotkey|load map menu"
msgstr "Indlæs-kort menu"

msgid "hotkey|new map from scratch"
msgstr "Nyt blankt kort"

msgid "hotkey|new random map"
msgstr "Generer nyt kort"

msgid "hotkey|undo last action"
msgstr "Fortryd forrige handling"

msgid "hotkey|redo last action"
msgstr "Gentag forrige handling"

msgid "hotkey|open game main menu"
msgstr "Åben spillets hovedmenu"

msgid "hotkey|roland campaign"
msgstr "Felttoget: Roland"

msgid "hotkey|archibald campaign"
msgstr "Felttoget: Archibald"

msgid "hotkey|price of loyalty campaign"
msgstr "Felttoget: Prisen for Loyalitet"

msgid "hotkey|voyage home campaign"
msgstr "Felttoget: Hjemrejse"

msgid "hotkey|wizard's isle campaign"
msgstr "Felttoget: Troldmændenes Ø"

msgid "hotkey|descendants campaign"
msgstr "Felttoget: Efterkommere"

msgid "hotkey|select first campaign bonus"
msgstr "Vælg felttogsbonus nr.1"

msgid "hotkey|select second campaign bonus"
msgstr "Vælg felttogsbonus nr.2"

msgid "hotkey|select third campaign bonus"
msgstr "Vælg felttogsbonus nr.3"

msgid "hotkey|view campaign intro"
msgstr "Vis felttogets intro"

msgid "hotkey|select campaign difficulty"
msgstr "Vælg felttogets sværhedsgrad"

msgid "hotkey|restart campaign scenario"
msgstr "Genstart felttogsscenarie"

msgid "hotkey|world map left"
msgstr "Verdenskort venstre"

msgid "hotkey|world map right"
msgstr "Verdenskort højre"

msgid "hotkey|world map up"
msgstr "Verdenskort op"

msgid "hotkey|world map down"
msgstr "Verdenskort ned"

msgid "hotkey|world map up left"
msgstr "Verdenskort op til venstre"

msgid "hotkey|world map up right"
msgstr "Verdenskort op til højre"

msgid "hotkey|world map down left"
msgstr "Verdenskort ned til venstre"

msgid "hotkey|world map down right"
msgstr "Verdenskort ned til højre"

msgid "hotkey|save game"
msgstr "Gem spil"

msgid "hotkey|next hero"
msgstr "Næste helt"

msgid "hotkey|change to hero under cursor"
msgstr "Skift til markeret helt"

msgid "hotkey|start hero movement"
msgstr "Fortsæt heltebevægelse"

msgid "hotkey|cast adventure spell"
msgstr "Kast eventyrmagi"

msgid "hotkey|put hero to sleep"
msgstr "Sæt helt i dvale"

msgid "hotkey|next town"
msgstr "Næste by"

msgid "hotkey|end turn"
msgstr "End tur"

msgid "hotkey|file options"
msgstr "Filindstillinger"

msgid "hotkey|adventure options"
msgstr "Eventyrindstillinger"

msgid "hotkey|puzzle map"
msgstr "Puslespilskort"

msgid "hotkey|scenario information"
msgstr "Scenarieinfo"

msgid "hotkey|dig for artifact"
msgstr "Grav efter artefakt"

msgid "hotkey|view world"
msgstr "Vis verden"

msgid "hotkey|kingdom summary"
msgstr "Oversigt over kongedømmet"

msgid "hotkey|default action"
msgstr "Standardhandling"

msgid "hotkey|open focus"
msgstr "Fokusér på helt"

msgid "hotkey|system options"
msgstr "Tilpas systemindstillinger"

msgid "hotkey|scroll left"
msgstr "Rul til venstre"

msgid "hotkey|scroll right"
msgstr "Rul til højre"

msgid "hotkey|scroll up"
msgstr "Rul opad"

msgid "hotkey|scroll down"
msgstr "Rul nedad"

msgid "hotkey|toggle control panel"
msgstr "Kontrolpanel (til/fra)"

msgid "hotkey|toggle radar"
msgstr "Minikort (til/fra)"

msgid "hotkey|toggle buttons"
msgstr "Knapper (til/fra)"

msgid "hotkey|toggle status"
msgstr "Status (til/fra)"

msgid "hotkey|toggle icons"
msgstr "Ikoner (til/fra)"

msgid "hotkey|transfer control to ai"
msgstr "Overgiv kontrol til en AI"

msgid "hotkey|retreat from battle"
msgstr "Tilbagetog fra kamp"

msgid "hotkey|surrender during battle"
msgstr "Overgivelse i kamp"

msgid "hotkey|toggle battle auto mode"
msgstr "Autokamp (til/fra)"

msgid "hotkey|finish the battle in auto mode"
msgstr "Færdiggør kampen automatisk"

msgid "hotkey|battle options"
msgstr "Kampindstillinger"

msgid "hotkey|skip turn in battle"
msgstr "Skift tur i kamp"

msgid "hotkey|cast battle spell"
msgstr "Kast kampmagi"

msgid "hotkey|dwelling level 1"
msgstr "Bosted niveau 1"

msgid "hotkey|dwelling level 2"
msgstr "Bosted niveau 2"

msgid "hotkey|dwelling level 3"
msgstr "Bosted niveau 3"

msgid "hotkey|dwelling level 4"
msgstr "Bosted niveau 4"

msgid "hotkey|dwelling level 5"
msgstr "Bosted niveau 5"

msgid "hotkey|dwelling level 6"
msgstr "Bosted niveau 6"

msgid "hotkey|well"
msgstr "Brønd"

msgid "hotkey|marketplace"
msgstr "Markedsplads"

msgid "hotkey|mage guild"
msgstr "Magikerlaug"

msgid "hotkey|shipyard"
msgstr "Skibsværft"

msgid "hotkey|thieves guild"
msgstr "Tyvelaug"

msgid "hotkey|tavern"
msgstr "Kro"

msgid "hotkey|construction screen"
msgstr "Borg-vindue"

msgid "hotkey|buy all monsters in well"
msgstr "Rekruttér alle væsener fra brønden"

msgid "hotkey|split stack by half"
msgstr "Del tropper i to"

msgid "hotkey|split stack by one"
msgstr "Tag én enhed ud af en trop"

msgid "hotkey|join stacks"
msgstr "Foren tropper"

msgid "hotkey|upgrade troop"
msgstr "Opgradér trop"

msgid "hotkey|dismiss hero or troop"
msgstr "Bortvis helt eller trop"

msgid ""
"Do you want to regain control from AI? The effect will take place only on "
"the next turn."
msgstr ""
"Vil du genoptage kontrollen fra AI'en? Dette vil kun have effekt på næste "
"tur."

msgid ""
"Do you want to transfer control from you to the AI? The effect will take "
"place only on the next turn."
msgstr ""
"Vil du lade AI'en overtage kontrollen? Effekten vil først træde i kraft "
"under næste tur."

msgid "Default Actions"
msgstr "Standardhandlinger"

msgid "Global Actions"
msgstr "Globale Handlinger"

msgid "Main Menu"
msgstr "Hovedmenu"

msgid "World Map"
msgstr "Verdenskort"

msgid "Battle Screen"
msgstr "Kamp-vindue"

msgid "Town Screen"
msgstr "Borg-vindue"

msgid "Army Actions"
msgstr "Hær-handlinger"

msgid "The save file is corrupted."
msgstr "Det gemte spil er korrupt."

msgid "Unsupported save format: "
msgstr "Ikke-understøttet gem-format: "

msgid "Current game version: "
msgstr "Nuværende spilversion: "

msgid "Last supported version: "
msgstr "Sidste understøttede version: "

msgid "This file contains a save with an invalid game type."
msgstr "Denne fil indeholder et gemt spil af en invalid spiltype."

msgid ""
"This save file requires \"The Price of Loyalty\" game assets, but they have "
"not been provided to the engine."
msgstr ""
"Den gemte fil kræver 'Prisen for loyalitet's spilaktiver, men de er ikke "
"blevet leveret til spilmotoren."

msgid "This saved game is localized to '"
msgstr "Dette gemte spil er lokaliseret til '"

msgid "' language, but the current language of the game is '"
msgstr "' sprog, men spillets nuværende sprog er '"

msgid "Hot Seat"
msgstr "Lokalt spil"

msgid ""
"Play a Hot Seat game, where 2 to 6 players play around the same computer, "
"switching into the 'Hot Seat' when it is their turn."
msgstr ""
"Spil et lokalt spil, hvor 2-6 spillere skiftes til at spille sin tur på den "
"samme enhed."

msgid "A single player game playing out a single map."
msgstr "Et enkeltspillerspil, der gennemspilles på ét enkelt kort."

msgid "Standard Game"
msgstr "Enkelt spil"

msgid "A single player game playing through a series of maps."
msgstr "Et enkeltspillerspil, der gennemspilles på en serie af kort."

msgid "Campaign Game"
msgstr "Felttog spil"

msgid "Multi-Player Game"
msgstr "Flerspiller spil"

msgid ""
"A multi-player game, with several human players completing against each "
"other on a single map."
msgstr ""
"Et flerspillerspil, hvor flere menneskelige spillere konkurrerer mod "
"hinanden på ét enkelt kort."

msgid "fheroes2 Resurrection Team presents"
msgstr "Teamet bag fheroes2 Resurrection præsenterer"

msgid "Greetings!"
msgstr "Vær hilset!"

msgid "Welcome to Heroes of Might and Magic II powered by fheroes2 engine!"
msgstr ""
"Velkommen til Heroes of Might and Magic II, drevet af fheroes2-motoren!"

msgid ""
"Welcome to Heroes of Might and Magic II powered by the fheroes2 engine!\n"
"Before starting the game, please select a game resolution."
msgstr ""
"Velkommen til Heroes of Might and Magic II, drevet af fheroes2-motoren!\n"
"Vælg venligst den ønskede spilopløsning, før du starter et spil."

msgid "Please Remember"
msgstr "Husk venligst"

msgid ""
"You can always change the language, resolution and settings of the game by "
"clicking on the "
msgstr ""
"Du kan altid ændre sprog, spilopløsning eller -indstillinger ved at klikke "
"på "

msgid "door"
msgstr "døren"

msgid " on the left side of the Main Menu, or with the "
msgstr " på venstre side a hovedmenuen, eller med denne "

msgid " button from the "
msgstr " knap fra "

msgid "NEW GAME"
msgstr "NYT SPIL"

msgid ""
" menu. \n"
"\n"
"Enjoy the game!"
msgstr ""
" menu. \n"
"\n"
"Nyd spillet!"

msgid "Quit Heroes of Might and Magic II and return to the operating system."
msgstr ""
"Afslut Heroes of Might and Magic II og vend tilbage til operativsystemet."

msgid "Credits"
msgstr "Kreditter"

msgid "View the credits screen."
msgstr "Se kreditskærmen."

msgid "High Scores"
msgstr "Ranglister"

msgid "View the high scores screen."
msgstr "Vis skærmen for højeste score."

msgid "Create new or modify existing maps."
msgstr "Modificer et eksisterende kort eller opret et nyt."

msgid "Change language, resolution and settings of the game."
msgstr "Skift spillets sprog, opløsning og indstillinger."

msgid "Game Settings"
msgstr "Spilindstillinger"

msgid ""
"The required video files for the campaign selection window are missing. "
"Please make sure that all necessary files are present in the system."
msgstr ""
"De nødvendige videofiler til felttogsvalgsvinduet mangler. Sørg venligst for "
"at alle nødvendige filer er til stede blandt systemfilerne."

msgid ""
"Either Roland's or Archibald's campaign from the original Heroes of Might "
"and Magic II."
msgstr ""
"Enten Rolands eller Archibalds felttog fra den originale Heroes of Might and "
"Magic II."

msgid "Original Campaign"
msgstr "Originalt felttog"

msgid "Expansion Campaign"
msgstr "Udvidelse-felttog"

msgid "One of the four new campaigns from the Price of Loyalty expansion set."
msgstr "En af de fire nye felttog fra Prisen for loyalitet-udvidelsessættet."

msgid "Loading video. Please wait..."
msgstr "Indlæser video. Vent venligst..."

msgid "Host"
msgstr "Vært"

msgid ""
"The host sets up the game options. There can only be one host per network "
"game."
msgstr ""
"Værten opsætter spilmulighederne. Der kan kun være én vært per netværksspil."

msgid "Guest"
msgstr "Gæst"

msgid ""
"The guest waits for the host to set up the game, then is automatically added "
"in. There can be multiple guests for TCP/IP games."
msgstr ""
"Gæsten venter på, at værten sætter spillet op, og tilføjes derefter "
"automatisk. Der kan være flere gæster til TCP/IP-spil."

msgid ""
"fheroes2 needs data files from the original Heroes of Might and Magic II to "
"operate. You appear to be using the demo version of Heroes of Might and "
"Magic II for this purpose. Please note that only one scenario will be "
"available in this setup."
msgstr ""
"For at kunne køre har fheroes2 brug for datafiler fra det originale Heroes "
"of Might and Magic II. Du ser ud til at bruge demoversionen af Heroes of "
"Might and Magic II til dette formål. Bemærk venligst, at kun ét scenarie vil "
"være tilgængeligt i denne opsætning."

msgid ""
"A multi-player game, with several human players competing against each other "
"on a single map."
msgstr ""
"Et flerspillerspil, hvor flere menneskelige spillere konkurrerer mod "
"hinanden på ét enkelt kort."

msgid "Battle Only"
msgstr "Kun kamp"

msgid "Setup and play a battle without loading any map."
msgstr "Opsæt og spil en kamp uden at indlæse et kort."

msgid ""
"Play a Hot Seat game, where 2 to 6 players play on the same device, "
"switching into the 'Hot Seat' when it is their turn."
msgstr ""
"Spil et lokalt spil, hvor 2-6 spillere spiller sin tur på den samme enhed, "
"mens de skiftes til at sidde i \"det varme sæde\"."

msgid "2 Players"
msgstr "2 spillere"

msgid ""
"Play with 2 human players, and optionally, up to 4 additional computer "
"players."
msgstr ""
"Spil med 2 menneskelige spillere og eventuelt op til 4 ekstra "
"computerspillere."

msgid "3 Players"
msgstr "3 spillere"

msgid ""
"Play with 3 human players, and optionally, up to 3 additional computer "
"players."
msgstr ""
"Spil med 3 menneskelige spillere og eventuelt op til 3 ekstra "
"computerspillere."

msgid "4 Players"
msgstr "4 spillere"

msgid ""
"Play with 4 human players, and optionally, up to 2 additional computer "
"players."
msgstr ""
"Spil med 4 menneskelige spillere og eventuelt op til 2 ekstra "
"computerspillere."

msgid "5 Players"
msgstr "5 spillere"

msgid ""
"Play with 5 human players, and optionally, up to 1 additional computer "
"player."
msgstr ""
"Spil med 5 menneskelige spillere og eventuelt 1 ekstra computerspillere."

msgid "6 Players"
msgstr "6 spillere"

msgid "Play with 6 human players."
msgstr "Spil med 2 menneskelige spillere."

msgid "Dragon city has fallen! You are now the Master of the Dragons."
msgstr "Dragebyen er faldet! Du er nu dragernes mester!"

msgid ""
"You captured %{name}!\n"
"You are victorious."
msgstr ""
"Du fangede %{name}!\n"
"Du har sejret!"

msgid ""
"You have captured the enemy hero %{name}!\n"
"Your quest is complete."
msgstr ""
"Du har fanget fjendens helt %{name}!\n"
"Din opgave er fuldført!"

msgid ""
"You have found the %{name}.\n"
"Your quest is complete."
msgstr ""
"Du har fundet %{name}!\n"
"Din opgave er fuldført!"

msgid "Ultimate Artifact"
msgstr "Det Ultimative Artefakt"

msgid ""
"The enemy is beaten.\n"
"Your side has triumphed!"
msgstr ""
"Fjenden er slået!\n"
"Din side har sejret!"

msgid ""
"You have built up over %{count} gold in your treasury.\n"
"All enemies bow before your wealth and power."
msgstr ""
"Du har akkumuleret over %{count} guldstykker i dit skatkammer.\n"
"Alle fjender bøjer sig for din rigdom og magt!"

msgid "Victory!"
msgstr "Sejr!"

msgid ""
"The enemy has captured %{name}!\n"
"They are triumphant."
msgstr ""
"Fjenden har erobret %{name}!\n"
"De har sejret!"

msgid ""
"The enemy has built up over %{count} gold in his treasury.\n"
"You must bow done in defeat before his wealth and power."
msgstr ""
"Fjenden har akkumuleret over %{count} guldstykker i sit skatkammer.\n"
"Med dette nederlag skal du nu bøje dig for hans rigdom og magt!"

msgid "You have been eliminated from the game!!!"
msgstr "Du er blevet slået ud af spillet!!!"

msgid ""
"You have lost the hero %{name}.\n"
"Your quest is over."
msgstr ""
"Du har mistet helten %{name}.\n"
"Fjendens opgave er fuldført!"

msgid ""
"You have failed to complete your quest in time.\n"
"All is lost."
msgstr ""
"Du fuldførte ikke din opgave i tide.\n"
"Alt er tabt!"

msgid "Defeat!"
msgstr "Nederlag!"

msgid ""
"Base score: %{score}\n"
"Difficulty: %{difficulty}\n"
"\n"
msgstr ""
"Grundscore: %{score}\n"
"Niveau: %{difficulty}\n"
"\n"

msgid "Defeat all enemy heroes and capture all enemy towns and castles."
msgstr "Besejr alle fjendens helte og erobr alle fjendens borge og byer."

msgid "Your side defeats the opposing side."
msgstr "Din side besejrer den modsatte."

msgid "Run out of time. (Fail to win by a certain point.)"
msgstr "Løb tør for tid. (Du kan ikke vinde efter et bestemt antal dage)"

msgid "You must defeat the enemy %{enemies}."
msgid_plural "You must defeat the enemy alliance of %{enemies}."
msgstr[0] "Du skal besejre fjenden %{enemies}."
msgstr[1] "Du skal besejre fjendens alliance af %{enemies}."

msgid ""
"The alliance consisting of %{allies} and you must defeat the enemy "
"%{enemies}."
msgid_plural ""
"The alliance consisting of %{allies} and you must defeat the enemy alliance "
"of %{enemies}."
msgstr[0] ""
"Alliancen består af %{allies}, og du skal besejre fjenden %{enemies}."
msgstr[1] ""
"Alliancen består af %{allies}, og du skal besejre fjendens alliance af "
"%{enemies}."

msgid "Capture the castle '%{name}'."
msgstr "Erobr borgen '%{name}'."

msgid "Capture the town '%{name}'."
msgstr "Erobr byen '%{name}'."

msgid "Defeat the hero '%{name}'."
msgstr "Besejr helten '%{name}'."

msgid "Find the ultimate artifact."
msgstr "Find Det Ultimative Artefakt."

msgid "Find the '%{name}' artifact."
msgstr "Find artefaktet '%{name}'."

msgid "Accumulate %{count} gold."
msgstr "Akkumuler %{count} guldstykker."

msgid ""
", or you may win by defeating all enemy heroes and capturing all enemy towns "
"and castles."
msgstr ""
", eller du kan vinde ved at besejre alle fjendens helte og erobre alle "
"fjendens byer og borge."

msgid "Lose the castle '%{name}'."
msgstr "Mist borgen '%{name}'."

msgid "Lose the town '%{name}'."
msgstr "Mist byen '%{name}'."

msgid "Lose the hero: %{name}."
msgstr "Mist helten '%{name}'."

msgid "Fail to win by the end of month %{month}, week %{week}, day %{day}."
msgstr ""
"Du taber, hvis du ikke vinder inden udgangen af måned %{month}, uge%{week}, "
"dag %{day}."

msgid "%{color} player has been vanquished!"
msgstr "%{color} spiller er blevet besejret!"

msgid "Major Event!"
msgstr "Stor begivenhed!"

msgid "Scenario:"
msgstr "Kort:"

msgid "Game Difficulty:"
msgstr "Spil-niveau:"

msgid "Opponents:"
msgstr "Spillere:"

msgid "Class:"
msgstr "Klasse:"

msgid "Rating %{rating}%"
msgstr "Bedømmelse %{rating}%"

msgid "Click here to select which scenario to play."
msgstr "Klik her for at vælge, hvilket kort du vil spille på."

msgid "Scenario"
msgstr "Kort"

msgid "Game Difficulty"
msgstr "Spil-niveau"

msgid ""
"This lets you change the starting difficulty at which you will play. Higher "
"difficulty levels start you off with fewer resources, and at the higher "
"settings, give extra resources to the computer."
msgstr ""
"Dette lader dig ændre start-niveau, som du vil spille på. Højere niveauer "
"giver dig færre resurser at starte med, mens AI-spillere til gengæld får "
"ekstra resurser at starte med."

msgid "Difficulty Rating"
msgstr "Niveau-bedømmelse"

msgid ""
"The difficulty rating reflects a combination of various settings for your "
"game. This number will be applied to your final score."
msgstr ""
"Sværhedsgraden afspejler en kombination af forskellige indstillinger for dit "
"spil. Dette tal vil blive anvendt på din endelige score."

msgid "Click to accept these settings and start a new game."
msgstr "Klik for at acceptere disse indstillinger og start et nyt spil."

msgid "Click to return to the main menu."
msgstr "Klik her for at vende tilbage til hovedmenuen."

msgid "Astrologers proclaim the Month of the %{name}."
msgstr "Astrologer kundgør, at månedens væsen er %{name}."

msgid "Astrologers proclaim the Week of the %{name}."
msgstr "Astrologer kundgør, at ugens væsen er %{name}."

msgid "After regular growth, the population of %{monster} is doubled!"
msgstr "Efter regelmæssig tilvækst er befolkningen på %{monster} fordoblet!"

msgid ""
"After regular growth, the population of %{monster} increases by %{count} "
"percent!"
msgid_plural ""
"After regular growth, the population of %{monster} increases by %{count} "
"percent!"
msgstr[0] ""
"Efter regelmæssig tilvækst stiger befolkningen af %{monster} med %{count} "
"procent!"
msgstr[1] ""
"Efter regelmæssig vækst stiger befolkningen af %{monster} med %{count} "
"procent!"

msgid "%{monster} growth +%{count}."
msgstr ""
"Tilvækst: +%{count}\n"
"%{monster}"

msgid " All populations are halved."
msgstr "Hele befolkningen er halveret."

msgid " All dwellings increase population."
msgstr "Alle bosteder får øget deres befolkning."

msgid "New Month!"
msgstr "Ny måned!"

msgid "New Week!"
msgstr "Ny uge!"

msgid "Beware!"
msgstr "Pas på!"

msgid ""
"%{color} player, this is your last day to capture a town, or you will be "
"banished from this land."
msgstr ""
"%{color} spiller! Dette er din sidste dag til at erobre en by, ellers bliver "
"du forvist fra dette land!"

msgid ""
"%{color} player, you only have %{day} days left to capture a town, or you "
"will be banished from this land."
msgstr ""
"%{color} spiller! Du har kun %{day} dage til at erobre en by, ellers bliver "
"du forvist fra dette land!"

msgid "%{color} player's turn."
msgstr "%{color} spillers tur."

msgid ""
"%{color} player, you have lost your last town. If you do not conquer another "
"town in the next week, you will be eliminated."
msgstr ""
"%{color} spiller, du har mistet din sidste by. Hvis du ikke erobrer en anden "
"by i løbet af én uge, vil du blive elimineret."

msgid ""
"%{color} player, your heroes abandon you, and you are banished from this "
"land."
msgstr ""
"%{color} spiller! Dine helte forlader dig og du bliver forvist fra dette "
"land!"

msgid "Lord Kilburn"
msgstr "Fyrst Kilburn"

msgid "Tsabu"
msgstr "Sabu"

msgid "Sir Galant"
msgstr "Herr Galant"

msgid "Thundax"
msgstr "Thorøks"

msgid "Lord Haart"
msgstr "Fyrst Hjart"

msgid "Ariel"
msgstr "Ariel"

msgid "Rebecca"
msgstr "Rebekka"

msgid "Sandro"
msgstr "Sander"

msgid "Crodo"
msgstr "Krodo"

msgid "Barock"
msgstr "Barock"

msgid "Antoine"
msgstr "Antonius"

msgid "Astra"
msgstr "Astra"

msgid "Agar"
msgstr "Agar"

msgid "Vatawna"
msgstr "Vatavne"

msgid "Vesper"
msgstr "Vesper"

msgid "Ambrose"
msgstr "Ambrosius"

msgid "Troyan"
msgstr "Trojan"

msgid "Jojosh"
msgstr "Joshua"

msgid "Wrathmont"
msgstr "Vredeberg"

msgid "Maximus"
msgstr "Maximus"

msgid "Next Hero"
msgstr "Næste helt"

msgid "Select the next Hero."
msgstr "Vælg næste helt."

msgid "Hero Movement"
msgstr "Heltebevægelse"

msgid ""
"Start the Hero's movement along the current path or re-visit the object "
"occupied by the Hero. Press and hold this button to reset the Hero's path."
msgstr ""
"Begynd heltens bevægelse langs den nuværende sti eller foretag et genbesøg "
"ved det objekt, som helten står ved. Hold denne knap nede, for at nulstille "
"heltens sti."

msgid "Kingdom Summary"
msgstr "Oversigt over kongedømmet"

msgid "View a summary of your Kingdom."
msgstr "Se en oversigt over dit kongerige."

msgid "Cast an adventure spell."
msgstr "Kast en eventyrbesværgelse"

msgid "End Turn"
msgstr "End tur"

msgid "End your turn and let the computer take its turn."
msgstr "End din tur og lad computeren spille sin."

msgid "Adventure Options"
msgstr "Eventyrindstillinger"

msgid "Bring up the adventure options menu."
msgstr "Frembring menuen for eventyrindstillingerne."

msgid ""
"Bring up the file options menu, allowing you to load, save, start a new game "
"or quit."
msgstr ""
"Frembring filindstillingsmenuen, som tillader dig at indlæse, gemme, starte "
"et nyt spil eller afslutte."

msgid "Bring up the system options menu, allowing you to customize your game."
msgstr ""
"Frembring menuen for systemindstillingerne, så du kan tilpasse dit spil."

msgid ""
"One or more heroes may still move, are you sure you want to end your turn?"
msgstr ""
"En eller flere helte kan stadig ride. Er du sikker på at du vil ende din tur?"

msgid "Are you sure you want to quit?"
msgstr "Er du sikker på om du vil afslutte?"

msgid "Are you sure you want to restart? (Your current game will be lost.)"
msgstr ""
"Er du sikker på, om du vil indlæse et nyt spil? (Dit nuværende spil vil gå "
"tabt.)"

msgid "Are you sure you want to overwrite the save with this name?"
msgstr "Er du sikker på, om du vil overskrive det gemte spil med dette navn?"

msgid "Game saved successfully."
msgstr "Spillet blev gemt."

msgid "There was an issue during saving."
msgstr "Mens spillet forsøgtes gemt, opstod der et problem."

msgid ""
"Are you sure you want to load a new game? (Your current game will be lost.)"
msgstr ""
"Er du sikker på, om du vil indlæse et nyt spil? (Dit nuværende spil vil gå "
"tabt.)"

msgid "Try looking on land!!!"
msgstr "Prøv at søge på land!!!"

msgid ""
"Searching for the Ultimate Artifact is fruitless. Your hero could not carry "
"it even if he found it - all his artifact slots are full."
msgstr ""
"At søge efter Det Ultimative Artefakt er frugtesløst. Din helt kunne ikke "
"bære den, selvom han fandt den - alle hans artefaktpladser er fulde."

msgid "Digging for artifacts requires a whole day, try again tomorrow."
msgstr "At grave efter artefakter kræver en hel dag. Prøv igen i morgen."

msgid ""
"After spending many hours digging here, you have uncovered the %{artifact}."
msgstr ""
"Efter at have brugt mange timer på at grave her, finder du endelig "
"%{artifact}."

msgid "Congratulations!"
msgstr "TILLYKKE!!!"

msgid "Nothing here. Where could it be?"
msgstr "Intet her. Hvor kan den være?"

msgid "Try searching on clear ground."
msgstr "Prøv at søge på et bart område."

msgid "A miniature view of the known world. Left click to move viewing area."
msgstr ""
"Et miniaturebillede af den kendte verden. Venstre klik for at flytte "
"visningsområde."

msgid "Month: %{month} Week: %{week}"
msgstr "Måned: %{month} Uge: %{week}"

msgid "Day: %{day}"
msgstr "Dag: %{day}"

msgid ""
"You find a small\n"
"quantity of %{resource}."
msgstr ""
"Du fandt en lille\n"
"mængde %{resource}."

msgid "Status Window"
msgstr "Statusvindue"

msgid ""
"This window provides information on the status of your hero or kingdom, and "
"shows the date."
msgstr ""
"Dette vindue giver information om status på din helt eller dit rige og viser "
"datoen."

msgid ""
"This window provides information on the status of your hero or kingdom, and "
"shows the date. Left click here to cycle through these windows."
msgstr ""
"Dette vindue giver information om status på din helt eller dit rige og viser "
"datoen. Venstre klik her for at bladre gennem disse vinduer."

msgid ""
"This lets you change player starting positions and colors. A particular "
"color will always start in a particular location. Some positions may only be "
"played by a computer player or only by a human player."
msgstr ""
"Dette lader dig ændre spillerens startpositioner og farver. En bestemt farve "
"starter altid på et bestemt sted. Nogle positioner kan kun spilles af en "
"computerspiller eller kun af en menneskelig spiller."

msgid ""
"This lets you change the class of a player. Classes are not always "
"changeable. Depending on the scenario, a player may receive additional towns "
"and/or heroes not of their primary alignment."
msgstr ""
"Dette lader dig ændre en spillers klasse. Klasser er ikke altid "
"udskiftelige. Afhængigt af scenariet kan en spiller modtage yderligere byer "
"og/eller helte, der ikke er i deres primære linje."

msgid "Handicap"
msgstr "Handicap"

msgid ""
"This lets you change the handicap of a particular player. Only human players "
"may have a handicap. Handicapped players start with fewer resources and earn "
"15 or 30% fewer resources per turn for mild and severe handicaps, "
"respectively."
msgstr ""
"Dette lader dig ændre handicappet for en bestemt spiller. Kun menneskelige "
"spillere må have et handicap. Handicappede spillere starter med færre "
"resurser og tjener 15 eller 30% færre resurser pr. omgang for henholdsvis "
"milde og svære handicap."

msgid "%{color} player"
msgstr "%{color} spiller"

msgid "No Handicap"
msgstr "Intet handicap"

msgid ""
"No special restrictions on starting resources and resource income per turn."
msgstr ""
"Ingen særlige begrænsninger for startresurser og resurseindkomst af per tur."

msgid "Mild Handicap"
msgstr "Mildt handicap"

msgid ""
"Players with mild handicap start with fewer resources and earn 15% fewer "
"resources per turn."
msgstr ""
"Spillere med mildt handicap starter med færre resurser og tjener 15% færre "
"resurser per tur."

msgid "Severe Handicap"
msgstr "Svært handicap"

msgid ""
"Players with severe handicap start with fewer resources and earn 30% fewer "
"resources per turn."
msgstr ""
"Spillere med alvorligt handicap starter med færre resurser og tjener 30% "
"færre resurser per tur."

msgid ""
"Default\n"
"value"
msgstr ""
"standard\n"
"værdi"

msgid "Set %{skill} Skill"
msgstr "Indstil %{skill} Evne"

msgid "Set %{skill} base value. Right-click to reset all skills to default."
msgstr "Indstil %{skill} startværdi. Højreklik: Nulstil evner til standard."

msgid "View %{skill} Info"
msgstr "Vis info om %{skill}"

msgid ""
"Default\n"
"skill"
msgstr ""
"standard\n"
"evne"

msgid "Keyboard|123"
msgstr "123"

msgid "Keyboard|SPACE"
msgstr "MELLEMRUM"

msgid "Keyboard|ABC"
msgstr "ABC"

msgid "Kingdom Income"
msgstr "Kongerigets indkomst"

msgid "Kingdom Income per day."
msgstr "Kongerigets daglige indkomst"

msgid "For every lighthouse controlled, your ships will move further each day."
msgstr ""
"For hvert fyrtårn, der kontrolleres, kan dine skibe sejle længere om dagen."

msgid "English"
msgstr "Engelsk"

msgid "French"
msgstr "Fransk"

msgid "Polish"
msgstr "Polsk"

msgid "German"
msgstr "Tysk"

msgid "Russian"
msgstr "Russisk"

msgid "Italian"
msgstr "Italiensk"

msgid "Czech"
msgstr "Tjekkisk"

msgid "Norwegian"
msgstr "Norsk"

msgid "Belarusian"
msgstr "Hviderussisk"

msgid "Bulgarian"
msgstr "Bulgarisk"

msgid "Ukrainian"
msgstr "Ukrainsk"

msgid "Romanian"
msgstr "Rumænsk"

msgid "Spanish"
msgstr "Spansk"

msgid "Swedish"
msgstr "Svensk"

msgid "Portuguese"
msgstr "Portugisisk"

msgid "Turkish"
msgstr "Tyrkisk"

msgid "Dutch"
msgstr "Hollandsk"

msgid "Hungarian"
msgstr "Ungarnsk"

msgid "Danish"
msgstr "Dansk"

msgid "Slovak"
msgstr "Slovensk"

msgid "Vietnamese"
msgstr "Vietnamesisk"

msgid ", FPS: "
msgstr ", FPS:"

msgid "shipAndGraveyard|%{object} robber"
msgstr "%{object}srøver"

msgid "pyramid|%{object} raided"
msgstr "%{object} plyndret"

msgid "Ector"
msgstr "Hektor"

msgid "Gwenneth"
msgstr "Lykke"

msgid "Sir Gallant"
msgstr "Herr Gallant"

msgid "Tyro"
msgstr "Tyr"

msgid "Dimitry"
msgstr "Dimitri"

msgid "Ruby"
msgstr "Rubin"

msgid "Crag Hack"
msgstr "Lars Hug"

msgid "Fineous"
msgstr "Fineas"

msgid "Jezebel"
msgstr "Izabel"

msgid "Atlas"
msgstr "Atlas"

msgid "Ergon"
msgstr "Egon"

msgid "Jaclyn"
msgstr "Jakobine"

msgid "Gem"
msgstr "Perle"

msgid "Natasha"
msgstr "Natasja"

msgid "Carlawn"
msgstr "Karlana"

msgid "Luna"
msgstr "Luna"

msgid "Arie"
msgstr "Arie"

msgid "Barok"
msgstr "Barok"

msgid "Kastore"
msgstr "Kastor"

msgid "Falagar"
msgstr "Falagar"

msgid "Dawn"
msgstr "Dagny"

msgid "Flint"
msgstr "Flint"

msgid "Halon"
msgstr "Halon"

msgid "Myra"
msgstr "Mira"

msgid "Myrini"
msgstr "Myrine"

msgid "Wilfrey"
msgstr "Vilfred"

msgid "Mandigal"
msgstr "Mandalei"

msgid "Sarakin"
msgstr "Sarakin"

msgid "Charity"
msgstr "Godemine"

msgid "Darlana"
msgstr "Darlana"

msgid "Ranloo"
msgstr "Ranlov"

msgid "Rialdo"
msgstr "Rialdo"

msgid "Zam"
msgstr "Zam"

msgid "Zom"
msgstr "Zom"

msgid "Celia"
msgstr "Celia"

msgid "Roxana"
msgstr "Roxanne"

msgid "Lord Corlagon"
msgstr "Fyrst Korlagon"

msgid "Lord Halton"
msgstr "Fyrst Halton"

msgid "Sister Eliza"
msgstr "Søster Eliza"

msgid "Brother Brax"
msgstr "Bror Braks"

msgid "Dainwin"
msgstr "Dejnvin"

msgid "Joseph"
msgstr "Josef"

msgid "Mog"
msgstr "Mog"

msgid "Solmyr"
msgstr "Solmyr"

msgid "Ceallach"
msgstr "Ketil"

msgid "Drakonia"
msgstr "Drakonia"

msgid "Elderian"
msgstr "Oldrian"

msgid "Gallavant"
msgstr "Gallavant"

msgid "Jarkonas"
msgstr "Harkonas"

msgid "Martine"
msgstr "Martine"

msgid " gives you maximum morale"
msgstr " giver dig maksimal moral"

msgid " gives you maximum luck"
msgstr " giver dig maksimalt held"

msgid "You cannot pick up this artifact, you already have a full load!"
msgstr "Du kan ikke opsamle denne artefakt, da du allerede har fuld last!"

msgid "To cast spells, you must first buy a spell book for %{gold} gold."
msgstr ""
"For at kaste besværgelser, må du først købe en magibog. Den koster %{gold} "
"guldstykker."

msgid "Unfortunately, you seem to be a little short of cash at the moment."
msgstr "Desværre ser det ud til, at du mangler kontanter i øjeblikket."

msgid "Do you wish to buy one?"
msgstr "Ønsker du at købe én?"

msgid "%{count} / day"
msgstr "%{count} / dag"

msgid "one"
msgstr "1"

msgid "two"
msgstr "2"

msgid "A whirlpool engulfs your ship. Some of your army has fallen overboard."
msgstr ""
"En hvirvelstrøm opsluger dit skib. Noget af din hær er faldet over bord."

msgid "Insulted by your refusal of their offer, the monsters attack!"
msgstr "Fornærmet over din afvisning af deres tilbud, angriber væsenerne!"

msgid ""
"The %{monster}, awed by the power of your forces, begin to scatter.\n"
"Do you wish to pursue and engage them?"
msgstr ""
"Disse %{monster} beundres ved synet af din mægtige hær og begynder at sprede "
"sig.\n"
"Ønsker du at forfølge og gå på dem?"

msgid "Ransacking an enemy camp, you discover a hidden cache of treasures."
msgstr "Idet du ransager en fjendelejr, opdager du en skjult skat."

msgid ""
"The keeper of the mill announces:\n"
"\"Milord, I have been working very hard to provide you with these resources, "
"come back next week for more.\""
msgstr ""
"Mølleren annoncerer:\n"
"\"Deres excellence, jeg har arbejdet hårdt for at skaffe Dem disse resurser. "
"Få mere ved at komme igen i næste uge.\""

msgid ""
"The keeper of the mill announces:\n"
"\"Milord, I am sorry, there are no resources currently available. Please try "
"again next week.\""
msgstr ""
"Mølleren annoncerer:\n"
"\"Deres excellence, jeg beklager, der er ingen resurser at hente i "
"øjeblikket. Prøv at vende tilbage i næste uge.\""

msgid ""
"The keeper of the mill announces:\n"
"\"Milord, I have been working very hard to provide you with this gold, come "
"back next week for more.\""
msgstr ""
"Mølleren annoncerer:\n"
"\"Deres excellence, jeg har arbejdet hårdt for at skaffe Dem disse "
"guldstykker. Få mere ved at komme igen i næste uge.\""

msgid ""
"The keeper of the mill announces:\n"
"\"Milord, I am sorry, there is no gold currently available. Please try again "
"next week.\""
msgstr ""
"Mølleren annoncerer:\n"
"\"Deres excellence, jeg beklager, der er intet guld at hente i øjeblikket. "
"Prøv at vende tilbage i næste uge.\""

msgid ""
"You've found an abandoned lean-to.\n"
"Poking about, you discover some resources hidden nearby."
msgstr ""
"Du har fundet et forladt shelter.\n"
"Idet du roder rundt, opdager du nogle resurser gemt i nærheden."

msgid "The lean-to is long abandoned. There is nothing of value here."
msgstr "Shelteret er for længst forladt. Der er intet af værdi her."

msgid ""
"You catch a leprechaun foolishly sleeping amidst a cluster of magic "
"mushrooms.\n"
"In exchange for his freedom, he guides you to a small pot filled with "
"precious things."
msgstr ""
"Du fanger en tåbelig alf i at sove mellem en samling magiske svampe.\n"
"I bytte for sin frihed, viser han dig vejen til en lille potte fyldt med "
"værdigenstande."

msgid ""
"You've found a magic garden, the kind of place that leprechauns and faeries "
"like to cavort in, but there is no one here today.\n"
"Perhaps you should try again next week."
msgstr ""
"Du finder en magisk have, den slags haver som feer og alfer kan lide at "
"boltre sig i. Men der er ingen her at finde i dag.\n"
"Måske du skulle prøve igen i næste uge."

msgid "You come upon the remains of an unfortunate adventurer."
msgstr "Du støder på resterne af en uheldig eventyrer."

msgid "Treasure"
msgstr "Skat"

msgid "Searching through the tattered clothing, you find the %{artifact}."
msgstr "Du gennemsøger det lasede tøj og finder %{artifact}."

msgid "Searching through the tattered clothing, you find nothing."
msgstr "Du gennemsøger det lasede tøj, men finder intet af værdi."

msgid ""
"You come across an old wagon left by a trader who didn't quite make it to "
"safe terrain."
msgstr ""
"Du støder på en gammel vogn efterladt af en handelsmand, der ikke helt nåede "
"til sikkert terræn."

msgid "Unfortunately, others have found it first, and the wagon is empty."
msgstr "Desværre har andre fundet den først, og vognen er tom."

msgid "Searching inside, you find the %{artifact}."
msgstr "Indenfor kigger du søgende rundt. Du finder %{artifact}."

msgid "Inside, you find some of the wagon's cargo still intact."
msgstr "Indeni vognen er noget af dens last stadig intakt."

msgid "You search through the flotsam, and find some wood and some gold."
msgstr "Du undersøger vraggodset og finder noget træ og guld."

msgid "You search through the flotsam, and find some wood."
msgstr "Du undersøger vraggodset og finder noget træ."

msgid "You search through the flotsam, but find nothing."
msgstr "Du gennemsøger vraggodset, men du finder intet af værdi."

msgid "Shrine of the 1st Circle"
msgstr "Helligdom af den 1. cirkel"

msgid ""
"You come across a small shrine attended by a group of novice acolytes.\n"
"In exchange for your protection, they agree to teach you a simple spell - "
"'%{spell}'."
msgstr ""
"Du støder på en lille helligdom, der overværes af en gruppe præstelærlinge.\n"
"Til gengæld for din beskyttelse, er de enige om at lære dig en simpel "
"besværgelse - '%{spell}'."

msgid "Shrine of the 2nd Circle"
msgstr "Helligdom af den 2. cirkel"

msgid ""
"You come across an ornate shrine attended by a group of rotund friars.\n"
"In exchange for your protection, they agree to teach you a spell - "
"'%{spell}'."
msgstr ""
"Du støder på en udsmykket helligdom, der overværes af en gruppe runde "
"munke.\n"
"Til gengæld for din beskyttelse, er de enige om at lære dig en simpel "
"besværgelse - '%{spell}'."

msgid "Shrine of the 3rd Circle"
msgstr "Helligdom af den 3. cirkel"

msgid ""
"You come across a lavish shrine attended by a group of high priests.\n"
"In exchange for your protection, they agree to teach you a sophisticated "
"spell - '%{spell}'."
msgstr ""
"Du støder på en overdådig helligdom, der overværes af en gruppe højpræste.\n"
"Til gengæld for din beskyttelse, er de enige om at lære dig en simpel "
"besværgelse - '%{spell}'."

msgid ""
"\n"
"Unfortunately, you do not have the wisdom to understand the spell, and you "
"are unable to learn it."
msgstr ""
"\n"
"Desværre har du ikke visdom til at forstå besværgelsen, og du er ikke i "
"stand til at lære den."

msgid ""
"\n"
"Unfortunately, you already have knowledge of this spell, so there is nothing "
"more for them to teach you."
msgstr ""
"\n"
"Desværre kender du allerede til denne besværgelse, så der er ikke mere de "
"kan lære dig."

msgid ""
"\n"
"Unfortunately, you have no Magic Book to record the spell with."
msgstr ""
"\n"
"Desværre har du ingen magibog, at nedskrive besværgelsen i."

msgid ""
"You approach the hut and observe a witch inside studying an ancient tome on "
"%{skill}.\n"
"\n"
msgstr ""
"Du nærmer dig hytten og observerer en heks indenfor, som studerer et "
"ældgammelt bind om %{skill}.\n"
"\n"

msgid ""
"As you approach, she turns and focuses her one glass eye on you.\n"
"\"You already know everything you deserve to learn!\" the witch screeches. "
"\"NOW GET OUT OF MY HOUSE!\""
msgstr ""
"Idet du nærmer dig, vender hun sig om og retter sit glasøje mod dig.\n"
"\"Du ved allerede alt hvad du fortjener at lære!\" hviner heksen. \"OG "
"FORSVIND SÅ FRA MIT HJEM!\""

msgid ""
"As you approach, she turns and speaks.\n"
"\"You already know that which I would teach you. I can help you no further.\""
msgstr ""
"Idet du nærmer dig, vender hun sig om og siger:\n"
"\"Du evner allerede det, som jeg ville have lært dig at kunne. Jeg kan ikke "
"hjælpe dig.\""

msgid ""
"An ancient and immortal witch living in a hut with bird's legs for stilts "
"teaches you %{skill} for her own inscrutable purposes."
msgstr ""
"I en hytte med stolper af enorme fugleben lever en udødelig og ældgammel "
"heks. Af sine egne uransagelige årsager lærer hun dig %{skill}."

msgid "As you drink the sweet water, you gain luck for your next battle."
msgstr "Du drikker det søde vand og vinder held til dit næste slag."

msgid "You drink from the enchanted fountain, but nothing happens."
msgstr "Du drikker af det fortryllede springvand, men der sker ikke noget."

msgid "You enter the faerie ring, but nothing happens."
msgstr "Du går ind i fe-ringen, men der sker ikke noget."

msgid ""
"Upon entering the mystical faerie ring, your army gains luck for its next "
"battle."
msgstr ""
"Idet du går ind i den mystiske fe-ring, vinder din hær held til det næste "
"slag."

msgid ""
"You've found an ancient and weathered stone idol.\n"
"It is supposed to grant luck to visitors, but since the stars are already "
"smiling upon you, it does nothing."
msgstr ""
"Du har fundet et gammelt og forvitret stenidol.\n"
"Det er meningen, at det skal give held til besøgende, men da stjernerne "
"allerede smiler til dig, gør det ingenting."

msgid ""
"You've found an ancient and weathered stone idol.\n"
"Kissing it is supposed to be lucky, so you do. The stone is very cold to the "
"touch."
msgstr ""
"Du har fundet et gammelt og forvitret stenidol.\n"
"Det siges at bringe held, hvis man kysser på den. Så det gør du. Stenen er "
"meget kold at røre ved."

msgid "The mermaids silently entice you to return later and be blessed again."
msgstr ""
"Havfruerne lokker dig lydløst til at vende tilbage senere, for igen at blive "
"velsignet."

msgid ""
"The magical, soothing beauty of the Mermaids reaches you and your crew.\n"
"Just for a moment, you forget your worries and bask in the beauty of the "
"moment.\n"
"The mermaids' charms bless you with increased luck for your next combat."
msgstr ""
"Du og dit mandskab beskuer havfruernes magiske, beroligende skønhed.\n"
"For en stund, glemmer du dine bekymringer og soler dig i øjeblikkets "
"skønhed.\n"
"Havfruernes tryllesange velsigner dig med øget held til din næste kamp."

msgid ""
"You come upon the pyramid of a great and ancient king.\n"
"You are tempted to search it for treasure, but all the old stories warn of "
"fearful curses and undead guardians.\n"
"Will you search?"
msgstr ""
"Du kommer forbi pyramiden af en stor og gammel konge.\n"
"Du er fristet til at søge efter skatte, men alle gamle fortællinger advarer "
"om frygtsomme forbandelser og udøde vogtere.\n"
"Vil du søge alligevel?"

msgid ""
"Upon defeating the monsters, you decipher an ancient glyph on the wall, "
"telling the secret of the spell - '"
msgstr ""
"Når du besejrer monstrene, tyder du en gammel glyf på væggen, som afslører "
"besværgelsens hemmelighed - '"

msgid "Unfortunately, you have no Magic Book to record the spell with."
msgstr "Desværre har du ingen magibog, at nedskrive besværgelsen i."

msgid ""
"Unfortunately, you do not have the wisdom to understand the spell, and you "
"are unable to learn it."
msgstr ""
"Desværre har du ikke visdom til at forstå besværgelsen, og du er ikke i "
"stand til at lære den."

msgid ""
"You come upon the pyramid of a great and ancient king.\n"
"Routine exploration reveals that the pyramid is completely empty."
msgstr ""
"Du kommer forbi pyramiden af en stor og gammel konge.\n"
"En rutinemæssig udforskning afslører, at pyramiden er helt tom."

msgid ""
"A drink at the well is supposed to restore your spell points, but you are "
"already at maximum."
msgstr ""
"Drikken af denne brønd skulle gerne genopfylde din mana, men det er allerede "
"fuldt."

msgid "A second drink at the well in one day will not help you."
msgstr "Drikken af denne brønd virker ikke to gange på samme dag."

msgid "A drink from the well has restored your spell points to maximum."
msgstr "Drikken fra denne brønd genopfylder din mana."

msgid ""
"\"I'm sorry sir,\" The leader of the soldiers says, \"but you already know "
"everything we have to teach.\""
msgstr ""
"\"Jeg er ked af det herre,\" siger soldaterlederen, \"men du ved allerede "
"alt, hvad vi kunne have lært dig.\""

msgid "The soldiers living in the fort teach you a few new defensive tricks."
msgstr "Soldaterne, der bor i fortet, lærer dig et par nye defensive tricks."

msgid ""
"You've come upon a mercenary camp practicing their tactics. \"You're too "
"advanced for us,\" the mercenary captain says. \"We can teach nothing more.\""
msgstr ""
"Du er stødt på en lejesoldatslejr, der øver deres taktiske evner. \"Dine "
"evner overgår vores egne,\" siger lejesoldatskaptajnen. \"Vi kan ikke lære "
"dig mere.\""

msgid ""
"You've come upon a mercenary camp practicing their tactics. The mercenaries "
"welcome you and your troops and invite you to train with them."
msgstr ""
"Du er stødt på en lejesoldatslejr, der øver på deres taktik. Lejetropperne "
"byder dig og dine tropper velkommen og inviterer dig til at træne sammen med "
"dem."

msgid "\"Go 'way!\", the witch doctor barks, \"you know all I know.\""
msgstr "\"Gå væk!\", bjæffer heksedoktoren, \"du ved alt, hvad jeg ved.\""

msgid ""
"An Orcish witch doctor living in the hut deepens your knowledge of magic by "
"showing you how to cast stones, read portents, and decipher the intricacies "
"of chicken entrails."
msgstr ""
"En orkisk heksedoktor, der bor i hytten, gør din viden om magi dybere, ved "
"at vise dig, hvordan du kaster sten, læser varsler og tyder forviklingerne "
"af kyllingeindvolde."

msgid ""
"You've found a group of Druids worshipping at one of their strange stone "
"edifices. Silently, the Druids turn you away, indicating they have nothing "
"new to teach you."
msgstr ""
"Du har fundet en gruppe druider, i færd med en gudstjeneste ved en af deres "
"sære bygningsværker af sten. Tavse afviser druiderne dig, hvilket indikerer, "
"at de ikke har noget nyt at lære dig."

msgid ""
"You've found a group of Druids worshipping at one of their strange stone "
"edifices. Silently, they teach you new ways to cast spells."
msgstr ""
"Du har fundet en gruppe druider, i færd med en gudstjeneste ved en af deres "
"sære bygningsværker af sten. Tavse lærer de dig nye måder at kaste "
"besværgelser på."

msgid ""
"You tentatively approach the burial ground of ancient warriors. Do you want "
"to search the graves?"
msgstr ""
"Foreløbigt nærmer du dig gravpladsen for gamle krigere. Vil du gennemsøge "
"gravene?"

msgid ""
"You spend several hours searching the graves and find nothing. Such a "
"despicable act reduces your army's morale."
msgstr ""
"Du bruger flere timer på at gennemsøge gravene, men du finder intet af "
"værdi. En så foragtelig handling reducerer din hærs moral."

msgid "Upon defeating the Zombies you search the graves and find something!"
msgstr ""
"Efter besejringen af zombierne, gennemsøger du gravene og finder noget!"

msgid ""
"The rotting hulk of a great pirate ship creaks eerily as it is pushed "
"against the rocks. Do you wish to search the shipwreck?"
msgstr ""
"Det rådnende skrog af et stort piratskib knirker uhyggeligt, når det skubbes "
"mod klipperne. Ønsker du at gennemsøge skibsvraget?"

msgid ""
"You spend several hours sifting through the debris and find nothing. Such a "
"despicable act reduces your army's morale."
msgstr ""
"Du bruger flere timer på at gennemrode vragresterne, men du finder intet af "
"værdi. En sådan foragtelig handling reducerer din hærs moral."

msgid ""
"Upon defeating the Ghosts you sift through the debris and find something!"
msgstr ""
"Efter besejringen af spøgelserne, gennemroder du vragresterne og finder "
"noget!"

msgid ""
"The rotting hulk of a great pirate ship creaks eerily as it is pushed "
"against the rocks. Do you wish to search the ship?"
msgstr ""
"Det rådnende skrog af et stort piratskib knirker uhyggeligt, når det skubbes "
"mod klipperne. Ønsker du at gennemsøge skibet?"

msgid ""
"Upon defeating the Skeletons you sift through the debris and find something!"
msgstr ""
"Efter besejringen af skeletterne, gennemroder du vragresterne og finder "
"noget!"

msgid "Your men spot a navigational buoy, confirming that you are on course."
msgstr ""
"Dine mænd opdager en navigationsbøje, der bekræfter, at du er på rette vej."

msgid ""
"Your men spot a navigational buoy, confirming that you are on course and "
"increasing their morale."
msgstr ""
"Dine mænd opdager en navigationsbøje, der bekræfter, at du er på rette vej "
"og øger deres moral."

msgid ""
"The drink at the oasis is refreshing, but offers no further benefit. The "
"oasis might help again if you fought a battle first."
msgstr ""
"Drikken fra oasen er forfriskende, men giver ingen yderligere fordele. Det "
"hjælper måske, igen, hvis du udkæmper en kamp først."

msgid ""
"A drink at the oasis fills your troops with strength and lifts their "
"spirits. You can travel a bit further today."
msgstr ""
"Drikken fra oasen fylder dine tropper med styrke og løfter deres humør. Du "
"kan ride lidt længere i dag."

msgid ""
"The drink at the watering hole is refreshing, but offers no further benefit. "
"The watering hole might help again if you fought a battle first."
msgstr ""
"Drikken fra vandhullet er forfriskende, men giver ingen yderligere fordele. "
"Det hjælper måske, igen, hvis du udkæmper en kamp først."

msgid ""
"A drink at the watering hole fills your troops with strength and lifts their "
"spirits. You can travel a bit further today."
msgstr ""
"Drikken fra vandhullet fylder dine tropper med styrke og løfter deres humør. "
"Du kan ride lidt længere i dag."

msgid ""
"It doesn't help to pray twice before a battle. Come back after you've fought."
msgstr ""
"Det hjælper ikke at bede to gange før en kamp. Kom tilbage efter du har "
"kæmpet."

msgid "A visit and a prayer at the temple raises the morale of your troops."
msgstr "Et besøg og en bøn i templet hæver moralen hos dine tropper."

msgid ""
"An old Knight appears on the steps of the gazebo. \"I am sorry, my liege, I "
"have taught you all I can.\""
msgstr ""
"En gammel ridder dukker op på trappen til lysthuset. \"Jeg er ked af det, "
"min herre, jeg har lært dig alt, hvad jeg kan.\""

msgid ""
"An old Knight appears on the steps of the gazebo. \"My liege, I will teach "
"you all that I know to aid you in your travels.\""
msgstr ""
"En gammel ridder dukker op på trappen til lysthuset. \"Min herre, jeg vil "
"lære dig alt, hvad jeg ved, for at hjælpe dig på dine rejser.\""

msgid ""
"You've pulled a shipwreck survivor from certain death in an unforgiving "
"ocean. Grateful, he says, \"I would give you an artifact as a reward, but "
"you're all full.\""
msgstr ""
"Du har reddet en skibbruden fra den sikre død op fra et nådesløst hav. "
"Taknemmelig, siger han, \"jeg ville give dig et artefakt som belønning, men "
"du er fuldt oppakket.\""

msgid ""
"You've pulled a shipwreck survivor from certain death in an unforgiving "
"ocean. Grateful, he rewards you for your act of kindness by giving you the "
"%{art}."
msgstr ""
"Du har reddet en skibbruden fra den sikre død op fra et nådesløst hav. "
"Taknemmelig, belønner han dig for din venlighed, ved at give dig %{art}."

msgid "A leprechaun offers you the %{art} for the small price of %{gold} Gold."
msgstr "En alf tilbyder dig %{art} til den nette pris af %{gold} guldstykker."

msgid ""
"A leprechaun offers you the %{art} for the small price of %{gold} Gold and "
"%{count} %{res}."
msgstr ""
"En alf tilbyder dig %{art} til den nette pris af %{gold} guldstykker og "
"%{count} %{res}."

msgid "Do you wish to buy this artifact?"
msgstr "Ønsker du at købe denne artefakt?"

msgid ""
"You try to pay the leprechaun, but realize that you can't afford it. The "
"leprechaun stamps his foot and ignores you."
msgstr ""
"Du prøver at betale alfen, men indser, at du ikke har råd til det. "
"Leprechaunen stamper med foden og ignorerer dig."

msgid ""
"Insulted by your refusal of his generous offer, the leprechaun stamps his "
"foot and ignores you."
msgstr ""
"Fornærmet over dit afslag på hans generøse tilbud, stamper alfen med foden "
"og ignorerer dig."

msgid "You've found the artifact: "
msgstr "Du har fundet artefaktet:"

msgid ""
"You've found the humble dwelling of a withered hermit. The hermit tells you "
"that he is willing to give the %{art} to the first wise person he meets."
msgstr ""
"Du har fundet den ydmyge bolig for en visnet eremit. Eremitten fortæller "
"dig, at han er villig til at give %{art} til den første vise person, han "
"møder."

msgid ""
"You've come across the spartan quarters of a retired soldier. The soldier "
"tells you that he is willing to pass on the %{art} to the first true leader "
"he meets."
msgstr ""
"Du er stødt på en pensioneret soldats spartanske kvarter. Soldaten fortæller "
"dig, at han er villig til at give %{art} videre til den første rigtige "
"leder, han møder."

msgid ""
"You've encountered a strange person with a hat and an owl on it. He tells "
"you that he is willing to give %{art} if you have %{skill}."
msgstr ""
"Du har mødt en sær person med en ugle siddende ovenpå sin hat. Han fortæller "
"dig, at han er villig til at give %{art}, hvis du har %{skill}."

msgid ""
"You come upon an ancient artifact. As you reach for it, a pack of Rogues "
"leap out of the brush to guard their stolen loot."
msgstr ""
"Du støder på et gammelt artefakt. Lige som du rækker ud efter den, springer "
"en flok slyngler ud af krattet, for at beskytte deres stjålne bytte."

msgid ""
"Through a clearing you observe an ancient artifact. Unfortunately, it's "
"guarded by a nearby %{monster}. Do you want to fight the %{monster} for the "
"artifact?"
msgstr ""
"Gennem en lysning observerer du et gammelt artefakt. Desværre er det "
"bevogtet af en nærliggende %{monster}. Vil du udfordre væsenet %{monster} "
"til kamp, for at få artefaktet?"

msgid "Victorious, you take your prize, the %{art}."
msgstr "Sejrrig, tager du din præmie, %{art}."

msgid ""
"Discretion is the better part of valor, and you decide to avoid this fight "
"for today."
msgstr ""
"Diskretion er den bedste del af tapperhed, og du beslutter dig for at undgå "
"denne kamp for i dag."

msgid ""
"After spending hours trying to fish the chest out of the sea, you open it "
"and find %{gold} gold pieces."
msgstr ""
"Efter at have brugt timevis på at prøve at fiske kisten op af havet, åbner "
"du den og finder %{gold} guldstykker."

msgid ""
"After spending hours trying to fish the chest out of the sea, you open it "
"and find %{gold} gold and the %{art}."
msgstr ""
"Efter at have brugt timevis på at prøve at fiske kisten op af havet, åbner "
"du den og finder %{gold} guldstykker og %{art}."

msgid ""
"After spending hours trying to fish the chest out of the sea, you open it, "
"only to find it empty."
msgstr ""
"Efter at have brugt timer på at prøve at fiske kisten op af havet, åbner du "
"den, kun for at finde den tom."

msgid ""
"After scouring the area, you fall upon a hidden treasure cache. You may take "
"the gold or distribute the gold to the peasants for experience. Do you wish "
"to keep the gold?"
msgstr ""
"Efter at have undersøgt området, falder du over en hemmelig skattekiste. Du "
"har to valg: Enten beholder du guldet for dig selv, eller også fordeler du "
"guldet mellem dine undersåtter for nogle erfaringspoint. Hvad gør du?"

msgid ""
"After scouring the area, you fall upon a hidden chest, containing the "
"%{gold} gold pieces."
msgstr ""
"Efter at have gennemsøgt området, falder du over en skjult kiste, der "
"indeholder %{gold} guldstykker."

msgid ""
"After scouring the area, you fall upon a hidden chest, containing the "
"ancient artifact %{art}."
msgstr ""
"Efter at have gennemsøgt området, falder du over en skjult kiste, der "
"indeholder det gamle artefakt %{art}."

msgid ""
"You stumble upon a dented and tarnished lamp lodged deep in the earth. Do "
"you wish to rub the lamp?"
msgstr ""
"Du støder på en bulet og plettet lampe, der ligger dybt i jorden. Ønsker du "
"at gnide på lampen?"

msgid ""
"You have taken control of the local Alchemist shop. It will provide you with "
"%{count} unit of Mercury per day."
msgstr ""
"Dette alkymist laboratorium er nu under din kontrol. Den forsyner dit rige "
"med %{count} mængde kviksølv om dagen."

msgid ""
"You gain control of a sawmill. It will provide you with %{count} units of "
"wood per day."
msgstr ""
"Denne savmølle er nu under din kontrol. Den forsyner dit rige med %{count} "
"mængde træ om dagen."

msgid ""
"You gain control of an ore mine. It will provide you with %{count} units of "
"ore per day."
msgstr ""
"Denne malmmine er nu under din kontrol. Den forsyner dit rige med %{count} "
"mængde malm om dagen."

msgid ""
"You gain control of a sulfur mine. It will provide you with %{count} unit of "
"sulfur per day."
msgstr ""
"Denne svovlmine er nu under din kontrol. Den forsyner dit rige med %{count} "
"mængde svovl om dagen."

msgid ""
"You gain control of a crystal mine. It will provide you with %{count} unit "
"of crystal per day."
msgstr ""
"Denne krystalmine er nu under din kontrol. Den forsyner dit rige med "
"%{count} mængde krystaller om dagen."

msgid ""
"You gain control of a gem mine. It will provide you with %{count} unit of "
"gems per day."
msgstr ""
"Denne juvelmine er nu under din kontrol. Den forsyner dit rige med %{count} "
"mængde juveler om dagen."

msgid ""
"You gain control of a gold mine. It will provide you with %{count} gold per "
"day."
msgstr ""
"Denne guldmine er nu under din kontrol. Den forsyner dit rige med %{count} "
"guldstykker om dagen."

msgid ""
"The lighthouse is now under your control, and all of your ships will now "
"move further each day."
msgstr ""
"Fyret er nu under din kontrol, og alle dine skibe vil nu kunne sejle længere "
"om dagen."

msgid "You gain control of a %{name}."
msgstr "Du får kontrol over en %{name}."

msgid ""
"You come upon an abandoned gold mine. The mine appears to be haunted. Do you "
"wish to enter?"
msgstr ""
"Du støder på en forladt guldmine. Minen ser ud til at være hjemsøgt. Vil du "
"ind?"

msgid "You beat the Ghosts and are able to restore the mine to production."
msgstr ""
"Du besejrer spøgelserne og er i stand til at genoprette minens produktion."

msgid ""
"A group of %{monster} with a desire for greater glory wish to join you. Do "
"you accept?"
msgstr ""
"En gruppe %{monster}, med et ønske om større ære, vil gerne tilslutte sig "
"til din hær. Accepterer du?"

msgid "As you approach the dwelling, you notice that there is no one here."
msgstr "Idet du nærmer dig bostedet, bemærker du, at der ikke er nogen hjemme."

msgid ""
"You search the ruins, but the Medusas that used to live here are gone. "
"Perhaps there will be more next week."
msgstr ""
"Du søger i ruinerne, men de medusaer, der plejede at bo her, er væk. Måske "
"kommer der flere i næste uge."

msgid ""
"You've found some Medusas living in the ruins. They are willing to join your "
"army for a price. Do you want to recruit Medusas?"
msgstr ""
"Du har fundet nogle medusaer, der bor i ruinerne. De vil gerne tilslutte sig "
"din hær, men for en pris. Vil du rekruttere medusaer?"

msgid ""
"You've found a Sprite Tree City. Unfortunately, none of the Sprites living "
"there wish to join an army. Maybe next week."
msgstr ""
"Du har fundet en fe-træby. Desværre er der ingen af de feer, der bor der, "
"som ønsker at tilslutte sig din hær. Måske i næste uge."

msgid ""
"Some of the Sprites living in the tree city are willing to join your army "
"for a price. Do you want to recruit Sprites?"
msgstr ""
"Nogle af de feer, der bor i træbyen, vil gerne tilslutte sig din hær, men "
"for en pris. Vil du rekruttere feer?"

msgid ""
"A colorful Rogues' wagon stands empty here. Perhaps more Rogues will be here "
"later."
msgstr ""
"En farverig slyngelvogn står tom her. Måske er der flere slyngler tilstede "
"her senere."

msgid ""
"Distant sounds of music and laughter draw you to a colorful wagon housing "
"Rogues. Do you wish to have any Rogues join your army?"
msgstr ""
"Fjerne lyde af musik og latter drager dig hen til en farverig vogn, hvor "
"slyngler bor. Ønsker du at lade nogle slyngler tilslutte sig din hær?"

msgid ""
"A group of tattered tents, billowing in the sandy wind, beckons you. The "
"tents are unoccupied. Perhaps more Nomads will be here later."
msgstr ""
"En gruppe af lasede telte, der bølger i sandvinden, lokker dig. Teltene er "
"ubesatte. Måske er der flere nomader tilstede her senere."

msgid ""
"A group of tattered tents, billowing in the sandy wind, beckons you. Do you "
"wish to have any Nomads join you during your travels?"
msgstr ""
"En gruppe af lasede telte, der bølger i sandvinden, lokker dig. Vil du have "
"nogen nomader med dig på dine rejser?"

msgid "The pit of mud bubbles for a minute and then lies still."
msgstr "Mudderhullet bobler et minuts tid og ligger derefter stille."

msgid ""
"As you approach the bubbling pit of mud, creatures begin to climb out and "
"position themselves around it. In unison they say: \"Mother Earth would like "
"to offer you a few of her troops. Do you want to recruit Earth Elementals?\""
msgstr ""
"Idet du nærmer dig det boblende mudderhul, begynder væsner at kravle ud og "
"placere sig omkring den. I kor siger de: \"Moder Jord vil gerne tilbyde dig "
"et par af sine tropper. Vil du rekruttere Jord-elementaler?\""

msgid "You enter the structure of white stone pillars, and find nothing."
msgstr ""
"Du går ind i en bygning af hvide stensøjler, men du finder intet af værdi."

msgid ""
"White stone pillars support a roof that rises up to the sky. As you enter "
"the structure, the dead air of the outside gives way to a whirling gust that "
"almost pushes you back out. The air current materializes into a barely "
"visible form. The creature asks, in what can only be described as a loud "
"whisper: \"Why have you come? Are you here to call upon the forces of the "
"air?\""
msgstr ""
"Hvide stensøjler understøtter et tag, som strækker sig op mod himlen. Da du "
"træder ind i bygningen, giver den døde luft udefra plads til et hvirvlende "
"vindstød, der næsten skubber dig ud igen. Luftstrømmen materialiserer sig i "
"en knap synlig form. Væsenet spørger, i hvad der kun kan beskrives som en "
"høj hvisken: \"Hvorfor er du kommet? Er du her for at kalde på luftens "
"kræfter?\""

msgid "No Fire Elementals approach you from the lava pool."
msgstr "Ingen ild-elementaler går dig i møde fra lavasøen."

msgid ""
"Beneath a structure that serves to hold in heat, Fire Elementals move about "
"in a fiery pool of molten lava. A group of them approach you and offer their "
"services. Would you like to recruit Fire Elementals?"
msgstr ""
"Under en bygning, der tjener til at holde på varmen, bevæger ild-"
"elementalerne sig rundt i en brændende sø af smeltet lava. En gruppe af dem "
"henvender sig til dig og melder sig til tjeneste. Ønsker du tænke dig at "
"rekruttere ild-elementaler?"

msgid "A face forms in the water for a moment, and then is gone."
msgstr "For et øjeblik formes et ansigt i vandet, og så forsvinder det igen."

msgid ""
"Crystalline structures cast shadows over a small reflective pool of water. "
"You peer into the pool, and a face that is not your own peers back. It asks: "
"\"Would you like to call upon the powers of water?\""
msgstr ""
"Krystallinske bygninger kaster skygger over en lille reflekterende sø af "
"vand. Du kigger ned i søen, og et ansigt, der ikke er dit eget, ser tilbage "
"på dig. Ansigtet spørger: \"Vil du kalde på vandets kræfter?\""

msgid "This burial site is deathly still."
msgstr "Dette gravsted er dødstille."

msgid ""
"Restless spirits of long dead warriors seeking their final resting place "
"offer to join you in hopes of finding peace. Do you wish to recruit ghosts?"
msgstr ""
"Rastløse ånder af for længst afdøde krigere, der søger deres sidste "
"hvilested, tilbyder at tilslutte sig din hær i håb om at finde fred. Ønsker "
"du at rekruttere spøgelser?"

msgid ""
"The City of the Dead is empty of life, and empty of unlife as well. Perhaps "
"some undead will move in next week."
msgstr ""
"De dødes by er tom for liv og også tom for 'uliv'. Måske flytter nogle udøde "
"ind i næste uge."

msgid ""
"Some Liches living here are willing to join your army for a price. Do you "
"want to recruit Liches?"
msgstr ""
"Nogle kraftlicher, der bor her, vil gerne tilslutte sig din hær, men for en "
"pris. Vil du rekruttere kraftlicher?"

msgid ""
"You've found the ruins of an ancient city, now inhabited solely by the "
"undead. Will you search?"
msgstr ""
"Du har fundet ruinerne af en ældgammel by, som nu udelukkende er beboet af "
"udøde. Vil du gerne udforske den?"

msgid ""
"Some of the surviving Liches are impressed by your victory over their "
"fellows, and offer to join you for a price. Do you want to recruit Liches?"
msgstr ""
"Nogle af de overlevende kraftlicher er imponerede over din sejr over deres "
"kammerater og tilbyder at tilslutte sig din hær, men for en pris. Vil du "
"rekruttere kraftlicher?"

msgid ""
"You've found one of those bridges that Trolls are so fond of living under, "
"but there are none here. Perhaps there will be some next week."
msgstr ""
"Du har fundet en af de broer, som trolde er så glade for at bo under, men "
"her er ingen. Måske kommer der nogle i næste uge."

msgid ""
"Some Trolls living under a bridge are willing to join your army, but for a "
"price. Do you want to recruit Trolls?"
msgstr ""
"Nogle trolde, der bor under broen, vil gerne tilslutte sig din hær, men for "
"en pris. Vil du rekruttere trolde?"

msgid "Trolls living under the bridge challenge you. Will you fight them?"
msgstr "Trolde, der bor under broen, udfordrer dig. Vil du bekæmpe dem?"

msgid ""
"A few Trolls remain, cowering under the bridge. They approach you and offer "
"to join your forces as mercenaries. Do you want to buy any Trolls?"
msgstr ""
"Der er nogle få trolde tilbage, som kryber sammen under broen. De henvender "
"sig til dig og tilbyder at tilslutte sig din hær som lejesoldater. Vil du "
"rekruttere nogle trolde?"

msgid ""
"The Dragon city has no Dragons willing to join you this week. Perhaps a "
"Dragon will become available next week."
msgstr ""
"I denne uge er der ingen røddrager i Dragebyen, der vil tilslutte sig din "
"hær. Måske bliver en røddrage tilgængelig i næste uge."

msgid ""
"The Dragon city is willing to offer some Dragons for your army for a price. "
"Do you wish to recruit Dragons?"
msgstr ""
"Dragebyens røddrager vil gerne tilbyde dig, at lade nogle af dem tilslutte "
"sig din hær, men for en pris. Ønsker du at rekruttere røddrager?"

msgid ""
"You stand before the Dragon City, a place off-limits to mere humans. Do you "
"wish to violate this rule and challenge the Dragons to a fight?"
msgstr ""
"Du står foran Dragebyen, et sted, som er forbudt område for almindelige "
"mennesker. Ønsker du at overtræde denne regel og udfordre dragerne til kamp?"

msgid ""
"Having defeated the Dragon champions, the city's leaders agree to supply "
"some Dragons to your army for a price. Do you wish to recruit Dragons?"
msgstr ""
"Efter at have besejret dragemestrene, er byens ledere enige om at lade nogle "
"røddrager tilslutte sig din hær, men for en pris. Ønsker du at rekruttere "
"røddrager?"

msgid "From the observation tower, you are able to see distant lands."
msgstr "Fra udsigtstårnet er du i stand til at se fjerne lande."

msgid ""
"The spring only refills once a week, and someone's already been here this "
"week."
msgstr ""
"Springvandet genopfyldes kun en gang om ugen, og nogen har allerede været "
"her i denne uge."

msgid ""
"A drink at the spring is supposed to give you twice your normal spell "
"points, but you are already at that level."
msgstr ""
"Drikken af springvandet skulle gerne give dig to gange dit maksimale mana i "
"reserve, men det har du allerede."

msgid ""
"A drink from the spring fills your blood with magic! You have twice your "
"normal spell points in reserve."
msgstr ""
"Drikken af springvandet fylder dit blod med magi! Du har nu to gange dit "
"maksimale mana i reserve."

msgid ""
"Recognizing you, the butler refuses to admit you. \"The master,\" he says, "
"\"will not see the same student twice.\""
msgstr ""
"Butleren genkender dig, men nægter at lade dig blive optaget. \"Mesteren,\" "
"siger han, \"vil ikke se den samme elev to gange.\""

msgid ""
"The butler admits you to see the master of the house. He trains you in the "
"four skills a hero should know."
msgstr ""
"Butleren tillader dig at se herren i huset. Herren træner dig indenfor de "
"fire evner, enhver helt bør kende."

msgid ""
"The butler opens the door and looks you up and down. \"You are neither "
"famous nor diplomatic enough to be admitted to see my master,\" he sniffs. "
"\"Come back when you think yourself worthy.\""
msgstr ""
"Butleren åbner døren og ser op og ned af dig. \"Du er hverken berømt eller "
"diplomatisk nok til at blive optaget til at se min herre,\" fnyser han. "
"\"Kom tilbage, når du finder dig værdig.\""

msgid " and "
msgstr " og "

msgid ""
"All of the %{monsters} you have in your army have been trained by the battle "
"masters of the fort. Your army now contains %{monsters2}."
msgstr ""
"Alle de %{monsters}, du har i din hær, er blevet trænet af fortets "
"kampmestre. Disse er nu blevet til %{monsters2}."

msgid ""
"An unusual alliance of Ogres, Orcs, and Dwarves offer to train (upgrade) any "
"such troops brought to them. Unfortunately, you have none with you."
msgstr ""
"En usædvanlig alliance af jætter, orker og dværge tilbyder at træne "
"(opgradere) samme slags tropper, der bringes hertil. Desværre har du ingen "
"med dig."

msgid "All of your %{monsters} have been upgraded into %{monsters2}."
msgstr "Alle dine %{monsters} er blevet opgraderet til %{monsters2}."

msgid ""
"A blacksmith working at the foundry offers to convert all Pikemen and "
"Swordsmen's weapons brought to him from iron to steel. He also says that he "
"knows a process that will convert Iron Golems into Steel Golems. "
"Unfortunately, you have none of these troops in your army, so he can't help "
"you."
msgstr ""
"En smed, der arbejder på støberiet, tilbyder at omdanne alle pikenéres og "
"sværdkæmperes våben, som bringes til ham, fra jern til stål. Han siger også, "
"at han kender en proces, der vil omskabe jerngolemmer til stålgolemmer. "
"Desværre har du ingen af de nævnte tropper i din hær, så han kan ikke hjælpe "
"dig."

msgid ""
"The captain looks at you with surprise and says:\n"
"\"You already have all the maps I know about. Let me fish in peace now.\""
msgstr ""
"Kaptajnen kigger overrasket på dig og siger:\n"
"\"Du har allerede alle de kort, jeg kender til. Lad mig nu fiske i fred.\""

msgid ""
"A retired captain living on this refurbished fishing platform offers to sell "
"you maps of the sea he made in his younger days for 1,000 gold. Do you wish "
"to buy the maps?"
msgstr ""
"En pensioneret kaptajn, der bor på denne renoverede fiskeplatform, tilbyder "
"at sælge dig et komplet kort over havet fra hans yngre dage. Han tilbyder "
"dig at købe det for 1.000 guldstykker. \n"
"Ønsker du at købe kortet?"

msgid ""
"The captain sighs. \"You don't have enough money, eh? You can't expect me to "
"give my maps away for free!\""
msgstr ""
"Kaptajnen sukker. \"Du har ikke penge nok, hva'? Du kan ikke forvente, at "
"jeg giver mine søkort væk gratis!\""

msgid ""
"You come upon an obelisk made from a type of stone you have never seen "
"before. Staring at it intensely, the smooth surface suddenly changes to an "
"inscription. The inscription is a piece of a lost ancient map. Quickly you "
"copy down the piece and the inscription vanishes as abruptly as it appeared."
msgstr ""
"Du støder på en obelisk lavet af en type sten, du aldrig før har set. Du "
"stirrer intenst på det, mens den glatte overflade pludselig ændrer sig til "
"en inskription. Indskriften viser et stykke af et tabt ældgammelt kort. "
"Hurtigt skriver du stykket af, og inskriptionen forsvinder lige så brat, som "
"den dukkede frem."

msgid "You have already been to this obelisk."
msgstr "Du har allerede været på denne obelisk."

msgid ""
"Upon your approach, the tree opens its eyes in delight. \"It is good to see "
"you, my student. I hope my teachings have helped you.\""
msgstr ""
"Idet du nærmer dig, åbner træet glad sine øjne. \"Det er godt at se dig, min "
"elev. Jeg håber, at min lære har hjulpet dig.\""

msgid ""
"Upon your approach, the tree opens its eyes in delight. \"Ahh, an "
"adventurer! Allow me to teach you a little of what I have learned over the "
"ages.\""
msgstr ""
"Idet du nærmer dig, åbner træet glad sine øjne. \"Ahh, en eventyrer! Tillad "
"mig at lære dig lidt af det, jeg har lært gennem tiderne.\""

msgid "Upon your approach, the tree opens its eyes in delight."
msgstr "Idet du nærmer dig, åbner træet glad sine øjne."

msgid ""
"\"Ahh, an adventurer! I will be happy to teach you a little of what I have "
"learned over the ages for a mere %{count} %{res}.\""
msgstr ""
"\"Ahh, en eventyrer! Jeg vil med glæde lære dig lidt af det, jeg har lært "
"gennem tiderne for blot %{count} %{res}.\""

msgid "(Just bury it around my roots.)"
msgstr "(Begrav det bare omkring mine rødder.)"

msgid "Tears brim in the eyes of the tree."
msgstr "Træet får tårer i øjnene."

msgid "\"I need %{count} %{res}.\""
msgstr "\"Jeg har brug for %{count} %{res}.\""

msgid "it whispers. (sniff) \"Well, come back when you can pay me.\""
msgstr "det hvisker. (snif) \"Nå, kom tilbage, når du kan betale mig.\""

msgid ""
"Nestled among the trees sits a blind seer. After you explain the intent of "
"your journey, the seer activates his crystal ball, allowing you to see the "
"strengths and weaknesses of your opponents."
msgstr ""
"En blind seer sidder og putter sig blandt træerne. Efter du har forklaret "
"hensigten med din rejse, aktiverer seeren sin krystalkugle, så du kan se "
"dine modstanderes styrker og svagheder."

msgid ""
"The entrance to the cave is dark, and a foul, sulfurous smell issues from "
"the cave mouth. Will you enter?"
msgstr ""
"Indgangen til hulen er mørk, og der kommer en grim, svovlholdig lugt fra "
"hulens gab. \n"
"Vover du at gå derind?"

msgid "Except for evidence of a terrible battle, the cave is empty."
msgstr "Bortset fra tegn på en frygtelig kamp, er hulen tom."

msgid ""
"You find a powerful and grotesque Demon in the cave. \"Today,\" it rasps, "
"\"you will fight and surely die. But I will give you a choice of deaths. You "
"may fight me, or you may fight my servants. Do you prefer to fight my "
"servants?\""
msgstr ""
"Du finder en mægtig og grotesk dæmon i hulen. \"I dag,\" rasper den, \"skal "
"du kæmpe og uden tvivl dø. Men hvordan du skal dø, vil jeg lade dig vælge. \n"
"Du kan kæmpe mod mig, eller du kan kæmpe mod mine tjenere. \n"
"Foretrækker du at kæmpe mod mine tjenere?\""

msgid ""
"The Demon screams its challenge and attacks! After a short, desperate "
"battle, you slay the monster and receive %{exp} experience points."
msgstr ""
"Dæmonen skriger udfordrende og angriber! Efter en kort, desperat kamp dræber "
"du monsteret og modtager %{exp} erfaringspoint."

msgid ""
"The Demon screams its challenge and attacks! After a short, desperate "
"battle, you slay the monster and receive %{exp} experience points and "
"%{count} gold."
msgstr ""
"Dæmonen skriger udfordrende og angriber! Efter en kort, desperat kamp dræber "
"du monsteret og modtager %{exp} erfaringspoint og %{count} guldstykker."

msgid ""
"The Demon screams its challenge and attacks! After a short, desperate "
"battle, you slay the monster and find the %{art} in the back of the cave."
msgstr ""
"Dæmonen skriger udfordrende og angriber! Efter en kort, desperat kamp dræber "
"du monsteret og finder artefaktet %{art} bagerst i hulen."

msgid ""
"Seeing that you do not have %{count} gold, the demon slashes you with its "
"claws, and the last thing you see is a red haze."
msgstr ""
"Da dæmonen indser, at du ikke har %{count} guldstykker, hugger den dig med "
"sine kløer, og det sidste, du ser, er en rød tåge."

msgid ""
"The Demon leaps upon you and has its claws at your throat before you can "
"even draw your sword. \"Your life is mine,\" it says. \"I will sell it back "
"to you for %{count} gold.\""
msgstr ""
"Dæmonen springer på dig og dens kløer er om din strube, før du overhovedet "
"når at trække dit sværd. \"Du er min,\" hvæser den. \"Men jeg vil lade dig "
"gå med livet i behold for %{count} guldstykker.\""

msgid ""
"Upon defeating the daemon's servants, you find a hidden cache with %{count} "
"gold."
msgstr ""
"Efter at have besejret dæmonens tjenere, finder du et skjult lager med "
"%{count} guldstykker i."

msgid ""
"As you enter the Alchemist's Tower, a hobbled, graying man in a brown cloak "
"makes his way towards you."
msgstr ""
"Når du træder ind i alkymisttårnet, kommer en humpende, grånende mand i en "
"brun kappe hen imod dig."

msgid "He checks your pack, and sees that you have 1 cursed item."
msgid_plural ""
"He checks your pack, and sees that you have %{count} cursed items."
msgstr[0] "Han tjekker din sæk og ser, at du har 1 forbandet artefakt."
msgstr[1] ""
"Han tjekker din sæk og ser, at du har %{count} forbandede artefakter."

msgid "For %{gold} gold, the alchemist will remove it for you. Do you pay?"
msgid_plural ""
"For %{gold} gold, the alchemist will remove them for you. Do you pay?"
msgstr[0] ""
"For %{gold} guldstykker vil alkymisten fjerne det for dig. Vil du betale?"
msgstr[1] ""
"For %{gold} guldstykker vil alkymisten fjerne dem for dig. Vil du betale?"

msgid ""
"After you consent to pay the requested amount of gold, the alchemist grabs "
"the cursed artifact and throws it into his magical cauldron."
msgid_plural ""
"After you consent to pay the requested amount of gold, the alchemist grabs "
"all cursed artifacts and throws them into his magical cauldron."
msgstr[0] ""
"Efter at have givet samtykke til at betale den ønskede mængde guld, griber "
"alkymisten det forbandede artefakt og smider den i sin magiske kedel."
msgstr[1] ""
"Efter at have givet samtykke til at betale den ønskede mængde guld, griber "
"alkymisten de forbandede artefakter og smider dem i sin magiske kedel."

msgid ""
"You hear a voice from behind the locked door, \"You don't have enough gold "
"to pay for my services.\""
msgstr ""
"Du hører en stemme bag den låste dør, \"Du har ikke guld nok til at betale "
"for mine tjenester.\""

msgid ""
"You hear a voice from high above in the tower, \"Go away! I can't help you!\""
msgstr ""
"Du hører en stemme fra højt oppe i tårnet, \"Gå væk! Jeg kan ikke hjælpe dig!"
"\""

msgid ""
"The head groom speaks to you, \"That is a fine looking horse you have. I am "
"afraid we can give you no better, but the horses your cavalry are riding "
"look to be of poor breeding stock. We have many trained war horses which "
"would aid your riders greatly. I insist you take them.\""
msgstr ""
"Overstaldkarlen taler til dig: \"Det er en flot hest, du har. Jeg er bange "
"for, at vi ikke kan give dig noget bedre, men de heste, dine ryttere rider "
"på, ser ud til at være af dårlig avlsbestand. Vi har mange trænede "
"krigsheste, som virkelig kunne gavne dine ryttere at bruge. Jeg insisterer "
"på, at du tager dem.\""

msgid ""
"As you approach the stables, the head groom appears, leading a fine looking "
"war horse. \"This steed will help speed you in your travels. Alas, he will "
"grow tired in a week. You must also let me give better horses to your "
"mounted soldiers, their horses look shoddy and weak.\""
msgstr ""
"Da du nærmer dig stalden, dukker overstaldskarlen op, mens han fører en flot "
"krigshest. \"Denne hingst vil hjælpe dig med at rejse længere om dagen. Ak, "
"han bliver dog træt inden ugen er omme. \n"
"Du skal også lade mig give bedre heste til dine ridende soldater, deres "
"heste ser sjuskede og svage ud.\""

msgid ""
"The head groom approaches you and speaks, \"You already have a fine horse, "
"and have no inexperienced cavalry which might make use of our trained war "
"horses.\""
msgstr ""
"Overstaldkarlen taler til dig: \"Du har allerede en fin hest og har ingen "
"uerfarne ryttere, som kan gøre brug af vores trænede krigsheste.\""

msgid ""
"As you approach the stables, the head groom appears, leading a fine looking "
"war horse. \"This steed will help speed you in your travels. Alas, his "
"endurance will wane with a lot of heavy riding, and you must return for a "
"fresh mount in a week. We also have many fine war horses which could benefit "
"mounted soldiers, but you have none we can help.\""
msgstr ""
"Da du nærmer dig stalden, dukker overstaldkarlen op, mens han fører en flot "
"krigshest. \"Denne hingst vil hjælpe dig med at fremskynde dig på dine "
"rejser. Ak, hans udholdenhed vil aftage, inden ugen er omme.\n"
"Vi har også mange fine krigsheste, som kunne gavne beredne soldater, men du "
"har ingen, vi kan hjælpe.\""

msgid "The Arena guards turn you away."
msgstr "Arena-vagterne afviser dig."

msgid ""
"You have your crew stop up their ears with wax before the sirens' eerie song "
"has any chance of luring them to a watery grave."
msgstr ""
"Du får dit mandskab til at stoppe deres ører med voks, før sirenernes "
"uhyggelige sang har nogen chance for at lokke dem til en vandig grav."

msgid ""
"As the sirens sing their eerie song, your small, determined army manages to "
"overcome the urge to dive headlong into the sea."
msgstr ""
"Mens sirenerne synger deres uhyggelige sang, formår din lille, beslutsomme "
"hær at overvinde trangen til at springe hovedkulds i havet."

msgid ""
"An eerie wailing song emanates from the sirens perched upon the rocks. Many "
"of your crew fall under its spell, and dive into the water where they drown. "
"You are now wiser for the visit, and gain %{exp} experience."
msgstr ""
"En uhyggelig klagesang udgår fra sirenerne, der ligger på klipperne. Mange "
"af dit mandskab falder under dens fortryllelse og dykker ned i vandet, hvor "
"de drukner. Du er nu klogere ved dette besøg, og får %{exp} erfaringspoint."

msgid ""
"In a dazzling display of daring, you break into the local jail and free the "
"hero imprisoned there, who, in return, pledges loyalty to your cause."
msgstr ""
"I en blændende demonstration af vovemod bryder du ind i det lokale fængsel "
"og befrier helten, der er fængslet dér, og som til gengæld lover loyalitet "
"over for din sag."

msgid ""
"You already have %{count} heroes, and regretfully must leave the prisoner in "
"this jail to languish in agony for untold days."
msgstr ""
"Du har allerede %{count} helte, og du må desværre efterlade fangen i dette "
"fængsel, for at sygne hen i smerte i utallige dage."

msgid ""
"You enter a rickety hut and talk to the magician who lives there. He tells "
"you of places near and far which may aid you in your journeys."
msgstr ""
"Du træder ind i en vakkelvorn hytte og taler med spåmanden, som bor der. Han "
"fortæller dig om steder nær og fjern, som kan hjælpe dig på dine rejser."

msgid "This eye seems to be intently studying its surroundings."
msgstr "Dette øje ser ud til nøje at studere sine omgivelser."

msgid "You come across a giant Sphinx. The Sphinx remains strangely quiet."
msgstr "Du støder på en kæmpe sfinks. Sfinksen forbliver underlig stille."

msgid ""
"\"I have a riddle for you,\" the Sphinx says. \"Answer correctly, and you "
"shall be rewarded. Answer incorrectly, and you shall be eaten. Do you accept "
"the challenge?\""
msgstr ""
"\"Jeg har en gåde til dig,\" siger sfinksen. \"Svar rigtigt, og du skal "
"blive belønnet. Svar forkert, og du skal blive spist. \n"
"Tager du imod udfordringen?\""

msgid ""
"The Sphinx asks you the following riddle:\n"
"\n"
"'%{riddle}'\n"
"\n"
"Your answer?"
msgstr ""
"Sfinksen stiller dig følgende gåde:\n"
"\n"
"'%{riddle}'\n"
"\n"
"Dit svar?"

msgid ""
"\"You guessed incorrectly,\" the Sphinx says, smiling. The Sphinx swipes at "
"you with a paw, knocking you to the ground. Another blow makes the world go "
"black, and you know no more."
msgstr ""
"\"Du gættede forkert,\" siger sfinksen og smiler. Sfinksen stryger mod dig "
"med en pote og slår dig til jorden. Endnu et slag får verden til at gå i "
"sort, og du ved ikke mere."

msgid ""
"Looking somewhat disappointed, the Sphinx sighs. \"You've answered my riddle "
"so here's your reward. Now begone.\""
msgstr ""
"Sukkende siger den noget skuffede sfinks: \"Du har løst min gåde, så her er "
"din belønning. Forsvind så!\""

msgid ""
"A magical barrier stands tall before you, blocking your way. Runes on the "
"arch read,\n"
"\"Speak the key and you may pass.\"\n"
"As you speak the magic word, the glowing barrier dissolves into nothingness."
msgstr ""
"En magisk barriere står højt foran dig og blokerer din vej. Runer på buen "
"siger,\n"
"\"Sig nøgleordet, og du kan passere.\"\n"
"Idet du siger det magiske nøgleord, opløses den glødende barriere i "
"intetheden."

msgid ""
"A magical barrier stands tall before you, blocking your way. Runes on the "
"arch read,\n"
"\"Speak the key and you may pass.\"\n"
"You speak, and nothing happens."
msgstr ""
"En magisk barriere står højt foran dig og blokerer din vej. Runer på buen "
"siger,\n"
"\"Sig nøgleordet, og du kan passere.\"\n"
"Du udtaler noget, men der sker intet."

msgid ""
"You enter the tent and see an old woman gazing into a magic gem. She looks "
"up and says,\n"
"\"In my travels, I have learned much in the way of arcane magic. A great "
"oracle taught me his skill. I have the answer you seek.\""
msgstr ""
"Du går ind i teltet og ser en gammel kvinde stirre ind i en magisk ædelsten. "
"Hun kigger op og siger:\n"
"\"På mine rejser har jeg lært meget om mystisk magi. Et stort orakel lærte "
"mig sine færdigheder. Jeg har svaret, du søger.\""

msgid "No spell book is present."
msgstr "Der er ingen magibog at finde."

msgid ""
"This spell costs %{mana} spell points. You have no spell points, so you "
"cannot cast it."
msgstr ""
"Denne besværgelse koster %{mana} mana. Du har ingen mana, så du kan ikke "
"kaste den."

msgid ""
"This spell costs %{mana} spell points. You only have %{point} spell points, "
"so you cannot cast it."
msgstr ""
"Denne besværgelse koster %{mana} mana. Du har kun %{point} mana, så du kan "
"ikke kaste den."

msgid "The spell was not found."
msgstr "Besværgelsen blev ikke fundet."

msgid "Only heroes can cast this spell."
msgstr "Kun helte kan kaste denne magi."

msgid "This hero is not able to cast adventure spells."
msgstr "Denne helt er ikke i stand til at kaste eventyrmagi."

msgid "Your hero is too tired to cast this spell today. Try again tomorrow."
msgstr ""
"Din helt er for træt til at kaste denne besværgelse i dag. Prøv igen i "
"morgen."

msgid "This spell cannot be cast on a boat."
msgstr "Denne besværgelse kan ikke kastes ombord på et skib."

msgid "This spell can only be cast near an ocean."
msgstr "Denne besværgelse kan kun kastes i nærheden af et hav."

msgid ""
"There are no boats available and no ocean adjacent to the hero where this "
"spell will work."
msgstr ""
"Der er hverken et hav ved siden af helten eller nogen tilgængelige skibe at "
"hidkalde."

msgid "There are no boats available for this spell."
msgstr "Der er ingen tilgængelige skibe at hidkalde."

msgid "There is no ocean adjacent to the hero where this spell will work."
msgstr ""
"Der er intet hav ved siden af helten, hvor denne besværgelse vil virke."

msgid ""
"You do not own any town or castle that is not currently occupied by a hero. "
"This spell will have no effect."
msgstr ""
"Du ejer ikke nogen by eller borg, der ikke i øjeblikket er besat af en helt. "
"Denne besværgelse har ingen effekt."

msgid "This hero is already in a town, so this spell will have no effect."
msgstr "Denne helt er allerede i en by, så denne besværgelse har ingen effekt."

msgid ""
"The nearest town is %{town}.\n"
"\n"
"This town is occupied by your hero %{hero}."
msgstr ""
"Den nærmeste by er %{town}.\n"
"\n"
"Denne by er besat af din helt %{hero}."

msgid "This spell is already in effect."
msgstr "Denne besværgelse er allerede trådt i kraft."

msgid ""
"No opponent neither has nor can have any hero under their command anymore. "
"Casting this spell will have no effect."
msgstr ""
"Ingen modstander hverken har eller kan have nogen helt under deres kommando "
"længere. At kaste denne besværgelse, vil ikke have nogen effekt."

msgid ""
"No opponent has a hero under their command at this time. Casting this spell "
"will have no effect."
msgstr ""
"Ingen modstander har en helt under deres kommando på nuværende tidspunkt. At "
"kaste denne besværgelse vil ikke have nogen effekt."

msgid ""
"You must be within %{count} spaces of a monster for the Visions spell to "
"work."
msgstr ""
"Du skal være inden for %{count} mellemrum fra et væsen, før visions-"
"besværgelsen kan virke."

msgid ""
"You must be standing on the entrance to a mine (sawmills and alchemist labs "
"do not count) to cast this spell."
msgstr ""
"Du skal stå ved indgangen til en mine (savværker og alkymistlaboratorier "
"tæller ikke med), for at kaste denne besværgelse."

msgid "You must first defeat the ghosts guarding the mine to cast this spell."
msgstr ""
"Du skal først besejre spøgelserne, der vogter minen, for at kaste denne "
"besværgelse."

msgid ""
"There are already at least as many elementals guarding the mine as this hero "
"can generate. Casting this spell will have no effect."
msgstr ""
"Der er allerede mindst lige så mange elementaler, der bevogter minen, som "
"denne helt kan generere. At kaste denne besværgelse vil ikke have nogen "
"effekt."

msgid "%{name} the %{race} (Level %{level})"
msgstr "%{race}en %{name} (Level %{level})"

msgid "Random hero (Level %{level})"
msgstr "Tilfældig helt (Level %{level})"

msgid "Random %{race} hero (Level %{level})"
msgstr "Tilfældig helt af klassen %{race} (Level %{level})"

msgid "Hero race:"
msgstr "Helteklasse:"

msgid "Are you sure you want to dismiss this Hero?"
msgstr "Er du sikker på, du vil bortvise denne helt?"

msgid "Set custom Experience value. Current value is default."
msgstr "Indstil tilpasset erfaringspointværdi. Nuværende værdi er standard."

msgid "Change Experience value. Right-click to reset to default value."
msgstr "Skift erfaringspointværdi. Højreklik: Nulstil til standardværdi."

msgid "Set Experience value"
msgstr "Indstil erfaringspoint"

msgid "View Experience Info"
msgstr "Vis erfaringsinfo"

msgid "Set custom Spell Points value. Current value is default."
msgstr "Indstil magipointværdi. Højreklik: Nulstil til standardværdi."

msgid "Change Spell Points value. Right-click to reset to default value."
msgstr "Skift magipointværdi. Højreklik: Nulstil til standardværdi."

msgid "Set Spell Points value"
msgstr "Indstil antal magipoint"

msgid "View Spell Points Info"
msgstr "Vis info om mana"

msgid "Set patrol radius in tiles"
msgstr "Indstil patruljeradius i feltantal"

msgid "Enter hero's name"
msgstr "Indtast heltens navn"

msgid "Click to change race."
msgstr "Klik for at skifte race."

msgid ""
"'Spread' combat formation spreads the hero's units from the top to the "
"bottom of the battlefield, with at least one empty space between each unit."
msgstr ""
"'Spredt' kampformation spreder heltens hær, fra top til bund på deres side "
"af slagmarken, med mindst én tom plads mellem hver trop."

msgid ""
"'Grouped' combat formation bunches the hero's army together in the center of "
"their side of the battlefield."
msgstr ""
"'Gruppe'-kampformation samler heltens hær i midten af deres side af "
"slagmarken."

msgid "Exit Hero Screen"
msgstr "Forlad helteskærm"

msgid "You cannot dismiss a hero in a castle"
msgstr "Du kan ikke bortvise en helt, som befinder sig i en borg."

msgid "Dismissal of %{name} the %{race} is prohibited by scenario"
msgstr "Afvisning af %{race}en %{name} er ifølge scenariet forbudt"

msgid "Dismiss %{name} the %{race}"
msgstr "Bortvis %{race}en %{name}"

msgid "Show previous hero"
msgstr "Vis forrige helt"

msgid "Show next hero"
msgstr "Vis næste helt"

msgid "Set army combat formation to 'Spread'"
msgstr "Sæt hærens kampformation til 'spredt'"

msgid "Set army combat formation to 'Grouped'"
msgstr "Sæt hærens kampformation til 'grupperet'"

msgid "Set hero's Artifacts. Right-click to reset Artifact."
msgstr "Indstil heltens artefakter. Højreklik: Fjern artefakt."

msgid "Set hero's Secondary Skills. Right-click to reset skill."
msgstr "Indstil heltens sekundære evner. Højreklik: Fjern evne."

msgid "Set hero's Army. Right-click to reset unit."
msgstr "Indstil heltenes hær. Højreklik: Fjern trop."

msgid "Set hero's portrait. Right-click to reset to default."
msgstr "Indstil heltens portræt. Højreklik: Nulstil til standard."

msgid "Click to change hero's name. Right-click to reset to default."
msgstr "Klik for at ændre heltens navn. Højreklik: Nulstil til standard."

msgid "Hero is in patrol mode in %{tiles} tiles radius. Click to disable it."
msgstr "Helten patruljerer en radius på %{tiles} felter. Venstreklik: Slå fra."

msgid "Click to enable hero's patrol mode."
msgstr "Klik for at aktivere heltens patruljetilstand."

msgid "Blood Morale"
msgstr "Blodsmoral"

msgid "%{morale} Morale"
msgstr "%{morale} moral"

msgid "%{luck} Luck"
msgstr "%{luck} held"

msgid "Current Luck Modifiers:"
msgstr "Påvirkninger på held:"

msgid "Current Morale Modifiers:"
msgstr "Påvirkninger på moral:"

msgid "Entire army is undead, so morale does not apply."
msgstr "Hele hæren er udød, så den påvirkes ikke af moral."

msgid ""
"Current experience %{exp1}.\n"
" Next level %{exp2}."
msgstr ""
"Nuværende erfaringspoint %{exp1}.\n"
" Næste level %{exp2}."

msgid "Level %{level}"
msgstr "Level %{level}"

msgid ""
"%{name} currently has %{point} spell points out of a maximum of %{max}. The "
"maximum number of spell points is 10 times the hero's knowledge. It is "
"occasionally possible for the hero to have more than their maximum spell "
"points via special events."
msgstr ""
"%{name} har i øjeblikket %{point} magipoint ud af et maksantal på %{max}. "
"Maksantallet af magipoint er 10 gange heltens kundskabspoint. Af og til er "
"det muligt for helten, at have mere end deres maksantal magipoint via "
"særlige begivenheder."

msgid "%{name1} meets %{name2}"
msgstr "%{name1} møder %{name2}"

msgid "Enemy heroes are now fully identifiable."
msgstr "Fjendtlige helte er nu fuldt identificerbare."

msgid "Identify Hero"
msgstr "Identificer helt"

msgid "Select town to port to."
msgstr "Vælg den by, du gerne vil havne i."

msgid "Town Portal"
msgstr "Byportal"

msgid "The creatures are willing to join us!"
msgstr "Disse væsener er villige til at forene sig med os!"

msgid "All the creatures will join us..."
msgstr "Alle disse væsener vil gerne forene sig med os..."

msgid "The creature will join us..."
msgid_plural "%{count} of the creatures will join us..."
msgstr[0] "Væsenet vil gerne forene sig med os..."
msgstr[1] "%{count} af disse væsener vil gerne forene sig med os..."

msgid ""
"\n"
" for a fee of %{gold} gold."
msgstr ""
"\n"
"til en pris af %{gold} guldstykker."

msgid "These weak creatures will surely flee before us."
msgstr "Disse svage væsener vil sikkert flygte fra os."

msgid "I fear these creatures are in the mood for a fight."
msgstr "Jeg frygter at disse væsener er i humør til at slås."

msgid "The hero's attack skill is a bonus added to each unit's attack skill."
msgstr ""
"Heltens angrebsevne angiver en mængde bonuspoint, der tillægges troppernes "
"angrebsevne."

msgid "The hero's defense skill is a bonus added to each unit's defense skill."
msgstr ""
"Heltens forsvarsevne angiver en mængde bonuspoint, der tillægges troppernes "
"forsvarsevne."

msgid "The hero's spell power determines the duration or power of a spell."
msgstr ""
"Heltens magikraft er en mængde bonuspoint, der bestemmer den kraft og "
"varighed besværgelser har."

msgid ""
"The hero's knowledge determines how many spell points the hero may have. "
"Under normal circumstances, a hero is limited to 10 spell points per level "
"of knowledge."
msgstr ""
"Din kundskab bestemmer hvor meget mana helten må have. Under normale "
"omstændigheder er en helt begrænset til at have 10 mana per level i kundskab."

msgid "Current Modifiers:"
msgstr "Nuværende modifikationer"

msgid "skill|Basic"
msgstr "Begynder"

msgid "skill|Advanced"
msgstr "Øvet"

msgid "skill|Expert"
msgstr "Ekspert"

msgid "Pathfinding"
msgstr "Stifinding"

msgid "Archery"
msgstr "Skydning"

msgid "Logistics"
msgstr "Logistik"

msgid "Scouting"
msgstr "Udspejdning"

msgid "Diplomacy"
msgstr "Diplomati"

msgid "Navigation"
msgstr "Navigation"

msgid "Leadership"
msgstr "Lederskab"

msgid "Wisdom"
msgstr "Visdom"

msgid "Mysticism"
msgstr "Mysticisme"

msgid "Ballistics"
msgstr "Ballistik"

msgid "Eagle Eye"
msgstr "Ørneblik"

msgid "Necromancy"
msgstr "Nekromanti"

msgid "Estates"
msgstr "Adelskab"

msgid "Advanced Archery"
msgstr "Øvet skydning"

msgid "Advanced Pathfinding"
msgstr "Øvet stifinding"

msgid "Basic Archery"
msgstr "Begynder skydning"

msgid "Basic Pathfinding"
msgstr "Begynder stifinding"

msgid "Expert Pathfinding"
msgstr "Ekspert stifinding"

msgid "Advanced Logistics"
msgstr "Øvet logistik"

msgid "Basic Logistics"
msgstr "Begynder logistik"

msgid "Basic Scouting"
msgstr "Begynder udspejdning"

msgid "Expert Archery"
msgstr "Ekspert skydning"

msgid "Expert Logistics"
msgstr "Ekspert logistik"

msgid "Advanced Diplomacy"
msgstr "Øvet diplomati"

msgid "Advanced Scouting"
msgstr "Øvet udspejdning"

msgid "Basic Diplomacy"
msgstr "Begynder diplomati"

msgid "Expert Diplomacy"
msgstr "Ekspert diplomati"

msgid "Expert Scouting"
msgstr "Ekspert udspejdning"

msgid "Advanced Leadership"
msgstr "Øvet lederskab"

msgid "Advanced Navigation"
msgstr "Øvet navigation"

msgid "Basic Leadership"
msgstr "Begynder lederskab"

msgid "Basic Navigation"
msgstr "Begynder navigation"

msgid "Expert Navigation"
msgstr "Ekspert navigation"

msgid "Advanced Wisdom"
msgstr "Øvet visdom"

msgid "Basic Mysticism"
msgstr "Begynder mysticisme"

msgid "Basic Wisdom"
msgstr "Begynder visdom"

msgid "Expert Leadership"
msgstr "Ekspert lederskab"

msgid "Expert Wisdom"
msgstr "Ekspert visdom"

msgid "Advanced Luck"
msgstr "Øvet held"

msgid "Advanced Mysticism"
msgstr "Øvet mysticisme"

msgid "Basic Luck"
msgstr "Begynder held"

msgid "Expert Luck"
msgstr "Ekspert held"

msgid "Expert Mysticism"
msgstr "Ekspert mysticisme"

msgid "Advanced Ballistics"
msgstr "Øvet ballistik"

msgid "Advanced Eagle Eye"
msgstr "Øvet ørneblik"

msgid "Basic Ballistics"
msgstr "Begynder ballistik"

msgid "Basic Eagle Eye"
msgstr "Begynder ørneblik"

msgid "Expert Ballistics"
msgstr "Ekspert ballistik"

msgid "Advanced Necromancy"
msgstr "Øvet nekromanti"

msgid "Basic Estates"
msgstr "Begynder adelskab"

msgid "Basic Necromancy"
msgstr "Begynder nekromanti"

msgid "Expert Eagle Eye"
msgstr "Ekspert ørneblik"

msgid "Expert Necromancy"
msgstr "Ekspert nekromanti"

msgid "Advanced Estates"
msgstr "Øvet adelskab"

msgid "Expert Estates"
msgstr "Ekspert adelskab"

msgid ""
"%{skill} reduces the movement penalty for rough terrain by %{count} percent."
msgstr ""
"%{skill} reducerer bevægelsesbesvær i ujævnt terræn med %{count} procent."

msgid "%{skill} eliminates the movement penalty for rough terrain."
msgstr "%{skill} eliminerer bevægelsesbesvær i ujævnt terræn."

msgid ""
"%{skill} increases the damage done by the hero's range attacking creatures "
"by %{count} percent, and eliminates the %{penalty} percent penalty when "
"shooting past obstacles (e.g. castle walls)."
msgstr ""
"%{skill} øger den skade, som heltens skydende tropper forårsager, med "
"%{count} procent, og eliminerer %{penalty} procentstraffen, når de skyder "
"forbi forhindringer (f.eks. borgmure)."

msgid "%{skill} increases the hero's movement points by %{count} percent."
msgstr "%{skill} øger heltens bevægelsespoint med %{count} procent."

msgid "%{skill} increases the hero's viewable area by one square."
msgid_plural "%{skill} increases the hero's viewable area by %{count} squares."
msgstr[0] "%{skill} øger heltens sigtbarhed med én firkant."
msgstr[1] "%{skill} øger heltens sigtbarhed med %{count} firkanter."

msgid ""
"%{skill} allows the hero to negotiate with monsters who are weaker than "
"their army, and reduces the cost of surrender."
msgstr ""
"%{skill} giver helten mulighed for at forhandle med grupper af væsener, der "
"er svagere end sin egen, og reducerer omkostningerne ved overgivelse."

msgid ""
"Approximately %{count} percent of the creatures may offer to join the hero."
msgstr ""
"Cirka %{count} procent af væsenerne vil tilbyde at tilslutte sig heltens hær."

msgid "All of the creatures may offer to join the hero."
msgstr "Alle disse væsener tilbyder at tilslutte sig til heltens hær."

msgid ""
"The cost of surrender is reduced to %{percent} percent of the total cost of "
"troops in the army."
msgstr ""
"Omkostningerne ved overgivelse er reduceret til %{percent} procent af de "
"samlede omkostninger for tropper i hæren."

msgid ""
"%{skill} increases the hero's movement points over water by %{count} percent."
msgstr ""
"%{skill} øger heltens daglige bevægelsespoint over vand med %{count} procent."

msgid "%{skill} increases the hero's troops morale by %{count}."
msgstr "%{skill} øger moralen for heltens tropper med %{count} point."

msgid "%{skill} allows the hero to learn third level spells."
msgstr ""
"%{skill} gør det muligt for helten at lære besværgelser af tredje niveau."

msgid "%{skill} allows the hero to learn fourth level spells."
msgstr ""
"%{skill} gør det muligt for helten at lære besværgelser af fjerde niveau."

msgid "%{skill} allows the hero to learn fifth level spells."
msgstr ""
"%{skill} gør det muligt for helten at lære besværgelser af femte niveau."

msgid "%{skill} regenerates one additional spell point per day to the hero."
msgid_plural ""
"%{skill} regenerates %{count} additional spell points per day to the hero."
msgstr[0] "%{skill} regenerer ét af heltens mana per dag."
msgstr[1] "%{skill} regenerer %{count} af heltens mana per dag."

msgid "%{skill} increases the hero's luck by %{count}."
msgstr "%{skill} øger held for heltens tropper med %{count} point."

msgid ""
"%{skill} gives the hero's catapult shots a greater chance to hit and do "
"damage to castle walls."
msgstr ""
"%{skill} giver heltens katapultskud en større chance for at ramme og gøre "
"skade på borgens mure."

msgid ""
"%{skill} gives the hero's catapult an extra shot, and each shot has a "
"greater chance to hit and do damage to castle walls."
msgstr ""
"%{skill} giver heltens katapult et ekstra skud, og hvert skud har en større "
"chance for at ramme og skade borgens mure."

msgid ""
"%{skill} gives the hero's catapult an extra shot, and each shot "
"automatically destroys any wall, except a fortified wall in a Knight castle."
msgstr ""
"%{skill} giver heltens katapult et ekstra skud, og hvert skud ødelægger "
"automatisk enhver mur, undtagen en befæstet mur i en ridderborg."

msgid ""
"%{skill} gives the hero a %{count} percent chance to learn any given 1st or "
"2nd level spell that was cast by an enemy during combat."
msgstr ""
"%{skill} giver %{count} procent chance, for at lære en given besværgelse af "
"1-2.niveau, som en fjendtlig helt har kastet i løbet af en kamp."

msgid ""
"%{skill} gives the hero a %{count} percent chance to learn any given 3rd "
"level spell (or below) that was cast by an enemy during combat."
msgstr ""
"%{skill} giver %{count} procent chance, for at lære en given besværgelse af "
"1-3.niveau, som en fjendtlig helt har kastet i løbet af en kamp."

msgid ""
"%{skill} gives the hero a %{count} percent chance to learn any given 4th "
"level spell (or below) that was cast by an enemy during combat."
msgstr ""
"%{skill} giver %{count} procent chance, for at lære en given besværgelse af "
"1-4.niveau, som en fjendtlig helt har kastet i løbet af en kamp."

msgid ""
"%{skill} allows %{count} percent of the creatures killed in combat to be "
"brought back from the dead as Skeletons."
msgstr ""
"%{skill} tillader %{count} procent af de væsener, der blev dræbt i kamp, at "
"blive bragt tilbage fra de døde som skeletter."

msgid ""
"The hero produces %{count} gold pieces per day as tax revenue from estates."
msgstr ""
"Med sit adelskab producerer helten %{count} guldstykker om dagen som "
"skatteindtægter."

msgid "Blue"
msgstr "Blå"

msgid "Green"
msgstr "Grøn"

msgid "Red"
msgstr "Rød"

msgid "Yellow"
msgstr "Gul"

msgid "Orange"
msgstr "Orange"

msgid "Purple"
msgstr "Lilla"

msgid "barrier|Aqua"
msgstr "Lyseblå"

msgid "barrier|Blue"
msgstr "Blå"

msgid "barrier|Brown"
msgstr "Brun"

msgid "barrier|Gold"
msgstr "Guld"

msgid "barrier|Green"
msgstr "Grøn"

msgid "barrier|Orange"
msgstr "Orange"

msgid "barrier|Purple"
msgstr "Lilla"

msgid "barrier|Red"
msgstr "Rød"

msgid "tent|Aqua"
msgstr "Lyseblåt"

msgid "tent|Blue"
msgstr "Blåt"

msgid "tent|Brown"
msgstr "Brunt"

msgid "tent|Gold"
msgstr "Guld"

msgid "tent|Green"
msgstr "Grønt"

msgid "tent|Orange"
msgstr "Orange"

msgid "tent|Purple"
msgstr "Lilla"

msgid "tent|Red"
msgstr "Rødt"

msgid "Experience"
msgstr "Erfaringspoint"

msgid ""
"Experience allows your heroes to gain levels, increasing their primary and "
"secondary skills."
msgstr ""
"Erfaringspoint giver dine helte mulighed for at stige i level, hvilket øger "
"deres primære og sekundære evner."

msgid "Hero/Stats"
msgstr "Helt/Egenskaber"

msgid "Skills"
msgstr "Evner"

msgid "Town/Castle"
msgstr "By/Borg"

msgid "Garrison"
msgstr "Garnison"

msgid "Gold Per Day:"
msgstr "Guld per dag:"

msgid "View Heroes."
msgstr "Vis helte."

msgid "Towns/Castles"
msgstr "Byer/Borge"

msgid "View Towns and Castles."
msgstr "Vis byer og borge."

msgid "luck|Cursed"
msgstr "Forbandet"

msgid "luck|Awful"
msgstr "Elendig"

msgid "luck|Bad"
msgstr "Dårlig"

msgid "luck|Normal"
msgstr "Jævn"

msgid "luck|Good"
msgstr "God"

msgid "luck|Great"
msgstr "Fremragende"

msgid "luck|Irish"
msgstr "Svineheldig"

msgid ""
"Negative luck sometimes falls on the hero's units in combat, causing their "
"attacks to only do half damage."
msgstr ""
"Negativt held falder nogle gange på heltens tropper i kamp, hvilket halverer "
"deres angrebsskade."

msgid ""
"Neutral luck means the hero's units will never get lucky or unlucky attacks "
"on the enemy."
msgstr ""
"Neutralt held betyder, at heltens tropper hverken giver heldig eller uheldig "
"angrebsskade."

msgid ""
"Positive luck sometimes lets the hero's units get lucky attacks (double "
"strength) in combat."
msgstr ""
"Positivt held falder nogle gange på heltens tropper i kamp, hvilket "
"fordobler deres angrebsskade."

msgid "morale|Treason"
msgstr "Horribel"

msgid "morale|Awful"
msgstr "Elendig"

msgid "morale|Poor"
msgstr "Dårlig"

msgid "morale|Normal"
msgstr "Jævn"

msgid "morale|Good"
msgstr "God"

msgid "morale|Great"
msgstr "Fremragende"

msgid "morale|Blood!"
msgstr "Blodig!"

msgid "Negative morale may cause the hero's units to freeze in combat."
msgstr "Negativ moral kan få heltens tropper til at fryse i kamp."

msgid ""
"Neutral morale means the hero's units will never be blessed with extra "
"attacks or freeze in combat."
msgstr ""
"Neutral moral betyder, at heltens tropper hverken velsignes med ekstra træk "
"eller fryser i kamp."

msgid "Positive morale may give the hero's units extra attacks in combat."
msgstr "Positiv moral kan give heltens tropper ekstra træk i kamp."

msgid "Knight"
msgstr "Ridder"

msgid "Barbarian"
msgstr "Barbar"

msgid "Sorceress"
msgstr "Heks"

msgid "Warlock"
msgstr "Heksemester"

msgid "Wizard"
msgstr "Magiker"

msgid "Necromancer"
msgstr "Nekromantiker"

msgid "Multi"
msgstr "Flere"

msgid "doubleLined|Knight"
msgstr "Ridder"

msgid "doubleLined|Barbarian"
msgstr "Barbar"

msgid "doubleLined|Sorceress"
msgstr "Heks"

msgid "doubleLined|Warlock"
msgstr ""
"Hekse-\n"
"mester"

msgid "doubleLined|Wizard"
msgstr "Magiker"

msgid ""
"doubleLined|Necro-\n"
"mancer"
msgstr ""
"Necro-\n"
"mantiker"

msgid "doubleLinedRace|Multi"
msgstr "Flere"

msgid "doubleLinedRace|Random"
msgstr "Tilfældig"

msgid "speed|Standing"
msgstr "Stående"

msgid "speed|Crawling"
msgstr "Kravlende"

msgid "speed|Very Slow"
msgstr "Sløv"

msgid "speed|Slow"
msgstr "Langsom"

msgid "speed|Average"
msgstr "Almindelig"

msgid "speed|Fast"
msgstr "Hurtig"

msgid "speed|Very Fast"
msgstr "Lynhurtig"

msgid "speed|Ultra Fast"
msgstr "Susende"

msgid "speed|Blazing"
msgstr "Stormende"

msgid "speed|Instant"
msgstr "Fantom"

msgid "week|Squirrel"
msgstr "egern"

msgid "week|Rabbit"
msgstr "hare"

msgid "week|Gopher"
msgstr "jordegern"

msgid "week|Badger"
msgstr "grævling"

msgid "week|Rat"
msgstr "rotte"

msgid "week|Eagle"
msgstr "ørn"

msgid "week|Weasel"
msgstr "væsel"

msgid "week|Raven"
msgstr "ravn"

msgid "week|Mongoose"
msgstr "mangust"

msgid "week|Dog"
msgstr "hund"

msgid "week|Aardvark"
msgstr "jordsvin"

msgid "week|Lizard"
msgstr "firben"

msgid "week|Tortoise"
msgstr "landskildpadde"

msgid "week|Hedgehog"
msgstr "pindsvin"

msgid "week|Condor"
msgstr "kondor"

msgid "week|Ant"
msgstr "myre"

msgid "week|Grasshopper"
msgstr "græshoppe"

msgid "week|Dragonfly"
msgstr "guldsmed"

msgid "week|Spider"
msgstr "edderkop"

msgid "week|Butterfly"
msgstr "sommerfugl"

msgid "week|Bumblebee"
msgstr "humlebi"

msgid "week|Locust"
msgstr "ørkengræshoppe"

msgid "week|Earthworm"
msgstr "regnorm"

msgid "week|Hornet"
msgstr "hveps"

msgid "week|Beetle"
msgstr "mariehøne"

msgid "week|PLAGUE"
msgstr "FORPESTET"

msgid "week|Unnamed"
msgstr "unavngivet"

msgid "Desert"
msgstr "Ørken"

msgid "Snow"
msgstr "Sne"

msgid "Wasteland"
msgstr "Ødemark"

msgid "Beach"
msgstr "Strand"

msgid "Lava"
msgstr "Lava"

msgid "Dirt"
msgstr "Jord"

msgid "Grass"
msgstr "Græs"

msgid "Ocean"
msgstr "Hav"

msgid "maps|Small"
msgstr "Lille"

msgid "maps|Medium"
msgstr "Mellemstor"

msgid "maps|Large"
msgstr "Stor"

msgid "maps|Extra Large"
msgstr "Ekstra stor"

msgid "maps|Custom Size"
msgstr "Tilpasset størrelse"

msgid "Ore Mine"
msgstr "Malmmine"

msgid "Sulfur Mine"
msgstr "Svovlmine"

msgid "Crystal Mine"
msgstr "Krystalmine"

msgid "Gems Mine"
msgstr "Juvelmine"

msgid "Gold Mine"
msgstr "Guldmine"

msgid "Mine"
msgstr "Mine"

msgid "Burma shave."
msgstr "Barbercreme."

msgid "Next sign 50 miles."
msgstr "Næste skilt 80 km."

msgid "See Rock City."
msgstr "Se Stenby."

msgid "This space for rent."
msgstr "Skilt til udlejning."

msgid "No object"
msgstr "Intet objekt"

msgid "Alchemist Lab"
msgstr "Alkymist laboratorium"

msgid "Sign"
msgstr "Skilt"

msgid "Buoy"
msgstr "Bøje"

msgid "Skeleton"
msgstr "Skelet"

msgid "Daemon Cave"
msgstr "Dæmongrotte"

msgid "Treasure Chest"
msgstr "Skattekiste"

msgid "Faerie Ring"
msgstr "Fe-ring"

msgid "Campfire"
msgstr "Lejrbål"

msgid "Fountain"
msgstr "Springvand"

msgid "Gazebo"
msgstr "Lysthus"

msgid "Genie Lamp"
msgstr "Magisk lampe"

msgid "Archer's House"
msgstr "Bueskyttes hus"

msgid "Goblin Hut"
msgstr "Vættehytte"

msgid "Dwarf Cottage"
msgstr "Dværge-kottage"

msgid "Peasant Hut"
msgstr "Bondehytte"

msgid "Stables"
msgstr "Stalde"

msgid "Alchemist's Tower"
msgstr "Alkymisttårn"

msgid "Event"
msgstr "Begivenhed"

msgid "Dragon City"
msgstr "Drageby"

msgid "Lighthouse"
msgid_plural "Lighthouses"
msgstr[0] "Fyrtårn"
msgstr[1] "Fyrtårne"

msgid "Water Wheel"
msgid_plural "Water Wheels"
msgstr[0] "Vandmølle"
msgstr[1] "Vandmøller"

msgid "Monster"
msgstr "Væsen"

msgid "Obelisk"
msgstr "Obelisk"

msgid "Oasis"
msgstr "Oase"

msgid "Resource"
msgstr "Resurse"

msgid "Sawmill"
msgstr "Savmølle"

msgid "Oracle"
msgstr "Orakel"

msgid "Shrine of the First Circle"
msgstr "Helligdom for 1. cirkel"

msgid "Shipwreck"
msgstr "Skibsvrag"

msgid "Sea Chest"
msgstr "Søkiste"

msgid "Desert Tent"
msgstr "Ørkentelt"

msgid "Stone Liths"
msgstr "Monolit"

msgid "Wagon Camp"
msgstr "Vogn-lejr"

msgid "Hut of the Magi"
msgstr "Magikerens hytte"

msgid "Whirlpool"
msgstr "Virvelstrøm"

msgid "Windmill"
msgid_plural "Windmills"
msgstr[0] "Vindmølle"
msgstr[1] "Vindmøller"

msgid "Artifact"
msgstr "Artefakt"

msgid "Mermaid"
msgstr "Havfrue"

msgid "Boat"
msgstr "Skib"

msgid "Random Ultimate Artifact"
msgstr "Tilfældigt ultimativt artefakt"

msgid "Random Artifact"
msgstr "Tilfældigt artefakt"

msgid "Random Resource"
msgstr "Tilfældig resurse"

msgid "Random Monster"
msgstr "Tilfældigt væsen"

msgid "Random Town"
msgstr "Tilfældig by"

msgid "Random Castle"
msgstr "Tilfældig borg"

msgid "Eye of the Magi"
msgstr "Magikerens øje"

msgid "Random Monster - weak"
msgstr "Tilfældigt væsen - svag"

msgid "Random Monster - medium"
msgstr "Tilfældigt væsen - medium"

msgid "Random Monster - strong"
msgstr "Tilfældigt væsen - stærk"

msgid "Random Monster - very strong"
msgstr "Tilfældigt væsen - meget stærk"

msgid "Hero"
msgstr "Helt"

msgid "Nothing Special"
msgstr "Intet særligt"

msgid "Mossy Rock"
msgstr "Mosset sten"

msgid "Watch Tower"
msgstr "Udkigstårn"

msgid "Tree House"
msgstr "Træhus"

msgid "Tree City"
msgstr "Træby"

msgid "Ruins"
msgstr "Ruiner"

msgid "Fort"
msgstr "Fort"

msgid "Abandoned Mine"
msgstr "Forladt mine"

msgid "Sirens"
msgstr "Sirener"

msgid "Standing Stones"
msgstr "Bautastenring"

msgid "Idol"
msgstr "Stenidol"

msgid "Tree of Knowledge"
msgstr "Visdomstræ"

msgid "Witch Doctor's Hut"
msgstr "Heksedoktorens hytte"

msgid "Temple"
msgstr "Tempel"

msgid "Hill Fort"
msgstr "Bakkefort"

msgid "Halfling Hole"
msgstr "Halvlang-hul"

msgid "Mercenary Camp"
msgstr "Lejesoldaterlejr"

msgid "Shrine of the Second Circle"
msgstr "Helligdom for 2. cirkel"

msgid "Shrine of the Third Circle"
msgstr "Helligdom for 3. cirkel"

msgid "City of the Dead"
msgstr "De dødes by"

msgid "Sphinx"
msgstr "Sfinks"

msgid "Wagon"
msgstr "Vogn"

msgid "Tar Pit"
msgstr "Tjæresø"

msgid "Artesian Spring"
msgstr "Artesisk springvand"

msgid "Troll Bridge"
msgstr "Troldebro"

msgid "Watering Hole"
msgstr "Vandhul"

msgid "Witch's Hut"
msgstr "Heksens hytte"

msgid "Xanadu"
msgstr "Xanadu"

msgid "Lean-To"
msgstr "Shelter"

msgid "Magellan's Maps"
msgstr "Magellans kort"

msgid "Flotsam"
msgstr "Vraggods"

msgid "Derelict Ship"
msgstr "Forladt skib"

msgid "Shipwreck Survivor"
msgstr "Skibbruden"

msgid "Bottle"
msgstr "Flaske"

msgid "Magic Well"
msgstr "Magisk brønd"

msgid "Magic Garden"
msgid_plural "Magic Gardens"
msgstr[0] "Magisk have"
msgstr[1] "Magiske haver"

msgid "Observation Tower"
msgstr "Observationstårn"

msgid "Freeman's Foundry"
msgstr "Friborgeres støberi"

msgid "Reefs"
msgstr "Rev"

msgid "Volcano"
msgstr "Vulkan"

msgid "Flowers"
msgstr "Blomster"

msgid "Rock"
msgstr "Sten"

msgid "Water Lake"
msgstr "Indsø"

msgid "Mandrake"
msgstr "Alrune"

msgid "Dead Tree"
msgstr "Dødt træ"

msgid "Stump"
msgstr "Stub"

msgid "Crater"
msgstr "Krater"

msgid "Cactus"
msgstr "Kaktus"

msgid "Mound"
msgstr "Høj"

msgid "Dune"
msgstr "Klit"

msgid "Lava Pool"
msgstr "Lavasø"

msgid "Shrub"
msgstr "Buskads"

msgid "Barrow Mounds"
msgstr "Gravhøj"

msgid "Random Artifact - Treasure"
msgstr "Tilfældigt artefakt - Skat"

msgid "Random Artifact - Minor"
msgstr "Tilfældigt artefakt - Minor"

msgid "Random Artifact - Major"
msgstr "Tilfældigt artefakt - Major"

msgid "Barrier"
msgstr "Barriere"

msgid "Traveller's Tent"
msgstr "Rejsendes telt"

msgid "Jail"
msgstr "Fængsel"

msgid "Fire Summoning Altar"
msgstr "Ild-elementalers alter"

msgid "Air Summoning Altar"
msgstr "Luft-elementalers alter"

msgid "Earth Summoning Altar"
msgstr "Jord-elementalers alter"

msgid "Water Summoning Altar"
msgstr "Vand-elementalers alter"

msgid "Swampy Lake"
msgstr "Sumpsø"

msgid "Frozen Lake"
msgstr "Frossen sø"

msgid "randomRace|level 1 creatures"
msgstr "niveau 1 væsener"

msgid "randomRace|level 2 creatures"
msgstr "niveau 2 væsener"

msgid "randomRace|level 3 creatures"
msgstr "niveau 3 væsener"

msgid "randomRace|level 4 creatures"
msgstr "niveau 4 væsener"

msgid "randomRace|level 5 creatures"
msgstr "niveau 5 væsener"

msgid "randomRace|level 6 creatures"
msgstr "niveau 6 væsener"

msgid "Unknown Monsters"
msgstr "Ukendte væsener"

msgid "Unknown Monster"
msgstr "Ukendt væsen"

msgid "Peasant"
msgstr "Bonde"

msgid "Peasants"
msgstr "Bønder"

msgid "Archer"
msgstr "Bueskytte"

msgid "Archers"
msgstr "Bueskyttere"

# We don't have a proper word for a military trained "ranger" in danish...
msgid "Ranger"
msgstr "Skovridder"

msgid "Rangers"
msgstr "Skovriddere"

msgid "Pikeman"
msgstr "Pikenér"

msgid "Pikemen"
msgstr "Pikenérer"

msgid "Veteran Pikeman"
msgstr "Veteran pikenér"

msgid "Veteran Pikemen"
msgstr "Veteran pikenérer"

msgid "Swordsman"
msgstr "Sværdkæmper"

msgid "Swordsmen"
msgstr "Sværdkæmpere"

msgid "Master Swordsman"
msgstr "Sværdkampsmester"

msgid "Master Swordsmen"
msgstr "Sværdkampsmestre"

msgid "Cavalries"
msgstr "Ryttere"

msgid "Cavalry"
msgstr "Rytter"

msgid "Champion"
msgstr "Mesterrytter"

msgid "Champions"
msgstr "Mesterryttere"

msgid "Paladin"
msgstr "Paladin"

msgid "Paladins"
msgstr "Paladiner"

msgid "Crusader"
msgstr "Korsridder"

msgid "Crusaders"
msgstr "Korsriddere"

msgid "Goblin"
msgstr "Vætte"

msgid "Goblins"
msgstr "Vætter"

msgid "Orc"
msgstr "Ork"

msgid "Orcs"
msgstr "Orker"

msgid "Orc Chief"
msgstr "Orkhøvding"

msgid "Orc Chiefs"
msgstr "Orkhøvdinger"

msgid "Wolf"
msgstr "Ulv"

msgid "Wolves"
msgstr "Ulve"

msgid "Ogre"
msgstr "Jætte"

msgid "Ogres"
msgstr "Jætter"

msgid "Ogre Lord"
msgstr "Jætteherre"

msgid "Ogre Lords"
msgstr "Jætteherrer"

msgid "Troll"
msgstr "Trold"

msgid "Trolls"
msgstr "Trolde"

msgid "War Troll"
msgstr "Krigstrold"

msgid "War Trolls"
msgstr "Krigstrolde"

msgid "Cyclopes"
msgstr "Kykloper"

msgid "Cyclops"
msgstr "Kyklop"

msgid "Sprite"
msgstr "Fe"

msgid "Sprites"
msgstr "Feer"

msgid "Dwarf"
msgstr "Dværg"

msgid "Dwarves"
msgstr "Dværge"

msgid "Battle Dwarf"
msgstr "Dværgkæmper"

msgid "Battle Dwarves"
msgstr "Dværgkæmpere"

msgid "Elf"
msgstr "Elver"

msgid "Elves"
msgstr "Elvere"

msgid "Grand Elf"
msgstr "Storelver"

msgid "Grand Elves"
msgstr "Storelvere"

msgid "Druid"
msgstr "Druide"

msgid "Druids"
msgstr "Druider"

msgid "Greater Druid"
msgstr "Højdruide"

msgid "Greater Druids"
msgstr "Højdruider"

msgid "Unicorn"
msgstr "Enhjørning"

msgid "Unicorns"
msgstr "Enhjørninger"

msgid "Phoenix"
msgstr "Føniks"

msgid "Phoenixes"
msgstr "Fønikser"

msgid "Centaur"
msgstr "Kentaur"

msgid "Centaurs"
msgstr "Kentaurer"

msgid "Gargoyle"
msgstr "Gargoyle"

msgid "Gargoyles"
msgstr "Gargoyler"

msgid "Griffin"
msgstr "Grif"

msgid "Griffins"
msgstr "Griffe"

msgid "Minotaur"
msgstr "Minotaur"

msgid "Minotaurs"
msgstr "Minotaurer"

msgid "Minotaur King"
msgstr "Minotaurkonge"

msgid "Minotaur Kings"
msgstr "Minotaurkonger"

msgid "Hydra"
msgstr "Hydra"

msgid "Hydras"
msgstr "Hydraer"

msgid "Green Dragon"
msgstr "Grøndrage"

msgid "Green Dragons"
msgstr "Grøndrager"

msgid "Red Dragon"
msgstr "Røddrage"

msgid "Red Dragons"
msgstr "Røddrager"

msgid "Black Dragon"
msgstr "Sortdrage"

msgid "Black Dragons"
msgstr "Sortdrager"

msgid "Halfling"
msgstr "Halvlang"

msgid "Halflings"
msgstr "Halvlange"

msgid "Boar"
msgstr "Vildsvin"

msgid "Boars"
msgstr "Vildsvin"

msgid "Iron Golem"
msgstr "Jerngolem"

msgid "Iron Golems"
msgstr "Jerngolemmer"

msgid "Steel Golem"
msgstr "Stålgolem"

msgid "Steel Golems"
msgstr "Stålgolemmer"

msgid "Roc"
msgstr "Rok"

msgid "Rocs"
msgstr "Roker"

msgid "Mage"
msgstr "Troldmand"

msgid "Magi"
msgstr "Troldmænd"

msgid "Archmage"
msgstr "Ærketroldmand"

msgid "Archmagi"
msgstr "Ærketroldmænd"

msgid "Giant"
msgstr "Kæmpe"

msgid "Giants"
msgstr "Kæmper"

msgid "Titan"
msgstr "Titan"

msgid "Titans"
msgstr "Titaner"

msgid "Skeletons"
msgstr "Skeletter"

msgid "Zombie"
msgstr "Zombie"

msgid "Zombies"
msgstr "Zombier"

msgid "Mutant Zombie"
msgstr "Muteret zombie"

msgid "Mutant Zombies"
msgstr "Muterede zombier"

msgid "Mummies"
msgstr "Mumier"

msgid "Mummy"
msgstr "Mumie"

msgid "Royal Mummies"
msgstr "Royale mumier"

msgid "Royal Mummy"
msgstr "Royal mumie"

msgid "Vampire"
msgstr "Vampyr"

msgid "Vampires"
msgstr "Vampyrer"

msgid "Vampire Lord"
msgstr "Vampyrherre"

msgid "Vampire Lords"
msgstr "Vampyrherrer"

msgid "Lich"
msgstr "Lich"

msgid "Liches"
msgstr "Licher"

msgid "Power Lich"
msgstr "Kraftlich"

msgid "Power Liches"
msgstr "Kraftlicher"

msgid "Bone Dragon"
msgstr "Skeletdrage"

msgid "Bone Dragons"
msgstr "Skeletdrager"

msgid "Rogue"
msgstr "Slyngel"

msgid "Rogues"
msgstr "Slyngler"

msgid "Nomad"
msgstr "Nomade"

msgid "Nomads"
msgstr "Nomader"

msgid "Ghost"
msgstr "Spøgelse"

msgid "Ghosts"
msgstr "Spøgelser"

msgid "Genie"
msgstr "Lampeånd"

msgid "Genies"
msgstr "Lampeånder"

msgid "Medusa"
msgstr "Medusa"

msgid "Medusas"
msgstr "Medusaer"

msgid "Earth Elemental"
msgstr "Jord-elemental"

msgid "Earth Elementals"
msgstr "Jord-elementaler"

msgid "Air Elemental"
msgstr "Luft-elemental"

msgid "Air Elementals"
msgstr "Luft-elementaler"

msgid "Fire Elemental"
msgstr "Ild-elemental"

msgid "Fire Elementals"
msgstr "Ild-elementaler"

msgid "Water Elemental"
msgstr "Vand-elemental"

msgid "Water Elementals"
msgstr "Vand-elementaler"

msgid "Random Monsters"
msgstr "Tilfældige væsener"

msgid "Random Monster 1"
msgstr "Tilfældigt væsen 1"

msgid "Random Monsters 1"
msgstr "Tilfældige væsener 1"

msgid "Random Monster 2"
msgstr "Tilfældigt væsen 2"

msgid "Random Monsters 2"
msgstr "Tilfældige væsener 2"

msgid "Random Monster 3"
msgstr "Tilfældigt væsen 3"

msgid "Random Monsters 3"
msgstr "Tilfældige væsener 3"

msgid "Random Monster 4"
msgstr "Tilfældigt væsen 4"

msgid "Random Monsters 4"
msgstr "Tilfældige væsener 4"

msgid "Double shot"
msgstr "Dobbeltskud"

msgid "2-hex monster"
msgstr "2-feltsvæsen"

msgid "Double strike"
msgstr "Dobbeltslag"

msgid "Double damage to Undead"
msgstr "Dobbelt skade til udøde"

msgid "% magic resistance"
msgstr "% magiresistens"

msgid "Immune to Mind spells"
msgstr "Immun overfor sindsbesværgelser"

msgid "Immune to Elemental spells"
msgstr "Immun overfor elementalbesværgelser"

msgid "Immune to Fire spells"
msgstr "Immun overfor ildbesværgelser"

msgid "Immune to Cold spells"
msgstr "Immun overfor koldbesværgelser"

msgid "Immune to "
msgstr "Immun overfor "

msgid "% immunity to %{spell} spell"
msgstr "% immunitet overfor %{spell} besværgelse"

msgid "% damage from Elemental spells"
msgstr "% skade af elementalbesværgelser"

msgid "% chance to Dispel beneficial spells"
msgstr "% chance, for at fordrive gavnlige besværgelser"

msgid "% chance to Paralyze"
msgstr "% chance, for at lamme"

msgid "% chance to Petrify"
msgstr "% chance, for at forstene"

msgid "% chance to Blind"
msgstr "% chance, for at blinde"

msgid "% chance to Curse"
msgstr "% chance, for at forbande"

msgid "% chance to cast %{spell} spell"
msgstr "% chance, for at kaste en %{spell} besværgelse"

msgid "HP regeneration"
msgstr "Selvhelbredende"

msgid "Two hexes attack"
msgstr "2-feltsangreb"

msgid "Flyer"
msgstr "Kan flyve"

msgid "Always retaliates"
msgstr "Slår altid igen"

msgid "Attacks all adjacent enemies"
msgstr "Angriber alle fjender omkring sig"

msgid "No melee penalty"
msgstr "Ingen nærkampsstraf"

msgid "Dragon"
msgstr "Drage"

msgid "Undead"
msgstr "Udød"

msgid "No enemy retaliation"
msgstr "Fjender kan ikke slå igen"

msgid "HP drain"
msgstr "Stjæler liv"

msgid "Cloud attack"
msgstr "Skyangreb"

msgid "Decreases enemy's morale by "
msgstr "Sænker fjendens moral med "

msgid "% chance to halve enemy"
msgstr "% chance for at halvere fjenden"

msgid "Soul Eater"
msgstr "Sjælefortærer"

msgid "Elemental"
msgstr "Elementalt"

msgid "No Morale"
msgstr "Ingen moral"

msgid "200% damage from Fire spells"
msgstr "200% skade af ildbesværgelser"

msgid "200% damage from Cold spells"
msgstr "200% skade af koldbesværgelser"

msgid "% damage from %{spell} spell"
msgstr "% skade af %{spell} besværgelsen"

msgid "% immunity to "
msgstr "% immunitet overfor "

msgid "Lightning"
msgstr "Lyn"

msgid "% damage from "
msgstr "% skade af "

msgid "The three Anduran artifacts magically combine into one."
msgstr "Andurans tre artefakter forenes på magisk vis til ét."

msgid "View Spells"
msgstr "Vis besværgelser"

msgid "View %{name} Info"
msgstr "Vis %{name} info"

msgid "Move %{name}"
msgstr "Flyt %{name}"

msgid "Cannot move the Spellbook"
msgstr "Kan ikke flytte magibogen"

msgid "This item can't be traded."
msgstr "Magibogen er bundet til den enkelte helt."

msgid "Invalid Artifact"
msgstr "Ugyldigt artefakt"

msgid "The %{name} increases the hero's knowledge by %{count}."
msgstr "%{name} øger heltens kundskab med %{count} point."

msgid "Ultimate Book of Knowledge"
msgstr "Den Ultimative Bog for Kundskab"

msgid "The %{name} increases the hero's attack skill by %{count}."
msgstr "%{name} øger angrebsevnen for heltens tropper med %{count} point."

msgid "Ultimate Sword of Dominion"
msgstr "Det Ultimative Herredømmesværd"

msgid "The %{name} increases the hero's defense skill by %{count}."
msgstr "%{name} øger forsvarsevnen for heltens tropper med %{count} point."

msgid "Ultimate Cloak of Protection"
msgstr "Den Ultimative Beskyttelseskappe"

msgid "The %{name} increases the hero's spell power by %{count}."
msgstr "%{name} øger heltens magikraft med %{count} point."

msgid "Ultimate Wand of Magic"
msgstr "Den Ultimative Tryllestav"

msgid ""
"The %{name} increases the hero's attack and defense skills by %{count} each."
msgstr "%{name} øger heltens angrebs- og forsvarsevne med %{count} point."

msgid "Ultimate Shield"
msgstr "Det Ultimative Skjold"

msgid ""
"The %{name} increases the hero's spell power and knowledge by %{count} each."
msgstr "%{name} øger heltens magikraft og kundskab med %{count} point."

msgid "Ultimate Staff"
msgstr "Den Ultimative Stav"

msgid ""
"The %{name} increases each of the hero's basic skills by %{count} points."
msgstr "%{name} øger alle heltens primære evner med %{count} point."

msgid "Ultimate Crown"
msgstr "Den Ultimative Krone"

msgid "Golden Goose"
msgstr "Den Gyldne Gås"

msgid "The %{name} brings in an income of %{count} gold per day."
msgstr "%{name} bringer en guldindkomst med %{count} guldstykker om dagen."

msgid "Arcane Necklace of Magic"
msgstr "Den Magiske Mystikhalskæde"

msgid ""
"After rescuing a Sorceress from a cursed tomb, she rewards your heroism with "
"an exquisite jeweled necklace."
msgstr ""
"Efter at have reddet en heks fra en forbandet grav, belønner hun dit "
"heltemod med en udsøgt juvelhalskæde."

msgid "Caster's Bracelet of Magic"
msgstr "Kasterens Magiarmbånd"

msgid ""
"While searching through the rubble of a caved-in mine, you free a group of "
"trapped Dwarves. Grateful, the leader gives you a golden bracelet."
msgstr ""
"Mens du gennemsøger murbrokkerne af en nedgravet mine, befrier du en gruppe "
"fangede dværge. Taknemmelig giver lederen dig et gyldent armbånd."

msgid "Mage's Ring of Power"
msgstr "Troldmandens Magtring"

msgid ""
"A cry of pain leads you to a Centaur, caught in a trap. Upon setting the "
"creature free, he hands you a small pouch. Emptying the contents, you find a "
"dazzling jeweled ring."
msgstr ""
"Et skrig af smerte fører dig til en kentaur, fanget i en fælde. Efter at "
"have sat væsenet fri, rækker han dig en lille pose. Da du tømmer posens "
"indhold, finder du en blændende juvelbesat ring."

msgid "Witch's Broach of Magic"
msgstr "Troldkællingens Magibroche"

msgid ""
"Alongside the remains of a burnt witch lies a beautiful broach, intricately "
"designed. Approaching the corpse with caution, you add the broach to your "
"inventory."
msgstr ""
"Ved siden af resterne af en brændt troldkælling ligger en smukt udformet "
"broche. Med forsigtighed nærmer du dig liget. Du tilføjer brochen til din "
"oppakning."

msgid "Medal of Valor"
msgstr "Hædersmedaljen"

msgid "The %{name} increases the morale of the hero's army by %{count}."
msgstr "%{name} øger moralen for heltens tropper med %{count} point."

msgid ""
"Freeing a virtuous maiden from the clutches of an evil overlord, you are "
"granted a Medal of Valor by the King's herald."
msgstr ""
"Ved at befri en dydig jomfru fra en ond overherres kløer, får du en "
"hædersmedalje af kongens herold."

msgid "Medal of Courage"
msgstr "Tapperhedsmedaljen"

msgid ""
"After saving a young boy from a vicious pack of Wolves, you return him to "
"his father's manor. The grateful nobleman awards you with a Medal of Courage."
msgstr ""
"Efter at have reddet en ung dreng fra en ond flok ulve, returnerer du ham "
"til sin fars herregård. Den taknemmelige adelsmand belønner dig med en "
"tapperhedsmedalje."

msgid "Medal of Honor"
msgstr "Æresmedaljen"

msgid ""
"After freeing a princess of a neighboring kingdom from the evil clutches of "
"despicable slavers, she awards you with a Medal of Honor."
msgstr ""
"Efter at have befriet en prinsesse af et nabokongerige fra nogle foragtelige "
"slavehandleres onde kløer, tildeler hun dig en æresmedalje."

msgid "Medal of Distinction"
msgstr "Udmærkelsesmedaljen"

msgid ""
"Ridding the countryside of the hideous Minotaur who made a sport of eating "
"noblemen's Knights, you are honored with the Medal of Distinction."
msgstr ""
"Da du befrier landskabet for den hæslige minotaur, der gjorde en sport ud af "
"at æde adelsmænds riddere, beæres du med en udmærkelsesmedalje."

msgid "Fizbin of Misfortune"
msgstr "Fizbin Ulykkesmedaljen"

msgid ""
"The %{name} greatly decreases the morale of the hero's army by %{count}."
msgstr ""
"%{name} reducerer markant moralen for heltens tropper med %{count} point."

msgid ""
"You stumble upon a medal lying alongside the empty road. Adding the medal to "
"your inventory, you become aware that you have acquired the undesirable "
"Fizbin of Misfortune, greatly decreasing your army's morale."
msgstr ""
"Du falder over en medalje, der ligger langs den tomme vej. Du tilføjer "
"medaljen til din oppakning og bliver opmærksom på, at du har erhvervet den "
"uønskede Fizbin Ulykkesmedalje, hvilket i høj grad mindsker din hærs moral."

msgid "Thunder Mace of Dominion"
msgstr "Overmagtens Tordenplejle"

msgid ""
"During a sudden storm, a bolt of lightning strikes a tree, splitting it. "
"Inside the tree you find a mysterious mace."
msgstr ""
"Under en pludselig storm slår et lyn ned i et træ og flækker det. Inde i "
"træet finder du en mystisk stridsplejle."

msgid "Armored Gauntlets of Protection"
msgstr "Værnerens Pansrede Handsker"

msgid "The %{name} increase the hero's defense skill by %{count}."
msgstr "%{name} øger heltens forsvarsevne med %{count} point."

msgid ""
"You encounter the infamous Black Knight! After a grueling duel ending in a "
"draw, the Knight, out of respect, offers you a pair of armored gauntlets."
msgstr ""
"Du møder den berygtede Sorte Ridder! Efter en opslidende duel, som ender "
"uafgjort, vinder du ridderens respekt, og han tilbyder dig et par pansrede "
"handsker."

msgid "Defender Helm of Protection"
msgstr "Værnerens Forsvarshjelm"

msgid ""
"A glint of golden light catches your eye. Upon further investigation, you "
"find a golden helm hidden under a bush."
msgstr ""
"Dit øje fanger et gyldent lysglimt. Ved nærmere undersøgelse finder du en "
"gylden hjelm gemt under en busk."

msgid "Giant Flail of Dominion"
msgstr "Overmagtens Kæmpeslagle"

# ordet "plejl" beskrives som en "flail" typisk ser ud
msgid ""
"A clumsy Giant has killed himself with his own flail. Knowing your superior "
"skill with this weapon, you confidently remove the spectacular flail from "
"the fallen Giant."
msgstr ""
"En klodset kæmpe har dræbt sig selv med sin egen slagle. Når du kender dine "
"overlegne færdigheder med dette våben, fjerner du trygt den spektakulære "
"slagle fra den faldne kæmpe."

msgid "Ballista of Quickness"
msgstr "Den Hastfulde Ballista"

msgid "The %{name} gives the hero's catapult one extra shot per combat round."
msgstr "%{name} giver heltens katapult et ekstra skud per kamprunde."

msgid ""
"Walking through the ruins of an ancient walled city, you find the instrument "
"of the city's destruction, an elaborately crafted ballista."
msgstr ""
"Gående gennem ruinerne af en ældgammel befæstet by, finder du instrumentet "
"til byens ødelæggelse, en omhyggeligt udformet ballista."

msgid "Stealth Shield of Protection"
msgstr "Værnerens Skalkeskjold"

msgid ""
"A stone statue of a warrior holds a silver shield. As you remove the shield, "
"the statue crumbles into dust."
msgstr ""
"En krigerstatue af sten holder et sølvskjold. Idet du fjerner skjoldet, "
"smuldrer statuen til støv."

msgid "Dragon Sword of Dominion"
msgstr "Overmagtens Dragesværd"

msgid ""
"As you are walking along a narrow path, a nearby bush suddenly bursts into "
"flames. Before your eyes the flames become the image of a beautiful woman. "
"She holds out a magnificent sword to you."
msgstr ""
"Mens du går ad en smal sti, bryder en busk i nærheden pludselig i flammer. "
"Flammerne danner et billede af en smuk kvinde for dine øjne. Hun fremrækker "
"dig et storslået sværd."

msgid "Power Axe of Dominion"
msgstr "Overmagtens Kraftøkse"

msgid ""
"You see a silver axe embedded deeply in the ground. After several "
"unsuccessful attempts by your army to remove the axe, you tightly grip the "
"handle of the axe and effortlessly pull it free."
msgstr ""
"Du ser en sølvøkse dybt i jorden. Efter adskillige mislykkede forsøg fra "
"dine mænd på at fjerne øksen, tager du selv hårdt fat i øksens skaft og "
"trækker den ubesværet fri."

msgid "Divine Breastplate of Protection"
msgstr "Værnerens Guddommelige Brystplade"

msgid ""
"A gang of Rogues is sifting through the possessions of dead warriors. "
"Scaring off the scavengers, you note the Rogues had overlooked a beautiful "
"breastplate."
msgstr ""
"En slyngelbande gennemsøger de døde krigeres ejendele. Efter at have skræmt "
"de plyndrende slyngler væk, bemærker du, at de havde overset en smuk "
"brystplade."

msgid "Minor Scroll of Knowledge"
msgstr "Skriftrullen om mindre Kundskaber"

msgid ""
"Before you appears a levitating glass case with a scroll, perched upon a bed "
"of crimson velvet. At your touch, the lid opens and the scroll floats into "
"your awaiting hands."
msgstr ""
"Foran dig dukker et svævende glasmontre op. Indeni den ligger en skriftrulle "
"ovenpå noget karmosinrødt fløjl. Din berøring åbner glaslåget, og "
"skriftrullen flyver ind i dine afventende hænder."

msgid "Major Scroll of Knowledge"
msgstr "Skriftrullen om større Kundskaber"

msgid ""
"Visiting a local wiseman, you explain the intent of your journey. He reaches "
"into a sack and withdraws a yellowed scroll and hands it to you."
msgstr ""
"Da du besøger en lokal vismand, forklarer du hensigten med din rejse. Op af "
"en sæk trækker han en gulnet skriftrulle, og rækker den til dig."

msgid "Superior Scroll of Knowledge"
msgstr "Skriftrullen om overlegne Kundskaber"

msgid ""
"You come across the remains of an ancient Druid. Bones, yellowed with age, "
"peer from the ragged folds of her robe. Searching the robe, you discover a "
"scroll hidden in the folds."
msgstr ""
"Du støder på resterne af en ældgammel druide. Fra hendes forrevne folder i "
"hendes robe ses der knogler, gulnede af alderen. Du søger i roben og opdager "
"en skriftrulle gemt i folderne."

msgid "Foremost Scroll of Knowledge"
msgstr "Skriftrullen om førende Kundskaber"

msgid ""
"Mangled bones, yellowed with age, peer from the ragged folds of a dead "
"Druid's robe. Searching the robe, you discover a scroll hidden within."
msgstr ""
"Fra de forrevne folder i en død druides robe ses der lemlæstede knogler, "
"gulnede af alderen. Du søger i roben og opdager en skriftrulle gemt i "
"folderne."

msgid "Endless Sack of Gold"
msgstr "Den Uudtømmelige Guldsæk"

msgid "The %{name} provides the hero with %{count} gold per day."
msgstr "%{name} bringer en guldindkomst med %{count} guldstykker om dagen."

msgid ""
"A little leprechaun dances gleefully around a magic sack. Seeing you "
"approach, he stops in mid-stride. The little man screams and stamps his foot "
"ferociously, vanishing into thin air. Remembering the old leprechaun saying "
"'Finders Keepers', you grab the sack and leave."
msgstr ""
"En lille alf danser lystigt rundt om en magisk sæk. Da han ser dig nærme "
"sig, stopper han midt i et trin. Den lille mand skriger og stamper voldsomt "
"med foden og forsvinder ud i den blå luft. Du husker den gamle alfs "
"ordsprog: 'Det man finder, må man beholde'. Du griber sækken og går."

msgid "Endless Bag of Gold"
msgstr "Den Uudtømmelige Guldtaske"

msgid ""
"A noblewoman, separated from her traveling companions, asks for your help. "
"After escorting her home, she rewards you with a bag filled with gold."
msgstr ""
"En adelig kvinde, adskilt fra sine rejsekammerater, beder om din hjælp. "
"Efter at have eskorteret hende hjem, belønner hun dig med en taske fyldt med "
"guld."

msgid "Endless Purse of Gold"
msgstr "Den Uudtømmelige Guldpose"

msgid ""
"In your travels, you find a leather purse filled with gold that once "
"belonged to a great warrior king who had the ability to transform any "
"inanimate object into gold."
msgstr ""
"På dine rejser finder du en læderpung fyldt med guld. Den tilhørte engang en "
"stor krigerkonge, som havde evnen til at forvandle enhver livløs genstand "
"til guld."

msgid "Nomad Boots of Mobility"
msgstr "Nomadens Syvmilestøvler"

msgid "The %{name} increase the hero's movement on land."
msgstr "%{name} øger heltens bevægelsespoint til lands."

msgid ""
"A Nomad trader seeks protection from a tribe of Goblins. For your "
"assistance, he gives you a finely crafted pair of boots made from the "
"softest leather. Looking closely, you see fascinating ancient carvings "
"engraved on the leather."
msgstr ""
"En nomadehandler søger beskyttelse fra en vættestamme. For din hjælp giver "
"han dig et par fint forarbejdede støvler, lavet af det blødeste læder. Ved "
"nærmere eftersyn, ser du fascinerende ældgamle udskæringer indgraveret på "
"læderet."

msgid "Traveler's Boots of Mobility"
msgstr "Vandrerens Syvmilestøvler"

msgid ""
"Discovering a pair of beautifully beaded boots made from the finest and "
"softest leather, you thank the anonymous donor and add the boots to your "
"inventory."
msgstr ""
"Idet du opdager et par smukke støvler med perler, lavet af det fineste og "
"blødeste læder, takker du den anonyme donor og tilføjer støvlerne til din "
"oppakning."

msgid "Lucky Rabbit's Foot"
msgstr "Den Heldige Kaninfod"

msgid "The %{name} increases the luck of the hero's army by %{count}."
msgstr "%{name} øger heldet for heltens tropper med %{count} point."

msgid ""
"A traveling merchant offers you a rabbit's foot, made of gleaming silver "
"fur, for safe passage. The merchant explains the charm will increase your "
"luck in combat."
msgstr ""
"En rejsende købmand tilbyder dig en kaninfod, lavet af skinnende sølvpels, "
"for sikker passage. Købmanden forklarer, at denne berlok vil øge dit held i "
"kamp."

msgid "Golden Horseshoe"
msgstr "Den Gyldne Hestesko"

msgid ""
"An ensnared Unicorn whinnies in fright. Murmuring soothing words, you set "
"her free. Snorting and stamping her front hoof once, she gallops off. "
"Looking down you see a golden horseshoe."
msgstr ""
"En fanget enhjørning vrinsker rædselsslagent. Mens du mumler beroligende "
"ord, sætter du hende fri. Hun pruster og stamper en gang med sin forhov før "
"den galopperer derudaf. Du kigger ned og ser den efterladte hestesko af guld."

msgid "Gambler's Lucky Coin"
msgstr "Hasardspillerens Lykkemønt"

msgid ""
"You have captured a mischievous imp who has been terrorizing the region. In "
"exchange for his release, he rewards you with a magical coin."
msgstr ""
"Du har fanget en drilsk djævleunge, som har terroriseret området. Til "
"gengæld for sin løsladelse belønner han dig med en magisk mønt."

msgid "Four-Leaf Clover"
msgstr "Firkløveren"

msgid ""
"In the middle of a patch of dead and dry vegetation, to your surprise you "
"find a healthy green four-leaf clover."
msgstr ""
"Midt på en død og udtørret eng finder du, til din overraskelse, en sund grøn "
"firkløver."

msgid "True Compass of Mobility"
msgstr "Det sande Kompas for Bevægelighed."

msgid "The %{name} increases the hero's movement on land and sea."
msgstr "%{name} øger heltens bevægelsespoint, både til lands og til vands."

msgid ""
"An old man claiming to be an inventor asks you to try his latest invention. "
"He then hands you a compass."
msgstr ""
"En gammel mand, som hævder at være opfinder, beder dig prøve hans seneste "
"opfindelse. Han rækker dig et sandt kompas."

msgid "Sailor's Astrolabe of Mobility"
msgstr "Søfarerens Astrolabium for Bevægelighed"

msgid "The %{name} increases the hero's movement on sea."
msgstr "%{name} øger heltens bevægelsespoint til vands."

msgid ""
"An old sea captain is being tortured by Ogres. You save him, and in return "
"he rewards you with a wondrous instrument to measure the distance of a star."
msgstr ""
"En gammel søkaptajn bliver tortureret af jætter. Du redder ham, og til "
"gengæld belønner han dig med et vidunderligt instrument til at måle "
"afstanden til stjerner."

msgid "Evil Eye"
msgstr "Ondt Øje"

msgid "The %{name} reduces the casting cost of curse spells by half."
msgstr "%{name} halverer manaprisen for at kaste forbandelsesbesværgelser."

msgid ""
"While venturing into a decrepit hut you find the Skeleton of a long dead "
"witch. Investigation of the remains reveals a glass eye rolling around "
"inside an empty skull."
msgstr ""
"Mens du begiver dig ind i en forfalden hytte, finder du skelettet af en for "
"længst død troldkælling. Undersøgelse af resterne afslører et glasøje, som "
"ruller rundt inde i et tomt kranie."

msgid "Enchanted Hourglass"
msgstr "Det Fortryllede Timeglas"

msgid ""
"The %{name} extends the duration of all the hero's spells by %{count} turns."
msgstr ""
"%{name} forlænger varigheden på alle heltens besværgelser med %{count} "
"runder."

msgid ""
"A surprise turn in the landscape finds you in the midst of a grisly scene: "
"Vultures picking at the aftermath of a terrible battle. Your cursory search "
"of the remains turns up an enchanted hourglass."
msgstr ""
"Midt i et overraskende sving i landskabet oplever du et uhyggeligt syn: "
"Gribbe, plukkende i kølvandet af en frygtelig kamp. Overfladisk søger du "
"gennem ligresterne og finder et fortryllet timeglas."

msgid "Gold Watch"
msgstr "Gulduret"

msgid "The %{name} doubles the effectiveness of the hero's hypnotize spells."
msgstr "%{name} fordobler effektiviteten på heltens hypnosebesværgelser."

msgid ""
"In reward for helping his cart out of a ditch, a traveling potion salesman "
"gives you a \"magic\" gold watch. Unbeknownst to him, the watch really is "
"magical."
msgstr ""
"Som belønning, for at have hjulpet hans vogn op af en grøft, giver en "
"omrejsende eliksirsælger dig et \"magisk\" guldur. Han vidste ikke, at uret "
"faktisk er magisk."

msgid "Skullcap"
msgstr "Kalotten"

msgid "The %{name} halves the casting cost of all mind influencing spells."
msgstr ""
"%{name} halverer manaprisen for alle dine sindspåvirkende besværgelser."

msgid ""
"A brief stop at an improbable rural inn yields an exchange of money, tales, "
"and accidentally, luggage. You find a magical skullcap in your new backpack."
msgstr ""
"Et kort stop på en usandsynlig landlig kro resulterer i en udveksling af "
"penge, fortællinger og tilfældig bagage. Du finder en magisk kalot i din nye "
"rygsæk."

msgid "Ice Cloak"
msgstr "Iskappen"

msgid ""
"The %{name} halves all damage the hero's troops receive from cold spells."
msgstr ""
"%{name} halverer al skade, som heltens tropper modtager fra "
"kuldebesværgelser."

msgid ""
"Responding to the panicked cries of a damsel in distress, you discover a "
"young woman fleeing from a hungry bear. You slay the beast in the nick of "
"time, and the grateful Sorceress weaves a magic cloak from the bear's hide."
msgstr ""
"Som reaktion på paniske skrig fra en pige i nød, opdager du en ung kvinde, "
"der flygter fra en sulten bjørn. I sidste øjeblik dræber du udyret. Og ud af "
"bjørnens skind væver den taknemmelige heks dig en magisk kappe."

msgid "Fire Cloak"
msgstr "Ildkappen"

msgid ""
"The %{name} halves all damage the hero's troops receive from fire spells."
msgstr ""
"%{name} halverer al skade, som heltens tropper modtager fra ildbesværgelser."

msgid ""
"You've come upon a fight between a Necromancer and a Paladin. The "
"Necromancer blasts the Paladin with a fire bolt, bringing him to his knees. "
"Acting quickly, you slay the evil one before the final blow. The grateful "
"Paladin gives you the fire cloak that saved him."
msgstr ""
"Du er stødt på en kamp mellem en nekromantiker og en paladin. "
"Nekromantikeren sprænger paladinen med en ildkugle, hvilket får ham i knæ. "
"Du handler hurtigt og dræber den onde, før nådestødet når at indtræffe. Den "
"taknemmelige paladin giver dig Ildkappen, som reddede ham."

msgid "Lightning Helm"
msgstr "Lynhjelmen"

msgid ""
"The %{name} halves all damage the hero's troops receive from lightning "
"spells."
msgstr ""
"%{name} halverer al skade, som heltens tropper modtager fra lynbesværgelser."

msgid ""
"A traveling tinker in need of supplies offers you a helm with a thunderbolt "
"design on its top in exchange for food and water. Curious, you accept, and "
"later find out that the helm is magical."
msgstr ""
"En rejsende kedelflikker, som har brug for forsyninger, tilbyder dig en "
"hjelm med et lynmærke på sig i bytte for mad og drikke. Nysgerrig accepterer "
"du, og finder senere ud af, at hjelmen er magisk."

msgid "Evercold Icicle"
msgstr "Den Evigtkolde Istap"

msgid ""
"The %{name} causes the hero's cold spells to do %{count} percent more damage "
"to enemy troops."
msgstr ""
"%{name} får heltens kuldebesværgelser til at gøre %{count} procent mere "
"skade på fjendens tropper."

msgid ""
"An icicle withstanding the full heat of the noonday sun attracts your "
"attention. Intrigued, you break it off, and find that it does not melt in "
"your hand."
msgstr ""
"En istap, som modstår middagssolens varme til fulde, tiltrækker din "
"opmærksomhed. Nysgerrigt brækker du det af og opdager, at det ikke smelter i "
"din hånd."

msgid "Everhot Lava Rock"
msgstr "Den Evigtvarme Lavasten"

msgid ""
"The %{name} causes the hero's fire spells to do %{count} percent more damage "
"to enemy troops."
msgstr ""
"%{name} får heltens ildbesværgelser til at gøre %{count} procent mere skade "
"på fjendens tropper."

msgid ""
"Your wanderings bring you into contact with a tribe of ape-like beings using "
"a magical lava rock that never cools to light their fires. You take pity on "
"them and teach them to make fire with sticks. Believing you to be a god, the "
"apes give you their rock."
msgstr ""
"Dine vandringer bringer dig i kontakt med en stamme af abelignende væsener, "
"der bruger en magisk lavasten, som aldrig køler, til at tænde deres ild med. "
"Du forbarmer dig over dem og lærer dem, at lave ild med pinde. I troen på, "
"at du er en gud, giver aberne dig deres lavasten."

msgid "Lightning Rod"
msgstr "Lynaflederen"

msgid ""
"The %{name} causes the hero's lightning spells to do %{count} percent more "
"damage to enemy troops."
msgstr ""
"%{name} får heltens lynbesværgelser til at gøre %{count} procent mere skade "
"på fjendens tropper."

msgid ""
"While waiting out a storm, a lighting bolt strikes a nearby cottage's "
"lightning rod, which melts and falls to the ground. The tip of the rod, "
"however, survives intact and makes your hair stand on end when you touch it. "
"Hmm..."
msgstr ""
"Ventende på at et uvejr stopper, slår et lyn ned i en nærliggende hyttes "
"lynafleder, som smelter og falder til jorden. Spidsen forbliver dog intakt "
"og får dit hår til at rejse sig, når du rører ved det. Hmm..."

msgid "Snake-Ring"
msgstr "Slangeringen"

msgid "The %{name} halves the casting cost of all of the hero's bless spells."
msgstr ""
"%{name} halverer heltens manapris, for at kaste velsignelsesbesværgelser."

msgid ""
"You've found an oddly shaped ring on the finger of a long dead traveler. The "
"ring looks like a snake biting its own tail."
msgstr ""
"Du har fundet en sært formet ring på fingeren af en for længst død rejsende. "
"Ringen ligner en slange, der bider sig selv i halen."

msgid "Ankh"
msgstr "Ankhen"

msgid ""
"The %{name} doubles the effectiveness of all of the hero's resurrect and "
"animate spells."
msgstr ""
"%{name} fordobler effektiviteten af alle heltens genoplivende og "
"dødebesjælende besværgelser."

msgid ""
"A fierce windstorm reveals the entrance to a buried tomb. Your investigation "
"reveals that the tomb has already been looted, but the thieves overlooked an "
"ankh on a silver chain in the dark."
msgstr ""
"En voldsom vindstorm afslører indgangen til et underjordisk gravkammer. Din "
"undersøgelse afslører, at graven allerede er blevet plyndret, men "
"gravrøverne overså en ankh på en sølvkæde i mørket."

msgid "Book of Elements"
msgstr "Elementalernes Bog"

msgid ""
"The %{name} doubles the effectiveness of all of the hero's summoning spells."
msgstr ""
"%{name} fordobler effektiviteten af alle heltens hidkaldelsesbesværgelser."

msgid ""
"You come across a conjurer who begs to accompany you and your army awhile "
"for safety. You agree, and he offers as payment a copy of the book of the "
"elements."
msgstr ""
"Du støder på en åndemaner, som for sin sikkerheds skyld trygler dig om at "
"ledsage dig og din hær et stykke tid. Du går med til det, og han tilbyder, "
"som betaling, en kopi af Elementalernes Bog."

msgid "Elemental Ring"
msgstr "Elemental-ringen"

msgid "The %{name} halves the casting cost of all summoning spells."
msgstr "%{name} halverer manaprisen for at kaste hidkaldelsesbesværgelser."

msgid ""
"While pausing to rest, you notice a bobcat climbing a short tree to get at a "
"crow's nest. On impulse, you climb the tree yourself and scare off the cat. "
"When you look in the nest, you find a collection of shiny stones and a ring."
msgstr ""
"Mens du tager en hvilepause, bemærker du en bobcat, som klatrer op til en "
"kragerede i et lille træ. Impulsivt klatrer du selv op i træet og skræmmer "
"katten væk. Idet du ser ned i reden, finder du en samling skinnende sten, og "
"en ring."

msgid "Holy Pendant"
msgstr "Den Hellige Amulet"

msgid "The %{name} makes all of the hero's troops immune to curse spells."
msgstr ""
"%{name} gør alle heltens tropper immune overfor forbandelsesbesværgelser."

msgid ""
"In your wanderings you come across a hermit living in a small, tidy hut. "
"Impressed with your mission, he takes time out from his meditations to bless "
"and give you a charm against curses."
msgstr ""
"På dine vandringer støder du på en eremit, der bor i en lille, ryddelig "
"hytte. Imponeret over din mission tager han en pause fra sine meditationer, "
"for at velsigne og give dig en berlok mod forbandelser."

msgid "Pendant of Free Will"
msgstr "Amuletten af Fri Vilje"

msgid "The %{name} makes all of the hero's troops immune to hypnotize spells."
msgstr "%{name} gør alle heltens tropper immune overfor hypnosebesværgelser."

msgid ""
"Responding to cries for help, you find river Sprites making a sport of "
"dunking an old man. Feeling vengeful, you rescue the man and drag a Sprite "
"onto dry land for awhile. The Sprite, uncomfortable in the air, gives you a "
"magic pendant to let him go."
msgstr ""
"Idet du reagerer på råb om hjælp, ser du nogle flodfeer, som gør en sport ud "
"af dunke en gammel mand ned i vandet. Med en følelse af hævngerrighed redder "
"du manden og trækker derefter en af feerne ind på land. Feen, som ikke kan "
"klare luften, giver dig en magisk amulet mod sin frihed."

msgid "Pendant of Life"
msgstr "Livsamuletten"

msgid "The %{name} makes all of the hero's troops immune to death spells."
msgstr "%{name} gør alle heltens tropper immune overfor dødsbesværgelser."

msgid ""
"A brief roadside encounter with a small caravan and a game of knucklebones "
"wins a magic pendant. Its former owner says that it protects from "
"Necromancers' death spells."
msgstr ""
"Et kort møde i vejkanten med en lille karavane og et spil knoben vinder dig "
"en magisk amulet. Dens tidligere ejer siger, at den beskytter mod "
"nekromantikeres dødsbesværgelser."

msgid "Serenity Pendant"
msgstr "Amuletten af Sindsro"

msgid "The %{name} makes all of the hero's troops immune to berserk spells."
msgstr "%{name} gør alle heltens tropper immune overfor bersærkbesværgelser."

msgid ""
"The sounds of combat draw you to the scene of a fight between an old "
"Barbarian and an eight-headed Hydra. Your timely intervention swings the "
"battle in favor of the man, and he rewards you with a pendant he used to use "
"to calm his mind for battle."
msgstr ""
"Tiltrukket af lydene fra et slagsmål overværer du en kamp mellem en gammel "
"barbar og en otte-hovedet hydra. Din rettidige indgriben svinger kampen til "
"barbarens fordel, og han belønner dig med en amulet, han plejede at bruge "
"til at berolige sit sind til kamp."

msgid "Seeing-eye Pendant"
msgstr "Amuletten af Det Seende Øje"

msgid "The %{name} makes all of the hero's troops immune to blindness spells."
msgstr "%{name} gør alle heltens tropper immune overfor blindingsbesværgelser."

msgid ""
"You come upon a very old woman, long blind from cataracts and dying alone. "
"You tend to her final needs and promise a proper burial. Grateful, she gives "
"you a magic pendant emblazoned with a stylized eye. It lets you see with "
"your eyes closed."
msgstr ""
"Du støder på en meget gammel kvinde, for længst blind af grå stær og døende "
"alene. Du plejer hendes endelige behov og lover hende en ordentlig "
"begravelse. Taknemmelig giver hun dig en magisk amulet med et stiliseret "
"øje. Det lader dig se med lukkede øjne."

msgid "Kinetic Pendant"
msgstr "Den Kinetiske Amulet"

msgid "The %{name} makes all of the hero's troops immune to paralyze spells."
msgstr "%{name} gør alle heltens tropper immune overfor paralysebesværgelser."

msgid ""
"You come across a golem wearing a glowing pendant and blocking your way. "
"Acting on a hunch, you cut the pendant from its neck. Deprived of its power "
"source, the golem breaks down, leaving you with the magical pendant."
msgstr ""
"Du støder på en golem iført en glødende amulet, som spærrer din vej. "
"Handlende på din mavefornemmelse, klipper du vedhænget af dets hals. "
"Frataget sin kraftkilde går golemmen i stykker og efterlader dig med den "
"magiske amulet."

msgid "Pendant of Death"
msgstr "Dødsamuletten"

msgid "The %{name} makes all of the hero's troops immune to holy spells."
msgstr "%{name} gør alle heltens tropper immune overfor hellige besværgelser"

msgid ""
"A quick and deadly battle with a Necromancer wins you his magical pendant. "
"Later, a Wizard tells you that the pendant protects undead under your "
"control from holy word spells."
msgstr ""
"En hurtig og dødbringende kamp med en nekromantiker vinder dig hans magiske "
"amulet. Senere fortæller en magiker, at amuletten beskytter udøde under din "
"kontrol mod hellige ord."

msgid "Wand of Negation"
msgstr "Negationens Tryllestav"

msgid ""
"The %{name} makes all of the hero's troops immune to dispel magic spells."
msgstr "%{name} gør alle heltens tropper immune overfor magi-ophævelser."

msgid ""
"You meet an old Wizard friend of yours traveling in the opposite direction. "
"He presents  you with a gift: A wand that prevents the use of the dispel "
"magic spell on your allies."
msgstr ""
"Du møder en gammel magikerven, der rejser i den modsatte retning. Han giver "
"dig en gave: En tryllestav, der forhindrer brugen af besværgelsen "
"magiophævelse på dine tropper."

msgid "Golden Bow"
msgstr "Den Gyldne Bue"

msgid ""
"The %{name} eliminates the %{count} percent penalty for the hero's troops "
"shooting past obstacles (e.g. castle walls)."
msgstr ""
"%{name} eliminerer %{count}-procentstraffen for heltens tropper, der skyder "
"forbi forhindringer (f.eks. borgmure)."

msgid ""
"A chance meeting with a famous Archer finds you in a game of knucklebones "
"pitting his bow against your horse. You win."
msgstr ""
"Et tilfældigt møde med en berømt bueskytte får dig til at indgå i et "
"knoglespil om hans bue mod din hest. Du vinder."

msgid "Telescope"
msgstr "Teleskopet"

msgid ""
"The %{name} increases the amount of terrain the hero reveals when "
"adventuring by %{count} extra square."
msgstr ""
"%{name} øger mængden af det terræn, som afsløres af heltens udforskning, med "
"%{count} extra kvadrat."

msgid ""
"A merchant from far away lands trades you a new invention of his people for "
"traveling supplies. It makes distant objects appear closer, and he calls "
"it...\n"
"\n"
"a telescope."
msgstr ""
"Af en købmand fra fjerne lande køber du en ny opfindelse af hans "
"rejseforsynende folk. Det får fjerne objekter til at synes tættere på, og "
"han kalder det...\n"
"\n"
"et teleskop."

msgid "Statesman's Quill"
msgstr "Statsmandens Fjerpen"

msgid ""
"The %{name} reduces the cost of surrender to %{count} percent of the total "
"cost of troops the hero has in their army."
msgstr ""
"%{name} reducerer overgivelsesprisen til %{count} procent af de samlede "
"omkostninger for tropper, helten har i sin hær."

msgid ""
"You pause to help a diplomat with a broken axle fix his problem. In "
"gratitude, he gives you a writing quill with magical properties which he "
"says will \"help people see things your way\"."
msgstr ""
"Du holder pause, for at hjælpe en diplomat med at løse sit problem med en "
"brækket aksel. Taknemmelig giver han dig en fjerpen med magiske egenskaber, "
"som han siger vil \"hjælpe folk med at se tingene på din måde\"."

msgid "Wizard's Hat"
msgstr "Troldmandshatten"

msgid ""
"The %{name} increases the duration of the hero's spells by %{count} turns."
msgstr ""
"%{name} forlænger varigheden på heltens besværgelser med %{count} runder."

msgid ""
"You see a Wizard fleeing from a Griffin and riding like the wind. The Wizard "
"opens a portal and rides through, getting his hat knocked off by the edge of "
"the gate. The Griffin follows; the gate closes. You pick the hat up, dust it "
"off, and put it on."
msgstr ""
"Du ser en magiker, flygtende fra en grif, mens han rider som vinden. "
"Magikeren åbner en portal, rider igennem den og får sin hat slået af ved en "
"af portalens kanter. Griffen følger efter, portalen lukker i. Du samler "
"hatten op, støver den af og tager den på."

msgid "Power Ring"
msgstr "Kraftringen"

msgid "The %{name} returns %{count} extra spell points per day to the hero."
msgstr "%{name} returnerer helten %{count} ekstra magipoint om dagen."

msgid ""
"You find a small tree that closely resembles the great Warlock Carnauth with "
"a ring around one of its twigs. Scraps of clothing and rotting leather lead "
"you to suspect that it IS Carnauth, transformed. Since you can't help him, "
"you take the magic ring."
msgstr ""
"Du finder et lille træ, der ligner den store heksemester Carnauth, med en "
"ring omkring en af dens kviste. Rester af tøj og rådnende læder får dig til "
"at mistænke, at det ER Carnauth, forvandlet. Da du ikke kan hjælpe ham, "
"tager du den magiske ring."

msgid "Ammo Cart"
msgstr "Ammunitionsvognen"

msgid ""
"The %{name} provides endless ammunition for all of the hero's troops that "
"shoot."
msgstr "%{name} giver heltens skydende tropper uendelig ammunition."

msgid ""
"An ammunition cart in the middle of an old battlefield catches your eye. "
"Inspection shows it to be in good working order, so  you take it along."
msgstr ""
"En ammunitionsvogn midt på en gammel slagmark fanger dit blik. Nærmere "
"eftersyn viser, at den er i god stand, så du tager den med dig."

msgid "Tax Lien"
msgstr "Pantebrevet"

msgid "The %{name} costs the hero %{count} gold pieces per day."
msgstr "%{name} koster helten %{count} guldstykker om dagen."

msgid ""
"Your big spending habits have earned you a massive tax bill that you can't "
"hope to pay. The tax man takes pity and agrees to only take 250 gold a day "
"from your account for life. Check here if you want one dollar to go to the "
"presidential campaign election fund."
msgstr ""
"Dine store forbrugsvaner har givet dig en massiv skattegæld, som du ikke kan "
"håbe på at betale. Pantefogeden forbarmer sig og indvilliger i kun at "
"modtage 250 guldstykker om dagen fra din konto, i resten af dit liv. Sæt "
"kryds her, hvis du vil lade en krone gå til præsidentkampagnens valgfond."

msgid "Hideous Mask"
msgstr "Den Hæslige Maske"

msgid "The %{name} prevents all 'wandering' armies from joining the hero."
msgstr "%{name} forhindrer alle 'vandrende' hære i at tilslutte sig helten."

msgid ""
"Your looting of the grave of Sinfilas Gardolad, the famous shapeshifting "
"Warlock, unearths his fabled mask. Trembling, you put it on and it twists "
"your visage into an awful grimace! Oh no! It's actually the hideous mask of "
"Gromluck Greene, and you are stuck with it."
msgstr ""
"Din plyndring af Sinfilas Gardolads grav, den berømte formskiftende "
"heksemester, afslører hans sagnomspundne maske. Rystende tager du den på, og "
"det vrider dit ansigt til en forfærdelig grimase! Åh nej! Det er faktisk "
"Gromluck Greenes hæslige maske, og nu sidder den fast på dit ansigt."

msgid "Endless Pouch of Sulfur"
msgstr "Den Uudtømmelige Svovlpose"

msgid "The %{name} provides %{count} unit of sulfur per day."
msgstr "%{name} giver %{count} mængde svovl om dagen."

msgid ""
"You visit an alchemist who, upon seeing your army, is swayed by the "
"righteousness of your cause. The newly loyal subject gives you his endless "
"pouch of sulfur to help with the war effort."
msgstr ""
"Du besøger en alkymist, som efter at have set din hær, bliver påvirket af "
"din sags retskaffenhed. Din nye loyale undersåt giver dig sin uudtømmelige "
"svovlpose, for at hjælpe med krigsindsatsen."

msgid "Endless Vial of Mercury"
msgstr "Den Uudtømmelige Kviksølvsflaske"

msgid "The %{name} provides %{count} unit of mercury per day."
msgstr "%{name} giver %{count} mængde kviksølv om dagen."

msgid ""
"A brief stop at a hastily abandoned Wizard's tower turns up a magical vial "
"of mercury that always has a little left on the bottom. Recognizing a "
"treasure when you see one, you cap it and slip it in your pocket."
msgstr ""
"Et kort stop ved en hurtigt forladt troldmandstårn viser et magisk hætteglas "
"med kviksølv, der altid har lidt tilbage på bunden. \n"
"Da du kender et artefakt, når du ser en, lukker du den og lægger den i "
"lommen."

msgid "Endless Pouch of Gems"
msgstr "Den Uudtømmelige Juvelpose"

msgid "The %{name} provides %{count} unit of gems per day."
msgstr "%{name} giver %{count} mængde juveler om dagen."

msgid ""
"A short rainstorm brings forth a rainbow...and you can see the end of it. "
"Riding quickly, you seize the pot of gold you find there. The leprechaun who "
"owns it, unable to stop you from taking it, offers an endless pouch of gems "
"for the return of his gold. You accept."
msgstr ""
"En kort regnbyge frembringer en regnbue ... og du kan se, hvor den ender. Du "
"rider hurtigt derhen og griber krukken med guld, som du finder der. Alfen, "
"der ejer den, som ikke er i stand til at forhindre dig i at tage den, "
"tilbyder dig en uudtømmelig juvelpose, for at få sit guld tilbage. Du "
"accepterer tilbuddet."

msgid "Endless Cord of Wood"
msgstr "Den Endeløse Træsnor"

msgid "The %{name} provides %{count} unit of wood per day."
msgstr "%{name} giver %{count} mængder træ om dagen."

msgid ""
"Pausing to rest and light a cook fire, you pull wood out of a nearby pile of "
"dead wood. As you keep pulling wood from the pile, you notice that it "
"doesn't shrink. You realize to your delight that the wood is enchanted, so "
"you take it along."
msgstr ""
"Mens du holder hvilepause og tænder et kogebål, samler du brænde fra en "
"nærliggende bunke dødt træ. Fortsættende med at trække træ fra bunken, "
"bemærker du, at den ikke bliver mindre. Til din glæde indser du, at træet er "
"fortryllet, så du tager hele bunken med dig."

msgid "Endless Cart of Ore"
msgstr "Den Uudtømmelige Malmvogn"

msgid "The %{name} provides %{count} unit of ore per day."
msgstr "%{name} giver %{count} mængder malm om dagen."

msgid ""
"You've found a Goblin weapon smithy making weapons for use against humans. "
"With a tremendous yell you and your army descend upon their camp and drive "
"them away. A search finds a magic ore cart that never runs out of iron."
msgstr ""
"Du har fundet en vætte-våbensmedje, der laver våben til brug mod mennesker. "
"Med et voldsomt råb går du og din hær ned mod deres lejr og driver dem væk. "
"En søgen rundt afslører en magisk malmvogn, der aldrig løber tør for malm."

msgid "Endless Pouch of Crystal"
msgstr "Den Uudtømmelige krystalpose"

msgid "The %{name} provides %{count} unit of crystal per day."
msgstr "%{name} giver %{count} mængde krystal om dagen."

msgid ""
"Taking shelter from a storm in a small cave, you notice a small patch of "
"crystal in one corner. Curious, you break a piece off and notice that the "
"original crystal grows the lost piece back. You decide to stuff the entire "
"patch into a pouch and take it with you."
msgstr ""
"Da du søger ly for en storm i en lille hule, bemærker du undervejs en lille "
"samling af krystaller i det ene hjørne. Nysgerrig brækker du et stykke af og "
"bemærker, at der ud af den originale krystal fremvokser et nyt stykke. Du "
"beslutter dig for at proppe hele samlingen i en pose og tager den med dig."

msgid "Spiked Helm"
msgstr "Pighjelmen"

msgid ""
"Your army is ambushed by a small tribe of wild (and none too bright) Orcs. "
"You fend them off easily and the survivors flee in all directions. One of "
"the Orcs was wearing a polished spiked helm. Figuring it will make a good "
"souvenir, you take it."
msgstr ""
"Din hær bliver overfaldet af en lille stamme af vilde (og ikke alt for "
"kloge) orker. Du afværger dem let, og de overlevende flygter i alle "
"retninger. En af orkerne bar en poleret pighjelm. Med et indtryk af, at den "
"vil være en god souvenir, tager du den."

msgid "Spiked Shield"
msgstr "Pigskjoldet"

msgid ""
"You come upon a bridge spanning a dry gully. Before you can cross, a Troll "
"steps out from under the bridge and demands payment before it will permit "
"you to pass. You refuse, and the Troll charges, forcing you to slay it. You "
"take its spiked shield as a trophy."
msgstr ""
"Du støder på en bro, der strækker sig over en udtørret bjergkløft. Før du "
"kan krydse, træder en trold ud under broen og kræver betaling, før den giver "
"dig lov til at passere. Du nægter. Trolden angriber, hvilket tvinger dig til "
"at dræbe den. Du tager dets pigskjold som et trofæ."

msgid "White Pearl"
msgstr "Den Hvide Perle"

msgid ""
"A walk across a dry saltwater lake bed yields an unlikely prize: A white "
"pearl amidst shattered shells and debris."
msgstr ""
"En tur på tværs af en tør saltvandssø giver en usandsynlig gevinst: En hvid "
"perle midt i knuste skaller og affald."

msgid "Black Pearl"
msgstr "Den Sorte Perle"

msgid ""
"Rumors of a Griffin of unusual size preying upon the countryside lead you to "
"its cave lair. A quick, brutal fight dispatches the beast, and a search of "
"its foul nest turns up a huge black pearl."
msgstr ""
"Rygter om en grif af usædvanlig størrelse, der terroriserer folk ude på "
"landet, fører dig til dens klippehule. En hurtig, brutal kamp sender udyret "
"af sted, og en undersøgelse af dens modbydelige rede afslører en enorm sort "
"perle."

msgid "Magic Book"
msgstr "Magibog"

msgid "The %{name} enables the hero to cast spells."
msgstr "%{name} gør det muligt for helten at kaste besværgelser."

msgid "Dummy 1"
msgstr "Pladsholder 1"

msgid "The reserved artifact."
msgstr "Pladsholder-artefaktet."

msgid "Dummy 2"
msgstr "Pladsholder 2"

msgid "Dummy 3"
msgstr "Pladsholder 3"

msgid "Dummy 4"
msgstr "Pladsholder 4"

msgid "Spell Scroll"
msgstr "Trolddomsrulle"

msgid ""
"This %{name} gives the hero the ability to cast the %{spell} spell if the "
"hero has a Magic Book."
msgstr ""
"%{name} giver helten mulighed for at kaste besværgelsen %{spell}, hvis denne "
"har en magibog."

msgid ""
"You find an elaborate container which houses an old vellum scroll. The runes "
"on the container are very old, and the artistry with which it was put "
"together is stunning. As you pull the scroll out, you feel imbued with "
"magical power."
msgstr ""
"Du finder en udførlig beholder, som rummer en gammel pergamentrulle. Runerne "
"på beholderen er meget gamle. Det kunstgreb, der måtte stå bag dette "
"håndværk, er storslået. Lige som du trækker rullen ud, føler du dig "
"gennemsyret af magisk kraft."

msgid "Arm of the Martyr"
msgstr "Martyrens Arm"

msgid ""
"The %{name} increases the hero's spell power by %{count} but adds the undead "
"morale penalty."
msgstr ""
"%{name} øger heltens magikraft med %{count} point, men tilfører dennes hær "
"moralstraffen for at have udøde i blandt sig."

msgid ""
"One of the less intelligent members of your party picks up an arm off of the "
"ground. Despite its missing a body, it is still moving. Your troops find the "
"dismembered arm repulsive, but you cannot bring yourself to drop it: it "
"seems to hold some sort of magical power that influences your decision "
"making."
msgstr ""
"Et af de mindre intelligente medlemmer af din hær samler en arm op fra "
"jorden. På trods af at den mangler en krop, bevæger den sig stadig. Dine "
"tropper finder den afhuggede arm frastødende, men du kan ikke få dig selv "
"til at slippe den: Den ser ud til at have en slags magisk kraft, der "
"påvirker din beslutsomhed."

msgid "Breastplate of Anduran"
msgstr "Andurans Brynje"

msgid "The %{name} increases the hero's defense by %{count}."
msgstr "%{name} øger forsvarsevne for heltens tropper med %{count} point."

msgid ""
"You come upon a sign. It reads: \"Here lies the body of Anduran. Bow and "
"swear fealty, and you shall be rewarded.\" You decide to do as it says. As "
"you stand up, you feel a coldness against your skin. Looking down, you find "
"that you are suddenly wearing a gleaming, ornate breastplate."
msgstr ""
"Du støder på et skilt, hvorpå der står: \"Her ligger Andurans lig. Bøj dig "
"og sværg troskab, og du skal blive belønnet.\"\n"
"Du beslutter dig for at gøre, som der står. Da du rejser dig op, mærker du "
"en kulde mod din hud. Du kigger ned, og opdager, at du pludselig har en "
"skinnende, udsmykket brynje på."

msgid "Broach of Shielding"
msgstr "Beskyttelsens Broche"

msgid ""
"The %{name} provides %{count} percent protection from Armageddon and "
"Elemental Storm, but decreases spell power by 2."
msgstr ""
"%{name} giver dine tropper %{count}% beskyttelse mod besværgelserne Ragnarok "
"og Elemental Storm, men den reducerer også din magikraft med 2 point."

msgid ""
"A kindly Sorceress thinks that your army's defenses could use a magical "
"boost. She offers to enchant the Broach that you wear on your cloak, and you "
"accept."
msgstr ""
"En venlig heks syntes, at din hærs forsvarsevne godt kunne bruge et magisk "
"løft. Hun tilbyder at fortrylle den broche, som du bærer på din kappe, og du "
"accepterer."

msgid "Battle Garb of Anduran"
msgstr "Andurans Udstyr"

msgid ""
"The %{name} combines the powers of the three Anduran artifacts. It provides "
"maximum luck and morale for the hero's troops and gives the hero the Town "
"Portal spell."
msgstr ""
"%{name} kombinerer kræfterne fra Andurans tre artefakter. \n"
"Det giver helten Byportal-besværgelsen samt maksimerer troppernes held og "
"moral i kamp."

msgid ""
"Out of pity for a poor peasant, you purchase a chest of old junk they are "
"hawking for too much gold. Later, as you search through it, you find it "
"contains the 3 pieces of the legendary battle garb of Anduran!"
msgstr ""
"Af ren medlidenhed køber du en kiste fyldt med gammelt skrammel af en fattig "
"bonde, som han godt ved, han kræver for meget guld for. \n"
"Senere, mens du gennemsøger kisten, finder du ud af, at den indeholder de "
"tre dele af Andurans legendariske kampudstyr!"

msgid "Crystal Ball"
msgstr "Krystalkuglen"

msgid ""
"The %{name} lets the hero get more specific information about monsters, "
"enemy heroes, and castles nearby the hero."
msgstr ""
"%{name} gør det muligt for helten, at få flere specifikke informationer om "
"væsener, fjendens helte og borge, som er i nærheden af denne."

msgid ""
"You come upon a caravan of gypsies who are feasting and fortifying their "
"bodies with mead. They call you forward and say \"If you prove that you can "
"dance the Rama-Buta, we will reward you.\" You don't know it, but try "
"anyway. They laugh hysterically, but admire your bravery, giving you a "
"Crystal Ball."
msgstr ""
"Du støder på en sigøjnerkaravane, der fester og fylder deres kroppe med "
"mjød. De kalder dig frem og siger \"Hvis du beviser, at du kan danse Rama-"
"Buta, vil vi belønne dig.\" Du kender ikke dansen, men prøver alligevel. De "
"griner hysterisk, men beundrer dit mod og giver dig en krystalkugle."

msgid "Heart of Fire"
msgstr "Hjertet af Ild"

msgid ""
"The %{name} provides %{count} percent protection from fire, but doubles the "
"damage taken from cold."
msgstr ""
"%{name} giver %{count}% beskyttelse mod ildbesværgelser, men fordobler "
"skaden fra kuldebesværgelser."

msgid ""
"You enter a recently burned glade and come upon a Fire Elemental sitting "
"atop a rock. It looks up, its flaming face contorted in a look of severe "
"pain. It then tosses a glowing object at you. You put up your hands to block "
"it, but it passes right through them and sears itself into your chest."
msgstr ""
"Du går ind i en nyligt brændt lysning og støder på en ild-elemental, som "
"sidder på toppen af en klippe. Den ser op, dens flammende ansigt forvredet i "
"et blik af alvorlig smerte. Den kaster derefter en glødende genstand mod "
"dig. Du løfter dine hænder for at parere den, men den passerer lige igennem "
"dem og svier sig ind i dit bryst."

msgid "Heart of Ice"
msgstr "Hjertet af Is"

msgid ""
"The %{name} provides %{count} percent protection from cold, but doubles the "
"damage taken from fire."
msgstr ""
"%{name} giver %{count}% beskyttelse mod kuldebesværgelser, men fordobler "
"skaden fra ildbesværgelser."

msgid ""
"Suddenly, a biting coldness engulfs your body. You seize up, falling from "
"your horse. The pain subsides, but you still feel as if your chest is "
"frozen. As you pick yourself up off of the ground, you hear hearty laughter. "
"You turn around just in time to see a Frost Giant run off into the woods and "
"disappear."
msgstr ""
"Pludselig griber en bidende kulde fat i din krop. Du forfryser og falder ned "
"fra din hest. Smerten aftager, men du føler stadig, som om dit bryst er "
"frosset. Du rejser dig fra jorden og hører en rungende latter. Du vender dig "
"om, lige i tide til at se en frostkæmpe spurte ind i skoven og forsvinde."

msgid "Helmet of Anduran"
msgstr "Andurans Hjelm"

msgid ""
"You spy a gleaming object poking up out of the ground. You send a member of "
"your party over to investigate. He comes back with a golden helmet in his "
"hands. You realize that it must be the helmet of the legendary Anduran, the "
"only man who was known to wear solid gold armor."
msgstr ""
"Du får øje på en skinnende genstand, der stikker op af jorden. Du sender et "
"medlem af din hær over, for at undersøge sagen. Han kommer tilbage med en "
"gylden hjelm i hænderne. Du indser, at det må være hjelmen tilhørende den "
"legendariske Anduran, den eneste mand, der var kendt for at bære solidt "
"guldudstyr."

msgid "Holy Hammer"
msgstr "Den Hellige Hammer"

msgid ""
"You come upon a battle where a Paladin has been mortally wounded by a group "
"of Zombies. He asks you to take his hammer and finish what he started. As "
"you pick it up, it begins to hum, and then everything becomes a blur. The "
"Zombies lie dead, the hammer dripping with blood. You strap it to your belt."
msgstr ""
"Du støder ind i en kamp, hvor en paladin er blevet dødeligt såret af en "
"gruppe zombier. Han beder dig om at tage hans hammer og afslutte det, han "
"startede. Mens du samler den op, begynder den straks at summe, og så bliver "
"alt sløret. Zombierne ligger døde, hammeren drypper af blod. Du spænder den "
"fast i bæltet."

msgid "Legendary Scepter"
msgstr "Det Legendariske Scepter"

msgid "The %{name} adds %{count} points to all attributes."
msgstr "%{name} tilføjer %{count} point til alle attributter."

msgid ""
"Upon cresting a small hill, you come upon a ridiculous looking sight. A "
"Sprite is attempting to carry a Scepter that is almost as big as it is. "
"Trying not to laugh, you ask, \"Need help?\" The Sprite glares at you and "
"answers: \"You think this is funny? Fine. You can carry it. I much prefer "
"flying anyway.\""
msgstr ""
"Da du går op på en lille bakke, får du dig på et latterligt syn at se. En fe "
"forsøger at bære et scepter, som er næsten lige så stort, som den er. Mens "
"du forsøger ikke at grine, spørger du: \"Brug for hjælp?\" Feen stirrer på "
"dig og svarer: \"Tror du, det her er sjovt? Fint. Du kan bære det. Jeg "
"foretrækker alligevel at flyve.\""

msgid ""
"An old seaman tells you a tale of an enchanted masthead that he used in his "
"youth to rally his crew during times of trouble. He then hands you a faded "
"map that shows where he hid it. After much exploring, you find it stashed "
"underneath a nearby dock."
msgstr ""
"En gammel sømand fortæller dig en historie om en fortryllet mastehoved, som "
"han, i sin ungdom, brugte til at samle sit mandskab i vanskeligheder. Han "
"rækker dig så et falmet kort, der viser, hvor han gemte det. Efter megen "
"udforskning finder du det gemt under en nærliggende dok."

msgid "Masthead"
msgstr "Masthovedet"

msgid ""
"The %{name} boosts the hero's troops' luck and morale by %{count} each in "
"sea combat."
msgstr ""
"%{name} øger held og moral for heltens tropper med %{count} point, i søkamp."

msgid "Sphere of Negation"
msgstr "Negationskuglen"

msgid "The %{name} disables all spell casting, for both sides, in combat."
msgstr "%{name} umuliggør kastning af besværgelser for begge sider i kamp."

msgid ""
"You stop to help a Peasant catch a runaway mare. To show his gratitude, he "
"hands you a tiny sphere. As soon as you grasp it, you feel the magical "
"energy drain from your limbs..."
msgstr ""
"Du stopper, for at hjælpe en bonde med at fange en løbsk hoppe. Han viser "
"taknemmelighed, ved at række dig en lille kugle. Så snart du griber om den, "
"mærker du den magiske energi blive drænet fra dine lemmer..."

msgid "Staff of Wizardry"
msgstr "Troldmandsstav"

msgid "The %{name} boosts the hero's spell power by %{count}."
msgstr "%{name} øger heltens magikraft med %{count} point."

msgid ""
"While out scaring up game, your troops find a mysterious staff levitating "
"about three feet off of the ground. They hand it to you, and you notice an "
"inscription. It reads: \"Brains best brawn and magic beats might. Heed my "
"words, and you'll win every fight.\""
msgstr ""
"Mens de var ude at fange vildt, fandt dine tropper en mystisk stav, svævende "
"omkring en meter over jorden. De overrækker den til dig, og du bemærker en "
"inskription. Det lyder: \"Vid slår muskler og magi slår styrke. Lyt til mine "
"ord, og du vil vinde hver kamp.\""

msgid "Sword Breaker"
msgstr "Sværdbrækkeren"

msgid "The %{name} increases the hero's defense by %{count} and attack by 1."
msgstr "%{name} øger både heltens angrebs- og forsvarsevne med %{count} point."

msgid ""
"A former Captain of the Guard admires your quest and gives you the enchanted "
"Sword Breaker that he relied on during his tour of duty."
msgstr ""
"En tidligere kaptajn af vagten beundrer din sag og giver dig den fortryllede "
"sværdbryder, som hans liv afhang af under sin tjenesterejse."

msgid "Sword of Anduran"
msgstr "Andurans Sværd"

msgid ""
"A Troll stops you and says: \"Pay me 5,000 gold, or the Sword of Anduran "
"will slay you where you stand.\" You refuse. The troll grabs the sword "
"hanging from its belt, screams in pain, and runs away. Picking up the fabled "
"sword, you give thanks that half-witted Trolls tend to grab the wrong end of "
"sharp objects."
msgstr ""
"En trold standser dig og siger: \"Giv mig 5.000 guldstykker, ellers slår "
"Andurans Sværd dig ihjel, hvor du står.\" Du nægter. Trolden griber sværdet, "
"som hænger i dets bælte, skriger af smerte og løber væk. \n"
"Idet du samler det sagnomspundne sværd op, takker du for, at halvkloge "
"trolde har tendens til at gribe fat den forkerte ende af skarpe genstande."

msgid "Spade of Necromancy"
msgstr "Nekromantikerens Spade"

msgid "The %{name} gives the hero increased necromancy skill."
msgstr "%{name} øger heltens nekromantiske evne."

msgid ""
"A dirty shovel has been thrust into a dirt mound nearby. Upon investigation, "
"you discover it to be the enchanted shovel of the Gravediggers, long thought "
"lost by mortals."
msgstr ""
"En snavset skovl er blevet stukket ned i en jordhøj i nærheden. Efter en "
"søgen opdager du, at det er dødgravernes fortryllede skovl, som man længe "
"har troet var gået tabt for dødelige."

msgid "spellBonus|selected by user"
msgstr "Valgt af bruger"

msgid "Wood"
msgstr "træ"

msgid "Mercury"
msgstr "kviksølv"

msgid "Ore"
msgstr "malm"

msgid "Sulfur"
msgstr "svovl"

msgid "Crystal"
msgstr "krystal"

msgid "Gems"
msgstr "juveler"

msgid "Gold"
msgstr "guld"

msgid ""
"There are seven resources in Heroes 2, used to build and improves castles, "
"purchase troops and recruit heroes. Gold is the most common, required for "
"virtually everything. Wood and ore are used for most buildings. Gems, "
"Mercury, Sulfur and Crystal are rare magical resources used for the most "
"powerful creatures and buildings."
msgstr ""
"Der er syv resursetyper i Heroes 2. Disse bruges til at bygge og udvikle "
"borge og byer samt rekruttering af helte og tropper.\n"
"Guld er den mest almindelige resurse, som grundlæggende bruges til alt.\n"
"Træ og malm bruges til de fleste byggerier.\n"
"Kviksølv, svovl, krystaller og juveler er sjældne magiske resurser, som "
"bruges til de mægtigste byggerier og væsener."

msgid ""
"Causes a giant fireball to strike the selected area, damaging all nearby "
"creatures."
msgstr ""
"Får en kæmpe ildkugle til at ramme og give skade til alle væsener i det "
"valgte område."

msgid "Fireball"
msgstr "Ildkugle"

msgid "Fireblast"
msgstr "Flammebrag"

msgid ""
"An improved version of fireball, fireblast affects two hexes around the "
"center point of the spell, rather than one."
msgstr ""
"Rammer og giver skade til alle væsener i det valgte område. Dette er en "
"forbedret version af Ildkugle."

msgid "Causes a bolt of electrical energy to strike the selected creature."
msgstr "Får et lyn af elektrisk energi til at ramme det valgte væsen."

msgid "Lightning Bolt"
msgstr "Lynkile"

msgid "Chain Lightning"
msgstr "Lynkæde"

msgid ""
"Causes a bolt of electrical energy to strike a selected creature, then "
"strike the nearest creature with half damage, then strike the NEXT nearest "
"creature with half again damage, and so on, until it becomes too weak to be "
"harmful. Warning: This spell can hit your own creatures!"
msgstr ""
"Får et lyn af elektrisk energi til først at ramme det valgte væsen, for "
"derefter ramme dets nærmeste væsen med 50% skade, så det næstnærmeste væsen "
"med 25% skade, og så videre, indtil det bliver for svagt til at være "
"skadeligt. Advarsel: Denne besværgelse kan ramme dine egne tropper!"

msgid "Teleport"
msgstr "Teleport"

msgid ""
"Teleports the creature you select to any open position on the battlefield."
msgstr ""
"Teleporterer det væsen, du vælger, til en hvilken som helst åben position på "
"slagmarken."

msgid "Cure"
msgstr "Kur"

msgid ""
"Removes all negative spells cast upon one of your units, and restores up to "
"%{count} HP per level of spell power."
msgstr ""
"Fjerner alle negative besværgelser fra en af dine tropper og gendanner op "
"til %{count} HP per magikraftspoint."

msgid "Mass Cure"
msgstr "Massekur"

msgid ""
"Removes all negative spells cast upon your forces, and restores up to "
"%{count} HP per level of spell power, per creature."
msgstr ""
"Fjerner alle negative besværgelser, som din hær er blevet underlagt, og "
"genopretter op til %{count} HP per magikraftspoint, per væsen."

msgid "Resurrect"
msgstr "Genoplivelse"

msgid "Resurrects creatures from a damaged or dead unit until end of combat."
msgstr ""
"Genopliver væsener fra en beskadiget eller død trop indtil slutningen af "
"kampen."

msgid "Resurrect True"
msgstr "Ægte genoplivelse"

msgid "Resurrects creatures from a damaged or dead unit permanently."
msgstr "Genopliver væsener fra en beskadiget eller død trop permanent."

msgid "Haste"
msgstr "Forhastning"

msgid "Increases the speed of any creature by %{count}."
msgstr "Øger en af dine troppers bevægelseshastighed med %{count} point."

msgid "Increases the speed of all of your creatures by %{count}."
msgstr "Øger hele din hærs bevægelseshastighed med %{count} point."

msgid "Mass Haste"
msgstr ""
"Masse-\n"
"forhastning"

msgid "Slows target to half movement rate."
msgstr "Halverer en fjendtlig trops bevægelseshastighed."

msgid "spell|Slow"
msgstr "Forsløvning"

msgid "Mass Slow"
msgstr ""
"Masse-\n"
"forsløvning"

msgid "Slows all enemies to half movement rate."
msgstr "Halverer hele den fjendtlige hærs bevægelseshastighed."

msgid "Clouds the affected creatures' eyes, preventing them from moving."
msgstr "Skygger den berørte trops øjne og forhindrer dem i at bevæge sig."

msgid "spell|Blind"
msgstr "Blinding"

msgid "Bless"
msgstr "Velsignelse"

msgid "Causes the selected creatures to inflict maximum damage."
msgstr "Får den valgte trop til at yde maksimal skade."

msgid "Causes all of your units to inflict maximum damage."
msgstr "Får hele din hær til at yde maksimal skade."

msgid "Mass Bless"
msgstr ""
"Masse-\n"
"velsignelse"

msgid "Magically increases the defense skill of the selected creatures."
msgstr "Øger på magisk vis den valgte trops forsvarsevne."

msgid "Stoneskin"
msgstr "Stenhud"

msgid ""
"Increases the defense skill of the targeted creatures. This is an improved "
"version of Stoneskin."
msgstr ""
"Øger den valgte trops forsvarsevne. Dette er en forbedret version af "
"besværgelsen Stenhud."

msgid "Steelskin"
msgstr "Stålhud"

msgid "Causes the selected creatures to inflict minimum damage."
msgstr "Får den valgte trop til at yde minimal skade."

msgid "Curse"
msgstr "Forbandelse"

msgid "Causes all enemy troops to inflict minimum damage."
msgstr "Får alle fjendtlige tropper til at yde minimal skade."

msgid "Mass Curse"
msgstr ""
"Masse-\n"
"forbandelse"

msgid "Damages all undead in the battle."
msgstr "Skader alle udøde på slagmarken."

msgid "Holy Word"
msgstr "Helligt Ord"

msgid ""
"Damages all undead in the battle. This is an improved version of Holy Word."
msgstr ""
"Skader alle udøde på slagmarken. Dette er en forbedret version af Helligt "
"Ord."

msgid "Holy Shout"
msgstr "Helligt Råb"

msgid "Anti-Magic"
msgstr "Anti-magi"

msgid "Prevents harmful magic against the selected creatures."
msgstr "Forhindrer skadelig magi mod den valgte trop."

msgid "Dispel Magic"
msgstr ""
"Magi-\n"
"ophævelse"

msgid "Removes all magic spells from a single target."
msgstr "Fjerner alle magiske besværgelser fra den valgte trop."

msgid "Mass Dispel"
msgstr ""
"Masse-\n"
"ophævelse"

msgid "Removes all magic spells from all creatures."
msgstr "Fjerner alle magiske besværgelser fra samtlige tropper."

msgid "Causes a magic arrow to strike the selected target."
msgstr "Får en magisk pil til at ramme den valgte trop."

msgid "Magic Arrow"
msgstr "Magisk Pil"

msgid "Berserker"
msgstr "Bersærker"

msgid "Causes a creature to attack its nearest neighbor."
msgstr ""
"Får en trop til, på sin tur, at angribe den nærmeste trop, ven som fjende!"

msgid "Armageddon"
msgstr "Ragnarok"

msgid ""
"Holy terror strikes the battlefield, causing severe damage to all creatures."
msgstr ""
"Guddommelig rædsel rammer slagmarken og forårsager alvorlig skade på alle "
"tropper."

msgid "Elemental Storm"
msgstr "Elemental Storm"

msgid "Magical elements pour down on the battlefield, damaging all creatures."
msgstr "Magiske elementer strømmer ned på slagmarken og skader alle tropper."

msgid ""
"A rain of rocks strikes an area of the battlefield, damaging all nearby "
"creatures."
msgstr ""
"En regn af sten rammer det valgte område på slagmarken, som skader alle "
"berørte tropper."

msgid "Meteor Shower"
msgstr "Meteorregn"

msgid "Paralyze"
msgstr "Paralyse"

msgid "The targeted creatures are paralyzed, unable to move or retaliate."
msgstr ""
"Den valgte trop lammes og vil derefter være ude af stand til at bevæge sig "
"eller slå igen."

msgid "Hypnotize"
msgstr "Hypnose"

msgid ""
"Brings a single enemy unit under your control if its hits are less than "
"%{count} times the caster's spell power."
msgstr ""
"Bringer en enkelt fjendtlig trop under din kontrol, hvis dens HP er mindre "
"end %{count} gange kasterens magikraftspoint."

msgid "Cold Ray"
msgstr "Koldstråle"

msgid "Drains body heat from a single enemy unit."
msgstr "Dræner kropsvarmen fra en enkelt fjendtlig trop."

msgid "Cold Ring"
msgstr "Koldring"

msgid ""
"Drains body heat from all units surrounding the center point, but not "
"including the center point."
msgstr ""
"Dræner kropsvarmen fra alle tropper omkring træfpunktet, men ikke inklusiv "
"dette træfpunkt."

msgid "Disrupting Ray"
msgstr ""
"Erossions-\n"
"stråle"

msgid "Reduces the defense rating of an enemy unit by three."
msgstr "Reducerer en fjendtlig trops forsvarsevne med 3 point."

msgid "Damages all living (non-undead) units in the battle."
msgstr "Skader alle levende (ikke-udøde) tropper på slagmarken."

msgid "Death Ripple"
msgstr ""
"Døds-\n"
"krusning"

msgid "Death Wave"
msgstr ""
"Døds-\n"
"bølge"

msgid ""
"Damages all living (non-undead) units in the battle. This spell is an "
"improved version of Death Ripple."
msgstr ""
"Skader alle levende (ikke-udøde) tropper på slagmarken. Dette er en "
"forbedret version af besværgelsen Dødskrusning."

msgid "Dragon Slayer"
msgstr ""
"Drage-\n"
"dræber"

msgid "Greatly increases a unit's attack skill vs. Dragons."
msgstr "Øger i høj grad en trops angrebsevne mod drager."

msgid "Blood Lust"
msgstr "Blodtørst"

msgid "Increases a unit's attack skill."
msgstr "Øger en trops angrebsevne."

msgid "Animate Dead"
msgstr ""
"Døde-\n"
"besjæling"

msgid "Resurrects creatures from a damaged or dead undead unit permanently."
msgstr "Genopliver væsener fra en beskadiget eller død udød trop permanent."

msgid "Mirror Image"
msgstr "Spejlbillede"

msgid ""
"Creates an illusionary unit that duplicates one of your existing units. This "
"illusionary unit does the same damages as the original, but will vanish if "
"it takes any damage."
msgstr ""
"Skaber en illusionær trop, der dublerer en af dine eksisterende tropper. "
"Denne illusionære trop giver det samme i skade som originalen, men den "
"forsvinder, hvis den tager skade."

msgid "Shield"
msgstr "Skærmning"

msgid ""
"Halves damage received from ranged attacks for a single unit. Does not "
"affect damage received from Turrets or Ballistae."
msgstr ""
"Halverer skade modtaget fra afstandsangreb for en enkelt trop. Påvirker ikke "
"skade modtaget af skydetårne eller ballister."

msgid "Mass Shield"
msgstr ""
"Masse-\n"
"skærmning"

msgid ""
"Halves damage received from ranged attacks for all of your units. Does not "
"affect damage received from Turrets or Ballistae."
msgstr ""
"Halverer skade modtaget fra afstandsangreb for hele din hær. Påvirker ikke "
"skade modtaget af skydetårne eller ballister."

msgid "Summon Earth Elemental"
msgstr ""
"Hidkald jord-\n"
"elemental"

msgid "Summons Earth Elementals to fight for your army."
msgstr "Hidkald jord-elementaler til at kæmpe for din hær."

msgid "Summon Air Elemental"
msgstr ""
"Hidkald luft-\n"
"elemental"

msgid "Summons Air Elementals to fight for your army."
msgstr "Hidkald luft-elementaler til at kæmpe for din hær."

msgid "Summon Fire Elemental"
msgstr ""
"Hidkald ild-\n"
"elemental"

msgid "Summons Fire Elementals to fight for your army."
msgstr "Hidkald ild-elementaler til at kæmpe for din hær."

msgid "Summon Water Elemental"
msgstr ""
"Hidkald vand-\n"
"elemental"

msgid "Summons Water Elementals to fight for your army."
msgstr "Hidkald vand-elementaler til at kæmpe for din hær."

msgid "Damages castle walls."
msgstr "Skader alle borgmure."

msgid "Earthquake"
msgstr "Jordskælv"

msgid "Causes all mines across the land to become visible."
msgstr "Får alle miner på tværs af landet til at blive synlige."

msgid "View Mines"
msgstr "Vis miner"

msgid "Causes all resources across the land to become visible."
msgstr "Får alle resurser på tværs af landet til at blive synlige."

msgid "View Resources"
msgstr "Vis resurser"

msgid "Causes all artifacts across the land to become visible."
msgstr "Får alle artefakter på tværs af landet til at blive synlige."

msgid "View Artifacts"
msgstr "Vis artefakter"

msgid "Causes all towns and castles across the land to become visible."
msgstr "Får alle byer og borge over hele landet til at blive synlige."

msgid "View Towns"
msgstr "Vis byer"

msgid "Causes all Heroes across the land to become visible."
msgstr "Får alle helte over hele landet til at blive synlige."

msgid "View Heroes"
msgstr "Vis helte"

msgid "Causes the entire land to become visible."
msgstr "Får hele landet til at blive synligt."

msgid "View All"
msgstr "Vis alt"

msgid "Allows the caster to view detailed information on enemy Heroes."
msgstr ""
"Giver kasteren mulighed for at se detaljerede oplysninger om modstander-"
"helte."

msgid "Summon Boat"
msgstr "Hidkald skib"

msgid ""
"Summons the nearest unoccupied, friendly boat to an adjacent shore location. "
"A friendly boat is one which you just built or were the most recent player "
"to occupy."
msgstr ""
"Hidkalder det nærmeste ubesatte, venlige skib til et tilstødende landsted. "
"Et venligt skib kan være et skib, som du lige har bygget eller har været den "
"seneste spiller til at besætte."

msgid "Allows the caster to magically transport to a nearby location."
msgstr ""
"Tillader kasteren på magisk vis at teleportere sig selv og hele sin hær til "
"et nærliggende sted."

msgid "Dimension Door"
msgstr ""
"Dimensions-\n"
"dør"

msgid "Returns the caster to any town or castle currently owned."
msgstr "Returnerer kasteren til enhver af spillerens byer eller borge."

msgid "Town Gate"
msgstr "Byflugt"

msgid ""
"Returns the hero to the town or castle of choice, provided it is controlled "
"by you."
msgstr ""
"Returnerer helten til en af dine byer eller borge, efter eget valg, forudsat "
"at den er under din kontrol."

msgid "Visions"
msgstr "Visioner"

msgid ""
"Visions predicts the likely outcome of an encounter with a neutral army camp."
msgstr ""
"'Visioner' forudsiger det sandsynlige udfald af et møde med en neutral "
"hærlejr."

msgid "Haunt"
msgstr "Besæt"

msgid ""
"Haunts a mine you control with Ghosts. This mine stops producing resources. "
"(If I can't keep it, nobody will!)"
msgstr ""
"Hjemsøger en mine du kontrollerer, med spøgelser. Denne mine holder op med "
"at producere resurser. ('Hvis jeg ikke kan beholde den, er der ingen der "
"vil!')"

msgid "Set Earth Guardian"
msgstr "Sæt Jord-vagt"

msgid "Sets Earth Elementals to guard a mine against enemy armies."
msgstr "Sætter jord-elementaler til at beskytte en mine mod fjendtlige hære."

msgid "Set Air Guardian"
msgstr "Sæt Luft-vagt"

msgid "Sets Air Elementals to guard a mine against enemy armies."
msgstr "Sætter luft-elementaler til at beskytte en mine mod fjendtlige hære."

msgid "Set Fire Guardian"
msgstr "Sæt Ild-vagt"

msgid "Sets Fire Elementals to guard a mine against enemy armies."
msgstr "Sætter ild-elementaler til at beskytte en mine mod fjendtlige hære."

msgid "Set Water Guardian"
msgstr "Sæt Vand-vagt"

msgid "Sets Water Elementals to guard a mine against enemy armies."
msgstr "Sætter vand-elementaler til at beskytte en mine mod fjendtlige hære."

msgid "Random Spell"
msgstr "Tilfældig besværgelse"

msgid "Randomly selected spell of any level."
msgstr "Tilfældigt valgt besværgelse fra ethvert niveau."

msgid "Random 1st Level Spell"
msgstr "Tilfældig 1.niveau besværgelse"

msgid "Randomly selected 1st level spell."
msgstr "Tilfældigt valgt 1.niveau besværgelse."

msgid "Random 2nd Level Spell"
msgstr "Tilfældig 2.niveau besværgelse"

msgid "Randomly selected 2nd level spell."
msgstr "Tilfældigt valgt 2.niveau besværgelse."

msgid "Random 3rd Level Spell"
msgstr "Tilfældig 3.niveau besværgelse."

msgid "Randomly selected 3rd level spell."
msgstr "Tilfældigt valgt 3.niveau besværgelse."

msgid "Random 4th Level Spell"
msgstr "Tilfældig 4.niveau besværgelse."

msgid "Randomly selected 4th level spell."
msgstr "Tilfældigt valgt 4.niveau besværgelse."

msgid "Random 5th Level Spell"
msgstr "Tilfældig 5.niveau besværgelse."

msgid "Randomly selected 5th level spell."
msgstr "Tilfældigt valgt 5.niveau besværgelse."

msgid "Petrification"
msgstr "Forstening"

msgid ""
"Turns the affected creature into stone. A petrified creature receives half "
"damage from a direct attack."
msgstr ""
"Forvandler den berørte trop til sten. En forstenet trop får halv skade fra "
"et direkte angreb."

msgid "You have no Magic Book, so you cannot cast a spell."
msgstr "Du har ingen magibog, så du kan ikke kaste magi."

msgid "No spell to cast."
msgstr "Ingen magi at kaste."

msgid "Your hero has %{point} spell points remaining."
msgstr "Din helt har %{point} manapoint tilbage."

msgid "View Adventure Spells"
msgstr "Vis eventyrmagi"

msgid "View Combat Spells"
msgstr "Vis kampmagi"

msgid "View previous page"
msgstr "Vis forrige side"

msgid "View next page"
msgstr "Vis næste side"

msgid "Close Spellbook"
msgstr "Luk magibog"

msgid "View %{spell}"
msgstr "Vis %{spell}"

msgid "This spell does %{damage} points of damage."
msgstr "Denne besværgelse giver %{damage} i skade."

msgid ""
"This spell summons\n"
"%{count} %{monster}."
msgstr ""
"Denne besværgelse hidkalder\n"
"%{count} %{monster}."

msgid "This spell restores %{hp} HP."
msgstr "Denne besværgelse gendanner %{hp} HP."

msgid "This spell summons %{count} %{monster} to guard the mine."
msgstr ""
"Denne besværgelse hidkalder %{count} %{monster}, for at beskytte minen."

msgid "The nearest town is %{town}."
msgstr "Den nærmeste by er %{town}."

msgid "This town is occupied by your hero %{hero}."
msgstr "Denne by er besat af helten %{hero}."

msgid ""
"This spell controls up to\n"
"%{hp} HP."
msgstr ""
"Denne besværgelse kontrollerer op til\n"
"%{hp} HP."

msgid "The ultimate artifact is really the %{name}."
msgstr "Det ultimative artefakt er i virkeligheden %{name}."

msgid "The ultimate artifact may be found in the %{name} regions of the world."
msgstr "Det ultimative artefakt kan findes i verdens %{name}-regioner."

msgid "north-west"
msgstr "nordvest"

msgid "north"
msgstr "nord"

msgid "north-east"
msgstr "nordøst"

msgid "west"
msgstr "vest"

msgid "center"
msgstr "centrum"

msgid "east"
msgstr "øst"

msgid "south-west"
msgstr "sydvest"

msgid "south"
msgstr "syd"

msgid "south-east"
msgstr "sydøst"

msgid "The truth is out there."
msgstr "Sandheden er derude."

msgid "The dark side is stronger."
msgstr "Den mørke side er stærkere."

msgid "The end of the world is near."
msgstr "Verdens ende er nær."

msgid "The bones of Lord Slayer are buried in the foundation of the arena."
msgstr "Fyrst Slayers knogler er begravet i arenaens fundament."

msgid "A Black Dragon will take out a Titan any day of the week."
msgstr "En sortdrage kan til enhver tid klare en titan."

msgid "He told her: Yada yada yada... and then she said: Blah, blah, blah..."
msgstr ""
"Til hende sagde han: \"snakke, snakke, snakke...\", og til det svarede hun: "
"\"Bla, bla, bla...\""

msgid "An unknown force is being resurrected..."
msgstr "En ukendt styrke er ved at genopstå..."

msgid ""
"Check the newest version of the game at\n"
"https://github.com/ihhub/\n"
"fheroes2/releases"
msgstr ""
"Check den nyeste version af spillet på\n"
"https://github.com/ihhub/\n"
"fheroes2/releases"<|MERGE_RESOLUTION|>--- conflicted
+++ resolved
@@ -6,13 +6,8 @@
 msgstr ""
 "Project-Id-Version: fheroes2\n"
 "Report-Msgid-Bugs-To: \n"
-<<<<<<< HEAD
 "POT-Creation-Date: 2024-05-04 12:08+0000\n"
 "PO-Revision-Date: 2024-05-06 09:36+0200\n"
-=======
-"POT-Creation-Date: 2024-05-05 10:43+0000\n"
-"PO-Revision-Date: 2024-03-05 13:55+0100\n"
->>>>>>> e626765b
 "Last-Translator: fheroes2 team <fhomm2@gmail.com>\n"
 "Language-Team: Danish (Denmark)\n"
 "Language: da\n"
@@ -3868,14 +3863,8 @@
 msgid "Allow Castle build"
 msgstr "Tillad borgbyggeri"
 
-<<<<<<< HEAD
 msgid "Default buildings"
 msgstr "Standardbygninger"
-=======
-#, fuzzy
-msgid "Default Buildings"
-msgstr "Standardhandlinger"
->>>>>>> e626765b
 
 msgid "Default Army"
 msgstr ""
@@ -3899,12 +3888,6 @@
 "Skift brugen af standardbygninger. Brugerdefinerede bygninger vil blive "
 "nulstillet!"
 
-<<<<<<< HEAD
-msgid "Default Buildings"
-msgstr "Standardbygninger"
-
-=======
->>>>>>> e626765b
 msgid "Toggle building construction restriction mode."
 msgstr "Skift begrænsningstilstand for bygningskonstruktion."
 
@@ -3967,13 +3950,9 @@
 msgid "Quit out of the map editor."
 msgstr "Forlad korteditoren."
 
-<<<<<<< HEAD
-=======
 msgid "Input %{object} text"
-msgstr ""
-
-#, fuzzy
->>>>>>> e626765b
+msgstr "Indsæt %{object} tekst"
+
 msgid "Set %{monster} Count"
 msgstr "Indstil %{monster} antal"
 
