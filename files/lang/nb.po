--- conflicted
+++ resolved
@@ -7,13 +7,8 @@
 msgstr ""
 "Project-Id-Version: fheroes2\n"
 "Report-Msgid-Bugs-To: \n"
-<<<<<<< HEAD
-"POT-Creation-Date: 2021-12-03 04:37+0100\n"
-"PO-Revision-Date: 2021-12-03 04:47+0100\n"
-=======
 "POT-Creation-Date: 2022-01-01 09:45+0100\n"
 "PO-Revision-Date: 2021-11-26 03:04+0100\n"
->>>>>>> 7c64dd94
 "Last-Translator: fheroes2 team <fhomm2@gmail.com>\n"
 "Language-Team: Norwegian Bokmaal <nb@li.org>\n"
 "Language: nb_NO\n"
@@ -1358,7 +1353,6 @@
 msgid "Build %{name}."
 msgstr "Bygg %{name}."
 
-<<<<<<< HEAD
 msgid "Blackridge"
 msgstr "Svartfjellryggen"
 
@@ -1373,25 +1367,6 @@
 
 msgid "Woodhaven"
 msgstr "Skogheimen"
-=======
-#, fuzzy
-msgid "Blackridge"
-msgstr "Bru"
-
-msgid "Hillstone"
-msgstr ""
-
-msgid "Pinehurst"
-msgstr ""
-
-#, fuzzy
-msgid "Whiteshield"
-msgstr "Den hvite perlen"
-
-#, fuzzy
-msgid "Woodhaven"
-msgstr "Ved"
->>>>>>> 7c64dd94
 
 #, fuzzy
 msgid "Blackwind"
