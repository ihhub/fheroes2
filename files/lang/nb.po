--- conflicted
+++ resolved
@@ -194,15 +194,6 @@
 msgstr "Hurtighet : %{speed}"
 
 msgid "Set the speed of combat actions and animations."
-<<<<<<< HEAD
-msgstr ""
-
-msgid "Monster Info"
-msgstr ""
-
-msgid "Toggle the monster info window, which shows information on the active and targeted monsters."
-msgstr ""
-=======
 msgstr "Juster hastigheten til handlinger og animasjoner i kamp."
 
 msgid "Monster Info"
@@ -210,7 +201,6 @@
 
 msgid "Toggle the monster info window, which shows information on the active and targeted monsters."
 msgstr "Slå på/av vinduet med monsterinfo. Vinduet viser detaljer om de nåværende og utvalgte monstrene."
->>>>>>> 3eb11371
 
 msgid "Auto Spell Casting"
 msgstr ""
@@ -218,21 +208,13 @@
 "trylling"
 
 msgid "Toggle whether or not the computer will cast spells for you when auto combat is on. (Note: This does not affect spell casting for computer players in any way, nor does it affect quick combat.)"
-<<<<<<< HEAD
-msgstr ""
-=======
 msgstr "Velg om datamaskinen skal bruke trolldommer når autokamp er skrudd på. (Merk: Dette påvirker ikke magibruken til datamaskinspillere på noen som helst måte, og det påvirker heller ikke hurtigkamp.)"
->>>>>>> 3eb11371
 
 msgid "Grid"
 msgstr "Rutenett"
 
 msgid "Toggle the hex grid on or off. The hex grid always underlies movement, even if turned off. This switch only determines if the grid is visible."
-<<<<<<< HEAD
-msgstr ""
-=======
 msgstr "Skru rutenettet på eller av. Rutenettet bestemmer alltid hvor man kan flytte seg, selv om det er slått av. Denne innstillingen avgjør bare om den er synlig."
->>>>>>> 3eb11371
 
 msgid "Shadow Movement"
 msgstr ""
@@ -240,11 +222,7 @@
 "skygge"
 
 msgid "Toggle on or off shadows showing where your creatures can move and attack."
-<<<<<<< HEAD
-msgstr ""
-=======
 msgstr "Skru skyggene som viser hvor skapningene dine kan flytte seg eller angripe enten av eller på."
->>>>>>> 3eb11371
 
 msgid "Shadow Cursor"
 msgstr ""
@@ -252,11 +230,7 @@
 "markør"
 
 msgid "Toggle on or off a shadow showing the current hex location of the mouse cursor."
-<<<<<<< HEAD
-msgstr ""
-=======
 msgstr "Skru av eller på en skygge som viser den nåværende plasseringen på rutenettet til pekeren."
->>>>>>> 3eb11371
 
 msgid "Off"
 msgstr "Av"
@@ -451,16 +425,6 @@
 msgstr "Ballist"
 
 msgid "Auto Combat"
-<<<<<<< HEAD
-msgstr "Autostrid"
-
-msgid "Allows the computer to fight out the battle for you."
-msgstr ""
-
-#, fuzzy
-msgid "Enable auto combat"
-msgstr "Autostrid"
-=======
 msgstr "Autokamp"
 
 msgid "Allows the computer to fight out the battle for you."
@@ -468,21 +432,11 @@
 
 msgid "Enable auto combat"
 msgstr "Skru på autokamp"
->>>>>>> 3eb11371
 
 msgid "Customize system options"
 msgstr "Skreddersy systeminnstillinger"
 
 msgid "Allows you to customize the combat screen."
-<<<<<<< HEAD
-msgstr ""
-
-msgid "Wait"
-msgstr ""
-
-msgid "Waits the current creature. The current creature delays its turn until after all other creatures have had their turn."
-msgstr ""
-=======
 msgstr "Lar deg skreddersy kampskjermen."
 
 msgid "Wait"
@@ -490,23 +444,15 @@
 
 msgid "Waits the current creature. The current creature delays its turn until after all other creatures have had their turn."
 msgstr "Lar den nåværende skapningen vente. Den nåværende skapningen utsetter turen sin til etter alle andre skapninger har gjort turen sin."
->>>>>>> 3eb11371
 
 msgid "Wait this unit"
 msgstr "Avvent denne stryken"
 
 msgid "Skip"
-<<<<<<< HEAD
-msgstr ""
-
-msgid "Skips the current creature. The current creature ends its turn and does not get to go again until the next round."
-msgstr ""
-=======
 msgstr "Hopp over"
 
 msgid "Skips the current creature. The current creature ends its turn and does not get to go again until the next round."
 msgstr "Hopper over den nåværende skapningen. Den nåværende skapningen avslutter turen sin og får ikke en ny tur før neste runde."
->>>>>>> 3eb11371
 
 msgid "Skip this unit"
 msgstr "Hopp over denne styrken"
