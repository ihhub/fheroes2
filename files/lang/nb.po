# Norwegian translation for fheroes2
# Copyright (c) 2009 Rosetta Contributors and Canonical Ltd 2009
# This file is distributed under the same license as the fheroes2 package.
# fheroes2 team <fhomm2@gmail.com>, 2021
# 
msgid ""
msgstr ""
"Project-Id-Version: fheroes2\n"
"Report-Msgid-Bugs-To: \n"
<<<<<<< HEAD
"POT-Creation-Date: 2021-12-03 04:17+0100\n"
"PO-Revision-Date: 2021-11-07 17:02+0100\n"
=======
"POT-Creation-Date: 2021-11-23 03:43+0100\n"
"PO-Revision-Date: 2021-11-26 03:04+0100\n"
>>>>>>> d1185d87
"Last-Translator: fheroes2 team <fhomm2@gmail.com>\n"
"Language-Team: Norwegian Bokmaal <nb@li.org>\n"
"Language: nb_NO\n"
"MIME-Version: 1.0\n"
"Content-Type: text/plain; charset=UTF-8\n"
"Content-Transfer-Encoding: 8bit\n"
"Plural-Forms: nplurals=2; plural=(n != 1);\n"
"X-Launchpad-Export-Date: 2010-05-27 09:12+0000\n"
"X-Generator: Poedit 3.0\n"

msgid "Warrior"
msgstr "Kriger"

msgid "Builder"
msgstr "Bygger"

msgid "Explorer"
msgstr "Utforsker"

msgid ""
"A few\n"
"%{monster}"
msgstr ""
"Noen få\n"
"%{monster}"

msgid ""
"Several\n"
"%{monster}"
msgstr ""
"Noen\n"
"%{monster}"

msgid ""
"A pack of\n"
"%{monster}"
msgstr ""
"En flokk med\n"
"%{monster}"

msgid ""
"Lots of\n"
"%{monster}"
msgstr ""
"Mange\n"
"%{monster}"

msgid ""
"A horde of\n"
"%{monster}"
msgstr ""
"En horde av\n"
"%{monster}"

msgid ""
"A throng of\n"
"%{monster}"
msgstr ""
"Et mylder av\n"
"%{monster}"

msgid ""
"A swarm of\n"
"%{monster}"
msgstr ""
"En sverm av\n"
"%{monster}"

msgid ""
"Zounds of\n"
"%{monster}"
msgstr ""
"Helsikes mange\n"
"%{monster}"

msgid ""
"A legion of\n"
"%{monster}"
msgstr ""
"En legion av\n"
"%{monster}"

msgid "army|Several"
msgstr "Noen"

msgid "army|Pack"
msgstr "Flokk"

msgid "army|Lots"
msgstr "Mange"

msgid "army|Horde"
msgstr "Horde"

msgid "army|Throng"
msgstr "Mylder"

msgid "army|Swarm"
msgstr "Sverm"

msgid "army|Zounds"
msgstr "Helsike"

msgid "army|Legion"
msgstr "Legion"

msgid "army|Few"
msgstr "Få"

msgid "All %{race} troops +1"
msgstr "Kun styrker av slaget %{race}: +1"

msgid "Multiple"
msgstr "Flere"

msgid "Troops of %{count} alignments -%{penalty}"
msgstr "Styrker fra %{count} tilhørigheter -%{penalty}"

msgid "Some undead in group -1"
msgstr "Vandøde blant styrkene -1"

msgid "View %{name}"
msgstr "Vis %{name}"

msgid "Move or right click to redistribute %{name}"
msgstr "Flytt eller høyreklikk for å omfordele %{name}"

msgid "Combine %{name} armies"
msgstr "Slå sammen %{name} styrker"

msgid "Exchange %{name2} with %{name}"
msgstr "Bytt %{name2} med %{name}"

msgid "Select %{name}"
msgstr "Velg %{name}"

msgid "Cannot move last troop"
msgstr "Kan ikke flytte siste styrke i garnisonen"

msgid "Set Count"
msgstr "Velg antall"

msgid "%{name} half the enemy troops!"
msgstr "%{name} halverer fiendestyrken!"

msgid "Set auto battle off"
msgstr "Skru autokamp av"

msgid "Set auto battle on"
msgstr "Skru autokamp på"

msgid "spell failed!"
msgstr "trolldom mislykket!"

msgid ""
"The Sphere of Negation artifact is in effect for this battle, disabling all "
"combat spells."
msgstr ""
"Gjenstanden Sfæren av opphevelse er i bruk i denne kampen, dermed avvikles "
"all kampmagi."

msgid "You have already cast a spell this round."
msgstr "Du har allerede brukt en trolldom denne runden."

msgid "That spell will affect no one!"
msgstr "Denne trolldommen vil ikke påvirke noen!"

msgid "You may only summon one type of elemental per combat."
msgstr "Du kan kun kalle fram én type elementærånd hver kamp."

msgid "There is no open space adjacent to your hero to summon an Elemental to."
msgstr "Det er ikke plass nær helten din til å kalle fram en elementærånd."

msgid ""
"The Moat reduces by -%{count} the defense skill of any unit and slows to "
"half movement rate."
msgstr ""
"Vollgraven minsker forsvarsevnen til enhver styrke med -%{count} og den "
"halverer flytteavstanden."

msgid "Speed"
msgstr "Hurtighet"

msgid "Speed: %{speed}"
msgstr "Hurtighet : %{speed}"

msgid "Auto Spell Casting"
msgstr ""
"Auto-\n"
"trylling"

msgid "Grid"
msgstr "Rutenett"

msgid "Shadow Movement"
msgstr ""
"Flytte-\n"
"skygge"

msgid "Shadow Cursor"
msgstr ""
"Skygge-\n"
"markør"

msgid "Off"
msgstr "Av"

msgid "On"
msgstr "På"

msgid "Set the speed of combat actions and animations."
msgstr "Juster hastigheten til handlinger og animasjoner i kamp."

msgid ""
"Toggle whether or not the computer will cast spells for you when auto combat "
"is on. (Note: This does not affect spell casting for computer players in any "
"way, nor does it affect quick combat.)"
msgstr ""
"Velg om datamaskinen skal bruke trolldommer når autokamp er skrudd på. "
"(Merk: Dette påvirker ikke magibruken til datamaskinspillere på noen som "
"helst måte, og det påvirker heller ikke hurtigkamp.)"

msgid ""
"Toggle the hex grid on or off. The hex grid always underlies movement, even "
"if turned off. This switch only determines if the grid is visible."
msgstr ""
"Skru rutenettet på eller av. Rutenettet bestemmer alltid hvor man kan flytte "
"seg, selv om det er slått av. Denne innstillingen avgjør bare om den er "
"synlig."

msgid ""
"Toggle on or off shadows showing where your creatures can move and attack."
msgstr ""
"Skru skyggene som viser hvor skapningene dine kan flytte seg eller angripe "
"enten av eller på."

msgid ""
"Toggle on or off a shadow showing the current hex location of the mouse "
"cursor."
msgstr ""
"Skru av eller på en skygge som viser den nåværende plasseringen på "
"rutenettet til pekeren."

msgid "The enemy has surrendered!"
msgstr "Fienden overga seg!"

msgid "The enemy has fled!"
msgstr "Fienden rømte!"

msgid "A glorious victory!"
msgstr "En ærefull seier!"

msgid "For valor in combat, %{name} receives %{exp} experience."
msgstr ""
"For sin utmerkelse i kamp\n"
" får %{name} %{exp} erfaringspoeng."

msgid "The cowardly %{name} flees from battle."
msgstr "Den feige %{name} rømmer fra kampen."

msgid "%{name} surrenders to the enemy, and departs in shame."
msgstr "%{name} gir opp kampen mot fienden og forlater slagmarken i skam."

msgid "Your force suffer a bitter defeat, and %{name} abandons your cause."
msgstr "Hæren din lider et bittert nederlag, og %{name} forlater din sak."

msgid "Your force suffer a bitter defeat."
msgstr "Styrken din lider et bittert nederlag."

msgid "Battlefield Casualties"
msgstr "Slagmarksoffer"

msgid "Attacker"
msgstr "Angriper"

msgid "None"
msgstr "Ingen"

msgid "Defender"
msgstr "Forsvarer"

msgid "As you reach for the %{name}, it mysteriously disappears."
msgstr "I det du skal til å ta %{name} forsvinner den på mystisk vis."

msgid "As your enemy reaches for the %{name}, it mysteriously disappears."
msgstr "I det fienden din skal til å ta %{name} forsvinner den på mystisk vis."

msgid "You have captured an enemy artifact!"
msgstr "Du har overtatt en av fiendens gjenstander!"

msgid "Necromancy!"
msgstr "Sortekunst!"

msgid ""
"Practicing the dark arts of necromancy, you are able to raise %{count} of "
"the enemy's dead to return under your service as %{monster}."
msgstr ""
"Gjennom utøvelse av de mørke kunstene av sortekunst er du i stand til å "
"gjenreise %{count} av fiendens døde til å tjene deg som %{monster}."

msgid "%{name} the %{race}"
msgstr "%{race}en %{name}"

msgid "Attack"
msgstr "Angrep"

msgid "Defense"
msgstr "Forsvar"

msgid "Spell Power"
msgstr "Tryllekraft"

msgid "Knowledge"
msgstr "Kunnskap"

msgid "Morale"
msgstr "Kampånd"

msgid "Luck"
msgstr "Flaks"

msgid "Spell Points"
msgstr "Mana"

msgid "Hero's Options"
msgstr "Helteinnstillinger"

msgid "Cast Spell"
msgstr "Bruk trolldom"

msgid "Retreat"
msgstr "Flykt"

msgid "Surrender"
msgstr "Overgi deg"

msgid "Cancel"
msgstr "Avbryt"

msgid "Hero Screen"
msgstr "Helteskjerm"

msgid ""
"Cast a magical spell. You may only cast one spell per combat round. The "
"round is reset when every creature has had a turn."
msgstr ""
"Bruk en trolldom. Du kan kun bruke én per kamprunde. Runden er over når hver "
"skapning har gjort sin tur."

msgid ""
"Retreat your hero, abandoning your creatures. Your hero will be available "
"for you to recruit again, however, the hero will have only a novice hero's "
"forces."
msgstr ""
"Trekk tilbake din helt og forlat dine skapninger. Din helt vil være "
"tilgjengelig til å verves på nytt, men kun med startstyrker."

msgid ""
"Surrendering costs gold. However if you pay the ransom, the hero and all of "
"his or her surviving creatures will be available to recruit again."
msgstr ""
"Det koster gull å overgi seg. Dersom du betaler løsepengene vil helten din "
"samt alle de overlevende skapningene som medfølger kunne verves igjen."

msgid "Open Hero Screen to view full information about the hero."
msgstr "Åpne helteskjermen for å se all informasjon om helten."

msgid "Return to the battle."
msgstr "Gå tilbake til kampen."

msgid "Not enough gold (%{gold})"
msgstr "Ikke nok gull (%{gold})"

msgid "%{name} states:"
msgstr "%{name} erklærer:"

msgid ""
"\"I will accept your surrender and grant you and your troops safe passage "
"for the price of %{price} gold.\""
msgstr ""
"\"Jeg aksepterer din overgivelse, og jeg gir deg og dine styrker fritt leide "
"imot en pris på %{price} gullstykker.\""

msgid "View %{monster} info"
msgstr "Vis info om %{monster}"

msgid "Shoot %{monster}"
msgstr "Skyt på %{monster}"

msgid "(1 shot left)"
msgid_plural "(%{count} shots left)"
msgstr[0] "(1 skudd igjen)"
msgstr[1] "(%{count} skudd igjen)"

msgid "Attack %{monster}"
msgstr "Angrip %{monster}"

msgid "Fly %{monster} here"
msgstr "Fly %{monster} hit"

msgid "Move %{monster} here"
msgstr "Flytt %{monster} hit"

msgid "Turn %{turn}"
msgstr "Runde %{turn}"

msgid "Teleport here"
msgstr "Teleporter hit"

msgid "Invalid teleport destination"
msgstr "Ugyldig teleporteringsmål"

msgid "Cast %{spell} on %{monster}"
msgstr "Bruk %{spell} på %{monster}"

msgid "Cast %{spell}"
msgstr "Bruk %{spell}"

msgid "Select spell target"
msgstr "Velg trolldomsmål"

msgid "View Ballista info"
msgstr "Vis info om ballist"

msgid "Ballista"
msgstr "Ballist"

msgid "Enable auto combat"
msgstr "Skru på autokamp"

msgid "Allows the computer to fight out the battle for you."
msgstr "Lar datamaskinen gjøre trekkene for deg."

msgid "Auto Combat"
msgstr "Autokamp"

msgid "Customize system options"
msgstr "Skreddersy systeminnstillinger"

msgid "Allows you to customize the combat screen."
msgstr "Lar deg skreddersy kampskjermen."

msgid "System Options"
msgstr "Systeminnstillinger"

msgid "Wait this unit"
msgstr "Avvent denne stryken"

msgid "Wait"
msgstr "Avvent"

msgid ""
"Waits the current creature. The current creature delays its turn until after "
"all other creatures have had their turn."
msgstr ""
"Lar den nåværende skapningen vente. Den nåværende skapningen utsetter turen "
"sin til etter alle andre skapninger har gjort turen sin."

msgid "Skip this unit"
msgstr "Hopp over denne styrken"

msgid "Skip"
msgstr "Hopp over"

msgid ""
"Skips the current creature. The current creature ends its turn and does not "
"get to go again until the next round."
msgstr ""
"Hopper over den nåværende skapningen. Den nåværende skapningen avslutter "
"turen sin og får ikke en ny tur før neste runde."

msgid "View Hero's options"
msgstr "Vis helteinnstillinger"

msgid "View opposing Hero"
msgstr "Vis motstanderhelt"

msgid "Hide logs"
msgstr "Gjem logg"

msgid "Show logs"
msgstr "Vis logg"

msgid "%{color} casts a spell: %{spell}"
msgstr "%{color} bruker trolldommen: %{spell}"

msgid "%{name} skip their turn."
msgstr "Troppen med %{name} hopper over turen."

msgid "%{name} wait their turn."
msgstr "Troppen med %{name} avventer."

msgid "%{attacker} do %{damage} damage."
msgstr "Troppen med %{attacker} gjør %{damage} skadepoeng."

msgid "1 creature perishes."
msgid_plural "%{count} creatures perish."
msgstr[0] "1 skapning dør."
msgstr[1] "%{count} skapninger dør."

msgid "1 %{defender} perishes."
msgid_plural "%{count} %{defender} perish."
msgstr[0] "1 %{defender} dør."
msgstr[1] "%{count} %{defender} dør."

msgid "Moved %{monster}: %{src}, %{dst}"
msgstr "Flyttet troppen med %{monster}: %{src}, %{dst}"

msgid "Moved %{monster}"
msgstr "Flyttet troppen med %{monster}"

msgid "The %{name} resist the spell!"
msgstr "Troppen med %{name} motstod trolldommen!"

msgid "%{name} casts %{spell} on the %{troop}."
msgstr "%{name} bruker %{spell} på troppen med %{troop}."

msgid "%{name} casts %{spell}."
msgstr "%{name} bruker %{spell}."

msgid "The %{spell} does %{damage} damage to one undead creature."
msgstr "%{spell} gjør %{value} skadepoeng på én vandød skapning."

msgid "The %{spell} does %{damage} damage to all undead creatures."
msgstr "%{spell} gjør %{damage} skadepoeng på alle vandøde."

msgid "The %{spell} does %{damage} damage, %{count} creatures perish."
msgstr "%{spell} gjør %{value} skadepoeng, %{count} skapninger dør."

msgid "The %{spell} does %{damage} damage."
msgstr "%{spell} gjør %{damage} skadepoeng."

msgid "The %{spell} does %{damage} damage to one living creature."
msgstr "%{spell} gjør %{value} skadepoeng på én levende skapning."

msgid "The %{spell} does %{damage} damage to all living creatures."
msgstr "%{spell} gjør %{value} skadepoeng på alle levende skapninger."

msgid "The Unicorns' attack blinds the %{name}!"
msgstr "Enhjørningenes angrep gjør troppen med %{name} blind!"

msgid "The Medusas' gaze turns the %{name} to stone!"
msgstr "Medusaenes blikk forsteiner troppen med %{name}!"

msgid "The Mummies' curse falls upon the %{name}!"
msgstr "Mumienes forbannelse treffer troppen med %{name}!"

msgid "The %{name} are paralyzed by the Cyclopes!"
msgstr "Troppen med %{name} blir lamslått av kyklopene!"

msgid "The Archmagi dispel all good spells on your %{name}!"
msgstr "Erkemagikerne opphever alle gode trolldommene på dine %{name}!"

# Bestemtform flertall feks. Dvergene får uflaks i stedet for "dverger får uflaks"
msgid "Bad luck descends on the %{attacker}."
msgstr "Troppen med %{attacker} får uflaks."

msgid "Good luck shines on the %{attacker}."
msgstr "Troppen med %{attacker} får flaks."

msgid "High morale enables the %{monster} to attack again."
msgstr "God kampånd gjør at troppen med %{monster} får en ny tur."

msgid "Low morale causes the %{monster} to freeze in panic."
msgstr "Dårlig kampånd gjør at troppen med %{monster} går i panikk."

# Kan være det venstre tårnet eller Ballisten. Foreløpig best er Borgens ballist gjør...
msgid "%{tower} does %{damage} damage."
msgstr "Borgens %{tower} gjør %{damage} skadepoeng."

msgid "The mirror image is created."
msgstr "Speilbildet ble skapt."

msgid "The mirror image is destroyed!"
msgstr "Speilbildet ble ødelagt!"

msgid "Break auto battle?"
msgstr "Avbryt autokamp?"

msgid "Error"
msgstr "Feil"

msgid "No spells to cast."
msgstr "Ingen trolldommer tilgjengelige."

msgid "Are you sure you want to retreat?"
msgstr "Er du sikker på at du vil flykte fra kampen?"

msgid "Retreat disabled"
msgstr "Tilbaketrekning forhindret"

msgid "Surrender disabled"
msgstr "Overgivelse forhindret"

msgid "Damage: %{max}"
msgstr "Skadepoeng : %{max}"

msgid "Damage: %{min} - %{max}"
msgstr "Skadepoeng : %{min} - %{max}"

msgid "Perish: %{max}"
msgstr "Dødstall : %{max}"

msgid "Perish: %{min} - %{max}"
msgstr "Dødstall : %{min} - %{max}"

msgid ""
"Through eagle-eyed observation, %{name} is able to learn the magic spell "
"%{spell}."
msgstr ""
"Gjennom sitt ørneblikk er %{name} i stand til å plukke opp trolldommen:\n"
" %{spell}."

msgid "Human"
msgstr "Menneske"

msgid "AI"
msgstr "Datamaskin"

msgid "Please select another hero."
msgstr "Vennligst velg en annen helt."

msgid "Set Attack Skill"
msgstr "Velg angrepsevne"

msgid "Set Defense Skill"
msgstr "Velg forsvarsevne"

msgid "Set Power Skill"
msgstr "Velg tryllekraft"

msgid "Set Knowledge Skill"
msgstr "Velg kunnskap"

msgid "%{race1} %{name1}"
msgstr "%{race1}en %{name1}"

msgid "vs"
msgstr "mot"

msgid "%{race2} %{name2}"
msgstr "%{race2}en %{name2}"

msgid "Monsters"
msgstr "Monstre"

msgid "N/A"
msgstr "Ingen"

# Brukes til borgbygging også. Det venstre tårnet eller Ballisten.
msgid "Left Turret"
msgstr "Venstre tårn"

msgid "Right Turret"
msgstr "Høyre tårn"

# Samme som over. Det venstre tårnet eller Ballisten.
msgid "The %{name} fires with the strength of %{count} Archers"
msgstr "Borgens %{name} skyter med styrken til %{count} bueskyttere"

msgid "each with a +%{attack} bonus to their attack skill."
msgstr "hver med en økning på +%{attack} i deres angrepsevner."

msgid ""
"The %{artifact} artifact is in effect for this battle, disabling %{spell} "
"spell."
msgstr ""
"Gjenstanden %{artifact} er i bruk i denne kampen, dermed avvikles "
"trolldommen %{spell}."

msgid "%{count} %{name} rise(s) from the dead!"
msgstr "%{count} %{name} gjenoppstår fra de døde!"

msgid "Dwarven Alliance"
msgstr "Dvergealliansen"

msgid "Sorceress Guild"
msgstr "Trollkvinneforbundet"

msgid "Necromancer Guild"
msgstr "Sortekunstnerforbundet"

msgid "Dragon Alliance"
msgstr "Dragealliansen"

msgid "Elven Alliance"
msgstr "Alvealliansen"

msgid "Kraeger defeated"
msgstr "Kraeger slått ut"

msgid "Wayward Son"
msgstr "Den villfarne sønnen"

msgid "Uncle Ivan"
msgstr "Onkel Ivan"

msgid "Annexation"
msgstr "Underleggelse"

msgid "Carator Mines"
msgstr "Carator-gruvene"

msgid "Force of Arms"
msgstr "Maktbruk"

msgid "Save the Dwarves"
msgstr "Til dvergenes unnsetning"

msgid "Turning Point"
msgstr "Vendepunktet"

msgid "Corlagon's Defense"
msgstr "Corlagon sitt forsvar"

msgid "Final Justice"
msgstr "Den siste rettferd"

msgid "The Crown"
msgstr "Kronen"

msgid "The Gauntlet"
msgstr "Kappløpet"

msgid ""
"Roland needs you to defeat the lords near his castle to begin his war of "
"rebellion against his brother.  They are not allied with each other, so they "
"will spend most of their time fighting with one another.  Victory is yours "
"when you have defeated all of their castles and heroes."
msgstr ""
"Roland trenger at du beseirer krigsherrene nær borgen hans for å kunne "
"begynne opprørskrigen mot broren hans. Krigsherrene er ikke allierte med "
"hverandre, så de kommer til å bruke mesteparten av tiden på å kjempe mot "
"hverandre. Seieren blir din når du har slått ut alle deres borger og helter."

msgid ""
"The local lords refuse to swear allegiance to Roland, and must be subdued. "
"They are wealthy and powerful, so be prepared for a tough fight. Capture all "
"enemy castles to win."
msgstr ""
"De lokale høvdingene nekter å sverge troskap til Roland, og må tvinges til "
"det. De er rike og mektige, så vær forberedt på en hard kamp. Overta alle "
"fiendtlige borger for å vinne."

msgid ""
"Your task is to defend the Dwarves against Archibald's forces. Capture all "
"of the enemy towns and castles to win, and be sure not to lose all of the "
"dwarf towns at once, or the enemy will have won."
msgstr ""
"Oppgaven din er å beskytte dvergene mot Archibald sine styrker. Overta alle "
"fiendens byer og borger for å vinne, og pass på å ikke mist alle dvergebyene "
"samtidig, ellers vil fienden ha vunnet."

# rett fram?
msgid ""
"You will face four allied enemies in a straightforward fight for resource "
"and treasure. Capture all of the enemy castles for victory."
msgstr ""
"Du vil møte fire allierte fiender i en ren kamp om råvarer og skatter. "
"Overta alle fiendtlige borger for å vinne."

msgid ""
"Your enemies are allied against you and start close by, so be ready to come "
"out fighting. You will need to own all four castles in this small valley to "
"win."
msgstr ""
"Dine fiender er allierte mot deg og de starter i nærheten, så du må være "
"klar for å havne i kamp. Du må eie alle de fire slottene i denne lille dalen "
"for å vinne."

msgid ""
"The Sorceress' guild of Noraston has requested Roland's aid against an "
"attack from Archibald's allies. Capture all of the enemy castles to win, and "
"don't lose Noraston, or you'll lose the scenario. (Hint: There is an enemy "
"castle on an island in the ocean.)"
msgstr ""
"Forbundet av trollkvinner i Noraston har etterspurt Roland sin hjelp mot et "
"angrep fra Archibald sine allierte. Overta alle de fiendtlige slottene for å "
"vinne, og ikke mist Noraston, ellers taper du scenarioet. (Hint: Det er en "
"fiendtlig borg på en øy i havet.)"

msgid ""
"Gather as large an army as possible and capture the enemy castle within 8 "
"weeks. You are opposed by only one enemy, but must travel a long way to get "
"to the enemy castle. Any troops you have in your army at the end of this "
"scenario will be with you in the final battle."
msgstr ""
"Samle opp en så stor hær som mulig og erobre den fiendtlige borgen innen 8 "
"uker. Du er møter kun én fiende, men du må reise langt for å komme til den "
"fiendtlige borgen. Alle styrker du måtte ha i hæren din ved slutten av "
"scenarioet vil følge med deg videre til det endelige slaget."

msgid ""
"Find the Crown before Archibald's heroes find it. Roland will need the Crown "
"for the final battle against Archibald."
msgstr ""
"Finn kronen før Archibald sine helter finner den. Roland kommer til å trenge "
"kronen i det endelige slaget mot Archibald."

msgid ""
"Three allied enemies stand before you and victory, including Lord Corlagon. "
"Roland is in a castle to the northwest, and you will lose if he falls to the "
"enemy. Remember that capturing Lord Corlagon will ensure that he will not "
"fight against you in the final scenario."
msgstr ""
"Tre allierte fiender står mellom deg og seieren, inkludert baron Corlagon. "
"Roland er i en borg i nordvest, og du taper dersom han faller i fiendens "
"hender. Husk at å fange baron Corlagon vil sørge for at han ikke kjemper mot "
"deg i det siste scenarioet."

msgid ""
"This is the final battle. Both you and your enemy are armed to the teeth, "
"and all are allied against you. Capture Archibald to end the war!"
msgstr ""
"Dette er det siste slaget. Både du og fienden er væpnet til tennene og alle "
"er allierte mot deg. Fang Archibald for å avslutte krigen!"

msgid "Barbarian Wars"
msgstr "Barbarkrigene"

msgid "First Blood"
msgstr "Den første bloddråpen"

msgid "Necromancers"
msgstr "Sortekunstnere"

msgid "Rebellion"
msgstr "Væpnet oppstand"

# Slakt brukes mer om dyr på norsk.
msgid "Slay the Dwarves"
msgstr "Drep dvergene"

msgid "Apocalypse"
msgstr "Dommedag"

msgid "Country Lords"
msgstr "Landsherrene"

msgid "Dragon Master"
msgstr "Dragemesteren"

msgid "Greater Glory"
msgstr "Heder og ære"

msgid ""
"King Archibald requires you to defeat the three enemies in this region.  "
"They are not allied with one another, so they will spend most of their "
"energy fighting amongst themselves.  You will win when you own all of the "
"enemy castles and there are no more heroes left to fight."
msgstr ""
"Kong Archibald krever at du beseirer de tre fiendene i dette området. De er "
"ikke allierte med hverandre, så de vil bruke mesteparten av kreftene sine på "
"å slåss seg imellom. Du vil vinne når du eier alle de fiendtlige slottene og "
"det er ingen flere helter igjen å slå."

msgid ""
"You must unify the barbarian tribes of the north by conquering them. As in "
"the previous mission, the enemy is not allied against you, but they have "
"more resources at their disposal. You will win when you own all of the enemy "
"castles and there are no more heroes left to fight."
msgstr ""
"Du må forene de barbariske stammene i nord ved å beseire dem. Som i det "
"forrige oppdraget er fiendene ikke alliert mot deg, men de har mer råvarer "
"tilgjengelig. Du vil vinne når du eier alle de fiendtlige slottene og det er "
"ingen flere helter igjen å slå."

msgid ""
"Do-gooder wizards have taken the Necromancers' castle. You must retake it to "
"achieve victory. Remember that while you start with a powerful army, you "
"have no castle and must take one within 7 days, or lose this battle. (Hint: "
"The nearest castle is to the southeast.)"
msgstr ""
"Godfjottete magimestere har tatt over sortekunstnerenes borg. Du må "
"gjenerobre den for å oppnå seier. Husk at selv om du starter med en sterk "
"hær så har du ikke en borg, og derfor må du overta en innen 7 dager, hvis "
"ikke taper du denne striden. (Hint: Den nærmeste borgen ligger i sørøst.)"

msgid ""
"The dwarves need conquering before they can interfere in King Archibald's "
"plans. Roland's forces have more than one hero and many towns to start with, "
"so be ready for attack from multiple directions. You must capture all of the "
"enemy towns and castles to claim victory."
msgstr ""
"Dvergene må slås ut før de rekker å blande seg i Kong Archibald sine planer. "
"Roland sine styrker har mer enn en helt og mange byer i begynnelsen, så vær "
"klar for å bli angrepet fra flere retninger. Du må overta alle de fiendtlige "
"byene og slottene for å ta seieren."

msgid ""
"You must put down a peasant revolt led by Roland's forces. All are allied "
"against you, but you have Lord Corlagon, an experienced hero, to help you. "
"Capture all enemy castles to win."
msgstr ""
"Du må slå ned på et bondeopprør ledet av Roland sine styrker. Alle er "
"allierte mot deg, men du har baron Corlagon, en erfaren helt, som hjelper "
"deg. Overta alle fiendtlige borger for å vinne."

msgid ""
"There are two enemies allied against you in this mission. Both are well "
"armed and seek to evict you from their island. Avoid them and capture Dragon "
"City to win."
msgstr ""
"Det er to fiender som er allierte mot deg i dette oppdraget. Begge to er "
"godt utrustede og vil forsøke å drive deg ut av landet deres. Unngå dem og "
"overta Dragenes landsby for å vinne."

msgid ""
"Your orders are to conquer the country lords that have sworn to serve "
"Roland. All of the enemy castles are unified against you. Since you start "
"without a castle, you must hurry to capture one before the end of the week. "
"Capture all enemy castles for victory."
msgstr ""
"Dine ordrer er å slå ut landsherrene som har sverget å tjene Roland. Alle de "
"fiendtlige slottene er forent imot deg. Siden du starter uten en borg må du "
"skyndte deg med å ta over en før slutten av uka. Overta alle fiendtlige "
"borger for å vinne."

msgid ""
"Find the Crown before Roland's heroes find it. Archibald will need the Crown "
"for the final battle against Roland."
msgstr ""
"Finn kronen før Roland sine helter finner den. Archibald kommer til å trenge "
"kronen i sitt siste slag mot Roland."

msgid ""
"This is the final battle. Both you and your enemy are armed to the teeth, "
"and all are allied against you. Capture Roland to win the war, and be sure "
"not to lose Archibald in the fight!"
msgstr ""
"Dette er det endelige slaget. Både du og din fiende er væpnet til tennene og "
"alle er allierte mot deg. Fang Roland for å vinne krigen, og pass på å ikke "
"mist Archibald i kampen!"

msgid "Arrow's Flight"
msgstr "Pilens flyvning"

msgid "Island of Chaos"
msgstr "Kaosøya"

msgid "The Abyss"
msgstr "Avgrunnen"

msgid "Uprising"
msgstr "Opprør"

msgid "Aurora Borealis"
msgstr "Nordlys"

msgid "Betrayal's End"
msgstr "Slutten på forræderiet"

msgid "Corruption's Heart"
msgstr "Hjertet til fordervelsen"

msgid "The Giant's Pass"
msgstr "Kjempens fjellovergang"

msgid ""
"Subdue the unruly local lords in order to provide the Empire with facilities "
"to operate in this region."
msgstr ""
"Slå ned på de uregjerlige lokale herskerne for å sikre Imperiet et fotfeste "
"i denne regionen."

msgid ""
"Eliminate all oposition in this area. Then the first piece of the artifact "
"will be yours."
msgstr ""
"Slå ned på all motstanden i dette området. Deretter vil den første delen av "
"gjenstanden bli din."

msgid ""
"The sorceresses to the northeast are rebelling! For the good of the empire "
"you must quash their feeble uprising on your way to the mountains."
msgstr ""
"Trollkvinnene i nordøst gjør opprør! For keiserdømmets beste må du knuse det "
"usle opprøret på vei til fjellene."

msgid ""
"Having prepared for your arrival, Kraeger has arranged for a force of "
"necromancers to thwart your quest. You must capture the castle of Scabsdale "
"before the first day of the third week, or the Necromancers will be too "
"strong for you."
msgstr ""
"Som forberedelser til din ankomst har Kraeger gjort klar en styrke med "
"sortekunstnere som skal sette en stoper for oppdraget ditt Du må overta "
"borgen kalt Scabsdale før den første dagen av den tredje uka, ellers vil "
"sortekunstnerene bli for sterke for deg."

msgid ""
"The barbarian despot in this area is, as yet, ignorant of your presence. "
"Quickly, build up your forces before you are discovered and attacked! Secure "
"the region by subduing all enemy forces."
msgstr ""
"Det barbariske eneveldet i området er, enn så lenge, uvitende om ditt "
"nærvær. Bygg opp styrkene dine med hastverk før du blir oppdaget og "
"angrepet! Sikre området ved å underlegge deg alle fiendtlige styrker."

msgid ""
"The Empire is weak in this region. You will be unable to completely subdue "
"all forces in this area, so take what you can before reprisal strikes. "
"Remember, your true goal is to claim the Helmet of Anduran."
msgstr ""
"Keiserdømmet er svakt i dette området. Du vil ikke være i stand til å "
"fullstendig underlegge deg alle styrker i området, så ta det du makter før "
"motangrepet kommer. Husk at ditt virkelige mål er å få tak i Andurans hjelm."

msgid "For the good of the Empire, eliminate Kraeger."
msgstr "For Keiserdømmets beste, utrydd Kraeger."

msgid ""
"At last, you have the opportunity and the facilities to rid the Empire of "
"the necromancer's evil. Eradicate them completely, and you will be sung as a "
"hero for all time."
msgstr ""
"Endelig har du muligheten og evnene til å befri Keiserdømmet fra "
"sortekunstnerens ondskap. Tilintetgjør dem fullstendig, og du vil bli sunget "
"om som en helt for evig tid."

msgid "Border Towns"
msgstr "Grensebyene"

msgid "Conquer and Unify"
msgstr "Erobre og forene"

msgid "Crazy Uncle Ivan"
msgstr "Den gale onkel Ivan"

msgid "The Wayward Son"
msgstr "Den villfarne sønnen"

msgid "Ivory Gates"
msgstr "Elfenbensportene"

msgid "The Elven Lands"
msgstr "Alvelandene"

msgid "The Epic Battle"
msgstr "Den storslagne kampen"

msgid "The Southern War"
msgstr "Krigen i sør"

msgid ""
"Conquer and unite all the enemy tribes. Don't lose the hero Jarkonas, the "
"forefather of all descendants."
msgstr ""
"Erobre og foren alle de fiendtlige stammene. Ikke mist helten kalt Jarkonas, "
"forfaderen til alle etterkommere."

msgid ""
"Your rival, the Kingdom of Harondale, is attacking weak towns on your "
"border! Recover from their first strike and crush them completely!"
msgstr ""
"Motstanderen din, kongedømmet av Harondale, driver og angriper svake byer på "
"grensa di! Kom deg opp igjen etter det første angrepet deres og knus dem "
"fullstendig!"

msgid ""
"Find your wayward son Joseph who is rumored to be living in the desolate "
"lands. Do it before the first day of the third month or it will be of no "
"help to your family."
msgstr ""
"Finn din villfarne sønn, Joseph, som ryktes å bo på de øde øyene. Gjør det "
"før den første dagen av den tredje måneden ellers vil det være av ingen "
"nytte til familien din."

msgid ""
"Rescue your crazy uncle Ivan. Find him before the first day of the fourth "
"month or it will be no help to your kingdom."
msgstr ""
"Redd din gale onkel Ivan. Finn han før den første dagen av den fjerde "
"måneden ellers vil det være av ingen nytte til kongedømmet ditt."

msgid ""
"Destroy the barbarians who are attacking the southern border of your "
"kingdom! Recover your fallen towns, and then invade the jungle kingdom. "
"Leave no enemy standing."
msgstr ""
"Utslett barbarene som driver og angriper kongedømmet ditt sin sørlige "
"grense! Ta tilbake dine frafalne byer og rykk inn i kongeriket i jungelen. "
"Etterlat ingen overlevende."

msgid "Retake the castle of Ivory Gates, which has fallen due to treachery."
msgstr ""
"Gjenerobre borgen kalt Elfenbensportene, som har falt på grunn av forræderi."

msgid ""
"Gain the favor of the elves. They will not allow trees to be chopped down, "
"so they will send you wood every 2 weeks. You must complete your mission "
"before the first day of the seventh month, or the kingdom will surely fall."
msgstr ""
"Vinn velviljen til alvene. De vil ikke tillate nedhogging av trær, så de vil "
"sende deg ved hver andre uke. Du må fullføre oppdraget ditt før den første "
"dagen av den sjuende måneden, ellers vil kongedømmet helt sikkert falle."

msgid ""
"This is the final battle against your rival kingdom of Harondale. Eliminate "
"everyone, and don't lose the hero Jarkonas VI."
msgstr ""
"Dette er det siste slaget mot motstanderen din, kongedømmet av Harondale. "
"Utrydd alle og ikke mist helten kalt Jarkonas den sjette."

msgid "Fount of Wizardry"
msgstr "Trolldomskilden"

msgid "Power's End"
msgstr "Maktens ende"

msgid "The Eternal Scrolls"
msgstr "De evige skriftrullene"

msgid "The Shrouded Isles"
msgstr "De Skyggelagte Øyene"

msgid ""
"Your mission is to vanquish the warring mages in the magical Shrouded Isles. "
"The completion of this task will give you a fighting chance against your "
"rivals."
msgstr ""
"Ditt oppdrag er å utslette de stridende magikerne i de magiske Skyggelagte "
"Øyene. Fullføringen av denne oppgaven vil gi deg en sjanse mot motstanderne "
"dine."

msgid ""
"The location of the great library has been discovered! You must make your "
"way to it, and reclaim the city of Chronos in which it lies."
msgstr ""
"Beliggenheten til det store biblioteket har blitt funnet! Du må bane deg vei "
"til det og gjenvinn byen av Chronos der det ligger."

msgid ""
"Find the Orb of negation, which is said to be buried in this land. There are "
"clues inscribed on stone obelisks which will help lead you to your price. "
"Find the orb before the first day of the sixth month, or your rivals will "
"surely have gotten to the fount before you."
msgstr ""
"Finn kulen av benektelse som blir fortalt at skal være begravd i dette "
"landet. Det fins spor innrisset på obelisker av stein som vil hjelpe deg med "
"å finne premien din. Finn kulen før den første dagen av den sjette måneden, "
"hvis ikke vil motstanderne dine helt sikkert ha funnet den før deg."

msgid ""
"You must take control of the castle of Magic, where the fount of wizardry "
"lies. Do this and your victory will be supreme."
msgstr ""
"Du må ta kontrollen over Magislottet som er hvor trolldomskilden ligger. "
"Gjør dette og seieren din vil bli den aller største."

msgid "Blood is Thicker"
msgstr "Blod er tykkere"

msgid "King and Country"
msgstr "Konge og rike"

msgid "Pirate Isles"
msgstr "Piratøyene"

msgid "Stranded"
msgstr "Strandet"

msgid ""
"Capture the town on the island off the southeast shore in order to construct "
"a boat and travel back towards the mainland. Do not lose the hero Gallavant."
msgstr ""
"Overta byen på øya utenfor kysten i sørøst for å kunne lage et skip og reise "
"tilbake til fastlandet. Ikke mist helten kalt Gallavant."

msgid ""
"Find and defeat Martine, the pirate leader, who resides in Pirates Cove. Do "
"not lose Gallavant or your quest will be over."
msgstr ""
"Finn og beseire Martine, piratlederen, som oppholder seg i Piratbukta. Ikke "
"mist Gallavant ellers vil oppdraget ditt være over."

msgid ""
"Eliminate all the other forces who oppose the rule of Lord Alberon. "
"Gallavant must not die."
msgstr ""
"Utrydd alle de andre styrkene som motsier seg styret til baron Alberon. "
"Gallavant må ikke dø."

msgid ""
"Overthrow the entrenched monarchy of Lord Alberon, and claim all the land in "
"your name. Gallavant must not die."
msgstr ""
"Styrt det dypt fotfestede kongedømmet til baron Alberon og legg krav på hele "
"landet i ditt navn. Gallavant må ikke dø."

msgid " bane"
msgstr " morderen"

msgid " alliance"
msgstr " allianse"

# Medbrakte? Videreførbare?
msgid "Carry-over forces"
msgstr "Videreførte styrker"

msgid " bonus"
msgstr " bonus"

msgid " defeated"
msgstr " slått ut"

msgid "The dwarves recognize their allies and gladly join your forces."
msgstr ""
"Dvergene kjenner igjen sine allierte og slår seg med glede sammen med "
"styrkene dine."

msgid "The ogres recognize you as the Dwarfbane and lumber over to join you."
msgstr ""
"Ogrene gjenkjenner deg som Dvergemorderen og tumler seg tungt bort for å slå "
"seg sammen med deg."

msgid ""
"The dragons, snarling and growling, agree to join forces with you, their "
"'Ally'."
msgstr ""
"Dragene, mens de ser på deg og knurrer og snerrer, godtar å slå seg sammen "
"med deg, deres \"allierte\"."

msgid ""
"As you approach the group of elves, their leader calls them all to "
"attention.  He shouts to them, \"Who of you is brave enough to join this "
"fearless ally of ours?\"  The group explodes with cheers as they run to join "
"your ranks."
msgstr ""
"I det du går mot en gruppe alver kommanderer lederen dem alle til å stå i "
"givakt. Han roper til dem, \"Hvem av dere er tapre nok til å slå dere sammen "
"med vår fryktløse allierte?\". Gruppen bryter ut i jubel mens alle løper "
"bort for å slutte seg til styrken din."

msgid ""
"The dwarves hail you, \"Any friend of Roland is a friend of ours.  You may "
"pass.\""
msgstr ""
"Dvergene hilser deg, \"En venn av Roland er en venn av oss. Du kan få gå "
"forbi.\"."

msgid ""
"The ogres give you a grunt of recognition, \"Archibald's allies may pass.\""
msgstr ""
"Ogrene gir deg et grynt av annerkjennelse, \"Archibald sine allierte kan få "
"slippe forbi.\"."

msgid ""
"The dragons see you and call out.  \"Our alliance with Archibald compels us "
"to join you.  Unfortunately you have no room.  A pity!\"  They quickly "
"scatter."
msgstr ""
"Dragene ser deg og roper ut: \"Vår allianse med Archibald tvinger oss til å "
"bli med deg. Uheldigvis har du ikke plass. Det var synd!\" De drar raskt av "
"gårde."

msgid ""
"The elves stand at attention as you approach.  Their leader calls to you and "
"says, \"Let us not impede your progress, ally!  Move on, and may victory be "
"yours.\""
msgstr ""
"Alvene står i givakt mens du kommer nærmere. Lederen deres roper på deg og "
"sier: \"La oss ikke komme i veien for deg, vår allierte! Dra nå videre, og "
"måtte seieren bli din.\"."

msgid "\"The Dwarfbane!!!!, run for your lives.\""
msgstr "\"Dvergemorderen!!!! Flykt for livene deres!\""

msgid "Caster's Bracelet"
msgstr "Fortryller-armbånd"

msgid "Defender Helm"
msgstr "Forsvarerhjelm"

msgid "Breastplate"
msgstr "Brystplate"

msgid "Dragon Sword"
msgstr "Dragesverdet"

msgid "Fizbin Medal"
msgstr "Fizbin-medaljen"

msgid "Foremost Scroll"
msgstr "Yprst. kunskpsrull"

msgid "Mage's Ring"
msgstr "Magikerens ring"

msgid "Major Scroll"
msgstr "Str. kunskpsrull"

msgid "Minor Scroll"
msgstr "Mindre skriftrull"

msgid "Nomad Boots"
msgstr "Nomadens sko"

msgid "Power Axe"
msgstr "Styrkeøks"

msgid "Stealth Shield"
msgstr "Snikeskjoldet"

msgid "Thunder Mace"
msgstr "Tordenklubben"

msgid "Traveler's Boots"
msgstr "Vandrerens sko"

msgid "Summon Earth"
msgstr "Tilkall jord"

msgid "The %{building} produces %{monster}."
msgstr "%{building} gir %{monster}."

msgid "Requires:"
msgstr "Krever:"

msgid "Cannot build. Already built here this turn."
msgstr "Kan ikke bygges. Det har allerede blitt bygd her denne runden."

msgid "For this action it is necessary first to build a castle."
msgstr "For å utføre denne handlingen må man bygge en borg først."

msgid "Cannot build %{name} because castle is too far from water."
msgstr "Kan ikke bygge %{name}. Borgen er for langt unna vann."

# bygning? usikker funksjon
msgid "disable build."
msgstr "Bygning fjernet."

msgid "Cannot afford %{name}."
msgstr "Du har ikke råd til %{name}."

msgid "%{name} is already built."
msgstr "Det har allerede blitt bygd %{name}."

msgid "Cannot build %{name}."
msgstr "Ikke mulig å bygge %{name}."

msgid "Build %{name}."
msgstr "Bygg %{name}."

# Ikke mulig å verve?
msgid "Cannot recruit - guest to guard automove error."
msgstr ""
"Kan ikke verves - feil ved automatisk flytting fra besøkende til vokter."

msgid "Cannot recruit - you already have a Hero in this town."
msgstr "Kan ikke verves - du har allerede en helt i denne byen."

msgid "Cannot recruit - you have too many Heroes."
msgstr "Kan ikke verves - du har for mange helter."

msgid "Cannot afford a Hero"
msgstr "Ikke råd til helt"

msgid "There is no room in the garrison for this army."
msgstr "Det er ikke plass i garnisonen for denne styrken."

# Forskansing eller festningsanlegg
msgid "Fortifications"
msgstr "Befestninger"

msgid "Farm"
msgstr "Åker"

msgid "Thatched Hut"
msgstr "Stråtekt hytte"

msgid "Archery Range"
msgstr "Skytebane"

# Liten eller stor bokstav på bygningnavn?
msgid "Upg. Archery Range"
msgstr "Oppg. skytebane"

msgid "Blacksmith"
msgstr "Smed"

msgid "Upg. Blacksmith"
msgstr "Oppg. smed"

msgid "Armory"
msgstr "Rustkammer"

msgid "Upg. Armory"
msgstr "Oppg. rustkammer"

msgid "Jousting Arena"
msgstr "Dystearena"

msgid "Upg. Jousting Arena"
msgstr "Oppg. dystearena"

msgid "Cathedral"
msgstr "Domkirke"

msgid "Upg. Cathedral"
msgstr "Oppg. domkirke"

msgid "Coliseum"
msgstr "Amfiteater"

msgid "Garbage Heap"
msgstr "Skrothaug"

msgid "Hut"
msgstr "Hytte"

msgid "Stick Hut"
msgstr "Kvisthytte"

msgid "Upg. Stick Hut"
msgstr "Oppg. kvisthytte"

msgid "Den"
msgstr "Hi"

msgid "Adobe"
msgstr "Leirhus"

msgid "Upg. Adobe"
msgstr "Oppg. leirhus"

msgid "Bridge"
msgstr "Bru"

msgid "Upg. Bridge"
msgstr "Oppg. bru"

msgid "Pyramid"
msgstr "Pyramide"

msgid "Rainbow"
msgstr "Regnbue"

msgid "Crystal Garden"
msgstr "Krystallhage"

msgid "Treehouse"
msgstr "Trehytte"

msgid "Cottage"
msgstr "Stue"

msgid "Upg. Cottage"
msgstr "Oppg. stue"

msgid "Stonehenge"
msgstr "Steinring"

msgid "Upg. Stonehenge"
msgstr "Oppg. steinring"

# hesteslette heller enn hesteeng. Enkelte språk bruker plen.
msgid "Fenced Meadow"
msgstr "Inngjerdet slette"

msgid "Red Tower"
msgstr "Rødt tårn"

msgid "Dungeon"
msgstr "Skattehvelv"

msgid "Waterfall"
msgstr "Foss"

msgid "Cave"
msgstr "Hule"

msgid "Crypt"
msgstr "Krypt"

msgid "Nest"
msgstr "Rede"

msgid "Maze"
msgstr "Labyrint"

msgid "Upg. Maze"
msgstr "Oppg. labyrint"

msgid "Swamp"
msgstr "Myr"

msgid "Green Tower"
msgstr "Grønt tårn"

msgid "Black Tower"
msgstr "Svart tårn"

msgid "Library"
msgstr "Bibliotek"

msgid "Orchard"
msgstr "Frukthage"

msgid "Habitat"
msgstr "Hjemsted"

msgid "Pen"
msgstr "Binge"

msgid "Foundry"
msgstr "Støperi"

msgid "Upg. Foundry"
msgstr "Oppg. støperi"

msgid "Cliff Nest"
msgstr "Klipperede"

msgid "Ivory Tower"
msgstr "Elfenbenstårn"

msgid "Upg. Ivory Tower"
msgstr "Oppg. elfenbenstårn"

msgid "Cloud Castle"
msgstr "Himmelslott"

msgid "Upg. Cloud Castle"
msgstr "Oppg. himmelslott"

msgid "Storm"
msgstr "Storm"

msgid "Skull Pile"
msgstr "Beinhaug"

msgid "Excavation"
msgstr "Utgravninger"

msgid "Graveyard"
msgstr "Gravplass"

msgid "Upg. Graveyard"
msgstr "Oppg. gravplass"

msgid "Upg. Pyramid"
msgstr "Oppg. pyramide"

# Evt herskapshus
msgid "Mansion"
msgstr "Herregård"

msgid "Upg. Mansion"
msgstr "Oppg. herregård"

msgid "Mausoleum"
msgstr "Kongegrav"

msgid "Upg. Mausoleum"
msgstr "Oppg. kongegrav"

msgid "Laboratory"
msgstr "Laboratorium"

# Sortekunstnerens by. Offerplass? Offeralter? Tempel? Helligdom?
msgid "Shrine"
msgstr "Mørkets alter"

msgid ""
"The Fortifications increase the toughness of the walls, increasing the "
"number of turns it takes to knock them down."
msgstr ""
"Befestningene styrker ringmuren til borgen slik at det må flere treff til "
"for å rive den ned."

msgid "The Farm increases production of Peasants by %{count} per week."
msgstr "Åkeren øker veksten av bønder med %{count} i uka."

msgid ""
"The Coliseum provides inspiring spectacles to defending troops, raising "
"their morale by two during combat."
msgstr ""
"Amfiteateret oppildner de forsvarende styrkene, slik at kampånden deres "
"stiger med to."

msgid "The Garbage Heap increases production of Goblins by %{count} per week."
msgstr "Skrothaugen øker veksten av stridsvetter med %{count} i uka."

msgid "The Rainbow increases the luck of the defending units by two."
msgstr "Regnbuen øker flaksen til de forsvarende styrkene med to."

msgid ""
"The Crystal Garden increases production of Sprites by %{count} per week."
msgstr "Krystallhagen øker veksten av feer med %{count} i uka."

msgid "The Dungeon increases the income of the town by %{count} / day."
msgstr ""
"Skattehvelvet øker den daglige inntekten til byen med %{count} gullstykker."

msgid "The Waterfall increases production of Centaurs by %{count} per week."
msgstr "Fossen øker veksten av kentaurer med %{count} i uka."

msgid ""
"The Library increases the number of spells in the Guild by one for each "
"level of the guild."
msgstr ""
"Biblioteket øker antall trolldommer i Magikerforbundet med én for hver "
"etasje av tårnet."

msgid "The Orchard increases production of Halflings by %{count} per week."
msgstr "Frukthagen øker veksten av halvinger med %{count} i uka."

msgid "The Storm adds +2 to the power of spells of a defending spell caster."
msgstr ""
"Stormen legger til +2 på tryllekraften til en forsvarende trolldomsbruker."

msgid "The Skull Pile increases production of Skeletons by %{count} per week."
msgstr "Beinhaugen øker veksten av skjeletter med %{count} i uka."

msgid "Thieves' Guild"
msgstr "Tyvenes forbund"

msgid "Tavern"
msgstr "Vertshus"

msgid "Shipyard"
msgstr "Skipsverft"

msgid "Well"
msgstr "Brønn"

msgid "Statue"
msgstr "Statue"

msgid "Marketplace"
msgstr "Markedsplass"

msgid "Moat"
msgstr "Vollgrav"

msgid "Castle"
msgstr "Borg"

msgid "Tent"
msgstr "Telt"

msgid "Captain's Quarters"
msgstr "Kapteinens kvarter"

# Første nivå uten forkortelse ser både bedre ut og gjør at man vet hva forkortelsen er for senere uten å måtte høyre klikke osv.
msgid "Mage Guild, Level 1"
msgstr "Magikerforbund"

# nivå eller level? etasje?
msgid "Mage Guild, Level 2"
msgstr "Magikerforb., level 2"

msgid "Mage Guild, Level 3"
msgstr "Magikerforb., level 3"

msgid "Mage Guild, Level 4"
msgstr "Magikerforb., level 4"

msgid "Mage Guild, Level 5"
msgstr "Magikerforb., level 5"

msgid ""
"The Shrine increases the necromancy skill of all your necromancers by 10 "
"percent."
msgstr ""
"Mørkets alter forbedrer sortekunstevnen til heltene dine med 10 prosent."

msgid ""
"The Thieves' Guild provides information on enemy players. Thieves' Guilds "
"can also provide scouting information on enemy towns. Additional Guilds "
"provide more information."
msgstr ""
"Tyvenes forbund skaffer informasjon om motstanderspillerene og borgene "
"deres. Ytterligere forbundshus hos andre borger øker informasjonen."

msgid "The Tavern increases morale for troops defending the castle."
msgstr "Vertshuset styrker kampånden til krigerne som beskytter borgen."

msgid "The Shipyard allows ships to be built."
msgstr "Skipsverftet tillater deg å bygge skip."

msgid ""
"The Well increases the growth rate of all dwellings by %{count} creatures "
"per week."
msgstr ""
"Brønnen øker veksten til alle bosteder med %{count} krigere i uka. Ved å gå "
"inn på brønnen kan du raskt kjøpe krigere."

msgid "The Statue increases your town's income by %{count} per day."
msgstr "Statuen øker den daglige inntekten til byen med %{count} gullstykker."

msgid "The Left Turret provides extra firepower during castle combat."
msgstr "Det venstre tårnet gir ekstra ildstyrke under beleiringen av borgen."

msgid "The Right Turret provides extra firepower during castle combat."
msgstr "Det høyre tårnet gir ekstra ildstyrke under beleiringen av borgen."

msgid ""
"The Marketplace can be used to convert one type of resource into another. "
"The more marketplaces you control, the better the exchange rate."
msgstr ""
"Markedsplassen kan bli brukt til å bytte én type råvare mot en annen. Jo "
"flere markedsplasser du eier, desto bedre blir vekslingskursen."

msgid ""
"The Moat slows attacking units. Any unit entering the moat must end its turn "
"there and becomes more vulnerable to attack."
msgstr ""
"Vollgraven holder igjen angripende styrker. Alle styrker som havner i "
"vollgraven må avslutte turen sin der, og i tillegg tar de mer skade mens de "
"står der."

msgid ""
"The Castle improves town defense and increases income to %{count} gold per "
"day."
msgstr ""
"Borgen forsterker byens beskyttelse og øker den daglige inntekten dens til "
"%{count} gullstykker."

msgid ""
"The Tent provides workers to build a castle, provided the materials and the "
"gold are available."
msgstr ""
"Teltet skaffer arbeidere til å bygge en borg, gitt at råvarene og gullet er "
"på plass."

msgid ""
"The Captain's Quarters provides a captain to assist in the castle's defense "
"when no hero is present."
msgstr ""
"I kapteinens kvarter holder det til en kaptein som bidrar til beskyttelsen "
"av borgen når ingen helt er til stede."

msgid ""
"The Mage Guild allows heroes to learn spells and replenish their spell "
"points."
msgstr ""
"Hos magikerforbundet kan helten din lære seg trolldommer og få fylt opp "
"manaen sin."

msgid "Recruit %{name}"
msgstr "Verv %{name}"

msgid "Month: %{month}, Week: %{week}, Day: %{day}"
msgstr "Måned: %{month}, Uke : %{week}, Dag : %{day}"

msgid ""
"You must purchase a spell book to use the mage guild, but you currently have "
"no room for a spell book. Try giving one of your artifacts to another hero."
msgstr ""
"Du må kjøpe en tryllebok for å bruke Magikerforbundet, men du har ikke plass "
"til en tryllebok nå. Prøv å gi en av dine gjenstander til en annen helt."

msgid "Income"
msgstr "Inntekt"

msgid "Exit"
msgstr "Gå ut"

msgid "Exit this menu."
msgstr "Forlat denne menyen."

msgid "Click to show next town."
msgstr "Klikk for å vise neste by."

msgid "Show next town"
msgstr "Vis neste by"

msgid "Click to show previous town."
msgstr "Klikk for å vise forrige by."

msgid "Show previous town"
msgstr "Vis forrige by"

msgid "Army joining"
msgstr "Sammenslåing av hærer"

msgid ""
"Unable to merge two armies together. Rearrange monsters manually before "
"moving the hero to the garrison."
msgstr ""
"Ikke mulig å slå sammen to hærer. Rokker om på monstrene manuelt før du "
"flytter helten inn til garnisonen."

msgid "This town may not be upgraded to a castle."
msgstr "Denne byen kan ikke oppgraderes til borg."

msgid "Town"
msgstr "By"

msgid "Exit Castle"
msgstr "Forlat borgen"

msgid "Exit Town"
msgstr "Forlat byen"

msgid "Show Income"
msgstr "Vis inntekt"

msgid "Swap Heroes"
msgstr "Bytt helter"

# Hvilken funksjon? Overskrift for to helter som møtes?
msgid "Meeting Heroes"
msgstr "Møtende helter"

msgid "View Hero"
msgstr "Vis helt"

msgid "The above spells are available here."
msgstr "Trolldommene ovenfor er tilgjengelige her."

msgid "The above spells have been added to your book."
msgstr "Du kan lære de trolldommene over som du har nok visdom til."

msgid "A generous tip for the barkeep yields the following rumor:"
msgstr "Et sjenerøst tips til bartenderen får han til å dele dette ryktet:"

msgid "Recruit Hero"
msgstr "Verv en helt"

msgid "%{name} is a level %{value} %{race} "
msgstr "%{name} er en level %{value} %{race} "

msgid "with %{count} artifacts."
msgstr "med %{count} gjenstander."

msgid "with 1 artifact."
msgstr "med 1 gjenstand."

msgid "without artifacts."
msgstr "uten gjenstander."

msgid ""
"'Spread' combat formation spreads your armies from the top to the bottom of "
"the battlefield, with at least one empty space between each army."
msgstr ""
"\"Spredd\" kampoppstilling sprer styrkene dine fra topp til bunn av "
"slagmarken med minst ett ledig felt mellom hver enkelt styrke."

msgid ""
"'Grouped' combat formation bunches your army toget her in the center of your "
"side of the battlefield."
msgstr ""
"\"Gruppert\" kampoppstilling setter styrkene dine tett sammen i midten av "
"din side av slagmarken."

msgid "Attack Skill"
msgstr "Angrepsevne"

msgid "Defense Skill"
msgstr "Forsvarsevne"

msgid "Spread Formation"
msgstr "Spredd oppstilling"

msgid "Grouped Formation"
msgstr "Gruppert oppstilling"

msgid "Recruit %{name} the %{race}"
msgstr "Verv %{race}en %{name}"

msgid "Set garrison combat formation to 'Spread'"
msgstr "Sett kampoppstillingen til garnisonen til \"Spredd\"."

msgid "Set garrison combat formation to 'Grouped'"
msgstr "Sett kampoppstillingen til garnisonen til \"Gruppert\"."

msgid "Exit Castle Options"
msgstr "Forlat slottsvalg"

msgid "Castle Options"
msgstr "Slottsvalg"

msgid "Not enough resources to buy monsters."
msgstr "Ikke nok råvarer til å kjøpe krigere."

msgid "No monsters available for purchase."
msgstr "Ingen monster tilgjengelige for verving."

msgid "Buy Monsters"
msgstr "Kjøp krigere"

msgid "Town Population Information and Statistics"
msgstr "Info og tall for byens bosteder"

msgid "Damg"
<<<<<<< HEAD
msgstr ""
=======
msgstr "Skade"
>>>>>>> d1185d87

msgid "HP"
msgstr "Liv"

msgid "Growth"
msgstr "Vekst"

msgid "week"
msgstr "uke"

msgid "Available"
msgstr "Tilgjengelig"

msgid "View World"
msgstr "Vis verden"

msgid "View the entire world."
msgstr "Vis hele verdenen."

msgid "Puzzle"
msgstr "Puslekart"

msgid "View the obelisk puzzle."
msgstr "Vis obeliskenes puslekart."

msgid "Scenario Information"
msgstr "Scenariobeskrivelse"

msgid "View information on the scenario you are currently playing."
msgstr "Vis beskrivelse av scenarioet du spiller nå."

msgid "Dig for the Ultimate Artifact."
msgstr "Grav etter den ultimate gjenstanden."

msgid "Digging"
msgstr "Graving"

msgid "Exit this menu without doing anything."
msgstr "Forlat menyen uten å gjøre endringer."

msgid "Arena"
msgstr "Arena"

msgid ""
"You enter the arena and face a pack of vicious lions. You handily defeat "
"them, to the wild cheers of the crowd.  Impressed by your skill, the aged "
"trainer of gladiators agrees to train you in a skill of your choice."
msgstr ""
"Du går inn i arenaen og finner deg selv ansikt til ansikt med en flokk "
"fryktelige løver. Du tar lett hånd om dem, til jubel og applaus fra "
"publikum. En aldrende gladiatormester blir imponert over dine ferdigheter og "
"går med på å trene deg opp i en ferdighet etter ditt ønske."

msgid "You can't afford to upgrade your troops!"
msgstr "Du har ikke råd til å oppgradere troppene dine!"

msgid ""
"Your troops can be upgraded, but it will cost you dearly. Do you wish to "
"upgrade them?"
msgstr ""
"Styrkene dine kan oppgraderes, men det vil koste deg dyrt. Ønsker du å "
"oppgradere dem?"

# Avskjedige
msgid "Are you sure you want to dismiss this army?"
msgstr "Er du sikker på at du vil bortvise denne troppen?"

msgid "Shots"
msgstr "Skudd"

msgid "Shots Left"
msgstr "Skudd igjen"

msgid "Damage"
msgstr "Skade"

msgid "Hit Points"
msgstr "Liv"

msgid "Hit Points Left"
msgstr "Liv igjen"

msgid "Followers"
msgstr "Følgere"

msgid ""
"A group of %{monster} with a desire for greater glory wish to join you.\n"
"Do you accept?"
msgstr ""
"En gruppe med %{monster} med en drøm om å oppnå større ære ønsker å bli med "
"deg.\n"
"Godtar du?"

msgid ""
"The %{monster} is swayed by your diplomatic tongue, and offers to join your "
"army for the sum of %{gold} gold.\n"
"Do you accept?"
msgstr ""
"En enkelt %{monster} lar seg overtale av dine meglingsevner, og den tilbyr "
"seg å bli med i hæren din mot en pris på %{gold} gullstykker.\n"
"Godtar du?"

msgid ""
"The creatures are swayed by your diplomatic\n"
"tongue, and make you an offer:\n"
" \n"
msgstr ""
"Skapningene lar seg overtale takket være dine \n"
"meglingsevner, og de gir deg et tilbud:\n"
" \n"

msgid ""
"%{offer} of the %{total} %{monster} will join your army, and the rest will "
"leave you alone, for the sum of %{gold} gold.\n"
"Do you accept?"
msgstr ""
"%{offer} av %{total} av gruppen med %{monster} vil slutte seg til hæren din, "
"mens resten vil la deg gå uforstyrret videre i bytte mot %{gold} "
"gullstykker.\n"
"Godtar du?"

msgid ""
"All %{offer} of the %{monster} will join your army for the sum of %{gold} "
"gold.\n"
"Do you accept?"
msgstr ""
"Hele hærstyrken på %{offer} %{monster} vil slutte seg til hæren din i bytte "
"mot %{gold} gullstykker.\n"
"Godtar du?"

msgid "(Rate: %{percent})"
msgstr "(Grad: %{percent})"

msgid "Total: "
msgstr "Totalt: "

msgid "No room in"
msgstr "Ingen plass i"

msgid "the garrison"
msgstr "hæren"

msgid "Build a new ship:"
msgstr "Bygg et nytt skip:"

msgid "Resource cost:"
msgstr "Pris i råvarer:"

msgid "Need: "
msgstr "Trenger: "

msgid "Load Game"
msgstr "Last inn et spill"

msgid "No save files to load."
msgstr "Ingen lagrede spill å laste inn."

msgid "New Game"
msgstr "Nytt spill"

msgid "Start a single or multi-player game."
msgstr "Start et enkelt- eller flerspillerparti."

msgid "Load a previously saved game."
msgstr "Last inn et tidligere lagret spill."

msgid "Save Game"
msgstr "Lagre spill"

msgid "Save the current game."
msgstr "Lagre det nåværende spillet."

msgid "Quit"
msgstr "Avslutt"

msgid "Quit out of Free Heroes of Might and Magic II."
msgstr "Gå ut av Free Heroes of Might and Magic II."

msgid "Language"
msgstr "Språk"

msgid "Resolution"
msgstr "Oppløsning"

msgid "Experimental"
msgstr "Utprøvningsvalg"

msgid "Settings"
msgstr "Innstillinger"

msgid "Select Game Language"
msgstr "Velg spillspråk"

msgid "Change language of the game."
msgstr "Bytt spillspråk."

msgid "Select Game Resolution"
msgstr "Velg spilloppløsning"

msgid "Change resolution of the game."
msgstr "Bytt spilloppløsning."

msgid "Experimental game settings."
msgstr "Innstillinger for utprøvningsvalg."

msgid "Attention"
msgstr "Advarsel"

msgid ""
"Your version of Heroes of Might and Magic II does not support any languages "
"except English."
msgstr ""
"Din utgave av Heroes of Might and Magic II støtter ingen andre språk enn "
"engelsk."

msgid ""
"Map\n"
"Difficulty"
msgstr ""
"Brettets\n"
"utfordring"

msgid ""
"Game\n"
"Difficulty"
msgstr ""
"Spillets\n"
"utfordring"

msgid "Rating"
msgstr "Utbytte"

msgid "Map Size"
msgstr ""
"Brettets\n"
"størrelse"

# Evt Spillere
# Motspillere og motstandere høres ut som dine egne motspillere og motstandere. Evt Konkurrenter men det høres feil setting ut. Motspillere osv passer dårlig når du har lagkamerater blant dem.
msgid "Opponents"
msgstr "Deltakere"

# Slag? Type? Klasse er feil.
msgid "Class"
msgstr "Helteslag"

msgid ""
"Victory\n"
"Conditions"
msgstr ""
"Seiers-\n"
"vilkår"

msgid ""
"Loss\n"
"Conditions"
msgstr ""
"Taps-\n"
"vilkår"

msgid "Score: "
msgstr "Poengsum: "

msgid "First select recipients!"
msgstr "Velg først mottakere!"

msgid "You cannot select %{resource}!"
msgstr "Du kan ikke velge %{resource}!"

msgid "Select count %{resource}:"
msgstr "Velg mengde %{resource}:"

msgid "Select Recipients"
msgstr "Velg mottakere"

msgid "Your Funds"
msgstr "Dine midler"

msgid "Planned Gift"
msgstr "Planlagt gave"

msgid "Gift from %{name}"
msgstr "Gave fra %{name}"

msgid "Set Guardian"
msgstr "Plasser vokter"

msgid "Your army too big!"
msgstr "Hæren din er for stor!"

msgid "Choose game language:"
msgstr "Velg spillets språk:"

msgid "%{name} has gained a level."
msgstr "%{name} går opp en level."

msgid "%{skill} +1"
msgstr "%{skill} +1"

msgid "You have learned %{skill}."
msgstr "Du har lært %{skill}."

msgid "You may learn either:"
msgstr "Du kan enten lære:"

msgid "or"
msgstr "eller"

msgid ""
"Please inspect our fine wares. If you feel like offering a trade, click on "
"the items you wish to trade with and for."
msgstr ""
"Vennligst ta en titt på våre fine varer. Hvis du ønsker å gi et tilbud, "
"klikk på råvarene du ønsker å bytte."

msgid ""
"You have received quite a bargain. I expect to make no profit on the deal. "
"Can I interest you in any of my other wares?"
msgstr ""
"Du fikk en veldig god pris! Jeg forventer ikke å gå i pluss på dette. Er du "
"interessert i noen av de andre varene mine?"

msgid "I can offer you %{count} for 1 unit of %{resfrom}."
msgstr "Jeg kan tilby deg %{count} gullstykker for 1 enhet %{resfrom}."

msgid "I can offer you 1 unit of %{resto} for %{count} units of %{resfrom}."
msgstr ""
"Jeg kan tilby deg 1 enhet av %{resto} mot %{count} enhet av %{resfrom}."

msgid "Max"
msgstr "Maks"

msgid "Min"
msgstr "Min"

msgid "Qty to trade"
msgstr "Ant. å bytte"

msgid "Trading Post"
msgstr "Handelssted"

msgid "Your Resources"
msgstr "Dine råvarer"

msgid "Available Trades"
msgstr "Mulige bytter"

msgid "n/a"
msgstr "n/a"

# fix english string?
msgid "guarded by "
msgstr "Bevoktet av "

msgid "guarded by %{count} %{monster}"
msgstr "bevoktet av %{count} %{monster}"

msgid "(available: %{count})"
msgstr "(tilgjengelig: %{count})"

msgid "(empty)"
msgstr "(tom)"

msgid "already learned"
msgstr "allerede lært"

# funksjon?
msgid "already knows this skill"
msgstr "kan allerede denne ferdigheten"

msgid "already has max skills"
msgstr "har allerede fullt med evner"

msgid "(already visited)"
msgstr "(allerede besøkt)"

msgid "(not visited)"
msgstr "(ikke besøkt)"

#, fuzzy
msgid "%{color} Barrier"
msgstr "%{color} spiller"

#, fuzzy
msgid "%{color} Tent"
msgstr "%{color} spiller"

msgid "Road"
msgstr "Vei"

msgid "(digging ok)"
msgstr "(graving mulig)"

msgid "(no digging)"
msgstr "(ingen graving)"

msgid "penalty: %{cost}"
msgstr "tap : %{cost}"

msgid "Uncharted Territory"
msgstr "Ikke kartlagt område"

msgid "Defenders:"
msgstr "Forsvarere:"

msgid "Unknown"
msgstr "Uvisst"

msgid "%{name} (Level %{level})"
msgstr "%{name} (Level %{level})"

msgid "Move Points"
msgstr "Flyttepoeng"

msgid "Available: %{count}"
msgstr "Tilgjengelig: %{count}"

msgid "Number to buy:"
msgstr "Valgt antall:"

msgid "MAX"
msgstr "MAKS"

msgid "How many troops to move?"
msgstr "Flytt hvor mange styrker?"

msgid "Fast separation into slots:"
msgstr "Hurtigfordeling:"

msgid "Map: "
msgstr "Brett: "

msgid ""
"\n"
"\n"
"Location: "
msgstr ""
"\n"
"\n"
"Plassering: "

msgid "File to Save:"
msgstr "Lagringsfil:"

msgid "File to Load:"
msgstr "Lastingsfil:"

msgid "Click to save the current game."
msgstr "Klikk for å lagre det nåværende spillet."

msgid "OK"
msgstr "OK"

msgid "Click to load a previously saved game."
msgstr "Klikk for å laste inn et tidligere lagret spill."

msgid "Are you sure you want to delete file:"
msgstr "Er du sikker på at du vil slette filen:"

msgid "Warning!"
msgstr "Advarsel!"

msgid "Select Monster:"
msgstr "Velg monster:"

msgid "Select Hero:"
msgstr "Velg helt:"

msgid "Select Artifact:"
msgstr "Velg gjenstand:"

msgid "Select Spell:"
msgstr "Velg trolldom:"

msgid "Select Skill:"
msgstr "Velg ferdighet:"

msgid "Map difficulty:"
msgstr "Brettets utfordring:"

msgid "No maps exist at that size"
msgstr "Ingen brett fins i den størrelsen"

msgid "Small Maps"
msgstr "Små brett"

msgid "View only maps of size small (36 x 36)."
msgstr "Vis kun små brett (36 x 36)."

msgid "Medium Maps"
msgstr "Middels brett"

msgid "View only maps of size medium (72 x 72)."
msgstr "Vis kun middels store brett (72 x 72)."

msgid "Large Maps"
msgstr "Store brett"

msgid "View only maps of size large (108 x 108)."
msgstr "Vis kun store brett (108 x 108)."

msgid "Extra Large Maps"
msgstr "Ekstra store brett"

msgid "View only maps of size extra large (144 x 144)."
msgstr "Vis kun ekstra store brett (144 x 144)."

msgid "All Maps"
msgstr "Alle brett"

msgid "View all maps, regardless of size."
msgstr "Vis alle brett, uavhengig av størrelse."

msgid "Players Icon"
msgstr "Spillerikon"

msgid ""
"Indicates how many players total are in the scenario. Any positions not "
"occupied by humans will be occupied by computer players."
msgstr ""
"Viser hvor mange spillere som totalt er med på brettet. Hver plass som ikke "
"er tatt av et menneske vil bli tatt av en computerspiller."

msgid ""
"Indicates whether the map\n"
"is small (36 x 36), medium\n"
"(72 x 72), large (108 x 108),\n"
"or extra large (144 x 144)."
msgstr ""
"Viser om brettet er\n"
"smått (36 x 36), middels\n"
"(72 x 72), stort (108 x 108)\n"
"eller veldig stort (144 x 144)."

msgid "Size Icon"
msgstr "Størrelsesikon"

msgid "Selected Name"
msgstr "Navn"

msgid "The name of the currently selected map."
msgstr "Navnet til det utvalgte brettet."

msgid ""
"Indicates whether the map is made for The Succession Wars or The Price of "
"Loyalty version of the game."
msgstr ""
"Viser om brettet er laget for The Succession Wars eller The Price of Loyalty-"
"utgavene av spillet."

msgid "Map Type"
msgstr "Brett-type"

msgid "Selected Map Difficulty"
msgstr "Utfordringen til det utvalgte brettet"

msgid ""
"The map difficulty of the currently selected map.  The map difficulty is "
"determined by the scenario designer. More difficult maps might include more "
"or stronger enemies, fewer resources, or other special conditions making "
"things tougher for the human player."
msgstr ""
"Vanskelighetsgraden til det utvalgte brettet. Utfordringen til brettet er "
"spesifisert av skaperen av brettet. De vanskeligste brettene kan inneholde "
"sterkere fiender, færre råvarer, eller andre spesielle vilkår som gjør ting "
"mer utfordrende for den menneskelige spilleren."

msgid "Selected Description"
msgstr "Utvalgt beskrivelse"

msgid "The description of the currently selected map."
msgstr "Beskrivelse av det utvalgte brettet."

msgid "Accept the choice made."
msgstr "Bekreft valget."

msgid "Okay"
msgstr "Okay"

msgid "Lose all your heroes and towns."
msgstr "Mist alle helter og byer."

msgid "Lose a specific town."
msgstr "Mist en spesifikk by."

msgid "Lose a specific hero."
msgstr "Mist en spesifikk helt."

msgid "Run out of time. Fail to win by a certain point."
msgstr "Gå tom for tid. Mislykkes i å vinne innen en gitt tid."

msgid "Loss Condition"
msgstr "Tapsvilkår"

msgid "Defeat all enemy heroes and towns."
msgstr "Slå ut alle fiendtlige helter og byer."

msgid "Capture a specific town."
msgstr "Overta en spesifikk by."

msgid "Defeat a specific hero."
msgstr "Slå en spesifikk helt."

msgid "Find a specific artifact."
msgstr "Finn en spesifikk gjenstand."

msgid "Your side defeats the opposing side."
msgstr "Siden din må slå ut motstandersiden."

msgid "Accumulate a large amount of gold."
msgstr "Du må samle opp en stor mengde gull."

msgid "Victory Condition"
msgstr "Seiersvilkår"

msgid "Experimental Game Settings"
msgstr "Utprøvningsinnstillinger"

msgid "one"
msgstr "1"

msgid "two"
msgstr "2"

msgid "off"
msgstr "av"

msgid "Music"
msgstr "Musikk"

msgid "Effects"
msgstr "Effekter"

msgid "MIDI"
msgstr "MIDI"

msgid "MIDI Expansion"
msgstr "MIDI Expansion"

msgid "External"
msgstr "Ekstern"

msgid "Music Type"
msgstr "Musikktype"

msgid "Jump"
msgstr "Sprang"

msgid "Hero Speed"
msgstr "Heltefart"

msgid "Don't Show"
msgstr "Skjul"

msgid "Enemy Speed"
msgstr "Fiendefart"

# Kan ikke deles i to for øyeblikket.
msgid "Scroll Speed"
msgstr "Panorerings-fart"

msgid "Evil"
msgstr "Ond"

msgid "Good"
msgstr "God"

msgid "Interface Type"
msgstr ""
"Grensesnitts\n"
"-type"

msgid "Hide"
msgstr "Løs"

msgid "Show"
msgstr "Bundet"

msgid "Interface"
msgstr "Grensesnitt"

msgid "Auto Resolve"
msgstr "Datastyrt"

msgid "Auto, No Spells"
msgstr "Data, ingen magi"

msgid "Battles"
msgstr "Kampstyring"

msgid "Manual"
msgstr "Manuell"

msgid "Toggle ambient music level."
msgstr "Juster volumet på musikken."

msgid "Toggle foreground sounds level."
msgstr "Juster volumet til lydeffekter."

msgid "Change the type of music."
msgstr "Skift typen musikk."

msgid "Change the speed at which your heroes move on the main screen."
msgstr "Skift hastigheten heltene dine flytter seg på på brettet."

msgid ""
"Sets the speed that A.I. heroes move at.  You can also elect not to view A."
"I. movement at all."
msgstr ""
"Setter farten computeren flytter seg på. Du kan også velge å ikke vise hva "
"computeren gjør i det hele tatt."

msgid "Sets the speed at which you scroll the window."
msgstr "Setter farten du panorerer rundt brettet på."

msgid "Toggle the type of interface you want to use."
msgstr "Velg den typen grensesnitt du ønsker."

msgid "Toggle interface visibility."
msgstr "Skift synlighet for grensesnittet."

msgid "Toggle instant battle mode."
msgstr "Skift modus for hurtigkamp."

msgid "Att."
msgstr "Ang."

msgid "Def."
msgstr "Fors."

msgid "Power"
msgstr "Kraft"

msgid "Knowl"
msgstr "Kunns"

msgid "1st"
msgstr "Først"

msgid "2nd"
msgstr "Andre"

msgid "3rd"
msgstr "Tredje"

msgid "4th"
msgstr "Fjerde"

msgid "5th"
msgstr "Femte"

msgid "6th"
msgstr "Sjette"

msgid "Oracle: Player Rankings"
msgstr "Orakel: Spillerrangering"

msgid "Thieves' Guild: Player Rankings"
msgstr "Tyvenes forbund: Spillerkåring"

msgid "Number of Towns:"
msgstr "Antall byer:"

msgid "Number of Castles:"
msgstr "Antall borger:"

msgid "Number of Heroes:"
msgstr "Antall helter:"

msgid "Gold in Treasury:"
msgstr "Gull i statskassa:"

msgid "Wood & Ore:"
msgstr "Ved og malm:"

msgid "Gems, Cr, Slf & Mer:"
msgstr "Edelstein, Kr, Svl & Kvik:"

msgid "Obelisks Found:"
msgstr "Obelisker funnet:"

msgid "Artifacts:"
msgstr "Gjenstander:"

msgid "Total Army Strength:"
msgstr "Samlet hærstyrke:"

msgid "Income:"
msgstr "Inntekt:"

msgid "Best Hero:"
msgstr "Beste helt:"

# heltetall eller helteegenskaper.
msgid "Best Hero Stats:"
msgstr "Beste helteevner:"

msgid "Personality:"
msgstr "Rolle:"

msgid "Best Monster:"
msgstr "Beste monster:"

msgid "difficulty|Easy"
msgstr "Lett"

msgid "difficulty|Normal"
msgstr "Middels"

msgid "difficulty|Hard"
msgstr "Vanskelig"

msgid "difficulty|Expert"
msgstr "Ekspert"

msgid "difficulty|Impossible"
msgstr "Umulig"

msgid "Map is loading..."
msgstr "Brettet lastes..."

msgid "and more..."
msgstr "og mer..."

msgid "Campaign Scenario loading failure"
msgstr "Lasting av kampanjescenario mislykket"

msgid "Please make sure that campaign files are correct and present."
msgstr "Vennligst forsikre deg om at kampanjefilene er riktige og til stede."

msgid "Project Coordination and Core Development"
msgstr ""
"Prosjektkoordinering \n"
"og hovedprogramvare-\n"
"utvikling"

msgid "QA and Support"
msgstr "Kvalitetssikring og støtte"

msgid "Development"
msgstr "Programvareutvikling"

msgid "Visit us at "
msgstr "Treff oss på "

msgid "Special Thanks to"
msgstr "Spesielt takk til"

msgid "and many other contributors!"
msgstr "og mange andre bidragsytere!"

msgid "Original project before 0.7"
msgstr "Opprinnelig prosjekt før 0.7"

msgid "Support us at"
msgstr "Støtt oss på"

msgid "Connect with us at"
msgstr "Kontakt oss på"

msgid "Need help with the game?"
msgstr "Behov for hjelp med spillet?"

msgid "and many-many other supporters!"
msgstr "og mange flere støttespillere!"

msgid "Original Heroes of Might and Magic II team"
msgstr "Det opprinnelige Heroes of Might and Magic II teamet"

msgid "Designed and Directed"
msgstr "Utforming og ledelse"

msgid "Programming and Design"
msgstr "Programmering og utforming"

msgid "Executive Producer"
msgstr "Sjefsprodusent"

msgid "Producer"
msgstr "Produsent"

msgid "Additional Design"
msgstr "Øvrig utforming"

msgid "Additional Programming"
msgstr "Øvrig programmering"

msgid "Musical Production"
msgstr "Musikkproduksjon"

msgid "Music and Sound Design"
msgstr "Musikk- og lyddesign"

msgid "Vocalists"
msgstr "Vokalister"

msgid "Art Director"
msgstr "Kunstnerisk leder"

msgid "Assistant Art Director"
msgstr "Kunstnerisk leder-assistent"

msgid "Artists"
msgstr "Artister"

msgid "QA Manager"
msgstr "Koordinator for kvalitetssikring"

msgid "QA"
msgstr "Kvalitetssikring"

msgid "Writing"
msgstr "Skribent"

msgid "Manual and Helpfile"
msgstr "Håndbok og hjelpetekst"

msgid "Scenarios"
msgstr "Scenarioer"

msgid "Unknown Hero"
msgstr "Ukjent helt"

msgid "Your Name"
msgstr "Ditt navn"

# Kampanje?
msgid "Campaign"
msgstr "Felttog"

msgid "View High Scores for Campaigns."
msgstr "Vis rekordtavle for kampanjer."

msgid ""
"Invalid file game type. Please ensure that you are running the latest type "
"of save files."
msgstr ""
"Ugyldig spilltypefil. Vennligst forsikre deg om at du bruker den nyeste "
"typen lagringsfiler."

msgid "Warning"
msgstr "Advarsel"

msgid ""
"This file is saved in the \"The Price of Loyalty\" version.\n"
"Some items may be unavailable."
msgstr ""
"Denne filen ble lagret i \"The Price of Loyalty\" utgaven.\n"
"Enkelte ting kan mangle."

msgid "Usupported save format: "
msgstr "Ustøttet lagringsformat: "

msgid "Current game version: "
msgstr "Spillutgave som brukes: "

msgid "Last supported version: "
msgstr "Sist støttede utgave: "

msgid "This saved game is localized to '"
msgstr "Dette lagrede spillet er satt opp for språket '"

msgid "' language, but the current language of the game is '"
msgstr "', men det gjeldende språket for spillet er '"

msgid "Hot Seat"
msgstr "Byttespilling"

msgid ""
"Play a Hot Seat game, where 2 to 4 players play around the same computer, "
"switching into the 'Hot Seat' when it is their turn."
msgstr ""
"Spill en runde byttespilling hvor 2 til 4 spillere rullerer på å spille på "
"den samme datamaskinen og bytter plass når det er nestemann sin tur."

msgid "Cancel back to the main menu."
msgstr "Avbryt og dra tilbake til hovedmenyen."

msgid "A single player game playing out a single map."
msgstr "Et enmannsparti utspilt på et enkelt brett."

msgid "Standard Game"
msgstr "Vanlig spill"

msgid "A single player game playing through a series of maps."
msgstr "Et enmannsparti utspilt over en rekke brett."

msgid "Campaign Game"
msgstr "Kampanjemodus"

msgid ""
"A multi-player game, with several human players completing against each "
"other on a single map."
msgstr ""
"Et flerspillerparti hvor flere menneskelige spillere konkurrerer mot "
"hverandre på et enkelt brett."

msgid "Multi-Player Game"
msgstr "Flerspillermodus"

msgid "fheroes2 Resurrection Team presents"
msgstr "fheroes2 Resurrection Team presenterer"

msgid "Greetings!"
msgstr "Heisann!"

msgid ""
"Welcome to Free Heroes of Might and Magic II! Before starting the game "
"please choose game resolution."
msgstr ""
"Velkommen til Free Heroes of Might and Magic II! Vennligst velg "
"skjermoppløsning før du begynner."

msgid "Please Remember"
msgstr "Ikke glem"

msgid "You can always change game resolution by clicking on the "
msgstr "Du kan alltid bytte oppløsning ved å klikke på "

msgid "door"
msgstr "døra"

msgid ""
" on the left side of main menu.\n"
"\n"
"To switch between windowed and full screen modes\n"
"press "
msgstr ""
" til venstre på hovedmenyen.\n"
"\n"
"For å bytte mellom vindus- og fullskjermsmodus\n"
"trykk på "

msgid "F4"
msgstr "F4"

msgid ""
" key on the keyboard.\n"
"\n"
"Enjoy the game!"
msgstr ""
"-tasten på tastaturet\n"
"\n"
"Nyt spillet!"

msgid "Quit Heroes of Might and Magic and return to the operating system."
msgstr "Forlat Heroes of Might and Magic og dra tilbake til operativsystemet."

msgid "Credits"
msgstr "Rulletekst"

msgid "View the credits screen."
msgstr "Vis rulleteksten."

msgid "High Scores"
msgstr "Rekordtavle"

msgid "View the high scores screen."
msgstr "Vis rekordtavleskjermen."

msgid "Game settings."
msgstr "Innstillinger for spillet."

msgid ""
"Either Roland's or Archibald's campaign from the original Heroes of Might "
"and Magic II."
msgstr ""
"Enten kampanjen til Roland eller Archibald fra det originale Heroes of Might "
"and Magic II."

msgid "Original Campaign"
msgstr "Originalt felttog"

msgid "Expansion Campaign"
msgstr "Utvidelseskampanje"

msgid "One of the four new campaigns from the Price of Loyalty expansion set."
msgstr ""
"En av de fire nye utvidelseskampanjene fra The Price of Loyalty-utvidelsen."

msgid "Host"
msgstr "Vert"

msgid ""
"The host sets up the game options. There can only be one host per network "
"game."
msgstr ""
"Verten fyller ut spillvalgene. Det kan kun være én vert per nettverksspill."

msgid "Guest"
msgstr "Gjest"

msgid ""
"The guest waits for the host to set up the game, then is automatically added "
"in. There can be multiple guests for TCP/IP games."
msgstr ""
"Gjesten venter på at verten setter opp partiet og blir deretter automatisk "
"lagt til. Det kan være flere gjester for TCP/IP-parti."

msgid "Battle Only"
msgstr "Kampmodus"

msgid "Setup and play a battle without loading any map."
msgstr "Sett opp og spill en kamp uten å laste inn et brett."

msgid "2 Players"
msgstr "2 Spillere"

msgid ""
"Play with 2 human players, and optionally, up to 4 additional computer "
"players."
msgstr ""
"Spill med 2 menneskelige spillere, og eventuelt opp til 4 ekstra "
"computerspillere."

msgid "3 Players"
msgstr "3 Spillere"

msgid ""
"Play with 3 human players, and optionally, up to 3 additional computer "
"players."
msgstr ""
"Spill med 3 menneskelige spillere, og eventuelt opp til 3 ekstra "
"computerspillere."

msgid "4 Players"
msgstr "4 Spillere"

msgid ""
"Play with 4 human players, and optionally, up to 2 additional computer "
"players."
msgstr ""
"Spill med 4 menneskelige spillere, og eventuelt opp til 2 ekstra "
"computerspillere."

msgid "5 Players"
msgstr "5 Spillere"

msgid ""
"Play with 5 human players, and optionally, up to 1 additional computer "
"player."
msgstr ""
"Spill med 5 menneskelige spillere, og eventuelt opp til 1 ekstra "
"computerspiller."

msgid "6 Players"
msgstr "6 Spillere"

msgid "Play with 6 human players."
msgstr "Spill med 6 menneskelige spillere."

msgid "Dragon city has fallen!  You are now the Master of the Dragons."
msgstr "Dragenes landsby har falt! Du har nå blitt mesteren av dragene."

msgid ""
"You captured %{name}!\n"
"You are victorious."
msgstr ""
"Du har overtatt %{name}!\n"
"Du har seieret."

msgid ""
"You have captured the enemy hero %{name}!\n"
"Your quest is complete."
msgstr ""
"Du har fanget fiendens helt %{name}!\n"
"Oppdraget ditt er fullført."

msgid ""
"You have found the %{name}.\n"
"Your quest is complete."
msgstr ""
"Du har funnet %{name}.\n"
"Oppdraget ditt er fullført."

msgid "Ultimate Artifact"
msgstr "Ultimat gjenstand"

msgid ""
"The enemy is beaten.\n"
"Your side has triumphed!"
msgstr ""
"Fienden har blitt slått ut.\n"
"Din side har seiret!"

msgid ""
"You have built up over %{count} gold in your treasury.\n"
"All enemies bow before your wealth and power."
msgstr ""
"Du har spart opp over %{count} gullstykker i statskassa di.\n"
"Alle motstanderne bøyer seg foran din rikdom og makt."

msgid ""
"The enemy has captured %{name}!\n"
"They are triumphant."
msgstr ""
"Fienden har fanget %{name}!\n"
"De har seiret."

msgid ""
"The enemy has captured the hero %{name}!\n"
"Your quest is a failure."
msgstr ""
"Fienden har fanget helten %{name}!\n"
"Dit oppdrag ble mislykket."

msgid ""
"The enemy has found the %{name}.\n"
"Your quest is a failure."
msgstr ""
"Fienden har funnet %{name}.\n"
"Ditt oppdrag ble mislykket."

msgid ""
"The enemy has built up over %{count} gold in his treasury.\n"
"You must bow done in defeat before his wealth and power."
msgstr ""
"Fienden har spart opp mer enn %{count} gull i statskassa si.\n"
"Du må bøye deg i nederlag for fiendens rikdom og makt."

msgid "You have been eliminated from the game!!!"
msgstr "Du har blitt slått ut av spillet!!!"

msgid ""
"You have lost the hero %{name}.\n"
"Your quest is over."
msgstr ""
"Du har mistet helten %{name}.\n"
"Oppdraget ditt er over."

msgid ""
"You have failed to complete your quest in time.\n"
"All is lost."
msgstr ""
"Du klarte ikke å fullføre oppdraget innen tiden.\n"
"Alt er tapt."

msgid "Defeat all enemy heroes and capture all enemy towns and castles."
msgstr ""
"Slå ut alle fiendtlige helter og overta alle fiendtlige byer og borger."

msgid "Run out of time. (Fail to win by a certain point.)"
msgstr "Gå tom for tid. (Mislykkes i å vinne innen en viss tid.)"

msgid "Capture the castle '%{name}'."
msgstr "Overta borgen kalt %{name}."

msgid "Capture the town '%{name}'."
msgstr "Overta byen kalt %{name}."

msgid "Defeat the hero '%{name}'."
msgstr "Slå ut helten kalt %{name}."

msgid "Find the ultimate artifact."
msgstr "Finn den ultimate gjenstanden."

msgid "Find the '%{name}' artifact."
msgstr "Finn gjenstanden kalt %{name}."

msgid "Accumulate %{count} gold."
msgstr "Samle opp %{count} gullstykker."

msgid ""
", or you may win by defeating all enemy heroes and capturing all enemy towns "
"and castles."
msgstr ""
", eller du kan vinne ved å slå ut alle fiendtlige helter og overta alle "
"fiendtlige byer og borger."

msgid "Lose the castle '%{name}'."
msgstr "Mist borgen kalt %{name}."

msgid "Lose the town '%{name}'."
msgstr "Mist byen kalt %{name}."

msgid "Lose the hero: %{name}."
msgstr "Mist helten kalt %{name}."

msgid "Fail to win by the end of month %{month}, week %{week}, day %{day}."
msgstr ""
"Mislykkes i å vinne innen slutten av måned %{month}, uke %{week}, dag %{day}."

msgid "%{color} player has been vanquished!"
msgstr "%{color} har blitt utslettet!"

msgid "Do you wish to continue the game?"
msgstr "Ønsker du å fortsette spillet?"

msgid "Scenario:"
msgstr "Scenario:"

msgid "Game Difficulty:"
msgstr "Vanskelighetsgrad:"

# Evt spillere. Må funke for både motspillere og lagkamerater.
msgid "Opponents:"
msgstr "Deltakere:"

msgid "Class:"
msgstr "Helteslag:"

msgid "Rating %{rating}%"
msgstr "Utbytte %{rating}%"

msgid "Click here to select which scenario to play."
msgstr "Klikk her for å velge hvilket scenario å spille."

msgid "Scenario"
msgstr "Scenario"

msgid "Game Difficulty"
msgstr "Vanskelighetsgrad"

msgid ""
"This lets you change the starting difficulty at which you will play. Higher "
"difficulty levels start you of with fewer resources, and at the higher "
"settings, give extra resources to the computer."
msgstr ""
"Dette lar deg forandre utfordringen du starter med. De høyere "
"vanskelighetsgradene gir deg færre råvarer i begynnelsen, og på de høyere "
"innstillingene gis det ekstra råvarer til computerspilleren."

msgid "Difficulty Rating"
msgstr "Utbytte"

msgid ""
"The difficulty rating reflects a combination of various settings for your "
"game. This number will be applied to your final score."
msgstr ""
"Utbyttegraderingen gjenspeiler en sammensetting av de forskjellige valgene "
"for partiet ditt. Dette tallet vil påvirke den endelige poengsummen din."

msgid "Click to accept these settings and start a new game."
msgstr "Klikk her for å godta disse valgene og start et nytt parti."

msgid "Click to return to the main menu."
msgstr "Klikk her for å dra tilbake til hovedmenyen."

msgid "No maps available!"
msgstr "Ingen brett finnes!"

msgid "Astrologers proclaim Month of the %{name}."
msgstr "Astrologene varsler at det er %{name}måned."

msgid "Astrologers proclaim Week of the %{name}."
msgstr "Astrologene varsler at det er %{name}uke."

msgid "After regular growth, the population of %{monster} is doubled!"
msgstr "Etter en vanlig vekst dobles nå alle befolkninger med %{monster}!"

msgid ""
"After regular growth, the population of %{monster} increases by %{count} "
"percent!"
msgid_plural ""
"After regular growth, the population of %{monster} increases by %{count} "
"percent!"
msgstr[0] ""
"Etter en vanlig vekst øker nå befolkningen med %{monster} med %{count} "
"prosent!"
msgstr[1] ""
"Etter en vanlig vekst øker nå befolkningen av %{monster} med %{count} "
"prosent!"

msgid "%{monster} population increases by +%{count}."
msgstr "Alle befolkninger med %{monster} vokser med +%{count}."

msgid " All populations are halved."
msgstr " Alle befolkninger blir halverte."

msgid " All dwellings increase population."
msgstr " Alle bostedenes befolkninger vokser."

msgid ""
"%{color} player, this is your last day to capture a town, or you will be "
"banished from this land."
msgstr ""
"%{color} spiller, dette er den siste dagen for å ta over en by, ellers blir "
"du bannlyst fra landet."

msgid ""
"%{color} player, you only have %{day} days left to capture a town, or you "
"will be banished from this land."
msgstr ""
"%{color} spiller, du har kun %{day} dager igjen for å ta over en by, ellers "
"blir du bannlyst fra landet."

msgid "%{color} player's turn."
msgstr "%{color} spillers tur."

msgid ""
"%{color} player, you have lost your last town. If you do not conquer another "
"town in next week, you will be eliminated."
msgstr ""
"%{color} spiller, du har mistet den siste byen din. Hvis du ikke tar over en "
"ny by innen neste uke vil du bli slått ut."

msgid ""
"%{color} player, your heroes abandon you, and you are banished from this "
"land."
msgstr ""
"%{color} spiller, dine helter forlater deg og du er bannlyst fra landet."

msgid "Next Hero"
msgstr "Neste helt"

msgid "Select the next Hero."
msgstr "Velg neste helt."

msgid "Continue Movement"
msgstr "Fortsett reise"

msgid "Continue the Hero's movement along the current path."
msgstr ""
"Fortsett heltens reise langs den\n"
"nåværende ruten."

msgid "Kingdom Summary"
msgstr "Oppsummert kongedømme"

msgid "View a Summary of your Kingdom."
msgstr "Vis en oppsummering av kongedømmet ditt."

msgid "Cast an adventure spell."
msgstr "Bruk brettmagi."

msgid "End Turn"
msgstr "Avslutt tur"

msgid "End your turn and left the computer take its turn."
msgstr "Avslutt turen din og la motstanderne gjøre sine turer."

msgid "Adventure Options"
msgstr "Brettinnstillinger"

msgid "Bring up the adventure options menu."
msgstr "Hent fram menyen for brettinnstillinger."

msgid "Bring up the file options menu, alloving you to load menu, save etc."
msgstr "Åpne menyen for filvalg, som lar deg laste inn, lagre osv."

msgid "File Options"
msgstr "Filvalg"

msgid "Bring up the system options menu, alloving you to customize your game."
msgstr "Hent fram menyen for systeminnstillinger og skreddersy spillet."

msgid ""
"One or more heroes may still move, are you sure you want to end your turn?"
msgstr ""
"En eller flere helter kan fortsatt flyttes. Vil du likevel avslutte turen "
"din?"

msgid "Are you sure you want to quit?"
msgstr "Er du sikker på at du vil avslutte?"

msgid "Are you sure you want to restart? (Your current game will be lost.)"
msgstr ""
"Er du sikker på at du vil begynne på nytt? (Alt som er ulagret i dette "
"partiet vil gå tapt.)"

msgid "Are you sure you want to overwrite the save with this name?"
msgstr "Er du sikker på at du vil overskrive lagringspunktet med dette navnet?"

msgid "Game saved successfully."
msgstr "Lagring vellykket."

msgid "There was an issue during saving."
msgstr "Det oppstod et problem under lagringen."

msgid ""
"Are you sure you want to load a new game? (Your current game will be lost.)"
msgstr ""
"Er du sikker på at du ønsker å laste inn et tidligere parti? (Alt som er "
"ulagret i dette partiet vil gå tapt.)"

msgid "Try looking on land!!!"
msgstr "Prøv å let på land!!!"

msgid ""
"After spending many hours digging here, you have uncovered the %{artifact}."
msgstr "Etter mange timer med graving her, oppdager du %{artifact}."

msgid "Congratulations!"
msgstr "Gratulerer!"

msgid "Nothing here. Where could it be?"
msgstr "Ingenting her. Hvor kan den være?"

msgid "Try searching on clear ground."
msgstr "Prøv å let på bar bakke."

msgid "Digging for artifacts requires a whole day, try again tomorrow."
msgstr "Graving etter gjenstander krever en hel dag. Prøv igjen i morgen."

msgid "A miniature view of the known world. Left click to move viewing area."
msgstr ""
"Et overblikk over den utforskede verdenen. Venstre-klikk for å flytte "
"visningsområdet."

msgid "World Map"
msgstr "Verdenskart"

msgid "Month: %{month} Week: %{week}"
msgstr "Måned: %{month}, Uke: %{week}"

msgid "Day: %{day}"
msgstr "Dag: %{day}"

msgid ""
"You find a small\n"
"quantity of %{resource}."
msgstr ""
"Du finner en liten\n"
"mengde %{resource}."

msgid "Status Window"
msgstr "Statusvindu"

msgid ""
"This window provides information on the status of your hero or kingdom, and "
"shows the date."
msgstr ""
"Dette vinduet gir informasjon om tilstanden til helten din og kongedømmet "
"ditt, samt at det viser dagens dato."

msgid ""
"This window provides information on the status of your hero or kingdom, and "
"shows the date. Left click here to cycle throungh these windows."
msgstr ""
"Dette vinduet viser informasjon om tilstanden til helten eller kongedømmet "
"ditt, samt viser datoen. Venstre-klikk her for å rullere mellom disse "
"vinduene."

msgid "Necroman"
msgstr "Sortekunstner"

msgid ""
"This lets you change player starting positions and colors. A particular "
"color will always start in a particular location. Some positions may only be "
"played by a computer player or only by a human player."
msgstr ""
"Dette lar deg forandre startplassen og fargen til spillerne. Hver startplass "
"er knyttet til en farge. Noen plasser kan kun tas av computerspillere, mens "
"andre kun av menneskelige spillere."

msgid ""
"This lets you change the class of a player. Classes are not always "
"changeable. Depending on the scenario, a player may receive additional towns "
"and/or heroes not of their primary alignment."
msgstr ""
"Dette lar deg bytte helteslaget til en spiller. Helteslaget kan ikke alltid "
"byttes. Avhengig av scenarioet kan en spiller få flere byer og/eller helter "
"som ikke er av spillerens hovedtilhørighet."

msgid "%{color} player"
msgstr "%{color} spiller"

msgid "View %{skill} Info"
msgstr "Vis info om %{skill}"

msgid "English"
msgstr "Engelsk"

msgid "French"
msgstr "Fransk"

msgid "Polish"
msgstr "Polsk"

msgid "German"
msgstr "Tysk"

msgid "Russian"
msgstr "Russisk"

msgid "Italian"
msgstr "Italiensk"

msgid ", FPS: "
msgstr ", FPS: "

msgid "%{object} robber"
msgstr "%{object} ranet"

msgid "%{object} raided"
msgstr "%{object} plyndret"

msgid "Ambrose"
msgstr "Ambrose"

msgid "Dimitry"
msgstr "Dimitri"

msgid "Ector"
msgstr "Ektor"

msgid "Gwenneth"
msgstr "Lycke"

msgid "Lord Kilburn"
msgstr "Baron Kilburn"

msgid "Maximus"
msgstr "Maximus"

msgid "Ruby"
msgstr "Rubin"

msgid "Sir Gallant"
msgstr "Sir Galant"

msgid "Tyro"
msgstr "Tyros"

msgid "Atlas"
msgstr "Atlas"

msgid "Crag Hack"
msgstr "Kragg Haachk"

msgid "Ergon"
msgstr "Herkon"

msgid "Fineous"
msgstr "Finehas"

msgid "Jaclyn"
msgstr "Bina"

msgid "Jezebel"
msgstr "Isabell"

msgid "Jojosh"
msgstr "Jojosva"

msgid "Thundax"
msgstr "Tordøks"

msgid "Tsabu"
msgstr "Sabu"

msgid "Ariel"
msgstr "Ariel"

msgid "Astra"
msgstr "Astri"

msgid "Carlawn"
msgstr "Karlana"

msgid "Gem"
msgstr "Edel"

msgid "Luna"
msgstr "Luna"

msgid "Natasha"
msgstr "Natalie"

msgid "Rebecca"
msgstr "Rebekka"

msgid "Troyan"
msgstr "Trojann"

msgid "Vatawna"
msgstr "Vatafna"

msgid "Agar"
msgstr "Hagar"

msgid "Alamar"
msgstr "Alamar"

msgid "Arie"
msgstr "Aris"

msgid "Barok"
msgstr "Bjarg"

msgid "Crodo"
msgstr "Krod"

msgid "Falagar"
msgstr "Falagar"

msgid "Kastore"
msgstr "Kastor"

msgid "Vesper"
msgstr "Vesper"

msgid "Wrathmont"
msgstr "Vredeberg"

msgid "Dawn"
msgstr "Morgengry"

msgid "Flint"
msgstr "Flint"

msgid "Halon"
msgstr "Halon"

msgid "Kalindra"
msgstr "Kalindra"

msgid "Mandigal"
msgstr "Mandigal"

msgid "Myra"
msgstr "Mirha"

msgid "Myrini"
msgstr "Mjirini"

msgid "Sarakin"
msgstr "Sarakinn"

msgid "Wilfrey"
msgstr "Vilfrid"

msgid "Celia"
msgstr "Celia"

msgid "Charity"
msgstr "Karita"

msgid "Darlana"
msgstr "Darlana"

msgid "Ranloo"
msgstr "Rannlau"

msgid "Rialdo"
msgstr "Rialto"

msgid "Roxana"
msgstr "Roksana"

msgid "Sandro"
msgstr "Sandro"

msgid "Zam"
msgstr "Zamm"

msgid "Zom"
msgstr "Zomm"

msgid "Archibald"
msgstr "Arkibald"

msgid "Brother Brax"
msgstr "Broder Brax"

msgid "Lord Corlagon"
msgstr "Baron Korlagon"

msgid "Lord Halton"
msgstr "Baron Halton"

msgid "Roland"
msgstr "Roland"

msgid "Sister Eliza"
msgstr "Søster Eliza"

msgid "Ceallach"
msgstr "Ketill"

msgid "Dainwin"
msgstr "Deinvinn"

msgid "Drakonia"
msgstr "Drakonia"

msgid "Elderian"
msgstr "Elderian"

msgid "Gallavant"
msgstr "Gallavant"

msgid "Joseph"
msgstr "Josef"

msgid "Mog"
msgstr "Maug"

msgid "Solmyr"
msgstr "Solmyr"

msgid "Jarkonas"
msgstr "Harkonas"

msgid "Martine"
msgstr "Martine"

msgid "You cannot pick up this artifact, you already have a full load!"
msgstr "Du kan ikke plukke opp denne gjenstanden. Du er allerede fullastet!"

msgid "To cast spells, you must first buy a spell book for %{gold} gold."
msgstr ""
"For å bruke trolldommer må du først kjøpe ei tryllebok for %{gold} "
"gullstykker."

msgid "Unfortunately, you seem to be a little short of cash at the moment."
msgstr "Beklageligvis ser du ut til å ha mangel på penger akkurat nå."

msgid "Do you wish to buy one?"
msgstr "Ønsker du å kjøpe én?"

msgid "%{count} / day"
msgstr "%{count} / dag"

msgid "You are unable to recruit at this time, your ranks are full."
msgstr "Du kan ikke verve noen akkurat nå fordi hæren din er full."

msgid "A whirlpool engulfs your ship."
msgstr "Virvelstrømmen sluker skipet ditt."

msgid "Some of your army has fallen overboard."
msgstr "Noen av styrkene dine har falt om bord."

msgid "Insulted by your refusal of their offer, the monsters attack!"
msgstr ""
"Utav fornærmelse for at du avslo tilbudet deres angriper deg skapningene!"

msgid ""
"The %{monster}, awed by the power of your forces, begin to scatter.\n"
"Do you wish to pursue and engage them?"
msgstr ""
"Gruppen med %{monster} blir målløs når de ser hvor mektig hæren din er, og "
"de begynner å stikke av.\n"
"Ønsker du å følge etter dem og gå til kamp?"

msgid "Ransacking an enemy camp, you discover a hidden cache of treasures."
msgstr ""
"Etter å ha ransaket den forlatte leirplassen oppdager du et skjult lager med "
"verdisaker."

msgid ""
"The keeper of the mill announces:\n"
"\"Milord, I have been working very hard to provide you with these resources, "
"come back next week for more.\""
msgstr ""
"Vokteren av mølla sier:\n"
"\"Min herre, jeg har jobbet veldig hardt for å kunne gi deg disse råvarene. "
"Kom tilbake neste uke for mer.\"."

msgid ""
"The keeper of the mill announces:\n"
"\"Milord, I am sorry, there are no resources currently available. Please try "
"again next week.\""
msgstr ""
"Vokteren av mølla sier:\n"
"\"Min herre, jeg har ingen råvarer igjen. Vennligst prøv igjen neste uke.\"."

msgid ""
"The keeper of the mill announces:\n"
"\"Milord, I have been working very hard to provide you with this gold, come "
"back next week for more.\""
msgstr ""
"Vokteren av mølla sier:\n"
"\"Min herre, jeg har jobbet veldig hardt for å kunne gi deg dette gullet. "
"Kom tilbake neste uke for mer.\"."

msgid ""
"The keeper of the mill announces:\n"
"\"Milord, I am sorry, there is no gold currently available. Please try again "
"next week.\""
msgstr ""
"Vokteren av mølla sier:\n"
"\"Min herre, det er ikke noe gull igjen. Vennligst prøv igjen neste uke.\"."

msgid ""
"You've found an abandoned lean-to.\n"
"Poking about, you discover some resources hidden nearby."
msgstr ""
"Du kommer over en forlatt gapahuk.\n"
"Etter å ha sett litt rundt finner du noen bortgjemte råvarer i nærheten."

msgid "The lean-to is long abandoned. There is nothing of value here."
msgstr "Gapahuken er forlatt for lengst. Det er ingenting verdifullt her."

# leprechaun
msgid ""
"You catch a leprechaun foolishly sleeping amidst a cluster of magic "
"mushrooms.\n"
"In exchange for his freedom, he guides you to a small pot filled with "
"precious things."
msgstr ""
"Du får fatt i en regnbuegnom som i sin dumhet lå og sov blant en klynge "
"magiske sopper.\n"
"I bytte mot sin frihet viser han deg veien til en liten gryte fylt med "
"verdisaker."

msgid ""
"You've found a magic garden, the kind of place that leprechauns and faeries "
"like to cavort in, but there is no one here today.\n"
"Perhaps you should try again next week."
msgstr ""
"Du fant en magisk hage, den typen sted hvor regnbuegnomer og feer liker å "
"hoppe rundt, men det er ingen her i dag.\n"
"Kanskje du skal prøve på nytt neste uke."

msgid "You come upon the remains of an unfortunate adventurer."
msgstr "Du kommer over levningene til en uheldig eventyrer."

msgid "Treasure"
msgstr "Skatt"

msgid "Searching through the tattered clothing, you find the %{artifact}."
msgstr "Etter å ha lett gjennom de fillete klærne finner du: %{artifact}."

msgid "Searching through the tattered clothing, you find nothing."
msgstr "Du leter gjennom de fillete klærne, men finner ingenting."

msgid ""
"You come across an old wagon left by a trader who didn't quite make it to "
"safe terrain."
msgstr ""
"Du kommer over en gammel kjerre etterlatt av en byttehandler som ikke "
"nøyaktig kom seg til trygg grunn."

msgid "Unfortunately, others have found it first, and the wagon is empty."
msgstr "Dessverre har noen andre funnet den først og vognen er tom."

msgid "Searching inside, you find the %{artifact}."
msgstr "Etter å ha lett inni den finner du %{artifact}."

msgid "Inside, you find some of the wagon's cargo still intact."
msgstr "Inni vognen finner du noe av lasten til vognen i behold."

msgid "You search through the flotsam, and find some wood and some gold."
msgstr "Du leter gjennom vrakgodset og finner litt ved og gull."

msgid "You search through the flotsam, and find some wood."
msgstr "Du leter gjennom vrakgodset og finner litt ved."

msgid "You search through the flotsam, but find nothing."
msgstr "Du leter gjennom vrakgodset men finner ingenting."

msgid "Shrine of the 1st Circle"
msgstr "Tempel av den første sirkelen"

msgid ""
"You come across a small shrine attended by a group of novice acolytes.\n"
"In exchange for your protection, they agree to teach you a simple spell - "
"'%{spell}'."
msgstr ""
"Du kommer over et lite tempel passet på av en gruppe nyopplærte "
"tempeltjenere.\n"
"I bytte mot din beskyttelse går de med på å lære deg en enkel trolldom - "
"'%{spell}'."

msgid "Shrine of the 2nd Circle"
msgstr "Tempel av den andre sirkelen"

msgid ""
"You come across an ornate shrine attended by a group of rotund friars.\n"
"In exchange for your protection, they agree to teach you a spell - "
"'%{spell}'."
msgstr ""
"Du kommer over et flott tempel passet på av en gruppe omfangsrike munker.\n"
"I bytte mot din beskyttelse går de med på å lære deg en trolldom - "
"'%{spell}'."

msgid "Shrine of the 3rd Circle"
msgstr "Tempel av den tredje sirkelen"

msgid ""
"You come across a lavish shrine attended by a group of high priests.\n"
"In exchange for your protection, they agree to teach you a sophisticated "
"spell - '%{spell}'."
msgstr ""
"Du kommer over et overdådig tempel passet på av en gruppe øversteprester.\n"
"I bytte mot din beskyttelse går de med på å lære deg en hendig trolldom - "
"'%{spell}'."

msgid ""
"\n"
"Unfortunately, you have no Magic Book to record the spell with."
msgstr ""
"\n"
"Dessverre har du ingen tryllebok å notere ned trolldommen i."

msgid ""
"\n"
"Unfortunately, you do not have the wisdom to understand the spell, and you "
"are unable to learn it."
msgstr ""
"\n"
"Dessverre har du ikke visdommen som skal til for å forstå trolldommen, og "
"dermed klarer du ikke å lære deg den."

msgid ""
"\n"
"Unfortunately, you already have knowledge of this spell, so there is nothing "
"more for them to teach you."
msgstr ""
"\n"
"Dessverre kjenner du allerede til denne trolldommen, så det er ingenting mer "
"de kan lære deg."

msgid ""
"You approach the hut and observe a witch inside studying an ancient tome on "
"%{skill}.\n"
" \n"
msgstr ""
"Når du kommer nærmere hytta får du øyet på en heks på innsiden som leser fra "
"ei eldgammel bok om %{skill}.\n"
"\n"

msgid ""
"As you approach, she turns and focuses her one glass eye on you.\n"
"\"You already know everything you deserve to learn!\" the witch screeches. "
"\"NOW GET OUT OF MY HOUSE!\""
msgstr ""
"Imens du går nærmere snur hun seg og retter det ene glassøyet sitt mot deg.\n"
"\"Du kan allerede alt du fortjener å lære!\" hyler heksa. \"NÅ KOM DEG UT AV "
"HUSET MITT!\""

msgid ""
"As you approach, she turns and speaks.\n"
"\"You already know that which I would teach you. I can help you no further.\""
msgstr ""
"Imens du går nærmere snur hun seg og sier:\n"
"\"Du kan allerede det jeg ville ha lært deg. Jeg kan ikke hjelpe deg med mer."
"\"."

msgid ""
"An ancient and immortal witch living in a hut with bird's legs for stilts "
"teaches you %{skill} for her own inscrutable purposes."
msgstr ""
"Bosatt i hytta er en eldgammel og udødelig heks som bruker stylter av "
"fuglebein, og hun lærer deg %{skill} av hennes egne uforklarlige grunner."

msgid "As you drink the sweet water, you gain luck for your next battle."
msgstr ""
"Etter å ha drukket det forfriskende vannet øker flaksen din for det neste "
"slaget ditt."

msgid "You drink from the enchanted fountain, but nothing happens."
msgstr "Du drikker fra den fortryllede fontenen, men det ingenting skjer."

msgid ""
"Upon entering the mystical faerie ring, your army gains luck for its next "
"battle."
msgstr "På innsiden av feenes ring får hæren din flaks for sin neste kamp."

msgid "You enter the faerie ring, but nothing happens."
msgstr "Du går inn i feenes ring, men ingenting skjer."

msgid ""
"You've found an ancient and weathered stone idol.\n"
"It is supposed to grant luck to visitors, but since the stars are already "
"smiling upon you, it does nothing."
msgstr ""
"Du fant en eldgammel og værbitt gudestatue av stein.\n"
"Den skal visstnok bringe lykke til besøkende, men siden sola allerede "
"skinner på deg gjør den ingenting."

msgid ""
"You've found an ancient and weathered stone idol.\n"
"Kissing it is supposed to be lucky, so you do. The stone is very cold to the "
"touch."
msgstr ""
"Du fant en eldgammel og værbitt gudestatue av stein.\n"
"Å kysse den skal visstnok bringe lykke, så du gjør det. Steinen kjennes "
"veldig kald ut."

msgid "The mermaids silently entice you to return later and be blessed again."
msgstr ""
"I stillhet lokker havfruene deg til å komme tilbake senere og bli velsignet "
"igjen."

msgid ""
"The magical, soothing beauty of the Mermaids reaches you and your crew.\n"
"Just for a moment, you forget your worries and bask in the beauty of the "
"moment.\n"
"The mermaids charms bless you with increased luck for your next combat."
msgstr ""
"Den magiske og beroligende skjønnheten til havfruene klarer å lokke til seg "
"deg og mannskapet ditt.\n"
"For et øyeblikk glemmer du bekymringene dine og nyter stunden.\n"
"Havfruenes fortryllelser velsigner deg med økt flaks til din neste kamp."

msgid ""
"You come upon the pyramid of a great and ancient king.\n"
"You are tempted to search it for treasure, but all the old stories warn of "
"fearful curses and undead guardians.\n"
"Will you search?"
msgstr ""
"Du kommer over pyramiden til en mektig og eldgammel konge.\n"
"Du er fristet til å lete etter skatter i den, men gamle fortellinger har "
"advart deg om skrekkelige forbannelser og vandøde voktere.\n"
"Vil du likevel lete gjennom den?"

msgid ""
"Upon defeating the monsters, you decipher an ancient glyph on the wall, "
"telling the secret of the spell - '"
msgstr ""
<<<<<<< HEAD
"Etter å ha utryddet monstrene tyder du et eldgammelt skrifttegn på veggen, "
"og det røper hemmeligheten til trolldommen - '"
=======
"Etter å ha utryddet monstrene tyder du en eldgammel tekst på veggen, og den "
"skjuler hemmeligheten bak trolldommen - '"
>>>>>>> d1185d87

msgid "Unfortunately, you have no Magic Book to record the spell with."
msgstr "Dessverre har du ingen tryllebok å notere ned trolldommen i."

msgid ""
"Unfortunately, you do not have the wisdom to understand the spell, and you "
"are unable to learn it."
msgstr ""
"Dessverre har du ikke visdommen som skal til for å forstå trolldommen, og du "
"klarer ikke å lære den."

msgid ""
"You come upon the pyramid of a great and ancient king.\n"
"Routine exploration reveals that the pyramid is completely empty."
msgstr ""
"Du kommer over pyramiden til en stor og eldgammel konge.\n"
<<<<<<< HEAD
"En kjapp utforskning viser at pyramiden er fullstendig tom."
=======
"Etter en rask sjekk viser det seg at pyramiden er fullstendig tom."
>>>>>>> d1185d87

msgid ""
"A drink at the well is supposed to restore your spell points, but you are "
"already at maximum."
msgstr ""
"En slurk fra brønnen skal egentlig fylle opp manaen din, men du har allerede "
"fullt."

msgid "A second drink at the well in one day will not help you."
msgstr ""
"Flere slurker fra brønnen på én og samme dag vil ikke kunne hjelpe deg."

msgid "A drink from the well has restored your spell points to maximum."
msgstr "En slurk fra brønnen har fylt opp manaen din helt."

msgid ""
"\"I'm sorry sir,\" The leader of the soldiers says, \"but you already know "
"everything we have to teach.\""
msgstr ""
"\"Jeg beklager, min herre\", sier lederen av soldatene, \"men du kan "
"allerede alt vi har å lære bort.\""

msgid "The soldiers living in the fort teach you a few new defensive tricks."
msgstr "Soldatene som bor i fortet lærer deg et par nye forsvarsgrep."

msgid ""
"You've come upon a mercenary camp practicing their tactics. \"You're too "
"advanced for us,\" the mercenary captain says. \"We can teach nothing more.\""
msgstr ""
"Du kommer over en leiesoldatleir og de trener til strid. \"Du ligger for "
"langt foran oss,\" sier kapteinen av leiesoldatene. \"Vi kan ikke lære bort "
"noe mer.\""

msgid ""
"You've come upon a mercenary camp practicing their tactics. The mercenaries "
"welcome you and your troops and invite you to train with them."
msgstr ""
"Du kommer over en leiesoldatleir hvor det trenes på strid. Leiesoldatene "
"ønsker deg og styrkene dine velkomne og inviterer dere til å trene med dem."

msgid "\"Go 'way!\", the witch doctor barks, \"you know all I know.\""
msgstr "\"Gå vekk!\", bjeffer heksedoktoren, \"du kan alt jeg kan.\""

# berike?fordype?
msgid ""
"An Orcish witch doctor living in the hut deepens your knowledge of magic by "
"showing you how to cast stones, read portents, and decipher the intricacies "
"of chicken entrails."
msgstr ""
"En heksedoktor av en ork bor i hytta, og han beriker kunnskapen din om magi "
"ved å vise deg hvordan man kaster steiner, tolker jærtegn og finner "
"hemmelighetene i kyllinginnvoller."

msgid ""
"You've found a group of Druids worshipping at one of their strange stone "
"edifices. Silently, the Druids turn you away, indicating they have nothing "
"new to teach you."
msgstr ""
"Du har funnet en gruppe druider som tilber ved et av deres merkelige "
"byggverk i stein. I stillhet bortviser druidene deg for å vise at de ikke "
"har noe nytt å lære deg."

msgid ""
"You've found a group of Druids worshipping at one of their strange stone "
"edifices. Silently, they teach you new ways to cast spells."
msgstr ""
"Du har funnet en gruppe druider som tilber ved et av deres merkelige "
"byggverk i stein. I stillhet lærer de deg nye måter å trylle på."

msgid ""
"You tentatively approach the burial ground of ancient warriors. Do you want "
"to search the graves?"
msgstr ""
"Du tilnærmer deg forsiktig gravstedet til oldtidskrigerne. Ønsker du å "
"plyndre gravene deres?"

msgid ""
"You spend several hours searching the graves and find nothing. Such a "
"despicable act reduces your army's morale."
msgstr ""
"Du tilbringer flere timer på å lete gjennom gravene, men finner ingenting. "
"En slik fordømmelig handling svekker kampånden til hæren din."

msgid "Upon defeating the Zombies you search the graves and find something!"
msgstr ""
"Etter å ha tatt hånd om zombiene tilbringer du flere timer på å lete gjennom "
"gravene, og tilslutt finner du noe!"

msgid ""
"The rotting hulk of a great pirate ship creaks eerily as it is pushed "
"against the rocks. Do you wish to search the shipwreck?"
msgstr ""
"Det råtne skroget til et et gang mektig sjørøverskip knaker nifst mens det "
"skyves mot steinene. Vil du lete gjennom skipbruddet?"

msgid ""
"You spend several hours sifting through the debris and find nothing. Such a "
"despicable act reduces your army's morale."
msgstr ""
"Du tilbringer flere timer på å gå gjennom vraket, men finner ingenting. En "
"slik forkastelig handling svekker kampånden til hæren din."

msgid ""
"Upon defeating the Ghosts you sift through the debris and find something!"
msgstr ""
"Etter å ha beseiret gjenferdene bruker du flere timer på å gå gjennom "
"vraket, og tilslutt finner du noe!"

msgid ""
"The rotting hulk of a great pirate ship creaks eerily as it is pushed "
"against the rocks. Do you wish to search the ship?"
msgstr ""
"Det råtne skroget til et mektig sjørøverskip knaker nifst mens det dyttes "
"mot steinene. Vil du lete gjennom skipet?"

msgid ""
"Upon defeating the Skeletons you sift through the debris and find something!"
msgstr ""
"Etter å ha beseiret skjelettene tilbringer du flere timer på å gå gjennom "
"godset, og tilslutt finner du noe!"

msgid "Your men spot a navigational buoy, confirming that you are on course."
msgstr ""
"Mannskapet ditt får øye på et flytende sjømerke som bekrefter at du er på "
"rett kurs."

msgid ""
"Your men spot a navigational buoy, confirming that you are on course and "
"increasing their morale."
msgstr ""
"Mannskapet ditt får øye på et flytende sjømerke som bekrefter at du er på "
"rett kurs og det styrker kampånden deres."

msgid ""
"The drink at the oasis is refreshing, but offers no further benefit. The "
"oasis might help again if you fought a battle first."
msgstr ""
"Slurken fra oasen er forfriskende, men den gjør ingenting mer utover det. "
"Oasen kan kanskje hjelpe deg igjen dersom du tar en kamp først."

msgid ""
"A drink at the oasis fills your troops with strength and lifts their "
"spirits.  You can travel a bit further today."
msgstr ""
"En slurk fra oasen fyller troppene dine med styrke og løfter stemningen "
"deres. Du kan reise litt lengre i dag."

msgid ""
"The drink at the watering hole is refreshing, but offers no further benefit. "
"The watering hole might help again if you fought a battle first."
msgstr ""
"Slurken fra vannhullet er forfriskende, men den gjør ingenting mer utover "
"det. Vannhullet kan kanskje hjelpe deg igjen hvis du tar en kamp først."

msgid ""
"A drink at the watering hole fills your troops with strength and lifts their "
"spirits. You can travel a bit further today."
msgstr ""
"En slurk fra vannhullet fyller troppene dine med styrke og løfter stemningen "
"deres. Du kan reise litt lengre i dag."

msgid ""
"It doesn't help to pray twice before a battle. Come back after you've fought."
msgstr ""
"Det hjelper ikke å be to ganger før en kamp. Kom tilbake etter at du har "
"kjempet."

msgid "A visit and a prayer at the temple raises the morale of your troops."
msgstr "Et besøk og en bønn ved tempelet styrker kampånden til hæren din."

msgid ""
"An old Knight appears on the steps of the gazebo. \"I am sorry, my liege, I "
"have taught you all I can.\""
msgstr ""
"En gammel ridder dukker opp på trappa til lysthuset, \"Jeg beklager, min "
"herre. Jeg har lært deg alt jeg kan.\"."

msgid ""
"An old Knight appears on the steps of the gazebo. \"My liege, I will teach "
"you all that I know to aid you in your travels.\""
msgstr ""
"En gammel ridder dukker opp på trappa til lysthuset, \"Min herre, jeg vil "
"lære deg alt jeg kan for å hjelpe deg i din ferd.\"."

msgid ""
"You've pulled a shipwreck survivor from certain death in an unforgiving "
"ocean. Grateful, he says, \"I would give you an artifact as a reward, but "
"you're all full.\""
msgstr ""
"Du berget en skipbrudden fra en sikker død i det nådeløse havet. I sin "
"takknemlighet sier han: \"Jeg ville ha gitt deg en gjenstand som takk, men "
"du har ikke plass.\""

msgid ""
"You've pulled a shipwreck survivor from certain death in an unforgiving "
"ocean. Grateful, he rewards you for your act of kindness by giving you the "
"%{art}."
msgstr ""
<<<<<<< HEAD
"Du berget en skipbrudden fra en sikker død i det nådeløse havet. Takknemlig "
"belønner han deg for din handling av godhet med å gi deg gjenstanden: %{art}."
=======
"Du berget en skipbrudden fra en sikker død i det nådeløse havet. For å vise "
"sin takknemlighet for din godhet gir han deg gjenstanden:\n"
" %{art}."
>>>>>>> d1185d87

msgid "A leprechaun offers you the %{art} for the small price of %{gold} Gold."
msgstr ""
"En regnbuegnom tilbyr deg %{art} for en liten sum på %{gold} gullstykker."

msgid ""
"A leprechaun offers you the %{art} for the small price of %{gold} Gold and "
"%{count} %{res}."
msgstr ""
"En regnbuegnom tilbyr deg %{art} for en liten sum på %{gold} gullstykker og "
"%{count} %{res}."

msgid "Do you wish to buy this artifact?"
msgstr "Ønsker du å kjøpe denne gjenstanden?"

msgid "Artifact"
msgstr "Gjenstand"

msgid ""
"You try to pay the leprechaun, but realize that you can't afford it. The "
"leprechaun stamps his foot and ignores you."
msgstr ""
"Du forsøker å betale regnbuegnomen, men innser at du ikke har råd. Gnomen "
"tramper foten sin og snur seg vekk fra deg."

msgid ""
"Insulted by your refusal of his generous offer, the leprechaun stamps his "
"foot and ignores you."
msgstr ""
"Fornærmet av avslaget ditt på det sjenerøse tilbudet hans tramper gnomen med "
"foten sin og snur seg vekk fra deg."

msgid "You've found the artifact: "
msgstr "Du har funnet gjenstanden: "

msgid ""
"You've found the humble dwelling of a withered hermit. The hermit tells you "
"that he is willing to give the %{art} to the first wise person he meets."
msgstr ""
"Du har oppdaget det beskjedne bostedet til en vissen einstøing. Einstøingen "
"forteller deg at han er villig til å gi bort gjenstanden %{art} til det "
"første vise mennesket han møter."

msgid ""
"You've come across the spartan quarters of a retired soldier. The soldier "
"tells you that he is willing to pass on the %{art} to the first true leader "
"he meets."
msgstr ""
"Du kommer over det nøysomme kvarteret til en avgått soldat. Soldaten "
"forteller deg at han er villig til å gi gjenstanden %{art} videre til den "
"første sanne lederen han møter."

msgid ""
"You've encountered a strange person with a hat and an owl on it. He tells is "
"you that he is willing to give %{art} if you have %{skill}."
msgstr ""
"Du har møtt på en merkelig person med en hatt med en ugle på seg. Han "
"forteller deg at han er villig til å gi deg gjenstanden %{art} hvis du har "
"%{skill}"

msgid ""
"You come upon an ancient artifact. As you reach for it, a pack of Rogues "
"leap out of the brush to guard their stolen loot."
msgstr ""
"Du kommer over en eldgammel gjenstand. I det du strekker deg for å ta den "
"hopper en flokk røvere ut fra buskene for å beskytte tyvegodset deres."

msgid ""
"Through a clearing you observe an ancient artifact. Unfortunately, it's "
"guarded by a nearby %{monster}. Do you want to fight the %{monster} for the "
"artifact?"
msgstr ""
"Gjennom en klarning får du øye på en eldgammel gjenstand. Dessverre er den "
"bevoktet av 1 %{monster} som er rett ved. Ønsker du å kjempe mot 1 "
"%{monster} for gjenstanden?"

msgid "Victorious, you take your prize, the %{art}."
msgstr "Seirende tar du premien din, som er gjenstanden %{art}."

msgid ""
"Discretion is the better part of valor, and you decide to avoid this fight "
"for today."
msgstr ""
"Varsomhet er bedre enn dumdristighet, og du bestemmer deg for å unngå denne "
"kampen for i dag."

msgid ""
"After spending hours trying to fish the chest out of the sea, you open it "
"and find %{gold} gold pieces."
msgstr ""
"Etter å ha forsøkt i timesvis å fiske opp kista fra havet åpner du den og "
"finner %{gold} gullstykker."

msgid ""
"After spending hours trying to fish the chest out of the sea, you open it "
"and find %{gold} gold and the %{art}."
msgstr ""
"Etter å ha forsøkt i timesvis å fiske opp kista fra havet åpner du den og "
"finner %{gold} gullstykker og gjenstanden: %{art}."

msgid ""
"After spending hours trying to fish the chest out of the sea, you open it, "
"only to find it empty."
msgstr ""
"Etter å ha forsøkt i timesvis å fiske opp kista fra havet åpner du den kun "
"for å finne ut at den er tom."

msgid ""
"After scouring the area, you fall upon a hidden treasure cache. You may take "
"the gold or distribute the gold to the peasants for experience. Do you wish "
"to keep the gold?"
msgstr ""
"Etter å ha grundig lett gjennom området kommer du over en bortgjemt "
"skattekiste. Du kan enten ta gullet selv, eller dele det ut til fattige "
"bønder for erfaringspoeng. Vil du beholde gullet?"

msgid ""
"After scouring the area, you fall upon a hidden chest, containing the "
"%{gold} gold pieces."
msgstr ""
"Etter å ha sett nøye gjennom området kommer du over en bortgjemt skattekiste "
"som inneholder %{gold} gullstykker."

msgid ""
"After scouring the area, you fall upon a hidden chest, containing the "
"ancient artifact %{art}."
msgstr ""
"Etter å ha sett nøye gjennom området kommer du over en bortgjemt skattekiste "
"som inneholder den eldgamle gjenstanden: %{art}."

msgid ""
"You stumble upon a dented and tarnished lamp lodged deep in the earth. Do "
"you wish to rub the lamp?"
msgstr ""
"Du snubler over en bulkete og tilskitnet lampe dypt nedgravd i bakken.\n"
"Vil du gni på den?"

msgid ""
"You come upon an abandoned gold mine. The mine appears to be haunted. Do you "
"wish to enter?"
msgstr ""
"Du kommer over ei forlatt gullgruve. Gruva ser ut til å være hjemsøkt. Vil "
"du gå inn?"

msgid ""
"You have taken control of the local Alchemist shop. It will provide you with "
"%{count} unit of Mercury per day."
msgstr ""
"Du har tatt kontrollen over den lokale alkymistforretningen. Den vil forsyne "
"deg med %{count} enhet kvikksølv hver dag."

msgid ""
"You gain control of a sawmill. It will provide you with %{count} units of "
"wood per day."
msgstr ""
"Du har tatt kontrollen over et sagbruk. Det vil forsyne deg med %{count} "
"enheter ved hver dag."

msgid "You beat the Ghosts and are able to restore the mine to production."
msgstr "Du slår gjenferdene og får til å gjenopprette gruva til vanlig drift."

msgid ""
"You gain control of an ore mine. It will provide you with %{count} units of "
"ore per day."
msgstr ""
"Du har tatt kontrollen over ei malmgruve. Den vil forsyne deg med %{count} "
"enheter malm hver dag."

msgid ""
"You gain control of a sulfur mine. It will provide you with %{count} unit of "
"sulfur per day."
msgstr ""
"Du har tatt kontrollen over ei svovelgruve. Den vil forsyne deg med %{count} "
"enhet svovel hver dag."

msgid ""
"You gain control of a crystal mine. It will provide you with %{count} unit "
"of crystal per day."
msgstr ""
"Du har tatt kontrollen over ei krystallgruve. Den vil forsyne deg med "
"%{count} enhet krystall hver dag."

msgid ""
"You gain control of a gem mine. It will provide you with %{count} unit of "
"gems per day."
msgstr ""
"Du har tatt kontrollen over ei edelsteinsgruve. Den vil forsyne deg med "
"%{count} enhet edelstein hver dag."

msgid ""
"You gain control of a gold mine. It will provide you with %{count} gold per "
"day."
msgstr ""
"Du har tatt kontrollen over ei gullgruve. Den vil forsyne deg med %{count} "
"gullstykker hver dag."

msgid ""
"The lighthouse is now under your control, and all of your ships will now "
"move further each turn."
msgstr ""
"Fyrtårnet er herved under din kontroll, og alle skipene dine vil fra nå av "
"kunne flytte seg lengre hver tur."

msgid "You gain control of a %{name}."
msgstr "Du har overtatt en %{name}."

msgid ""
"A group of %{monster} with a desire for greater glory wish to join you. Do "
"you accept?"
msgstr ""
"En gruppe %{monster} med en drøm om heder og ære ønsker å bli med deg. "
"Godtar du?"

msgid "As you approach the dwelling, you notice that there is no one here."
msgstr "I det du nærmer deg bostedet legger du merke til at det er ingen her."

msgid ""
"You search the ruins, but the Medusas that used to live here are gone. "
"Perhaps there will be more next week."
msgstr ""
"Du leter gjennom ruinene men medusaene som pleide å leve her er vekke. "
"Kanskje det vil komme flere neste uke."

msgid ""
"You've found some Medusas living in the ruins. They are willing to join your "
"army for a price. Do you want to recruit Medusas?"
msgstr ""
"Du finner noen medusaer som bor i ruinene. De er villige til å bli med i "
"hæren din for en pris. Ønsker du å verve medusaer?"

msgid ""
"You've found a Sprite Tree City. Unfortunately, none of the Sprites living "
"there wish to join an army. Maybe next week."
msgstr ""
"Du fant en treby for feer. Dessverre vil ingen av feene som bor der bli med "
"i hæren din. Kanskje neste uke."

msgid ""
"Some of the Sprites living in the tree city are willing to join your army "
"for a price. Do you want to recruit Sprites?"
msgstr ""
"Noen av feene som bor i trebyen er villige til å bli med i hæren din for en "
"pris. Ønsker du å verve feer?"

msgid ""
"A colorful Rogues' wagon stands empty here. Perhaps more Rogues will be here "
"later."
msgstr ""
"Det står en fargerik men tom røverkjerre her. Kanskje det vil komme røvere "
"hit senere."

msgid ""
"Distant sounds of music and laughter draw you to a colorful wagon housing "
"Rogues. Do you wish to have any Rogues join your army?"
msgstr ""
"Musikk og latter i det fjerne trekker deg mot en fargerik kjerre hvor røvere "
"holder til. Ønsker du å ha røvere i hæren din?"

msgid ""
"A group of tattered tents, billowing in the sandy wind, beckons you. The "
"tents are unoccupied. Perhaps more Nomads will be here later."
msgstr ""
"En samling utslitte telt som bølger i den sandete vinden kaller deg mot seg. "
"Teltene er tomme. Kanskje flere nomader vil komme hit senere."

msgid ""
"A group of tattered tents, billowing in the sandy wind, beckons you. Do you "
"wish to have any Nomads join you during your travels?"
msgstr ""
"En samling utslitte telt som bølger i den sandete vinden trekker deg mot "
"seg. Ønsker du å ha med deg noen nomader på reisen din?"

msgid "The pit of mud bubbles for a minute and then lies still."
msgstr "Pytten bobler litt i et minutt før den stilner til."

msgid ""
"As you approach the bubbling pit of mud, creatures begin to climb out and "
"position themselves around it. In unison they say: \"Mother Earth would like "
"to offer you a few of her troops. Do you want to recruit Earth Elementals?\""
msgstr ""
"I det du kommer nærmere pytten begynner skapninger å krype ut og stille seg "
"opp rundt den. Samtidig sier de alle: \"Moderjord ønsker å tilby deg noen av "
"sine krigere. Ønsker du å verve jordånder?\""

msgid "You enter the structure of white stone pillars, and find nothing."
msgstr ""
"Du går inn i bygningen med de hvite steinsøylene, men du finner ingenting."

msgid ""
"White stone pillars support a roof that rises up to the sky. As you enter "
"the structure, the dead air of the outside gives way to a whirling gust that "
"almost pushes you back out. The air current materializes into a barely "
"visible form. The creature asks, in what can only be described as a loud "
"whisper: \"Why have you come? Are you here to call upon the forces of the "
"air?\""
msgstr ""
"Hvite steinsøyler støtter opp under et tak som går høyt opp mot himmelen. "
"Idet du går inn blir den stille luften på utsiden brått om til et virvlende "
"vindkast som nesten slenger deg tilbake ut. Luftstrømmen omvandles til en "
"halvgjennomsiktig skikkelse. Den spør, med en stemme som bare kan beskrives "
"som høy visking: \"Hva bringer deg hit? Er du her for å tilkalle luftens "
"krefter?\""

msgid "No Fire Elementals approach you from the lava pool."
msgstr "Ingen av ildåndene kommer imot deg fra lavadammen."

msgid ""
"Beneath a structure that serves to hold in heat, Fire Elementals move about "
"in a fiery pool of molten lava. A group of them approach you and offer their "
"services. Would you like to recruit Fire Elementals?"
msgstr ""
"Under et varmefangende byggverk beveger ildånder seg i en ildfull dam av "
"lava. En gruppe kommer bort til deg og tilbyr seg å bli med i hæren din. \n"
"Ønsker du å verve ildånder?"

msgid "A face forms in the water for a moment, and then is gone."
msgstr ""
"For et kort øyeblikk dukker et ansikt opp av vannet, før det så forsvinner."

msgid ""
"Crystalline structures cast shadows over a small reflective pool of water. "
"You peer into the pool, and a face that is not your own peers back. It asks: "
"\"Would you like to call upon the powers of water?\""
msgstr ""
"Gedigne krystaller skyggelegger en liten blank vanndam. Du stirrer ned på "
"dammens overflate og et ansikt annet enn ditt eget glor tilbake. Det spør "
"deg: \"Ønsker du å tilkalle vannets krefter?\""

msgid "This burial site is deathly still."
msgstr "Gravstedet er dødsens rolig."

msgid ""
"Restless spirits of long dead warriors seeking their final resting place "
"offer to join you in hopes of finding peace. Do you wish to recruit ghosts?"
msgstr ""
"De urolige sjelene til for lengst døde krigere søker deres endelige "
"hvilested, og de tilbyr seg å bli med deg i håp om å endelig finne fred. Vil "
"du verve gjenferd?"

msgid ""
"The City of the Dead is empty of life, and empty of unlife as well. Perhaps "
"some undead will move in next week."
msgstr ""
"Dødens by er helt uten liv, og helt uten uliv også. Kanskje noen vandøde vil "
"flytte inn neste uke."

msgid ""
"Some Liches living here are willing to join your army for a price. Do you "
"want to recruit Liches?"
msgstr ""
"Noen heksekonger som holder til her er villige til å bli med i hæren din "
"imot en pris. Ønsker du å verve heksekonger?"

msgid ""
"You've found the ruins of an ancient city, now inhabited solely by the "
"undead. Will you search?"
msgstr ""
"Du har funnet ruinene til en oldtidsby som nå kun er bebodd av vandøde. Vil "
"du lete gjennom den?"

msgid ""
"Some of the surviving Liches are impressed by your victory over their "
"fellows, and offer to join you for a price. Do you want to recruit Liches?"
msgstr ""
"Noen av de overlevende heksekongene ble imponert over seieren din mot brødre "
"deres, og de tilbyr å bli med deg mot et beløp. Ønsker du å verve "
"heksekonger?"

msgid ""
"You've found one of those bridges that Trolls are so fond of living under, "
"but there are none here. Perhaps there will be some next week."
msgstr ""
"Du kommer over typisk bru som troll liker å bosette seg under, men stedet er "
"forlatt. Kanskje det kommer noen neste uke."

msgid ""
"Some Trolls living under a bridge are willing to join your army, but for a "
"price. Do you want to recruit Trolls?"
msgstr ""
"Noen troll som bor under ei bru er villige til å bli med i hæren din, men "
"imot et beløp. Ønsker du å verve troll?"

msgid "Trolls living under the bridge challenge you. Will you fight them?"
msgstr "Trollene som bor under brua utfordrer deg. Vil du kjempe mot dem?"

msgid ""
"A few Trolls remain, cowering under the bridge. They approach you and offer "
"to join your forces as mercenaries. Do you want to buy any Trolls?"
msgstr ""
"Noen få troll er igjen og de gjemmer seg i frykt under brua. Forsiktig "
"kommer de mot deg og tilbyr å bli med i styrken din som leiesoldater. Ønsker "
"du å kjøpe troll?"

msgid ""
"The Dragon city has no Dragons willing to join you this week. Perhaps a "
"Dragon will become available next week."
msgstr ""
"Dragenes landsby har ingen drager som er villige til å bli med deg denne "
"uka. Kanskje en drage vil bli tilgjengelig neste uke."

msgid ""
"The Dragon city is willing to offer some Dragons for your army for a price. "
"Do you wish to recruit Dragons?"
msgstr ""
"Dragenes landsby er villig til å tilby noen drager for hæren din imot en "
"pris. Ønsker du å verve drager?"

msgid ""
"You stand before the Dragon City, a place off-limits to mere humans. Do you "
"wish to violate this rule and challenge the Dragons to a fight?"
msgstr ""
"Du står overfor Dragenes landsby, et forbudt sted for vanlige mennesker. "
"Ønsker du å bryte denne regelen og utfordre dragene til kamp?"

msgid ""
"Having defeated the Dragon champions, the city's leaders agree to supply "
"some Dragons to your army for a price. Do you wish to recruit Dragons?"
msgstr ""
"Nå som du har slått mestrene av dragene, går byens ledere med på å tilby deg "
"noen drager til hæren din imot en penge. Ønsker du å verve drager?"

msgid "From the observation tower, you are able to see distant lands."
msgstr "Du kan se fjerntliggende land fra utkikkstårnet."

msgid ""
"The spring only refills once a week, and someone's already been here this "
"week."
msgstr ""
"Vannkilden får kun påfyll én gang i uka, og noen har allerede vært her denne "
"uka."

msgid ""
"A drink at the spring is supposed to give you twice your normal spell "
"points, but you are already at that level."
msgstr ""
"En slurk fra kilden skal egentlig gi deg dobbelt så mye mana, men du har det "
"allerede."

msgid ""
"A drink from the spring fills your blood with magic! You have twice your "
"normal spell points in reserve."
msgstr ""
"En slurk fra kilden får blodet ditt til å strømme av magi! Du har nå dobbelt "
"så mye mana som du har til vanlig."

msgid ""
"Recognizing you, the butler refuses to admit you. \"The master,\" he says, "
"\"will not see the same student twice.\""
msgstr ""
"Etter å ha gjenkjent deg nekter hovmesteren å slippe deg inn. \"Herren,\" "
"sier han, \"ønsker ikke å møte den samme eleven to ganger.\""

msgid ""
"The butler admits you to see the master of the house. He trains you in the "
"four skills a hero should know."
msgstr ""
"Hovmesteren slipper deg inn for å møte herren av huset. Han trener deg opp i "
"de fire egenskapene en hver helt burde ha."

msgid ""
"The butler opens the door and looks you up and down. \"You are neither "
"famous nor diplomatic enough to be admitted to see my master,\" he sniffs. "
"\"Come back when you think yourself worthy.\""
msgstr ""
"Hovmesteren åpner døra og gransker deg opp og ned. \"Du er verken berømt "
"eller veltalende nok til å få tillatelse til å møte herren min,\" fnyser "
"han. \"Kom tilbake når du anser deg selv som verdig.\""

msgid " and "
msgstr " og "

msgid ""
"All of the %{monsters} you have in your army have been trained by the battle "
"masters of the fort. Your army now contains %{monsters2}."
msgstr ""
"Alt du hadde av %{monsters} i hæren din har blitt trent opp av fortets "
"kampmestre. Disse har nå blitt til %{monsters2}."

msgid ""
"An unusual alliance of Ogres, Orcs, and Dwarves offer to train (upgrade) any "
"such troops brought to them. Unfortunately, you have none with you."
msgstr ""
"En usedvanlig sammenslåing av orker, ogrer og dverger tilbyr å trene opp "
"(oppgradere) det du har av samme styrker som dem. Dessverre har du ingen."

msgid "All of your %{monsters} have been upgraded into %{monsters2}."
msgstr "Alle dine %{monsters} har blitt oppgradert til %{monsters2}."

msgid ""
"A blacksmith working at the foundry offers to convert all Pikemen and "
"Swordsmen's weapons brought to him from iron to steel. He also says that he "
"knows a process that will convert Iron Golems into Steel Golems. "
"Unfortunately, you have none of these troops in your army, so he can't help "
"you."
msgstr ""
"På støperiet jobber en smed som tilbyr deg å gjøre alle jernvåpnene til "
"pikenérene og sverdmennene dine om til stål. Han sier at han også kjenner "
"til en måte å få gjort jerngolemer om til stålgolemer. Dessverre har du "
"ingen av disse styrkene i hæren din, så han kan ikke hjelpe deg."

msgid ""
"The captain looks at you with surprise and says:\n"
"\"You already have all the maps I know about. Let me fish in peace now.\""
msgstr ""
"Kapteinen ser overrasket på deg og sier:\n"
"\"Du har allerede fått det eneste kartet jeg hadde. La meg få fiske i fred "
"nå.\""

msgid ""
"A retired captain living on this refurbished fishing platform offers to sell "
"you maps of the sea he made in his younger days for 1,000 gold. Do you wish "
"to buy the maps?"
msgstr ""
"Kaptein som bor på denne godt vedlikeholdte fiskebrygga tilbyr deg et kart "
"over hele havet som han lagde i sine yngre dager i bytte mot 1000 "
"gullstykker. Ønsker du å kjøpe kartet?"

msgid ""
"The captain sighs. \"You don't have enough money, eh?  You can't expect me "
"to give my maps away for free!\""
msgstr ""
"Kapteinen sukker. \"Du har ikke nok penger, hva? Du kan ikke forvente at jeg "
"skal gi fra meg kartet gratis!\""

msgid "You find %{artifact}."
msgstr "Du finner gjenstanden: %{artifact}."

msgid ""
"You come upon an obelisk made from a type of stone you have never seen "
"before. Staring at it intensely, the smooth surface suddenly changes to an "
"inscription. The inscription is a piece of a lost ancient map. Quickly you "
"copy down the piece and the inscription vanishes as abruptly as it appeared."
msgstr ""
"Du kommer over en obelisk laget av en bergart du ikke har sett før. Mens du "
"ser over den dannes det plutselig et inriss på den glatte overflaten dens. "
"Innrisset viser et stykke av et eldgammelt og fortapt kart. Du tegner fort "
"ned bildet, rett før det forsvinner like brått som det dukket opp."

msgid "You have already been to this obelisk."
msgstr "Du har allerede besøkt denne obelisken."

msgid ""
"Upon your approach, the tree opens its eyes in delight. \"It is good to see "
"you, my student. I hope my teachings have helped you.\""
msgstr ""
"Ved din ankomst åpner treet øynene sine i glede. \"Det er godt å se deg, min "
"elev. Jeg håper lærdommen min har hjulpet deg.\""

msgid ""
"Upon your approach, the tree opens its eyes in delight. \"Ahh, an "
"adventurer! Allow me to teach you a little of what I have learned over the "
"ages.\""
msgstr ""
"Ved din ankomst åpner treet øynene sine i glede. \"Ahh, en eventyrer! Tillat "
"meg å lære deg litt av hva jeg har lært opp gjennom tidene.\""

msgid "Upon your approach, the tree opens its eyes in delight."
msgstr "Ved din ankomst åpner treet øynene sine i glede."

msgid ""
"\"Ahh, an adventurer! I will be happy to teach you a little of what I have "
"learned over the ages for a mere %{count} %{res}.\""
msgstr ""
"\"Ah, en eventyrer! Jeg vil gladelig lære deg litt av hva jeg har lært opp "
"gjennom tidene for bare %{count} %{res}.\""

msgid "(Just bury it around my roots.)"
msgstr "(Bare grav det ned rundt røttene mine)"

msgid "Tears brim in the eyes of the tree."
msgstr "Tårer ligger i øyekroken til treet."

msgid "\"I need %{count} %{res}.\""
msgstr "\"Jeg trenger %{count} %{res}.\""

msgid "it whispers. (sniff) \"Well, come back when you can pay me.\""
msgstr "det visker. (snufs) \"Vel, kom tilbake når du kan betale meg.\""

msgid ""
"Nestled among the trees sits a blind seer. After explaining the intent of "
"your journey, the seer activates his crystal ball, allowing you to see the "
"strengths and weaknesses of your opponents."
msgstr ""
"En blind spåmann er slått til rede i treet han sitter i. Etter å ha forklart "
"han hensikten med reisen din tar spåmannen i bruk krystallkula si, som lar "
"deg se styrkene og svakhetene til motstanderne dine."

msgid ""
"The entrance to the cave is dark, and a foul, sulfurous smell issues from "
"the cave mouth. Will you enter?"
msgstr ""
"Inngangen til hula er mørk og en fæl eggete lukt kommer ut av hulemunningen. "
"Vil du gå inn?"

msgid ""
"You find a powerful and grotesque Demon in the cave. \"Today,\" it rasps, "
"\"you will fight and surely die. But I will give you a choice of deaths. You "
"may fight me, or you may fight my servants. Do you prefer to fight my "
"servants?\""
msgstr ""
"Du finner en mektig og heslig djevel i hula. Med skjærende stemme sier den, "
"\"I dag,\" og trekker pusten, \"vil du måtte kjempe, og du vil uten tvil dø. "
"Men jeg vil la deg velge døden din selv. Du kan kjempe mot meg, eller mot "
"lakeiene mine. Vil du heller kjempe mot dem?"

msgid ""
"Upon defeating the daemon's servants, you find a hidden cache with %{count} "
"gold."
msgstr ""
"Etter å ha slått undersåttene til djevelen finner du et bortgjemt lager med "
"%{count} gullstykker."

msgid ""
"The Demon screams its challenge and attacks! After a short, desperate "
"battle, you slay the monster and receive %{exp} experience points."
msgstr ""
"Djevel skriker i været og angriper! Etter en kort og stusslig kamp dreper du "
"monsteret. Du får %{exp} erfaringspoeng."

msgid ""
"The Demon screams its challenge and attacks! After a short, desperate "
"battle, you slay the monster and receive %{exp} experience points and "
"%{count} gold."
msgstr ""
"Djevel skriker i været og angriper! Etter en kort og stusslig kamp dreper du "
"monsteret. Du får %{exp} erfaringspoeng og %{count} gullstykker."

msgid ""
"The Demon screams its challenge and attacks! After a short, desperate "
"battle, you slay the monster and find the %{art} in the back of the cave."
msgstr ""
"Djevel skriker i været og angriper! Etter en kort og stusslig kamp dreper du "
"monsteret. Du finner %{art} i enden av hula."

msgid ""
"The Demon leaps upon you and has its claws at your throat before you can "
"even draw your sword. \"Your life is mine,\" it says. \"I will sell it back "
"to you for %{count} gold.\""
msgstr ""
"Djevelen hopper på deg og har klørne sine på strupen din før du engang "
"rekker å dra sverdet ditt. \"Livet ditt er mitt,\" sier den. \"Jeg vil selge "
"det tilbake til deg imot %{count} gullstykker.\""

msgid ""
"Seeing that you do not have %{count} gold, the demon slashes you with its "
"claws, and the last thing you see is a red haze."
msgstr ""
"Etter å ha innsett at du ikke eier %{count} gullstykker hugger djevelen til "
"deg med klørene sine, og det siste du ser er en rød tåke."

msgid "Except for evidence of a terrible battle, the cave is empty."
msgstr "Sett bort ifra sporene etter et fryktelig slag er hula tom."

msgid ""
"As you enter the Alchemist's Tower, a hobbled, graying man in a brown cloak "
"makes his way towards you."
msgstr ""
"I det du kommer inn i alkymistens tårn tar en haltende grå mann med brun "
"kappe seg bort til deg."

msgid "He checks your pack, and sees that you have 1 cursed item."
msgid_plural ""
"He checks your pack, and sees that you have %{count} cursed items."
msgstr[0] "Han sjekker sekken din og ser at du har 1 forhekset gjenstand."
msgstr[1] ""
"Han sjekker sekken din og ser at du har %{count} forheksede gjenstander."

msgid "For %{gold} gold, the alchemist will remove it for you. Do you pay?"
msgid_plural ""
"For %{gold} gold, the alchemist will remove them for you. Do you pay?"
msgstr[0] ""
"For %{gold} gullstykker tilbyr alkymisten å fjerne den for deg. Vil du "
"betale?"
msgstr[1] ""
"For %{gold} gullstykker tilbyr alkymisten å fjerne dem for deg. Vil du "
"betale?"

msgid ""
"After you consent to pay the requested amount of gold, the alchemist grabs "
"the cursed artifact and throws it into his magical cauldron."
msgid_plural ""
"After you consent to pay the requested amount of gold, the alchemist grabs "
"all cursed artifacts and throws them into his magical cauldron."
msgstr[0] ""
"Etter at du går med på å betale den forespurte mengden gull tar alkymisten "
"tak i den forbannede gjenstanden og kaster den i den magiske gryta hans."
msgstr[1] ""
"Etter at du går med på å betale den forespurte mengden gull tar alkymisten "
"tak i alle de forbannede gjenstandene og kaster dem i den magiske gryta hans."

msgid ""
"You hear a voice from behind the locked door, \"You don't have enough gold "
"to pay for my services.\""
msgstr ""
"Du hører en stemme fra de lukkede dørene, \"Du har ikke nok gull til å "
"betale for tjenestene mine.\""

msgid ""
"You hear a voice from high above in the tower, \"Go away! I can't help you!\""
msgstr ""
"Du hører en stemme fra høyt oppe i tårnet, \"Gå vekk! Jeg kan ikke hjelpe "
"deg!\""

msgid ""
"The head groom approaches you and speaks, \"You already have a fine horse, "
"and have no inexperienced cavalry which might make use of our trained war "
"horses.\""
msgstr ""
"Stallmesteren kommer mot deg og sier, \"Du har allerede en fin hest og har "
"ingen uerfarne ryttere som kan dra nytte av våre trente stridshester.\""

msgid ""
"As you approach the stables, the head groom appears, leading a fine looking "
"war horse. \"This steed will help speed you in your travels. Alas, his "
"endurance will wane with a lot of heavy riding, and you must return for a "
"fresh mount in a week. We also have many fine war horses which could benefit "
"mounted soldiers, but you have none we can help.\""
msgstr ""
"I det du ankommer stallen dukker stallmesteren opp med en flott stridshest. "
"\"Denne hingsten vil bringe deg fort fram på reisene dine. Dessverre vil den "
"etterhvert bli utslitt. Etter ei uke kan du komme tilbake og få en ny hest. "
"Vi har også mange flotte stridshester for ridende krigere, men det er ingen "
"av dem i hæren din.\""

msgid ""
"The head groom speaks to you, \"That is a fine looking horse you have. I am "
"afraid we can give you no better, but the horses your cavalry are riding "
"look to be of poor breeding stock. We have many trained war horses which "
"would aid your riders greatly. I insist you take them.\""
msgstr ""
"Stallmesteren kommer mot deg og sier, \"Det er en flott hest du har. Jeg er "
"redd for at jeg ikke kan gi deg noe bedre, men hestene rytterne dine rir på "
"ser ut til å være av en dårlig avl. Vi har mange trente stridshester som vil "
"hjelpe rytterne dine enormt. Jeg insisterer på at du tar dem.\""

msgid ""
"As you approach the stables, the head groom appears, leading a fine looking "
"war horse. \"This steed will help speed you in your travels. Alas, he will "
"grow tired in a week. You must also let me give better horses to your "
"mounted soldiers, their horses look shoddy and weak.\""
msgstr ""
"I det du ankommer stallen dukker stallmesteren opp mens han leier en flott "
"stridshest. \"Denne hingsten vil få fart på deg i reisene dine. Dessverre "
"vil hesten bli utmattet om ei uke. Du må også la meg gi deg bedre hester til "
"dine ridende soldater. Hestene deres ser slitne og svake ut."

msgid "The Arena guards turn you away."
msgstr "Vokterne av arenaen avviser deg."

msgid ""
"As the sirens sing their eerie song, your small, determined army manages to "
"overcome the urge to dive headlong into the sea."
msgstr ""
"Mens sirenene synger deres uhyggelige sang, klarer din lille men målrettede "
"hær å motstå fristelsen til å stupe med hodet først i sjøen."

msgid ""
"You have your crew stop up their ears with wax before the sirens' eerie song "
"has any chance of luring them to a watery grave. An eerie wailing song "
"emanates from the sirens perched upon the rocks. Many of your crew fall "
"under its spell, and dive into the water where they drown. You are now wiser "
"for the visit, and gain %{exp} experience."
msgstr ""
"Du prøver å få mannskapet ditt til å tette ørene sine med voks før sirenenes "
"uhyggelige sang får muligheten til å lokke dem ut til en våt grav. En ulende "
"og nifs sang kommer fra sirenene på svaberget. Flere i mannskapet ditt blir "
"offer for forhekselsen og stuper ut i sjøen hvor de drukner. Besøket ga deg "
"lærdom og du får %{exp} erfaringspoeng."

msgid ""
"In a dazzling display of daring, you break into the local jail and free the "
"hero imprisoned there, who, in return, pledges loyalty to your cause."
msgstr ""
"I en imponerende framvisning av mot bryter du deg inn i det lokale fengselet "
"og frigjør den innesperrede helten der, som til gjengjeld sverger troskap "
"til din sak."

msgid ""
"You already have %{count} heroes, and regretfully must leave the prisoner in "
"this jail to languish in agony for untold days."
msgstr ""
"Du har allerede %{count} helter, og beklageligvis må du forlate fangen i "
"fengselet for å tæres av smertende lengsel i utallige dager."

# fjernt og nært?
# magician ? Betyr ofte tryllekunstner på engelsk.
msgid ""
"You enter a rickety hut and talk to the magician who lives there. He tells "
"you of places near and far which may aid you in your journeys."
msgstr ""
"Du går inn i en skrøpelig hytte og snakker med spåmannen som bor der. Han "
"forteller deg om steder fjern og nær. Dette vil kunne være nyttig på reisene "
"dine."

msgid "This eye seems to be intently studying its surroundings."
msgstr "Dette øyet ser ut til å følge oppmerksomt med på omgivelsene sine."

msgid ""
"\"I have a riddle for you,\" the Sphinx says. \"Answer correctly, and you "
"shall be rewarded. Answer incorrectly, and you shall be eaten. Do you accept "
"the challenge?\""
msgstr ""
"\"Jeg har en gåte til deg\", sier sfinksen. \"Svar riktig, og du vil bli "
"belønnet. Svar galt, og du vil bli spist. Tar du imot du utfordringen?\"."

msgid ""
"The Sphinx asks you the following riddle:\n"
" \n"
"'%{riddle}'\n"
" \n"
"Your answer?"
msgstr ""
"Sfinksen stiller deg den følgende gåten :\n"
" \n"
"\"%{riddle}\n"
" \n"
"Ditt svar?"

msgid ""
"Looking somewhat disappointed, the Sphinx sighs. You've answered my riddle "
"so here's your reward. Now begone."
msgstr ""
"Tilsynelatende litt skuffet, sukker Sfinksen: \"Du klarte å løse gåten min, "
"så her er belønningen din. Nå forsvinn.\"."

msgid ""
"\"You guessed incorrectly,\" the Sphinx says, smiling. The Sphinx swipes at "
"you with a paw, knocking you to the ground. Another blow makes the world go "
"black, and you know no more."
msgstr ""
"\"Du gjettet feil\", sier Sfinksen med et lurt smil. Sfinksen denger til deg "
"med en pote slik at det går rett i bakken med deg. Det neste slaget får det "
"til å svartne for deg, og mer får du ikke med deg."

msgid "You come across a giant Sphinx. The Sphinx remains strangely quiet."
msgstr "Du kommer over en stor sfinks. Sfinksen forblir merkverdig nok stille."

msgid ""
"A magical barrier stands tall before you, blocking your way. Runes on the "
"arch read,\n"
"\"Speak the key and you may pass.\"\n"
"As you speak the magic word, the glowing barrier dissolves into nothingness."
msgstr ""
"En magisk mur rager foran deg og blokkerer veien. Runene på buen dens sier "
"det følgende:\n"
"\"Uttal nøkkelordet og du vil få komme forbi.\"\n"
"I det du roper ut det magiske ordet oppløses den glødende muren til intet."

msgid ""
"A magical barrier stands tall before you, blocking your way. Runes on the "
"arch read,\n"
"\"Speak the key and you may pass.\"\n"
"You speak, and nothing happens."
msgstr ""
"En magisk sperre rager foran deg og blokkerer veien. Runene på buen dens "
"sier,\n"
"\"Uttal nøkkelordet og du vil få komme forbi.\"\n"
"Du taler, men ingenting skjer."

msgid ""
"You enter the tent and see an old woman gazing into a magic gem. She looks "
"up and says,\n"
"\"In my travels, I have learned much in the way of arcane magic. A great "
"oracle taught me his skill. I have the answer you seek.\""
msgstr ""
"Du går inn i teltet og ser en gammel dame som stirrer inn i en magisk "
"edelstein. Hun ser opp og sier,\n"
"\"På vandringene mine har jeg lært mye om mørk magi. Jeg ble undervist av et "
"dyktig orakel i hans ferdigheter. Jeg har svaret du leter etter.\""

msgid "Spell book is not present."
msgstr "Ingen tryllebok til stede."

msgid "The spell is not found."
msgstr "Trolldommen ble ikke funnet."

msgid ""
"That spell costs %{mana} mana. You only have %{point} mana, so you can't "
"cast the spell."
msgstr ""
"Denne trolldommen koster %{mana} mana. Du har kun %{point} mana, så du kan "
"ikke bruke denne trolldommen."

msgid "Not enough move points."
msgstr "Ikke nok flyttepoeng."

msgid "%{name} the %{race} (Level %{level})"
msgstr "%{race}en %{name} (level %{level})"

msgid ""
"'Grouped' combat formation bunches your army together in the center of your "
"side of the battlefield."
msgstr ""
"\"Gruppert\" kampoppstilling setter styrkene dine tett sammen i midten av "
"din side av slagmarken."

msgid "Are you sure you want to dismiss this Hero?"
msgstr "Er du sikker på at du vil bortvise denne helten?"

msgid "View Experience Info"
msgstr "Vis erfaringsinfo"

msgid "View Spell Points Info"
msgstr "Vis info om mana"

msgid "Set army combat formation to 'Spread'"
msgstr "Sett hærens kampoppstilling til \"Spredd\""

msgid "Set army combat formation to 'Grouped'"
msgstr "Sett hærens kampoppstilling til \"Gruppert\""

msgid "Exit Hero Screen"
msgstr "Gå ut av helteskjermen"

msgid "You cannot dismiss a hero in a castle"
msgstr "Du kan ikke bortvise en helt i en borg"

msgid "Dismissal of %{name} the %{race} is prohibited by scenario"
msgstr "Bortvisningen av %{race}en %{name} er forhindret av scenarioet"

msgid "Dismiss %{name} the %{race}"
msgstr "Bortvis %{race}en %{name}"

msgid "Show previous hero"
msgstr "Vis forrige helt"

msgid "Show next hero"
msgstr "Vis neste helt"

msgid "Blood Morale"
msgstr "Blodskampånd"

msgid "%{morale} Morale"
msgstr "%{morale} Kampånd"

msgid "%{luck} Luck"
msgstr "%{luck} Flaks"

msgid "Current Luck Modifiers:"
msgstr "Påvirkninger på flaksen:"

msgid "Current Morale Modifiers:"
msgstr "Påvirkninger på kampånden:"

msgid "Entire army is undead, so morale does not apply."
msgstr "Hele hæren er vandød så kampånd gjelder ikke."

msgid ""
"Current experience %{exp1}.\n"
" Next level %{exp2}."
msgstr ""
"Nåværende erfaring %{exp1}.\n"
" Neste level %{exp2}."

msgid "Level %{level}"
msgstr "Level %{level}"

msgid ""
"%{name} currently has %{point} spell points out of a maximum of %{max}. The "
"maximum number of spell points is 10 times your knowledge. It is "
"occasionally possible to have more than your maximum spell points via "
"special events."
msgstr ""
"%{name} har for øyeblikket %{point} av %{max} mana. Maksimal mana er 10 "
"ganger kunnskapen din. I visse tilfeller kan du ha mer enn dette."

msgid "%{name1} meets %{name2}"
msgstr "%{name1} møter %{name2}"

msgid ""
"%{teacher}, whose %{level} %{scholar} knows many magical secrets, learns "
"%{spells1} from %{learner}, and teaches %{spells2} to %{learner}."
msgstr ""
"%{teacher}, hvis %{level} %{scholar} kjenner mange magiske hemmeligheter, "
"lærer %{spells1} fra %{learner}, og lærer bort %{spells2} til %{learner}."

msgid ""
"%{teacher}, whose %{level} %{scholar} knows many magical secrets, learns "
"%{spells1} from %{learner}."
msgstr ""
"%{teacher}, hvis %{level} %{scholar} kjenner mange magiske hemmeligheter, "
"lærer %{spells1} fra %{learner}."

msgid ""
"%{teacher}, whose %{level} %{scholar} knows many magical secrets, teaches "
"%{spells2} to %{learner}."
msgstr ""
"%{teacher}, hvis %{level} %{scholar} kjenner mange magiske hemmeligheter, "
"lærer bort %{spells2} til %{learner}."

msgid "Scholar Ability"
msgstr "Lærdeevne"

msgid "Town Portal"
msgstr "Byportal"

msgid "Select town to port to."
msgstr "Velg by å reise til."

msgid "Your hero is too tired to cast this spell today. Try again tomorrow."
msgstr ""
"Din helt er for sliten til å bruke denne trolldommen i dag. Prøv igjen i "
"morgen."

msgid "%{spell} failed!!!"
msgstr "%{spell} mislyktes!"

msgid "This spell is already in use."
msgstr "Denne trolldommen er allerede i virkning."

msgid "Enemy heroes are now fully identifiable."
msgstr "De fiendtlige heltene er nå helt undersøkte."

msgid "This spell cannot be used on a boat."
msgstr "Denne trolldommen kan ikke bli brukt på et skip."

msgid "This spell can be casted only nearby water."
msgstr "Denne trolldommen kan kun bli brukt i nærheten av vann."

msgid ""
"No available towns.\n"
"Spell Failed!!!"
msgstr ""
"Ingen tilgjengelige byer.\n"
"Trolldom mislyktes!!!"

msgid ""
"Nearest town occupied.\n"
"Spell Failed!!!"
msgstr ""
"Den nærmeste byen er opptatt.\n"
"Trolldom mislyktes!!!"

msgid ""
"You must be within %{count} spaces of a monster for the Visions spell to "
"work."
msgstr ""
"Du må være innenfor %{count} ruter av et monster for at trolldommen 'Syner' "
"skal virke."

msgid "The creatures are willing to join us!"
msgstr "Skapningene er villige til å bli med oss!"

msgid "All the creatures will join us..."
msgstr "Alle skapningene vil bli med oss..."

msgid "The creature will join us..."
msgid_plural "%{count} of the creatures will join us..."
msgstr[0] "Skapningen vil bli med oss..."
msgstr[1] "%{count} skapninger vil bli med oss..."

msgid ""
"\n"
" for a fee of %{gold} gold."
msgstr ""
"\n"
"imot en pris på %{gold} gullstykker."

msgid "These weak creatures will surely flee before us."
msgstr "Disse svake skapningene vil uten tvil flykte fra oss."

msgid "I fear these creatures are in the mood for a fight."
msgstr "Jeg er redd for at disse skapningene er ute etter en kamp."

msgid ""
"You must be standing on the entrance to a mine (sawmills and alchemists "
"don't count) to cast this spell."
msgstr ""
"Du må stå ved inngangen til ei gruve (sagbruk og alkymistlaber funker ikke) "
"for å bruke denne trolldommen."

msgid "Your attack skill is a bonus added to each creature's attack skill."
msgstr "Angrepsevnen din plusses på krigerne dine sine angrepsevner."

msgid "Your defense skill is a bonus added to each creature's defense skill."
msgstr "Forsvarsevnen din plusses på alle krigerne dine sine forsvarsevner."

msgid "Your spell power determines the length or power of a spell."
msgstr ""
"Tryllekraften din bestemmer varigheten og styrken til trolldommene dine."

msgid ""
"Your knowledge determines how many spell points your hero may have. Under "
"normal circumstances, a hero is limited to 10 spell points per level of "
"knowledge."
msgstr ""
"Kunnskapen din bestemmer hvor mye mana helten din kan ha. Vanligvis er en "
"helt begrenset til 10 mana per kunnskapsnivå."

msgid "Current Modifiers:"
msgstr "Påvirkninger:"

msgid "skill|Basic"
msgstr "Enkel"

msgid "skill|Advanced"
msgstr "Avansert"

msgid "skill|Expert"
msgstr "Ekspert"

msgid "Archery"
msgstr "Skyting"

msgid "Diplomacy"
msgstr "Megling"

msgid "Leadership"
msgstr "Lederskap"

# Transport? Varelevering? Forsyninger?
msgid "Logistics"
msgstr "Logistikk"

msgid "Navigation"
msgstr "Skipsfart"

msgid "Pathfinding"
msgstr "Kartlesing"

msgid "Scouting"
msgstr "Speiding"

msgid "Wisdom"
msgstr "Visdom"

msgid "Ballistics"
msgstr "Ballistikk"

msgid "Eagle Eye"
msgstr "Ørneblikk"

# Eiendomsinvestering.
msgid "Estates"
msgstr "Investering"

msgid "Mysticism"
msgstr "Mystikk"

msgid "Necromancy"
msgstr "Sortekunst"

msgid "Advanced Archery"
msgstr "Avansert skyting"

msgid "Advanced Pathfinding"
msgstr "Avansert kartlesing"

msgid "Basic Archery"
msgstr "Enkel skyting"

msgid "Basic Pathfinding"
msgstr "Enkel kartlesing"

msgid "Expert Pathfinding"
msgstr "Ekspert kartlesing"

msgid "Advanced Logistics"
msgstr "Avansert logistikk"

msgid "Basic Logistics"
msgstr "Enkel logistikk"

msgid "Basic Scouting"
msgstr "Enkel speiding"

msgid "Expert Archery"
msgstr "Ekspert skyting"

msgid "Expert Logistics"
msgstr "Ekspert logistikk"

msgid "Advanced Diplomacy"
msgstr "Avansert megling"

msgid "Advanced Scouting"
msgstr "Avansert speiding"

msgid "Basic Diplomacy"
msgstr "Enkel megling"

msgid "Expert Diplomacy"
msgstr "Ekspert megling"

msgid "Expert Scouting"
msgstr "Ekspert speiding"

msgid "Advanced Leadership"
msgstr "Avansert lederskap"

msgid "Advanced Navigation"
msgstr "Avansert skipsfart"

msgid "Basic Leadership"
msgstr "Enkelt lederskap"

msgid "Basic Navigation"
msgstr "Enkel skipsfart"

msgid "Expert Navigation"
msgstr "Ekspert skipsfart"

msgid "Advanced Wisdom"
msgstr "Avansert visdom"

msgid "Basic Mysticism"
msgstr "Enkel mystikk"

msgid "Basic Wisdom"
msgstr "Enkel visdom"

msgid "Expert Leadership"
msgstr "Ekspert lederskap"

msgid "Expert Wisdom"
msgstr "Ekspert visdom"

msgid "Advanced Luck"
msgstr "Avansert flaks"

msgid "Advanced Mysticism"
msgstr "Avansert mystikk"

msgid "Basic Luck"
msgstr "Enkel flaks"

msgid "Expert Luck"
msgstr "Ekspert flaks"

msgid "Expert Mysticism"
msgstr "Ekspert mystikk"

msgid "Advanced Ballistics"
msgstr "Avansert ballistikk"

msgid "Advanced Eagle Eye"
msgstr "Avansert ørneblikk"

msgid "Basic Ballistics"
msgstr "Enkel ballistikk"

msgid "Basic Eagle Eye"
msgstr "Enkelt ørneblikk"

msgid "Expert Ballistics"
msgstr "Ekspert ballistikk"

msgid "Advanced Necromancy"
msgstr "Avansert sortekunst"

msgid "Basic Estates"
msgstr "Enkel investering"

msgid "Basic Necromancy"
msgstr "Enkel sortekunst"

msgid "Expert Eagle Eye"
msgstr "Ekspert ørneblikk"

msgid "Expert Necromancy"
msgstr "Ekspert sortekunst"

msgid "Advanced Estates"
msgstr "Avansert investering"

msgid "Expert Estates"
msgstr "Ekspert investering"

msgid ""
"%{skill} reduces the movement penalty for rough terrain by %{count} percent."
msgstr ""
"%{skill} minsker tap av flyttepoeng på ulendt terreng med %{count} prosent."

msgid "%{skill} eliminates the movement penalty for rough terrain."
msgstr "%{skill} hindrer all tap av flyttepoeng på ulendt terreng."

msgid ""
"%{skill} increases the damage done by range attacking creatures by %{count} "
"percent."
msgstr ""
"%{skill} gjør at styrkene dine som angriper på avstand til å skade %{count} "
"prosent mer."

msgid "%{skill} increases your hero's movement points by %{count} percent."
msgstr "%{skill} øker flyttepoengene til helten din med %{count} prosent."

msgid "%{skill} increases your hero's viewable area by one square."
msgid_plural ""
"%{skill} increases your hero's viewable area by %{count} squares."
msgstr[0] "%{skill} utvider synskretsen til helten din med én rute."
msgstr[1] "%{skill} utvider synskretsen til helten din med %{count} ruter."

msgid ""
"%{skill} allows you to negotiate with monsters who are weaker than your "
"group. "
msgstr ""
"%{skill} gjør at du kan forhandle med hærstyrker som er svakere enn din "
"egen. "

msgid "Approximately %{count} percent of the creatures may offer to join you."
msgstr ""
"Rundt %{count} prosent av en nøytral motstanderstyrke vil kunne tilby å bli "
"med deg."

msgid "All of the creatures may offer to join you."
msgstr "En hel nøytral motstanderstyrke vil kunne tilby å bli med deg."

msgid ""
"%{skill} increases your hero's movement points over water by %{count} "
"percent."
msgstr ""
"%{skill} øker helten din sine flyttepoeng til sjøs med %{count} prosent."

msgid "%{skill} increases your hero's troops morale by %{count}."
msgstr "%{skill} styrker kampånden styrkene dine med %{count}."

msgid "%{skill} allows your hero to learn third level spells."
msgstr "%{skill} lar helten din lære seg trolldommer av tredje nivå."

msgid "%{skill} allows your hero to learn fourth level spells."
msgstr "%{skill} lar helten din lære seg trolldommer av fjerde nivå."

msgid "%{skill} allows your hero to learn fifth level spells."
msgstr "%{skill} lar helten din lære seg trolldommer av femte nivå."

msgid "%{skill} regenerates one of your hero's spell points per day."
msgid_plural ""
"%{skill} regenerates %{count} of your hero's spell points per day."
msgstr[0] "%{skill} fyller opp én mana for helten din hver dag."
msgstr[1] "%{skill} fyller opp %{count} mana for helten din hver dag."

msgid "%{skill} increases your hero's luck by %{count}."
msgstr "%{skill} øker helten din sin flaks med %{count}."

msgid ""
"%{skill} gives your hero's catapult shots a greater chance to hit and do "
"damage to castle walls."
msgstr ""
"%{skill} gjør at skuddene til helten din sin katapult får større sjanse til "
"å treffe og skade ringmuren til en borg."

msgid ""
"%{skill} gives your hero's catapult an extra shot, and each shot has a "
"greater chance to hit and do damage to castle walls."
msgstr ""
"%{skill} gir katapulten til helten din et ekstra skudd, og hvert skudd har "
"en større sjanse til å treffe og skade ringmuren til en borg."

msgid ""
"%{skill} gives your hero's catapult an extra shot, and each shot "
"automatically destroys any wall, except a fortified wall in a Knight castle."
msgstr ""
"%{skill} gir katapulten til helten din et ekstra skudd, og hvert skudd "
"ødelegger en del av ringmuren, bortsett fra på en ridderborg med "
"befestninger."

msgid ""
"%{skill} gives your hero a %{count} percent chance to learn any given 1st or "
"2nd level enemy spell used against him in a combat."
msgstr ""
"%{skill} gir helten din %{count} prosent sjanse til å lære en av fiendens "
"trolldommer av 1. eller 2. level som har blitt brukt mot helten din i kamp."

msgid ""
"%{skill} gives your hero a %{count} percent chance to learn any given 3rd "
"level spell (or below) used against him in combat."
msgstr ""
"%{skill} gir helten din %{count} prosent sjanse til å lære en av fiendens "
"trolldommer av 3. level (eller lavere) som har blitt brukt mot helten din i "
"kamp."

msgid ""
"%{skill} gives your hero a %{count} percent chance to learn any given 4th "
"level spell (or below) used against him in combat."
msgstr ""
"%{skill} gir helten din %{count} prosent sjanse til å lære en av fiendens "
"trolldommer av 4. level (eller lavere) som har blitt brukt mot helten din i "
"kamp."

msgid ""
"%{skill} allows %{count} percent of the creatures killed in combat to be "
"brought back from the dead as Skeletons."
msgstr ""
"%{skill} lar %{count} prosent av skapningene drept i kamp bli brakt tilbake "
"fra de døde som skjeletter."

msgid ""
"Your hero produces %{count} gold pieces per turn as tax revenue from estates."
msgstr ""
"Helten din tjener %{count} gullstykker daglig fra skatteinntekter på faste "
"eiendommer."

msgid "Blue"
msgstr "Blå"

msgid "Green"
msgstr "Grønn"

msgid "Red"
msgstr "Rød"

msgid "Yellow"
msgstr "Gul"

msgid "Orange"
msgstr "Oransje"

msgid "Purple"
msgstr "Lilla"

#, fuzzy
msgid "barrier|Aqua"
msgstr "Sperre"

#, fuzzy
msgid "barrier|Blue"
msgstr "Sperre"

#, fuzzy
msgid "barrier|Brown"
msgstr "Sperre"

#, fuzzy
msgid "barrier|Gold"
msgstr "Sperre"

#, fuzzy
msgid "barrier|Green"
msgstr "Sperre"

#, fuzzy
msgid "barrier|Orange"
msgstr "Oransje"

#, fuzzy
msgid "barrier|Purple"
msgstr "Lilla"

#, fuzzy
msgid "barrier|Red"
msgstr "Sperre"

#, fuzzy
msgid "tent|Aqua"
msgstr "Turkis"

#, fuzzy
msgid "tent|Blue"
msgstr "Blå"

#, fuzzy
msgid "tent|Brown"
msgstr "Brun"

#, fuzzy
msgid "tent|Gold"
msgstr "Gull"

#, fuzzy
msgid "tent|Green"
msgstr "Grønn"

#, fuzzy
msgid "tent|Orange"
msgstr "Oransje"

#, fuzzy
msgid "tent|Purple"
msgstr "Lilla"

msgid "tent|Red"
msgstr ""

msgid "Hero/Stats"
msgstr "Helt/Egenskaper"

msgid "Skills"
msgstr "Evner"

msgid "Artifacts"
msgstr "Gjenstander"

msgid "Town/Castle"
msgstr "By/Borg"

msgid "Garrison"
msgstr "Garnison"

msgid "Gold Per Day:"
msgstr "Gull per dag:"

msgid "Heroes"
msgstr "Helter"

msgid "View Heroes."
msgstr "Vis helter."

msgid "Towns/Castles"
msgstr "Byer/Borger"

msgid "View Towns and Castles."
msgstr "Vis byer og borger."

msgid "luck|Cursed"
msgstr "Forbannet"

msgid "luck|Awful"
msgstr "Elendig"

msgid "luck|Bad"
msgstr "Dårlig"

msgid "luck|Normal"
msgstr "Vanlig"

msgid "luck|Good"
msgstr "God"

msgid "luck|Great"
msgstr "Griseflaks"

msgid "luck|Irish"
msgstr "Irsk"

msgid ""
"Bad luck sometimes falls on your armies in combat, causing their attacks to "
"only do half damage."
msgstr ""
"Uflaks kan inntreffe styrkene dine i kamp slik at de kun skader halvparten "
"så mye."

msgid ""
"Neutral luck means your armies will never get lucky or unlucky attacks on "
"the enemy."
msgstr ""
"Med vanlig flaks vil styrkene dine aldri vil få flaks eller uflaks når de "
"angriper fienden."

msgid ""
"Good luck sometimes lets your armies get lucky attacks (double strength) in "
"combat."
msgstr ""
"God flaks gjør at styrkene dine av og til får flaks med angrepene sine "
"(dobbel skade) i kamp."

msgid "morale|Treason"
msgstr "Forræderi"

msgid "morale|Awful"
msgstr "Elendig"

msgid "morale|Poor"
msgstr "Dårlig"

msgid "morale|Normal"
msgstr "Vanlig"

msgid "morale|Good"
msgstr "God"

msgid "morale|Great"
msgstr "Ypperlig"

msgid "morale|Blood!"
msgstr "Blod!"

msgid "Bad morale may cause your armies to freeze in combat."
msgstr "Dårlig kampånd kan få styrkene dine til å stivne til i kamp."

msgid ""
"Neutral morale means your armies will never be blessed with extra attacks or "
"freeze in combat."
msgstr ""
"Vanlig kampånd betyr at styrkene dine aldri verken vil bli velsignet med en "
"ekstra tur, eller stivne til i kamp."

msgid "Good morale may give your armies extra attacks in combat."
msgstr "God kampånd kan gi styrkene dine en ekstra tur i kamp."

msgid "Knight"
msgstr "Ridder"

msgid "Barbarian"
msgstr "Barbar"

# Heks brukes allerede som Witch i witch hut. Trollkvinne er best men passer ikke med formatet og bestemtformsbøyningen til de andre rasene. Feks. Trollkvinne(en) "heltenavn".
msgid "Sorceress"
msgstr "Trollkjerring"

msgid "Warlock"
msgstr "Trollmann"

# Magiker blir allerede brukt om mage:
# Wizard kommer av wise og betegner en som har studert mye for å bli flink.
# Vurder vismann og visdame når det blir mulig med tittel for hvert kjønn. Slaget/tilhørigheten kan kalles visfolk.
# Alternativer: Allviter (kjønnsnøytral), trolldomslærd fortryller, vismenneske, filosof, tryllemester, lærd, tryllelærd, alkymist (siden de lager golemer), magilærd, trylleviter, Magiviter, trolldomsviter (litt mange slag med trolldom i navnet.) Hvitkunstner siden de er på den gode siden og slags motsetning til sortekunstnerne. Merk: Tryllekunstner er profesjonen som gjør synsbedrageri osv.
msgid "Wizard"
msgstr "Magimester"

msgid "Necromancer"
msgstr "Sortekunstner"

msgid "Multi"
msgstr "Flere"

msgid "race|Random"
msgstr "Tilfeldig"

msgid "race|Neutral"
msgstr "Nøytral"

# Stillestående (for lang), bomstille.
msgid "speed|Standing"
msgstr "Bomfast"

# Sneglefart? Sneglende? Krypende, krålende, smygende, langsom
msgid "speed|Crawling"
msgstr "Snegle"

# Veldig sein blir for langt. maks 9 bokstaver. Særs sein? Veldig stivt.
msgid "speed|Very Slow"
msgstr "Treg"

msgid "speed|Slow"
msgstr "Sein"

msgid "speed|Average"
msgstr "Middels"

# God? Bra? Brukbar?
msgid "speed|Fast"
msgstr "Grei"

msgid "speed|Very Fast"
msgstr "Rask"

msgid "speed|Ultra Fast"
msgstr "Superrask"

# Lynrask
msgid "speed|Blazing"
msgstr "Fykende"

# Øyeblikkelig, tvert, umiddelbar.
msgid "speed|Instant"
msgstr "Lynrask"

msgid "week|PLAGUE"
msgstr "pest"

msgid "week|Ant"
msgstr "maur"

msgid "week|Grasshopper"
msgstr "gresshopper"

msgid "week|Dragonfly"
msgstr "øyenstikker"

msgid "week|Spider"
msgstr "edderkopp"

msgid "week|Butterfly"
msgstr "sommerfugl"

msgid "week|Bumblebee"
msgstr "humle"

msgid "week|Locust"
msgstr "ørkengresshopper"

msgid "week|Earthworm"
msgstr "meitemark"

msgid "week|Hornet"
msgstr "vepse"

msgid "week|Beetle"
msgstr "bille"

msgid "week|Squirrel"
msgstr "ekorn"

msgid "week|Rabbit"
msgstr "hare"

msgid "week|Gopher"
msgstr "jordekorn"

msgid "week|Badger"
msgstr "grevling"

msgid "week|Eagle"
msgstr "ørne"

msgid "week|Weasel"
msgstr "vesel"

msgid "week|Raven"
msgstr "ravne"

msgid "week|Mongoose"
msgstr "manguster"

msgid "week|Aardvark"
msgstr "jordsvin"

msgid "week|Lizard"
msgstr "øgle"

msgid "week|Tortoise"
msgstr "landskilpadde"

msgid "week|Hedgehog"
msgstr "piggsvin"

msgid "week|Condor"
msgstr "gribbe"

msgid "Desert"
msgstr "Ørken"

msgid "Snow"
msgstr "Snø"

msgid "Wasteland"
msgstr "Ødemark"

msgid "Beach"
msgstr "Strand"

msgid "Lava"
msgstr "Lava"

msgid "Dirt"
msgstr "Jord"

msgid "Grass"
msgstr "Gress"

msgid "Ocean"
msgstr "Hav"

msgid "maps|Small"
msgstr "Liten"

msgid "maps|Medium"
msgstr "Middels"

msgid "maps|Large"
msgstr "Stor"

msgid "maps|Extra Large"
msgstr "Ekstra Stor"

msgid "maps|Custom Size"
msgstr "Tilpasset størrelse"

msgid "Ore Mine"
msgstr "Malmgruve"

msgid "Sulfur Mine"
msgstr "Svovelgruve"

msgid "Crystal Mine"
msgstr "Krystallgruve"

msgid "Gems Mine"
msgstr "Edelsteinsgruve"

msgid "Gold Mine"
msgstr "Gullgruve"

msgid "Mine"
msgstr "Gruve"

<<<<<<< HEAD
msgid "Burma shave."
msgstr ""

msgid "Next sign 50 miles."
msgstr ""

#, fuzzy
msgid "See Rock City."
msgstr "Treby"

msgid "This space for rent."
msgstr ""
=======
# Hensetting av hester forbudt. Bortsleping skjer på eiers regning.
msgid "Burma shave."
msgstr "Hensatte hester vil kunne ende opp som pålegg."

msgid "Next sign 50 miles."
msgstr "Neste skilt om 50 mil."

# Vennligst les på den andre siden av skiltet.
msgid "See Rock City."
msgstr ""
"Gratulerer! \n"
"Du er besøkende nr. 32167. \n"
"Ta en tørr kjeks."

msgid "This space for rent."
msgstr "Skilt til utleie."
>>>>>>> d1185d87

msgid "No object"
msgstr "Ingen objekt"

msgid "Alchemist Lab"
msgstr "Alkymistlab"

msgid "Daemon Cave"
msgstr "Djevelens hule"

msgid "Faerie Ring"
msgstr "Feenes ring"

msgid "Dragon City"
msgstr "Dragenes landsby"

msgid "Lighthouse"
msgstr "Fyrtårn"

msgid "Water Wheel"
msgid_plural "Water Wheels"
msgstr[0] "Vannhjul"
msgstr[1] "Vannhjul"

msgid "Mines"
msgstr "Gruver"

msgid "Obelisk"
msgstr "Obelisk"

msgid "Oasis"
msgstr "Oase"

msgid "Sawmill"
msgstr "Sagbruk"

msgid "Oracle"
msgstr "Orakel"

msgid "Desert Tent"
msgstr "Ørkentelt"

msgid "Wagon Camp"
msgstr "Vognleir"

msgid "Windmill"
msgid_plural "Windmills"
msgstr[0] "Vindmølle"
msgstr[1] "Vindmøller"

msgid "Random Town"
msgstr "Vilkårlig by"

msgid "Random Castle"
msgstr "Vilkårlig borg"

msgid "Watch Tower"
msgstr "Vakttårn"

msgid "Tree City"
msgstr "Trærenes Landsby"

msgid "Tree House"
msgstr "Trehytte"

msgid "Ruins"
msgstr "Ruiner"

msgid "Fort"
msgstr "Fort"

msgid "Abandoned Mine"
msgstr "Forlatt gruve"

msgid "Tree of Knowledge"
msgstr "Kunnskapstre"

# Sjaman?
# Kvinnelig
msgid "Witch Doctor's Hut"
msgstr "Heksedoktorens hytte"

msgid "Temple"
msgstr "Tempel"

msgid "Hill Fort"
msgstr "Bergfestning"

msgid "Halfling Hole"
msgstr "Halvinghule"

msgid "Mercenary Camp"
msgstr "Leiesoldatleir"

msgid "City of the Dead"
msgstr "De dødes by"

msgid "Sphinx"
msgstr "Sfinks"

msgid "Troll Bridge"
msgstr "Trollbru"

msgid "Witch's Hut"
msgstr "Heksehytte"

msgid "Xanadu"
msgstr "Xanadu"

msgid "Magellan's Maps"
msgstr "Magellanske kart"

msgid "Derelict Ship"
msgstr "Havarert skip"

msgid "Shipwreck"
msgstr "Skipbrudd"

msgid "Observation Tower"
msgstr "Utkikkstårn"

msgid "Freeman's Foundry"
msgstr "Borgerens støperi"

msgid "Watering Hole"
msgstr "Vannkilde"

msgid "Artesian Spring"
msgstr "Artesisk brønn"

msgid "Gazebo"
msgstr "Lysthus"

msgid "Archer's House"
msgstr "Bueskytternes hus"

msgid "Peasant Hut"
msgstr "Bondehytte"

msgid "Dwarf Cottage"
msgstr "Dvergstue"

msgid "Stone Liths"
msgstr "Steinportal"

msgid "Magic Well"
msgstr "Magisk brønn"

msgid "Sign"
msgstr "Skilt"

msgid "Nothing Special"
msgstr "Ingenting spesielt"

msgid "Tar Pit"
msgstr "Tjæredam"

msgid "Mound"
msgstr "Haug"

msgid "Dune"
msgstr "Sanddyne"

msgid "Stump"
msgstr "Stubbe"

msgid "Cactus"
msgstr "Kaktus"

msgid "Trees"
msgstr "Trær"

msgid "Dead Tree"
msgstr "Dødt tre"

msgid "Mountains"
msgstr "Fjell"

msgid "Volcano"
msgstr "Vulkan"

msgid "Rock"
msgstr "Stein"

msgid "Flowers"
msgstr "Blomster"

msgid "Water Lake"
msgstr "Innsjø"

msgid "Mandrake"
msgstr "Alrune"

msgid "Crater"
msgstr "Krater"

msgid "Lava Pool"
msgstr "Lavadam"

msgid "Shrub"
msgstr "Busk"

msgid "Buoy"
msgstr "Bøye"

msgid "Skeleton"
msgstr "Skjelett"

msgid "Treasure Chest"
msgstr "Skattekiste"

msgid "Sea Chest"
msgstr "Sjøkiste"

msgid "Campfire"
msgstr "Leirbål"

msgid "Fountain"
msgstr "Fontene"

msgid "Genie Lamp"
msgstr "Magisk lampe"

msgid "Goblin Hut"
msgstr "Vettehytte"

msgid "Monster"
msgstr "Monster"

msgid "Resource"
msgstr "Råvare"

msgid "Whirlpool"
msgstr "Virvelstrøm"

msgid "Boat"
msgstr "Skip"

msgid "Random Artifact"
msgstr "Tilfeldig gjenstand"

msgid "Random Resource"
msgstr "Tilfeldig råvare"

msgid "Random Monster - weak"
msgstr "Tilfeldig monster - svak"

msgid "Random Monster - medium"
msgstr "Tilfeldig monster - middels"

msgid "Random Monster - strong"
msgstr "Tilfeldig monster - sterk"

msgid "Random Monster - very strong"
msgstr "Tilfeldig monster - veldig sterk"

msgid "Standing Stones"
msgstr "Bautasteiner"

msgid "Event"
msgstr "Hendelse"

msgid "Random Monster"
msgstr "Tilfeldig monster"

msgid "Random Ultimate Artifact"
msgstr "Tilfeldig ultimat gjenstand"

# idol har ikke samme betydning på norsk.
msgid "Idol"
msgstr "Gudestatue"

# Sirkel? Ring?
msgid "Shrine of the First Circle"
msgstr "Tempel av den første sirkelen"

msgid "Shrine of the Second Circle"
msgstr "Tempel av den andre sirkelen"

msgid "Shrine of the Third Circle"
msgstr "Tempel av den tredje sirkelen"

msgid "Wagon"
msgstr "Vogn"

msgid "Lean To"
msgstr "Gapahuk"

msgid "Flotsam"
msgstr "Vrakgods"

msgid "Shipwreck Survivor"
msgstr "Skipbruddent menneske"

msgid "Bottle"
msgstr "Flaskepost"

msgid "Magic Garden"
msgid_plural "Magic Gardens"
msgstr[0] "Magisk hage"
msgstr[1] "Magiske hager"

msgid "Random Artifact - Treasure"
msgstr "Tilfeldig gjenstand - Verdisak"

msgid "Random Artifact - Minor"
msgstr "Tilfeldig gjenstand - Litt verdifull"

msgid "Random Artifact - Major"
msgstr "Tilfeldig gjenstand - Veldig verdifull"

msgid "Jail"
msgstr "Fengsel"

msgid "Traveller's Tent"
msgstr "Vandrerens telt"

msgid "Barrier"
msgstr "Sperre"

msgid "Fire Summoning Altar"
msgstr "Ildmanende alter"

msgid "Air Summoning Altar"
msgstr "Luftmanende alter"

msgid "Earth Summoning Altar"
msgstr "Jordmanende alter"

msgid "Water Summoning Altar"
msgstr "Vannmanende alter"

msgid "Barrow Mounds"
msgstr "Gravhaug"

msgid "Stables"
msgstr "Stall"

msgid "Alchemist's Tower"
msgstr "Alkymistens tårn"

msgid "Hut of the Magi"
msgstr "Spåmannens hytte"

msgid "Eye of the Magi"
msgstr "Spåmannens øye"

msgid "Mermaid"
msgstr "Havfrue"

msgid "Sirens"
msgstr "Sirene"

msgid "Reefs"
msgstr "Rev"

msgid "Unknown Monster"
msgstr "Ukjent monster"

msgid "Unknown Monsters"
msgstr "Ukjente monstre"

msgid "Peasant"
msgstr "Bonde"

msgid "Peasants"
msgstr "Bønder"

msgid "Archer"
msgstr "Bueskytter"

msgid "Archers"
msgstr "Bueskyttere"

# Denne oversettelsen brukes i norsk D&D
msgid "Ranger"
msgstr "Jeger"

msgid "Rangers"
msgstr "Jegere"

msgid "Pikeman"
msgstr "Pikenér"

msgid "Pikemen"
msgstr "Pikenérer"

msgid "Veteran Pikeman"
msgstr "Veteranpikenér"

msgid "Veteran Pikemen"
msgstr "Veteranpikenérer"

msgid "Swordsman"
msgstr "Sverdmann"

msgid "Swordsmen"
msgstr "Sverdmenn"

msgid "Master Swordsman"
msgstr "Mestersverdmann"

msgid "Master Swordsmen"
msgstr "Mestersverdmenn"

msgid "Cavalries"
msgstr "Ryttere"

msgid "Cavalry"
msgstr "Rytter"

msgid "Champion"
msgstr "Mesterrytter"

msgid "Champions"
msgstr "Mesterryttere"

msgid "Paladin"
msgstr "Ridderhelt"

msgid "Paladins"
msgstr "Ridderhelter"

msgid "Crusader"
msgstr "Korsfarer"

msgid "Crusaders"
msgstr "Korsfarere"

# Tusse, småtroll? - For søtt. Landvette (litt likt stokkholm flyplass). Vette? For enkelt? Kampvette?
msgid "Goblin"
msgstr "Stridsvette"

msgid "Goblins"
msgstr "Stridsvetter"

msgid "Orc"
msgstr "Ork"

msgid "Orcs"
msgstr "Orker"

msgid "Orc Chief"
msgstr "Orkehøvding"

msgid "Orc Chiefs"
msgstr "Orkehøvdinger"

msgid "Wolf"
msgstr "Ulv"

msgid "Wolves"
msgstr "Ulver"

msgid "Ogre"
msgstr "Ogre"

msgid "Ogres"
msgstr "Ogrer"

msgid "Ogre Lord"
msgstr "Ogreherre"

msgid "Ogre Lords"
msgstr "Ogreherrer"

msgid "Troll"
msgstr "Troll"

msgid "Trolls"
msgstr "Troll"

msgid "War Troll"
msgstr "Stridstroll"

msgid "War Trolls"
msgstr "Stridstroll"

msgid "Cyclopes"
msgstr "Kykloper"

msgid "Cyclops"
msgstr "Kyklop"

msgid "Sprite"
msgstr "Fe"

msgid "Sprites"
msgstr "Feer"

msgid "Dwarf"
msgstr "Dverg"

msgid "Dwarves"
msgstr "Dverger"

msgid "Battle Dwarf"
msgstr "Stridsdverg"

msgid "Battle Dwarves"
msgstr "Stridsdverger"

msgid "Elf"
msgstr "Alv"

msgid "Elves"
msgstr "Alver"

msgid "Grand Elf"
msgstr "Storalv"

msgid "Grand Elves"
msgstr "Storalver"

msgid "Druid"
msgstr "Druide"

msgid "Druids"
msgstr "Druider"

msgid "Greater Druid"
msgstr "Mektig druide"

msgid "Greater Druids"
msgstr "Mektige druider"

msgid "Unicorn"
msgstr "Enhjørning"

msgid "Unicorns"
msgstr "Enhjørninger"

msgid "Phoenix"
msgstr "Føniks"

msgid "Phoenixes"
msgstr "Fønikser"

msgid "Centaur"
msgstr "Kentaur"

msgid "Centaurs"
msgstr "Kentaurer"

msgid "Gargoyle"
msgstr "Gargøyle"

msgid "Gargoyles"
msgstr "Gargøyler"

msgid "Griffin"
msgstr "Griff"

msgid "Griffins"
msgstr "Griffer"

msgid "Minotaur"
msgstr "Minotaur"

msgid "Minotaurs"
msgstr "Minotaurer"

msgid "Minotaur King"
msgstr "Minotaurkonge"

msgid "Minotaur Kings"
msgstr "Minotaurkonger"

msgid "Hydra"
msgstr "Hydra"

msgid "Hydras"
msgstr "Hydraer"

msgid "Green Dragon"
msgstr "Grønndrage"

msgid "Green Dragons"
msgstr "Grønndrager"

msgid "Red Dragon"
msgstr "Røddrage"

msgid "Red Dragons"
msgstr "Røddrager"

msgid "Black Dragon"
msgstr "Svartdrage"

msgid "Black Dragons"
msgstr "Svartdrager"

msgid "Halfling"
msgstr "Halving"

msgid "Halflings"
msgstr "Halvinger"

msgid "Boar"
msgstr "Villsvin"

msgid "Boars"
msgstr "Villsvin"

msgid "Iron Golem"
msgstr "Jerngolem"

msgid "Iron Golems"
msgstr "Jerngolemer"

msgid "Steel Golem"
msgstr "Stålgolem"

msgid "Steel Golems"
msgstr "Stålgolemer"

# bedre enn rokkuke eller rukkuke eller rukhuke. Rukher høres ut som kuruker.
msgid "Roc"
msgstr "Rokh"

msgid "Rocs"
msgstr "Rokher"

msgid "Mage"
msgstr "Magiker"

msgid "Magi"
msgstr "Magikere"

msgid "Archmage"
msgstr "Erkemagiker"

msgid "Archmagi"
msgstr "Erkemagikere"

msgid "Giant"
msgstr "Kjempe"

msgid "Giants"
msgstr "Kjemper"

msgid "Titan"
msgstr "Titan"

msgid "Titans"
msgstr "Titaner"

msgid "Skeletons"
msgstr "Skjeletter"

msgid "Zombie"
msgstr "Zombie"

msgid "Zombies"
msgstr "Zombier"

msgid "Mutant Zombie"
msgstr "Mutert zombie"

msgid "Mutant Zombies"
msgstr "Muterte zombier"

msgid "Mummies"
msgstr "Mumier"

msgid "Mummy"
msgstr "Mumie"

msgid "Royal Mummies"
msgstr "Kongelige mumier"

msgid "Royal Mummy"
msgstr "Kongelig mumie"

msgid "Vampire"
msgstr "Vampyr"

msgid "Vampires"
msgstr "Vampyrer"

msgid "Vampire Lord"
msgstr "Vampyrherre"

msgid "Vampire Lords"
msgstr "Vampyrherrer"

# Ser ut som konger og kommer fra mausoleum/kongegrav. Bedre enn hekselik som virker litt kvinnelig. Konge beholder det som hankjønn. Lich betyr lik opprinnelig.
msgid "Lich"
msgstr "Heksekonge"

msgid "Liches"
msgstr "Heksekonger"

msgid "Power Lich"
msgstr "Mektig heksekonge"

msgid "Power Liches"
msgstr "Mektige heksekonger"

msgid "Bone Dragon"
msgstr "Beindrage"

msgid "Bone Dragons"
msgstr "Beindrager"

msgid "Rogue"
msgstr "Røver"

msgid "Rogues"
msgstr "Røvere"

msgid "Nomad"
msgstr "Nomade"

msgid "Nomads"
msgstr "Nomader"

msgid "Ghost"
msgstr "Gjenferd"

msgid "Ghosts"
msgstr "Gjenferd"

msgid "Genie"
msgstr "Ånd"

msgid "Genies"
msgstr "Ånder"

msgid "Medusa"
msgstr "Medusa"

msgid "Medusas"
msgstr "Medusaer"

msgid "Earth Elemental"
msgstr "Jordånd"

msgid "Earth Elementals"
msgstr "Jordånder"

msgid "Air Elemental"
msgstr "Luftånd"

msgid "Air Elementals"
msgstr "Luftånder"

msgid "Fire Elemental"
msgstr "Ildånd"

msgid "Fire Elementals"
msgstr "Ildånder"

msgid "Water Elemental"
msgstr "Vannånd"

msgid "Water Elementals"
msgstr "Vannånder"

msgid "Random Monsters"
msgstr "Tilfeldige monstre"

msgid "Random Monster 1"
msgstr "Tilfeldig monster 1"

msgid "Random Monsters 1"
msgstr "Tilfeldige monstre 1"

msgid "Random Monster 2"
msgstr "Tilfeldig monster 2"

msgid "Random Monsters 2"
msgstr "Tilfeldige monstre 2"

msgid "Random Monster 3"
msgstr "Tilfeldig monster 3"

msgid "Random Monsters 3"
msgstr "Tilfeldige monstre 3"

msgid "Random Monster 4"
msgstr "Tilfeldig monster 4"

msgid "Random Monsters 4"
msgstr "Tilfeldige monstre 4"

msgid "Double shot"
msgstr "Dobbeltskudd"

msgid "2-hex monster"
msgstr "2-feltsmonster"

msgid "Double strike"
msgstr "Dobbeltslag"

msgid "Double damage to Undead"
msgstr "Dobbel skade mot vandøde"

#, c-format
msgid "% magic resistance"
msgstr "% magimotstand"

msgid "Immune to Mind spells"
msgstr "Immun mot tankemagi"

msgid "Immune to Elemental spells"
msgstr "Immun mot elementbasert magi"

msgid "Immune to Fire spells"
msgstr "Immun mot ildmagi"

msgid "Immune to Cold spells"
msgstr "Immun mot kuldemagi"

msgid "Immune to "
msgstr "Immun mot "

msgid "% immunity to %{spell} spell"
msgstr "% immunitet mot trolldommen %{spell}"

#, c-format
msgid "% damage from Elemental spells"
msgstr "% skade fra elementbasert magi"

#, c-format
msgid "% chance to Dispel beneficial spells"
msgstr "% sjanse til å oppheve fordelaktig trolldom"

#, c-format
msgid "% chance to Paralyze"
msgstr "% sjanse til å lamme"

#, c-format
msgid "% chance to Petrify"
msgstr "% sjanse til å forsteine"

#, c-format
msgid "% chance to Blind"
msgstr "% sjanse til å forblinde"

#, c-format
msgid "% chance to Curse"
msgstr "% sjanse for forbannelse"

msgid "% chance to cast %{spell} spell"
msgstr "% sjanse til å bruke trolldommen %{spell}"

msgid "HP regeneration"
msgstr "Selvhelbredning av liv"

msgid "Two hexes attack"
msgstr "Tofeltsangrep"

msgid "Flyer"
msgstr "Flyger"

msgid "Always retaliates"
msgstr "Tar alltid igjen"

msgid "Attacks all adjacent enemies"
msgstr "Angriper alle fiender rundt seg"

msgid "No melee penalty"
msgstr "Ingen ulempe i nærkamp"

msgid "Dragon"
msgstr "Drage"

msgid "Undead"
msgstr "Vandød"

msgid "No enemy retaliation"
msgstr "Ingen fiendtlig tilbakeslag"

msgid "HP drain"
msgstr "Stjeling av liv"

msgid "Cloud attack"
msgstr "Tåkeskudd"

msgid "Decreases enemy's morale by "
msgstr "Senker fiendtlig kampånd med "

#, c-format
msgid "% chance to halve enemy"
msgstr "% sjanse til å halvere fienden"

msgid "Soul Eater"
msgstr "Sjelesanker"

msgid "Elemental"
msgstr "Elementær"

msgid "No Morale"
msgstr "Ingen kampånd"

#, c-format
msgid "200% damage from Fire spells"
msgstr "200% skade fra ildmagi"

#, c-format
msgid "200% damage from Cold spells"
msgstr "200% skade fra kuldemagi"

msgid "% damage from %{spell} spell"
msgstr "% skade fra trolldommen %{spell}"

#, c-format
msgid "% immunity to "
msgstr "% immunitet mot trolldommen %{spell} "

msgid "Lightning"
msgstr "Lynnedslag"

#, c-format
msgid "% damage from "
msgstr "% skade fra "

msgid "The three Anduran artifacts magically combine into one."
msgstr "De tre Anduran-gjenstandene blir på magisk vis om til én."

msgid "The %{name} increases your knowledge by %{count}."
msgstr "%{name} øker kunnskapen din med %{count}."

# ypperste? beste?
msgid "Ultimate Book of Knowledge"
msgstr "Den ultimate kunnskapsboka"

msgid "The %{name} increases your attack skill by %{count}."
msgstr "%{name} øker angrepsevnen din med %{count}."

msgid "Ultimate Sword of Dominion"
msgstr "Det ultimate sverdet av Herreveldet"

msgid "The %{name} increases your defense skill by %{count}."
msgstr "%{name} øker forsvarsevnen din med %{count}."

msgid "Ultimate Cloak of Protection"
msgstr "Den ultimate beskyttelseskappen"

msgid "The %{name} increases your spell power by %{count}."
msgstr "%{name} øker tryllekraften din med %{count}."

msgid "Ultimate Wand of Magic"
msgstr "Den ultimate tryllestaven"

msgid "The %{name} increases your attack and defense skills by %{count} each."
msgstr "%{name} øker angreps- og forsvarsevnen din med %{count} hver."

msgid "Ultimate Shield"
msgstr "Det ultimate skjoldet"

msgid "The %{name} increases your spell power and knowledge by %{count} each."
msgstr "%{name} øker tryllekraften og kunnskapen din med %{count} hver."

msgid "Ultimate Staff"
msgstr "Den ultimate stokken"

msgid "The %{name} increases each of your basic skills by %{count} points."
msgstr "%{name} øker alle egenskapene dine med %{count} poeng."

msgid "Ultimate Crown"
msgstr "Den ultimate kronen"

msgid "Golden Goose"
msgstr "Gullgåsa"

msgid "The %{name} brings in an income of %{count} gold per turn."
msgstr "%{name} håver inn en inntekt på %{count} gullstykker hver runde."

msgid "Arcane Necklace of Magic"
msgstr "Det mørke magihalskjedet"

msgid "Caster's Bracelet of Magic"
msgstr "Fortryllerens magiarmbånd"

msgid "Mage's Ring of Power"
msgstr "Magikerens kraftring"

msgid "Witch's Broach of Magic"
msgstr "Heksens brystnål av magi"

msgid "Medal of Valor"
msgstr "Medaljen av heltemot"

msgid "The %{name} increases your morale."
msgstr "%{name} styrker kampånden din."

msgid "Medal of Courage"
msgstr "Medaljen av tapperhet"

msgid "Medal of Honor"
msgstr "Æresmedaljen"

msgid "Medal of Distinction"
msgstr "Utmerkelsesmedaljen"

msgid "Fizbin of Misfortune"
msgstr "Fizbinen av uflaks"

msgid "The %{name} greatly decreases your morale by %{count}."
msgstr "%{name} svekker kampånden din skikkelig med %{count}."

msgid "Thunder Mace of Dominion"
msgstr "Tordenklubben av Herreveldet"

msgid "Armored Gauntlets of Protection"
msgstr "De pansrede hanskene av beskyttelse"

msgid "The %{name} increase your defense skill by %{count}."
msgstr "%{name} øker din forsvarsevne med %{count}."

msgid "Defender Helm of Protection"
msgstr "Forsvarerens hjelm av beskyttelse"

msgid "Giant Flail of Dominion"
msgstr "Kjempeklubben av Herreveldet"

msgid "Ballista of Quickness"
msgstr "Raskhetens ballist"

msgid "The %{name} lets your catapult fire twice per combat round."
msgstr "%{name} lar katapulten din avfyre to ganger hver kamprunde."

msgid "Stealth Shield of Protection"
msgstr "Snikeskjoldet av beskyttelse"

msgid "Dragon Sword of Dominion"
msgstr "Dragesverdet av Herreveldet"

msgid "Power Axe of Dominion"
msgstr "Styrkeøksa av Herreveldet"

msgid "Divine Breastplate of Protection"
msgstr "Den gudommelige brystplata av beskyttelse"

msgid "Minor Scroll of Knowledge"
msgstr "Den mindre kunnskapsrullen"

msgid "Major Scroll of Knowledge"
msgstr "Den større kunnskapsrullen"

msgid "Superior Scroll of Knowledge"
msgstr "Den overlegne kunnskapsrullen"

msgid "Foremost Scroll of Knowledge"
msgstr "Den ypperste kunnskapsrullen"

msgid "Endless Sack of Gold"
msgstr "Den uendelige gullsekken"

msgid "The %{name} provides you with %{count} gold per day."
msgstr "%{name} gir deg %{count} gullstykker hver dag."

msgid "Endless Bag of Gold"
msgstr "Den uendelige gullbagen"

msgid "Endless Purse of Gold"
msgstr "Den uendelige gullvesken"

msgid "Nomad Boots of Mobility"
msgstr "Nomadens sko av bevegelighet"

msgid "The %{name} increase your movement on land."
msgstr "%{name} øker flyttepoengene dine på land."

msgid "Traveler's Boots of Mobility"
msgstr "Vandrerens bevegelighetssko"

msgid "Lucky Rabbit's Foot"
msgstr "Lykkeharens pote"

msgid "The %{name} increases your luck in combat."
msgstr "%{name} gir deg mer flaks i kampene."

msgid "Golden Horseshoe"
msgstr "Den gylne hesteskoen"

msgid "Gambler's Lucky Coin"
msgstr "Pengespillerens lykkemynt"

msgid "Four-Leaf Clover"
msgstr "Firkløveren"

msgid "The %{name} increases your movement on land and sea."
msgstr "%{name} øker flyttepoengene dine på land og til sjøs."

msgid "True Compass of Mobility"
msgstr "Det sanne kompasset av bevegelighet"

msgid "Sailor's Astrolabe of Mobility"
msgstr "Sjøfarerens sekstant av bevegelighet"

msgid "The %{name} increases your movement on sea."
msgstr "%{name} øker flyttepoengene dine til sjøs."

msgid "Evil Eye"
msgstr "Ondskapens øye"

msgid "The %{name} reduces the casting cost of curse spells by half."
msgstr "%{name} halverer tapet av mana fra bruk av forbannelsesmagi."

msgid "Enchanted Hourglass"
msgstr "Det fortryllede timeglasset"

msgid "The %{name} extends the duration of all your spells by %{count} turns."
msgstr ""
"%{name} forlenger varigheten av alle dine trolldommer med %{count} runder."

msgid "Gold Watch"
msgstr "Gulluret"

msgid "The %{name} doubles the effectiveness of your hypnotize spells."
msgstr "%{name} fordobler virkningsgraden til din hypnosemagi."

msgid "Skullcap"
msgstr "Kalotten"

msgid "The %{name} halves the casting cost of all mind influencing spells."
msgstr ""
"%{name} halverer tapet av mana ved bruk av all slags tankepåvirkende "
"trolldom."

msgid "Ice Cloak"
msgstr "Iskappe"

msgid "The %{name} halves all damage your troops take from cold spells."
msgstr "%{name}n halverer all skade styrkene dine får fra kuldemagi."

msgid "Fire Cloak"
msgstr "Flammekappe"

msgid "The %{name} halves all damage your troops take from fire spells."
msgstr "%{name}n halverer all skade styrkene dine påføres av ildmagi."

msgid "Lightning Helm"
msgstr "Lynhjelm"

msgid "The %{name} halves all damage your troops take from lightning spells."
msgstr "%{name}en halverer all skade styrkene dine påføres av lynmagi."

msgid "Evercold Icicle"
msgstr "Den evigkalde istappen"

msgid ""
"The %{name} causes your cold spells to do %{count} percent more damage to "
"enemy troops."
msgstr ""
"%{name} gjør at kuldemagien din gjør %{count} prosent mer skade på "
"fiendtlige styrker."

msgid "Everhot Lava Rock"
msgstr "Den evigvarme lavasteinen"

msgid ""
"The %{name} causes your fire spells to do %{count} percent more damage to "
"enemy troops."
msgstr ""
"%{name} gjør at ildmagien din gjør %{count} prosent mer skade på fiendtlige "
"styrker."

msgid "Lightning Rod"
msgstr "Lynstav"

msgid ""
"The %{name} causes your lightning spells to do %{count} percent more damage "
"to enemy troops."
msgstr ""
"%{name}en gjør at lynmagien din gjør %{count} prosent mer skade på "
"fiendtlige styrker."

msgid "Snake-Ring"
msgstr "Slangering"

msgid "The %{name} halves the casting cost of all your bless spells."
msgstr "%{name}en halverer tapet av mana ved bruk av velsignelsesmagi."

msgid "Ankh"
msgstr "Ankh"

msgid ""
"The %{name} doubles the effectiveness of all your resurrect and animate "
"spells."
msgstr ""
"%{name}en fordobler virkningsgraden til all din gjenopplivnings- og "
"gjenreisingsmagi."

msgid "Book of Elements"
msgstr "Boken av elementer"

msgid "The %{name} doubles the effectiveness of all your summoning spells."
msgstr "%{name} fordobler virkningsgraden til all din tilkallingsmagi."

msgid "Elemental Ring"
msgstr "Den elementære ringen"

msgid "The %{name} halves the casting cost of all summoning spells."
msgstr "%{name} halverer tapet av mana for all din tilkallingsmagi."

msgid "Holy Pendant"
msgstr "Det hellige halskjedet"

msgid "The %{name} makes all your troops immune to curse spells."
msgstr "%{name} gjør alle styrkene dine immune mot forbannelsesmagi."

msgid "Pendant of Free Will"
msgstr "Halskjedet av fri vilje"

msgid "The %{name} makes all your troops immune to hypnotize spells."
msgstr "%{name} gjør alle styrkene dine immune mot hypnosemagi."

msgid "Pendant of Life"
msgstr "Halskjedet av liv"

msgid "The %{name} makes all your troops immune to death spells."
msgstr "%{name} gjør alle styrkene dine immune mot dødsmagi."

msgid "Serenity Pendant"
msgstr "Halskjedet av sinnsro"

msgid "The %{name} makes all your troops immune to berserk spells."
msgstr "%{name} gjør alle styrkene dine immune mot berserkergang."

msgid "Seeing-eye Pendant"
msgstr "Halskjedet av det ublinde øyet"

msgid "The %{name} makes all your troops immune to blindness spells."
msgstr "%{name} gjør alle styrkene dine immune mot forblindelsesmagi."

msgid "Kinetic Pendant"
msgstr "Halskjedet av bevegelse"

msgid "The %{name} makes all your troops immune to paralyze spells."
msgstr "%{name} gjør alle styrkene dine immune mot lammelsesmagi."

msgid "Pendant of Death"
msgstr "Dødens halskjede"

msgid "The %{name} makes all your troops immune to holy spells."
msgstr "%{name} gjør alle styrkene dine immune mot hellig magi."

msgid "The %{name} protects your troops from the Dispel Magic spell."
msgstr "%{name} beskytter styrkene dine fra magiopphevelses trolldommen."

msgid "Wand of Negation"
msgstr "Tryllestaven av benektelse"

msgid "Golden Bow"
msgstr "Gullbue"

msgid ""
"The %{name} eliminates the %{count} percent penalty for your troops shooting "
"past obstacles (e.g. castle walls)."
msgstr ""
"%{name}n fjerner minskningen på %{count} prosent av skaden troppene dine får "
"når de skyter på tvers av hindringer\n"
"(f.eks. forbi ringmurer)."

msgid "Telescope"
msgstr "Himmelkikkerten"

msgid ""
"The %{name} increases the amount of terrain your hero reveals when "
"adventuring by %{count} extra square."
msgstr ""
"%{name} utvider mengden land som helten din avdekker ved forflytning med "
"%{count} ekstra grad."

msgid "Statesman's Quill"
msgstr "Statsmannens fjærpenn"

msgid ""
"The %{name} reduces the cost of surrender to %{count} percent of the total "
"cost of troops you have in your army."
msgstr ""
"%{name} minsker prisen for å overgi seg med %{count} prosent av den totale "
"verdien av hærstyrken din."

msgid "The %{name} increases the duration of your spells by %{count} turns."
msgstr "%{name} øker varigheten til trolldommene dine med %{count} runder."

msgid "Wizard's Hat"
msgstr "Magimesterens hatt"

msgid "Power Ring"
msgstr "Tryllekraftsring"

msgid "The %{name} returns %{count} extra power points/turn to your hero."
msgstr "%{name}en fyller opp %{count} mana hver runde til helten din."

msgid "Ammo Cart"
msgstr "Ammunisjonsvogn"

msgid "The %{name} provides endless ammunition for all your troops that shoot."
msgstr "%{name}en forsyner de skytende styrkene dine med uendelig ammunisjon."

msgid "Tax Lien"
msgstr "Skattepant"

msgid "The %{name} costs you %{count} gold pieces/turn."
msgstr "%{name}en koster deg %{count} gullstykker hver tur."

msgid "Hideous Mask"
msgstr "Den forferdelige masken"

msgid "The %{name} prevents all 'wandering' armies from joining your hero."
msgstr ""
"%{name} hindrer alle \"omstreifende\" styrker fra å bli med helten din."

msgid "Endless Pouch of Sulfur"
msgstr "Den uendelige posen av svovel"

msgid "The %{name} provides %{count} unit of sulfur per day."
msgid_plural "The %{name} provides %{count} units of sulfur per day."
msgstr[0] "%{name} forsyner deg med %{count} enhet svovel hver dag."
msgstr[1] "%{name} forsyner deg med %{count} enheter svovel hver dag."

msgid "Endless Vial of Mercury"
msgstr "Den uendelige kvikksølvkolben"

msgid "The %{name} provides %{count} unit of mercury per day."
msgid_plural "The %{name} provides %{count} units of mercury per day."
msgstr[0] "%{name} forsyner deg med %{count} enhet kvikksølv hver dag."
msgstr[1] "%{name} forsyner deg med %{count} enheter kvikksølv hver dag."

msgid "Endless Pouch of Gems"
msgstr "Den uendelige edesteinsposen"

msgid "The %{name} provides %{count} unit of gems per day."
msgid_plural "The %{name} provides %{count} units of gems per day."
msgstr[0] "%{name} forsyner deg med %{count} enhet edelstein hver dag."
msgstr[1] "%{name} forsyner deg med %{count} enheter edelstein hver dag."

msgid "Endless Cord of Wood"
msgstr "Den uendelige vedfavnen"

msgid "The %{name} provides %{count} unit of wood per day."
msgid_plural "The %{name} provides %{count} units of wood per day."
msgstr[0] "%{name} forsyner deg med %{count} enhet ved hver dag."
msgstr[1] "%{name} forsyner deg med %{count} enheter ved hver dag."

msgid "Endless Cart of Ore"
msgstr "Den uendelige malmvogna"

msgid "The %{name} provides %{count} unit of ore per day."
msgid_plural "The %{name} provides %{count} units of ore per day."
msgstr[0] "%{name} forsyner deg med %{count} enhet malm hver dag."
msgstr[1] "%{name} forsyner deg med %{count} enheter malm hver dag."

msgid "Endless Pouch of Crystal"
msgstr "Den uendelige krystallposen"

msgid "The %{name} provides %{count} unit of crystal/day."
msgstr "%{name} forsyner deg med %{count} enhet krystall hver dag."

msgid "Spiked Helm"
msgstr "Den piggete hjelmen"

msgid "Spiked Shield"
msgstr "Det piggete skjoldet"

msgid "White Pearl"
msgstr "Den hvite perlen"

msgid "Black Pearl"
msgstr "Den sorte perlen"

msgid "Magic Book"
msgstr "Tryllebok"

msgid "The %{name} enables you to cast spells."
msgstr "%{name}a gjør at du kan bruke trolldommer."

msgid "Spell Scroll"
msgstr "Trolldomsrull"

msgid "This %{name} gives your hero the ability to cast the %{spell} spell."
msgstr "Denne %{name}en gir helten din evnen til å bruke trolldommen %{spell}."

msgid "Arm of the Martyr"
msgstr "Martyrens arm"

msgid ""
"The %{name} increases your spell power by %{count} but adds the undead "
"morale penalty."
msgstr ""
"%{name} øker tryllekraften din med %{count} men legger til vandød "
"kampåndspåvirkning."

msgid "Breastplate of Anduran"
msgstr "Andurans brystplate"

msgid "The %{name} increases your defense by %{count}."
msgstr "%{name} øker forsvarsevnen din med %{count}."

msgid "Broach of Shielding"
msgstr "Brystnålen av beskyttelse"

msgid ""
"The %{name} provides %{count} percent protection from Armageddon and "
"Elemental Storm, but decreases spell power by 2."
msgstr ""
"%{name} gir %{count} prosent beskyttelse mot ragnarok og elementær storm, "
"men minsker tryllekraften med 2."

msgid "Battle Garb of Anduran"
msgstr "Andurans kamputstyr"

msgid ""
"The %{name} combines the powers of the three Anduran artifacts.  It provides "
"maximum luck and morale for your troops and gives you the Town Portal spell."
msgstr ""
"%{name} slår sammen kreftene til alle de tre gjenstandene av Anduran. Den "
"gir maksimal flaks og kampånd til styrkene dine og gir deg trolldommen "
"Byportal."

msgid "Crystal Ball"
msgstr "Krystallkule"

msgid ""
"The %{name} lets you get more specific information about monsters, enemy "
"heroes, and castles nearby the hero who holds it."
msgstr ""
"%{name}n lar deg få mer detaljert informasjon om monster, fiendtlige helter "
"og borger i nærheten av helten som holder den."

msgid "Heart of Fire"
msgstr "Ildhjerte"

msgid ""
"The %{name} provides %{count} percent protection from fire, but doubles the "
"damage taken from cold."
msgstr ""
"%{name}t gir %{count} prosent beskyttelse mot ild, men dobler skaden fra "
"kulde."

msgid "Heart of Ice"
msgstr "Ishjerte"

msgid ""
"The %{name} provides %{count} percent protection from cold, but doubles the "
"damage taken from fire."
msgstr ""
"%{name}t gir %{count} prosent beskyttelse mot kulde, men dobler skaden fra "
"ild."

msgid "Helmet of Anduran"
msgstr "Andurans hjelm"

msgid "Holy Hammer"
msgstr "Den hellige hammeren"

msgid "Legendary Scepter"
msgstr "Det legendariske septeret"

msgid "The %{name} adds %{count} points to all attributes."
msgstr "%{name} legger til %{count} poeng til alle egenskaper."

msgid "Masthead"
msgstr "Mastetoppen"

msgid "The %{name} boosts your luck and morale by %{count} each in sea combat."
msgstr "%{name} øker flaksen og kampånden din med %{count} under sjøslag."

msgid "Sphere of Negation"
msgstr "Kulen av benektelse"

msgid "The %{name} disables all spell casting, for both sides, in combat."
msgstr "%{name} stanser all bruk av trolldom for begge sider i kampen."

msgid "Staff of Wizardry"
msgstr "Trolldomsstaven"

msgid "The %{name} boosts your spell power by %{count}."
msgstr "%{name} øker tryllekraften din med %{count}."

msgid "Sword Breaker"
msgstr "Sverdknuser"

msgid "The %{name} increases your defense by %{count} and attack by 1."
msgstr "%{name}en øker forsvarsevnen din med %{count} og angrepsevnen med 1."

msgid "Sword of Anduran"
msgstr "Andurans sverd"

msgid "Spade of Necromancy"
msgstr "Sortekunstnerens spade"

msgid "The %{name} gives you increased necromancy skill."
msgstr "%{name} forbedrer sortekunstevnen din."

msgid "The %{name} extends the duration of all your spells by %{count} turn."
msgid_plural ""
"The %{name} extends the duration of all your spells by %{count} turns."
msgstr[0] ""
"%{name} forlenger varigheten til alle trolldommene dine med %{count} runde."
msgstr[1] ""
"%{name} forlenger varigheten til alle trolldommene dine med %{count} runder."

msgid "The %{name} increases the duration of your spells by %{count} turn."
msgid_plural ""
"The %{name} increases the duration of your spells by %{count} turns."
msgstr[0] ""
"%{name} forlenger varigheten til alle trolldommene dine med %{count} runde."
msgstr[1] ""
"%{name} forlenger varigheten til alle trolldommene dine med %{count} runder."

msgid "The %{name} returns %{count} extra power point/turn to your hero."
msgid_plural ""
"The %{name} returns %{count} extra power points/turn to your hero."
msgstr[0] "%{name} gir tilbake %{count} mana hver runde til helten din."
msgstr[1] "%{name} gir tilbake %{count} mana hver runde til helten din."

msgid "The %{name} provides %{count} unit of crystal per day."
msgid_plural "The %{name} provides %{count} units of crystal per day."
msgstr[0] "%{name} gir %{count} enhet krystall hver dag."
msgstr[1] "%{name} forsyner deg med %{count} enheter krystall hver dag."

msgid ""
"You find an elaborate container which houses an old vellum scroll. The runes "
"on the container are very old, and the artistry with which it was put "
"together is stunning. As you pull the scroll out, you feel imbued with "
"magical power."
msgstr ""
"Du finner en detaljert beholder som rommer et gammelt pergament i "
"kalveskinn. Runene på beholderen er veldig gamle, og håndverket som ligger "
"bak den er fantastisk. I det du tar ut rullen føler du deg fylt med magisk "
"kraft."

msgid ""
"One of the less intelligent members of your party picks up an arm off of the "
"ground. Despite its missing a body, it is still moving. Your troops find the "
"dismembered arm repulsive, but you cannot bring yourself to drop it: it "
"seems to hold some sort of magical power that influences your decision "
"making."
msgstr ""
"En av de mindre begavede medlemmene av følget ditt plukker opp en arm fra "
"bakken. Til tross for at den mangler en kropp beveger den seg. Styrkene dine "
"syns den lemlestede armen er motbydelig, men du klarer ikke å få deg til å "
"kaste den: den ser ut til å ha en slags magisk kraft som påvirker "
"beslutningsevnen din."

msgid ""
"You come upon a sign. It reads: \"Here lies the body of Anduran. Bow and "
"swear fealty, and you shall be rewarded.\" You decide to do as it says. As "
"you stand up, you feel a coldness against your skin. Looking down, you find "
"that you are suddenly wearing a gleaming, ornate breastplate."
msgstr ""
"Du kommer over et skilt. Det står: \"Her ligger kroppen til Anduran. Bøy deg "
"og sverg troskap, og du vil bli belønnet.\" Du bestemmer deg for å gjøre det "
"som står. I det du reiser deg føler du en kulde treffe huden din. Når du ser "
"ned oppdager du at du plutselig har på deg en skinnende og vakker brystplate."

msgid ""
"A kindly Sorceress thinks that your army's defenses could use a magical "
"boost. She offers to enchant the Broach that you wear on your cloak, and you "
"accept."
msgstr ""
"En snill trollkjerring synes at forsvarsevnen til hæren din kunne ha trengt "
"en magisk forsterkning. Hun tilbyr å fortrylle brystnålen du har på kappen "
"din, og du godtar det."

msgid ""
"Out of pity for a poor peasant, you purchase a chest of old junk they are "
"hawking for too much gold. Later, as you search through it, you find it "
"contains the 3 pieces of the legendary battle garb of Anduran!"
msgstr ""
"Av medlidenhet til en fattig bonde kjøper du ei kiste med gammelt skrap som "
"han selger for alt for mye gull. Senere mens du går gjennom den oppdager du "
"at den inneholder de 3 delene av det legendariske kamputstyret til Anduran!"

msgid ""
"You come upon a caravan of gypsies who are feasting and fortifying their "
"bodies with mead. They call you forward and say \"If you prove that you can "
"dance the Rama-Buta, we will reward you.\" You don't know it, but try "
"anyway. They laugh hysterically, but admire your bravery, giving you a "
"Crystal Ball."
msgstr ""
"Du kommer over en karavane med vandringsfolk som storfester og fyller "
"kroppene sine med mjød. De kaller deg fram og sier \"Hvis du kan bevise at "
"du kan danse Rama-Butaen vil vi belønne deg.\" Du kan den ikke, men prøver "
"likevel. De ler seg i hjel, men beundrer motet ditt og gir deg en "
"krystallkule."

msgid ""
"You enter a recently burned glade and come upon a Fire Elemental sitting "
"atop a rock. It looks up, its flaming face contorted in a look of severe "
"pain. It then tosses a glowing object at you. You put up your hands to block "
"it, but it passes right through them and sears itself into your chest."
msgstr ""
"Du kommer inn i en nylig brent skogslysning og treffer på en ildånd som "
"sitter på en stein. Den ser opp med sitt brennende ansikt preget av et "
"utrykk av sterk smerte. Plutselig kaster den en skinnende gjenstand på deg. "
"Du tar fram hendene for å skjerme deg, men den går rett igjennom og brenner "
"seg inn i brystkassa di."

msgid ""
"Suddenly, a biting coldness engulfs your body. You seize up, falling from "
"your horse. The pain subsides, but you still feel as if your chest is "
"frozen.  As you pick yourself up off of the ground, you hear hearty "
"laughter. You turn around just in time to see a Frost Giant run off into the "
"woods and disappear."
msgstr ""
"Ut av intet griper en sterk kulde fatt i kroppen din. Du fryser til og "
"faller av hesten din. Smerten går over, men det føles fortsatt ut som at "
"brystkassa di er av is. Du tar deg selv opp fra bakken og hører en rungende "
"latter. Du snur deg rundt akkurat i tide til å se en frostkjempe løpe av "
"gårde inn i skogen og forsvinne."

msgid ""
"You spy a gleaming object poking up out of the ground. You send a member of "
"your party over to investigate. He comes back with a golden helmet in his "
"hands. You realize that it must be the helmet of the legendary Anduran, the "
"only man who was known to wear solid gold armor."
msgstr ""
"Du øyner en glinsende gjenstand som stikker opp av bakken. Du sender et "
"medlem av følge ditt for å ta en nærmere titt. Han kommer tilbake med en "
"gyllen hjelm i hendene. Du innser at det må være hjelmen til den "
"legendariske Anduran, det eneste mennesket kjent for å bruke en rustning av "
"rent gull."

msgid ""
"You come upon a battle where a Paladin has been mortally wounded by a group "
"of Zombies. He asks you to take his hammer and finish what he started.  As "
"you pick it up, it begins to hum, and then everything becomes a blur. The "
"Zombies lie dead, the hammer dripping with blood. You strap it to your belt."
msgstr ""
"Du kommer over en slagmark hvor en ridderhelt har blitt dødelig såret av en "
"gruppe zombier. Han ber deg om å ta hammeren hans og avslutte det han "
"begynte. I det du plukker den opp begynner den å dure og så blir alt uklart. "
"Zombiene ligger nå døde og det drypper blod fra hammeren. Du fester den til "
"beltet ditt."

msgid ""
"Upon cresting a small hill, you come upon a ridiculous looking sight. A "
"Sprite is attempting to carry a Scepter that is almost as big as it is. "
"Trying not to laugh, you ask, \"Need help?\" The Sprite glares at you and "
"answers: \"You think this is funny? Fine. You can carry it. I much prefer "
"flying anyway.\""
msgstr ""
"I det du kommer til toppen av en kolle kommer du over et latterlig syn. En "
"fe prøver å bære et septer som er nesten like stort som den selv. Samtidig "
"som du prøver å holde deg fra å le spør du \"Trenger du hjelp?\" Feen "
"stirrer bort på deg og svarer: \"Syns du dette er morsomt? Greit. Da kan du "
"få bære den. Jeg foretrekker å fly uansett.\""

msgid ""
"An old seaman tells you a tale of an enchanted masthead that he used in his "
"youth to rally his crew during times of trouble. He then hands you a faded "
"map that shows where he hid it. After much exploring, you find it stashed "
"underneath a nearby dock."
msgstr ""
"En gammel sjøulk forteller deg en historie om en fortryllet mastetopp som "
"han brukte i sine yngre dager for å samle mannskapet sitt i vanskelig "
"farvann. Han gir deg deretter et falmet kart som viser hvor han gjemte den. "
"Etter mye leting finner du den bortgjemt under en brygge i nærheten."

msgid ""
"You stop to help a Peasant catch a runaway mare. To show his gratitude, he "
"hands you a tiny sphere. As soon as you grasp it, you feel the magical "
"energy drain from your limbs..."
msgstr ""
"Du stanser for å hjelpe en bonde med å fange en løpsk hingst. For å vise sin "
"takknemmelighet gir han deg en liten kule. I det du griper den føler du den "
"magiske energien tappes fra lemmene dine."

msgid ""
"While out scaring up game, your troops find a mysterious staff levitating "
"about three feet off of the ground. They hand it to you, and you notice an "
"inscription. It reads: \"Brains best brawn and magic beats might. Heed my "
"words, and you'll win every fight.\""
msgstr ""
"Imens de var ute og fanget vilt fant styrkene dine en mystisk stav som "
"svevde en meter over bakken. De overrekker deg den og du legger merke til en "
"innrisset tekst. Det står: \"Vett slår muskler og magi trumfer et slag. Lytt "
"til mine ord og du vil vinne hver dag.\""

msgid ""
"A former Captain of the Guard admires your quest and gives you the enchanted "
"Sword Breaker that he relied on during his tour of duty."
msgstr ""
"En tidligere kaptein av vaktstyrkene får respekt for ditt oppdrag og gir deg "
"den fortryllede sverdeknuseren som han satte sin lit til under sin tjeneste."

msgid ""
"A Troll stops you and says: \"Pay me 5,000 gold, or the Sword of Anduran "
"will slay you where you stand.\" You refuse. The troll grabs the sword "
"hanging from its belt, screams in pain, and runs away. Picking up the fabled "
"sword, you give thanks that half-witted Trolls tend to grab the wrong end of "
"sharp objects."
msgstr ""
"Et troll stopper deg og sier: \"Betal meg 5000 gullstykker, ellers vil "
"Andurans sverd myrde deg på flekken.\" Du nekter. Trollet griper sverdet som "
"henger i beltet hans, skriker i smerte, og løper vekk. Mens du plukker opp "
"det berømte sverdet, er du takknemlig for at toskete troll ofte griper tak i "
"feil ende av skarpe gjenstander."

msgid ""
"A dirty shovel has been thrust into a dirt mound nearby. Upon investigation, "
"you discover it to be the enchanted shovel of the Gravediggers, long thought "
"lost by mortals."
msgstr ""
"En skitten spade har blitt kjørt inn i en jordhaug i nærheten. Ved en "
"nærmere titt oppdager du at det er den fortryllede spaden til Gravleggerne, "
"lenge trodd å være forsvunnet av de dødelige."

msgid ""
"Do you want to use your knowledge of magical secrets to transcribe the "
"%{spell} Scroll into your Magic Book?\n"
"The Spell Scroll will be consumed.\n"
" Cost in spell points: %{sp}"
msgstr ""
"Vil du bruke din kunnskap om magiske hemmeligheter for å overføre "
"trolldomsrullen med %{spell} til trylleboka di?\n"
"Trolldomsrullen vil bli ødelagt.\n"
"Kostnad i mana: %{sp}"

msgid "Move points: %{mp}"
msgstr "Flyttepoeng: %{mp}"

msgid "Transcribe Spell Scroll"
msgstr "Overfør trolldomsrull"

msgid "View Spells"
msgstr "Vis trolldommer"

msgid "View %{name} Info"
msgstr "Vis info om %{name}"

msgid "Move %{name}"
msgstr "Flytt %{name}"

msgid "Cannot move artifact"
msgstr "Umulig å flytte gjenstand"

msgid "This item can't be traded."
msgstr "Denne tingen kan ikke byttes."

msgid "Wood"
msgstr "Ved"

msgid "Mercury"
msgstr "Kvikksølv"

msgid "Ore"
msgstr "Malm"

msgid "Sulfur"
msgstr "Svovel"

msgid "Crystal"
msgstr "Krystall"

msgid "Gems"
msgstr "Edelsteiner"

msgid "Gold"
msgstr "Gull"

msgid ""
"Causes a giant fireball to strike the selected area, damaging all nearby "
"creatures."
msgstr ""
"Får en stor ildkule til å slå ned på det utvalgte området og skader alle "
"nærstående skapninger."

msgid "Fireball"
msgstr "Ildkule"

msgid "Fireblast"
msgstr "Ildsmell"

msgid ""
"An improved version of fireball, fireblast affects two hexes around the "
"center point of the spell, rather than one."
msgstr ""
"En forbedret utgave av ildkulen. Ildsmellet påvirker to felt rundt "
"midtpunktet for trolldommen, i stedet for kun én."

msgid "Causes a bolt of electrical energy to strike the selected creature."
msgstr ""
"Får et støt av elektrisk kraft til å slå ned på den utvalgte skapningen."

msgid "Lightning Bolt"
msgstr "Lynnedslag"

msgid "Chain Lightning"
msgstr "Kjedelyn"

msgid ""
"Causes a bolt of electrical energy to strike a selected creature, then "
"strike the nearest creature with half damage, then strike the NEXT nearest "
"creature with half again damage, and so on, until it becomes too weak to be "
"harmful.  Warning:  This spell can hit your own creatures!"
msgstr ""
"Får et støt av elektrisk kraft til å slå ned på den utvalgte krigeren, "
"deretter på den nærmeste krigeren med kun halvparten av styrken, og så på "
"den som er nærmest den igjen med nok en gang halvparten, og så videre helt "
"til lynet blir så svakt at det gjør skade. Advarsel: Denne trolldommen kan "
"treffe dine egne skapninger!"

msgid "Teleport"
msgstr ""
"Tele-\n"
"portering"

msgid ""
"Teleports the creature you select to any open position on the battlefield."
msgstr "Teleporterer den utvalgte krigeren til en ledig rute på slagmarken."

msgid "Cure"
msgstr "Helbredning"

msgid ""
"Removes all negative spells cast upon one of your units, and restores up to "
"%{count} HP per level of spell power."
msgstr ""
"Fjerner alle ugunstige trolldommer fra en av dine krigere og helbreder "
"%{count} liv for hvert nivå av tryllekraft."

msgid "Mass Cure"
msgstr ""
"Masse-\n"
"helbredning"

msgid ""
"Removes all negative spells cast upon your forces, and restores up to "
"%{count} HP per level of spell power, per creature."
msgstr ""
"Fjerner alle ugunstige trolldommer og helbreder %{count} livspoeng per "
"tryllekraftsnivå på alle styrkene dine."

msgid "Resurrect"
msgstr ""
"Gjen-\n"
"opplivning"

msgid "Resurrects creatures from a damaged or dead unit until end of combat."
msgstr ""
"Gjenoppliver skapninger fra en skadet eller død tropp med varighet fram til "
"kampen avsluttes."

msgid "Resurrect True"
msgstr ""
"Ekte gjen-\n"
"opplivning"

msgid "Resurrects creatures from a damaged or dead unit permanently."
msgstr "Gjenoppliver skapninger fra en skadet eller død tropp permanent."

msgid "Haste"
msgstr "Hastverk"

msgid "Increases the speed of any creature by %{count}."
msgstr "Øker hurtigheten til én skapning med %{count}."

msgid "Increases the speed of all of your creatures by %{count}."
msgstr "Øker hurtigheten til alle skapningene dine med %{count}."

msgid "Mass Haste"
msgstr ""
"Masse-\n"
"hastverk"

msgid "Slows target to half movement rate."
msgstr "Halverer flytteavstanden og minsker hastigheten til målet."

msgid "spell|Slow"
msgstr "Forsinkelse"

msgid "Mass Slow"
msgstr ""
"Masse-\n"
"forsinkelse"

msgid "Slows all enemies to half movement rate."
msgstr "Forsinker alle fiender ned til halvparten av flytteavstanden."

msgid "Clouds the affected creatures' eyes, preventing them from moving."
msgstr ""
"Tåkelegger øynene til den påvirkede krigeren slik at den ikke får til å "
"flytte seg."

msgid "spell|Blind"
msgstr "Forblinde"

msgid "Bless"
msgstr "Velsignelse"

msgid "Causes the selected creatures to inflict maximum damage."
msgstr "Får den utvalgte skapningen til å gjøre maksimal skade."

msgid "Causes all of your units to inflict maximum damage."
msgstr "Får alle skapningene dine til å gjøre maksimal skade."

msgid "Mass Bless"
msgstr ""
"Masse-\n"
"velsignelse"

msgid "Magically increases the defense skill of the selected creatures."
msgstr "Øker på magisk vis forsvarsevnen til den utvalgte skapningen."

msgid "Stoneskin"
msgstr "Steinhud"

msgid ""
"Increases the defense skill of the targeted creatures.  This is an improved "
"version of Stoneskin."
msgstr ""
"Øker forsvarsevnen til de utvalgte skapningene. Dette er en forbedret utgave "
"av steinhud."

msgid "Steelskin"
msgstr "Stålhud"

msgid "Causes the selected creatures to inflict minimum damage."
msgstr "Får den utvalgte skapningen til å gjøre minst mulig skade."

msgid "Curse"
msgstr "Forbannelse"

msgid "Causes all enemy troops to inflict minimum damage."
msgstr "Får alle fiendtlige tropper til å gjøre minst mulig skade."

msgid "Mass Curse"
msgstr ""
"Masse-\n"
"forbannelse"

msgid "Damages all undead in the battle."
msgstr "Skader alle vandøde på slagmarken."

msgid "Holy Word"
msgstr "Hellig ord"

msgid ""
"Damages all undead in the battle.  This is an improved version of Holy Word."
msgstr ""
"Skader alle vandøde i kampen. Dette er en forbedret utgave av hellig ord."

msgid "Holy Shout"
msgstr "Hellig rop"

msgid "Anti-Magic"
msgstr "Antimagi"

# en enkelt? flere?
msgid "Prevents harmful magic against the selected creatures."
msgstr "Forhindrer skadelig magi mot den utvalgte troppen."

msgid "Dispel Magic"
msgstr ""
"Magi-\n"
"opphevelse"

msgid "Removes all magic spells from a single target."
msgstr "Fjerner alle trolldommer fra målet."

msgid "Mass Dispel"
msgstr ""
"Masse-\n"
"opphevelse"

msgid "Removes all magic spells from all creatures."
msgstr "Fjerner all trolldom fra alle krigere, både vennlige og fiendtlige."

msgid "Causes a magic arrow to strike the selected target."
msgstr "Får en magisk pil til å treffe det utvalgte målet."

msgid "Magic Arrow"
msgstr "Magisk pil"

msgid "Berserker"
msgstr "Berserkgang"

# nabo?
msgid "Causes a creature to attack its nearest neighbor."
msgstr "Får en skapning til å angripe sin nærmeste nabostyrke."

msgid "Armageddon"
msgstr "Dommedag"

msgid ""
"Holy terror strikes the battlefield, causing severe damage to all creatures."
msgstr ""
"Hellig forferdelse slår ned på slagmarken og gjør alvorlig skade på alle "
"skapninger."

msgid "Elemental Storm"
msgstr "Elementær storm"

msgid "Magical elements pour down on the battlefield, damaging all creatures."
msgstr "Magiske elementer pøser ned på slagmarken og treffer alle skapninger."

msgid ""
"A rain of rocks strikes an area of the battlefield, damaging all nearby "
"creatures."
msgstr ""
"Et regn av steiner slår ned på et område av slagmarken, og skader alle "
"skapninger i nærheten."

msgid "Meteor Shower"
msgstr "Meteorregn"

msgid "Paralyze"
msgstr "Lammelse"

msgid "The targeted creatures are paralyzed, unable to move or retaliate."
msgstr ""
"De utvalgte skapningene blir lamslått og får ikke til å flytte seg eller slå "
"tilbake."

msgid "Hypnotize"
msgstr "Hypnose"

msgid ""
"Brings a single enemy unit under your control if its hits are less than "
"%{count} times the caster's spell power."
msgstr ""
"En enkelt fiendtlig kriger havner under din kontroll så lenge livene dens er "
"mindre enn %{count} ganger tryllekraften til helten din."

msgid "Cold Ray"
msgstr "Kuldestråle"

msgid "Drains body heat from a single enemy unit."
msgstr "Tapper kroppsvarmen til en enkelt fiendtlig tropp."

msgid "Cold Ring"
msgstr "Kuldesirkel"

msgid ""
"Drains body heat from all units surrounding the center point, but not "
"including the center point."
msgstr ""
"Tapper kroppsvarmen til alle troppene som omringer midtpunktet, uten å "
"inkludere midtpunktet."

msgid "Disrupting Ray"
msgstr ""
"Oppløsnings-\n"
"stråle"

msgid "Reduces the defense rating of an enemy unit by three."
msgstr "Svekker forsvarsevnen til en fiendtlig tropp med 3."

msgid "Damages all living (non-undead) units in the battle."
msgstr "Skader alle levende (ikke vandøde) styrker på slagmarken."

msgid "Death Ripple"
msgstr ""
"Døds-\n"
"krusning"

msgid "Death Wave"
msgstr "Dødsbølge"

msgid ""
"Damages all living (non-undead) units in the battle.  This spell is an "
"improved version of Death Ripple."
msgstr ""
"Skader alle levende (ikke-vandøde) tropper i kampen. Denne trolldommen er en "
"forbedret utgave av dødskrusning."

msgid "Dragon Slayer"
msgstr ""
"Drage-\n"
"slakter"

msgid "Greatly increases a unit's attack skill vs. Dragons."
msgstr "En tropp får sitt angrep voldsomt forsterket mot drager."

msgid "Blood Lust"
msgstr "Blodlyst"

msgid "Increases a unit's attack skill."
msgstr "Øker en tropp sin angrepsevne."

msgid "Animate Dead"
msgstr ""
"Døde-\n"
"besjelning"

msgid "Resurrects creatures from a damaged or dead undead unit permanently."
msgstr "Gjenreiser skapninger fra en skadet eller død vandød tropp permanent."

msgid "Mirror Image"
msgstr "Speilbilde"

# tilsynelatende ekte , uvirkelig,
# etterligner
# kopierer
msgid ""
"Creates an illusionary unit that duplicates one of your existing units.  "
"This illusionary unit does the same damages as the original, but will vanish "
"if it takes any damage."
msgstr ""
"Tryller fram en illusjonstropp av samme slaget som en av dine eksisterende "
"tropper. Denne falske troppen skader like mye som en ekte, men skulle den ta "
"noe som helst skade så forsvinner den."

msgid "Halves damage received from ranged attacks for a single unit."
msgstr "Halverer skade som mottas fra skuddangrep for en enkelt kriger."

msgid "Shield"
msgstr "Skjold"

msgid "Halves damage received from ranged attacks for all of your units."
msgstr "Halverer skade som fås fra skuddangrep på alle dine styrker."

msgid "Mass Shield"
msgstr "Masseskjold"

msgid "Summon Earth Elemental"
msgstr "Tilkall jordånd"

msgid "Summons Earth Elementals to fight for your army."
msgstr "Maner fram en jordånd for å kjempe på din side."

msgid "Summon Air Elemental"
msgstr "Tilkall luftånd"

msgid "Summons Air Elementals to fight for your army."
msgstr "Maner fram en luftånd for å kjempe på din side."

msgid "Summon Fire Elemental"
msgstr "Tilkall ildånd"

msgid "Summons Fire Elementals to fight for your army."
msgstr "Maner fram en ildånd for å kjempe på din side."

msgid "Summon Water Elemental"
msgstr "Tilkall vannånd"

msgid "Summons Water Elementals to fight for your army."
msgstr "Maner fram en vannånd for å kjempe på din side."

msgid "Damages castle walls."
msgstr "Skader ringmuren."

msgid "Earthquake"
msgstr "Jordskjelv"

msgid "Causes all mines across the land to become visible."
msgstr "Viser alle gruvene på brettet."

msgid "View Mines"
msgstr "Vis gruver"

msgid "Causes all resources across the land to become visible."
msgstr "Viser alle råvarene på brettet."

msgid "View Resources"
msgstr "Vis råvarer"

msgid "Causes all artifacts across the land to become visible."
msgstr "Viser alle brettets gjenstander."

msgid "View Artifacts"
msgstr "Vis gjenstander"

msgid "Causes all towns and castles across the land to become visible."
msgstr "Viser alle brettets borger og byer."

msgid "View Towns"
msgstr "Vis byer"

msgid "Causes all Heroes across the land to become visible."
msgstr "Viser alle brettets helter."

msgid "View Heroes"
msgstr "Vis helter"

msgid "Causes the entire land to become visible."
msgstr "Viser alt på hele brettet."

msgid "View All"
msgstr "Vis alt"

msgid "Allows the caster to view detailed information on enemy Heroes."
msgstr "Lar brukeren se detaljert informasjon om fiendtlige helter."

msgid "Identify Hero"
msgstr "Undersøk helt"

msgid "Summon Boat"
msgstr "Tilkall skip"

msgid ""
"Summons the nearest unoccupied, friendly boat to an adjacent shore "
"location.  A friendly boat is one which you just built or were the most "
"recent player to occupy."
msgstr ""
"Tilkaller det nærmeste ledige og vennlige skipet til det nærmeste "
"kystpunktet. Med vennlig skip menes et som du har lagd eller som du var den "
"siste til å benytte."

msgid "Allows the caster to magically transport to a nearby location."
msgstr "Transporterer helten på magisk vis til et utvalgt sted i nærheten."

# Dimensjon brukes egentlig ikke slik på norsk: verdensportal, verdensdør?
msgid "Dimension Door"
msgstr ""
"Dimensjons-\n"
"dør"

msgid "Returns the caster to any town or castle currently owned."
msgstr ""
"Sender helten til en hvilken som helst by eller borg i heltens nåværende "
"besittelse."

msgid "Town Gate"
msgstr "Byport"

msgid ""
"Returns the hero to the town or castle of choice, provided it is controlled "
"by you."
msgstr ""
"Sender helten tilbake til en utvalgt by eller en borg, gitt at den tilhører "
"spilleren."

msgid "Visions"
msgstr "Syner"

msgid ""
"Visions predicts the likely outcome of an encounter with a neutral army camp."
msgstr ""
"Forutser det mest sannsynlige utfallet av et sammenstøt med en nøytral "
"styrke."

msgid "Haunt"
msgstr "Hjemsøk"

msgid ""
"Haunts a mine you control with Ghosts.  This mine stops producing "
"resources.  (If I can't keep it, nobody will!)"
msgstr ""
"Får gjenferd til å hjemsøke ei gruve du eier. Denne gruva slutter da å "
"produsere råvarer. (Hvis jeg ikke får beholde den skal ingen få det!)"

msgid "Set Earth Guardian"
msgstr "Plasser jordvokter"

# mot?
msgid "Sets Earth Elementals to guard a mine against enemy armies."
msgstr "Tilkaller en jordånd for å vokte over ei gruve mot fiendtlige styrker."

msgid "Set Air Guardian"
msgstr "Plasser luftvokter"

msgid "Sets Air Elementals to guard a mine against enemy armies."
msgstr "Tilkaller en luftånd for å vokte over ei gruve mot fiendtlige styrker."

msgid "Set Fire Guardian"
msgstr "Plasser ildvokter"

msgid "Sets Fire Elementals to guard a mine against enemy armies."
msgstr "Tilkaller en ildånd for å vokte over ei gruve mot fiendtlige styrker."

msgid "Set Water Guardian"
msgstr "Plasser vannvokter"

msgid "Sets Water Elementals to guard a mine against enemy armies."
msgstr "Tilkaller en vannånd for å vokte over ei gruve mot fiendtlige styrker."

msgid "Petrification"
msgstr "Forsteining"

msgid ""
"Turns the affected creature into stone.  A petrified creature receives half "
"damage from a direct attack."
msgstr ""
"Forvandler den påvirkede skapningen til stein. En forsteinet skapning tar "
"halv skade fra direkte angrep."

# Used on adventure map. Plural is right for norwegian.
msgid "No spell to cast."
msgstr "Ingen trolldommer tilgjengelige."

msgid "Your hero has %{point} spell points remaining."
msgstr "Helten din har %{point} mana igjen."

msgid "View Adventure Spells"
msgstr "Vis brettmagi"

msgid "View Combat Spells"
msgstr "Vis kampmagi"

msgid "View previous page"
msgstr "Vis forrige side"

msgid "View next page"
msgstr "Vis neste side"

msgid "Close Spellbook"
msgstr "Lukk tryllebok"

msgid "View %{spell}"
msgstr "Vis %{spell}"

msgid "game: always confirm for rewrite savefile"
msgstr "Parti: Be alltid om bekreftelse ved overskrivning av lagringsfil"

msgid "game: remember last focus"
msgstr "Parti: Husk hvor du var sist"

msgid "battle: show damage info"
msgstr "Kamp: Vis skadeinfo"

msgid "world: show terrain penalty"
msgstr "Verden: Vis flyttepoengstap for terreng"

msgid "world: scouting skill show extended content info"
msgstr "Verden: Speiding gir deg utvidet info"

msgid "world: allow set guardian to objects"
msgstr "Verden: Tillat å plassere voktere på objekter"

msgid "world: Eagle Eye also works like Scholar in H3."
msgstr "Verden: Ørneblikk virker som \"Scholar\" i Heroes 3."

msgid "world: Crystal Ball also added Identify Hero and Visions spells"
msgstr ""
"Verden: Krystallkula gir også \"undersøk helt\" og \"syner\" trolldommene."

msgid "world: Neutral armies scale with game difficulty"
msgstr "Verden: Nøytrale hærer øker med spillets vanskelighetsgrad"

msgid "world: use unique artifacts for resource affecting"
msgstr "Verden: Bruk spesielle gjenstander for å påvirke råvarer"

msgid "world: use unique artifacts for primary skills"
msgstr "Verden: Bruke spesielle gjenstander for grunnferdigheter"

msgid "world: use unique artifacts for secondary skills"
msgstr "Verden: Bruk spesielle gjenstander for sideferdigheter"

msgid "world: Wind/Water Mills and Magic Garden can be captured"
msgstr "Verden: Vind- og vannmøller og magisk hage kan bli flagget."

msgid "world: disable Barrow Mounds"
msgstr "Verden: Skru av gravhaug"

msgid "castle: allow guardians"
msgstr "Borg: Tillat helt som vokter"

msgid ""
"castle: higher mage guilds regenerate more spell points/turn "
"(20/40/60/80/100%)"
msgstr ""
"Borg: Jo høyere magiforbund desto mer mana fylles opp for hver tur "
"(20/40/60/80/100%)"

msgid "heroes: allow buy a spellbook from Shrines"
msgstr "Helter: Tillat å kjøpe tryllebok fra magitempel"

msgid "heroes: recruit cost to be dependent on hero level"
msgstr "Helter: Kostnaden for å verve avhenger av levelen til helten."

msgid "heroes: remember move points for retreat/surrender result"
msgstr "Helter: Husk flyttepoengene for tilbaketrekks-/overgivelsesresultatet"

msgid "heroes: allow transcribing scrolls (needs: Eye Eagle skill)"
msgstr "Helter: Tillat å tyde trolldomsruller (trenger: ferdigheten ørneblikk)"

msgid "heroes: in Arena can choose any of primary skills"
msgstr "Helter: I arenaen kan man velge en hvilken som helst av grunnevnene."

msgid "battle: show army order"
msgstr "Kamp: Vis rekkefølgen av styrkenes tur."

msgid "battle: soft wait troop"
msgstr "Kamp: Avvent styrke til rundens slutt."

msgid "battle: reverse wait order (fast, average, slow)"
msgstr "Kamp: Snu opp-ned på rekkefølgen (rask, middels, sein)"

msgid "battle: deterministic events"
msgstr "Kamp: Forutbestemte turer"

msgid "game: show system info"
msgstr "Parti: Vis systeminfo"

msgid "game: autosave on"
msgstr "Parti: Autolagring på"

msgid "game: autosave will be made at the beginning of the day"
msgstr "Parti: Autolagringen skjer ved begynnelsen av dagen"

msgid "game: use fade"
msgstr "Parti: Ton ut bildet"

msgid "game: use evil interface"
msgstr "Parti: Bruk ondt grensesnitt"

msgid "game: hide interface"
msgstr "Parti: Skjul grensesnitt"

msgid "game: offer to continue the game afer victory condition"
msgstr "Parti: Tilby å fortsette partiet etter å ha vunnet"

msgid "The ultimate artifact is really the %{name}."
msgstr "Den ultimate gjenstanden er faktisk %{name}."

msgid "The ultimate artifact may be found in the %{name} regions of the world."
msgstr "Den ultimate gjenstanden fins i regionene %{name} av verden."

msgid "north-west"
msgstr "nordvest"

msgid "north"
msgstr "nord"

msgid "north-east"
msgstr "nordøst"

msgid "west"
msgstr "vest"

msgid "center"
msgstr "midten"

msgid "east"
msgstr "øst"

msgid "south-west"
msgstr "sørvest"

msgid "south"
msgstr "sør"

msgid "south-east"
msgstr "sørøst"

msgid "The truth is out there."
msgstr "Sannheten er der ute."

msgid "The dark side is stronger."
msgstr "Den mørke siden er sterkere."

msgid "The end of the world is near."
msgstr "Verdens ende er nær."

msgid "The bones of Lord Slayer are buried in the foundation of the arena."
msgstr "Beinrestene til Herr Myrder er begravd i grunnmuren til arenaen."

msgid "A Black Dragon will take out a Titan any day of the week."
msgstr "En svartdrage klarer å slå ut en titan en hvilken som helst dag i uka."

msgid "He told her: Yada yada yada...  and then she said: Blah, blah, blah..."
msgstr "Han sa til henne: Bla, bla, bla... og så sa hun: Bla, bla, bla..."

msgid "An unknown force is being ressurected..."
msgstr "En ukjent styrke holder på å komme tilbake..."

msgid ""
"Check the newest version of game at\n"
"https://github.com/ihhub/\n"
"fheroes2/releases"
msgstr ""
"Finn den siste oppdateringen av spillet på\n"
"https://github.com/ihhub/\n"
"fheroes2/releases"

#~ msgid "Monster Info"
#~ msgstr "Monsterinfo"

#~ msgid ""
#~ "Toggle the monster info window, which shows information on the active and "
#~ "targeted monsters."
#~ msgstr ""
#~ "Slå på/av vinduet med monsterinfo. Vinduet viser detaljer om de nåværende "
#~ "og utvalgte monstrene."<|MERGE_RESOLUTION|>--- conflicted
+++ resolved
@@ -2,18 +2,13 @@
 # Copyright (c) 2009 Rosetta Contributors and Canonical Ltd 2009
 # This file is distributed under the same license as the fheroes2 package.
 # fheroes2 team <fhomm2@gmail.com>, 2021
-# 
+#
 msgid ""
 msgstr ""
 "Project-Id-Version: fheroes2\n"
 "Report-Msgid-Bugs-To: \n"
-<<<<<<< HEAD
-"POT-Creation-Date: 2021-12-03 04:17+0100\n"
-"PO-Revision-Date: 2021-11-07 17:02+0100\n"
-=======
 "POT-Creation-Date: 2021-11-23 03:43+0100\n"
 "PO-Revision-Date: 2021-11-26 03:04+0100\n"
->>>>>>> d1185d87
 "Last-Translator: fheroes2 team <fhomm2@gmail.com>\n"
 "Language-Team: Norwegian Bokmaal <nb@li.org>\n"
 "Language: nb_NO\n"
@@ -1902,11 +1897,7 @@
 msgstr "Info og tall for byens bosteder"
 
 msgid "Damg"
-<<<<<<< HEAD
-msgstr ""
-=======
 msgstr "Skade"
->>>>>>> d1185d87
 
 msgid "HP"
 msgstr "Liv"
@@ -2285,14 +2276,6 @@
 
 msgid "(not visited)"
 msgstr "(ikke besøkt)"
-
-#, fuzzy
-msgid "%{color} Barrier"
-msgstr "%{color} spiller"
-
-#, fuzzy
-msgid "%{color} Tent"
-msgstr "%{color} spiller"
 
 msgid "Road"
 msgstr "Vei"
@@ -4009,13 +3992,8 @@
 "Upon defeating the monsters, you decipher an ancient glyph on the wall, "
 "telling the secret of the spell - '"
 msgstr ""
-<<<<<<< HEAD
-"Etter å ha utryddet monstrene tyder du et eldgammelt skrifttegn på veggen, "
-"og det røper hemmeligheten til trolldommen - '"
-=======
 "Etter å ha utryddet monstrene tyder du en eldgammel tekst på veggen, og den "
 "skjuler hemmeligheten bak trolldommen - '"
->>>>>>> d1185d87
 
 msgid "Unfortunately, you have no Magic Book to record the spell with."
 msgstr "Dessverre har du ingen tryllebok å notere ned trolldommen i."
@@ -4032,11 +4010,7 @@
 "Routine exploration reveals that the pyramid is completely empty."
 msgstr ""
 "Du kommer over pyramiden til en stor og eldgammel konge.\n"
-<<<<<<< HEAD
-"En kjapp utforskning viser at pyramiden er fullstendig tom."
-=======
 "Etter en rask sjekk viser det seg at pyramiden er fullstendig tom."
->>>>>>> d1185d87
 
 msgid ""
 "A drink at the well is supposed to restore your spell points, but you are "
@@ -4235,14 +4209,9 @@
 "ocean. Grateful, he rewards you for your act of kindness by giving you the "
 "%{art}."
 msgstr ""
-<<<<<<< HEAD
-"Du berget en skipbrudden fra en sikker død i det nådeløse havet. Takknemlig "
-"belønner han deg for din handling av godhet med å gi deg gjenstanden: %{art}."
-=======
 "Du berget en skipbrudden fra en sikker død i det nådeløse havet. For å vise "
 "sin takknemlighet for din godhet gir han deg gjenstanden:\n"
 " %{art}."
->>>>>>> d1185d87
 
 msgid "A leprechaun offers you the %{art} for the small price of %{gold} Gold."
 msgstr ""
@@ -5653,68 +5622,14 @@
 msgid "Purple"
 msgstr "Lilla"
 
-#, fuzzy
-msgid "barrier|Aqua"
-msgstr "Sperre"
-
-#, fuzzy
-msgid "barrier|Blue"
-msgstr "Sperre"
-
-#, fuzzy
-msgid "barrier|Brown"
-msgstr "Sperre"
-
-#, fuzzy
-msgid "barrier|Gold"
-msgstr "Sperre"
-
-#, fuzzy
-msgid "barrier|Green"
-msgstr "Sperre"
-
-#, fuzzy
-msgid "barrier|Orange"
-msgstr "Oransje"
-
-#, fuzzy
-msgid "barrier|Purple"
-msgstr "Lilla"
-
-#, fuzzy
-msgid "barrier|Red"
-msgstr "Sperre"
-
-#, fuzzy
-msgid "tent|Aqua"
+msgid "Aqua"
 msgstr "Turkis"
 
-#, fuzzy
-msgid "tent|Blue"
-msgstr "Blå"
-
-#, fuzzy
-msgid "tent|Brown"
+msgid "Brown"
 msgstr "Brun"
 
-#, fuzzy
-msgid "tent|Gold"
+msgid "Gold"
 msgstr "Gull"
-
-#, fuzzy
-msgid "tent|Green"
-msgstr "Grønn"
-
-#, fuzzy
-msgid "tent|Orange"
-msgstr "Oransje"
-
-#, fuzzy
-msgid "tent|Purple"
-msgstr "Lilla"
-
-msgid "tent|Red"
-msgstr ""
 
 msgid "Hero/Stats"
 msgstr "Helt/Egenskaper"
@@ -6019,20 +5934,6 @@
 msgid "Mine"
 msgstr "Gruve"
 
-<<<<<<< HEAD
-msgid "Burma shave."
-msgstr ""
-
-msgid "Next sign 50 miles."
-msgstr ""
-
-#, fuzzy
-msgid "See Rock City."
-msgstr "Treby"
-
-msgid "This space for rent."
-msgstr ""
-=======
 # Hensetting av hester forbudt. Bortsleping skjer på eiers regning.
 msgid "Burma shave."
 msgstr "Hensatte hester vil kunne ende opp som pålegg."
@@ -6049,7 +5950,6 @@
 
 msgid "This space for rent."
 msgstr "Skilt til utleie."
->>>>>>> d1185d87
 
 msgid "No object"
 msgstr "Ingen objekt"
@@ -7806,9 +7706,6 @@
 msgid "Gems"
 msgstr "Edelsteiner"
 
-msgid "Gold"
-msgstr "Gull"
-
 msgid ""
 "Causes a giant fireball to strike the selected area, damaging all nearby "
 "creatures."
