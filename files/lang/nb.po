# Norwegian translation for fheroes2
# Copyright (C) 2021 - 2022 fheroes2 team <fhomm2@gmail.com>
# This file is distributed under the same license as the fheroes2 package.
# 
msgid ""
msgstr ""
"Project-Id-Version: fheroes2\n"
"Report-Msgid-Bugs-To: \n"
<<<<<<< HEAD
"POT-Creation-Date: 2023-09-05 03:19+0200\n"
=======
"POT-Creation-Date: 2023-11-05 08:25+0000\n"
>>>>>>> d9692f26
"PO-Revision-Date: 2023-09-03 18:42+0200\n"
"Last-Translator: fheroes2 team <fhomm2@gmail.com>\n"
"Language-Team: \n"
"Language: nb_NO\n"
"MIME-Version: 1.0\n"
"Content-Type: text/plain; charset=UTF-8\n"
"Content-Transfer-Encoding: 8bit\n"
"Plural-Forms: nplurals=2; plural=(n != 1);\n"
"X-Generator: Poedit 3.2.2\n"

msgid ""
"BATTLE\n"
"ONLY"
msgstr "KAMP"

msgid ""
"NEW\n"
"GAME"
msgstr ""
"NYTT\n"
"PARTI"

msgid ""
"SAVE\n"
"GAME"
msgstr ""
"LAGRE\n"
"PARTI"

msgid ""
"LOAD\n"
"GAME"
msgstr ""
"LAST\n"
"INN\n"
"PARTI"

msgid "INFO"
msgstr "INFO"

msgid "QUIT"
msgstr ""
"AV-\n"
"SLUTT"

msgid "CANCEL"
msgstr "AVBRYT"

msgid "OKAY"
msgstr "OK"

msgid "smallerButton|OKAY"
msgstr "OK"

msgid "ACCEPT"
msgstr "GODTA"

msgid "DECLINE"
msgstr "AVSLÅ"

msgid "LEARN"
msgstr "LÆR"

msgid "TRADE"
msgstr "BYTT"

msgid "YES"
msgstr "JA"

msgid "NO"
msgstr "NEI"

msgid "EXIT"
msgstr "UT"

msgid "smallerButton|EXIT"
msgstr "UT"

msgid "DISMISS"
msgstr "BORTVIS"

msgid "UPGRADE"
msgstr "OPPGRAD."

msgid "RESTART"
msgstr "OMSTART"

msgid "HEROES"
msgstr "HELTER"

msgid ""
"TOWNS/\n"
"CASTLES"
msgstr ""
"BYER/\n"
"BORGER"

msgid "S"
msgstr "L"

msgid "M"
msgstr "M"

msgid "L"
msgstr "S"

msgid "X-L"
msgstr "XS"

msgid "ALL"
msgstr "ALT"

msgid "SELECT"
msgstr "ENDRE"

msgid ""
"STANDARD\n"
"GAME"
msgstr ""
"ENKELT\n"
"PARTI"

msgid ""
"CAMPAIGN\n"
"GAME"
msgstr "FELTTOG"

msgid ""
"MULTI-\n"
"PLAYER\n"
"GAME"
msgstr ""
"FLER-\n"
"SPILLER"

msgid "CONFIG"
msgstr "VALG"

msgid ""
"ORIGINAL\n"
"CAMPAIGN"
msgstr ""
"KRIGEN\n"
"OM\n"
"TRONEN"

msgid ""
"EXPANSION\n"
"CAMPAIGN"
msgstr ""
"PRISEN FOR\n"
"LOJALITET"

msgid "HOT SEAT"
msgstr ""
"BYTTE-\n"
"SPILLING"

msgid "2 PLAYERS"
msgstr "2 SPILLERE"

msgid "3 PLAYERS"
msgstr "3 SPILLERE"

msgid "4 PLAYERS"
msgstr "4 SPILLERE"

msgid "5 PLAYERS"
msgstr "5 SPILLERE"

msgid "6 PLAYERS"
msgstr "6 SPILLERE"

msgid "GIFT"
msgstr "SEND"

msgid "MAX"
msgstr "MAKS"

msgid "DIFFICULTY"
msgstr "FELTTOGSNIVÅ"

msgid "VIEW INTRO"
msgstr "VIS VIDEO"

msgid "MIN"
msgstr "MIN"

msgid ""
"D\n"
"I\n"
"S\n"
"M\n"
"I\n"
"S\n"
"S"
msgstr ""
"B\n"
"O\n"
"R\n"
"T\n"
"V\n"
"I\n"
"S"

msgid ""
"E\n"
"X\n"
"I\n"
"T"
msgstr ""
"F\n"
"O\n"
"R\n"
"L\n"
"A\n"
"T"

<<<<<<< HEAD
msgid "SKIP"
=======
msgid ""
"C\n"
"A\n"
"M\n"
"P\n"
"A\n"
"I\n"
"G\n"
"N"
msgstr ""

msgid ""
"S\n"
"T\n"
"A\n"
"N\n"
"D\n"
"A\n"
"R\n"
"D"
>>>>>>> d9692f26
msgstr ""

msgid "Warrior"
msgstr "Kriger"

msgid "Builder"
msgstr "Bygger"

msgid "Explorer"
msgstr "Utforsker"

msgid "None"
msgstr "Ingen"

msgid ""
"A few\n"
"%{monster}"
msgstr ""
"Noen få\n"
"%{monster}"

msgid ""
"Several\n"
"%{monster}"
msgstr ""
"Flere\n"
"%{monster}"

msgid ""
"A pack of\n"
"%{monster}"
msgstr ""
"En flokk med\n"
"%{monster}"

msgid ""
"Lots of\n"
"%{monster}"
msgstr ""
"Mange\n"
"%{monster}"

msgid ""
"A horde of\n"
"%{monster}"
msgstr ""
"En horde med\n"
"%{monster}"

msgid ""
"A throng of\n"
"%{monster}"
msgstr ""
"En skare av\n"
"%{monster}"

msgid ""
"A swarm of\n"
"%{monster}"
msgstr ""
"En sverm av\n"
"%{monster}"

msgid ""
"Zounds...\n"
"%{monster}"
msgstr ""
"Helsikens mange\n"
"%{monster}"

msgid ""
"A legion of\n"
"%{monster}"
msgstr ""
"En legion av\n"
"%{monster}"

msgid "army|Few"
msgstr "Få"

msgid "army|Several"
msgstr "Flere"

msgid "army|Pack"
msgstr "Flokk"

msgid "army|Lots"
msgstr "Mange"

msgid "army|Horde"
msgstr "Horde"

msgid "army|Throng"
msgstr "Skare"

msgid "army|Swarm"
msgstr "Sverm"

msgid "army|Zounds"
msgstr "Helsike"

msgid "army|Legion"
msgstr "Legion"

msgid "All %{race} troops +1"
msgstr "Kun styrker av %{race}tilhørighet: +1"

msgid "Multiple"
msgstr "Flere"

msgid "Troops of %{count} alignments -%{penalty}"
msgstr "Straff for å ha styrker fra %{count} tilhørigheter -%{penalty}"

msgid "Some undead in group -1"
msgstr "Vandøde blant styrkene -1"

msgid "View %{name}"
msgstr "Vis %{name}"

msgid "Move the %{name} "
msgstr "Flytt %{name} "

msgid "Move or right click to redistribute %{name}"
msgstr "Flytt eller høyreklikk for å omfordele %{name}"

msgid "Combine %{name} armies"
msgstr "Slå sammen %{name} styrker"

msgid "Exchange %{name2} with %{name}"
msgstr "Bytt %{name2} med %{name}"

msgid "Select %{name}"
msgstr "Velg %{name}"

msgid "Cannot move last troop"
msgstr "Kan ikke flytte siste styrke i garnisonen"

msgid "Move the %{name}"
msgstr "Flytt %{name}"

msgid "Set Count"
msgstr "Velg antall"

msgid "%{name} destroys half the enemy troops!"
msgid_plural "%{name} destroy half the enemy troops!"
msgstr[0] "Troppen med 1 %{name} halverte fiendestyrken!"
msgstr[1] "Troppen med %{name} halverte fiendestyrken!"

msgid "%{name} has turned off the auto battle"
msgstr "%{name} slo av autotrekk"

msgid "%{name} has turned on the auto battle"
msgstr "%{name} slo på autotrekk"

msgid "Spell failed!"
msgstr "Trolldommen mislyktes!"

msgid ""
"The Sphere of Negation artifact is in effect for this battle, disabling all "
"combat spells."
msgstr ""
"Sfæren av opphevelse er til stede i denne kampen og dermed forhindres all "
"kampmagi."

msgid "You have already cast a spell this round."
msgstr "Du har allerede brukt trolldom denne runden."

msgid "That spell will have no effect!"
msgstr "Denne trolldommen vil ikke ha noen virkning!"

msgid "You may only summon one type of elemental per combat."
msgstr "Du kan kun mane fram én type elementærånd per kamp."

msgid ""
"There is no open space adjacent to your hero where you can summon an "
"Elemental to."
msgstr "Det er ikke plass nær helten din til å framkalle en elementærånd."

msgid ""
"The Moat reduces by -%{count} the defense skill of any unit and slows to "
"half movement rate."
msgstr ""
"Vollgraven reduserer forsvarsevnen til krigere som befinner seg i den med "
"%{count} og halverer skrittene deres."

msgid "Speed: %{speed}"
msgstr "Hurtighet : %{speed}"

msgid "Speed"
msgstr "Hurtighet"

msgid "Off"
msgstr "Av"

msgid "On"
msgstr "På"

#, fuzzy
msgid "Turn Order"
msgstr ""
"Tur-\n"
"rekkefølge"

msgid "Auto Spell Casting"
msgstr ""
"Auto-\n"
"trylling"

msgid "Grid"
msgstr "Rutenett"

msgid "Shadow Movement"
msgstr ""
"Uthevd\n"
"rekkevidde"

msgid "Shadow Cursor"
msgstr ""
"Rute-\n"
"markør"

msgid "Audio"
msgstr "Lyd"

msgid "Settings"
msgstr "Innstillinger"

msgid "Configure"
msgstr "Konfigurer"

msgid "Hot Keys"
msgstr "Hurtigtaster"

msgid "Damage Info"
msgstr "Skadeinfo"

msgid "Set the speed of combat actions and animations."
msgstr "Juster hastigheten til handlingene og animasjonene i kamp."

#, fuzzy
msgid "Toggle to display the turn order during the battle."
msgstr ""
"Skru på denne innstillingen for å vise rekkefølgen av krigernes tur i kamp."

msgid ""
"Toggle whether or not the computer will cast spells for you when auto combat "
"is on. (Note: This does not affect spell casting for computer players in any "
"way, nor does it affect quick combat.)"
msgstr ""
"Velg om datamaskinen skal bruke trolldom når autokamp er skrudd på. (Merk: "
"Dette påvirker ikke magibruken til datamaskinspillere på noen som helst "
"måte, og det påvirker heller ikke hurtigkamp.)"

msgid ""
"Toggle the hex grid on or off. The hex grid always underlies movement, even "
"if turned off. This switch only determines if the grid is visible."
msgstr ""
"Velg om rutenettet for slagmarken skal være synlig eller ikke. Det er de "
"samme rutene man kan flytte seg til enten rutenettet vises eller ikke."

msgid ""
"Toggle on or off shadows showing where your creatures can move and attack."
msgstr ""
"Velg om rekkevidden for hvor krigerene dine kan flytte seg skal utheves ved "
"å gjøres mørkere."

msgid ""
"Toggle on or off a shadow showing the current hex location of the mouse "
"cursor."
msgstr ""
"Velg om den ruten du peker på med markøren din skal utheves ved å gjøres "
"mørkere."

msgid "Change the audio settings of the game."
msgstr "Endre lydinnstillingene til spillet."

msgid "Check and configure all the hot keys present in the game."
msgstr "Kontroller og endre alle hurtigtastene i spillet."

msgid "Toggle to display damage information during the battle."
msgstr ""
"Skru på dette for å vise et vindu som forklarer hvor mye skade du kommer til "
"å gjøre."

msgid "Exit this menu."
msgstr "Forlat denne menyen."

msgid "Okay"
msgstr "Bekreft"

msgid "The enemy has surrendered!"
msgstr "Fienden overga seg!"

msgid "The enemy has fled!"
msgstr "Fienden rømte!"

msgid "A glorious victory!"
msgstr "En storslagen seier!"

msgid "For valor in combat, %{name} receives %{exp} experience."
msgstr ""
"For sin utmerkelse i kamp\n"
" får %{name} %{exp} erfaringspoeng."

msgid "The cowardly %{name} flees from battle."
msgstr "Den feige %{name} rømmer fra kampen."

msgid "%{name} surrenders to the enemy, and departs in shame."
msgstr "%{name} gir opp kampen mot fienden og forlater slagmarken i skam."

msgid "Your force suffer a bitter defeat, and %{name} abandons your cause."
msgstr "Hæren din lider et bittert nederlag og %{name} forlater din sak."

msgid "Your force suffer a bitter defeat."
msgstr "Hæren din lider et bittert nederlag."

msgid "Battlefield Casualties"
msgstr "Slagmarkens offre"

msgid "Attacker"
msgstr "Angripende side"

msgid "Defender"
msgstr "Forsvarende side"

msgid "As you reach for the %{name}, it mysteriously disappears."
msgstr "Idet du skal til å gripe %{name} forsvinner den på mystisk vis."

msgid "As your enemy reaches for the %{name}, it mysteriously disappears."
msgstr "Idet fienden din skal til å ta %{name} forsvinner den på mystisk vis."

msgid "You have captured an enemy artifact!"
msgstr "Du har overtatt en av fiendens skatter!"

msgid "Necromancy!"
msgstr "Sortekunst!"

msgid ""
"Practicing the dark arts of necromancy, you are able to raise %{count} of "
"the enemy's dead to return under your service as %{monster}."
msgstr ""
"Gjennom din utøvelse av sortekunst er du i stand til å gjenreise %{count} av "
"fiendens døde til å tjene deg som %{monster}."

msgid "%{name} the %{race}"
msgstr "%{race}en %{name}"

msgid "Captain of %{name}"
msgstr "Kapteinen til %{name}"

msgid "Attack"
msgstr "Angrep"

msgid "Defense"
msgstr "Forsvar"

msgid "Spell Power"
msgstr "Kraft"

msgid "Knowledge"
msgstr "Kunnskap"

msgid "Morale"
msgstr "Kampånd"

msgid "Luck"
msgstr "Flaks"

msgid "Spell Points"
msgstr "Mana"

msgid "Hero's Options"
msgstr "Heltevalg"

msgid "Cast Spell"
msgstr "Bruk trolldom"

msgid "Retreat"
msgstr "Flykt"

msgid "Surrender"
msgstr "Overgi deg"

msgid "Cancel"
msgstr "Avbryt"

msgid "Hero Screen"
msgstr "Heltevindu"

msgid "Captain's Options"
msgstr "Innstillinger for kapteinen"

msgid ""
"Cast a magical spell. You may only cast one spell per combat round. The "
"round is reset when every creature has had a turn."
msgstr ""
"Bruk en trolldom. Du kan kun bruke én per kamprunde. Runden er over når hver "
"kriger har gjort sin tur."

msgid ""
"Retreat your hero, abandoning your creatures. Your hero will be available "
"for you to recruit again, however, the hero will have only a novice hero's "
"forces."
msgstr ""
"Flykt med helten din og forlat dine krigere. Helten vil bli tilgjengelig for "
"verving med en gang, men kun med startstyrker."

msgid ""
"Surrendering costs gold. However if you pay the ransom, the hero and all of "
"his or her surviving creatures will be available to recruit again."
msgstr ""
"Det koster gull å overgi seg. Dersom du betaler løsepengene vil helten din, "
"samt alle de gjenværende krigerne, kunne verves igjen."

msgid "Open Hero Screen to view full information about the hero."
msgstr "Åpne heltevinduet for å se all informasjon om en helt."

msgid "Return to the battle."
msgstr "Gå tilbake til kampen."

msgid "Not enough gold (%{gold})"
msgstr "Ikke nok gull (%{gold})"

msgid "%{name} states:"
msgstr "%{name} erklærer:"

msgid "Captain of %{name} states:"
msgstr "Kapteinen av %{name} erklærer:"

msgid ""
"\"I will accept your surrender and grant you and your troops safe passage "
"for the price of %{price} gold.\""
msgstr ""
"\"Jeg vil akseptere din overgivelse og gå med på å gi deg og dine styrker "
"fritt leide imot %{price} gullstykker.\""

msgid "View %{monster} info"
msgstr "Vis info om %{monster}"

msgid "Fly %{monster} here"
msgstr "Fly %{monster} hit"

msgid "Move %{monster} here"
msgstr "Flytt %{monster} hit"

msgid "Shoot %{monster}"
msgstr "Skyt på %{monster}"

msgid "(1 shot left)"
msgid_plural "(%{count} shots left)"
msgstr[0] "(1 skudd igjen)"
msgstr[1] "(%{count} skudd igjen)"

msgid "Attack %{monster}"
msgstr "Angrip %{monster}"

msgid "Turn %{turn}"
msgstr "Runde %{turn}"

msgid "Teleport here"
msgstr "Teleporter hit"

msgid "Invalid teleport destination"
msgstr "Ugyldig teleporteringsmål"

msgid "Cast %{spell} on %{monster}"
msgstr "Bruk %{spell} på %{monster}"

msgid "Cast %{spell}"
msgstr "Bruk %{spell}"

msgid "Select spell target"
msgstr "Velg trolldomsmål"

msgid "View Ballista info"
msgstr "Vis info om ballisten"

msgid "Ballista"
msgstr "Ballist"

msgid "Enable auto combat"
msgstr "Skru på autokamp"

msgid "Allows the computer to fight out the battle for you."
msgstr "Lar datamaskinen gjøre trekkene for deg."

msgid "Auto Combat"
msgstr "Autokamp"

msgid "Customize system options"
msgstr "Skreddersy systeminnstillinger"

msgid "Allows you to customize the combat screen."
msgstr "Lar deg skreddersy kampvinduet."

msgid "System Options"
msgstr "Systeminnstillinger"

msgid "Skip this unit"
msgstr "Hopp over denne styrken"

msgid "Skip"
msgstr "Hopp over"

msgid ""
"Skips the current creature. The current creature ends its turn and does not "
"get to go again until the next round."
msgstr ""
"Hopper over den nåværende krigeren. Turen dens avsluttes og neste tur vil "
"ikke komme før neste runde."

msgid "View Captain's options"
msgstr "Vis innstillinger for kapteinen"

msgid "View Hero's options"
msgstr "Vis helteinnstillinger"

msgid "View opposing Captain"
msgstr "Vis info om motstanderens kaptein"

msgid "View opposing Hero"
msgstr "Vis motstanderhelt"

msgid "Hide logs"
msgstr "Gjem logg"

msgid "Show logs"
msgstr "Vis logg"

msgid "Message Bar"
msgstr "Kamplogg"

msgid "Shows the results of individual monster's actions."
msgstr "Viser en logg over alle krigernes trekk."

msgid "Are you sure you want to finish the battle in auto mode?"
msgstr "Er du sikker på at du vil fullføre kampen med automatiske trekk?"

msgid "Are you sure you want to enable auto combat?"
msgstr "Er du sikker på at du ønsker å skru på autokamp?"

msgid "%{name} skip their turn."
msgstr "Troppen med %{name} hoppet over turen sin."

msgid "%{attacker} does %{damage} damage."
msgid_plural "%{attacker} do %{damage} damage."
msgstr[0] "Troppen med 1 %{attacker} gjorde %{damage} skadepoeng."
msgstr[1] "Troppen med %{attacker} gjorde %{damage} skadepoeng."

msgid "1 creature perishes."
msgid_plural "%{count} creatures perish."
msgstr[0] "1 kriger døde."
msgstr[1] "%{count} krigere dør."

msgid "1 %{defender} perishes."
msgid_plural "%{count} %{defender} perish."
msgstr[0] "1 %{defender} døde."
msgstr[1] "%{count} %{defender} dør."

msgid "1 soul is incorporated."
msgid_plural "%{count} souls are incorporated."
msgstr[0] "1 sjel ble sanket."
msgstr[1] "%{count} sjeler ble sanket."

msgid "1 %{unit} is revived."
msgid_plural "%{count} %{unit} are revived."
msgstr[0] "1 %{unit} ble gjenreist."
msgstr[1] "%{count} %{unit} ble gjenreist."

msgid "Moved %{monster}: from [%{src}] to [%{dst}]."
msgstr "Flyttet troppen med %{monster} fra [%{src}] til [%{dst}]."

msgid "The %{name} resist the spell!"
msgstr "Troppen med %{name} motstod trolldommen!"

msgid "%{name} casts %{spell} on the %{troop}."
msgstr "%{name} brukte %{spell} på troppen med %{troop}."

msgid "%{name} casts %{spell}."
msgstr "%{name} brukte %{spell}."

msgid "The %{spell} does %{damage} damage to one undead creature."
msgstr "%{spell} gjorde %{damage} skadepoeng på én vandød kriger."

msgid "The %{spell} does %{damage} damage to all undead creatures."
msgstr "%{spell} gjorde %{damage} skadepoeng på alle vandøde."

msgid "The %{spell} does %{damage} damage, %{count} creatures perish."
msgstr "%{spell} gjorde %{damage} skadepoeng, %{count} krigere dør."

msgid "The %{spell} does %{damage} damage."
msgstr "%{spell} gjorde %{damage} skadepoeng."

msgid "The %{spell} does %{damage} damage to one living creature."
msgstr "%{spell} gjorde %{damage} skadepoeng på én levende kriger."

msgid "The %{spell} does %{damage} damage to all living creatures."
msgstr "%{spell} gjorde %{damage} skadepoeng på alle levende krigere."

msgid "The %{attacker}' attack blinds the %{target}!"
msgstr ""
"Angrepet til troppen med %{attacker} gjorde troppen med %{target} blind!"

msgid "The %{attacker}' gaze turns the %{target} to stone!"
msgstr "Blikket til troppen med %{attacker} forsteinet troppen med %{target}!"

msgid "The %{attacker}' curse falls upon the %{target}!"
msgstr ""
"Forbannelsen til troppen med %{attacker} la seg over troppen med %{target}!"

msgid "The %{target} are paralyzed by the %{attacker}!"
msgstr "Troppen med %{target} ble lammet av troppen med %{attacker}!"

msgid "The %{attacker} dispel all good spells on your %{target}!"
msgstr ""
"Troppen med %{attacker} opphevde alle gode trolldommer på dine %{target}!"

msgid "The %{attacker} cast %{spell} on %{target}!"
msgstr "Gruppen med %{attacker} brukte %{spell} på troppen med %{target}!"

# Bestemtform flertall feks. Dvergene får uflaks i stedet for "dverger får uflaks"
msgid "Bad luck descends on the %{attacker}."
msgstr "Troppen med %{attacker} fikk uflaks."

msgid "Good luck shines on the %{attacker}."
msgstr "Troppen med %{attacker} fikk flaks."

msgid "High morale enables the %{monster} to attack again."
msgstr "God kampånd gjorde at troppen med %{monster} fikk en ny tur."

msgid "Low morale causes the %{monster} to freeze in panic."
msgstr "Dårlig kampånd gjorde at troppen med %{monster} stivnet av panikk."

# Kan være det venstre tårnet eller Ballisten. Foreløpig best er Borgens ballist gjør...
msgid "%{tower} does %{damage} damage."
msgstr "Borgens %{tower} gjorde %{damage} skadepoeng."

msgid "The mirror image is created."
msgstr "Speilbildet ble skapt."

msgid "The mirror image is destroyed!"
msgstr "Speilbildet ble ødelagt!"

msgid "Are you sure you want to interrupt the auto battle?"
msgstr "Er du sikker på at du vil avbryte de automatiske trekkene?"

msgid "Error"
msgstr "Feil"

msgid "No spells to cast."
msgstr "Ingen trolldommer tilgjengelige."

msgid "Are you sure you want to retreat?"
msgstr "Er du sikker på at du vil flykte fra kampen?"

msgid "Retreat disabled"
msgstr "Tilbaketrekning forhindret"

msgid "Surrender disabled"
msgstr "Overgivelse forhindret"

msgid "Damage: %{max}"
msgstr "Skadepoeng : %{max}"

msgid "Damage: %{min} - %{max}"
msgstr "Skadepoeng : %{min} - %{max}"

msgid "Perish: %{max}"
msgstr "Dødstall : %{max}"

msgid "Perish: %{min} - %{max}"
msgstr "Dødstall : %{min} - %{max}"

msgid ""
"Through eagle-eyed observation, %{name} is able to learn the magic spell "
"%{spell}."
msgstr ""
"Gjennom sitt skarpe ørneblikk fikk %{name} til å plukke opp trolldommen:\n"
" %{spell}."

msgid "Human"
msgstr "Menneske"

msgid "AI"
msgstr "Datamaskin"

msgid "Please select another hero."
msgstr "Vennligst velg en annen helt."

msgid "Set Attack Skill"
msgstr "Spesifiser angrepsevne"

msgid "Set Defense Skill"
msgstr "Spesifiser forsvarsevne"

msgid "Set Power Skill"
msgstr "Spesifiser kraftsevne"

msgid "Set Knowledge Skill"
msgstr "Spesifiser kunnskapsevne"

msgid "%{race1} %{name1}"
msgstr "%{race1}en %{name1}"

msgid "vs"
msgstr "mot"

msgid "%{race2} %{name2}"
msgstr "%{race2}en %{name2}"

msgid "Monsters"
msgstr "Monstre"

msgid "N/A"
msgstr "Ingen"

# Brukes til borgbygging også. Det venstre tårnet eller Ballisten.
msgid "Left Turret"
msgstr "Venstre tårn"

msgid "Right Turret"
msgstr "Høyre tårn"

# Samme som over. Det venstre tårnet eller Ballisten.
msgid "The %{name} fires with the strength of %{count} Archers"
msgstr "Borgens %{name} skyter med styrken til %{count} bueskyttere"

msgid "each with a +%{attack} bonus to their attack skill."
msgstr "hver med en angrepsbonus på +%{attack}."

msgid "The %{name} is destroyed."
msgstr "Borgens %{name} ble ødelagt."

msgid "%{count} %{name} rises from the dead!"
msgid_plural "%{count} %{name} rise from the dead!"
msgstr[0] "%{count} %{name} gjenoppstod fra de døde!"
msgstr[1] "%{count} %{name} gjenoppstod fra de døde!"

msgid "Dwarven Alliance"
msgstr "Dvergealliansen"

msgid "Sorceress Guild"
msgstr "Trollkvinnelauget"

msgid "Necromancer Guild"
msgstr "Sortekunstnerlaug"

msgid "Ogre Alliance"
msgstr "Jettealliansen"

msgid "Dwarfbane"
msgstr "Dvergebane"

msgid "Dragon Alliance"
msgstr "Dragealliansen"

msgid "Elven Alliance"
msgstr "Alvealliansen"

msgid "Kraeger defeated"
msgstr "Kreiger fanget"

msgid "Wayward Son"
msgstr "Den villfarne sønnen"

msgid "Uncle Ivan"
msgstr "Onkel Ivan"

msgid "Annexation"
msgstr "Underleggelse"

msgid "Force of Arms"
msgstr "Til våpnene!"

msgid "Save the Dwarves"
msgstr "Dvergenes unnsetning"

msgid "Carator Mines"
msgstr "Karatorgruvene"

msgid "Turning Point"
msgstr "Vendepunktet"

msgid "scenarioName|Defender"
msgstr "Beskytteren"

msgid "Corlagon's Defense"
msgstr "Korlagon sitt forsvar"

msgid "The Crown"
msgstr "Kronen"

msgid "The Gauntlet"
msgstr "Kappløpet"

msgid "Betrayal"
msgstr "Forræderi"

msgid "Final Justice"
msgstr "Rettferd, for godt"

#, fuzzy
msgid ""
"Roland needs you to defeat the lords near his castle to begin his war of "
"rebellion against his brother. They are not allied with each other, so they "
"will spend most of their time fighting with one another. Victory is yours "
"when you have defeated all of their castles and heroes."
msgstr ""
"Som første steg i opprøret mot sin bror, ber Roland deg om å beseire "
"krigsherrene i området rundt hans borg. Krigsherrene er ikke allierte og vil "
"dermed bruke mesteparten av sin tid på å krige seg imellom. Seieren er din "
"når du har erobret alle deres borger og overvunnet deres helter."

msgid ""
"The local lords refuse to swear allegiance to Roland, and must be subdued. "
"They are wealthy and powerful, so be prepared for a tough fight. Capture all "
"enemy castles to win."
msgstr ""
"De lokale fyrstene nekter å underlegge seg Roland, og må tvinges til det. De "
"er rike og mektige, så vær forberedt på en hard kamp. Erobre alle fiendtlige "
"borger for å vinne."

msgid ""
"Your task is to defend the Dwarves against Archibald's forces. Capture all "
"of the enemy towns and castles to win, and be sure not to lose all of the "
"dwarf towns at once, or the enemy will have won."
msgstr ""
"Din oppgave er å beskytte dvergene fra Archibalds styrker. Erobre alle "
"fiendens byer og borger for å vinne, og pass på å ikke miste alle "
"dvergebyene til samme tid, ellers vinner fienden."

# rett fram?
msgid ""
"You will face four allied enemies in a straightforward fight for resource "
"and treasure. Capture all of the enemy castles for victory."
msgstr ""
"Du vil møte fire allierte fiender i en renspikket kamp om råvarer og "
"skatter. Erobre alle fiendens borger for å vinne."

msgid ""
"Your enemies are allied against you and start close by, so be ready to come "
"out fighting. You will need to own all four castles in this small valley to "
"win."
msgstr ""
"Dine fiender er allierte mot deg, og de starter i nærheten av deg, så du må "
"være klar for kamp når som helst. Du må kontrollere alle de fire borgene i "
"denne lille dalen for å vinne."

msgid ""
"The Sorceress' guild of Noraston has requested Roland's aid against an "
"attack from Archibald's allies. Capture all of the enemy castles to win, and "
"don't lose Noraston, or you'll lose the scenario. (Hint: There is an enemy "
"castle on an island in the ocean.)"
msgstr ""
"Trollkvinnenes laug i Noraston ber om Roland sin hjelp for å klare å stå "
"imot et angrep fra Archibald sine allierte. Overta alle fiendens borger for "
"å vinne og ikke mist Noraston, ellers taper du kartet.\n"
"(Hint: Det ligger en fiendtlig borg på en øy i havet.)"

msgid ""
"Gather as large an army as possible and capture the enemy castle within 8 "
"weeks. You are opposed by only one enemy, but must travel a long way to get "
"to the enemy castle. Any troops you have in your army at the end of this "
"scenario will be with you in the final battle."
msgstr ""
"Samle sammen en så stor hær som mulig og ta over borgen til fienden innen "
"åtte uker. Du har kun én motstander, men du må reise langt for å komme til "
"ham. Alle styrkene du måtte ha i hæren din ved enden av scenarioet vil følge "
"med deg videre til det siste scenarioet."

msgid ""
"Find the Crown before Archibald's heroes find it. Roland will need the Crown "
"for the final battle against Archibald."
msgstr ""
"Finn kronen før Archibald sine helter finner den. Roland vil trenge kronen "
"for det siste slaget mot Archibald."

msgid ""
"Three allied enemies stand before you and victory, including Lord Corlagon. "
"Roland is in a castle to the northwest, and you will lose if he falls to the "
"enemy. Remember that capturing Lord Corlagon will ensure that he will not "
"fight against you in the final scenario."
msgstr ""
"Tre allierte fiender står mellom deg og seier. Blant fiendene dine er baron "
"Korlagon. Roland er i en borg i nordvest, og du taper dersom han faller i "
"fiendens hender. Merk at hvis du fanger baron Korlagon vil det sørge for at "
"du ikke møter ham i det siste scenarioet."

msgid ""
"This is the final battle. Both you and your enemy are armed to the teeth, "
"and all are allied against you. Capture Archibald to end the war!"
msgstr ""
"Dette er det siste slaget. Både du og fienden din er væpnet til tennene, og "
"alle er allierte mot deg. Fang Archibald for å avslutte krigen!"

#, fuzzy
msgid ""
"Switching sides leaves you with three castles against the enemy's one. This "
"battle will be the easiest one you will face for the rest of the war..."
"traitor."
msgstr ""
"Hvis du bytter lag vil du begynne med tre borger, mens fienden kun med én. "
"Dette slaget vil bli ditt enkleste under hele krigen...forræder."

msgid "Barbarian Wars"
msgstr "Barbarkrigene"

msgid "First Blood"
msgstr "Den første bloddråpen"

msgid "Necromancers"
msgstr "Sortekunstnere"

# Slakt brukes mer om dyr på norsk.
msgid "Slay the Dwarves"
msgstr "Myrd dvergene"

msgid "Country Lords"
msgstr "Landsherrene"

msgid "Dragon Master"
msgstr "Dragemesteren"

msgid "Rebellion"
msgstr "Opprør"

msgid "Apocalypse"
msgstr "Dommedag"

msgid "Greater Glory"
msgstr "Heder og ære"

#, fuzzy
msgid ""
"King Archibald requires you to defeat the three enemies in this region. They "
"are not allied with one another, so they will spend most of their energy "
"fighting amongst themselves. You will win when you own all of the enemy "
"castles and there are no more heroes left to fight."
msgstr ""
"Kong Archibald forlanger at du beseirer hans tre fiender i dette området. De "
"er ikke allierte med hverandre og vil derfor bruke mesteparten av kreftene "
"sine på å krige seg imellom. Du vinner når du har underlagt deg alle de "
"fiendtlige borgene og det ikke er flere helter igjen å slå."

msgid ""
"You must unify the barbarian tribes of the north by conquering them. As in "
"the previous mission, the enemy is not allied against you, but they have "
"more resources at their disposal. You will win when you own all of the enemy "
"castles and there are no more heroes left to fight."
msgstr ""
"Du må forene de barbariske stammene i nord ved å beseire dem. Som i det "
"forrige oppdraget er fiendene ikke alliert mot deg, men de har mer råvarer "
"tilgjengelig. Du vil vinne når du eier alle de fiendtlige borgene og det "
"ikke er flere helter igjen å slå."

msgid ""
"Do-gooder wizards have taken the Necromancers' castle. You must retake it to "
"achieve victory. Remember that while you start with a powerful army, you "
"have no castle and must take one within 7 days, or lose this battle. (Hint: "
"The nearest castle is to the southeast.)"
msgstr ""
"Regelryttende magimestere har tatt over Sortekunstnernes borg. Du må "
"gjenerobre den for å oppnå seier. Husk at selv om du starter med en sterk "
"hær så har du ikke en borg. Derfor må du overta en innen 7 dager, hvis ikke "
"taper du dette slaget. (Hint: Den nærmeste borgen ligger i sørøst.)"

msgid ""
"The dwarves need conquering before they can interfere in King Archibald's "
"plans. Roland's forces have more than one hero and many towns to start with, "
"so be ready for attack from multiple directions. You must capture all of the "
"enemy towns and castles to claim victory."
msgstr ""
"Dvergene må slås ut før de rekker å blande seg i Kong Archibald sine planer. "
"Roland sine styrker har mer enn én helt, for ikke å nevne flere byer i "
"begynnelsen, så vær forberedt på angrep fra alle kanter. Du må overta alle "
"de fiendtlige byene og borgene for å ta seieren."

msgid ""
"You must put down a peasant revolt led by Roland's forces. All are allied "
"against you, but you have Lord Corlagon, an experienced hero, to help you. "
"Capture all enemy castles to win."
msgstr ""
"Du må slå ned på bondeopprøret ledet av Roland sine styrker. Alle er "
"allierte mot deg, men du har den erfarne helten fyrst Korlagon på din side. "
"Underlegg deg alle fiendens borger for å vinne."

msgid ""
"There are two enemies allied against you in this mission. Both are well "
"armed and seek to evict you from their island. Avoid them and capture Dragon "
"City to win."
msgstr ""
"Det er to fiender som er allierte mot deg i dette oppdraget. Begge to er "
"godt utrustede og vil forsøke å drive deg ut av landet deres. Unngå dem og "
"overta Dragenes landsby for å vinne."

msgid ""
"Your orders are to conquer the country lords that have sworn to serve "
"Roland. All of the enemy castles are unified against you. Since you start "
"without a castle, you must hurry to capture one before the end of the week. "
"Capture all enemy castles for victory."
msgstr ""
"Dine ordre er å slå ut landsherrene som har sverget troskap til Roland. Alle "
"de fiendtlige borgene er forente mot deg. Siden du starter uten en borg må "
"du skynde deg med å ta over én før slutten av uka. Overta alle fiendtlige "
"borger for å vinne."

msgid ""
"Find the Crown before Roland's heroes find it. Archibald will need the Crown "
"for the final battle against Roland."
msgstr ""
"Finn kronen før Roland sine helter finner den. Archibald kommer til å trenge "
"kronen i det endelige slaget mot Roland."

msgid ""
"This is the final battle. Both you and your enemy are armed to the teeth, "
"and all are allied against you. Capture Roland to win the war, and be sure "
"not to lose Archibald in the fight!"
msgstr ""
"Dette er det endelige slaget. Både du og din fiende er væpnet til tennene, "
"og alle er allierte mot deg. Fang Roland for å vinne krigen, og pass på å "
"ikke miste Archibald i kamp!"

msgid "Arrow's Flight"
msgstr "I pilens skuddlinje"

msgid "Island of Chaos"
msgstr "Kaosøya"

msgid "The Abyss"
msgstr "Avgrunnen"

msgid "Uprising"
msgstr "Opprør"

msgid "Aurora Borealis"
msgstr "Nordlys"

msgid "Betrayal's End"
msgstr "Forræderiets ende"

msgid "Corruption's Heart"
msgstr "Fordervelsens hjerte"

msgid "The Giant's Pass"
msgstr "Fjellovergangen"

msgid ""
"Subdue the unruly local lords in order to provide the Empire with facilities "
"to operate in this region."
msgstr ""
"Underlegg deg de motvillige lokalhøvdingene slik at Keiserriket får et "
"fotfeste i regionen."

msgid ""
"Eliminate all opposition in this area. Then the first piece of the artifact "
"will be yours."
msgstr ""
"Slå ned på all motstanden i dette området. Når du har klart det vil den "
"første biten av skatten du søker bli din."

msgid ""
"The sorceresses to the northeast are rebelling! For the good of the empire "
"you must quash their feeble uprising on your way to the mountains."
msgstr ""
"Trollkvinnene i nordøst gjør opprør!\n"
"For Keiserrikets sak må du knuse deres stusslige opprør på ferden din mot "
"fjellene."

msgid ""
"Having prepared for your arrival, Kraeger has arranged for a force of "
"necromancers to thwart your quest. You must capture the castle of Scabsdale "
"before the first day of the third week, or the Necromancers will be too "
"strong for you."
msgstr ""
"For å forberede seg på deg har Kreiger gjort klar en styrke med "
"sortekunstnere hvis mål er å sette en stopper for oppdraget ditt Du må "
"overta borgen kalt Scabsdale før den første dagen av den tredje uka, ellers "
"vil sortekunstnerne bli for sterke for deg."

msgid ""
"The barbarian despot in this area is, as yet, ignorant of your presence. "
"Quickly, build up your forces before you are discovered and attacked! Secure "
"the region by subduing all enemy forces."
msgstr ""
"Det barbariske tyranniet i området er, enn så lenge, uvitende om din "
"tilstedeværelse. Bygg opp styrkene dine raskt før du blir oppdaget og "
"angrepet! Sikre området ved å slå ut alle fiendtlige styrker."

msgid ""
"The Empire is weak in this region. You will be unable to completely subdue "
"all forces in this area, so take what you can before reprisal strikes. "
"Remember, your true goal is to claim the Helmet of Anduran."
msgstr ""
"Keiserriket står svakt i denne regionen, og derfor vil det være umulig å "
"underlegge seg alle motstanderne. Du bør heller samle det du rekker før de "
"går til angrep på deg. Husk at målet ditt er å få tak i Andurans hjelm."

msgid "For the good of the Empire, eliminate Kraeger."
msgstr "Du må utrydde Kreiger, for Keiserrikets beste."

msgid ""
"At last, you have the opportunity and the facilities to rid the Empire of "
"the necromancer's evil. Eradicate them completely, and you will be sung as a "
"hero for all time."
msgstr ""
"Endelig har du muligheten og evnene til å befri Keiserriket fra "
"sortekunstnerens ondskap. Tilintetgjør dem fullstendig, og du vil bli sunget "
"om som en helt for evig tid."

msgid "Border Towns"
msgstr "Grensebyene"

msgid "Conquer and Unify"
msgstr "Erobre og foren"

msgid "Crazy Uncle Ivan"
msgstr "Den gale onkel Ivan"

msgid "The Wayward Son"
msgstr "Den villfarne sønnen"

msgid "Ivory Gates"
msgstr "Elfenbensportene"

msgid "The Elven Lands"
msgstr "Alvelandene"

msgid "The Epic Battle"
msgstr "Det store slaget"

msgid "The Southern War"
msgstr "Krigen i sør"

msgid ""
"Conquer and unite all the enemy tribes. Don't lose the hero Jarkonas, the "
"forefather of all descendants."
msgstr ""
"Erobre og foren alle de fiendtlige stammene. Ikke mist helten ved navn "
"Jarkonas, alle etterkommeres forfeder."

msgid ""
"Your rival, the Kingdom of Harondale, is attacking weak towns on your "
"border! Recover from their first strike and crush them completely!"
msgstr ""
"Motstanderen din, kongedømmet av Harondale, driver og angriper svake byer på "
"grensa di! Reis hæren din på nytt etter det første angrepet deres, og så "
"knus dem fullstendig!"

msgid ""
"Find your wayward son Joseph who is rumored to be living in the desolate "
"lands. Do it before the first day of the third month or it will be of no "
"help to your family."
msgstr ""
"Finn din villfarne sønn, Josef, som ryktes å bo på de øde øyene. Gjør det "
"før den første dagen av den tredje måneden, ellers vil alt være til ingen "
"nytte for familien din."

msgid ""
"Rescue your crazy uncle Ivan. Find him before the first day of the fourth "
"month or it will be no help to your kingdom."
msgstr ""
"Redd din gale onkel Ivan. Finn han før den første dagen av den fjerde "
"måneden, ellers vil ikke kongedømmet ditt ha noe å tjene på det."

msgid ""
"Destroy the barbarians who are attacking the southern border of your "
"kingdom! Recover your fallen towns, and then invade the jungle kingdom. "
"Leave no enemy standing."
msgstr ""
"Utslett barbarene som angriper kongedømmet ditt sin sørlige grense! Ta "
"tilbake dine tapte byer, og rykk inn i kongeriket som befinner seg i "
"jungelen. Ikke etterlat deg noen overlevende."

msgid "Retake the castle of Ivory Gates, which has fallen due to treachery."
msgstr "Gjenerobre borgen kalt Ivory Gates, som har falt grunnet forræderi ."

msgid ""
"Gain the favor of the elves. They will not allow trees to be chopped down, "
"so they will send you wood every 2 weeks. You must complete your mission "
"before the first day of the seventh month, or the kingdom will surely fall."
msgstr ""
"Kom på godfot med alvene. De tillater ikke nedhogging av trær, så derfor "
"sender de deg ved annenhver uke. Du må fullføre oppdraget ditt før den "
"første dagen av den sjuende måneden, ellers vil kongedømmet ditt falle."

msgid ""
"This is the final battle against your rival kingdom of Harondale. Eliminate "
"everyone, and don't lose the hero Jarkonas VI."
msgstr ""
"Dette er det siste slaget mot motstanderen din, kongeriket av Harondale. "
"Utrydd alle, og ikke mist helten kalt Jarkonas VI."

msgid "Fount of Wizardry"
msgstr "Trolldomskilden"

msgid "Power's End"
msgstr "Maktens ende"

msgid "The Eternal Scrolls"
msgstr "Evighetens skriftruller"

msgid "The Shrouded Isles"
msgstr "De skyggelagte øyene"

msgid ""
"Your mission is to vanquish the warring mages in the magical Shrouded Isles. "
"The completion of this task will give you a fighting chance against your "
"rivals."
msgstr ""
"Ditt oppdrag er å utslette de krigende magikerne på De magiske skyggelagte "
"øyene. Hvis du klarer denne oppgaven, vil du ha sjanse mot motstanderne dine."

msgid ""
"The location of the great library has been discovered! You must make your "
"way to it, and reclaim the city of Chronos in which it lies."
msgstr ""
"Beliggenheten til det store biblioteket har blitt funnet! Du må bane deg vei "
"til det og gjenvinn byen av Chronos der det ligger."

#, fuzzy
msgid ""
"Find the Orb of negation, which is said to be buried in this land. There are "
"clues inscribed on stone obelisks which will help lead you to your prize. "
"Find the Orb before the first day of the sixth month, or your rivals will "
"surely have gotten to the fount before you."
msgstr ""
"Finn Kulen av benektelse som ryktes å være gravd ned et sted i denne "
"regionen. Det fins ledetråder til denne skatten i form av innriss på "
"obelisker. Finn kulen før den første dagen av den sjette måneden, ellers vil "
"motstanderne dine få klørne i den før deg."

msgid ""
"You must take control of the castle of Magic, where the fount of wizardry "
"lies. Do this and your victory will be supreme."
msgstr ""
"Du må ta kontrollen over Magislottet som er stedet hvor trolldomskilden "
"ligger. Gjør dette, og seieren vil bli den største du noen sinne har oppnådd."

msgid "Blood is Thicker"
msgstr "Blod er tykkere"

msgid "King and Country"
msgstr "Konge og velde"

msgid "Pirate Isles"
msgstr "Piratøyene"

msgid "Stranded"
msgstr "Strandet"

msgid ""
"Capture the town on the island off the southeast shore in order to construct "
"a boat and travel back towards the mainland. Do not lose the hero Gallavant."
msgstr ""
"Overta byen på øya utenfor kysten i sørøst for å kunne lage et skip og reise "
"tilbake til fastlandet. Ikke mist helten kalt Gallavant."

msgid ""
"Find and defeat Martine, the pirate leader, who resides in Pirates Cove. Do "
"not lose Gallavant or your quest will be over."
msgstr ""
"Finn og beseir Martine, lederen av piratene. Hun oppholder seg i Piratbukta. "
"Ikke mist Gallavant, ellers vil oppdraget ditt mislykkes."

msgid ""
"Eliminate all the other forces who oppose the rule of Lord Alberon. "
"Gallavant must not die."
msgstr ""
"Utslett alle styrker som motsier seg veldet til baron Alberon. Gallavant må "
"under ingen omstendigheter dø."

msgid ""
"Overthrow the entrenched monarchy of Lord Alberon, and claim all the land in "
"your name. Gallavant must not die."
msgstr ""
"Styrt det dypt rotfestede kongedømmet til baron Alberon, og legg krav på "
"hele landet i ditt navn. Gallavant må ikke dø."

msgid " bane"
msgstr "morderen"

msgid " alliance"
msgstr "allianse"

# Medbrakte? Videreførbare?
msgid "Carry-over forces"
msgstr "Medbrakte styrker"

# Ville ha vært bedre med "Ekstra ved"
msgid " bonus"
msgstr "bonus"

msgid " defeated"
msgstr " fanget"

msgid " will always run away from your army."
msgstr " kommer alltid til å rømme i frykt fra hæren din."

msgid " will be willing to join your army."
msgstr " kommer alltid til å ønske å bli med i hæren din."

msgid "\"%{artifact}\" artifact will be carried over the scenario."
msgstr "\"%{artifact}\" vil bli brakt med videre til det neste kartet."

msgid "The army will be carried over the scenario."
msgstr "Disse styrkene vil komme til deg ved et senere kart."

msgid "The kingdom will have +%{count} %{resource} each day."
msgstr ""
"Kongedømmet ditt vil få %{count} ekstra %{resource} ved oppstarten av kartet."

msgid "\"%{spell}\" spell will be carried over the scenario."
msgstr "Trolldommen %{spell} vil bli brakt med videre til det neste kartet."

msgid "%{hero} can be hired in the scenario."
msgstr "Helten %{hero} kan bli vervet på kartet."

msgid ""
"%{hero} has been defeated and will not appear in the subsequent scenarios."
msgstr ""
"Helten %{hero} vil ikke komme i senere kart dersom han/hun har blitt fanget."

msgid "The dwarves recognize their allies and gladly join your forces."
msgstr ""
"Dvergene kjenner igjen sine allierte og slår seg med glede sammen med "
"styrkene dine."

msgid "The ogres recognize you as the Dwarfbane and lumber over to join you."
msgstr ""
"Jettene gjenkjenner deg som Dvergebanen og tumler seg tungt bort til deg for "
"å slå seg til din armé."

msgid ""
"The dragons, snarling and growling, agree to join forces with you, their "
"'Ally'."
msgstr ""
"Dragene, mens de ser på deg og knurrer og snerrer, godtar å slå seg sammen "
"med deg, deres \"allierte\"."

#, fuzzy
msgid ""
"As you approach the group of elves, their leader calls them all to "
"attention. He shouts to them, \"Who of you is brave enough to join this "
"fearless ally of ours?\" The group explodes with cheers as they run to join "
"your ranks."
msgstr ""
"Idet du går mot en gruppe alver kommanderer lederen dem alle til å stå i "
"givakt. Han roper til dem, \"Hvem av dere er tapre nok til å slå dere sammen "
"med vår fryktløse allierte?\". Gruppen bryter ut i jubel mens alle løper "
"bort for å slutte seg til styrken din."

#, fuzzy
msgid ""
"The dwarves hail you, \"Any friend of Roland is a friend of ours. You may "
"pass.\""
msgstr ""
"Dvergene hilser deg, \"En venn av Roland er en venn av oss. Du kan få gå "
"forbi.\"."

msgid ""
"The ogres give you a grunt of recognition, \"Archibald's allies may pass.\""
msgstr ""
"Jettene gir fra seg et grynt av annerkjennelse, \"Archibald sine allierte "
"skal få slippe forbi.\"."

#, fuzzy
msgid ""
"The dragons see you and call out. \"Our alliance with Archibald compels us "
"to join you. Unfortunately you have no room. A pity!\" They quickly scatter."
msgstr ""
"Dragene ser deg og roper ut: \"Vår allianse med Archibald tvinger oss til å "
"bli med deg. Uheldigvis har du ikke plass. Det var synd!\" De drar raskt av "
"gårde."

#, fuzzy
msgid ""
"The elves stand at attention as you approach. Their leader calls to you and "
"says, \"Let us not impede your progress, ally! Move on, and may victory be "
"yours.\""
msgstr ""
"Alvene står i givakt idet du kommer nærmere. Lederen deres roper på deg og "
"sier: \"La oss ikke komme i veien for deg, vår allierte! Dra nå videre, og "
"måtte seieren bli din.\"."

msgid "\"The Dwarfbane!!!!, run for your lives.\""
msgstr "\"Dvergebanen!!!! Flykt for livene deres!\""

msgid "campaignBonus|Animate Dead"
msgstr "Dødebesjelning"

msgid "campaignBonus|Chain Lightning"
msgstr "Kjedelyn"

msgid "campaignBonus|Fireblast"
msgstr "Ildblest"

msgid "campaignBonus|Mass Curse"
msgstr "Masseforbannelse"

msgid "campaignBonus|Mass Haste"
msgstr "Full hast"

msgid "campaignBonus|Mirror Image"
msgstr "Speilbilde"

msgid "campaignBonus|Resurrect"
msgstr "Gjenreising"

msgid "campaignBonus|Steelskin"
msgstr "Stålhud"

msgid "campaignBonus|Summon Earth"
msgstr "Tilkall jordånd"

msgid "campaignBonus|View Heroes"
msgstr "Vis helter"

msgid "campaignBonus|Ballista"
msgstr "Hurtigballisten"

msgid "campaignBonus|Black Pearl"
msgstr "Den sorte perlen"

msgid "campaignBonus|Caster's Bracelet"
msgstr "Fortryllerarmbånd"

msgid "campaignBonus|Defender Helm"
msgstr "Forsvarerhjelmen"

msgid "campaignBonus|Breastplate"
msgstr "Brystplate"

msgid "campaignBonus|Dragon Sword"
msgstr "Dragesverdet"

msgid "campaignBonus|Fizbin Medal"
msgstr "Fizbinmedaljen"

msgid "campaignBonus|Foremost Scroll"
msgstr "Yprst. kunskpsrull"

msgid "campaignBonus|Gauntlets"
msgstr "Panserhansker"

msgid "campaignBonus|Hideous Mask"
msgstr "Avskyelig maske"

msgid "campaignBonus|Mage's Ring"
msgstr "Magikerens ring"

msgid "campaignBonus|Major Scroll"
msgstr "Str. kunskpsrull"

msgid "campaignBonus|Medal of Honor"
msgstr "Æresmedaljen"

msgid "campaignBonus|Medal of Valor"
msgstr "Heltemotmedaljen"

msgid "campaignBonus|Minor Scroll"
msgstr "Mindre skriftrull"

msgid "campaignBonus|Nomad Boots"
msgstr "Nomadens sko"

msgid "campaignBonus|Power Axe"
msgstr "Styrkeøksa"

msgid "campaignBonus|Spiked Shield"
msgstr "Piggskjoldet"

msgid "campaignBonus|Stealth Shield"
msgstr "Snikeskjoldet"

msgid "campaignBonus|Tax Lien"
msgstr "Skattepant"

msgid "campaignBonus|Thunder Mace"
msgstr "Tordenklubben"

msgid "campaignBonus|Traveler's Boots"
msgstr "Vandrerens sko"

msgid "campaignBonus|White Pearl"
msgstr "Den hvite perlen"

msgid "campaignBonus|Basic Archery"
msgstr "Enkel skyting"

msgid "campaignBonus|Advanced Archery"
msgstr "Forbedret skyting"

msgid "campaignBonus|Expert Archery"
msgstr "Ekspert skyting"

msgid "campaignBonus|Basic Ballistics"
msgstr "Enkel ballistikk"

msgid "campaignBonus|Advanced Ballistics"
msgstr "Forbedret ballistikk"

msgid "campaignBonus|Expert Ballistics"
msgstr "Ekspert ballistikk"

msgid "campaignBonus|Basic Diplomacy"
msgstr "Enkel megling"

msgid "campaignBonus|Advanced Diplomacy"
msgstr "Forbedret megling"

msgid "campaignBonus|Expert Diplomacy"
msgstr "Ekspert megling"

msgid "campaignBonus|Basic Eagle Eye"
msgstr "Enkelt ørneblikk"

msgid "campaignBonus|Advanced Eagle Eye"
msgstr "Forbedret ørneblikk"

msgid "campaignBonus|Expert Eagle Eye"
msgstr "Ekspert ørneblikk"

msgid "campaignBonus|Basic Estates"
msgstr "Enkel investering"

msgid "campaignBonus|Advanced Estates"
msgstr "Forbedret investering"

msgid "campaignBonus|Expert Estates"
msgstr "Ekspert investering"

msgid "campaignBonus|Basic Leadership"
msgstr "Enkelt lederskap"

msgid "campaignBonus|Advanced Leadership"
msgstr "Forbedret lederskap"

msgid "campaignBonus|Expert Leadership"
msgstr "Ekspert lederskap"

msgid "campaignBonus|Basic Logistics"
msgstr "Enkel logistikk"

msgid "campaignBonus|Advanced Logistics"
msgstr "Forbedret logistikk"

msgid "campaignBonus|Expert Logistics"
msgstr "Ekspert logistikk"

msgid "campaignBonus|Basic Luck"
msgstr "Enkel flaks"

msgid "campaignBonus|Advanced Luck"
msgstr "Forbedret flaks"

msgid "campaignBonus|Expert Luck"
msgstr "Ekspert flaks"

msgid "campaignBonus|Basic Mysticism"
msgstr "Enkel mystikk"

msgid "campaignBonus|Advanced Mysticism"
msgstr "Forbedret mystikk"

msgid "campaignBonus|Expert Mysticism"
msgstr "Ekspert mystikk"

msgid "campaignBonus|Basic Navigation"
msgstr "Enkel skipsfart"

msgid "campaignBonus|Advanced Navigation"
msgstr "Forbedret skipsfart"

msgid "campaignBonus|Expert Navigation"
msgstr "Ekspert skipsfart"

msgid "campaignBonus|Basic Necromancy"
msgstr "Enkel sortekunst"

msgid "campaignBonus|Advanced Necromancy"
msgstr "Forbedret sortekunst"

msgid "campaignBonus|Expert Necromancy"
msgstr "Ekspert sortekunst"

msgid "campaignBonus|Basic Pathfinding"
msgstr "Enkel kartlesing"

msgid "campaignBonus|Advanced Pathfinding"
msgstr "Forbedret kartlesing"

msgid "campaignBonus|Expert Pathfinding"
msgstr "Ekspert kartlesing"

msgid "campaignBonus|Basic Scouting"
msgstr "Enkel speiding"

msgid "campaignBonus|Advanced Scouting"
msgstr "Forbedret speiding"

msgid "campaignBonus|Expert Scouting"
msgstr "Ekspert speiding"

msgid "campaignBonus|Basic Wisdom"
msgstr "Enkel visdom"

msgid "campaignBonus|Advanced Wisdom"
msgstr "Forbedret visdom"

msgid "campaignBonus|Expert Wisdom"
msgstr "Ekspert visdom"

msgid ""
"The main hero will have \"%{artifact}\" artifact at the start of the "
"scenario."
msgstr "Hovedhelten din vil begynne kartet med %{artifact} i sin besittelse."

msgid ""
"The kingdom will receive %{amount} additional %{resource} at the start of "
"the scenario."
msgstr "Kongedømmet ditt vil begynne kartet med %{amount} ekstra %{resource}."

msgid ""
"The kingdom will have %{amount} less %{resource} at the start of the "
"scenario."
msgstr ""
"Kongedømmet ditt vil få %{amount} mindre %{resource} ved oppstarten av "
"kartet."

msgid ""
"The main hero will have %{count} %{monster} at the start of the scenario."
msgstr "Hovedhelten din vil begynne kartet med %{count} %{monster}."

msgid ""
"The main hero will have \"%{spell}\" spell at the start of the scenario."
msgstr ""
"Hovedhelten din vil begynne kartet med trolldommen\n"
"%{spell}."

msgid "The starting race of the scenario will be %{race}."
msgstr "Begynn kartet med helteslaget %{race}."

msgid ""
"The main hero will have additional %{count} %{skill} at the start of the "
"scenario."
msgstr ""
"Hovedhelten din vil begynne kartet med %{count} ekstrapoeng i %{skill}."

msgid "The main hero will have %{skill} at the start of the scenario."
msgstr "Hovedhelten din vil begynne kartet med ferdigheten %{skill}."

msgid "Roland"
msgstr "Roland"

msgid "Archibald"
msgstr "Archibald"

msgid "The Price of Loyalty"
msgstr "Prisen for trofasthet"

msgid "Voyage Home"
msgstr "Ferden hjem"

msgid "Wizard's Isle"
msgstr "Magimestrenes øy"

msgid "Descendants"
msgstr "Etterkommerene"

msgid "The %{building} produces %{monster}."
msgstr "%{building} gjør det mulig å verve %{monster}."

msgid "Requires:"
msgstr "Trenger:"

msgid "Exit this menu without doing anything."
msgstr "Forlat menyen uten å gjøre endringer."

msgid "Cannot build. You have already built here today."
msgstr "Kan ikke bygges. Det har allerede blitt bygd her denne runden."

msgid "For this action it is necessary to build a castle first."
msgstr "For å utføre denne handlingen må man bygge en borg først."

#, fuzzy
msgid "Cannot build %{name} because the castle is too far away from an ocean."
msgstr "Borgen er for langt unna vann til å bygge %{name}."

# bygning? usikker funksjon
msgid "disable build."
msgstr "Bygning fjernet."

msgid "Cannot afford %{name}."
msgstr "Du har ikke råd til %{name}."

msgid "%{name} is already built."
msgstr "%{name} har allerede blitt bygd."

msgid "Cannot build %{name}."
msgstr "Det kan ikke bygges %{name}."

msgid "Build %{name}."
msgstr "Bygg %{name}."

msgid "Blackridge"
msgstr "Svartfjellryggen"

msgid "Hillstone"
msgstr "Vollsten"

msgid "Pinehurst"
msgstr "Furuskogen"

msgid "Whiteshield"
msgstr "Hvitskjold"

msgid "Woodhaven"
msgstr "Skogheimen"

msgid "Blackwind"
msgstr "Sortevind"

msgid "Bloodreign"
msgstr "Bloddømme"

msgid "Dragontooth"
msgstr "Dragetann"

msgid "Greywind"
msgstr ""

msgid "Portsmith"
msgstr ""

msgid "Atlantium"
msgstr ""

msgid "Middle Gate"
msgstr ""

msgid "Sansobar"
msgstr ""

msgid "Tundara"
msgstr "Tundara"

msgid "Vulcania"
msgstr "Vulcania"

msgid "Baywatch"
msgstr ""

#, fuzzy
msgid "Fountainhead"
msgstr "Fontene"

msgid "Vertigo"
msgstr ""

msgid "Wildabar"
msgstr ""

msgid "Winterkill"
msgstr ""

msgid "Brindamoor"
msgstr ""

msgid "Lakeside"
msgstr ""

msgid "Nightshadow"
msgstr ""

msgid "Olympus"
msgstr ""

msgid "Sandcaster"
msgstr "Sandeborg"

msgid "Alamar"
msgstr "Alamar"

#, fuzzy
msgid "Burlock"
msgstr "Trollmann"

msgid "Dragadune"
msgstr "Drakendyn"

msgid "Kalindra"
msgstr "Kalindra"

msgid "Xabran"
msgstr ""

msgid "Algary"
msgstr ""

msgid "Basenji"
msgstr ""

msgid "Blackfang"
msgstr "Svarttann"

msgid "New Dawn"
msgstr "Nygry"

msgid "Sorpigal"
msgstr ""

msgid "Avone"
msgstr ""

msgid "Big Oak"
msgstr ""

msgid "Chandler"
msgstr ""

msgid "Erliquin"
msgstr ""

msgid "Hampshire"
msgstr ""

#, fuzzy
msgid "Antioch"
msgstr "Advarsel"

#, fuzzy
msgid "Avalon"
msgstr "Halon"

msgid "Roc Haven"
msgstr ""

msgid "South Mill"
msgstr ""

#, fuzzy
msgid "Weed Patch"
msgstr "Gulluret"

msgid "Brownston"
msgstr "Brunnbygd"

msgid "Hilltop"
msgstr "Bakketopp"

msgid "Weddington"
msgstr ""

msgid "Westfork"
msgstr ""

#, fuzzy
msgid "Whittingham"
msgstr "Skribent"

msgid "Cathcart"
msgstr ""

msgid "Elk's Head"
msgstr ""

msgid "Roscomon"
msgstr ""

#, fuzzy
msgid "Sherman"
msgstr "Tysk"

msgid "Yorksford"
msgstr ""

#, fuzzy
msgid "Blackburn"
msgstr "Svartdrage"

#, fuzzy
msgid "Blacksford"
msgstr "Svart tårn"

msgid "Burton"
msgstr ""

msgid "Pig's Eye"
msgstr ""

msgid "Viper's Nest"
msgstr ""

msgid "Fenton"
msgstr ""

msgid "Lankershire"
msgstr "Slankersyssel"

msgid "Lombard"
msgstr ""

msgid "Timberhill"
msgstr "Tømmertopp"

#, fuzzy
msgid "Troy"
msgstr "Trojann"

#, fuzzy
msgid "Forder Oaks"
msgstr "Grensebyene"

msgid "Meramec"
msgstr ""

msgid "Quick Silver"
msgstr ""

msgid "Westmoor"
msgstr ""

msgid "Willow"
msgstr "Vierlund"

msgid "Corackston"
msgstr ""

msgid "Sheltemburg"
msgstr ""

msgid "Cannot recruit - you already have a Hero in this town."
msgstr "Det kan ikke verves en helt. Det befinner seg alt én i byen."

msgid "Cannot recruit - you have too many Heroes."
msgstr "Kan ikke verves - du har for mange helter."

msgid "Cannot afford a Hero"
msgstr "Ikke råd til helt"

msgid "There is no room in the garrison for this army."
msgstr "Det er ikke plass i garnisonen for denne styrken."

# Forskansing eller festningsanlegg
msgid "Fortifications"
msgstr "Befestninger"

msgid "Farm"
msgstr "Åker"

msgid "Thatched Hut"
msgstr "Stråtekt hytte"

msgid "Archery Range"
msgstr "Skytebane"

msgid "Upg. Archery Range"
msgstr "Oppg. skytebane"

msgid "Blacksmith"
msgstr "Smed"

msgid "Upg. Blacksmith"
msgstr "Oppg. smed"

msgid "Armory"
msgstr "Rustkammer"

msgid "Upg. Armory"
msgstr "Oppg. rustkammer"

msgid "Jousting Arena"
msgstr "Ridderbane"

msgid "Upg. Jousting Arena"
msgstr "Oppg. ridderbane"

msgid "Cathedral"
msgstr "Domkirke"

msgid "Upg. Cathedral"
msgstr "Oppg. domkirke"

msgid "Coliseum"
msgstr "Amfiteater"

msgid "Garbage Heap"
msgstr "Skrothaug"

msgid "Hut"
msgstr "Hytte"

msgid "Stick Hut"
msgstr "Kvisthytte"

msgid "Upg. Stick Hut"
msgstr "Oppg. kvisthytte"

msgid "Den"
msgstr "Hi"

msgid "Adobe"
msgstr "Leirhus"

msgid "Upg. Adobe"
msgstr "Oppg. leirhus"

msgid "Bridge"
msgstr "Bru"

msgid "Upg. Bridge"
msgstr "Oppg. bru"

msgid "Pyramid"
msgstr "Pyramide"

msgid "Rainbow"
msgstr "Regnbue"

msgid "Crystal Garden"
msgstr "Krystallhage"

msgid "Treehouse"
msgstr "Trehytte"

msgid "Cottage"
msgstr "Stue"

msgid "Upg. Cottage"
msgstr "Oppg. stue"

msgid "Stonehenge"
msgstr "Steinring"

msgid "Upg. Stonehenge"
msgstr "Oppg. steinring"

# hesteslette heller enn hesteeng. Enkelte språk bruker plen.
msgid "Fenced Meadow"
msgstr "Inngjerdet slette"

msgid "sorceress|Red Tower"
msgstr "Ildtårn"

msgid "Dungeon"
msgstr "Skattehvelv"

msgid "Waterfall"
msgstr "Foss"

msgid "Cave"
msgstr "Hule"

msgid "Crypt"
msgstr "Gravkammer"

msgid "Nest"
msgstr "Rede"

msgid "Maze"
msgstr "Labyrint"

msgid "Upg. Maze"
msgstr "Oppg. labyrint"

msgid "Swamp"
msgstr "Myr"

msgid "Green Tower"
msgstr "Grønt tårn"

msgid "warlock|Red Tower"
msgstr "Rødt tårn"

msgid "Black Tower"
msgstr "Svart tårn"

msgid "Library"
msgstr "Bibliotek"

msgid "Orchard"
msgstr "Frukthage"

msgid "Habitat"
msgstr "Hjemsted"

msgid "Pen"
msgstr "Binge"

msgid "Foundry"
msgstr "Støperi"

msgid "Upg. Foundry"
msgstr "Oppg. støperi"

msgid "Cliff Nest"
msgstr "Klipperede"

msgid "Ivory Tower"
msgstr "Elfenbenstårn"

msgid "Upg. Ivory Tower"
msgstr "Oppg. elfenbenstårn"

msgid "Cloud Castle"
msgstr "Himmelslott"

msgid "Upg. Cloud Castle"
msgstr "Oppg. himmelslott"

msgid "Storm"
msgstr "Storm"

msgid "Skull Pile"
msgstr "Beinhaug"

msgid "Excavation"
msgstr "Utgravninger"

msgid "Graveyard"
msgstr "Gravplass"

msgid "Upg. Graveyard"
msgstr "Oppg. gravplass"

msgid "Upg. Pyramid"
msgstr "Oppg. pyramide"

# Evt herskapshus
msgid "Mansion"
msgstr "Herregård"

msgid "Upg. Mansion"
msgstr "Oppg. herregård"

msgid "Mausoleum"
msgstr "Kongegrav"

msgid "Upg. Mausoleum"
msgstr "Oppg. kongegrav"

msgid "Laboratory"
msgstr "Laboratorium"

# Sortekunstnerens by. Offerplass? Offeralter? Tempel? Helligdom?
msgid "Shrine"
msgstr "Mørkets alter"

msgid ""
"The Fortifications increase the toughness of the walls, increasing the "
"number of turns it takes to knock them down."
msgstr ""
"Befestningene styrker ringmuren til borgen slik at det må flere treff til "
"for å rive den ned."

msgid "The Farm increases production of Peasants by %{count} per week."
msgstr "Åkeren øker veksten av bønder med %{count} i uka."

msgid ""
"The Coliseum provides inspiring spectacles to defending troops, raising "
"their morale by two during combat."
msgstr ""
"Amfiteateret oppildner de forsvarende styrkene slik at kampånden deres "
"stiger med to."

msgid "The Garbage Heap increases production of Goblins by %{count} per week."
msgstr "Skrothaugen øker veksten av vetter med %{count} i uka."

msgid "The Rainbow increases the luck of the defending units by two."
msgstr "Regnbuen øker flaksen til de forsvarende styrkene med to."

msgid ""
"The Crystal Garden increases production of Sprites by %{count} per week."
msgstr "Krystallhagen øker veksten av feer med %{count} i uka."

msgid "The Dungeon increases the income of the town by %{count} gold per day."
msgstr ""
"Skattehvelvet øker den daglige inntekten til byen med %{count} gullstykker."

msgid "The Waterfall increases production of Centaurs by %{count} per week."
msgstr "Fossen øker veksten av kentaurer med %{count} i uka."

msgid ""
"The Library increases the number of spells in the Guild by one for each "
"level of the guild."
msgstr ""
"Biblioteket øker antall trolldommer hos Magikerlauget med én for hver level."

msgid "The Orchard increases production of Halflings by %{count} per week."
msgstr "Frukthagen øker veksten av halvinger med %{count} i uka."

msgid "The Storm adds +2 to the power of spells of a defending spell caster."
msgstr "Stormen legger til +2 på kraften til en forsvarende trolldomsbruker."

msgid "The Skull Pile increases production of Skeletons by %{count} per week."
msgstr "Beinhaugen øker veksten av skjeletter med %{count} i uka."

msgid "Thieves' Guild"
msgstr "Tyvenes laug"

msgid "Tavern"
msgstr "Vertshus"

msgid "Shipyard"
msgstr "Skipsverft"

msgid "Well"
msgstr "Brønn"

msgid "Statue"
msgstr "Statue"

msgid "Marketplace"
msgstr "Markedsplass"

msgid "Moat"
msgstr "Vollgrav"

msgid "Castle"
msgstr "Borg"

msgid "Tent"
msgstr "Telt"

msgid "Captain's Quarters"
msgstr "Kapteinens kvarter"

# Første nivå uten forkortelse ser både bedre ut og gjør at man vet hva forkortelsen er for senere uten å måtte
# høyre klikke osv.
msgid "Mage Guild, Level 1"
msgstr "Magikerlaug"

# nivå eller level? etasje?
msgid "Mage Guild, Level 2"
msgstr "Magikerlaug, level 2"

msgid "Mage Guild, Level 3"
msgstr "Magikerlaug, level 3"

msgid "Mage Guild, Level 4"
msgstr "Magikerlaug, level 4"

msgid "Mage Guild, Level 5"
msgstr "Magikerlaug, level 5"

msgid ""
"The Shrine increases the necromancy skill of all your necromancers by 10 "
"percent."
msgstr ""
"Mørkets alter forbedrer sortekunstevnen til heltene dine med 10 prosent."

msgid ""
"The Thieves' Guild provides information on enemy players. Thieves' Guilds "
"can also provide scouting information on enemy towns. Additional Guilds "
"provide more information."
msgstr ""
"Tyvenes laug skaffer informasjon om motstanderspillerne og borgene deres. Jo "
"flere tyvelaug du eier, desto mer informasjon får du om de andre spillerne."

msgid "The Tavern increases morale for troops defending the castle."
msgstr "Vertshuset styrker kampånden til krigerne som forsvarer borgen."

msgid "The Shipyard allows ships to be built."
msgstr "Skipsverftet lar deg bygge skip."

msgid ""
"The Well increases the growth rate of all dwellings by %{count} creatures "
"per week."
msgstr ""
"Brønnen øker den ukentlige veksten til alle borgens bosteder med %{count} "
"krigere. Hvis du besøker den kan du få en oversikt over alle de forskjellige "
"krigerne i borgen i tillegg til at du kan verve dem derfra."

msgid "The Statue increases your town's income by %{count} gold per day."
msgstr "Statuen øker den daglige inntekten til byen med %{count} gullstykker."

msgid "The Left Turret provides extra firepower during castle combat."
msgstr ""
"Det venstre tårnet tilfører ekstra ildstyrke under beleiring av borgen."

msgid "The Right Turret provides extra firepower during castle combat."
msgstr "Det høyre tårnet tilfører ekstra ildstyrke under beleiring av borgen."

msgid ""
"The Marketplace can be used to convert one type of resource into another. "
"The more marketplaces you control, the better the exchange rate."
msgstr ""
"På markedsplassen kan man bytte én type råvare mot en annen. Jo flere "
"markedsplasser du eier, desto bedre vekslingskurs får du."

msgid ""
"The Moat slows attacking units. Any unit entering the moat must end its turn "
"there and becomes more vulnerable to attack."
msgstr ""
"Vollgraven forsinker angripende styrker. Alle styrker som havner i "
"vollgraven må avslutte turen sin der og i tillegg tar de mer skade fra "
"angrep så lenge de befinner seg i den."

msgid ""
"The Castle improves town defense and increases income to %{count} gold per "
"day."
msgstr ""
"Borgen forsterker byens beskyttelse og øker den daglige inntekten du får fra "
"byen til %{count} gullstykker."

msgid ""
"The Tent provides workers to build a castle, provided the materials and the "
"gold are available."
msgstr ""
"Teltet skaffer arbeidere til å bygge en borg, gitt at råvarene og gullet er "
"på plass."

msgid ""
"The Captain's Quarters provides a captain to assist in the castle's defense "
"when no hero is present."
msgstr ""
"Kapteinens kvarter huser en kaptein som vil forsvare borgen dersom ingen "
"helt er til stede."

msgid ""
"The Mage Guild allows heroes to learn spells and replenish their spell "
"points."
msgstr ""
"Hos Magikerlauget kan heltene dine lære seg trolldommer og få fylt opp "
"magipoengene sine."

msgid "Recruit %{name}"
msgstr "Verv %{name}"

msgid "Month: %{month}, Week: %{week}, Day: %{day}"
msgstr "Måned: %{month}, Uke : %{week}, Dag : %{day}"

msgid ""
"You must purchase a spell book to use the mage guild, but you currently have "
"no room for a spell book. Try giving one of your artifacts to another hero."
msgstr ""
"Du må kjøpe en tryllebok for å bruke Magikerforbundet, men du har ikke plass "
"til en tryllebok nå. Prøv å gi en av dine skatter til en annen helt."

msgid "Exit"
msgstr "Gå ut"

msgid "Click to show next town."
msgstr "Klikk for å vise neste by."

msgid "Show next town"
msgstr "Vis neste by"

msgid "Click to show previous town."
msgstr "Klikk for å vise forrige by."

msgid "Show previous town"
msgstr "Vis forrige by"

msgid "This town may not be upgraded to a castle."
msgstr "Denne byen kan ikke oppgraderes til borg."

msgid "Town"
msgstr "By"

msgid "Exit Castle"
msgstr "Forlat borgen"

msgid "Exit Town"
msgstr "Forlat byen"

msgid "Show Income"
msgstr "Vis inntekt"

msgid "View Hero"
msgstr "Vis helt"

msgid "The above spells are available here."
msgstr "Trolldommene ovenfor er tilgjengelige her."

#, fuzzy
msgid "The spells the hero can learn have been added to their book."
msgstr "Med nok visdom kan du lære deg trolldommene over."

msgid "A generous tip for the barkeep yields the following rumor:"
msgstr "Et sjenerøst tips til bartenderen får han til å dele dette ryktet:"

msgid "Recruit Hero"
msgstr "Verv en helt"

msgid "%{name} is a level %{value} %{race} "
msgstr "%{name} er en level %{value} %{race} "

msgid "with %{count} artifacts."
msgstr "med %{count} skatter."

msgid "with 1 artifact."
msgstr "med 1 skatt."

msgid "without artifacts."
msgstr "uten skatter."

msgid "Recruit %{name} the %{race}"
msgstr "Verv %{race}en %{name}"

msgid ""
"'Spread' combat formation spreads your armies from the top to the bottom of "
"the battlefield, with at least one empty space between each army."
msgstr ""
"\"Spredd\" kampoppstilling sprer styrkene dine fra topp til bunn av "
"slagmarken med minst ett ledig felt mellom hver enkelt tropp."

msgid ""
"'Grouped' combat formation bunches your army together in the center of your "
"side of the battlefield."
msgstr ""
"\"Gruppert\" kampoppstilling setter styrkene dine tett sammen i midten av "
"din side av slagmarken."

msgid "Spread Formation"
msgstr "Spredd oppstilling"

msgid "Grouped Formation"
msgstr "Gruppert oppstilling"

msgid "Set garrison combat formation to 'Spread'"
msgstr "Sett kampoppstillingen til garnisonen til \"Spredd\"."

msgid "Set garrison combat formation to 'Grouped'"
msgstr "Sett kampoppstillingen til garnisonen til \"Gruppert\"."

msgid "Exit Castle Options"
msgstr "Forlat borgvalg"

msgid "Castle Options"
msgstr "Borgvalg"

msgid "Not enough resources to recruit creatures."
msgstr "Ikke nok råvarer til å verve krigere."

msgid "You are unable to recruit at this time, your ranks are full."
msgstr "Du kan ikke verve noen fordi hæren din har ikke plass."

msgid "No creatures available for purchase."
msgstr "Ingen krigere tilgjengelige for verving."

msgid "Recruit Creatures"
msgstr "Verv krigere"

msgid "Max"
msgstr "Maks"

msgid "Hire all creatures in the town."
msgstr "Verv alle krigerene som er tilgjengelige i byen."

msgid "Available"
msgstr "Tilgjengelig"

msgid "Town Population Information and Statistics"
msgstr "Info og tall om byens bosteder"

msgid "Damage"
msgstr "Skade"

msgid "HP"
msgstr "Liv"

msgid "Growth"
msgstr "Vekst"

msgid "week"
msgstr "uke"

msgid "View World"
msgstr "Vis verden"

msgid "View the entire world."
msgstr "Vis hele verdenen."

msgid "Puzzle"
msgstr "Puslekart"

msgid "View the obelisk puzzle."
msgstr "Vis obeliskenes puslekart."

msgid "Scenario Information"
msgstr "Kartbeskrivelse"

msgid "View information on the scenario you are currently playing."
msgstr "Vis beskrivelsen av kartet du spiller akkurat nå."

msgid "Dig for the Ultimate Artifact."
msgstr "Grav etter den sjeldneste skatten."

msgid "Digging"
msgstr "Graving"

msgid "Arena"
msgstr "Arena"

#, fuzzy
msgid ""
"You enter the arena and face a pack of vicious lions. You handily defeat "
"them, to the wild cheers of the crowd. Impressed by your skill, the aged "
"trainer of gladiators agrees to train you in a skill of your choice."
msgstr ""
"Du går inn i arenaen og finner deg selv ansikt til ansikt med en flokk "
"blodtørstige løver. Du tar lett hånd om dem og publikum jubler. En gammel "
"gladiatormester ble så imponert av deg at han går med på å trene deg opp i "
"én ferdighet etter ditt ønske."

msgid "Attack Skill"
msgstr "Angrep"

msgid "Defense Skill"
msgstr "Forsvar"

msgid "Shots"
msgstr "Skudd"

msgid "Shots Left"
msgstr "Skudd igjen"

msgid "Hit Points"
msgstr "Liv"

msgid "Hit Points Left"
msgstr "Liv igjen"

msgid "You can't afford to upgrade your troops!"
msgstr "Du har ikke råd til å oppgradere troppene dine!"

msgid ""
"Your troops can be upgraded, but it will cost you dearly. Do you wish to "
"upgrade them?"
msgstr ""
"Krigerne dine kan oppgraderes, men det vil koste deg dyrt. Ønsker du å "
"oppgradere dem likevel?"

# Avskjedige
msgid "Are you sure you want to dismiss this army?"
msgstr "Er du sikker på at du vil bortvise denne troppen?"

msgid "Upgrade"
msgstr "Oppgrader"

msgid "Upgrade your troops."
msgstr "Oppgrader troppene dine."

msgid "Dismiss"
msgstr "Bortvis"

msgid "Dismiss this army."
msgstr "Bortvis denne troppen."

msgid ""
"A group of %{monster} with a desire for greater glory wish to join you.\n"
"Do you accept?"
msgstr ""
"En gruppe %{monster} med en drøm om heder og ære ønsker å bli med deg.\n"
"Godtar du?"

msgid "Followers"
msgstr "Følgere"

msgid ""
"The %{monster} is swayed by your diplomatic tongue, and offers to join your "
"army for the sum of %{gold} gold.\n"
"Do you accept?"
msgstr ""
"En enkelt %{monster} lar seg overtale av dine meglingsevner, og den tilbyr "
"deg å bli med i hæren din mot en pris på %{gold} gullstykker.\n"
"Godtar du?"

msgid ""
"The creatures are swayed by your diplomatic\n"
"tongue, and make you an offer:\n"
"\n"
msgstr ""
"Krigerne lar seg overtale takket være dine formidable meglingsevner, og de "
"gir deg følgende tilbud:\n"
"\n"

msgid ""
"%{offer} of the %{total} %{monster} will join your army, and the rest will "
"leave you alone, for the sum of %{gold} gold.\n"
"Do you accept?"
msgstr ""
"%{offer} av %{total} av gruppen med %{monster} vil slutte seg til hæren din, "
"mens resten vil la deg gå uforstyrret videre i bytte mot %{gold} "
"gullstykker.\n"
"Godtar du?"

msgid ""
"All %{offer} of the %{monster} will join your army for the sum of %{gold} "
"gold.\n"
"Do you accept?"
msgstr ""
"Hele hærstyrken på %{offer} %{monster} vil slutte seg til hæren din i bytte "
"mot %{gold} gullstykker.\n"
"Godtar du?"

msgid "(Rate: %{percent})"
msgstr "(Grad: %{percent})"

msgid "off"
msgstr "av"

msgid "Music"
msgstr "Musikk"

msgid "Effects"
msgstr "Lydeffekter"

msgid "MIDI"
msgstr "MIDI"

msgid "MIDI Expansion"
msgstr "MIDI Expansion"

msgid "External"
msgstr "Ekstern"

msgid "Music Type"
msgstr "Musikktype"

msgid "3D Audio"
msgstr "3D-lyd"

msgid "Toggle ambient music level."
msgstr "Juster volumet til musikken."

msgid "Toggle foreground sounds level."
msgstr "Juster volumet til lydeffekter og videosnutter."

msgid "Change the type of music."
msgstr "Skift typen musikk."

msgid "Toggle 3D effects of foreground sounds."
msgstr "Skru 3D-effekten av bakgrunnslyder på eller av."

msgid "Build a new ship:"
msgstr "Bygg et nytt skip:"

msgid "Resource cost:"
msgstr "Pris i råvarer:"

msgid "Total: "
msgstr "Totalt: "

msgid "Need: "
msgstr "Trenger: "

msgid "Load Game"
msgstr "Last inn et parti"

msgid "No save files to load."
msgstr "Ingen lagrede spill å laste inn."

msgid "New Game"
msgstr "Nytt parti"

msgid "Start a single or multi-player game."
msgstr "Start et enkelt- eller flerspillerparti."

msgid "Load a previously saved game."
msgstr "Last inn et tidligere lagret parti."

msgid "Save Game"
msgstr "Lagre spill"

msgid "Save the current game."
msgstr "Lagre det nåværende spillet."

msgid "Quit"
msgstr "Avslutt"

msgid "Quit out of Heroes of Might and Magic II."
msgstr "Forlat Heroes of Might and Magic II."

msgid "Language"
msgstr "Språk"

msgid "Graphics"
msgstr "Bilde"

msgid "Black & White"
msgstr "Svart-hvit"

msgid "Mouse Cursor"
msgstr "Markør"

msgid "Color"
msgstr "Farget"

msgid "Text Support"
msgstr "Tekstmodus"

msgid "Change the language of the game."
msgstr "Endre språket til spillet."

msgid "Select Game Language"
msgstr "Velg spillspråk"

msgid "Change the graphics settings of the game."
msgstr "Endre bildeinnstillingene til spillet."

msgid "Toggle colored cursor on or off. This is only an aesthetic choice."
msgstr "Skru farget markør av eller på. Dette er kun et estetisk valg."

msgid ""
"Toggle text support mode to output extra information about windows and "
"events in the game."
msgstr ""
"Skru på tekstmodus for å gi tekstbasert informasjon om vinduer og hendelser "
"som skjer i spillet."

msgid ""
"Map\n"
"Difficulty"
msgstr ""
"Kartets\n"
"utfordring"

msgid ""
"Game\n"
"Difficulty"
msgstr ""
"Spillets\n"
"utfordring"

msgid "Rating"
msgstr "Utbytte"

msgid "Map Size"
msgstr ""
"Kartets\n"
"størrelse"

# Evt Spillere
# Motspillere og motstandere høres ut som dine egne motspillere og motstandere. Evt Konkurrenter men
# det høres feil setting ut. Motspillere osv passer dårlig når du har allierte blant dem.
msgid "Opponents"
msgstr "Deltakere"

# Slag? Type? Klasse er feil.
msgid "Class"
msgstr "Helteslag"

msgid ""
"Victory\n"
"Conditions"
msgstr ""
"Seiers-\n"
"vilkår"

msgid ""
"Loss\n"
"Conditions"
msgstr ""
"Taps-\n"
"vilkår"

msgid "First select recipients!"
msgstr "Velg først mottakere!"

msgid "You cannot select %{resource}!"
msgstr "Du kan ikke velge %{resource}!"

msgid "Select count %{resource}:"
msgstr "Velg mengde %{resource}:"

msgid "Select Recipients"
msgstr "Velg mottakere"

msgid "Your Funds"
msgstr "Dine midler"

msgid "Planned Gift"
msgstr "Gis bort"

msgid "Gift from %{name}"
msgstr "Gave fra %{name}"

msgid "Resolution"
msgstr "Oppløsning"

msgid "Fullscreen"
msgstr "Fullskjerm"

msgid "window|Mode"
msgstr "Skjermmodus"

msgid "Windowed"
msgstr "Vindu"

msgid "V-Sync"
msgstr "V-synk"

msgid "on"
msgstr "på"

msgid "FPS"
msgstr "FPS"

msgid "System Info"
msgstr "Systeminfo"

msgid "Change the resolution of the game."
msgstr "Endre oppløsningen til spillet."

msgid "Select Game Resolution"
msgstr "Velg spilloppløsning"

msgid "Toggle between fullscreen and windowed modes."
msgstr "Velg mellom fullskjerm og vindusskjerm."

msgid ""
"The V-Sync option can be enabled to resolve flickering issues on some "
"monitors."
msgstr ""
"V-synk kan bli skrudd på for å potensielt løse problemer med hakkete bilde "
"eller ujevn bildeflyt."

msgid "Show extra information such as FPS and current time."
msgstr "Vis ekstra informasjon som bilder per sekund (FPS) og tid."

msgid "Hot Keys:"
msgstr "Hurtigtaster:"

msgid "Evil"
msgstr "Ond"

msgid "Good"
msgstr "God"

msgid "Interface Type"
msgstr "Grensesnitt"

msgid "Hide"
msgstr "Løs"

msgid "Show"
msgstr "Bundet"

msgid "Interface"
msgstr "Grensesnitt"

msgid "Slow"
msgstr "Treg"

msgid "Normal"
msgstr "Middels"

msgid "Fast"
msgstr "Fort"

msgid "Very Fast"
msgstr "Rask"

msgid "Scroll Speed"
msgstr ""
"Panorerings-\n"
"fart"

msgid "Toggle the type of interface you want to use."
msgstr "Velg den typen grensesnitt du ønsker."

msgid "Toggle interface visibility."
msgstr "Skift synlighet for grensesnittet."

msgid "Toggle colored cursor on or off. This is only an esthetic choice."
msgstr "Skru farget markør av eller på. Dette er kun smak og behag."

msgid "Sets the speed at which you scroll the window."
msgstr "Setter farten du panorerer rundt kartet på."

msgid "Select Game Language:"
msgstr "Velg språk:"

msgid "Click to choose the selected language."
msgstr "Trykk for å velge et språk."

msgid "%{name} has gained a level."
msgstr "%{name} gikk opp en level."

msgid "%{skill} +1"
msgstr "%{skill} +1"

msgid "You have learned %{skill}."
msgstr "Du har lært %{skill}."

#, fuzzy
msgid ""
"%{name} has gained a level.\n"
"\n"
"%{skill} +1"
msgstr "%{name} gikk opp en level."

#, fuzzy
msgid ""
"You may learn either:\n"
"%{skill1}\n"
"or\n"
"%{skill2}"
msgstr "Du kan velge mellom å lære:"

msgid ""
"Please inspect our fine wares. If you feel like offering a trade, click on "
"the items you wish to trade with and for."
msgstr ""
"Ta en titt på våre utmerkede varer. Hvis du ønsker å gi et tilbud, klikker "
"du på råvarene du ønsker å bytte mellom."

msgid ""
"You have received quite a bargain. I expect to make no profit on the deal. "
"Can I interest you in any of my other wares?"
msgstr ""
"Du fikk en veldig god pris! Jeg forventer ikke å gå i pluss på dette. Er du "
"interessert i noen av de andre varene mine?"

msgid "I can offer you %{count} for 1 unit of %{resfrom}."
msgstr "Jeg kan tilby deg %{count} gullstykker for 1 enhet %{resfrom}."

msgid "I can offer you 1 unit of %{resto} for %{count} units of %{resfrom}."
msgstr "Jeg kan tilby deg 1 enhet %{resto} mot %{count} enheter %{resfrom}."

msgid "Min"
msgstr "Min"

msgid "Qty to trade"
msgstr "Ant. å bytte"

msgid "Trading Post"
msgstr "Handelssted"

msgid "Your Resources"
msgstr "Dine råvarer"

msgid "Available Trades"
msgstr "Mulige bytter"

msgid "n/a"
msgstr "n/a"

msgid "guarded by %{count} %{monster}"
msgstr "bevoktet av %{count} %{monster}"

msgid "guarded by "
msgstr "Bevoktet av "

msgid "(available: %{count})"
msgstr "(tilgjengelig: %{count})"

msgid "(empty)"
msgstr "(tom)"

msgid "already learned"
msgstr "allerede lært"

msgid "already knows this skill"
msgstr "kan allerede denne ferdigheten"

msgid "already has max skills"
msgstr "har allerede fullt med evner"

msgid "(already visited)"
msgstr "(allerede besøkt)"

msgid "(not visited)"
msgstr "(ikke besøkt)"

msgid "%{color} Barrier"
msgstr "%{color} barriere"

#, fuzzy
msgid "(tent visited)"
msgstr "(ikke besøkt)"

msgid "%{color} Tent"
msgstr "%{color} telt"

msgid "Road"
msgstr "Vei"

msgid "(digging ok)"
msgstr "(Graving mulig)"

msgid "(no digging)"
msgstr "(Ingen graving)"

msgid "penalty: %{cost}"
msgstr "Tap av skritt: %{cost}"

msgid "Defenders:"
msgstr "Forsvarere:"

msgid "Unknown"
msgstr "Uvisst"

msgid "%{name} (Level %{level})"
msgstr "%{name} (Level %{level})"

msgid "Attack:"
msgstr "Angrep:"

msgid "Defense:"
msgstr "Forsvar:"

msgid "Spell Power:"
msgstr "Kraft:"

msgid "Knowledge:"
msgstr "Kunnskap:"

msgid "Spell Points:"
msgstr "Magipoeng:"

msgid "Move Points:"
msgstr "Skritt:"

msgid "Uncharted Territory"
msgstr "Ikke kartlagt område"

msgid "Cost per troop:"
msgstr "Pris per kriger:"

msgid "Available: %{count}"
msgstr "Tilgjengelig: %{count}"

msgid "Number to buy:"
msgstr "Antall valgt:"

msgid "Recruit selected monsters."
msgstr "Verv det utvalgte antall krigere."

msgid "Select maximum monsters to be recruited."
msgstr "Velg maksimalt antall vervbare krigere."

msgid "Select only 1 monster to be recruited."
msgstr "Velg kun én kriger til å verves."

msgid "Select Game Resolution:"
msgstr "Velg en oppløsning:"

msgid "Click to apply the selected resolution."
msgstr "Trykk for å bruke den valgte oppløsningen."

msgid "Click to apply the entered text."
msgstr "Trykk for å bekrefte den innskrevne teksten."

msgid "Click to open the Virtual Keyboard dialog."
msgstr "Trykk for å åpne skjermtastaturet."

msgid "Open Virtual Keyboard"
msgstr "Åpne skjermtastatur"

msgid "How many troops to move?"
msgstr "Flytt hvor mange styrker?"

msgid "Fast separation into slots:"
msgstr "Hurtigfordeling:"

msgid "Map: "
msgstr "Kart: "

msgid ""
"\n"
"\n"
"Month: "
msgstr ""
"\n"
"\n"
"Måned: "

msgid ", Week: "
msgstr ", uke: "

msgid ", Day: "
msgstr ", dag: "

msgid ""
"\n"
"\n"
"Location: "
msgstr ""
"\n"
"\n"
"Plassering: "

msgid "Click to save the current game."
msgstr "Klikk for å lagre det nåværende spillet."

msgid "Click to load a previously saved game."
msgstr "Klikk for å laste inn et tidligere lagret spill."

msgid "Are you sure you want to delete file:"
msgstr "Er du sikker på at du vil slette filen:"

msgid "Warning!"
msgstr "Advarsel!"

msgid "File to Save:"
msgstr "Lagringsfil:"

msgid "File to Load:"
msgstr "Lastingsfil:"

msgid "Accept the choice made."
msgstr "Bekreft valget og gå videre."

#, fuzzy
msgid "%{color} %{race} hero"
msgstr "%{color} spiller"

msgid "Select Skill:"
msgstr "Velg ferdighet:"

msgid "Select Spell:"
msgstr "Velg trolldom:"

msgid "Select Artifact:"
msgstr "Velg en skatt:"

msgid "Select Monster:"
msgstr "Velg monster:"

msgid "Select Hero:"
msgstr "Velg helt:"

#, fuzzy
msgid "Select Treasure:"
msgstr "Velg helt:"

msgid "Map Type:\n"
msgstr "Kart-type:\n"

msgid "The Succession Wars"
msgstr "Krigen om tronen"

msgid "Lose all your heroes and towns."
msgstr "Mist alle helter og byer."

msgid "Lose a specific town."
msgstr "Mist en spesifikk by."

msgid "Lose a specific hero."
msgstr "Mist en spesifikk helt."

msgid "Run out of time. Fail to win by a certain point."
msgstr "Gå tom for tid. Mislykkes i å vinne innen et spesifikt antall runder."

msgid "Loss Condition"
msgstr "Tapsvilkår"

msgid "Defeat all enemy heroes and towns."
msgstr "Beseire alle fiendtlige helter og byer."

msgid "Capture a specific town."
msgstr "Erobre en spesifikk by."

msgid "Defeat a specific hero."
msgstr "Beseire en spesifikk helt."

msgid "Find a specific artifact."
msgstr "Finn en spesifikk gjenstand."

msgid "Your side defeats the opposing side."
msgstr "Den siden du spiller på må slå motstandersiden."

msgid "Accumulate a large amount of gold."
msgstr "Samle sammen mer enn en spesifisert mengde gull."

msgid "Victory Condition"
msgstr "Seiersvilkår"

msgid "Map difficulty:"
msgstr "Kartets utfordring:"

msgid "N"
msgstr ""

msgid "No maps exist at that size"
msgstr "Det fins ingen kart i den størrelsen"

msgid "Small Maps"
msgstr "Små kart"

msgid "View only maps of size small (36 x 36)."
msgstr "Vis kun små kart (36 x 36)."

msgid "Medium Maps"
msgstr "Middels kart"

msgid "View only maps of size medium (72 x 72)."
msgstr "Vis kun middels store kart (72 x 72)."

msgid "Large Maps"
msgstr "Store kart"

msgid "View only maps of size large (108 x 108)."
msgstr "Vis kun store kart (108 x 108)."

msgid "Extra Large Maps"
msgstr "Ekstra store kart"

msgid "View only maps of size extra large (144 x 144)."
msgstr "Vis kun ekstra store kart (144 x 144)."

msgid "All Maps"
msgstr "Alle kart"

msgid "View all maps, regardless of size."
msgstr "Vis alle kart, uavhengig av størrelse."

msgid "Players Icon"
msgstr "Spillerikon"

msgid ""
"Indicates how many players total are in the scenario. Any positions not "
"occupied by humans will be occupied by computer players."
msgstr ""
"Viser hvor mange spillere som totalt er med på kartet. Hver plass som ikke "
"er tatt av et menneske vil bli tatt av en computerspiller."

msgid ""
"Indicates whether the map\n"
"is small (36 x 36), medium\n"
"(72 x 72), large (108 x 108),\n"
"or extra large (144 x 144)."
msgstr ""
"Viser om kartet er\n"
"smått (36 x 36), middels\n"
"(72 x 72), stort (108 x 108)\n"
"eller veldig stort (144 x 144)."

msgid "Size Icon"
msgstr "Størrelsesikon"

msgid ""
"Indicates whether the map is made for \"The Succession Wars\" or \"The Price "
"of Loyalty\" version of the game."
msgstr ""
"Viser om kartet er laget for spillutgaven \"Krigen om tronen\" eller "
"\"Prisen for trofasthet\"."

msgid "Map Type"
msgstr "Kart-type"

msgid "Selected Name"
msgstr "Navn"

msgid "The name of the currently selected map."
msgstr "Navnet til det utvalgte kartet."

msgid "Selected Map Difficulty"
msgstr "Kartets utfordring"

#, fuzzy
msgid ""
"The map difficulty of the currently selected map. The map difficulty is "
"determined by the scenario designer. More difficult maps might include more "
"or stronger enemies, fewer resources, or other special conditions making "
"things tougher for the human player."
msgstr ""
"Dette er utfordringen til det utvalgte kartet. Utfordringen til kartet er "
"spesifisert av skaperen av kartet. De vanskeligste kartene kan inneholde "
"sterkere fiender, færre råvarer, eller andre spesielle vilkår som skal gjøre "
"ting mer utfordrende for den menneskelige spilleren."

msgid "Selected Description"
msgstr "Kartbeskrivelse"

msgid "The description of the currently selected map."
msgstr "Beskrivelse av det utvalgte kartet."

msgid "Jump"
msgstr "Sprang"

msgid "Hero Speed"
msgstr "Heltefart"

msgid "Don't Show"
msgstr "Skjul"

msgid "Enemy Speed"
msgstr "Fiendefart"

msgid "Auto Resolve"
msgstr "Datastyrt"

msgid "Auto, No Spells"
msgstr "Data, ingen magi"

msgid "Battles"
msgstr "Kampstyring"

msgid "autoBattle|Manual"
msgstr "Manuell"

msgid "Change the speed at which your heroes move on the main screen."
msgstr "Juster hvor fort heltene dine flytter seg rundt på kartet."

#, fuzzy
msgid ""
"Sets the speed that A.I. heroes move at. You can also elect not to view A.I. "
"movement at all."
msgstr ""
"Justerer hvor fort datamaskinspillere flytter seg rundt på kartet. Du kan "
"også velge å ikke vise hva de gjør i det hele tatt."

#, fuzzy
msgid "Change the interface settings of the game."
msgstr "Endre bildeinnstillingene til spillet."

#, fuzzy
msgid "Interface Settings"
msgstr "Spillinnstillinger"

msgid "Toggle instant battle mode."
msgstr "Skift modus for hurtigkamp."

msgid "Att."
msgstr "Ang."

msgid "Def."
msgstr "Fors."

msgid "Power"
msgstr "Kraft"

msgid "Knowl"
msgstr "Kunns"

msgid "1st"
msgstr "Første"

msgid "2nd"
msgstr "Andre"

msgid "3rd"
msgstr "Tredje"

msgid "4th"
msgstr "Fjerde"

msgid "5th"
msgstr "Femte"

msgid "6th"
msgstr "Sjette"

msgid "Oracle: Player Rankings"
msgstr "Orakel: Spillerrangering"

msgid "Thieves' Guild: Player Rankings"
msgstr "Tyvenes forbund: Spillerkåring"

msgid "Number of Towns:"
msgstr "Antall byer:"

msgid "Number of Castles:"
msgstr "Antall borger:"

msgid "Number of Heroes:"
msgstr "Antall helter:"

msgid "Gold in Treasury:"
msgstr "Gull i statskassa:"

msgid "Wood & Ore:"
msgstr "Ved og malm:"

msgid "Gems, Cr, Slf & Mer:"
msgstr "Edelsten, Kr, Svl & Kvik:"

msgid "Obelisks Found:"
msgstr "Obelisker funnet:"

msgid "Artifacts:"
msgstr "Skatter i besittelse:"

msgid "Total Army Strength:"
msgstr "Samlet hærstyrke:"

msgid "Income:"
msgstr "Inntekt:"

msgid "Best Hero:"
msgstr "Beste helt:"

msgid "Best Hero Stats:"
msgstr "Beste helteevner:"

msgid "Personality:"
msgstr "Rolle:"

msgid "Best Monster:"
msgstr "Beste krigerslag:"

msgid ""
"Are you sure you want to load a new map? (Any unsaved changes to the current "
"map will be lost.)"
msgstr ""
"Er du sikker på at du ønsker å laste inn et nytt kart?\n"
"(Alt som er ulagret i dette kartet vil gå tapt.)"

msgid ""
"Are you sure you want to create a new map? (Any unsaved changes to the "
"current map will be lost.)"
msgstr ""
"Er du sikker på at du ønsker å lage et nytt kart?(Alt som er ulagret i dette "
"kartet vil gå tapt.)"

msgid ""
"Create a new map, either from scratch or using the random map generator."
msgstr "Lag et nytt kart, enten fra bunnen av eller automatisk."

msgid "New Map"
msgstr "Nytt kart"

msgid "Load Map"
msgstr "Last inn kart"

msgid "Load an existing map."
msgstr "Last inn et eksisterende kart."

msgid "Save Map"
msgstr "Lagre kart"

msgid "Save the current map."
msgstr "Lagre det nåværende kartet."

msgid "Quit out of the map editor."
msgstr "Forlat karttegneren"

msgid "Monster"
msgstr "Monster"

msgid "Monsters cannot be placed on water."
msgstr ""

msgid "Choose a tile which does not contain any objects."
msgstr ""

msgid "Treasure"
msgstr "Verdifull gjenstand"

#, fuzzy
msgid "Treasures cannot be placed on water."
msgstr "Denne trolldommen kan ikke brukes på et skip."

msgid "Heroes"
msgstr "Helter"

msgid "Heroes cannot be placed on water."
msgstr ""

msgid "Ocean Objects"
msgstr "Sjøting"

msgid "Grass Objects"
msgstr "Gressting"

msgid "Snow Objects"
msgstr "Snøting"

msgid "Swamp Objects"
msgstr "Myrting"

msgid "Lava Objects"
msgstr "Lavating"

msgid "Desert Objects"
msgstr "Ørkenting"

msgid "Dirt Objects"
msgstr "Grusting"

msgid "Wasteland Objects"
msgstr "Ødemarksting"

msgid "Beach Objects"
msgstr "Strandting"

msgid "Towns"
msgstr "Byer"

msgid "Artifacts"
msgstr "Gjenstander"

msgid "Treasures"
msgstr "Verdifulle gjenstander"

#, fuzzy
msgid "Terrain"
msgstr "Terrengmodus"

#, fuzzy
msgid "Castles"
msgstr "Borg"

#, fuzzy
msgid "Roads"
msgstr "Vei"

#, fuzzy
msgid "Streams"
msgstr "Bekkmodus"

msgid ""
"Draws terrain in\n"
"%{size} by %{size} square increments."
msgstr ""
"Tegner terreng innenfor en firkant med et størrelsesforhold på\n"
"%{size} ganger %{size}."

msgid ""
"Erases objects in\n"
"%{size} by %{size} square increments."
msgstr ""
"Fjerner alle ting innenfor en firkant med et størrelsesforhold på \n"
"%{size} ganger %{size}."

msgid "Small Brush"
msgstr "Liten pensel"

msgid "Medium Brush"
msgstr "Middels pensel"

msgid "Large Brush"
msgstr "Stor pensel"

msgid "Area Fill"
msgstr "Områdefylling"

msgid "Used to click and drag for filling in large areas."
msgstr "Brukes til å fylle områder ved å klikke og dra over dem."

msgid "Clear Area"
msgstr "Tøm område"

msgid "Used to click and drag for clearing large areas."
msgstr "Brukes til å tømme områder ved å klikke og dra over dem."

msgid ""
"Costs %{rate} times normal movement for all heroes. (Pathfinding reduces or "
"eliminates the penalty.)"
msgstr ""
"Koster %{rate} ganger mer enn vanlig forflytning for alle helter.\n"
"(Kartlesing minsker eller fjerner denne reduksjonen."

msgid "Traversable only by boat."
msgstr "Kan kun overfares med skip."

msgid "No special modifiers."
msgstr "Ingen spesielle påvirkninger."

msgid "Used to place objects most appropriate for use on %{terrain}."
msgstr ""
"Brukes til å plassere ting som passer best på terreng av typen %{terrain}."

msgid ""
"Used to place\n"
"a town or castle."
msgstr ""
"Brukes til å plassere\n"
"en by eller borg."

msgid ""
"Used to place\n"
"a monster group."
msgstr ""
"Brukes til å plassere\n"
"en gruppe monstre."

msgid "Used to place a hero."
msgstr "Brukes til å plassere en helt."

msgid "Used to place an artifact."
msgstr "Brukes til å plassere en gjenstand."

msgid ""
"Used to place\n"
"a resource or treasure."
msgstr "Brukes til å plassere en råvare eller en verdifull gjenstand."

msgid "Toggle the erasure of %{type} objects."
msgstr ""

msgid ""
"Objects of this type will be deleted with the Erase tool. Left-click here to "
"deselect this type. Press and hold this button to deselect all other object "
"types."
msgstr ""

msgid ""
"Objects of this type will NOT be deleted with the Erase tool. Left-click "
"here to select this type. Press and hold this button to select all other "
"object types."
msgstr ""

msgid "Terrain Mode"
msgstr "Terrengmodus"

msgid "Used to draw the underlying grass, dirt, water, etc. on the map."
msgstr ""
"Brukes til å tegne det underliggende gresset, gjørmen, vannet osv. på kartet."

msgid "Object Mode"
msgstr "Tingmodus"

msgid "Used to place objects (mountains, trees, treasure, etc.) on the map."
msgstr ""
"Brukes til å plassere ting (fjell, trær, verdifulle gjenstander osv.) på "
"kartet."

msgid "Detail Mode"
msgstr "Detaljemodus"

msgid "Used for special editing of monsters, heroes and towns."
msgstr "Brukes for spesielle tilpasninger av monster, helter eller byer."

msgid "Allows you to draw streams by clicking and dragging."
msgstr "Lar deg tegne bekker ved å klikke og dra."

msgid "Stream Mode"
msgstr "Bekkmodus"

msgid "Allows you to draw roads by clicking and dragging."
msgstr "Lar deg tegne veier ved å klikke og dra."

msgid "Road Mode"
msgstr "Veimodus"

msgid "Erase Mode"
msgstr "Viskemodus"

#, fuzzy
msgid "Used to erase objects from the map."
msgstr "Brukes til å fjerne ting fra kartet."

msgid "Change between zoom and normal view."
msgstr "Bytt mellom forstørret og normal visning."

msgid "Magnify"
msgstr "Forstørr"

msgid "Undo"
msgstr "Angre"

msgid "Undo your last action."
msgstr ""

msgid "Create a new map either from scratch or using the random map generator."
msgstr ""
"Lag et nytt kart helt fra bunnen av eller ved å bruke den automatiske "
"kartlageren."

msgid "Edit map title, description, and other general information."
msgstr "Rediger kartets navn, beskrivelse eller andre detaljer."

msgid "Specifications"
msgstr "Spesifikasjoner"

msgid "File Options"
msgstr "Filvalg"

msgid ""
"Open the file options menu, where you can save or load maps, or quit out of "
"the editor."
msgstr ""
"Åpne menyen for filvalg, hvor du kan lagre eller laste inn kart, eller "
"forlate karttegneren."

msgid "View the editor system options, which let you customize the editor."
msgstr "Vis karttegnerens systeminnstillinger der den kan skreddersys."

msgid "Create a map that is %{size} squares wide and %{size} squares high."
msgstr ""
"Lag et kart som har en høyde på %{size} kvadrater og en bredde på %{size} "
"kvadrater."

msgid "Cancel back to the New Map menu."
msgstr "Avbryt og dra tilbake til menyen for nye kart."

msgid "Cancel back to the main menu."
msgstr "Avbryt og dra tilbake til hovedmenyen."

msgid "From Scratch"
msgstr "Fra bunnen av"

msgid "Start from scratch with a blank map."
msgstr "Begynn på et kart helt fra bunn av."

msgid "Create a randomly generated map."
msgstr "Lag et kart automatisk."

msgid "Random"
msgstr "Tilfeldig"

msgid "Cancel back to the Map Editor main menu."
msgstr "Avbryt og dra tilbake til karttegnerens hovedmeny."

msgid "No maps available!"
msgstr "Ingen kart er tilgjengelige!"

msgid "Warning"
msgstr "Advarsel"

msgid "difficulty|Easy"
msgstr "Lett"

msgid "difficulty|Normal"
msgstr "Middels"

msgid "difficulty|Hard"
msgstr "Vanskelig"

msgid "difficulty|Expert"
msgstr "Ekspert"

msgid "difficulty|Impossible"
msgstr "Umulig"

msgid "and more..."
msgstr "og mer..."

msgid "Easy"
msgstr "Enkel"

msgid "Hard"
msgstr "Vanskelig"

msgid "Campaign Difficulty"
msgstr "Felttogsnivå"

msgid ""
"Choose this difficulty if you want to prefer game story over challenge. AI "
"is weaker in comparison with normal difficulty."
msgstr ""
"Velg dette nivået hvis du kun er ute etter å oppleve historien. Motstanderne "
"dine vil være svakere enn ved middels nivå."

msgid ""
"Choose this difficulty to enjoy the campaign as per the original design."
msgstr ""
"Velg dette nivået for å oppleve felttoget slik som det opprinnelig var "
"tiltenkt."

msgid ""
"Choose this difficulty if you want challenge. AI is stronger in comparison "
"with normal difficulty."
msgstr ""
"Velg nivået hvis du ønsker en utfordring. Motstanderne dine vil være "
"sterkere enn ved middels nivå."

msgid ""
"Congratulations!\n"
"\n"
"Days: %{days}\n"
msgstr ""
"Gratulerer!\n"
"\n"
"Dager: %{days}\n"

msgid ""
"\n"
"Difficulty: %{difficulty}\n"
"\n"
msgstr ""
"\n"
"Felttogsnivå: %{difficulty}\n"
"\n"

msgid ""
"Score: %{score}\n"
"\n"
"Rating:\n"
"%{rating}"
msgstr ""
"Poeng: %{score}\n"
"\n"
"Grad:\n"
"%{rating}"

msgid "Start the selected scenario."
msgstr "Begynn det kartet du har valgt."

msgid "View Intro"
msgstr "Vis video"

msgid "View Intro videos for the current state of the campaign."
msgstr "Vis filmen for det inneværende punktet av felttoget."

msgid ""
"Select the campaign difficulty. This can be lowered at any point during the "
"campaign."
msgstr ""
"Velg vanskelighetsgrad for felttoget. Dette kan nedjusteres når som helst "
"senere i felttoget."

msgid "Restart"
msgstr "Start på nytt"

msgid "Restart the current scenario."
msgstr "Start det nåværende kartet på nytt."

msgid "Difficulty"
msgstr "Vanskelighetsgrad"

msgid ""
"You have changed to a lower difficulty for the campaign. You will not be "
"able to revert this after this point. The high score will be calculated "
"based solely on the new difficulty. Do you want to proceed?"
msgstr ""
"Du har endret til en lavere vanskelighetsgrad for felttoget. Du vil ikke "
"kunne omgjøre dette. Din endelige poengsum vil bli beregnet kun ut ifra den "
"nye vanskelighetsgraden. Ønsker du å gå videre med valget?"

msgid "Are you sure you want to restart this scenario?"
msgstr "Er du sikker på at du vil begynne dette kartet på nytt?"

msgid "Campaign Scenario loading failure"
msgstr "Lasting av felttogskart mislyktes"

msgid "Please make sure that campaign files are correct and present."
msgstr "Vennligst forsikre deg om at kampanjefilene er riktige og til stede."

msgid "Days spent"
msgstr "Dager brukt"

msgid "The number of days spent on this campaign."
msgstr "Antall dager som har blitt brukt på felttoget så langt."

msgid "Project Coordination and Core Development"
msgstr ""
"Prosjektkoordinering \n"
"og hovedprogramvare-\n"
"utvikling"

msgid "Development"
msgstr "Programvareutvikling"

msgid "Visit us at "
msgstr "Treff oss på "

msgid "QA and Support"
msgstr "Kvalitetssikring og støtte"

msgid "Dev and Support"
msgstr "Utvikling og støtte"

msgid "Special Thanks to"
msgstr "Spesielt takk til"

msgid "and many other contributors!"
msgstr "og mange andre bidragsytere!"

msgid "and many-many other supporters!"
msgstr "og mange flere bidragsytere!"

msgid "Support us at"
msgstr "Støtt oss på"

msgid "local-donation-platform|https://www.patreon.com/fheroes2"
msgstr "https://www.patreon.com/fheroes2"

msgid "Connect with us at"
msgstr "Kontakt oss på"

msgid "local-social-network|https://www.facebook.com/groups/fheroes2"
msgstr "https://www.facebook.com/groups/fheroes2"

msgid "Need help with the game?"
msgstr "Behov for hjelp med spillet?"

msgid "Original project before 0.7"
msgstr "Opprinnelig prosjekt før 0.7"

msgid "Heroes of Might and Magic II: The Succession Wars team"
msgstr "Teamet bak Heroes of Might and Magic II"

msgid "Designed and Directed"
msgstr "Utforming og ledelse"

msgid "Programming and Design"
msgstr "Programmering og utforming"

msgid "Executive Producer"
msgstr "Sjefsprodusent"

msgid "Producer"
msgstr "Produsent"

msgid "Additional Design"
msgstr "Øvrig utforming"

msgid "Additional Programming"
msgstr "Øvrig programmering"

msgid "Musical Production"
msgstr "Musikkproduksjon"

msgid "Music and Sound Design"
msgstr "Musikk- og lyddesign"

msgid "Vocalists"
msgstr "Vokalister"

msgid "Art Director"
msgstr "Kunstnerisk leder"

msgid "Assistant Art Director"
msgstr "Kunstnerisk leder-assistent"

msgid "Artists"
msgstr "Artister"

msgid "QA Manager"
msgstr "Koordinator for kvalitetssikring"

msgid "QA"
msgstr "Kvalitetssikring"

msgid "Writing"
msgstr "Skribent"

msgid "Manual and Helpfile"
msgstr "Håndbok og hjelpefil"

msgid "Scenarios"
msgstr "Kart"

msgid "Heroes of Might and Magic II: The Price of Loyalty team"
msgstr "Teamet bak Heroes of Might and Magic II: The Price of Loyalty"

msgid "Design Lead"
msgstr "Hoveddesigner"

msgid "Designers"
msgstr "Designere"

msgid "Programming Lead"
msgstr "Hovedprogrammerer"

msgid "Art Lead"
msgstr "Artistisk leder"

msgid "Playtesters"
msgstr "Spilltestere"

msgid "Designer"
msgstr "Designer"

msgid "Producers"
msgstr "Produsenter"

msgid "QA Managers"
msgstr "Kvalitetssikringsledelse"

msgid "Sound Design"
msgstr "Lyddesign"

msgid "Town Themes"
msgstr "Musikktema i byer"

msgid "Alto Sax"
msgstr "Altsaksofonist"

msgid "Harpsichord and Piano"
msgstr "Cembalo og piano"

msgid "Basso Vocal"
msgstr "Bass"

msgid "Soprano Vocal"
msgstr "Sopran"

msgid "Recorded at %{recordingStudio}"
msgstr "Lydopptak gjort ved %{recordingStudio}"

msgid "credits|Manual"
msgstr "Håndbok"

msgid "German Consultant"
msgstr "Tyskrådgiver"

msgid "Map Designers"
msgstr "Karttegnere"

msgid "Package Design"
msgstr "Innpakningsdesign"

msgid "Your Name"
msgstr "Ditt navn"

msgid "Unknown Hero"
msgstr "Ukjent helt"

msgid "Standard"
msgstr "Standard"

msgid "View High Scores for Standard Maps."
msgstr "Vis rekordtavle for enkle parti."

msgid "Campaign"
msgstr "Felttog"

msgid "View High Scores for Campaigns."
msgstr "Vis rekordtavle for felttog."

msgid "hotkey|default okay event"
msgstr "Bekreft"

msgid "hotkey|default cancel event"
msgstr "Avbryt"

msgid "hotkey|default left"
msgstr "Venstre"

msgid "hotkey|default right"
msgstr "Høyre"

msgid "hotkey|default up"
msgstr "Opp"

msgid "hotkey|default down"
msgstr "Ned"

msgid "hotkey|toggle fullscreen"
msgstr "Fullskjerm"

msgid "hotkey|toggle text support mode"
msgstr "Tekstmodus"

msgid "hotkey|new game"
msgstr "Nytt parti"

msgid "hotkey|load game"
msgstr "Last inn parti"

msgid "hotkey|highscores"
msgstr "Rekordtavle"

msgid "hotkey|credits"
msgstr "Rulletekst"

msgid "hotkey|standard game"
msgstr "Enkelt parti"

msgid "hotkey|campaign game"
msgstr "Felttog"

msgid "hotkey|multi-player game"
msgstr "Flerspillermodus"

msgid "hotkey|settings"
msgstr "Innstillinger"

msgid "hotkey|quit"
msgstr "Avslutt"

msgid "hotkey|select map"
msgstr "Velg kart"

msgid "hotkey|select small map size"
msgstr "Velg små kart"

msgid "hotkey|select medium map size"
msgstr "Velg middles kart"

msgid "hotkey|select large map size"
msgstr "Velg store kart"

msgid "hotkey|select extra large map size"
msgstr "Velg ekstra store kart"

msgid "hotkey|select all map sizes"
msgstr "Velg alle kart"

msgid "hotkey|hotseat game"
msgstr "Byttespillingsparti"

msgid "hotkey|battle only game"
msgstr "Kampparti"

msgid "hotkey|choose the original campaign"
msgstr "Velg Krigen om tronen"

msgid "hotkey|choose the expansion campaign"
msgstr "Velg Prisen for Lojalitet"

msgid "hotkey|map editor main menu"
msgstr "Karttegnerens hovedmeny"

msgid "hotkey|new map menu"
msgstr "Menyen for nye kart"

msgid "hotkey|load map menu"
msgstr "Menyen for kartlasting"

msgid "hotkey|new map from scratch"
msgstr "Nytt kart fra bunnen av"

msgid "hotkey|new random map"
msgstr "Nytt automatisk kart"

#, fuzzy
msgid "hotkey|undo last action"
msgstr "Standard handling"

#, fuzzy
msgid "hotkey|redo last action"
msgstr "Standard handling"

msgid "hotkey|roland campaign"
msgstr "Rolands felttog"

msgid "hotkey|archibald campaign"
msgstr "Archibalds felttog"

msgid "hotkey|the price of loyalty campaign"
msgstr "Felttoget Prisen for trofasthet"

msgid "hotkey|voyage home campaign"
msgstr "Felttoget Ferden hjem"

msgid "hotkey|wizard's isle campaign"
msgstr "Felttoget Magimestrenes øy"

msgid "hotkey|descendants campaign"
msgstr "Felttoget Etterkommerene"

msgid "hotkey|select first campaign bonus"
msgstr "Velg felttogsbonus nr.1"

msgid "hotkey|select second campaign bonus"
msgstr "Velg felttogsbonus nr.2"

msgid "hotkey|select third campaign bonus"
msgstr "Velg felttogsbonus nr.3"

msgid "hotkey|view campaign intro"
msgstr "Vis felttogsintro"

msgid "hotkey|select campaign difficulty"
msgstr "Velg felttogets vanskelighetsgrad"

msgid "hotkey|restart campaign scenario"
msgstr "Start felttogskart på nytt"

msgid "hotkey|world map left"
msgstr "Verdenskart venstre"

msgid "hotkey|world map right"
msgstr "Verdenskart høyre"

msgid "hotkey|world map up"
msgstr "Verdenskart opp"

msgid "hotkey|world map down"
msgstr "Verdenskart ned"

msgid "hotkey|world map up left"
msgstr "Verdenskart opp til venstre"

msgid "hotkey|world map up right"
msgstr "Verdenskart opp til høyre"

msgid "hotkey|world map down left"
msgstr "Verdenskart ned til venstre"

msgid "hotkey|world map down right"
msgstr "Verdenskart ned til høyre"

msgid "hotkey|save game"
msgstr "Lagre parti"

msgid "hotkey|next hero"
msgstr "Neste helt"

#, fuzzy
msgid "hotkey|start hero movement"
msgstr "Fortsett heltens forflytning"

msgid "hotkey|cast adventure spell"
msgstr "Bruk kartmagi"

msgid "hotkey|put hero to sleep"
msgstr "Sett helt i dvale"

msgid "hotkey|next town"
msgstr "Neste by"

msgid "hotkey|end turn"
msgstr "Avslutt tur"

msgid "hotkey|file options"
msgstr "Filvalg"

msgid "hotkey|adventure options"
msgstr "Kartinnstillinger"

msgid "hotkey|puzzle map"
msgstr "Puslekart"

msgid "hotkey|scenario information"
msgstr "Kartbeskrivelse"

msgid "hotkey|dig for artifact"
msgstr "Grav etter gjenstand"

msgid "hotkey|view world"
msgstr "Vis verden"

msgid "hotkey|kingdom summary"
msgstr "Oversikt over kongedømmet"

msgid "hotkey|default action"
msgstr "Standard handling"

msgid "hotkey|open focus"
msgstr "Åpne nåværende plassering"

msgid "hotkey|system options"
msgstr "Systeminnstillinger"

msgid "hotkey|scroll left"
msgstr "Panorer til venstre"

msgid "hotkey|scroll right"
msgstr "Panorer til høyre"

msgid "hotkey|scroll up"
msgstr "Panorer opp"

msgid "hotkey|scroll down"
msgstr "Panorer ned"

msgid "hotkey|toggle control panel"
msgstr "Slå av/på kontrollpanel"

msgid "hotkey|toggle radar"
msgstr "Slå av/på minikart"

msgid "hotkey|toggle buttons"
msgstr "Slå av/på knapper"

msgid "hotkey|toggle status"
msgstr "Slå av/på status"

msgid "hotkey|toggle icons"
msgstr "Slå av/på ikoner"

msgid "hotkey|transfer control to ai"
msgstr "Overfør styring til KI"

msgid "hotkey|retreat from battle"
msgstr "Trekk tilbake fra kamp"

msgid "hotkey|surrender during battle"
msgstr "Overgivelse i kamp"

msgid "hotkey|toggle battle auto mode"
msgstr "Slå på/av automatiske trekk i kamp"

msgid "hotkey|finish the battle in auto mode"
msgstr "Fullfør kamp med autotrekk"

msgid "hotkey|battle options"
msgstr "Kampvalg"

msgid "hotkey|skip turn in battle"
msgstr "Velg pass i kamp"

msgid "hotkey|cast battle spell"
msgstr "Bruk magi i kamp"

msgid "hotkey|dwelling level 1"
msgstr "Bosted nivå 1"

msgid "hotkey|dwelling level 2"
msgstr "Bosted nivå 2"

msgid "hotkey|dwelling level 3"
msgstr "Bosted nivå 3"

msgid "hotkey|dwelling level 4"
msgstr "Bosted nivå 4"

msgid "hotkey|dwelling level 5"
msgstr "Bosted nivå 5"

msgid "hotkey|dwelling level 6"
msgstr "Bosted nivå 6"

msgid "hotkey|well"
msgstr "Brønn"

msgid "hotkey|marketplace"
msgstr "Markedsplass"

msgid "hotkey|mage guild"
msgstr "Magikerforbund"

msgid "hotkey|shipyard"
msgstr "Skipsverft"

msgid "hotkey|thieves guild"
msgstr "Tyvenes laug"

msgid "hotkey|tavern"
msgstr "Vertshus"

msgid "hotkey|construction screen"
msgstr "Byggeskjerm"

msgid "hotkey|buy all monsters in well"
msgstr "Kjøp alle krigere fra brønnen"

msgid "hotkey|split stack by half"
msgstr "Del tropper i to"

msgid "hotkey|split stack by one"
msgstr "Del av én kriger fra tropp"

msgid "hotkey|join stacks"
msgstr "Foren tropper"

msgid "hotkey|upgrade troop"
msgstr "Oppgrader tropp"

msgid "hotkey|dismiss hero or troop"
msgstr "Bortvis helt"

msgid ""
"Do you want to regain control from AI? The effect will take place only on "
"the next turn."
msgstr ""
"Vil du gi styringen til datamaskinen? Dette vil først tre i kraft den neste "
"runden."

msgid ""
"Do you want to transfer control from you to the AI? The effect will take "
"place only on the next turn."
msgstr ""
"Ønsker du å ta styringen fra datamaskinen? Dette vil kun tre i kraft den "
"neste runden."

msgid "The save file is corrupted."
msgstr "Lagringsfilen er korrupt."

msgid "Unsupported save format: "
msgstr "Ustøttet lagringsformat: "

msgid "Current game version: "
msgstr "Spillutgave som brukes: "

msgid "Last supported version: "
msgstr "Sist støttede utgave: "

msgid "This file contains a save with an invalid game type."
msgstr "Denne filen inneholder et lagringspunkt med en ugyldig spillversjon."

msgid ""
"This file was saved for a \"The Price of Loyalty\" map, but the "
"corresponding game assets have not been provided to the engine."
msgstr ""
"Denne filen ble lagret i spillutgaven \"Prisen for trofasthet\", men de "
"tilhørende utvidelsesfilene mangler."

msgid "This saved game is localized to '"
msgstr "Dette lagrede spillet er satt opp for språket '"

msgid "' language, but the current language of the game is '"
msgstr "', men det gjeldende språket for spillet er '"

msgid "Hot Seat"
msgstr "Byttespilling"

msgid ""
"Play a Hot Seat game, where 2 to 4 players play around the same computer, "
"switching into the 'Hot Seat' when it is their turn."
msgstr ""
"Spill en runde byttespilling hvor 2 til 4 spillere rullerer på å spille på "
"den samme enheten og bytter plass når det er nestemann sin tur."

msgid "A single player game playing out a single map."
msgstr "Et enkeltspillerparti som spilles ut på et enkelt kart."

msgid "Standard Game"
msgstr "Enkelt parti"

msgid "A single player game playing through a series of maps."
msgstr "Et enkeltspillerparti som utspilles over en rekke kart."

msgid "Campaign Game"
msgstr "Felttog"

msgid "Multi-Player Game"
msgstr "Flerspillermodus"

msgid ""
"A multi-player game, with several human players completing against each "
"other on a single map."
msgstr ""
"Et flerspillerparti hvor flere menneskelige spillere konkurrerer mot "
"hverandre på et enkelt kart."

msgid "fheroes2 Resurrection Team presents"
msgstr "Teamet bak fheroes2 Resurrection presenterer"

msgid "Greetings!"
msgstr "Heisann!"

msgid "Welcome to Heroes of Might and Magic II powered by fheroes2 engine!"
msgstr ""
"Velkommen til Heroes of Might and Magic II drevet av fheroes2-spillmotoren!"

#, fuzzy
msgid ""
"Welcome to Heroes of Might and Magic II powered by the fheroes2 engine!\n"
"Before starting the game please select a game resolution."
msgstr ""
"Velkommen til Heroes of Might and Magic II drevet av fheroes2 spillmotoren! "
"Vennligst velg skjermoppløsning før du begynner."

msgid "Please Remember"
msgstr "Merk"

# Needs extra whitespace to avoid yellow word splitting
#, fuzzy
msgid ""
"You can always change the language, resolution and settings of the game by "
"clicking on the "
msgstr "Du kan alltid bytte oppløsning ved å klikke på  "

msgid "door"
msgstr "døra"

msgid " on the left side of the Main Menu, or with the "
msgstr ""

msgid " button from the "
msgstr ""

#, fuzzy
msgid "NEW GAME"
msgstr ""
"NYTT\n"
"PARTI"

msgid ""
" menu. \n"
"\n"
"Enjoy the game!"
msgstr ""

msgid "Editor"
msgstr ""

#, fuzzy
msgid "The Editor requires \"The Price of Loyalty\" expansion files to work."
msgstr ""
"En av de fire nye utvidelsesfelttogene fra utvidelsen Prisen for trofasthet."

msgid "Quit Heroes of Might and Magic II and return to the operating system."
msgstr ""
"Forlat Heroes of Might and Magic II og dra tilbake til operativsystemet."

msgid "Credits"
msgstr "Rulletekst"

msgid "View the credits screen."
msgstr "Vis rulleteksten."

msgid "High Scores"
msgstr "Rekordtavle"

msgid "View the high scores screen."
msgstr "Vis rekordtavlen."

msgid "Change language, resolution and settings of the game."
msgstr "Endre språket, oppløsningen og andre spillinnstillinger."

msgid "Game Settings"
msgstr "Spillinnstillinger"

msgid ""
"Required video files for campaign selection window are missing. Please make "
"sure that all necessary files are present in the system."
msgstr ""
"De nødvendige filene for felttogets valgvindu mangler. Vennligst forsikre "
"deg om at alle nødvendige filer er tilstede i systemet."

msgid ""
"Either Roland's or Archibald's campaign from the original Heroes of Might "
"and Magic II."
msgstr ""
"Velg mellom felttoget til Roland og Archibald fra det originale Heroes of "
"Might and Magic II."

msgid "Original Campaign"
msgstr "Originalt felttog"

msgid "Expansion Campaign"
msgstr "Utvidelsesfelttog"

msgid "One of the four new campaigns from the Price of Loyalty expansion set."
msgstr ""
"En av de fire nye utvidelsesfelttogene fra utvidelsen Prisen for trofasthet."

msgid "Loading video. Please wait..."
msgstr "Laster video. Vennligst vent..."

msgid "Host"
msgstr "Vert"

msgid ""
"The host sets up the game options. There can only be one host per network "
"game."
msgstr ""
"Verten fyller ut spillvalgene. Det kan kun være én vert per nettverksspill."

msgid "Guest"
msgstr "Gjest"

msgid ""
"The guest waits for the host to set up the game, then is automatically added "
"in. There can be multiple guests for TCP/IP games."
msgstr ""
"Gjesten venter på at verten setter opp partiet og blir deretter automatisk "
"lagt til. Det kan være flere gjester for TCP/IP-parti."

msgid "Battle Only"
msgstr "Kampmodus"

msgid "Setup and play a battle without loading any map."
msgstr "Sett opp og spill en kamp uten å laste inn et kart."

msgid "2 Players"
msgstr "2 Spillere"

msgid ""
"Play with 2 human players, and optionally, up to 4 additional computer "
"players."
msgstr ""
"Spill med 2 menneskelige spillere, og eventuelt opp til 4 ekstra "
"computerspillere."

msgid "3 Players"
msgstr "3 Spillere"

msgid ""
"Play with 3 human players, and optionally, up to 3 additional computer "
"players."
msgstr ""
"Spill med 3 menneskelige spillere, og eventuelt opp til 3 ekstra "
"computerspillere."

msgid "4 Players"
msgstr "4 Spillere"

msgid ""
"Play with 4 human players, and optionally, up to 2 additional computer "
"players."
msgstr ""
"Spill med 4 menneskelige spillere, og eventuelt opp til 2 ekstra "
"computerspillere."

msgid "5 Players"
msgstr "5 Spillere"

msgid ""
"Play with 5 human players, and optionally, up to 1 additional computer "
"player."
msgstr ""
"Spill med 5 menneskelige spillere, og eventuelt opp til 1 ekstra "
"computerspiller."

msgid "6 Players"
msgstr "6 Spillere"

msgid "Play with 6 human players."
msgstr "Spill med 6 menneskelige spillere."

#, fuzzy
msgid "Dragon city has fallen! You are now the Master of the Dragons."
msgstr "Dragenes landsby har falt! Du har nå blitt mesteren av dragene."

msgid ""
"You captured %{name}!\n"
"You are victorious."
msgstr ""
"Du har overtatt %{name}!\n"
"Seieren er din."

msgid ""
"You have captured the enemy hero %{name}!\n"
"Your quest is complete."
msgstr ""
"Du har fanget fiendens helt %{name}!\n"
"Oppdraget ditt er fullført."

msgid ""
"You have found the %{name}.\n"
"Your quest is complete."
msgstr ""
"Du har funnet %{name}.\n"
"Oppdraget ditt er fullført."

msgid "Ultimate Artifact"
msgstr "Den sjeldneste gjenstanden"

msgid ""
"The enemy is beaten.\n"
"Your side has triumphed!"
msgstr ""
"Fienden har blitt slått ut.\n"
"Din side har seiret!"

msgid ""
"You have built up over %{count} gold in your treasury.\n"
"All enemies bow before your wealth and power."
msgstr ""
"Du har spart opp over %{count} gullstykker i statskassa di.\n"
"Alle motstanderne bøyer seg foran din rikdom og makt."

#, fuzzy
msgid "Victory!"
msgstr "Hektor"

msgid ""
"The enemy has captured %{name}!\n"
"They are triumphant."
msgstr ""
"Fienden har fanget %{name}!\n"
"De har seiret."

msgid ""
"The enemy has built up over %{count} gold in his treasury.\n"
"You must bow done in defeat before his wealth and power."
msgstr ""
"Fienden har spart opp mer enn %{count} gull i statskassa si.\n"
"Du må bøye deg i nederlag for fiendens rikdom og makt."

msgid "You have been eliminated from the game!!!"
msgstr "Du har blitt slått ut av spillet!!!"

msgid ""
"You have lost the hero %{name}.\n"
"Your quest is over."
msgstr ""
"Du har mistet helten %{name}.\n"
"Oppdraget ditt er over."

msgid ""
"You have failed to complete your quest in time.\n"
"All is lost."
msgstr ""
"Du klarte ikke å fullføre oppdraget innen tiden.\n"
"Alt er tapt."

msgid "Defeat!"
msgstr "Nederlag!"

msgid ""
"Base score: %{score}\n"
"Difficulty: %{difficulty}\n"
"\n"
msgstr ""
"Grunnpoeng: %{score}\n"
"Vanskelighetsgrad: %{difficulty}\n"
"\n"

msgid "Defeat all enemy heroes and capture all enemy towns and castles."
msgstr ""
"Slå ut alle fiendtlige helter og overta alle fiendtlige byer og borger."

msgid "Run out of time. (Fail to win by a certain point.)"
msgstr "Gå tom for tid. (Mislykkes i å vinne innen en viss tid.)"

msgid "You must defeat the enemy %{enemies}."
msgid_plural "You must defeat the enemy alliance of %{enemies}."
msgstr[0] "Slå ut motstanderen din %{enemies}."
msgstr[1] "Slå ut den fiendtlige alliansen bestående av %{enemies}."

msgid ""
"The alliance consisting of %{allies} and you must defeat the enemy "
"%{enemies}."
msgid_plural ""
"The alliance consisting of %{allies} and you must defeat the enemy alliance "
"of %{enemies}."
msgstr[0] ""
"Alliansen som består av %{allies} og deg må slå motstanderen %{enemies}."
msgstr[1] ""
"Alliansen som består av %{allies} og deg må slå den fiendtlige alliansen som "
"består av %{enemies}."

msgid "Capture the castle '%{name}'."
msgstr "Overta borgen kalt %{name}."

msgid "Capture the town '%{name}'."
msgstr "Overta byen kalt %{name}."

msgid "Defeat the hero '%{name}'."
msgstr "Slå ut helten ved navn %{name}."

msgid "Find the ultimate artifact."
msgstr "Finn den sjeldneste skatten."

msgid "Find the '%{name}' artifact."
msgstr "Finn skatten kalt %{name}."

msgid "Accumulate %{count} gold."
msgstr "Samle opp %{count} gullstykker."

msgid ""
", or you may win by defeating all enemy heroes and capturing all enemy towns "
"and castles."
msgstr ""
", eller du kan vinne ved å slå ut alle fiendtlige helter og overta alle "
"fiendtlige byer og borger."

msgid "Lose the castle '%{name}'."
msgstr "Mist borgen kalt %{name}."

msgid "Lose the town '%{name}'."
msgstr "Mist byen kalt %{name}."

msgid "Lose the hero: %{name}."
msgstr "Mist helten kalt %{name}."

msgid "Fail to win by the end of month %{month}, week %{week}, day %{day}."
msgstr ""
"Mislykkes i å vinne innen slutten av måned %{month}, uke %{week}, dag %{day}."

msgid "%{color} player has been vanquished!"
msgstr "%{color} spiller har blitt utslettet!"

msgid "Major Event!"
msgstr "Viktig hendelse!"

msgid "Scenario:"
msgstr "Kart:"

msgid "Game Difficulty:"
msgstr "Vanskelighetsgrad:"

# Evt spillere. Må funke for både motspillere og lagkamerater.
msgid "Opponents:"
msgstr "Deltakere:"

msgid "Class:"
msgstr "Helteslag:"

msgid "Rating %{rating}%"
msgstr "Utbytte %{rating}%"

msgid "Click here to select which scenario to play."
msgstr "Klikk her for å velge hvilket kart du vil spille."

msgid "Scenario"
msgstr "Kart"

msgid "Game Difficulty"
msgstr "Vanskelighetsgrad"

msgid ""
"This lets you change the starting difficulty at which you will play. Higher "
"difficulty levels start you of with fewer resources, and at the higher "
"settings, give extra resources to the computer."
msgstr ""
"Dette lar deg forandre utfordringen du starter med. Jo høyere "
"vanskelighetsgraden er desto større blir forskjellen mellom råvarene du "
"starter med og den motspillerne starter med."

msgid "Difficulty Rating"
msgstr "Utbytte"

msgid ""
"The difficulty rating reflects a combination of various settings for your "
"game. This number will be applied to your final score."
msgstr ""
"Utbytteprosenten regnes ut som summen av de forskjellige innstilligene du "
"har valgt for partiet ditt. Denne prosenten påvirker den endelige "
"poengsummen din dersom du vinner partiet."

msgid "Click to accept these settings and start a new game."
msgstr "Klikk her for å bekrefte disse valgene og begynne på et nytt parti."

msgid "Click to return to the main menu."
msgstr "Klikk her for å dra tilbake til hovedmenyen."

msgid "Astrologers proclaim the Month of the %{name}."
msgstr "Astrologene kunngjør at det er måneden av %{name}."

msgid "Astrologers proclaim the Week of the %{name}."
msgstr "Astrologene kunngjør at det er uka av %{name}."

msgid "After regular growth, the population of %{monster} is doubled!"
msgstr "Etter en vanlig vekst dobles nå alle befolkninger med %{monster}!"

msgid ""
"After regular growth, the population of %{monster} increases by %{count} "
"percent!"
msgid_plural ""
"After regular growth, the population of %{monster} increases by %{count} "
"percent!"
msgstr[0] ""
"Etter en vanlig vekst øker nå befolkningen med %{monster} med %{count} "
"prosent!"
msgstr[1] ""
"Etter en vanlig vekst øker nå befolkningen av %{monster} med %{count} "
"prosent!"

msgid "%{monster} growth +%{count}."
msgstr "Alle befolkninger med %{monster} vokser med +%{count}."

msgid " All populations are halved."
msgstr " Alle befolkninger halveres."

msgid " All dwellings increase population."
msgstr " Alle bostedenes befolkninger opplever vanlig vekst."

msgid "New Month!"
msgstr ""

msgid "New Week!"
msgstr "Ny uke!"

msgid "Beware!"
msgstr "Viktig beskjed!"

msgid ""
"%{color} player, this is your last day to capture a town, or you will be "
"banished from this land."
msgstr ""
"%{color} spiller, dette er den siste dagen for å ta over en by, ellers blir "
"du bannlyst fra landet."

msgid ""
"%{color} player, you only have %{day} days left to capture a town, or you "
"will be banished from this land."
msgstr ""
"%{color} spiller, du har kun %{day} dager igjen på å ta over en by, ellers "
"blir du bannlyst fra landet."

msgid "%{color} player's turn."
msgstr "%{color} spillers tur."

msgid ""
"%{color} player, you have lost your last town. If you do not conquer another "
"town in next week, you will be eliminated."
msgstr ""
"%{color} spiller, du har mistet den siste byen din. Hvis du ikke tar over en "
"ny by innen neste uke vil du bli slått ut."

msgid ""
"%{color} player, your heroes abandon you, and you are banished from this "
"land."
msgstr ""
"%{color} spiller, dine helter forlater deg og du er bannlyst fra landet."

msgid "Lord Kilburn"
msgstr "Fyrst Kilburn"

msgid "Tsabu"
msgstr "Sabu"

msgid "Sir Galant"
msgstr "Herr Galant"

msgid "Thundax"
msgstr "Tordøks"

msgid "Lord Haart"
msgstr "Fyrst Hjart"

msgid "Ariel"
msgstr "Ariel"

msgid "Rebecca"
msgstr "Rebekka"

msgid "Sandro"
msgstr "Sandro"

msgid "Crodo"
msgstr "Krod"

msgid "Barock"
msgstr "Barokk"

msgid "Antoine"
msgstr ""

msgid "Astra"
msgstr "Astra"

msgid "Agar"
msgstr "Hagar"

msgid "Vatawna"
msgstr "Vatavna"

msgid "Vesper"
msgstr "Vesper"

msgid "Ambrose"
msgstr "Ambrose"

msgid "Troyan"
msgstr "Troyann"

msgid "Jojosh"
msgstr "Jojosva"

msgid "Wrathmont"
msgstr "Vredeberg"

msgid "Maximus"
msgstr "Maksimus"

msgid "Next Hero"
msgstr "Neste helt"

msgid "Select the next Hero."
msgstr "Velg neste helt."

#, fuzzy
msgid "Hero Movement"
msgstr ""
"Uthevd\n"
"rekkevidde"

msgid ""
"Start the Hero's movement along the current path or re-visit the object "
"occupied by the Hero. Press and hold this button to reset the Hero's path."
msgstr ""

msgid "Kingdom Summary"
msgstr "Oppsummert kongedømme"

msgid "View a Summary of your Kingdom."
msgstr "Vis en oppsummering av kongedømmet ditt."

msgid "Cast an adventure spell."
msgstr "Bruk kartmagi."

msgid "End Turn"
msgstr "Avslutt tur"

msgid "End your turn and left the computer take its turn."
msgstr "Avslutt turen din og la motstanderne gjøre sine turer."

msgid "Adventure Options"
msgstr "Kartinnstillinger"

msgid "Bring up the adventure options menu."
msgstr "Hent fram menyen for kartinnstillinger."

msgid ""
"Bring up the file options menu, allowing you to load, save, start a new game "
"or quit."
msgstr ""
"Åpne menyen for filvalg, som lar deg laste inn et parti, lagre et parti, "
"begynne på et nytt parti eller avslutte."

msgid "Bring up the system options menu, allowing you to customize your game."
msgstr "Hent fram menyen for systeminnstillinger og skreddersy spillet."

msgid ""
"One or more heroes may still move, are you sure you want to end your turn?"
msgstr ""
"Én eller flere helter kan fortsatt forflytte seg. Vil du likevel avslutte "
"turen din?"

msgid "Are you sure you want to quit?"
msgstr "Er du sikker på at du vil avslutte?"

msgid "Are you sure you want to restart? (Your current game will be lost.)"
msgstr ""
"Er du sikker på at du vil begynne på nytt?\n"
"(Alt som er ulagret i dette partiet vil gå tapt.)"

msgid "Are you sure you want to overwrite the save with this name?"
msgstr "Er du sikker på at du vil overskrive lagringspunktet med dette navnet?"

msgid "Game saved successfully."
msgstr "Lagring vellykket."

msgid "There was an issue during saving."
msgstr "Det oppstod et problem under lagringen."

msgid ""
"Are you sure you want to load a new game? (Your current game will be lost.)"
msgstr ""
"Er du sikker på at du ønsker å laste inn et tidligere parti?\n"
"(Alt som er ulagret i dette partiet vil gå tapt.)"

msgid "Try looking on land!!!"
msgstr "Prøv å let på land!!!"

msgid ""
"Searching for the Ultimate Artifact is fruitless. Your hero could not carry "
"it even if he found it - all his artifact slots are full."
msgstr ""
"Det vil være nytteløst å lete etter den sjeldneste skatten fordi helten din "
"vil ikke kunne ta den med seg - det er ikke plass til mer."

msgid "Digging for artifacts requires a whole day, try again tomorrow."
msgstr "Graving etter sjeldne skatter krever en hel dag. Prøv igjen i morgen."

msgid ""
"After spending many hours digging here, you have uncovered the %{artifact}."
msgstr "Etter mange timer med graving her, oppdager du %{artifact}."

msgid "Congratulations!"
msgstr "Gratulerer!"

msgid "Nothing here. Where could it be?"
msgstr "Ingenting her. Hvor kan den være?"

msgid "Try searching on clear ground."
msgstr "Prøv å let på bar bakke."

msgid "A miniature view of the known world. Left click to move viewing area."
msgstr ""
"Et overblikk over den utforskede verdenen. Venstre-klikk for å flytte "
"visningsområdet."

msgid "World Map"
msgstr "Verdenskart"

msgid "Month: %{month} Week: %{week}"
msgstr "Måned: %{month}, Uke: %{week}"

msgid "Day: %{day}"
msgstr "Dag: %{day}"

msgid ""
"You find a small\n"
"quantity of %{resource}."
msgstr ""
"Du fant en liten\n"
"mengde %{resource}."

msgid "Status Window"
msgstr "Statusvindu"

msgid ""
"This window provides information on the status of your hero or kingdom, and "
"shows the date."
msgstr ""
"Dette vinduet gir informasjon om tilstanden til helten din og kongedømmet "
"ditt, samt at det viser dagens dato."

msgid ""
"This window provides information on the status of your hero or kingdom, and "
"shows the date. Left click here to cycle through these windows."
msgstr ""
"Dette vinduet viser informasjon om tilstanden til helten og kongedømmet "
"ditt, i tillegg til dagens dato. Venstre-klikk her for å bla gjennom de "
"forskjellige informasjonsvinduene."

msgid ""
"This lets you change player starting positions and colors. A particular "
"color will always start in a particular location. Some positions may only be "
"played by a computer player or only by a human player."
msgstr ""
"Dette lar deg forandre startplassen og fargen til spillerne. Hver startplass "
"er knyttet til en farge. Noen plasser kan kun tas av computerspillere, mens "
"andre kun av menneskelige spillere."

msgid ""
"This lets you change the class of a player. Classes are not always "
"changeable. Depending on the scenario, a player may receive additional towns "
"and/or heroes not of their primary alignment."
msgstr ""
"Dette lar deg bytte helteslaget til en spiller. Helteslaget kan ikke alltid "
"byttes. Avhengig av kartet, kan en spiller få flere byer og/eller helter som "
"ikke er av spillerens hovedtilhørighet."

msgid "Handicap"
msgstr "Handikap"

# 
msgid ""
"This lets you change the handicap of a particular player. Only humans may be "
"handicapped. Handicapped players start with fewer resources and earn 15 or "
"30% fewer resources per turn for mild and severe handicaps, respectively."
msgstr ""
"Denne innstillingen lar deg justere handikapet til de forskjellige "
"spillerne. Kun menneskelige spillere kan ha handikap. Spillere med handikap "
"begynner kartet med færre råvarer og tjener 15 eller 30% færre råvarer hver "
"runde for henholdsvis lett og sterkt handikap."

msgid "%{color} player"
msgstr "%{color} spiller"

msgid "No Handicap"
msgstr "Ingen handikap"

msgid "No special restrictions on start resources and earning them per turn."
msgstr ""
"Ingen spesielle begrensninger på hvor mye råvarer man starter med på kartet "
"og hvor mye man tjener hver runde."

msgid "Mild Handicap"
msgstr "Lett handikap"

# 
msgid ""
"Mild handicapped players start with fewer resources and earn 15% fewer "
"resources per turn."
msgstr ""
"Spillere med et lett handikap vil begynne kartet med færre råvarer og tjene "
"15% mindre råvarer hver runde."

msgid "Severe Handicap"
msgstr "Sterkt handikap"

msgid ""
"Severe handicapped players start with fewer resources and earn 30% fewer "
"resources per turn."
msgstr ""
"Spillere med sterkt handikap vil begynne kartet med færre råvarer og tjene "
"30% mindre råvarer hver runde."

msgid "View %{skill} Info"
msgstr "Vis info om %{skill}"

msgid "Keyboard|123"
msgstr ""

msgid "Keyboard|SPACE"
msgstr "MELLOMROM"

msgid "Keyboard|ABC"
msgstr ""

msgid "Kingdom Income"
msgstr "Kongedømmets inntekt"

msgid "Kingdom Income per day."
msgstr "Dette er den daglige inntekten til kongedømmet ditt."

msgid "For every lighthouse controlled, your ships will move further each day."
msgstr ""
"For hvert fyrtårn under din besittelse vil skipene dine kunne flytte seg "
"lengre hver dag."

msgid "English"
msgstr "Engelsk"

msgid "French"
msgstr "Fransk"

msgid "Polish"
msgstr "Polsk"

msgid "German"
msgstr "Tysk"

msgid "Russian"
msgstr "Russisk"

msgid "Italian"
msgstr "Italiensk"

msgid "Czech"
msgstr "Tsjekkisk"

msgid "Norwegian"
msgstr "Norsk"

msgid "Belarusian"
msgstr ""

msgid "Bulgarian"
msgstr ""

msgid "Ukrainian"
msgstr ""

msgid "Romanian"
msgstr ""

msgid "Spanish"
msgstr ""

msgid "Swedish"
msgstr ""

msgid "Portuguese"
msgstr ""

msgid "Turkish"
msgstr ""

msgid "Dutch"
msgstr ""

msgid "Hungarian"
msgstr ""

msgid "Danish"
msgstr ""

msgid "Slovak"
msgstr ""

msgid "Vietnamese"
msgstr ""

msgid ", FPS: "
msgstr ", FPS: "

msgid "%{object} robber"
msgstr "%{object} ranet"

msgid "%{object} raided"
msgstr "%{object} plyndret"

msgid "Ector"
msgstr "Hektor"

msgid "Gwenneth"
msgstr "Lycke"

msgid "Sir Gallant"
msgstr "Herr Gallant"

msgid "Tyro"
msgstr "Tyros"

msgid "Dimitry"
msgstr "Dimitry"

msgid "Ruby"
msgstr "Rubin"

msgid "Crag Hack"
msgstr "Kragg Hakk"

msgid "Fineous"
msgstr "Finneas"

msgid "Jezebel"
msgstr "Izabell"

msgid "Atlas"
msgstr "Atlas"

msgid "Ergon"
msgstr "Herkon"

msgid "Jaclyn"
msgstr "Bina"

msgid "Gem"
msgstr "Edelsten"

msgid "Natasha"
msgstr "Natalie"

msgid "Carlawn"
msgstr "Karlana"

msgid "Luna"
msgstr "Luna"

msgid "Arie"
msgstr "Arie"

msgid "Barok"
msgstr "Barok"

msgid "Kastore"
msgstr "Kastor"

msgid "Falagar"
msgstr "Falagar"

msgid "Dawn"
msgstr "Morgengry"

msgid "Flint"
msgstr "Flint"

msgid "Halon"
msgstr "Halon"

msgid "Myra"
msgstr "Myrha"

msgid "Myrini"
msgstr "Myrini"

msgid "Wilfrey"
msgstr "Vilfrid"

msgid "Mandigal"
msgstr "Mandigal"

msgid "Sarakin"
msgstr "Sarakinn"

msgid "Charity"
msgstr "Karita"

msgid "Darlana"
msgstr "Darlana"

msgid "Ranloo"
msgstr "Rannlov"

msgid "Rialdo"
msgstr "Rialto"

msgid "Zam"
msgstr "Zam"

msgid "Zom"
msgstr "Zom"

msgid "Celia"
msgstr "Celia"

msgid "Roxana"
msgstr "Roksana"

msgid "Lord Corlagon"
msgstr "Fyrst Korlagon"

msgid "Lord Halton"
msgstr "Fyrst Halton"

msgid "Sister Eliza"
msgstr "Søster Eliza"

msgid "Brother Brax"
msgstr "Broder Brax"

msgid "Dainwin"
msgstr "Deinvinn"

msgid "Joseph"
msgstr "Josef"

msgid "Mog"
msgstr "Mog"

msgid "Solmyr"
msgstr "Solmyr"

msgid "Ceallach"
msgstr "Ketill"

msgid "Drakonia"
msgstr "Drakonia"

msgid "Elderian"
msgstr "Elderian"

msgid "Gallavant"
msgstr "Gallavant"

msgid "Jarkonas"
msgstr "Harkonas"

msgid "Martine"
msgstr "Martine"

msgid " gives you maximum morale"
msgstr " gir deg den beste kampånden"

msgid " gives you maximum luck"
msgstr " gir deg den beste flaksen"

msgid "You cannot pick up this artifact, you already have a full load!"
msgstr ""
"Du kan ikke plukke opp denne skatten - du er helt fullastet med skatter!"

msgid "To cast spells, you must first buy a spell book for %{gold} gold."
msgstr ""
"For å bruke trolldom må du først kjøpe ei tryllebok. Den koster %{gold} "
"gullstykker."

msgid "Unfortunately, you seem to be a little short of cash at the moment."
msgstr "Dessverre ser det ut til at du ikke har råd akkurat nå."

msgid "Do you wish to buy one?"
msgstr "Ønsker du å kjøpe én?"

msgid "%{count} / day"
msgstr "%{count} / dag"

msgid "one"
msgstr "1"

msgid "two"
msgstr "2"

msgid "A whirlpool engulfs your ship. Some of your army has fallen overboard."
msgstr ""
"Virvelstrømmen sluker skipet ditt. Noen av krigerne dine har falt om bord."

msgid "Insulted by your refusal of their offer, the monsters attack!"
msgstr "Fornærmet over at du avslo tilbudet deres angriper styrken deg!"

msgid ""
"The %{monster}, awed by the power of your forces, begin to scatter.\n"
"Do you wish to pursue and engage them?"
msgstr ""
"Gruppen med %{monster} blir målløs når den ser hvor overlegen hæren din er, "
"og den begynner å rømme.\n"
"Ønsker du å følge etter og gå til kamp?"

msgid "Ransacking an enemy camp, you discover a hidden cache of treasures."
msgstr ""
"Du gjennomsøker den forlatte leirplassen og avdekker et skjult gjemmested "
"for verdifulle ting."

msgid ""
"The keeper of the mill announces:\n"
"\"Milord, I have been working very hard to provide you with these resources, "
"come back next week for more.\""
msgstr ""
"Vokteren av mølla sier:\n"
"\"Min herre, jeg har jobbet veldig hardt for å kunne gi deg disse råvarene. "
"Kom tilbake neste uke for mer.\""

msgid ""
"The keeper of the mill announces:\n"
"\"Milord, I am sorry, there are no resources currently available. Please try "
"again next week.\""
msgstr ""
"Vokteren av mølla sier:\n"
"\"Min herre, jeg har ingen råvarer igjen. Vennligst prøv igjen neste uke.\"."

msgid ""
"The keeper of the mill announces:\n"
"\"Milord, I have been working very hard to provide you with this gold, come "
"back next week for more.\""
msgstr ""
"Vokteren av mølla sier:\n"
"\"Min herre, jeg har jobbet veldig hardt for å kunne gi deg dette gullet. "
"Kom tilbake neste uke for mer.\""

msgid ""
"The keeper of the mill announces:\n"
"\"Milord, I am sorry, there is no gold currently available. Please try again "
"next week.\""
msgstr ""
"Vokteren av mølla sier:\n"
"\"Min herre, det er ikke noe gull igjen. Vennligst prøv igjen neste uke.\"."

msgid ""
"You've found an abandoned lean-to.\n"
"Poking about, you discover some resources hidden nearby."
msgstr ""
"Du kommer over en forlatt gapahuk.\n"
"Etter å ha sett litt rundt omkring den finner du noen bortgjemte råvarer."

msgid "The lean-to is long abandoned. There is nothing of value here."
msgstr "Gapahuken er for lengst forlatt. Det fins ingenting av verdi her."

msgid ""
"You catch a leprechaun foolishly sleeping amidst a cluster of magic "
"mushrooms.\n"
"In exchange for his freedom, he guides you to a small pot filled with "
"precious things."
msgstr ""
"Du får fatt i en regnbuegnom som lå og sov i dårskap blant en klynge magiske "
"sopper.\n"
"I bytte mot sin frihet viser han deg veien til en liten gryte fylt med "
"verdifulle ting."

msgid ""
"You've found a magic garden, the kind of place that leprechauns and faeries "
"like to cavort in, but there is no one here today.\n"
"Perhaps you should try again next week."
msgstr ""
"Du fant en magisk hage, den typen sted hvor regnbuegnomer og feer liker å "
"hoppe rundt, men det er ingen her i dag.\n"
"Kanskje du skal prøve igjen neste uke."

msgid "You come upon the remains of an unfortunate adventurer."
msgstr "Du kommer over levningene til en uheldig eventyrer."

msgid "Searching through the tattered clothing, you find the %{artifact}."
msgstr "Etter å ha lett gjennom de fillete plaggene, finner du: %{artifact}."

msgid "Searching through the tattered clothing, you find nothing."
msgstr "Du leter gjennom de fillete plaggene, men finner ingenting."

msgid ""
"You come across an old wagon left by a trader who didn't quite make it to "
"safe terrain."
msgstr ""
"Du kommer over en gammel varevogn etterlatt av en handelsmann, som etter alt "
"å bedømme ikke hadde hellet på sin side."

msgid "Unfortunately, others have found it first, and the wagon is empty."
msgstr "Dessverre har noen andre funnet den først og vognen er tom."

msgid "Searching inside, you find the %{artifact}."
msgstr "Etter å ha lett inni den, finner du %{artifact}."

msgid "Inside, you find some of the wagon's cargo still intact."
msgstr "Inni vognen finner du noe av lasten dens i behold."

msgid "You search through the flotsam, and find some wood and some gold."
msgstr "Du går gjennom vrakgodset og finner litt ved og litt gull."

msgid "You search through the flotsam, and find some wood."
msgstr "Du går gjennom vrakgodset og finner litt ved."

msgid "You search through the flotsam, but find nothing."
msgstr "Du går gjennom vrakgodset, men finner ingenting."

msgid "Shrine of the 1st Circle"
msgstr "Tempel av første sirkel"

msgid ""
"You come across a small shrine attended by a group of novice acolytes.\n"
"In exchange for your protection, they agree to teach you a simple spell - "
"'%{spell}'."
msgstr ""
"Du kommer over et lite tempel passet på av en gruppe nyutdannete "
"tempeltjenere.\n"
"I bytte mot din beskyttelse går de med på å lære deg den enkle trolldommen: "
"'%{spell}'."

msgid "Shrine of the 2nd Circle"
msgstr "Tempel av andre sirkel"

msgid ""
"You come across an ornate shrine attended by a group of rotund friars.\n"
"In exchange for your protection, they agree to teach you a spell - "
"'%{spell}'."
msgstr ""
"Du kommer over et flott tempel passet på av en gruppe omfangsrike munker.\n"
"I bytte mot din beskyttelse går de med på å lære deg trolldommen: '%{spell}'."

msgid "Shrine of the 3rd Circle"
msgstr "Tempel av tredje sirkel"

msgid ""
"You come across a lavish shrine attended by a group of high priests.\n"
"In exchange for your protection, they agree to teach you a sophisticated "
"spell - '%{spell}'."
msgstr ""
"Du kommer over et overdådig tempel passet på av en gruppe øversteprester.\n"
"I bytte mot din beskyttelse går de med på å lære deg den mektige "
"trolldommen: '%{spell}'."

msgid ""
"\n"
"Unfortunately, you do not have the wisdom to understand the spell, and you "
"are unable to learn it."
msgstr ""
"\n"
"Dessverre har du ikke visdommen som skal til for å forstå trolldommen, og "
"dermed klarer du ikke å lære deg den."

msgid ""
"\n"
"Unfortunately, you already have knowledge of this spell, so there is nothing "
"more for them to teach you."
msgstr ""
"\n"
"Dessverre kan du allerede denne trolldommen, så det er ingenting mer de kan "
"lære deg."

msgid ""
"\n"
"Unfortunately, you have no Magic Book to record the spell with."
msgstr ""
"\n"
"Dessverre har du ingen tryllebok å notere ned trolldommen i."

msgid ""
"You approach the hut and observe a witch inside studying an ancient tome on "
"%{skill}.\n"
"\n"
msgstr ""
"Du kommer nærme en hytte og får øye på en heks på innsiden. Hun leser fra en "
"eldgammel bok om %{skill}.\n"
"\n"

msgid ""
"As you approach, she turns and focuses her one glass eye on you.\n"
"\"You already know everything you deserve to learn!\" the witch screeches. "
"\"NOW GET OUT OF MY HOUSE!\""
msgstr ""
"Idet du går nærmere snur hun seg og retter sitt ene glassøye mot deg.\n"
"\"Du kan allerede alt du fortjener å lære!\" skriker heksen. \"SE Å KOM DEG "
"UT AV HUSET MITT!\""

msgid ""
"As you approach, she turns and speaks.\n"
"\"You already know that which I would teach you. I can help you no further.\""
msgstr ""
"Imens du går nærmere snur hun seg og sier:\n"
"\"Du kan allerede det jeg ville ha lært deg. Jeg kan ikke hjelpe deg med mer."
"\"."

msgid ""
"An ancient and immortal witch living in a hut with bird's legs for stilts "
"teaches you %{skill} for her own inscrutable purposes."
msgstr ""
"Den eldgamle og udødelige heksa som er bosatt i hytta på de gigantiske "
"fuglebeinene velger av hennes egne merkelige grunner å lære deg\n"
"%{skill}."

msgid "As you drink the sweet water, you gain luck for your next battle."
msgstr ""
"Etter å ha drukket det forfriskende vannet øker flaksen din for det neste "
"slaget ditt."

msgid "You drink from the enchanted fountain, but nothing happens."
msgstr "Du drikker fra den magiske fontenen, men det skjer ingenting."

msgid "You enter the faerie ring, but nothing happens."
msgstr "Du går inn i feenes ring, men ingenting skjer."

msgid ""
"Upon entering the mystical faerie ring, your army gains luck for its next "
"battle."
msgstr "På innsiden av feenes ring får hæren din flaks for sin neste kamp."

msgid ""
"You've found an ancient and weathered stone idol.\n"
"It is supposed to grant luck to visitors, but since the stars are already "
"smiling upon you, it does nothing."
msgstr ""
"Du fant en eldgammel og værbitt gudestatue av stein.\n"
"Den skal visstnok bringe lykke til besøkende, men siden sola allerede "
"skinner på deg gjør den ingenting."

msgid ""
"You've found an ancient and weathered stone idol.\n"
"Kissing it is supposed to be lucky, so you do. The stone is very cold to the "
"touch."
msgstr ""
"Du fant en eldgammel og værbitt gudestatue av stein.\n"
"Å kysse den skal visstnok bringe lykke, så du gjør akkurat det. Steinen "
"kjentes veldig kald ut."

msgid "The mermaids silently entice you to return later and be blessed again."
msgstr ""
"I stillhet lokker havfruene deg til å komme tilbake senere og bli velsignet "
"igjen."

msgid ""
"The magical, soothing beauty of the Mermaids reaches you and your crew.\n"
"Just for a moment, you forget your worries and bask in the beauty of the "
"moment.\n"
"The mermaids charms bless you with increased luck for your next combat."
msgstr ""
"Den magiske og beroligende skjønnheten til havfruene klarer å lokke til seg "
"deg og mannskapet ditt.\n"
"For et øyeblikk glemmer du bekymringene dine og nyter stunden.\n"
"Havfruenes fortryllelser velsigner deg med økt flaks til din neste kamp."

msgid ""
"You come upon the pyramid of a great and ancient king.\n"
"You are tempted to search it for treasure, but all the old stories warn of "
"fearful curses and undead guardians.\n"
"Will you search?"
msgstr ""
"Du kommer over pyramiden til en mektig oldtidskonge.\n"
"Du er fristet til å lete etter skatter i den, men gamle fortellinger har "
"advart deg om fryktelige forbannelser og vandøde voktere.\n"
"Vil du likevel lete gjennom den?"

msgid ""
"Upon defeating the monsters, you decipher an ancient glyph on the wall, "
"telling the secret of the spell - '"
msgstr ""
"Etter å ha utryddet monstrene tyder du en eldgammel tekst på veggen, og den "
"skjuler hemmeligheten bak trolldommen:\n"
"'"

msgid "Unfortunately, you have no Magic Book to record the spell with."
msgstr "Dessverre har du ingen tryllebok å notere ned trolldommen i."

msgid ""
"Unfortunately, you do not have the wisdom to understand the spell, and you "
"are unable to learn it."
msgstr ""
"Dessverre har du ikke visdommen som skal til for å forstå trolldommen, og du "
"klarer ikke å lære deg den."

msgid ""
"You come upon the pyramid of a great and ancient king.\n"
"Routine exploration reveals that the pyramid is completely empty."
msgstr ""
"Du kommer over pyramiden til en stor konge av oldtiden.\n"
"Etter en rask sjekk viser det seg at pyramiden er fullstendig tom."

msgid ""
"A drink at the well is supposed to restore your spell points, but you are "
"already at maximum."
msgstr ""
"En slurk fra brønnen skal egentlig fylle opp manaen din, men du har allerede "
"fullt."

msgid "A second drink at the well in one day will not help you."
msgstr ""
"Flere slurker fra brønnen på én og samme dag vil ikke kunne hjelpe deg."

msgid "A drink from the well has restored your spell points to maximum."
msgstr ""
"Du tar deg en slurk fra brønnen, og manaen din blir fullstendig fylt opp."

msgid ""
"\"I'm sorry sir,\" The leader of the soldiers says, \"but you already know "
"everything we have to teach.\""
msgstr ""
"\"Jeg beklager, min herre\", sier lederen av soldatene, \"men du kan "
"allerede alt vi har å lære bort.\""

msgid "The soldiers living in the fort teach you a few new defensive tricks."
msgstr ""
"Soldatene som holder til ved fortet lærer deg et par nye forsvarstriks."

msgid ""
"You've come upon a mercenary camp practicing their tactics. \"You're too "
"advanced for us,\" the mercenary captain says. \"We can teach nothing more.\""
msgstr ""
"Du kommer over leiren til noen leiesoldater som driver med kamptrening. \"Du "
"har et mye høyere nivå enn oss,\" sier leiesoldatenes kaptein. \"Det er "
"ingenting vi kan lære deg.\""

msgid ""
"You've come upon a mercenary camp practicing their tactics. The mercenaries "
"welcome you and your troops and invite you to train with them."
msgstr ""
"Du kommer over leiren til noen leiesoldater som driver med kamptrening. "
"Leiesoldatene ønsker deg og styrkene dine velkomne og inviterer dere til å "
"sparre med dem."

msgid "\"Go 'way!\", the witch doctor barks, \"you know all I know.\""
msgstr "\"Gå vekk!\", bjeffer heksedoktoren, \"du kan alt jeg kan.\""

msgid ""
"An Orcish witch doctor living in the hut deepens your knowledge of magic by "
"showing you how to cast stones, read portents, and decipher the intricacies "
"of chicken entrails."
msgstr ""
"En heksedoktor av en ork bor i hytta, og han beriker kunnskapen din om magi "
"ved å vise deg hvordan man kaster steiner, tolker jærtegn og finner skjulte "
"sannheter i kyllinginnvoller."

msgid ""
"You've found a group of Druids worshipping at one of their strange stone "
"edifices. Silently, the Druids turn you away, indicating they have nothing "
"new to teach you."
msgstr ""
"Du har funnet en gruppe druider som tilber ved et av deres merkelige "
"byggverk i stein. I stillhet bortviser druidene deg for å vise at de ikke "
"har noe nytt å lære deg."

msgid ""
"You've found a group of Druids worshipping at one of their strange stone "
"edifices. Silently, they teach you new ways to cast spells."
msgstr ""
"Du har funnet en gruppe druider som tilber ved et av deres merkelige "
"byggverk i stein. I stillhet lærer de deg nye måter å trylle på."

msgid ""
"You tentatively approach the burial ground of ancient warriors. Do you want "
"to search the graves?"
msgstr ""
"Du tilnærmer deg forsiktig et gravsted for krigere fra oldtiden. Ønsker du å "
"plyndre gravene deres?"

msgid ""
"You spend several hours searching the graves and find nothing. Such a "
"despicable act reduces your army's morale."
msgstr ""
"Du tilbringer flere timer på å lete gjennom gravene, men finner ingenting. "
"En slik fordømmelig handling svekker kampånden til hæren din."

msgid "Upon defeating the Zombies you search the graves and find something!"
msgstr ""
"Etter å ha tatt hånd om zombiene tilbringer du flere timer på å lete gjennom "
"gravene, og tilslutt finner du noe!"

msgid ""
"The rotting hulk of a great pirate ship creaks eerily as it is pushed "
"against the rocks. Do you wish to search the shipwreck?"
msgstr ""
"Det råtne skroget til et storslagent sjørøverskip knaker nifst mens det "
"skubber borti steinene.\n"
"Vil du lete gjennom skipbruddet?"

msgid ""
"You spend several hours sifting through the debris and find nothing. Such a "
"despicable act reduces your army's morale."
msgstr ""
"Du tilbringer flere timer på å gå gjennom vraket, men finner ingenting. En "
"slik forkastelig handling svekker kampånden til hæren din."

msgid ""
"Upon defeating the Ghosts you sift through the debris and find something!"
msgstr ""
"Etter å ha beseiret gjenferdene bruker du flere timer på å gå gjennom "
"vraket, og tilslutt finner du noe!"

msgid ""
"The rotting hulk of a great pirate ship creaks eerily as it is pushed "
"against the rocks. Do you wish to search the ship?"
msgstr ""
"Det råtne skroget til et mektig sjørøverskip knaker nifst mens det skubber "
"borti steinene.\n"
"Vil du lete gjennom skipet?"

msgid ""
"Upon defeating the Skeletons you sift through the debris and find something!"
msgstr ""
"Etter å ha beseiret skjelettene tilbringer du flere timer på å gå gjennom "
"godset, og tilslutt finner du noe!"

msgid "Your men spot a navigational buoy, confirming that you are on course."
msgstr ""
"Mannskapet ditt får øye på et flytende sjømerke. Det bekrefter at dere er på "
"rett kurs."

msgid ""
"Your men spot a navigational buoy, confirming that you are on course and "
"increasing their morale."
msgstr ""
"Mannskapet ditt får øye på et flytende sjømerke. Det bekrefter at dere er på "
"rett kurs og dette styrker kampånden til hele mannskapet."

msgid ""
"The drink at the oasis is refreshing, but offers no further benefit. The "
"oasis might help again if you fought a battle first."
msgstr ""
"Slurken fra oasen er forfriskende, men den gjør ingenting mer utover det. "
"Oasen kan kanskje hjelpe deg igjen dersom du tar en kamp først."

#, fuzzy
msgid ""
"A drink at the oasis fills your troops with strength and lifts their "
"spirits. You can travel a bit further today."
msgstr ""
"En slurk fra oasen fyller troppene dine med styrke og løfter stemningen "
"deres. Du kan reise litt lengre i dag."

msgid ""
"The drink at the watering hole is refreshing, but offers no further benefit. "
"The watering hole might help again if you fought a battle first."
msgstr ""
"Slurken fra vannkilden er forfriskende, men utover det skjer det ingenting. "
"Vannkilden kan kanskje hjelpe deg igjen hvis du tar en kamp først."

msgid ""
"A drink at the watering hole fills your troops with strength and lifts their "
"spirits. You can travel a bit further today."
msgstr ""
"En slurk fra vannkilden fyller troppene dine med styrke og løfter stemningen "
"deres. Du kan reise litt lengre i dag."

msgid ""
"It doesn't help to pray twice before a battle. Come back after you've fought."
msgstr ""
"Det hjelper ikke å be to ganger før en kamp. Kom tilbake etter at du har "
"kjempet."

msgid "A visit and a prayer at the temple raises the morale of your troops."
msgstr "Et besøk og en bønn ved tempelet styrker kampånden til hæren din."

msgid ""
"An old Knight appears on the steps of the gazebo. \"I am sorry, my liege, I "
"have taught you all I can.\""
msgstr ""
"En gammel ridder dukker opp på trappa til lysthuset, \"Jeg beklager, min "
"herre. Jeg har lært deg alt jeg kan.\"."

msgid ""
"An old Knight appears on the steps of the gazebo. \"My liege, I will teach "
"you all that I know to aid you in your travels.\""
msgstr ""
"En gammel ridder dukker opp på trappa til lysthuset, \"Min herre, jeg skal "
"lære deg alt jeg kan for å hjelpe deg på din ferd.\""

msgid ""
"You've pulled a shipwreck survivor from certain death in an unforgiving "
"ocean. Grateful, he says, \"I would give you an artifact as a reward, but "
"you're all full.\""
msgstr ""
"Du berget en skipbrudden fra en sikker død i det nådeløse havet. Takknemlig "
"sier han: \"Jeg skulle gjerne ha gitt deg en belønning som takk, men du har "
"ikke plass.\""

msgid ""
"You've pulled a shipwreck survivor from certain death in an unforgiving "
"ocean. Grateful, he rewards you for your act of kindness by giving you the "
"%{art}."
msgstr ""
"Du berget en skipbrudden fra en sikker død i det nådeløse havet. Som takk "
"for din godhet gir han deg skatten:\n"
" %{art}."

msgid "A leprechaun offers you the %{art} for the small price of %{gold} Gold."
msgstr ""
"En regnbuegnom tilbyr deg %{art} imot en beskjeden sum på %{gold} "
"gullstykker."

msgid ""
"A leprechaun offers you the %{art} for the small price of %{gold} Gold and "
"%{count} %{res}."
msgstr ""
"En regnbuegnom tilbyr deg %{art} imot en beskjeden sum på %{gold} "
"gullstykker og %{count} enheter %{res}."

msgid "Do you wish to buy this artifact?"
msgstr "Ønsker du å kjøpe denne verdifulle gjenstanden?"

msgid ""
"You try to pay the leprechaun, but realize that you can't afford it. The "
"leprechaun stamps his foot and ignores you."
msgstr ""
"Du forsøker å betale regnbuegnomen, men innser at du ikke har råd. Gnomen "
"tramper foten sin og snur seg vekk fra deg."

msgid ""
"Insulted by your refusal of his generous offer, the leprechaun stamps his "
"foot and ignores you."
msgstr ""
"Fornærmet av avslaget ditt på det sjenerøse tilbudet hans tramper gnomen med "
"foten sin og snur seg vekk fra deg."

msgid "You've found the artifact: "
msgstr "Du fant den verdifulle gjenstanden: "

msgid ""
"You've found the humble dwelling of a withered hermit. The hermit tells you "
"that he is willing to give the %{art} to the first wise person he meets."
msgstr ""
"Du kommer over det beskjedne bostedet til en gammel og rynkete einstøing. "
"Gamlingen forteller deg at han er villig til å gi bort den verdifulle "
"gjenstanden %{art} til det første vise mennesket han møter."

msgid ""
"You've come across the spartan quarters of a retired soldier. The soldier "
"tells you that he is willing to pass on the %{art} to the first true leader "
"he meets."
msgstr ""
"Du kommer over det nøysomme kvarteret til en avgått soldat. Soldaten "
"forteller deg at han er villig til å gi bort skatten %{art} til den første "
"sanne lederen han møter."

msgid ""
"You've encountered a strange person with a hat and an owl on it. He tells "
"you that he is willing to give %{art} if you have %{skill}."
msgstr ""
"Du har møtt på en snodig type med en hatt som har en ugle på seg. Han "
"forteller deg at han er villig til å gi deg skatten %{art} hvis du kan "
"%{skill}"

msgid ""
"You come upon an ancient artifact. As you reach for it, a pack of Rogues "
"leap out of the brush to guard their stolen loot."
msgstr ""
"Du kommer over en skatt fra oldtiden. Idet du strekker deg fram for å ta "
"den, hopper en gjeng banditter ut fra buskene for å beskytte det som "
"antakeligvis er tyvegodset deres."

msgid ""
"Through a clearing you observe an ancient artifact. Unfortunately, it's "
"guarded by a nearby %{monster}. Do you want to fight the %{monster} for the "
"artifact?"
msgstr ""
"Gjennom en klarning får du øye på en verdifull gjenstand fra oldtiden. "
"Dessverre er den bevoktet av 1 %{monster} like ved.\n"
"Ønsker du å kjempe mot 1 %{monster} for den verdifulle gjenstanden?"

msgid "Victorious, you take your prize, the %{art}."
msgstr ""
"Seirende griper du premien din, som er den verdifulle gjenstanden:\n"
"%{art}."

msgid ""
"Discretion is the better part of valor, and you decide to avoid this fight "
"for today."
msgstr ""
"Du velger varsomhet framfor dumdristighet og unngår denne kampen for i dag."

msgid ""
"After spending hours trying to fish the chest out of the sea, you open it "
"and find %{gold} gold pieces."
msgstr ""
"Etter å ha strevd i timesvis med å fiske opp kista fra havet, åpner du den "
"og finner %{gold} gullstykker."

msgid ""
"After spending hours trying to fish the chest out of the sea, you open it "
"and find %{gold} gold and the %{art}."
msgstr ""
"Etter å ha strevd i timesvis med å fiske opp kista fra havet, åpner du den "
"og finner %{gold} gullstykker og skatten: %{art}."

msgid ""
"After spending hours trying to fish the chest out of the sea, you open it, "
"only to find it empty."
msgstr ""
"Etter å ha strevd i timesvis med å fiske opp kista fra havet, åpner du den "
"kun for å finne ut at den er tom."

msgid ""
"After scouring the area, you fall upon a hidden treasure cache. You may take "
"the gold or distribute the gold to the peasants for experience. Do you wish "
"to keep the gold?"
msgstr ""
"Etter å ha gjennomsøkt området kommer du over ei bortgjemt skattekiste. Du "
"kan enten ta gullet selv, eller dele det ut til fattige bønder imot "
"erfaringspoeng.\n"
"Vil du beholde gullet?"

msgid ""
"After scouring the area, you fall upon a hidden chest, containing the "
"%{gold} gold pieces."
msgstr ""
"Etter å ha gjennomsøkt området kommer du over ei bortgjemt skattekiste som "
"inneholder %{gold} gullstykker."

msgid ""
"After scouring the area, you fall upon a hidden chest, containing the "
"ancient artifact %{art}."
msgstr ""
"Etter å ha gjennomsøkt området kommer du over ei bortgjemt skattekiste. Den "
"inneholder en verdifull gjenstand fra oldtiden:\n"
"%{art}."

msgid ""
"You stumble upon a dented and tarnished lamp lodged deep in the earth. Do "
"you wish to rub the lamp?"
msgstr ""
"Du snubler over en bulkete og tilskitnet lampe gravd dypt ned i bakken.\n"
"Vil du gni på den?"

msgid ""
"You have taken control of the local Alchemist shop. It will provide you with "
"%{count} unit of Mercury per day."
msgstr ""
"Du tar kontroll over den lokale alkymistforretningen. Den vil gi deg "
"%{count} enhet kvikksølv hver dag."

msgid ""
"You gain control of a sawmill. It will provide you with %{count} units of "
"wood per day."
msgstr ""
"Du tar kontroll over et sagbruk. Det vil gi deg %{count} enheter ved hver "
"dag."

msgid ""
"You gain control of an ore mine. It will provide you with %{count} units of "
"ore per day."
msgstr ""
"Du tar kontroll over ei malmgruve. Den vil gi deg %{count} enheter malm hver "
"dag."

msgid ""
"You gain control of a sulfur mine. It will provide you with %{count} unit of "
"sulfur per day."
msgstr ""
"Du tar kontroll over ei svovelgruve. Den vil gi deg %{count} enhet svovel "
"hver dag."

msgid ""
"You gain control of a crystal mine. It will provide you with %{count} unit "
"of crystal per day."
msgstr ""
"Du tar kontroll over ei krystallgruve. Den vil gi deg %{count} enhet "
"krystall hver dag."

msgid ""
"You gain control of a gem mine. It will provide you with %{count} unit of "
"gems per day."
msgstr ""
"Du tar kontroll over ei edelstensgruve. Den vil gi deg %{count} enhet "
"edelsten hver dag."

msgid ""
"You gain control of a gold mine. It will provide you with %{count} gold per "
"day."
msgstr ""
"Du tar kontroll over ei gullgruve. Den vil gi deg %{count} gullstykker hver "
"dag."

msgid ""
"The lighthouse is now under your control, and all of your ships will now "
"move further each day."
msgstr ""
"Fyrtårnet er herved under din kontroll og alle skipene dine vil fra nå av "
"kunne flytte seg lengre hver dag."

msgid "You gain control of a %{name}."
msgstr "Du tar kontroll over en %{name}."

msgid ""
"You come upon an abandoned gold mine. The mine appears to be haunted. Do you "
"wish to enter?"
msgstr ""
"Du kommer over ei forlatt gullgruve. Gruva ser ut til å være hjemsøkt.\n"
"Vil du gå inn?"

msgid "You beat the Ghosts and are able to restore the mine to production."
msgstr "Du fordriver gjenferdene og får satt gruva tilbake i drift."

msgid ""
"A group of %{monster} with a desire for greater glory wish to join you. Do "
"you accept?"
msgstr ""
"En gruppe %{monster} med en drøm om heder og ære ønsker å bli med deg.\n"
"Godtar du?"

msgid "As you approach the dwelling, you notice that there is no one here."
msgstr ""
"Idet du kommer nærmere bostedet, legger du merke til at det er forlatt."

msgid ""
"You search the ruins, but the Medusas that used to live here are gone. "
"Perhaps there will be more next week."
msgstr ""
"Du leter gjennom ruinene, men medusaene som pleide å leve her ikke er her "
"lenger. Kanskje det kommer flere neste uke."

msgid ""
"You've found some Medusas living in the ruins. They are willing to join your "
"army for a price. Do you want to recruit Medusas?"
msgstr ""
"Du møter på noen medusaer som bor i ruinene. De er villige til å bli med i "
"hæren din for en penge.\n"
"Ønsker du å verve medusaer?"

msgid ""
"You've found a Sprite Tree City. Unfortunately, none of the Sprites living "
"there wish to join an army. Maybe next week."
msgstr ""
"Du fant en treby for feer. Dessverre vil ingen av feene som bor der bli med "
"i hæren din. Kanskje neste uke."

msgid ""
"Some of the Sprites living in the tree city are willing to join your army "
"for a price. Do you want to recruit Sprites?"
msgstr ""
"Noen av feene som bor i trebyen er villige til å bli med i hæren din for en "
"penge. Ønsker du å verve feer?"

msgid ""
"A colorful Rogues' wagon stands empty here. Perhaps more Rogues will be here "
"later."
msgstr ""
"Det står en fargerik men tom røverkjerre her. Kanskje det vil komme røvere "
"hit senere."

msgid ""
"Distant sounds of music and laughter draw you to a colorful wagon housing "
"Rogues. Do you wish to have any Rogues join your army?"
msgstr ""
"Musikk og latter i det fjerne lokker deg til en fargerik kjerre der det "
"viser seg at røvere holder til.\n"
"Vil du å ha røvere i hæren din?"

msgid ""
"A group of tattered tents, billowing in the sandy wind, beckons you. The "
"tents are unoccupied. Perhaps more Nomads will be here later."
msgstr ""
"En samling utslitte telt som bølger i den sandete vinden kaller deg mot seg. "
"Teltene er tomme. Kanskje flere nomader kommer hit senere."

msgid ""
"A group of tattered tents, billowing in the sandy wind, beckons you. Do you "
"wish to have any Nomads join you during your travels?"
msgstr ""
"En samling utslitte telt bølger i ørkenvinden og lokker deg til seg.\n"
"Ønsker du å ta med deg noen nomader på ferden din?"

msgid "The pit of mud bubbles for a minute and then lies still."
msgstr "Pytten bobler litt i et minutt før den stilner til."

msgid ""
"As you approach the bubbling pit of mud, creatures begin to climb out and "
"position themselves around it. In unison they say: \"Mother Earth would like "
"to offer you a few of her troops. Do you want to recruit Earth Elementals?\""
msgstr ""
"Idet du kommer nærmere lavapytten begynner skapninger å krype ut og stille "
"seg opp rundt den. I ett sier de: \"Moderjord ønsker å tilby deg noen av "
"sine krigere. Ønsker du å verve jordånder?\""

msgid "You enter the structure of white stone pillars, and find nothing."
msgstr ""
"Du går inn i bygningen med de hvite steinsøylene, men du finner ingenting."

msgid ""
"White stone pillars support a roof that rises up to the sky. As you enter "
"the structure, the dead air of the outside gives way to a whirling gust that "
"almost pushes you back out. The air current materializes into a barely "
"visible form. The creature asks, in what can only be described as a loud "
"whisper: \"Why have you come? Are you here to call upon the forces of the "
"air?\""
msgstr ""
"Hvite steinsøyler støtter opp under et tak som går høyt opp mot himmelen. "
"Idet du går inn blir den stille luften på utsiden brått om til et virvlende "
"vindkast som nesten slenger deg ut igjen. Luftstrømmen forvandler seg til en "
"nesten gjennomsiktig skikkelse. Den spør, med en stemme som bare kan "
"beskrives som høy visking: \"Hva bringer deg hit? Er du her for å tilkalle "
"luftens krefter?\""

msgid "No Fire Elementals approach you from the lava pool."
msgstr "Ingen av ildåndene kommer imot deg fra lavadammen."

msgid ""
"Beneath a structure that serves to hold in heat, Fire Elementals move about "
"in a fiery pool of molten lava. A group of them approach you and offer their "
"services. Would you like to recruit Fire Elementals?"
msgstr ""
"Under et varmefangende byggverk beveger ildånder seg i en ildfull dam av "
"lava. En gruppe kommer bort til deg og tilbyr deg å bli med i hæren din. \n"
"Ønsker du å verve ildånder?"

msgid "A face forms in the water for a moment, and then is gone."
msgstr ""
"For et kort øyeblikk dukker et ansikt opp av vannet, før det så forsvinner."

msgid ""
"Crystalline structures cast shadows over a small reflective pool of water. "
"You peer into the pool, and a face that is not your own peers back. It asks: "
"\"Would you like to call upon the powers of water?\""
msgstr ""
"Mektige krystaller kaster skygger over en liten blank vanndam. Du stirrer "
"ned på vannspeilet og plutselig stirrer et annet ansikt tilbake på deg.\n"
"Det spør deg: \"Ønsker du å tilkalle vannets krefter?\""

msgid "This burial site is deathly still."
msgstr "Gravstedet er dødsens rolig."

msgid ""
"Restless spirits of long dead warriors seeking their final resting place "
"offer to join you in hopes of finding peace. Do you wish to recruit ghosts?"
msgstr ""
"De urolige sjelene til for lengst døde krigere søker deres endelige "
"hvilested, og de tilbyr deg å bli med i hæren din i håp om å endelig kunne "
"finne fred.\n"
"Vil du verve gjenferd?"

msgid ""
"The City of the Dead is empty of life, and empty of unlife as well. Perhaps "
"some undead will move in next week."
msgstr ""
"Dødens by er helt uten liv, og helt uten uliv også. Kanskje noen vandøde vil "
"flytte inn neste uke."

msgid ""
"Some Liches living here are willing to join your army for a price. Do you "
"want to recruit Liches?"
msgstr ""
"Noen heksekonger som holder til her er villige til å bli med i hæren din "
"imot en pris. Ønsker du å verve heksekonger?"

msgid ""
"You've found the ruins of an ancient city, now inhabited solely by the "
"undead. Will you search?"
msgstr ""
"Du har funnet ruinene til en by fra oldtiden. Den er nå kun bebodd av "
"vandøde.\n"
"Vil du lete gjennom den?"

msgid ""
"Some of the surviving Liches are impressed by your victory over their "
"fellows, and offer to join you for a price. Do you want to recruit Liches?"
msgstr ""
"Noen av de overlevende heksekongene ble imponert over seieren din mot brødre "
"deres, og de tilbyr å bli med deg mot et beløp. Ønsker du å verve "
"heksekonger?"

msgid ""
"You've found one of those bridges that Trolls are so fond of living under, "
"but there are none here. Perhaps there will be some next week."
msgstr ""
"Du kommer over typisk bru som troll liker å bosette seg under, men stedet er "
"forlatt. Kanskje det kommer noen neste uke."

msgid ""
"Some Trolls living under a bridge are willing to join your army, but for a "
"price. Do you want to recruit Trolls?"
msgstr ""
"Noen troll som bor under ei bru er villige til å bli med i hæren din, men "
"imot et beløp. Ønsker du å verve troll?"

msgid "Trolls living under the bridge challenge you. Will you fight them?"
msgstr ""
"Trollene som bor under brua utfordrer deg til kamp. Vil du kjempe mot dem?"

msgid ""
"A few Trolls remain, cowering under the bridge. They approach you and offer "
"to join your forces as mercenaries. Do you want to buy any Trolls?"
msgstr ""
"Noen få livredde troll som er igjen gjemmer seg under brua. De kommer "
"forsiktig ut og tilbyr deg å bli med i styrken din som leiesoldater.\n"
"Ønsker du å kjøpe troll?"

msgid ""
"The Dragon city has no Dragons willing to join you this week. Perhaps a "
"Dragon will become available next week."
msgstr ""
"Dragenes landsby har ingen drager som er villige til å bli med deg denne "
"uka. Kanskje det kommer flere drager neste uke."

msgid ""
"The Dragon city is willing to offer some Dragons for your army for a price. "
"Do you wish to recruit Dragons?"
msgstr ""
"Dragenes landsby er villig til å tilby noen drager for hæren din imot en "
"pris. Ønsker du å verve drager?"

msgid ""
"You stand before the Dragon City, a place off-limits to mere humans. Do you "
"wish to violate this rule and challenge the Dragons to a fight?"
msgstr ""
"Du står overfor Dragenes landsby, et forbudt sted for vanlige mennesker.\n"
"Tør du å trosse denne regelen og utfordre dragene til kamp?"

msgid ""
"Having defeated the Dragon champions, the city's leaders agree to supply "
"some Dragons to your army for a price. Do you wish to recruit Dragons?"
msgstr ""
"Nå som du har slått mestrene av dragene, går byens ledere med på å tilby deg "
"noen drager til hæren din imot en penge. Ønsker du å verve drager?"

msgid "From the observation tower, you are able to see distant lands."
msgstr "Du kan se fjerntliggende land fra utkikkstårnet."

msgid ""
"The spring only refills once a week, and someone's already been here this "
"week."
msgstr ""
"Vannkilden får kun påfyll én gang i uka, og noen har allerede vært her denne "
"uka."

msgid ""
"A drink at the spring is supposed to give you twice your normal spell "
"points, but you are already at that level."
msgstr ""
"En slurk fra kilden skal egentlig gi deg dobbelt så mye mana, men du har det "
"allerede."

msgid ""
"A drink from the spring fills your blood with magic! You have twice your "
"normal spell points in reserve."
msgstr ""
"En slurk fra kilden får blodet ditt til å strømme av magi! Du har nå dobbelt "
"så mye mana som du har til vanlig."

msgid ""
"Recognizing you, the butler refuses to admit you. \"The master,\" he says, "
"\"will not see the same student twice.\""
msgstr ""
"Etter å ha gjenkjent deg nekter hovmesteren å slippe deg inn. \"Herren,\" "
"sier han, \"ønsker ikke å møte den samme eleven to ganger.\""

msgid ""
"The butler admits you to see the master of the house. He trains you in the "
"four skills a hero should know."
msgstr ""
"Hovmesteren slipper deg inn for å møte herren av huset. Han trener deg opp i "
"de fire egenskapene en hver helt burde ha."

msgid ""
"The butler opens the door and looks you up and down. \"You are neither "
"famous nor diplomatic enough to be admitted to see my master,\" he sniffs. "
"\"Come back when you think yourself worthy.\""
msgstr ""
"Hovmesteren åpner døra og skuer deg opp og ned. \"Du er verken berømt eller "
"veltalende nok til å få tillatelse til å møte herren min,\" fnyser han. "
"\"Kom tilbake når du er verdig.\""

msgid " and "
msgstr " og "

msgid ""
"All of the %{monsters} you have in your army have been trained by the battle "
"masters of the fort. Your army now contains %{monsters2}."
msgstr ""
"Alt du hadde av %{monsters} i hæren din har blitt trent opp av fortets "
"kampmestre. Disse har nå blitt til %{monsters2}."

msgid ""
"An unusual alliance of Ogres, Orcs, and Dwarves offer to train (upgrade) any "
"such troops brought to them. Unfortunately, you have none with you."
msgstr ""
"En usedvanlig allianse av orker, jetter og dverger tilbyr å trene opp "
"(oppgradere) det du har av samme krigere som dem. Dessverre har du ingen "
"slike i hæren din."

msgid "All of your %{monsters} have been upgraded into %{monsters2}."
msgstr "Alle dine %{monsters} har blitt oppgradert til %{monsters2}."

msgid ""
"A blacksmith working at the foundry offers to convert all Pikemen and "
"Swordsmen's weapons brought to him from iron to steel. He also says that he "
"knows a process that will convert Iron Golems into Steel Golems. "
"Unfortunately, you have none of these troops in your army, so he can't help "
"you."
msgstr ""
"Smeden som driver støperiet tilbyr deg å gjøre om alle jernvåpnene til "
"pikenérene og sverdmennene dine til stål. Han sier at han også vet hvordan "
"man kan gjøre jerngolemer om til stålgolemer. Dessverre har du ingen slike i "
"hæren din, så det er ingenting han kan gjøre for deg."

msgid ""
"The captain looks at you with surprise and says:\n"
"\"You already have all the maps I know about. Let me fish in peace now.\""
msgstr ""
"Kapteinen ser overrasket på deg og sier:\n"
"\"Du har allerede fått det eneste kartet jeg hadde. La meg få fiske i fred "
"nå.\""

msgid ""
"A retired captain living on this refurbished fishing platform offers to sell "
"you maps of the sea he made in his younger days for 1,000 gold. Do you wish "
"to buy the maps?"
msgstr ""
"Kapteinen som bor på denne velkonstruerte fiskeflåta tilbyr deg et komplett "
"kart over havet fra hans yngre dager. Han tilbyr deg det for 1000 "
"gullstykker.\n"
"Vil du kjøpe kartet av ham?"

msgid ""
"The captain sighs. \"You don't have enough money, eh?  You can't expect me "
"to give my maps away for free!\""
msgstr ""
"Kapteinen sukker. \"Du har ikke nok penger, hva? Du kan ikke forvente at jeg "
"skal gi fra meg kartet gratis!\""

msgid ""
"You come upon an obelisk made from a type of stone you have never seen "
"before. Staring at it intensely, the smooth surface suddenly changes to an "
"inscription. The inscription is a piece of a lost ancient map. Quickly you "
"copy down the piece and the inscription vanishes as abruptly as it appeared."
msgstr ""
"Du kommer over en obelisk laget av en bergart du aldri før har sett. Mens du "
"skuer over den dannes det plutselig et innriss på dens tidligere glatte "
"overflate. Innrisset viser et stykke av et eldgammelt, fortapt kart. Du "
"skynder deg å skissere ned kartet og rekker så vidt å bli ferdig før det "
"forsvinner like brått som det dukket opp."

msgid "You have already been to this obelisk."
msgstr "Du har allerede besøkt denne obelisken."

msgid ""
"Upon your approach, the tree opens its eyes in delight. \"It is good to see "
"you, my student. I hope my teachings have helped you.\""
msgstr ""
"Du kommer til et tre som åpner et par øyne i glede idet det ser deg komme "
"nærmere. \"Det er godt å se deg, min elev. Jeg håper lærdommen min har "
"hjulpet deg.\""

msgid ""
"Upon your approach, the tree opens its eyes in delight. \"Ahh, an "
"adventurer! Allow me to teach you a little of what I have learned over the "
"ages.\""
msgstr ""
"Du kommer til et tre som åpner et par øyne i glede idet det ser deg komme "
"nærmere. \"Oi, en eventyrer! Tillat meg å lære deg litt av hva jeg har lært "
"gjennom tidene.\""

msgid "Upon your approach, the tree opens its eyes in delight."
msgstr ""
"Du kommer til et tre som åpner et par øyne i glede idet det ser deg komme "
"nærmere."

msgid ""
"\"Ahh, an adventurer! I will be happy to teach you a little of what I have "
"learned over the ages for a mere %{count} %{res}.\""
msgstr ""
"\"Oi, en eventyrer! Jeg skal gledelig lære deg litt av hva jeg har lært opp "
"gjennom tidene for bare %{count} %{res}.\""

msgid "(Just bury it around my roots.)"
msgstr "(Bare grav det ned ved røttene mine)"

msgid "Tears brim in the eyes of the tree."
msgstr "Tårer ligger i øyekroken til treet."

msgid "\"I need %{count} %{res}.\""
msgstr "\"Jeg trenger %{count} %{res}.\""

msgid "it whispers. (sniff) \"Well, come back when you can pay me.\""
msgstr ""
"visker det mens det snufser, \"Vel, kom tilbake når du kan betale meg.\""

msgid ""
"Nestled among the trees sits a blind seer. After you explain the intent of "
"your journey, the seer activates his crystal ball, allowing you to see the "
"strengths and weaknesses of your opponents."
msgstr ""
"En blind spåmann har slått seg til rede i et tre du oppdager ham i. Etter å "
"ha forklart ham hensikten med reisen din, tar spåmannen fram krystallkula "
"si. Den lar deg se styrkene og svakhetene til motstanderne dine."

msgid ""
"The entrance to the cave is dark, and a foul, sulfurous smell issues from "
"the cave mouth. Will you enter?"
msgstr ""
"Inngangen til hula er bekmørk, og en fæl eggete lukt oser ut av munningen "
"til den.\n"
"Vil du gå inn?"

msgid "Except for evidence of a terrible battle, the cave is empty."
msgstr "Sett bort ifra sporene etter et fryktelig slag er hula tom."

msgid ""
"You find a powerful and grotesque Demon in the cave. \"Today,\" it rasps, "
"\"you will fight and surely die. But I will give you a choice of deaths. You "
"may fight me, or you may fight my servants. Do you prefer to fight my "
"servants?\""
msgstr ""
"Du finner en sterk og ufyselig djevel i hula. Med en skjærende stemme sier "
"den: \"I dag,\" og den trekker pusten, \"skal du kjempe, og du vil uten tvil "
"dø. Men, jeg skal la deg få velge hvordan du vil dø. Du kan enten kjempe mot "
"meg, eller mot lakeiene mine.\n"
"Blir det lakeiene?"

msgid ""
"The Demon screams its challenge and attacks! After a short, desperate "
"battle, you slay the monster and receive %{exp} experience points."
msgstr ""
"Djevelen gir fra seg et vræl og angriper! Etter en kort og stusslig kamp, "
"tar du livet av beistet. Du får %{exp} erfaringspoeng."

msgid ""
"The Demon screams its challenge and attacks! After a short, desperate "
"battle, you slay the monster and receive %{exp} experience points and "
"%{count} gold."
msgstr ""
"Djevel skriker i været og angriper! Etter en kort og stusslig kamp dreper du "
"monsteret. Du får %{exp} erfaringspoeng og %{count} gullstykker."

msgid ""
"The Demon screams its challenge and attacks! After a short, desperate "
"battle, you slay the monster and find the %{art} in the back of the cave."
msgstr ""
"Djevel skriker i været og angriper! Etter en kort og stusslig kamp dreper du "
"monsteret. Du finner %{art} i enden av hula."

msgid ""
"Seeing that you do not have %{count} gold, the demon slashes you with its "
"claws, and the last thing you see is a red haze."
msgstr ""
"Etter å ha innsett at du ikke eier %{count} gullstykker hugger djevelen til "
"deg med klørene sine, og det siste du ser er en rød tåke."

msgid ""
"The Demon leaps upon you and has its claws at your throat before you can "
"even draw your sword. \"Your life is mine,\" it says. \"I will sell it back "
"to you for %{count} gold.\""
msgstr ""
"Djevelen hopper på deg og har klørne sine på strupen din før du engang "
"rekker å dra sverdet ditt. \"Livet ditt ligger i mine klør nå,\" sier den. "
"\"Du skal få beholde det imot %{count} gullstykker.\""

msgid ""
"Upon defeating the daemon's servants, you find a hidden cache with %{count} "
"gold."
msgstr ""
"Etter å ha slått lakeiene til djevelen finner du et skjult lager med "
"%{count} gullstykker."

msgid ""
"As you enter the Alchemist's Tower, a hobbled, graying man in a brown cloak "
"makes his way towards you."
msgstr ""
"Idet du kommer inn i alkymistens tårn kommer en haltende grå mann med brun "
"kappe mot deg."

msgid "He checks your pack, and sees that you have 1 cursed item."
msgid_plural ""
"He checks your pack, and sees that you have %{count} cursed items."
msgstr[0] "Han sjekker sekken din og ser at du har 1 forhekset gjenstand."
msgstr[1] ""
"Han sjekker sekken din og ser at du har %{count} forheksede gjenstander."

msgid "For %{gold} gold, the alchemist will remove it for you. Do you pay?"
msgid_plural ""
"For %{gold} gold, the alchemist will remove them for you. Do you pay?"
msgstr[0] ""
"For %{gold} gullstykker tilbyr alkymisten å fjerne den for deg. Vil du "
"betale?"
msgstr[1] ""
"For %{gold} gullstykker tilbyr alkymisten å fjerne dem for deg. Vil du "
"betale?"

msgid ""
"After you consent to pay the requested amount of gold, the alchemist grabs "
"the cursed artifact and throws it into his magical cauldron."
msgid_plural ""
"After you consent to pay the requested amount of gold, the alchemist grabs "
"all cursed artifacts and throws them into his magical cauldron."
msgstr[0] ""
"Så snart du går med på å betale den forespurte mengden gull, tar alkymisten "
"tak i den forbannede gjenstanden din og hiver den i den magiske gryta si."
msgstr[1] ""
"Så snart du går med på å betale den forespurte mengden gull tar alkymisten "
"tak i alle de forbannede gjenstandene dine og kaster dem i den magiske gryta "
"si."

msgid ""
"You hear a voice from behind the locked door, \"You don't have enough gold "
"to pay for my services.\""
msgstr ""
"Du hører en stemme fra de lukkede dørene, \"Du har ikke nok gull til å "
"betale for tjenestene mine.\""

msgid ""
"You hear a voice from high above in the tower, \"Go away! I can't help you!\""
msgstr ""
"Du hører en stemme fra høyt oppe i tårnet: \"Gå vekk! Jeg kan ikke hjelpe "
"deg!\""

msgid ""
"The head groom speaks to you, \"That is a fine looking horse you have. I am "
"afraid we can give you no better, but the horses your cavalry are riding "
"look to be of poor breeding stock. We have many trained war horses which "
"would aid your riders greatly. I insist you take them.\""
msgstr ""
"Stallmesteren kommer mot deg og sier, \"Det er en flott hest du har. Jeg er "
"redd for at jeg ikke kan gi deg noe bedre, men hestene rytterne dine rir på "
"ser ut til å være av en dårlig avl. Vi har mange trente stridshester som vil "
"hjelpe rytterne dine enormt. Jeg insisterer på at du tar dem.\""

msgid ""
"As you approach the stables, the head groom appears, leading a fine looking "
"war horse. \"This steed will help speed you in your travels. Alas, he will "
"grow tired in a week. You must also let me give better horses to your "
"mounted soldiers, their horses look shoddy and weak.\""
msgstr ""
"Idet du ankommer stallen dukker stallmesteren opp, og han har med seg en "
"flott stridshest. \"Denne hingsten vil få fart på deg i reisene dine. "
"Dessverre vil hesten bli utmattet om ei uke. Du må også la meg gi deg bedre "
"hester til dine ridende soldater. Hestene deres ser slitne og svake ut."

msgid ""
"The head groom approaches you and speaks, \"You already have a fine horse, "
"and have no inexperienced cavalry which might make use of our trained war "
"horses.\""
msgstr ""
"Stallmesteren kommer mot deg og sier, \"Du har allerede en fin hest og har "
"ingen uerfarne ryttere som kan dra nytte av våre trente stridshester.\""

msgid ""
"As you approach the stables, the head groom appears, leading a fine looking "
"war horse. \"This steed will help speed you in your travels. Alas, his "
"endurance will wane with a lot of heavy riding, and you must return for a "
"fresh mount in a week. We also have many fine war horses which could benefit "
"mounted soldiers, but you have none we can help.\""
msgstr ""
"Idet du ankommer stallen dukker stallmesteren opp med en flott stridshest. "
"\"Denne hingsten vil bringe deg fort fram på reisene dine. Dessverre vil den "
"etter hvert bli utslitt. Om ei uke kan du komme tilbake og få en ny hest. Vi "
"har også mange flotte stridshester for ridende krigere, men det har du ingen "
"av i hæren din.\""

msgid "The Arena guards turn you away."
msgstr "Vokterne av arenaen avviser deg."

msgid ""
"You have your crew stop up their ears with wax before the sirens' eerie song "
"has any chance of luring them to a watery grave."
msgstr ""
"Du får mannskapet ditt til å tette ørene sine med voks før sirenenes "
"uhyggelige sang får muligheten til å lokke dem ut til en våt grav."

msgid ""
"As the sirens sing their eerie song, your small, determined army manages to "
"overcome the urge to dive headlong into the sea."
msgstr ""
"Mens sirenene synger deres uhyggelige sang, klarer din lille men målrettede "
"hær å motstå fristelsen til å stupe med hodet først i sjøen."

msgid ""
"An eerie wailing song emanates from the sirens perched upon the rocks. Many "
"of your crew fall under its spell, and dive into the water where they drown. "
"You are now wiser for the visit, and gain %{exp} experience."
msgstr ""
"En ulende og nifs sang kommer fra sirenene på svaberget. Flere av mannskapet "
"ditt blir offer for forhekselsen deres og stuper ut i sjøen hvor de drukner. "
"Du kommer helberget ut av hendelsen med ny lærdom og %{exp} erfaringspoeng."

msgid ""
"In a dazzling display of daring, you break into the local jail and free the "
"hero imprisoned there, who, in return, pledges loyalty to your cause."
msgstr ""
"I en imponerende framvisning av mot bryter du deg inn i det lokale fengselet "
"og frigjør den innesperrede helten der. Til gjengjeld sverger helten troskap "
"til din sak."

msgid ""
"You already have %{count} heroes, and regretfully must leave the prisoner in "
"this jail to languish in agony for untold days."
msgstr ""
"Du har allerede %{count} helter, og du blir nødt til å forlate fangen i "
"fengselet for å tæres av smertende lengsel i utallige dager."

# fjernt og nært?
# magician ? Betyr ofte tryllekunstner på engelsk.
msgid ""
"You enter a rickety hut and talk to the magician who lives there. He tells "
"you of places near and far which may aid you in your journeys."
msgstr ""
"Du går inn i ei skrøpelig hytte og snakker med spåmannen som bor der. Han "
"forteller deg om steder fjerne og nære. Dette vil kunne komme til nytte på "
"reisene dine."

msgid "This eye seems to be intently studying its surroundings."
msgstr "Dette øyet ser ut til å følge oppmerksomt med på omgivelsene sine."

msgid "You come across a giant Sphinx. The Sphinx remains strangely quiet."
msgstr "Du kommer over en stor sfinks. Sfinksen forblir merkverdig nok stille."

msgid ""
"\"I have a riddle for you,\" the Sphinx says. \"Answer correctly, and you "
"shall be rewarded. Answer incorrectly, and you shall be eaten. Do you accept "
"the challenge?\""
msgstr ""
"\"Jeg har en gåte til deg,\" sier sfinksen. \"Svar riktig, og du vil bli "
"belønnet. Svar galt, og du vil bli spist levende. Tar du imot utfordringen?\""

msgid ""
"The Sphinx asks you the following riddle:\n"
"\n"
"'%{riddle}'\n"
"\n"
"Your answer?"
msgstr ""
"Sfinksen stiller deg den følgende gåten :\n"
"\n"
"\"%{riddle}\n"
"\n"
"Ditt svar?"

msgid ""
"\"You guessed incorrectly,\" the Sphinx says, smiling. The Sphinx swipes at "
"you with a paw, knocking you to the ground. Another blow makes the world go "
"black, and you know no more."
msgstr ""
"\"Du gjettet feil\", sier sfinksen med et lurt smil før den denger til deg "
"med en av potene sine slik at du går rett i bakken. Nok et slag treffer deg, "
"og det svartner. Mer får du ikke med deg."

msgid ""
"Looking somewhat disappointed, the Sphinx sighs. \"You've answered my riddle "
"so here's your reward. Now begone.\""
msgstr ""
"Tilsynelatende litt skuffet, sukker Sfinksen: \"Du klarte å løse gåten min, "
"så her er belønningen din. Nå forsvinn.\"."

msgid ""
"A magical barrier stands tall before you, blocking your way. Runes on the "
"arch read,\n"
"\"Speak the key and you may pass.\"\n"
"As you speak the magic word, the glowing barrier dissolves into nothingness."
msgstr ""
"En magisk barriere rager foran deg og blokkerer veien. Runene på buen dens "
"sier det følgende:\n"
"\"Uttal nøkkelordet og du vil få komme forbi.\"\n"
"Idet du roper ut det magiske ordet går den glødende barrieren i oppløsning."

msgid ""
"A magical barrier stands tall before you, blocking your way. Runes on the "
"arch read,\n"
"\"Speak the key and you may pass.\"\n"
"You speak, and nothing happens."
msgstr ""
"En magisk barriere rager foran deg og blokkerer veien. Runene på buen dens "
"sier,\n"
"\"Uttal nøkkelordet og du vil få komme forbi.\"\n"
"Du taler, men ingenting skjer."

msgid ""
"You enter the tent and see an old woman gazing into a magic gem. She looks "
"up and says,\n"
"\"In my travels, I have learned much in the way of arcane magic. A great "
"oracle taught me his skill. I have the answer you seek.\""
msgstr ""
"Du går inn i teltet og ser en gammel dame som stirrer inn i en magisk "
"edelsten. Hun ser opp og sier:\n"
"\"På vandringene mine har jeg lært mye om mørkets kunster. Jeg har gått i "
"læren hos et dyktig orakel. Du skal få svaret du søker.\""

msgid "No spell book is present."
msgstr "Det fins ingen tryllebok."

msgid ""
"This spell costs %{mana} spell points. You have no spell points, so you "
"cannot cast it."
msgstr ""
"Denne trolldommen koster %{mana} magipoeng. Du har null magipoeng, så du kan "
"ikke bruke denne trolldommen."

msgid ""
"This spell costs %{mana} spell points. You only have %{point} spell points, "
"so you cannot cast it."
msgstr ""
"Denne trolldommen koster %{mana} magipoeng. Du har kun %{point} magipoeng, "
"så du kan ikke bruke denne trolldommen."

msgid "The spell was not found."
msgstr "Trolldommen ble ikke funnet."

msgid "Only heroes can cast this spell."
msgstr "Kun helter kan bruke denne trolldommen."

msgid "This hero is not able to cast adventure spells."
msgstr "Denne helten er ikke i stand til å bruke kartmagi."

msgid "Your hero is too tired to cast this spell today. Try again tomorrow."
msgstr ""
"Din helt er for sliten til å bruke denne trolldommen i dag. Prøv igjen i "
"morgen."

msgid "This spell cannot be cast on a boat."
msgstr "Denne trolldommen kan ikke brukes på et skip."

msgid "This spell can only be cast near an ocean."
msgstr "Denne trolldommen kan kun bli brukt i nærheten av sjø."

msgid ""
"There are no boats available and no ocean adjacent to the hero where this "
"spell will work."
msgstr ""
"Det er ingen skip tilgjengelige eller sjø i nærheten av helten hvor denne "
"trolldommen vil virke."

msgid "There are no boats available for this spell."
msgstr "Ingen skip er tilgjengelige for denne trolldommen."

msgid "There is no ocean adjacent to the hero where this spell will work."
msgstr ""
"Det er ingen sjø i umiddelbar nærhet av helten hvor denne trolldommen kan "
"brukes."

#, fuzzy
msgid ""
"You do not own any town or castle that is not currently occupied by a hero. "
"This spell will have no effect."
msgstr ""
"Du eier ingen byer eller borger som ikke har besøk av andre helter for "
"øyeblikket. Du kan ikke bruke denne trolldommen."

#, fuzzy
msgid "This hero is already in a town, so this spell will have no effect."
msgstr ""
"Denne helten befinner seg allerede i en by, og dermed kan ikke denne "
"trolldommen brukes."

msgid ""
"The nearest town is %{town}.\n"
"\n"
"This town is occupied by your hero %{hero}."
msgstr ""
"Den nærmeste byen er %{town}.\n"
"\n"
"Denne byen er blokkert av helten din %{hero}."

msgid "This spell is already in effect."
msgstr "Denne trolldommen er allerede i virkning."

msgid ""
"No opponent neither has nor can have any hero under their command anymore. "
"Casting this spell will have no effect."
msgstr ""
"Ingen av motstanderne dine har eller vil kunne ha helter under sitt befal "
"lenger, og dermed vil ikke denne trolldommen ha noen virkning."

msgid ""
"No opponent has a hero under their command at this time. Casting this spell "
"will have no effect."
msgstr ""
"Ingen av motstanderne dine har helter under sitt befal for øyeblikket, og "
"dermed vil ikke denne trolldommen ha noen virkning."

msgid ""
"You must be within %{count} spaces of a monster for the Visions spell to "
"work."
msgstr ""
"Du må være innenfor %{count} ruter av et monster for at trolldommen 'Syner' "
"skal virke."

msgid ""
"You must be standing on the entrance to a mine (sawmills and alchemist labs "
"do not count) to cast this spell."
msgstr ""
"Du må stå ved inngangen til en gruve (sagbruk og alkymistlaber telles ikke) "
"for å bruke denne trolldommen."

msgid "You must first defeat the ghosts guarding the mine to cast this spell."
msgstr ""
"Du må først fordrive spøkelsene som vokter over gruven for å bruke denne "
"trolldommen."

msgid ""
"There are already at least as many elementals guarding the mine as this hero "
"can generate. Casting this spell will have no effect."
msgstr ""
"Det befinner seg alt minst like mange elementærånder som denne helten kan "
"tilkalle her. Å bruke denne trolldommen vil være uten nytte."

msgid "%{name} the %{race} (Level %{level})"
msgstr "%{race}en %{name} (level %{level})"

msgid "Are you sure you want to dismiss this Hero?"
msgstr "Er du sikker på at du ønsker å bortvise denne helten?"

msgid "View Experience Info"
msgstr "Vis erfaringsinfo"

msgid "View Spell Points Info"
msgstr "Vis info om mana"

msgid "Set army combat formation to 'Spread'"
msgstr "Sett hærens kampoppstilling til \"Spredd\""

msgid "Set army combat formation to 'Grouped'"
msgstr "Sett hærens kampoppstilling til \"Gruppert\""

msgid "Exit Hero Screen"
msgstr "Gå ut av heltevinduet"

msgid "You cannot dismiss a hero in a castle"
msgstr "Du kan ikke bortvise en helt i en borg"

msgid "Dismissal of %{name} the %{race} is prohibited by scenario"
msgstr "Bortvisning av %{race}en %{name} er forbudt på dette kartet"

msgid "Dismiss %{name} the %{race}"
msgstr "Bortvis %{race}en %{name}"

msgid "Show previous hero"
msgstr "Vis forrige helt"

msgid "Show next hero"
msgstr "Vis neste helt"

msgid "Blood Morale"
msgstr "Blodskampånd"

msgid "%{morale} Morale"
msgstr "%{morale} kampånd"

msgid "%{luck} Luck"
msgstr "%{luck} flaks"

msgid "Current Luck Modifiers:"
msgstr "Påvirkninger på flaksen:"

msgid "Current Morale Modifiers:"
msgstr "Påvirkninger på kampånden:"

msgid "Entire army is undead, so morale does not apply."
msgstr "Hele hæren er vandød så kampånd gjelder ikke."

msgid ""
"Current experience %{exp1}.\n"
" Next level %{exp2}."
msgstr ""
"Nåværende erfaring: %{exp1}.\n"
"Neste level: %{exp2}."

msgid "Level %{level}"
msgstr "Level %{level}"

msgid ""
"%{name} currently has %{point} spell points out of a maximum of %{max}. The "
"maximum number of spell points is 10 times your knowledge. It is "
"occasionally possible to have more than your maximum spell points via "
"special events."
msgstr ""
"%{name} har for øyeblikket %{point} av maks %{max} mana. Den maksimal manaen "
"til en helt er 10 ganger kunnskapen til helten. I visse tilfeller kan helten "
"ha mer enn den maksimale manaen."

msgid "%{name1} meets %{name2}"
msgstr "%{name1} møter %{name2}"

msgid "Town Portal"
msgstr "Byportal"

msgid "Select town to port to."
msgstr "Velg by å reise til."

msgid "Enemy heroes are now fully identifiable."
msgstr "De fiendtlige heltene er nå helt kartlagte."

msgid "Identify Hero"
msgstr "Kartlegg helt"

msgid "The creatures are willing to join us!"
msgstr "Krigerne er villige til å slå seg til oss!"

msgid "All the creatures will join us..."
msgstr "Alle krigerne kommer til å ville slå seg til oss..."

msgid "The creature will join us..."
msgid_plural "%{count} of the creatures will join us..."
msgstr[0] "Krigeren vil bli med oss..."
msgstr[1] "%{count} krigere vil bli med oss..."

msgid ""
"\n"
" for a fee of %{gold} gold."
msgstr ""
"\n"
"imot en pris på %{gold} gullstykker."

msgid "These weak creatures will surely flee before us."
msgstr "Disse svake krigerne vil uten tvil flykte fra oss."

msgid "I fear these creatures are in the mood for a fight."
msgstr "Jeg er redd for at disse krigerne er ute etter en kamp."

msgid "Your attack skill is a bonus added to each creature's attack skill."
msgstr "Angrepsevnen til helten din legges til angrepsevnen til krigerne dine."

msgid "Your defense skill is a bonus added to each creature's defense skill."
msgstr ""
"Forsvarsevnen til helten din legges til forsvarsevnen til krigerne dine."

msgid "Your spell power determines the length or power of a spell."
msgstr "Kraften din bestemmer varigheten og styrken til trolldommene dine."

msgid ""
"Your knowledge determines how many spell points your hero may have. Under "
"normal circumstances, a hero is limited to 10 spell points per level of "
"knowledge."
msgstr ""
"Kunnskapen din bestemmer hvor mye mana helten din kan ha. Vanligvis er en "
"helt begrenset til 10 mana per kunnskapsnivå."

msgid "Current Modifiers:"
msgstr "Påvirkninger:"

msgid "skill|Basic"
msgstr "Enkel"

msgid "skill|Advanced"
msgstr "Forbedret"

msgid "skill|Expert"
msgstr "Ekspert"

msgid "Pathfinding"
msgstr "Kartlesing"

msgid "Archery"
msgstr "Skyting"

# Transport? Varelevering? Forsyninger?
msgid "Logistics"
msgstr "Logistikk"

msgid "Scouting"
msgstr "Speiding"

msgid "Diplomacy"
msgstr "Megling"

msgid "Navigation"
msgstr "Skipsfart"

msgid "Leadership"
msgstr "Lederskap"

msgid "Wisdom"
msgstr "Visdom"

msgid "Mysticism"
msgstr "Mystikk"

msgid "Ballistics"
msgstr "Ballistikk"

msgid "Eagle Eye"
msgstr "Ørneblikk"

msgid "Necromancy"
msgstr "Sortekunst"

# Eiendomsinvestering.
msgid "Estates"
msgstr "Investering"

msgid "Advanced Archery"
msgstr "Forbedret skyting"

msgid "Advanced Pathfinding"
msgstr "Forbedret kartlesing"

msgid "Basic Archery"
msgstr "Enkel skyting"

msgid "Basic Pathfinding"
msgstr "Enkel kartlesing"

msgid "Expert Pathfinding"
msgstr "Ekspert kartlesing"

msgid "Advanced Logistics"
msgstr "Forbedret logistikk"

msgid "Basic Logistics"
msgstr "Enkel logistikk"

msgid "Basic Scouting"
msgstr "Enkel speiding"

msgid "Expert Archery"
msgstr "Ekspert skyting"

msgid "Expert Logistics"
msgstr "Ekspert logistikk"

msgid "Advanced Diplomacy"
msgstr "Forbedret megling"

msgid "Advanced Scouting"
msgstr "Forbedret speiding"

msgid "Basic Diplomacy"
msgstr "Enkel megling"

msgid "Expert Diplomacy"
msgstr "Ekspert megling"

msgid "Expert Scouting"
msgstr "Ekspert speiding"

msgid "Advanced Leadership"
msgstr "Forbedret lederskap"

msgid "Advanced Navigation"
msgstr "Forbedret skipsfart"

msgid "Basic Leadership"
msgstr "Enkelt lederskap"

msgid "Basic Navigation"
msgstr "Enkel skipsfart"

msgid "Expert Navigation"
msgstr "Ekspert skipsfart"

msgid "Advanced Wisdom"
msgstr "Forbedret visdom"

msgid "Basic Mysticism"
msgstr "Enkel mystikk"

msgid "Basic Wisdom"
msgstr "Enkel visdom"

msgid "Expert Leadership"
msgstr "Ekspert lederskap"

msgid "Expert Wisdom"
msgstr "Ekspert visdom"

msgid "Advanced Luck"
msgstr "Forbedret flaks"

msgid "Advanced Mysticism"
msgstr "Forbedret mystikk"

msgid "Basic Luck"
msgstr "Enkel flaks"

msgid "Expert Luck"
msgstr "Ekspert flaks"

msgid "Expert Mysticism"
msgstr "Ekspert mystikk"

msgid "Advanced Ballistics"
msgstr "Forbedret ballistikk"

msgid "Advanced Eagle Eye"
msgstr "Forbedret ørneblikk"

msgid "Basic Ballistics"
msgstr "Enkel ballistikk"

msgid "Basic Eagle Eye"
msgstr "Enkelt ørneblikk"

msgid "Expert Ballistics"
msgstr "Ekspert ballistikk"

msgid "Advanced Necromancy"
msgstr "Forbedret sortekunst"

msgid "Basic Estates"
msgstr "Enkel investering"

msgid "Basic Necromancy"
msgstr "Enkel sortekunst"

msgid "Expert Eagle Eye"
msgstr "Ekspert ørneblikk"

msgid "Expert Necromancy"
msgstr "Ekspert sortekunst"

msgid "Advanced Estates"
msgstr "Forbedret investering"

msgid "Expert Estates"
msgstr "Ekspert investering"

msgid ""
"%{skill} reduces the movement penalty for rough terrain by %{count} percent."
msgstr "%{skill} minsker tap av skritt på ulendt terreng med %{count} prosent."

msgid "%{skill} eliminates the movement penalty for rough terrain."
msgstr "%{skill} fjerner all tap av skritt på ulendt terreng."

msgid ""
"%{skill} increases the damage done by range attacking creatures by %{count} "
"percent."
msgstr ""
"%{skill} gjør at krigerne dine som angriper på avstand skader %{count} "
"prosent mer."

msgid "%{skill} increases your hero's movement points by %{count} percent."
msgstr "%{skill} øker skrittene til helten din med %{count} prosent."

msgid "%{skill} increases your hero's viewable area by one square."
msgid_plural ""
"%{skill} increases your hero's viewable area by %{count} squares."
msgstr[0] "%{skill} utvider sikten til helten din med én rute."
msgstr[1] "%{skill} utvider sikten til helten din med %{count} ruter."

msgid ""
"%{skill} allows you to negotiate with monsters who are weaker than your "
"group. "
msgstr ""
"%{skill} gjør at du kan forhandle med hærstyrker som er svakere enn din "
"egen. "

msgid "Approximately %{count} percent of the creatures may offer to join you."
msgstr ""
"Rundt %{count} prosent av en nøytral motstanderstyrke vil kunne tilby å bli "
"med deg."

msgid "All of the creatures may offer to join you."
msgstr "En hel nøytral motstanderstyrke vil kunne tilby å bli med deg."

msgid ""
"%{skill} increases your hero's movement points over water by %{count} "
"percent."
msgstr "%{skill} øker helten din sine skritt til sjøs med %{count} prosent."

msgid "%{skill} increases your hero's troops morale by %{count}."
msgstr "%{skill} bedrer kampånden til krigerne dine med %{count}."

msgid "%{skill} allows your hero to learn third level spells."
msgstr "%{skill} lar helten din lære seg trolldommer av tredje nivå."

msgid "%{skill} allows your hero to learn fourth level spells."
msgstr "%{skill} lar helten din lære seg trolldommer av fjerde nivå."

msgid "%{skill} allows your hero to learn fifth level spells."
msgstr "%{skill} lar helten din lære seg trolldommer av femte nivå."

msgid "%{skill} regenerates one additional spell point per day to your hero."
msgid_plural ""
"%{skill} regenerates %{count} additional spell points per day to your hero."
msgstr[0] "%{skill} fyller opp ett manapoeng for helten din per dag."
msgstr[1] ""
"%{skill} fyller opp %{count} ekstra manapoeng for helten din per dag."

msgid "%{skill} increases your hero's luck by %{count}."
msgstr "%{skill} øker hæren din sin flaks med %{count}."

msgid ""
"%{skill} gives your hero's catapult shots a greater chance to hit and do "
"damage to castle walls."
msgstr ""
"%{skill} gjør at skuddene til katapulten din har større sjanse for å treffe "
"og dermed skade ringmuren til borgene."

msgid ""
"%{skill} gives your hero's catapult an extra shot, and each shot has a "
"greater chance to hit and do damage to castle walls."
msgstr ""
"%{skill} gir katapulten til helten din et ekstra skudd, og hvert skudd har "
"en større sjanse til å treffe og skade ringmuren til en borg."

msgid ""
"%{skill} gives your hero's catapult an extra shot, and each shot "
"automatically destroys any wall, except a fortified wall in a Knight castle."
msgstr ""
"%{skill} gir katapulten til helten din et ekstra skudd, og hvert skudd "
"ødelegger en del av ringmuren, bortsett fra på en ridderborg med "
"befestninger."

#, fuzzy
msgid ""
"%{skill} gives your hero a %{count} percent chance to learn any given 1st or "
"2nd level spell that was cast by an enemy during combat."
msgstr ""
"%{skill} gir helten din %{count} prosent sjanse til å lære første eller "
"andre nivås trolldommer som blir brukt mot krigerne dine i kamp."

#, fuzzy
msgid ""
"%{skill} gives your hero a %{count} percent chance to learn any given 3rd "
"level spell (or below) that was cast by an enemy during combat."
msgstr ""
"%{skill} gir helten din %{count} prosent sjanse til å lære en av fiendens "
"trolldommer av tredje nivå (eller lavere) som blir brukt mot krigerne dine i "
"kamp."

#, fuzzy
msgid ""
"%{skill} gives your hero a %{count} percent chance to learn any given 4th "
"level spell (or below) that was cast by an enemy during combat."
msgstr ""
"%{skill} gir helten din %{count} prosent sjanse til å lære en av fiendens "
"trolldommer av fjerde nivå (eller lavere) som blir brukt mot krigerne dine i "
"kamp."

msgid ""
"%{skill} allows %{count} percent of the creatures killed in combat to be "
"brought back from the dead as Skeletons."
msgstr ""
"%{skill} gjør at %{count} prosent av krigerne som faller i kamp blir brakt "
"tilbake fra de døde i form av skjeletter."

msgid ""
"Your hero produces %{count} gold pieces per day as tax revenue from estates."
msgstr ""
"Helten tjener %{count} gullstykker på daglige skatteinntekter fra faste "
"eiendommer."

msgid "Blue"
msgstr "Blå"

msgid "Green"
msgstr "Grønn"

msgid "Red"
msgstr "Rød"

msgid "Yellow"
msgstr "Gul"

msgid "Orange"
msgstr "Oransje"

msgid "Purple"
msgstr "Lilla"

msgid "barrier|Aqua"
msgstr "Lyseblå"

msgid "barrier|Blue"
msgstr "Blå"

msgid "barrier|Brown"
msgstr "Brun"

msgid "barrier|Gold"
msgstr "Gullfarget"

msgid "barrier|Green"
msgstr "Grønn"

msgid "barrier|Orange"
msgstr "Oransje"

msgid "barrier|Purple"
msgstr "Lilla"

msgid "barrier|Red"
msgstr "Rød"

msgid "tent|Aqua"
msgstr "Lyseblått"

msgid "tent|Blue"
msgstr "Blått"

msgid "tent|Brown"
msgstr "Brunt"

msgid "tent|Gold"
msgstr "Gullfarget"

msgid "tent|Green"
msgstr "Grønt"

msgid "tent|Orange"
msgstr "Oransje"

msgid "tent|Purple"
msgstr "Lilla"

msgid "tent|Red"
msgstr "Rødt"

msgid "Experience"
msgstr "Erfaringspoeng"

msgid ""
"Experience allows your heroes to go up levels, increasing their primary and "
"secondary skills."
msgstr ""
"Erfaringspoeng gjør at helten din kan gå opp i level. Det vil forbedre "
"heltens hovedferdigheter og sideferdigheter."

msgid "Hero/Stats"
msgstr "Helt/Egenskaper"

msgid "Skills"
msgstr "Evner"

msgid "Town/Castle"
msgstr "By/Borg"

msgid "Garrison"
msgstr "Garnison"

msgid "Gold Per Day:"
msgstr "Gull per dag:"

msgid "View Heroes."
msgstr "Vis helter."

msgid "Towns/Castles"
msgstr "Byer/Borger"

msgid "View Towns and Castles."
msgstr "Vis byer og borger."

msgid "luck|Cursed"
msgstr "Forbannet"

msgid "luck|Awful"
msgstr "Elendig"

msgid "luck|Bad"
msgstr "Dårlig"

msgid "luck|Normal"
msgstr "Normal"

msgid "luck|Good"
msgstr "God"

msgid "luck|Great"
msgstr "Gullhår"

msgid "luck|Irish"
msgstr "Heldiggris"

msgid ""
"Bad luck sometimes falls on your armies in combat, causing their attacks to "
"only do half damage."
msgstr ""
"Uflaks kan av og til føre til at styrkene dine kun skader halvparten av det "
"vanlige."

msgid ""
"Neutral luck means your armies will never get lucky or unlucky attacks on "
"the enemy."
msgstr ""
"Nøytral flaks gjør at styrkene dine aldri vil få heldige eller uheldige slag "
"når de angriper fienden."

msgid ""
"Good luck sometimes lets your armies get lucky attacks (double strength) in "
"combat."
msgstr ""
"Positiv flaks gjør at styrkene dine av og til gjør heldige slag (dobbel "
"skade) i kamp."

msgid "morale|Treason"
msgstr "Forræderi"

msgid "morale|Awful"
msgstr "Elendig"

msgid "morale|Poor"
msgstr "Dårlig"

msgid "morale|Normal"
msgstr "Normal"

msgid "morale|Good"
msgstr "God"

msgid "morale|Great"
msgstr "Ypperlig"

msgid "morale|Blood!"
msgstr "Blod!"

msgid "Bad morale may cause your armies to freeze in combat."
msgstr ""
"Negativ kampånd kan føre til at styrkene dine stivner til av panikk i kamp."

msgid ""
"Neutral morale means your armies will never be blessed with extra attacks or "
"freeze in combat."
msgstr ""
"Nøytral kampånd betyr at styrkene dine aldri verken vil bli velsignet med en "
"ekstra tur eller stivne til av panikk i kamp."

msgid "Good morale may give your armies extra attacks in combat."
msgstr "Positiv kampånd kan av og til gi styrkene dine en ekstra tur i kamp."

msgid "Knight"
msgstr "Ridder"

msgid "Barbarian"
msgstr "Barbar"

# Heks brukes allerede som Witch i witch hut. Trollkvinne er best men passer ikke med formatet og bestemtformsbøyningen til
# de andre rasene. Feks. Trollkvinne(en) "heltenavn".
msgid "Sorceress"
msgstr "Trollkjerring"

msgid "Warlock"
msgstr "Trollmann"

# Magiker blir allerede brukt om mage:
# Wizard kommer av wise og betegner en som har studert mye for å bli flink.
# Vurder vismann og visdame når det blir mulig med tittel for hvert kjønn. Slaget/tilhørigheten kan kalles visfolk.
# Alternativer: Allviter (kjønnsnøytral), trolldomslærd fortryller, vismenneske, filosof, tryllemester, lærd, tryllelærd,
# alkymist (siden de lager golemer), magilærd, trylleviter, Magiviter, trolldomsviter (litt mange slag med trolldom i navnet.)
# Hvitkunstner siden de er på den gode siden og en slags motsetning til sortekunstnerne. Merk: Tryllekunstner er profesjonen
# som gjør synsbedrageri osv.
msgid "Wizard"
msgstr "Magimester"

msgid "Necromancer"
msgstr "Sortekunstner"

msgid "Multi"
msgstr "Flere"

msgid "race|Random"
msgstr "Tilfeldig"

msgid "race|Neutral"
msgstr "Nøytral"

msgid "doubleLined|Knight"
msgstr "Ridder"

msgid "doubleLined|Barbarian"
msgstr "Barbar"

# Heks brukes allerede som Witch i witch hut. Trollkvinne er best men passer ikke med formatet og bestemtformsbøyningen til
# de andre rasene. Feks. Trollkvinne(en) "heltenavn".
msgid "doubleLined|Sorceress"
msgstr ""
"Troll-\n"
"kjerring"

msgid "doubleLined|Warlock"
msgstr ""
"Troll-\n"
"mann"

msgid "doubleLined|Wizard"
msgstr ""
"Magi-\n"
"mester"

msgid ""
"doubleLined|Necro-\n"
"mancer"
msgstr ""
"Sorte-\n"
"kunstner"

msgid "doubleLinedRace|Multi"
msgstr "Flere"

msgid "doubleLinedRace|Random"
msgstr "Tilfeldig"

msgid "doubleLinedRace|Neutral"
msgstr "Nøytral"

# Stillestående (for lang), bomstille.
msgid "speed|Standing"
msgstr "Bomfast"

# Sneglefart? Sneglende? Krypende, krålende, smygende, langsom
msgid "speed|Crawling"
msgstr "Snegle"

# Veldig sein blir for langt. maks 9 bokstaver. Særs sein? Veldig stivt.
msgid "speed|Very Slow"
msgstr "Treigost"

msgid "speed|Slow"
msgstr "Sein"

msgid "speed|Average"
msgstr "Middels"

# God? Bra? Brukbar?
msgid "speed|Fast"
msgstr "Grei"

# Veldig rask blir for langt
msgid "speed|Very Fast"
msgstr "Rask"

msgid "speed|Ultra Fast"
msgstr "Superrask"

# Lynrask
msgid "speed|Blazing"
msgstr "Fykende"

# Øyeblikkelig, tvert, umiddelbar.
msgid "speed|Instant"
msgstr "Lynrask"

msgid "week|Squirrel"
msgstr "ekorn"

msgid "week|Rabbit"
msgstr "hare"

msgid "week|Gopher"
msgstr "jordekorn"

msgid "week|Badger"
msgstr "grevling"

msgid "week|Rat"
msgstr "rotte"

msgid "week|Eagle"
msgstr "ørn"

msgid "week|Weasel"
msgstr "vesel"

msgid "week|Raven"
msgstr "ravn"

msgid "week|Mongoose"
msgstr "manguster"

msgid "week|Dog"
msgstr "hund"

msgid "week|Aardvark"
msgstr "jordsvin"

msgid "week|Lizard"
msgstr "øgle"

msgid "week|Tortoise"
msgstr "landskilpadde"

msgid "week|Hedgehog"
msgstr "piggsvin"

msgid "week|Condor"
msgstr "gribb"

msgid "week|Ant"
msgstr "maur"

msgid "week|Grasshopper"
msgstr "gresshopper"

msgid "week|Dragonfly"
msgstr "øyenstikker"

msgid "week|Spider"
msgstr "edderkopp"

msgid "week|Butterfly"
msgstr "sommerfugl"

msgid "week|Bumblebee"
msgstr "humle"

msgid "week|Locust"
msgstr "ørkengresshopper"

msgid "week|Earthworm"
msgstr "meitemark"

msgid "week|Hornet"
msgstr "veps"

msgid "week|Beetle"
msgstr "bille"

msgid "week|PLAGUE"
msgstr "pest"

msgid "week|Unnamed"
msgstr "navnløshet"

msgid "Desert"
msgstr "Ørken"

msgid "Snow"
msgstr "Snø"

msgid "Wasteland"
msgstr "Ødemark"

msgid "Beach"
msgstr "Strand"

msgid "Lava"
msgstr "Lava"

msgid "Dirt"
msgstr "Jord"

msgid "Grass"
msgstr "Gress"

msgid "Ocean"
msgstr "Sjø"

msgid "maps|Small"
msgstr "Liten"

msgid "maps|Medium"
msgstr "Middels"

msgid "maps|Large"
msgstr "Stor"

msgid "maps|Extra Large"
msgstr "Ekstra stor"

msgid "maps|Custom Size"
msgstr "Tilpasset størrelse"

msgid "Ore Mine"
msgstr "Malmgruve"

msgid "Sulfur Mine"
msgstr "Svovelgruve"

msgid "Crystal Mine"
msgstr "Krystallgruve"

msgid "Gems Mine"
msgstr "Edelstensgruve"

msgid "Gold Mine"
msgstr "Gullgruve"

msgid "Mine"
msgstr "Gruve"

# Hensetting av hester forbudt. Bortsleping skjer på eiers regning.
msgid "Burma shave."
msgstr "Hensatte hester vil ende opp som pålegg."

msgid "Next sign 50 miles."
msgstr "Neste skilt om 50 mil."

# Vennligst les på den andre siden av skiltet.
msgid "See Rock City."
msgstr ""
"Gratulerer! \n"
"Du er besøkende nr. 32167. \n"
"Ta en tørr kjeks."

msgid "This space for rent."
msgstr "Skilt til utleie."

msgid "No object"
msgstr "Ingen objekt"

msgid "Alchemist Lab"
msgstr "Alkymistlab"

msgid "Sign"
msgstr "Skilt"

msgid "Buoy"
msgstr "Bøye"

msgid "Skeleton"
msgstr "Skjelett"

msgid "Daemon Cave"
msgstr "Djevelens hule"

msgid "Treasure Chest"
msgstr "Skattekiste"

msgid "Faerie Ring"
msgstr "Feenes ring"

msgid "Campfire"
msgstr "Leirbål"

msgid "Fountain"
msgstr "Fontene"

msgid "Gazebo"
msgstr "Lysthus"

msgid "Genie Lamp"
msgstr "Magisk lampe"

msgid "Archer's House"
msgstr "Bueskytternes hus"

msgid "Goblin Hut"
msgstr "Vettehytte"

msgid "Dwarf Cottage"
msgstr "Dvergstue"

msgid "Peasant Hut"
msgstr "Bondehytte"

msgid "Stables"
msgstr "Stall"

msgid "Alchemist's Tower"
msgstr "Alkymistens tårn"

msgid "Event"
msgstr "Hendelse"

msgid "Dragon City"
msgstr "Dragenes landsby"

msgid "Lighthouse"
msgid_plural "Lighthouses"
msgstr[0] "Fyrtårn"
msgstr[1] "Fyrtårn"

msgid "Water Wheel"
msgid_plural "Water Wheels"
msgstr[0] "Vannhjul"
msgstr[1] "Vannhjul"

msgid "Mines"
msgstr "Gruver"

msgid "Obelisk"
msgstr "Obelisk"

msgid "Oasis"
msgstr "Oase"

msgid "Resource"
msgstr "Råvare"

msgid "Sawmill"
msgstr "Sagbruk"

msgid "Oracle"
msgstr "Orakel"

# Sirkel? Ring?
msgid "Shrine of the First Circle"
msgstr "Tempel av den første sirkelen"

msgid "Shipwreck"
msgstr "Skipbrudd"

msgid "Sea Chest"
msgstr "Sjøkiste"

msgid "Desert Tent"
msgstr "Ørkentelt"

msgid "Stone Liths"
msgstr "Steinportal"

msgid "Wagon Camp"
msgstr "Vognleir"

msgid "Hut of the Magi"
msgstr "Spåmannens hytte"

msgid "Whirlpool"
msgstr "Virvelstrøm"

msgid "Windmill"
msgid_plural "Windmills"
msgstr[0] "Vindmølle"
msgstr[1] "Vindmøller"

msgid "Artifact"
msgstr "Gjenstand"

msgid "Mermaid"
msgstr "Havfrue"

msgid "Boat"
msgstr "Skip"

msgid "Random Ultimate Artifact"
msgstr "Tilfeldig sjeldneste skatt"

msgid "Random Artifact"
msgstr "Tilfeldig gjenstand"

msgid "Random Resource"
msgstr "Tilfeldig råvare"

msgid "Random Monster"
msgstr "Tilfeldig monster"

msgid "Random Town"
msgstr "Vilkårlig by"

msgid "Random Castle"
msgstr "Vilkårlig borg"

msgid "Eye of the Magi"
msgstr "Spåmannens øye"

msgid "Random Monster - weak"
msgstr "Tilfeldig monster - svak"

msgid "Random Monster - medium"
msgstr "Tilfeldig monster - middels"

msgid "Random Monster - strong"
msgstr "Tilfeldig monster - sterk"

msgid "Random Monster - very strong"
msgstr "Tilfeldig monster - veldig sterk"

msgid "Nothing Special"
msgstr "Ingenting spesielt"

msgid "Mossy Rock"
msgstr "Mosesten"

msgid "Watch Tower"
msgstr "Vakttårn"

msgid "Tree House"
msgstr "Trehytte"

msgid "Tree City"
msgstr "Trærenes landsby"

msgid "Ruins"
msgstr "Ruiner"

msgid "Fort"
msgstr "Fort"

msgid "Abandoned Mine"
msgstr "Forlatt gruve"

msgid "Sirens"
msgstr "Sirener"

msgid "Standing Stones"
msgstr "Steinsøyler"

# idol har ikke samme betydning på norsk.
msgid "Idol"
msgstr "Gudestatue"

msgid "Tree of Knowledge"
msgstr "Kunnskapstre"

# Sjaman? Det er vel en ork.
# Kvinnelig
msgid "Witch Doctor's Hut"
msgstr "Heksedoktorens hytte"

msgid "Temple"
msgstr "Tempel"

msgid "Hill Fort"
msgstr "Bergfestning"

msgid "Halfling Hole"
msgstr "Halvinghule"

msgid "Mercenary Camp"
msgstr "Leiesoldatleir"

msgid "Shrine of the Second Circle"
msgstr "Tempel av den andre sirkelen"

msgid "Shrine of the Third Circle"
msgstr "Tempel av den tredje sirkelen"

msgid "City of the Dead"
msgstr "De dødes by"

msgid "Sphinx"
msgstr "Sfinks"

msgid "Wagon"
msgstr "Vogn"

msgid "Tar Pit"
msgstr "Tjærepytt"

msgid "Artesian Spring"
msgstr "Artesisk brønn"

msgid "Troll Bridge"
msgstr "Trollbru"

msgid "Watering Hole"
msgstr "Vannkilde"

msgid "Witch's Hut"
msgstr "Heksehytte"

msgid "Xanadu"
msgstr "Xanadu"

msgid "Lean-To"
msgstr "Gapahuk"

msgid "Magellan's Maps"
msgstr "Magellanske kart"

msgid "Flotsam"
msgstr "Vrakgods"

msgid "Derelict Ship"
msgstr "Havarert skip"

msgid "Shipwreck Survivor"
msgstr "Skipbruddent menneske"

msgid "Bottle"
msgstr "Flaskepost"

msgid "Magic Well"
msgstr "Magisk brønn"

msgid "Magic Garden"
msgid_plural "Magic Gardens"
msgstr[0] "Magisk hage"
msgstr[1] "Magiske hager"

msgid "Observation Tower"
msgstr "Utkikkstårn"

msgid "Freeman's Foundry"
msgstr "Borgerens støperi"

msgid "Reefs"
msgstr "Rev"

msgid "Trees"
msgstr "Trær"

msgid "Mountains"
msgstr "Fjell"

msgid "Volcano"
msgstr "Vulkan"

msgid "Flowers"
msgstr "Blomster"

msgid "Rock"
msgstr "Stein"

msgid "Water Lake"
msgstr "Innsjø"

msgid "Mandrake"
msgstr "Alrune"

msgid "Dead Tree"
msgstr "Trestubbe"

msgid "Stump"
msgstr "Stubbe"

msgid "Crater"
msgstr "Krater"

msgid "Cactus"
msgstr "Kaktus"

msgid "Mound"
msgstr "Haug"

msgid "Dune"
msgstr "Sanddyne"

msgid "Lava Pool"
msgstr "Lavadam"

msgid "Shrub"
msgstr "Busk"

msgid "Barrow Mounds"
msgstr "Gravhaug"

msgid "Random Artifact - Treasure"
msgstr "Tilfeldig skatt - Litt verdifull"

msgid "Random Artifact - Minor"
msgstr "Tilfeldig skatt - Mer verdifull"

msgid "Random Artifact - Major"
msgstr "Tilfeldig skatt - Ekstremt verdifull"

msgid "Barrier"
msgstr "Sperre"

msgid "Traveller's Tent"
msgstr "Vandrerens telt"

msgid "Jail"
msgstr "Fengsel"

msgid "Fire Summoning Altar"
msgstr "Ildmanende alter"

msgid "Air Summoning Altar"
msgstr "Luftmanende alter"

msgid "Earth Summoning Altar"
msgstr "Jordmanende alter"

msgid "Water Summoning Altar"
msgstr "Vannmanende alter"

msgid "Unknown Monster"
msgstr "Ukjent monster"

msgid "Unknown Monsters"
msgstr "Ukjente monstre"

msgid "Peasant"
msgstr "Bonde"

msgid "Peasants"
msgstr "Bønder"

msgid "Archer"
msgstr "Bueskytter"

msgid "Archers"
msgstr "Bueskyttere"

# Denne oversettelsen brukes i norsk D&D
msgid "Ranger"
msgstr "Jeger"

msgid "Rangers"
msgstr "Jegere"

msgid "Pikeman"
msgstr "Spydmann"

msgid "Pikemen"
msgstr "Spydmenn"

msgid "Veteran Pikeman"
msgstr "Spydveteran"

msgid "Veteran Pikemen"
msgstr "Spydveteraner"

msgid "Swordsman"
msgstr "Sverdmann"

msgid "Swordsmen"
msgstr "Sverdmenn"

msgid "Master Swordsman"
msgstr "Sverdmester"

msgid "Master Swordsmen"
msgstr "Sverdmestre"

msgid "Cavalries"
msgstr "Ryttere"

msgid "Cavalry"
msgstr "Rytter"

msgid "Champion"
msgstr "Mesterrytter"

msgid "Champions"
msgstr "Mesterryttere"

msgid "Paladin"
msgstr "Ridderhelt"

msgid "Paladins"
msgstr "Ridderhelter"

msgid "Crusader"
msgstr "Korsfarer"

msgid "Crusaders"
msgstr "Korsfarere"

# Tusse, småtroll? - For søtt. Landvette (litt likt stokkholm flyplass). Vette? For enkelt? Kampvette?
msgid "Goblin"
msgstr "Vette"

msgid "Goblins"
msgstr "Vetter"

msgid "Orc"
msgstr "Ork"

msgid "Orcs"
msgstr "Orker"

msgid "Orc Chief"
msgstr "Orkehøvding"

msgid "Orc Chiefs"
msgstr "Orkehøvdinger"

msgid "Wolf"
msgstr "Varg"

msgid "Wolves"
msgstr "Varger"

msgid "Ogre"
msgstr "Jette"

msgid "Ogres"
msgstr "Jetter"

msgid "Ogre Lord"
msgstr "Herskerjette"

msgid "Ogre Lords"
msgstr "Herskerjetter"

msgid "Troll"
msgstr "Troll"

msgid "Trolls"
msgstr "Troll"

msgid "War Troll"
msgstr "Stridstroll"

msgid "War Trolls"
msgstr "Stridstroll"

msgid "Cyclopes"
msgstr "Kykloper"

msgid "Cyclops"
msgstr "Kyklop"

msgid "Sprite"
msgstr "Fe"

msgid "Sprites"
msgstr "Feer"

msgid "Dwarf"
msgstr "Dverg"

msgid "Dwarves"
msgstr "Dverger"

msgid "Battle Dwarf"
msgstr "Stridsdverg"

msgid "Battle Dwarves"
msgstr "Stridsdverger"

msgid "Elf"
msgstr "Alv"

msgid "Elves"
msgstr "Alver"

msgid "Grand Elf"
msgstr "Storalv"

msgid "Grand Elves"
msgstr "Storalver"

msgid "Druid"
msgstr "Druide"

msgid "Druids"
msgstr "Druider"

msgid "Greater Druid"
msgstr "Mektig druide"

msgid "Greater Druids"
msgstr "Mektige druider"

msgid "Unicorn"
msgstr "Enhjørning"

msgid "Unicorns"
msgstr "Enhjørninger"

msgid "Phoenix"
msgstr "Føniks"

msgid "Phoenixes"
msgstr "Fønikser"

msgid "Centaur"
msgstr "Kentaur"

msgid "Centaurs"
msgstr "Kentaurer"

msgid "Gargoyle"
msgstr "Gravstatue"

msgid "Gargoyles"
msgstr "Gravstatuer"

msgid "Griffin"
msgstr "Griff"

msgid "Griffins"
msgstr "Griffer"

msgid "Minotaur"
msgstr "Minotaur"

msgid "Minotaurs"
msgstr "Minotaurer"

msgid "Minotaur King"
msgstr "Minotaurkonge"

msgid "Minotaur Kings"
msgstr "Minotaurkonger"

msgid "Hydra"
msgstr "Hydra"

msgid "Hydras"
msgstr "Hydraer"

msgid "Green Dragon"
msgstr "Grønndrage"

msgid "Green Dragons"
msgstr "Grønndrager"

msgid "Red Dragon"
msgstr "Røddrage"

msgid "Red Dragons"
msgstr "Røddrager"

msgid "Black Dragon"
msgstr "Svartdrage"

msgid "Black Dragons"
msgstr "Svartdrager"

msgid "Halfling"
msgstr "Halving"

msgid "Halflings"
msgstr "Halvinger"

msgid "Boar"
msgstr "Villsvin"

msgid "Boars"
msgstr "Villsvin"

msgid "Iron Golem"
msgstr "Jerngolem"

msgid "Iron Golems"
msgstr "Jerngolemer"

msgid "Steel Golem"
msgstr "Stålgolem"

msgid "Steel Golems"
msgstr "Stålgolemer"

msgid "Roc"
msgstr "Rokk"

msgid "Rocs"
msgstr "Rokker"

msgid "Mage"
msgstr "Magiker"

msgid "Magi"
msgstr "Magikere"

msgid "Archmage"
msgstr "Erkemagiker"

msgid "Archmagi"
msgstr "Erkemagikere"

msgid "Giant"
msgstr "Kjempe"

msgid "Giants"
msgstr "Kjemper"

msgid "Titan"
msgstr "Titan"

msgid "Titans"
msgstr "Titaner"

msgid "Skeletons"
msgstr "Skjeletter"

msgid "Zombie"
msgstr "Zombie"

msgid "Zombies"
msgstr "Zombier"

msgid "Mutant Zombie"
msgstr "Mutert zombie"

msgid "Mutant Zombies"
msgstr "Muterte zombier"

msgid "Mummies"
msgstr "Mumier"

msgid "Mummy"
msgstr "Mumie"

msgid "Royal Mummies"
msgstr "Kongelige mumier"

msgid "Royal Mummy"
msgstr "Kongelig mumie"

msgid "Vampire"
msgstr "Vampyr"

msgid "Vampires"
msgstr "Vampyrer"

msgid "Vampire Lord"
msgstr "Vampyrgreve"

msgid "Vampire Lords"
msgstr "Vampyrgrever"

# Ser ut som konger og kommer fra mausoleum/kongegrav. Bedre enn hekselik som virker litt kvinnelig.
# Konge beholder det som hankjønn. Lich betyr lik opprinnelig.
msgid "Lich"
msgstr "Heksekonge"

msgid "Liches"
msgstr "Heksekonger"

msgid "Power Lich"
msgstr "Mektig heksekonge"

msgid "Power Liches"
msgstr "Mektige heksekonger"

msgid "Bone Dragon"
msgstr "Beindrage"

msgid "Bone Dragons"
msgstr "Beindrager"

msgid "Rogue"
msgstr "Banditt"

msgid "Rogues"
msgstr "Banditter"

msgid "Nomad"
msgstr "Nomade"

msgid "Nomads"
msgstr "Nomader"

msgid "Ghost"
msgstr "Gjenferd"

msgid "Ghosts"
msgstr "Gjenferd"

msgid "Genie"
msgstr "Lampeånd"

msgid "Genies"
msgstr "Lampeånder"

msgid "Medusa"
msgstr "Medusa"

msgid "Medusas"
msgstr "Medusaer"

msgid "Earth Elemental"
msgstr "Jordånd"

msgid "Earth Elementals"
msgstr "Jordånder"

msgid "Air Elemental"
msgstr "Luftånd"

msgid "Air Elementals"
msgstr "Luftånder"

msgid "Fire Elemental"
msgstr "Ildånd"

msgid "Fire Elementals"
msgstr "Ildånder"

msgid "Water Elemental"
msgstr "Vannånd"

msgid "Water Elementals"
msgstr "Vannånder"

msgid "Random Monsters"
msgstr "Tilfeldige monstre"

msgid "Random Monster 1"
msgstr "Tilfeldig monster 1"

msgid "Random Monsters 1"
msgstr "Tilfeldige monstre 1"

msgid "Random Monster 2"
msgstr "Tilfeldig monster 2"

msgid "Random Monsters 2"
msgstr "Tilfeldige monstre 2"

msgid "Random Monster 3"
msgstr "Tilfeldig monster 3"

msgid "Random Monsters 3"
msgstr "Tilfeldige monstre 3"

msgid "Random Monster 4"
msgstr "Tilfeldig monster 4"

msgid "Random Monsters 4"
msgstr "Tilfeldige monstre 4"

msgid "Double shot"
msgstr "Dobbeltskudd"

msgid "2-hex monster"
msgstr "2-feltsmonster"

msgid "Double strike"
msgstr "Dobbeltslag"

msgid "Double damage to Undead"
msgstr "Dobbel skade mot vandøde"

msgid "% magic resistance"
msgstr "% magimotstand"

msgid "Immune to Mind spells"
msgstr "Immun mot sinnsmagi"

msgid "Immune to Elemental spells"
msgstr "Immun mot elementbasert magi"

msgid "Immune to Fire spells"
msgstr "Immun mot ildmagi"

msgid "Immune to Cold spells"
msgstr "Immun mot kuldemagi"

msgid "Immune to "
msgstr "Immun mot "

msgid "% immunity to %{spell} spell"
msgstr "% immunitet mot trolldommen %{spell}"

msgid "% damage from Elemental spells"
msgstr "% skade fra elementbasert magi"

msgid "% chance to Dispel beneficial spells"
msgstr "% sjanse til å oppheve all fordelaktig trolldom"

msgid "% chance to Paralyze"
msgstr "% sjanse til å lamme"

msgid "% chance to Petrify"
msgstr "% sjanse til å forsteine"

msgid "% chance to Blind"
msgstr "% sjanse til å forblinde"

msgid "% chance to Curse"
msgstr "% sjanse for forbannelse"

msgid "% chance to cast %{spell} spell"
msgstr "% sjanse til å bruke trolldommen %{spell}"

msgid "HP regeneration"
msgstr "Selvhelbredning"

msgid "Two hexes attack"
msgstr "Tofeltsangrep"

msgid "Flyer"
msgstr "Flyger"

msgid "Always retaliates"
msgstr "Tar alltid igjen"

msgid "Attacks all adjacent enemies"
msgstr "Angriper alle fiender rundt seg"

msgid "No melee penalty"
msgstr "Ingen ulempe i nærkamp"

msgid "Dragon"
msgstr "Drage"

msgid "Undead"
msgstr "Vandød"

msgid "No enemy retaliation"
msgstr "Ingen fiendtlige hevnslag"

msgid "HP drain"
msgstr "Stjeling av liv"

msgid "Cloud attack"
msgstr "Tåkeskudd"

msgid "Decreases enemy's morale by "
msgstr "Svekker fiendens kampånd med "

msgid "% chance to halve enemy"
msgstr "% sjanse til å halvere antallet til den angrepne styrken"

msgid "Soul Eater"
msgstr "Sjelesanking"

msgid "Elemental"
msgstr "Elementær"

msgid "No Morale"
msgstr "Ingen kampånd"

msgid "200% damage from Fire spells"
msgstr "200% skade fra ildmagi"

msgid "200% damage from Cold spells"
msgstr "200% skade fra kuldemagi"

msgid "% damage from %{spell} spell"
msgstr "% skade fra trolldommen %{spell}"

msgid "% immunity to "
msgstr "% immunitet mot trolldommen %{spell} "

msgid "Lightning"
msgstr "Lynnedslag"

msgid "% damage from "
msgstr "% skade fra "

msgid "The three Anduran artifacts magically combine into one."
msgstr "De tre skattene til Anduran blir på magisk vis om til én."

msgid "View Spells"
msgstr "Vis trolldommer"

msgid "View %{name} Info"
msgstr "Vis info om %{name}"

msgid "Move %{name}"
msgstr "Flytt %{name}"

msgid "Cannot move the Spellbook"
msgstr "Trylleboken kan ikke flyttes"

msgid "This item can't be traded."
msgstr "Denne tingen kan ikke overføres."

msgid "Invalid Artifact"
msgstr "Ugyldig gjenstand"

msgid "The %{name} increases your knowledge by %{count}."
msgstr "%{name} øker kunnskapen din med %{count}."

# ypperste? beste?
msgid "Ultimate Book of Knowledge"
msgstr "Den ultimate kunnskapsboka"

msgid "The %{name} increases your attack skill by %{count}."
msgstr "%{name} øker angrepsevnen din med %{count}."

msgid "Ultimate Sword of Dominion"
msgstr "Det ultimate sverdet av Herreveldet"

msgid "The %{name} increases your defense skill by %{count}."
msgstr "%{name} øker forsvarsevnen din med %{count}."

msgid "Ultimate Cloak of Protection"
msgstr "Den ultimate beskyttelseskappen"

msgid "The %{name} increases your spell power by %{count}."
msgstr "%{name} øker kraften din med %{count}."

msgid "Ultimate Wand of Magic"
msgstr "Den ultimate tryllestaven"

msgid "The %{name} increases your attack and defense skills by %{count} each."
msgstr "%{name} øker angreps- og forsvarsevnen din med %{count} hver."

msgid "Ultimate Shield"
msgstr "Det ultimate skjoldet"

msgid "The %{name} increases your spell power and knowledge by %{count} each."
msgstr "%{name} øker kraften og kunnskapen din med %{count} hver."

msgid "Ultimate Staff"
msgstr "Den ultimate stokken"

msgid "The %{name} increases each of your basic skills by %{count} points."
msgstr "%{name} øker alle egenskapene dine med %{count} poeng."

msgid "Ultimate Crown"
msgstr "Den ultimate kronen"

msgid "Golden Goose"
msgstr "Gullgåsa"

msgid "The %{name} brings in an income of %{count} gold per day."
msgstr "%{name} gir deg en ekstra inntekt på %{count} gullstykker hver dag."

msgid "Arcane Necklace of Magic"
msgstr "Det mørke magihalskjedet"

msgid ""
"After rescuing a Sorceress from a cursed tomb, she rewards your heroism with "
"an exquisite jeweled necklace."
msgstr ""
"Etter å ha reddet ei trollkvinne fra et forhekset gravkammer, belønner hun "
"deg for heltemotet ditt med å gi deg et storartet halskjede av juveler."

msgid "Caster's Bracelet of Magic"
msgstr "Fortryllerens magiarmbånd"

msgid ""
"While searching through the rubble of a caved-in mine, you free a group of "
"trapped Dwarves. Grateful, the leader gives you a golden bracelet."
msgstr ""
"Mens du leter gjennom restene av ei sammenfalt gruve, befrir du en gruppe "
"med innesperrede dverger. Takknemlig gir lederen deg et armbånd av gull."

msgid "Mage's Ring of Power"
msgstr "Magikerens kraftring"

msgid ""
"A cry of pain leads you to a Centaur, caught in a trap. Upon setting the "
"creature free, he hands you a small pouch. Emptying the contents, you find a "
"dazzling jeweled ring."
msgstr ""
"Et skrik av smerte fører deg til en kentaur fanget i en felle. Etter å ha "
"hjulpet det stakkars vesenet ut, gir han deg en liten taske. Blant innholdet "
"i den finner du en fantastisk ring med en edelsten på seg."

msgid "Witch's Broach of Magic"
msgstr "Heksens magiske brystnål"

msgid ""
"Alongside the remains of a burnt witch lies a beautiful broach, intricately "
"designed. Approaching the corpse with caution, you add the broach to your "
"inventory."
msgstr ""
"Ved levningene til ei ihjelbrent heks ligger ei vakker brystnål av nøye "
"håndverk. Du trår varsomt mot liket og tar brystnåla."

msgid "Medal of Valor"
msgstr "Medaljen av heltemot"

msgid "The %{name} increases your morale by %{count}."
msgstr "%{name} øker kampånden din med %{count}."

msgid ""
"Freeing a virtuous maiden from the clutches of an evil overlord, you are "
"granted a Medal of Valor by the King's herald."
msgstr ""
"Etter å ha befridd en stakkars ungpike fra fangenskapet til en ond hersker, "
"belønner det kongelige hoffet deg med en medalje av heltemot."

msgid "Medal of Courage"
msgstr "Medaljen av tapperhet"

msgid ""
"After saving a young boy from a vicious pack of Wolves, you return him to "
"his father's manor. The grateful nobleman awards you with a Medal of Courage."
msgstr ""
"Etter å ha kommet en unggutt til unnsetning fra en flokk med blodtørstige "
"varger, tar du ham med tilbake til faren hans sin herregård. Den takknemlige "
"adelsmannen belønner deg med en medalje av tapperhet."

msgid "Medal of Honor"
msgstr "Æresmedaljen"

msgid ""
"After freeing a princess of a neighboring kingdom from the evil clutches of "
"despicable slavers, she awards you with a Medal of Honor."
msgstr ""
"Etter å ha befridd en prinsesse fra et naborike fra det onde klørne til "
"foraktelige slavehandlere, belønner hun deg med en medalje av ære."

msgid "Medal of Distinction"
msgstr "Utmerkelsesmedaljen"

msgid ""
"Ridding the countryside of the hideous Minotaur who made a sport of eating "
"noblemen's Knights, you are honored with the Medal of Distinction."
msgstr ""
"Etter å ha fjernet fra bygdelandet en grusom minotaur som hadde gått inn for "
"å jakte og spise adelsmennenes riddere, blir du hedret med en medalje for "
"særskilt utmerkelse."

msgid "Fizbin of Misfortune"
msgstr "Fizbinen av uflaks"

msgid "The %{name} greatly decreases your morale by %{count}."
msgstr "%{name} svekker kampånden din skikkelig med %{count}."

msgid ""
"You stumble upon a medal lying alongside the empty road. Adding the medal to "
"your inventory, you become aware that you have acquired the undesirable "
"Fizbin of Misfortune, greatly decreasing your army's morale."
msgstr ""
"Du kommer over en medalje liggende langs den øde veien. Etter å ha lagt "
"medaljen sammen med resten av tingene dine, innser du at den er den lite "
"ettertraktede Fizbinen av uflaks. Den svekker styrkene dine sin kampånd "
"betydelig."

msgid "Thunder Mace of Dominion"
msgstr "Tordenklubben av Herreveldet"

msgid ""
"During a sudden storm, a bolt of lightning strikes a tree, splitting it. "
"Inside the tree you find a mysterious mace."
msgstr ""
"Midt i en uforventet storm, slår et lyn ned i et tre, og det deles tvers "
"gjennom. På innsiden av treet finner du en forunderlig klubbe."

msgid "Armored Gauntlets of Protection"
msgstr "Panserhanskene av beskyttelse"

msgid "The %{name} increase your defense skill by %{count}."
msgstr "%{name} øker forsvarsevnen din med %{count}."

#, fuzzy
msgid ""
"You encounter the infamous Black Knight! After a grueling duel ending in a "
"draw, the Knight, out of respect, offers you a pair of armored gauntlets."
msgstr ""
"Du møter på den berømte Sorte ridderen! Etter en intens men uavgjort duell "
"tilbyr ridderen, av sin nylig ervervede respekt for deg, et par pansrede "
"hansker."

msgid "Defender Helm of Protection"
msgstr "Forsvarerens hjelm av beskyttelse"

msgid ""
"A glint of golden light catches your eye. Upon further investigation, you "
"find a golden helm hidden under a bush."
msgstr ""
"Et eller annet som glitrer av gull fanger oppmerksomheten din. Ved nærmere "
"undersøkelse oppdager du en gullhjelm bortgjemt under en busk."

msgid "Giant Flail of Dominion"
msgstr "Kjempeklubben av Herreveldet"

msgid ""
"A clumsy Giant has killed himself with his own flail. Knowing your superior "
"skill with this weapon, you confidently remove the spectacular flail from "
"the fallen Giant."
msgstr ""
"Du oppdager en klønete kjempe som har prestert å drepe seg selv med sin egen "
"klubbe. Trygg på dine langt bedre ferdigheter med dette våpenet, fjerner du "
"selvsikkert den imponerende klubben fra den falne kjempen."

msgid "Ballista of Quickness"
msgstr "Ballisten av hurtighet"

msgid "The %{name} gives your catapult one extra shot per combat round."
msgstr "%{name} lar katapulten din avfyre ett ekstra skudd per kamprunde."

msgid ""
"Walking through the ruins of an ancient walled city, you find the instrument "
"of the city's destruction, an elaborately crafted ballista."
msgstr ""
"Mens du går gjennom ruinene til en eldgammel innmuret by, finner du årsaken "
"til byens ødeleggelse: en omhyggelig utarbeidet ballist."

msgid "Stealth Shield of Protection"
msgstr "Tyvenes skjold av beskyttelse"

msgid ""
"A stone statue of a warrior holds a silver shield. As you remove the shield, "
"the statue crumbles into dust."
msgstr ""
"En krigers statue i stein bærer et sølvskjold. Idet du fjerner skjoldet "
"smuldrer statuen opp."

msgid "Dragon Sword of Dominion"
msgstr "Dragesverdet av Herreveldet"

msgid ""
"As you are walking along a narrow path, a nearby bush suddenly bursts into "
"flames. Before your eyes the flames become the image of a beautiful woman. "
"She holds out a magnificent sword to you."
msgstr ""
"I mens du spaserer langs en smal sti, tar en busk i nærheten plutselig fyr. "
"Flammene foran deg blir om til en skikkelse av en prektig kvinne. Hun rekker "
"ut et storslått sverd til deg."

msgid "Power Axe of Dominion"
msgstr "Styrkeøksa av Herreveldet"

msgid ""
"You see a silver axe embedded deeply in the ground. After several "
"unsuccessful attempts by your army to remove the axe, you tightly grip the "
"handle of the axe and effortlessly pull it free."
msgstr ""
"Du får øynene på ei øks av sølv som er plantet dypt ned i bakken. Etter "
"flere mislykkede forsøk fra følget ditt på å fjerne øksa, tar du et godt tak "
"i håndtaket og får den lett opp."

msgid "Divine Breastplate of Protection"
msgstr "Den gudommelige brystplata av beskyttelse"

msgid ""
"A gang of Rogues is sifting through the possessions of dead warriors. "
"Scaring off the scavengers, you note the Rogues had overlooked a beautiful "
"breastplate."
msgstr ""
"En gjeng røvere holder på å gå gjennom eiendelene til en avdød kriger. Etter "
"å ha jaget vekk plyndrerene, legger du merke til at de hadde oversett ei "
"forseggjort brystplate."

msgid "Minor Scroll of Knowledge"
msgstr "Den mindre kunnskapsrullen"

msgid ""
"Before you appears a levitating glass case with a scroll, perched upon a bed "
"of crimson velvet. At your touch, the lid opens and the scroll floats into "
"your awaiting hands."
msgstr ""
"Rett foran deg dukker ei svevende glasskiste opp med en skriftrull lagt på "
"en kongelig rød pute. Idet du berører den, åpner lokket seg og rullen svever "
"magisk inn i dine utålmodige hender."

msgid "Major Scroll of Knowledge"
msgstr "Den større kunnskapsrullen"

msgid ""
"Visiting a local wiseman, you explain the intent of your journey. He reaches "
"into a sack and withdraws a yellowed scroll and hands it to you."
msgstr ""
"På besøk hos en lokal vismann forklarer du hensikten med ferden din. Han "
"strekker hånden ned i sekken sin og ut av den drar han fram en gulnet "
"skriftrull, som han overrekker deg."

msgid "Superior Scroll of Knowledge"
msgstr "Den overlegne kunnskapsrullen"

msgid ""
"You come across the remains of an ancient Druid. Bones, yellowed with age, "
"peer from the ragged folds of her robe. Searching the robe, you discover a "
"scroll hidden in the folds."
msgstr ""
"Du kommer over levningene til en druide fra fortiden. Knokler, som har blitt "
"gul med tiden, kan synes på innsiden av den fillete kjortelen hennes. Du "
"leter gjennom den og oppdager en bortgjemt skriftrull i foldene."

msgid "Foremost Scroll of Knowledge"
msgstr "Den ypperste kunnskapsrullen"

msgid ""
"Mangled bones, yellowed with age, peer from the ragged folds of a dead "
"Druid's robe. Searching the robe, you discover a scroll hidden within."
msgstr ""
"Oppsprukne knokler, som har gulnet med tiden, synes fra de fillete foldene "
"til en omkommet druides kåpe. Du leter gjennom kåpen og oppdager en "
"bortgjemt skriftrull."

msgid "Endless Sack of Gold"
msgstr "Den uendelige gullsekken"

msgid "The %{name} provides you with %{count} gold per day."
msgstr "%{name} gir deg %{count} gullstykker hver dag."

msgid ""
"A little leprechaun dances gleefully around a magic sack. Seeing you "
"approach, he stops in mid-stride. The little man screams and stamps his foot "
"ferociously, vanishing into thin air. Remembering the old leprechaun saying "
"'Finders Keepers', you grab the sack and leave."
msgstr ""
"En liten regnbuegnom danser lykkelig rundt en magisk sekk. Idet han ser deg "
"komme, stanser han midt i steget. Den lille mannen hyler og tramper med "
"foten sin febrilsk, før han forsvinner i løse luften. Du kommer på det gamle "
"ordtaket til regnbuegnomene:  \"Finneren er vinneren\", og du tar sekken og "
"går din vei."

msgid "Endless Bag of Gold"
msgstr "Den uendelige gullbagen"

msgid ""
"A noblewoman, separated from her traveling companions, asks for your help. "
"After escorting her home, she rewards you with a bag filled with gold."
msgstr ""
"En adelskvinne, som har mistet følge sitt, ber deg om hjelp. Etter å ha "
"eskortert henne hjem, belønner hun deg med en sekk fylt med gull."

msgid "Endless Purse of Gold"
msgstr "Den uendelige gullvesken"

msgid ""
"In your travels, you find a leather purse filled with gold that once "
"belonged to a great warrior king who had the ability to transform any "
"inanimate object into gold."
msgstr ""
"Midt under reisen din kommer du over ei skinntaske fylt med gull. Den skal "
"en gang ha tilhørt en mektig krigerkonge som visstnok hadde evnen til å "
"forvandle alle ting til gull."

msgid "Nomad Boots of Mobility"
msgstr "Nomadens sko av bevegelighet"

msgid "The %{name} increase your movement on land."
msgstr "%{name} øker skrittene dine på land."

msgid ""
"A Nomad trader seeks protection from a tribe of Goblins. For your "
"assistance, he gives you a finely crafted pair of boots made from the "
"softest leather. Looking closely, you see fascinating ancient carvings "
"engraved on the leather."
msgstr ""
"En forretningsnomade ber om beskyttelse fra en stamme med vetter. Som takk "
"for hjelpen din, gir han deg et par forseggjorte sko av den mykeste typen "
"skinn. Ved nærmere blikk oppdager du forunderlige eldgamle inngraveringer på "
"skinnet."

msgid "Traveler's Boots of Mobility"
msgstr "Vandrerens bevegelighetssko"

msgid ""
"Discovering a pair of beautifully beaded boots made from the finest and "
"softest leather, you thank the anonymous donor and add the boots to your "
"inventory."
msgstr ""
"Du oppdager et par sko med utsmykninger i perler og lagd av den fineste og "
"mykeste typen skinn. Du takker den navnløse giveren og tilføyer skoene til "
"samlingen din av skatter."

msgid "Lucky Rabbit's Foot"
msgstr "Lykkeharens pote"

msgid "The %{name} increases your luck in combat by %{count}."
msgstr "%{name} øker flaksen din i kamp med %{count}."

msgid ""
"A traveling merchant offers you a rabbit's foot, made of gleaming silver "
"fur, for safe passage. The merchant explains the charm will increase your "
"luck in combat."
msgstr ""
"En reisende handelsmann tilbyr deg en kaninpote med en skinnende sølvpels "
"imot at du beskytter ham på reisen hans. Handelsmannen forklarer deg at "
"denne magiske tingen vil bedre flaksen din i kamp."

msgid "Golden Horseshoe"
msgstr "Den gylne hesteskoen"

msgid ""
"An ensnared Unicorn whinnies in fright. Murmuring soothing words, you set "
"her free. Snorting and stamping her front hoof once, she gallops off. "
"Looking down you see a golden horseshoe."
msgstr ""
"En fastbundet enhjørning vrinsker av redsel. Mens du sier beroliggende ord "
"frigjør du henne. Den snøfter og tramper med den framre hoven sin en gang "
"før den galopperer av gårde. Du ser ned på bakken og finner en gyllen "
"hestesko."

msgid "Gambler's Lucky Coin"
msgstr "Pengespillerens lykkemynt"

msgid ""
"You have captured a mischievous imp who has been terrorizing the region. In "
"exchange for his release, he rewards you with a magical coin."
msgstr ""
"Du klarer å fange en rampete smådjevel som har drevet ugagn i området. I "
"bytte mot sin frihet, gir han deg en magisk mynt."

msgid "Four-Leaf Clover"
msgstr "Firkløveren"

msgid ""
"In the middle of a patch of dead and dry vegetation, to your surprise you "
"find a healthy green four-leaf clover."
msgstr ""
"Midt i et stykke uttørket og livløs eng, finner du til din overraskelse en "
"frisk og grønn firkløver."

msgid "True Compass of Mobility"
msgstr "Det sanne kompasset av bevegelighet"

msgid "The %{name} increases your movement on land and sea."
msgstr "%{name} øker skrittene dine på land og til sjøs."

msgid ""
"An old man claiming to be an inventor asks you to try his latest invention. "
"He then hands you a compass."
msgstr ""
"En gammel mann som hevder at han er en oppfinner ber deg om å prøve hans "
"nyeste oppfinnelse. Han tar deretter og gir deg et kompass."

msgid "Sailor's Astrolabe of Mobility"
msgstr "Sjøfarerens sekstant av bevegelighet"

msgid "The %{name} increases your movement on sea."
msgstr "%{name} øker skrittene dine til sjøs."

msgid ""
"An old sea captain is being tortured by Ogres. You save him, and in return "
"he rewards you with a wondrous instrument to measure the distance of a star."
msgstr ""
"Du kommer over en gammel sjøulk som blir torturert av noen jetter. Du befrir "
"ham, og til gjengjeld belønner han deg med et underlig verktøy som kan måle "
"avstanden til stjerner."

msgid "Evil Eye"
msgstr "Ondskapens øye"

msgid "The %{name} reduces the casting cost of curse spells by half."
msgstr "%{name} halverer tapet av mana ved bruk av forbannelsesmagi."

msgid ""
"While venturing into a decrepit hut you find the Skeleton of a long dead "
"witch. Investigation of the remains reveals a glass eye rolling around "
"inside an empty skull."
msgstr ""
"Du leter gjennom en forfallen hytte og får øyet på skjelettet til en for "
"lengst død heks. Ved nærmere inspeksjon oppdager du et glassøye som ruller "
"rundt i hennes tomme hodeskalle."

msgid "Enchanted Hourglass"
msgstr "Det fortryllede timeglasset"

msgid "The %{name} extends the duration of all your spells by %{count} turns."
msgstr ""
"%{name} forlenger varigheten av alle dine trolldommer med %{count} runder."

#, fuzzy
msgid ""
"A surprise turn in the landscape finds you in the midst of a grisly scene: "
"Vultures picking at the aftermath of a terrible battle. Your cursory search "
"of the remains turns up an enchanted hourglass."
msgstr ""
"En brå endring i landskapet gir vei til et uhyggelig syn: gribber som åtsler "
"på restene fra et blodig slag. Et raskt søk gjennom området avdekker et "
"fortryllet timeglass."

msgid "Gold Watch"
msgstr "Gulluret"

msgid "The %{name} doubles the effectiveness of your hypnotize spells."
msgstr "%{name} dobler virkningen av trollbinding."

msgid ""
"In reward for helping his cart out of a ditch, a traveling potion salesman "
"gives you a \"magic\" gold watch. Unbeknownst to him, the watch really is "
"magical."
msgstr ""
"Som belønning for å ha hjulpet en vandrende eliksirselger med å få kjerren "
"sin ut av en grøft, gir han deg et \"magisk\" gullur. Uvitende for ham, "
"viser det seg at uret faktisk er magisk."

msgid "Skullcap"
msgstr "Kalotten"

msgid "The %{name} halves the casting cost of all mind influencing spells."
msgstr "%{name} halverer tapet av mana ved bruk av all slags sinnsmagi."

msgid ""
"A brief stop at an improbable rural inn yields an exchange of money, tales, "
"and accidentally, luggage. You find a magical skullcap in your new backpack."
msgstr ""
"En kort rast hos et uforventet vertshus langs landeveien fører til "
"utveksling av penger, historier, og ved et uhell, reisegods. Du oppdager en "
"magisk kalott i den nye ryggsekken din."

msgid "Ice Cloak"
msgstr "Iskappe"

msgid "The %{name} halves all damage your troops take from cold spells."
msgstr "%{name}n halverer all skade styrkene dine tar av kuldemagi."

msgid ""
"Responding to the panicked cries of a damsel in distress, you discover a "
"young woman fleeing from a hungry bear. You slay the beast in the nick of "
"time, and the grateful Sorceress weaves a magic cloak from the bear's hide."
msgstr ""
"Du hører kvinnelige redselsskrik og oppdager ei ungkvinne på flukt fra en "
"hungrig bjørn. Ikke et sekund for tidlig får du tatt livet av bjørnen, og "
"damen, som viser seg å være en trollkvinne, lager deg en magisk kappe av "
"bjørneskinnet for å vise sin takknemlighet."

msgid "Fire Cloak"
msgstr "Flammekappe"

msgid "The %{name} halves all damage your troops take from fire spells."
msgstr "%{name}n halverer all skade styrkene dine tar fra ildmagi."

msgid ""
"You've come upon a fight between a Necromancer and a Paladin. The "
"Necromancer blasts the Paladin with a fire bolt, bringing him to his knees. "
"Acting quickly, you slay the evil one before the final blow. The grateful "
"Paladin gives you the fire cloak that saved him."
msgstr ""
"Du blir plutselig vitne til en pågående kamp mellom en sortekunstner og en "
"ridderhelt. Sortekunstneren skyter en ildkule på ridderhelten som faller ned "
"på kne. Raskt griper du inn og dreper den onde før han får satt nådestøtet. "
"Den takknemlige ridderhelten gir deg en ildkappe for å ha kommet ham til "
"unnsetning."

msgid "Lightning Helm"
msgstr "Lynhjelmen"

msgid "The %{name} halves all damage your troops take from lightning spells."
msgstr "%{name} halverer all skade styrkene dine tar av lynmagi."

msgid ""
"A traveling tinker in need of supplies offers you a helm with a thunderbolt "
"design on its top in exchange for food and water. Curious, you accept, and "
"later find out that the helm is magical."
msgstr ""
"En vandrende kjeleflikker med behov for forsyninger tilbyr deg en hjelm med "
"et lynmerke på seg imot mat og vann. Nysgjerrig godtar du byttet, og senere "
"oppdager du at hjelmen er magisk."

msgid "Evercold Icicle"
msgstr "Den evigkalde istappen"

msgid ""
"The %{name} causes your cold spells to do %{count} percent more damage to "
"enemy troops."
msgstr ""
"%{name} gjør at kuldemagien din gjør %{count} prosent mer skade på "
"fiendtlige styrker."

msgid ""
"An icicle withstanding the full heat of the noonday sun attracts your "
"attention. Intrigued, you break it off, and find that it does not melt in "
"your hand."
msgstr ""
"Oppmerksomheten din fanges av en istapp som unngår å smelte tross den "
"heftige varmen til middagssolen. Fylt av nysgjerrighet brekker du den av og "
"oppdager at den ikke smelter i hånden din heller."

msgid "Everhot Lava Rock"
msgstr "Den evigvarme lavasteinen"

msgid ""
"The %{name} causes your fire spells to do %{count} percent more damage to "
"enemy troops."
msgstr ""
"%{name} gjør at ildmagien din gjør %{count} prosent mer skade på fiendtlige "
"styrker."

msgid ""
"Your wanderings bring you into contact with a tribe of ape-like beings using "
"a magical lava rock that never cools to light their fires. You take pity on "
"them and teach them to make fire with sticks. Believing you to be a god, the "
"apes give you their rock."
msgstr ""
"Dine vandringer ender deg opp i et møte med en stamme apelignende "
"skapninger. De bruker en magisk lavastein som aldri kjøler seg ned til å få "
"ild når de trenger det. Du syns synd på dem og lærer dem å lage ild med "
"pinner. De tror derfor at du er en gud og gir deg steinen sin."

msgid "Lightning Rod"
msgstr "Lynstav"

msgid ""
"The %{name} causes your lightning spells to do %{count} percent more damage "
"to enemy troops."
msgstr ""
"%{name}en gjør at lynmagien din gjør %{count} prosent mer skade på "
"fiendtlige styrker."

msgid ""
"While waiting out a storm, a lighting bolt strikes a nearby cottage's "
"lightning rod, which melts and falls to the ground. The tip of the rod, "
"however, survives intact and makes your hair stand on end when you touch it. "
"Hmm..."
msgstr ""
"Mens du venter på at et uvær skal gi seg, slår et lyn ned i lynavlederen til "
"ei hytte like ved. Avlederen løsner og faller på bakken. Endestykket til den "
"lange stangen overlever fallet og når du tar på den reiser håret ditt seg. "
"Hmm..."

msgid "Snake-Ring"
msgstr "Slangering"

msgid "The %{name} halves the casting cost of all your bless spells."
msgstr "%{name}en halverer tapet av mana ved bruk av velsignelsesmagi."

msgid ""
"You've found an oddly shaped ring on the finger of a long dead traveler. The "
"ring looks like a snake biting its own tail."
msgstr ""
"Du fant en merkelig utformet ring på fingeren til en for lengst avdød "
"reisende. Ringen ser ut som en slange som biter sin egen hale."

msgid "Ankh"
msgstr "Henkelkorset"

msgid ""
"The %{name} doubles the effectiveness of all your resurrect and animate "
"spells."
msgstr ""
"%{name} fordobler virkningen til all din gjenopplivnings- og "
"gjenreisingsmagi."

msgid ""
"A fierce windstorm reveals the entrance to a buried tomb. Your investigation "
"reveals that the tomb has already been looted, but the thieves overlooked an "
"ankh on a silver chain in the dark."
msgstr ""
"En heftig storm avdekker inngangen til et underjordisk gravkammer. Ved "
"nærmere undersøkelse oppdager du at graven allerede har blitt ransaket, men "
"tyvene overså et henkelkors med et sølvkjede i mørket."

msgid "Book of Elements"
msgstr "Boken om elementene"

msgid "The %{name} doubles the effectiveness of all your summoning spells."
msgstr "%{name} fordobler virkningsgraden til all din tilkallingsmagi."

msgid ""
"You come across a conjurer who begs to accompany you and your army awhile "
"for safety. You agree, and he offers as payment a copy of the book of the "
"elements."
msgstr ""
"Du kommer over en åndemaner som trygler deg om å få slå følge med deg og "
"hæren din for en stund for sin egen trygghet. Du går med på det, og som "
"betaling tilbyr han en kopi av Boken om elementene."

msgid "Elemental Ring"
msgstr "Den elementære ringen"

msgid "The %{name} halves the casting cost of all summoning spells."
msgstr "%{name} halverer tapet av mana for all din tilkallingsmagi."

msgid ""
"While pausing to rest, you notice a bobcat climbing a short tree to get at a "
"crow's nest. On impulse, you climb the tree yourself and scare off the cat. "
"When you look in the nest, you find a collection of shiny stones and a ring."
msgstr ""
"I løpet av en av rastene dine, legger du merke til en gaupe som klatrer opp "
"et lite tre for å komme seg til et kråkerede. Av instinkt klatrer du også "
"opp treet og jager vekk kattedyret. Når du titter ned i reiret finner du en "
"liten samling glinsende steiner og en ring."

msgid "Holy Pendant"
msgstr "Det hellige halskjedet"

msgid "The %{name} makes all your troops immune to curse spells."
msgstr "%{name} gjør alle krigerne dine immune mot forbannelsesmagi."

msgid ""
"In your wanderings you come across a hermit living in a small, tidy hut. "
"Impressed with your mission, he takes time out from his meditations to bless "
"and give you a charm against curses."
msgstr ""
"Ferden din blir avbrutt av et møte med en einstøing bosatt i ei ryddig, lita "
"hytte. Han blir imponert når han får høre om oppdraget ditt, og han "
"bestemmer seg for å ta en pause fra mediteringen for å velsigne deg og gi "
"deg en magisk gjenstand som vil verne deg mot forbannelser."

msgid "Pendant of Free Will"
msgstr "Halskjedet av fri vilje"

msgid "The %{name} makes all your troops immune to hypnotize spells."
msgstr "%{name} gjør alle krigerne dine immune mot trollbinding."

msgid ""
"Responding to cries for help, you find river Sprites making a sport of "
"dunking an old man. Feeling vengeful, you rescue the man and drag a Sprite "
"onto dry land for awhile. The Sprite, uncomfortable in the air, gives you a "
"magic pendant to let him go."
msgstr ""
"Du hører rop om hjelp og oppdager elvefeer som har det gøy med å plage en "
"gammel mann. Synet fyller deg av sinne og du bestemmer deg for å komme "
"mannen til unnsetning. Du tar tak i en av feene og drar den med deg opp på "
"land. Feen pines utenfor vannet og imot sin frihet gir den deg et magisk "
"halskjede."

msgid "Pendant of Life"
msgstr "Halskjedet av liv"

msgid "The %{name} makes all your troops immune to death spells."
msgstr "%{name} gjør alle krigerne dine immune mot dødsmagi."

msgid ""
"A brief roadside encounter with a small caravan and a game of knucklebones "
"wins a magic pendant. Its former owner says that it protects from "
"Necromancers' death spells."
msgstr ""
"Et kort møte med en liten karavane og en runde håndbak som du vinner, gjør "
"deg til den nye eieren av et magisk halskjede. Dens forrige eier forklarer "
"deg at halskjedet beskytter mot sortekunstneres dødsbesvergelser."

msgid "Serenity Pendant"
msgstr "Halskjedet av sinnsro"

msgid "The %{name} makes all your troops immune to berserk spells."
msgstr "%{name} gjør alle krigerne dine immune mot berserkergang."

msgid ""
"The sounds of combat draw you to the scene of a fight between an old "
"Barbarian and an eight-headed Hydra. Your timely intervention swings the "
"battle in favor of the man, and he rewards you with a pendant he used to use "
"to calm his mind for battle."
msgstr ""
"Lyder av kamp trekker deg mot det pågående slaget mellom en gammel barbar og "
"en åttehodet hydra. Du griper inn akkurat i tide til å snu kampen mot "
"barbarens favør. Etterpå takker han deg med å gi deg et halskjede han pleide "
"å bruke for å berolige sinnet før kamp."

msgid "Seeing-eye Pendant"
msgstr "Halskjedet av det ublinde øyet"

msgid "The %{name} makes all your troops immune to blindness spells."
msgstr "%{name} gjør alle krigerne dine immune mot forblindelsesmagi."

msgid ""
"You come upon a very old woman, long blind from cataracts and dying alone. "
"You tend to her final needs and promise a proper burial. Grateful, she gives "
"you a magic pendant emblazoned with a stylized eye. It lets you see with "
"your eyes closed."
msgstr ""
"Du kommer over en veldig gammel kvinne, for lengst blind av stær og i ferd "
"med å dø alene. Du tar deg av hennes siste behov og lover henne å gi henne "
"en ordentlig begravelse. Av takknemlighet gir hun deg et magisk halskjede "
"prydet med et nøye utformet øye. Halskjedet lar deg kunne se med øynene "
"lukket."

msgid "Kinetic Pendant"
msgstr "Halskjedet av bevegelse"

msgid "The %{name} makes all your troops immune to paralyze spells."
msgstr "%{name} gjør alle krigerne dine immune mot lammelsesmagi."

msgid ""
"You come across a golem wearing a glowing pendant and blocking your way. "
"Acting on a hunch, you cut the pendant from its neck. Deprived of its power "
"source, the golem breaks down, leaving you with the magical pendant."
msgstr ""
"Du kommer over en golem som bærer et skinnende halskjede og som sperrer "
"veien for deg. Du handler ut ifra magefølelsen din og kutter halskjedet fra "
"halsen på den. Nå uten en energikilde faller golemen sammen og etterlater "
"deg det magiske halskjedet."

msgid "Pendant of Death"
msgstr "Dødens halskjede"

msgid "The %{name} makes all your troops immune to holy spells."
msgstr "%{name} gjør alle krigerne dine immune mot hellig magi."

msgid ""
"A quick and deadly battle with a Necromancer wins you his magical pendant. "
"Later, a Wizard tells you that the pendant protects undead under your "
"control from holy word spells."
msgstr ""
"En rask og dødelig kamp med en sortekunstner vinner deg det magiske "
"halskjedet hans. Senere forteller en magimester deg at halskjedet beskytter "
"vandøde under din makt fra trolldommer av hellige ord."

msgid "Wand of Negation"
msgstr "Tryllestaven av benektelse"

#, fuzzy
msgid "The %{name} makes all your troops immune to dispel magic spells."
msgstr "%{name} gjør alle krigerne dine immune mot dødsmagi."

#, fuzzy
msgid ""
"You meet an old Wizard friend of yours traveling in the opposite direction. "
"He presents  you with a gift: A wand that prevents the use of the dispel "
"magic spell on your allies."
msgstr ""
"Du møter på en av dine gamle magimestervenner som reiser i motsatt retning "
"av deg. Han overrekker deg en gave: En tryllestav som forhindrer bruken av "
"trolldommen magiopphevelse mot krigerne dine."

msgid "Golden Bow"
msgstr "Gullbuen"

msgid ""
"The %{name} eliminates the %{count} percent penalty for your troops shooting "
"past obstacles (e.g. castle walls)."
msgstr ""
"%{name} fjerner minskningen på %{count} prosent av skaden troppene dine gjør "
"når de skyter på tvers av hindringer\n"
"(f.eks. forbi ringmurer)."

msgid ""
"A chance meeting with a famous Archer finds you in a game of knucklebones "
"pitting his bow against your horse. You win."
msgstr ""
"Helt tilfeldig møter du på en berømt bueskytter og dette fører til en runde "
"håndbak der skytteren vedder bua si mot hesten din. Du vinner."

msgid "Telescope"
msgstr "Himmelkikkerten"

msgid ""
"The %{name} increases the amount of terrain your hero reveals when "
"adventuring by %{count} extra square."
msgstr ""
"%{name} utvider området som helten din avdekker under forflytning med "
"%{count} ekstra hakk."

msgid ""
"A merchant from far away lands trades you a new invention of his people for "
"traveling supplies. It makes distant objects appear closer, and he calls "
"it...\n"
"\n"
"a telescope."
msgstr ""
"En forretningsmann fra et fjerntliggende land går med på å bytte sin nye "
"oppfinnelse mot reiseforsyninger fra deg. Denne duppedingsen får fjerne ting "
"til å framstå nærmere, og han har gitt den navnet...\n"
"\n"
"teleskop."

msgid "Statesman's Quill"
msgstr "Statsmannens fjærpenn"

msgid ""
"The %{name} reduces the cost of surrender to %{count} percent of the total "
"cost of troops you have in your army."
msgstr ""
"%{name} reduserer prisen for å overgi seg med %{count} prosent av den totale "
"verdien av hærstyrken din."

msgid ""
"You pause to help a diplomat with a broken axle fix his problem. In "
"gratitude, he gives you a writing quill with magical properties which he "
"says will \"help people see things your way\"."
msgstr ""
"Du tar et avbrekk fra reisen din for å hjelpe en megler med å fikse ei "
"ødelagt hjulaksling. For å vise sin takknemlighet gir han deg ei fjærpenn "
"med magiske egenskaper. Han forklarer deg at den vil \"gjøre folk "
"tilbøyelige til å se ting på din måte\"."

msgid "Wizard's Hat"
msgstr "Magimesterens hatt"

msgid "The %{name} increases the duration of your spells by %{count} turns."
msgstr "%{name} øker varigheten til trolldommene dine med %{count} runder."

msgid ""
"You see a Wizard fleeing from a Griffin and riding like the wind. The Wizard "
"opens a portal and rides through, getting his hat knocked off by the edge of "
"the gate. The Griffin follows; the gate closes. You pick the hat up, dust it "
"off, and put it on."
msgstr ""
"Du får øye på en magimester ridende som vinden på flukt fra en griff. "
"Magimesteren åpner en portal og fyker gjennom den, men i farten får han "
"hatten sin slått av av munningen til portalen. Griffen følger etter og "
"portalen lukkes. Du plukker opp hatten, børster av den, og setter den pent "
"på hodet ditt."

msgid "Power Ring"
msgstr "Kraftsringen"

msgid "The %{name} returns %{count} extra spell points per day to your hero."
msgstr "%{name} fyller opp %{count} mana til helten din hver dag."

msgid ""
"You find a small tree that closely resembles the great Warlock Carnauth with "
"a ring around one of its twigs. Scraps of clothing and rotting leather lead "
"you to suspect that it IS Carnauth, transformed. Since you can't help him, "
"you take the magic ring."
msgstr ""
"Du finner et lite tre som ligner svært på den mektige trollmannen Karnauth. "
"Treet har en ring rundt en av greinene sine. Rester av bekledning og råtne "
"lærstykker får deg til å mistenke at det faktisk ER Karnauth, dog noe "
"forvandlet. Siden du ikke ser noen vei du kan hjelpe ham, tar du den magiske "
"ringen."

msgid "Ammo Cart"
msgstr "Ammunisjonsvogn"

msgid "The %{name} provides endless ammunition for all your troops that shoot."
msgstr "%{name}en forsyner de skytende krigerne dine med uendelig ammunisjon."

msgid ""
"An ammunition cart in the middle of an old battlefield catches your eye. "
"Inspection shows it to be in good working order, so  you take it along."
msgstr ""
"En ammunisjonsvogn plassert midt i en forlatt slagmark fanger "
"oppmerksomheten din. Nærmere inspeksjon viser at den er i god stand, så du "
"tar den med deg."

msgid "Tax Lien"
msgstr "Skattepant"

msgid "The %{name} costs you %{count} gold pieces per day."
msgstr "%{name}en koster deg %{count} gullstykker hver dag."

msgid ""
"Your big spending habits have earned you a massive tax bill that you can't "
"hope to pay. The tax man takes pity and agrees to only take 250 gold a day "
"from your account for life. Check here if you want one dollar to go to the "
"presidential campaign election fund."
msgstr ""
"Din vane for å bruke store penger har endt deg opp med en gedigen "
"skattegjeld som du ikke har nubbe sjans til å nedbetale. Kemneren syns synd "
"på deg og går med på å kun innkreve 250 gullstykker per dag fra deg resten "
"av livet. Hak av herunder hvis du vil at én denar skal brukes til å støtte "
"presidentens valgfond."

msgid "Hideous Mask"
msgstr "Den avskyelige masken"

msgid "The %{name} prevents all 'wandering' armies from joining your hero."
msgstr ""
"%{name} hindrer alle \"omstreifende\" styrker fra å bli med helten din."

#, fuzzy
msgid ""
"Your looting of the grave of Sinfilas Gardolad, the famous shapeshifting "
"Warlock, unearths his fabled mask. Trembling, you put it on and it twists "
"your visage into an awful grimace! Oh no! It's actually the hideous mask of "
"Gromluck Greene, and you are stuck with it."
msgstr ""
"Din ransaking av graven til Sinfilas Gardolad, den berømte hamskiftende "
"trollmannen, avdekker hans legendariske maske. Skjelvende tar du den på deg "
"og den forvrenger fjeset ditt til et uhyggelig uttrykk! Å nei! Dette er "
"egentlig den avskyelige masken til Gromluck Greene, og nå får du ikke "
"kvittet deg med den."

msgid "Endless Pouch of Sulfur"
msgstr "Den uendelige posen av svovel"

msgid "The %{name} provides %{count} unit of sulfur per day."
msgstr "%{name} gir deg %{count} enhet svovel hver dag."

msgid ""
"You visit an alchemist who, upon seeing your army, is swayed by the "
"righteousness of your cause. The newly loyal subject gives you his endless "
"pouch of sulfur to help with the war effort."
msgstr ""
"Du besøker en alkymist som, ved synet av hæren din, blir grepet av "
"rettskaffenheten til kallet ditt. Din nye trofaste støttespiller gir deg "
"hans uendelige svovelpose for å bistå med innsatsen til krigen."

msgid "Endless Vial of Mercury"
msgstr "Den uendelige kvikksølvkolben"

msgid "The %{name} provides %{count} unit of mercury per day."
msgstr "%{name} gir deg %{count} enhet kvikksølv hver dag."

msgid ""
"A brief stop at a hastily abandoned Wizard's tower turns up a magical vial "
"of mercury that always has a little left on the bottom. Recognizing a "
"treasure when you see one, you cap it and slip it in your pocket."
msgstr ""
"Et kort stopp ved en magimesters tårn som har blitt forlatt i hastverk, "
"avdekker en kolbe med kvikksølv som ser ut til å alltid ha igjen litt på "
"bunnen. Du kjenner igjen en skatt når du ser en, og du setter en kork i den "
"og slipper den i tasken din."

msgid "Endless Pouch of Gems"
msgstr "Den uendelige edesteinsposen"

msgid "The %{name} provides %{count} unit of gems per day."
msgstr "%{name} gir deg %{count} enhet edelsten hver dag."

msgid ""
"A short rainstorm brings forth a rainbow...and you can see the end of it. "
"Riding quickly, you seize the pot of gold you find there. The leprechaun who "
"owns it, unable to stop you from taking it, offers an endless pouch of gems "
"for the return of his gold. You accept."
msgstr ""
"En kortvarig regnbyge får regnbuen til å dukke opp... og sannelig klarer du "
"å se enden på den. Du rir i full fart bort for å gripe gullgryta som "
"befinner seg der. Eieren dens, en regnbuegnom, klarer ikke å hindre deg fra "
"å ta den og tilbyr heller en uendelig pose med edelstener i bytte mot gullet "
"sitt. Du går med på det."

msgid "Endless Cord of Wood"
msgstr "Den uendelige vedfavnen"

msgid "The %{name} provides %{count} unit of wood per day."
msgstr "%{name} gir deg %{count} enheter ved hver dag."

msgid ""
"Pausing to rest and light a cook fire, you pull wood out of a nearby pile of "
"dead wood. As you keep pulling wood from the pile, you notice that it "
"doesn't shrink. You realize to your delight that the wood is enchanted, so "
"you take it along."
msgstr ""
"Du tar en rast for lage bål til matlaging og henter ved fra en haug med "
"morken ved i nærheten. I mens du henter ved fra haugen legger du merke til "
"at den ikke blir mindre. Du innser til din glede at veden er fortryllet og "
"du tar den derfor med deg."

msgid "Endless Cart of Ore"
msgstr "Den uendelige malmvogna"

msgid "The %{name} provides %{count} unit of ore per day."
msgstr "%{name} gir deg %{count} enheter malm hver dag."

msgid ""
"You've found a Goblin weapon smithy making weapons for use against humans. "
"With a tremendous yell you and your army descend upon their camp and drive "
"them away. A search finds a magic ore cart that never runs out of iron."
msgstr ""
"Du har kommet over en vettesmed som lager våpen til bruk mot mennesker. Med "
"et mektig brøl stormer du og hæren din ned på leiren og jager dem vekk. "
"Ransakingen avdekker en magisk malmvogn som aldri går tom for jern."

msgid "Endless Pouch of Crystal"
msgstr "Den uendelige krystallposen"

msgid "The %{name} provides %{count} unit of crystal per day."
msgstr "%{name} gir deg %{count} enhet krystall hver dag."

#, fuzzy
msgid ""
"Taking shelter from a storm in a small cave, you notice a small patch of "
"crystal in one corner. Curious, you break a piece off and notice that the "
"original crystal grows the lost piece back. You decide to stuff the entire "
"patch into a pouch and take it with you."
msgstr ""
"Du søker ly i en liten hule fra en storm og oppdager en liten mengde "
"krystaller i et hjørne. Av nysgjerrighet brekker du av en bit og legger "
"merke til at den opprinnelige krystallen gror den tapte delen tilbake. Du "
"bestemmer deg for å stappe hele mengden i en pose og tar den med deg."

msgid "Spiked Helm"
msgstr "Den piggete hjelmen"

msgid ""
"Your army is ambushed by a small tribe of wild (and none too bright) Orcs. "
"You fend them off easily and the survivors flee in all directions. One of "
"the Orcs was wearing a polished spiked helm. Figuring it will make a good "
"souvenir, you take it."
msgstr ""
"Hæren din blir overfalt av en liten stamme av ville (og ikke særlig kloke) "
"orker. Du tar lett hånd om dem og de få overlevende flykter i alle "
"retninger. En av orkene hadde på seg en blankpolert hjelm med pigger. Du "
"tenker at den vil gjøre seg bra som en suvenir og tar den med deg."

msgid "Spiked Shield"
msgstr "Det piggete skjoldet"

msgid ""
"You come upon a bridge spanning a dry gully. Before you can cross, a Troll "
"steps out from under the bridge and demands payment before it will permit "
"you to pass. You refuse, and the Troll charges, forcing you to slay it. You "
"take its spiked shield as a trophy."
msgstr ""
"Du kommer over ei bru som strekker seg over en uttørket kløft. Før du rekker "
"å krysse den dukker et troll opp fra under brua og krever betaling før det "
"lar deg slippe forbi. Du nekter å betale og trollet stormer mot deg, og du "
"blir nødt til å drepe det. Du tar det taggete skjoldet til det som trofé."

msgid "White Pearl"
msgstr "Den hvite perlen"

#, fuzzy
msgid ""
"A walk across a dry saltwater lake bed yields an unlikely prize: A white "
"pearl amidst shattered shells and debris."
msgstr ""
"En spasertur langs et uttørket brakkvann får et øyeblikks opphold når du "
"oppdager noe usedvanlig: ei hvit perle blant noen ødelagte skjell og andre "
"rester."

msgid "Black Pearl"
msgstr "Den sorte perlen"

msgid ""
"Rumors of a Griffin of unusual size preying upon the countryside lead you to "
"its cave lair. A quick, brutal fight dispatches the beast, and a search of "
"its foul nest turns up a huge black pearl."
msgstr ""
"Ryktene om en usedvanlig stor griff som terroriserte folk ute på landsbygda "
"førte deg til hulen dens. Et raskt men brutal slag blir til slutten på "
"beistet. Du går gjennom de groteske restene i redet og oppdager en stor, "
"svart perle."

msgid "Magic Book"
msgstr "Tryllebok"

msgid "The %{name} enables you to cast spells."
msgstr "%{name}a gjør at du kan bruke trolldom."

msgid "Dummy 1"
msgstr "Plassholder 1"

msgid "The reserved artifact."
msgstr "Plassholderskatten."

msgid "Dummy 2"
msgstr "Plassholder 2"

msgid "Dummy 3"
msgstr "Plassholder 3"

msgid "Dummy 4"
msgstr "Plassholder 4"

msgid "Spell Scroll"
msgstr "Trolldomsrull"

msgid ""
"This %{name} gives your hero the ability to cast the %{spell} spell if your "
"hero has a Magic Book."
msgstr ""
"Denne %{name}en gir helten din evnen til å bruke trolldommen %{spell}, gitt "
"at helten din har ei tryllebok."

msgid ""
"You find an elaborate container which houses an old vellum scroll. The runes "
"on the container are very old, and the artistry with which it was put "
"together is stunning. As you pull the scroll out, you feel imbued with "
"magical power."
msgstr ""
"Du finner en detaljert beholder som rommer et gammelt pergament i "
"kalveskinn. Runene på beholderen er veldig gamle, og håndverket som ligger "
"bak den er fabelaktig. Idet du tar ut rullen føler du deg fylt med magisk "
"kraft."

msgid "Arm of the Martyr"
msgstr "Martyrens arm"

msgid ""
"The %{name} increases your spell power by %{count} but adds the undead "
"morale penalty."
msgstr ""
"%{name} øker kraften din med %{count} men legger til vandød "
"kampåndspåvirkning."

msgid ""
"One of the less intelligent members of your party picks up an arm off of the "
"ground. Despite its missing a body, it is still moving. Your troops find the "
"dismembered arm repulsive, but you cannot bring yourself to drop it: it "
"seems to hold some sort of magical power that influences your decision "
"making."
msgstr ""
"En av de mindre begavede medlemmene av følget ditt plukker opp en arm fra "
"bakken. Til tross for at den mangler en kropp, beveger den seg. Styrkene "
"dine syns den kroppsløse armen er motbydelig, men du klarer ikke å få deg "
"til å kaste den: den ser ut til å ha en slags magisk påvirkning over "
"beslutningsevnen din."

msgid "Breastplate of Anduran"
msgstr "Andurans brystplate"

msgid "The %{name} increases your defense by %{count}."
msgstr "%{name} øker forsvarsevnen din med %{count}."

msgid ""
"You come upon a sign. It reads: \"Here lies the body of Anduran. Bow and "
"swear fealty, and you shall be rewarded.\" You decide to do as it says. As "
"you stand up, you feel a coldness against your skin. Looking down, you find "
"that you are suddenly wearing a gleaming, ornate breastplate."
msgstr ""
"Du kommer over et skilt. Det står: \"Her ligger kroppen til Anduran. Bøy deg "
"og sverg troskap, og du vil bli belønnet.\" Du bestemmer deg for å gjøre det "
"som står. Idet du reiser deg, føler du en kulde treffe huden din. Når du ser "
"ned oppdager du at du plutselig har på deg en skinnende og vakker brystplate."

msgid "Broach of Shielding"
msgstr "Brystnålen av beskyttelse"

msgid ""
"The %{name} provides %{count} percent protection from Armageddon and "
"Elemental Storm, but decreases spell power by 2."
msgstr ""
"%{name} gir %{count} prosent beskyttelse mot ragnarok og elementær storm, "
"men minsker kraften med 2."

msgid ""
"A kindly Sorceress thinks that your army's defenses could use a magical "
"boost. She offers to enchant the Broach that you wear on your cloak, and you "
"accept."
msgstr ""
"En snill trollkjerring syns at forsvarsevnen til hæren din kunne ha trengt "
"en magisk forsterkning. Hun tilbyr å fortrylle brystnålen du har på kappen "
"din, og du godtar det."

msgid "Battle Garb of Anduran"
msgstr "Andurans kamputstyr"

#, fuzzy
msgid ""
"The %{name} combines the powers of the three Anduran artifacts. It provides "
"maximum luck and morale for your troops and gives you the Town Portal spell."
msgstr ""
"%{name} slår sammen kreftene til alle Andurans tre skatter. Den gir maksimal "
"flaks og kampånd til styrkene dine og gir deg mulighet til å bruke "
"trolldommen Byportal."

msgid ""
"Out of pity for a poor peasant, you purchase a chest of old junk they are "
"hawking for too much gold. Later, as you search through it, you find it "
"contains the 3 pieces of the legendary battle garb of Anduran!"
msgstr ""
"Av medlidenhet til en fattig bonde kjøper du ei kiste med gammelt skrap som "
"han selger for alt for mye gull. Senere mens du går gjennom den oppdager du "
"at den inneholder de 3 delene av det legendariske kamputstyret til Anduran!"

msgid "Crystal Ball"
msgstr "Krystallkule"

msgid ""
"The %{name} lets you get more specific information about monsters, enemy "
"heroes, and castles nearby the hero who holds it."
msgstr ""
"%{name}n lar deg få mer detaljert informasjon om monster, fiendtlige helter "
"og borger i nærheten av helten som holder den."

msgid ""
"You come upon a caravan of gypsies who are feasting and fortifying their "
"bodies with mead. They call you forward and say \"If you prove that you can "
"dance the Rama-Buta, we will reward you.\" You don't know it, but try "
"anyway. They laugh hysterically, but admire your bravery, giving you a "
"Crystal Ball."
msgstr ""
"Du kommer over en karavane med vandringsfolk som storfester og fyller "
"kroppene sine med mjød. De kaller deg fram og sier \"Hvis du kan bevise at "
"du kan danse Rama-Butaen vil vi belønne deg.\" Du kan den ikke, men prøver "
"likevel. De ler seg i hjel, men beundrer motet ditt og gir deg en "
"krystallkule."

msgid "Heart of Fire"
msgstr "Ildhjerte"

msgid ""
"The %{name} provides %{count} percent protection from fire, but doubles the "
"damage taken from cold."
msgstr ""
"%{name}t gir %{count} prosent beskyttelse mot ild, men dobler skaden fra "
"kulde."

msgid ""
"You enter a recently burned glade and come upon a Fire Elemental sitting "
"atop a rock. It looks up, its flaming face contorted in a look of severe "
"pain. It then tosses a glowing object at you. You put up your hands to block "
"it, but it passes right through them and sears itself into your chest."
msgstr ""
"Du kommer inn i en nylig nedbrent skogsklarning og møter en ildånd som "
"sitter på en stein. Den ser opp på deg med sitt brennende ansikt, og et "
"uttrykk preget av sterk smerte. Plutselig kaster den et skinnende objekt på "
"deg. Du tar fram hendene dine for å skjerme deg, men det går rett igjennom "
"dem og brenner seg inn i brystkassa di."

msgid "Heart of Ice"
msgstr "Ishjerte"

msgid ""
"The %{name} provides %{count} percent protection from cold, but doubles the "
"damage taken from fire."
msgstr ""
"%{name}t gir %{count} prosent beskyttelse mot kulde, men dobler skaden fra "
"ild."

#, fuzzy
msgid ""
"Suddenly, a biting coldness engulfs your body. You seize up, falling from "
"your horse. The pain subsides, but you still feel as if your chest is "
"frozen. As you pick yourself up off of the ground, you hear hearty laughter. "
"You turn around just in time to see a Frost Giant run off into the woods and "
"disappear."
msgstr ""
"Ut av intet griper en sterk kulde fatt i kroppen din. Du fryser til og "
"faller av hesten din. Smerten går over, men det føles fortsatt ut som at "
"brystkassa di er av is. Du tar deg selv opp fra bakken og hører en rungende "
"latter. Du snur deg rundt akkurat i tide til å få øye på en frostkjempe som "
"løper av gårde inn i skogen og forsvinner."

msgid "Helmet of Anduran"
msgstr "Andurans hjelm"

msgid ""
"You spy a gleaming object poking up out of the ground. You send a member of "
"your party over to investigate. He comes back with a golden helmet in his "
"hands. You realize that it must be the helmet of the legendary Anduran, the "
"only man who was known to wear solid gold armor."
msgstr ""
"Du får øynene på en glinsende gjenstand som stikker opp av bakken. Du sender "
"en ufrivillig frivillig fra følget ditt bort for å ta en nærmere titt. Han "
"kommer tilbake med en gyllen hjelm i hendene. Du innser at det må være "
"hjelmen til den legendariske Anduran, det eneste mennesket kjent for å bruke "
"en rustning laget av rent gull."

msgid "Holy Hammer"
msgstr "Den hellige hammeren"

#, fuzzy
msgid ""
"You come upon a battle where a Paladin has been mortally wounded by a group "
"of Zombies. He asks you to take his hammer and finish what he started. As "
"you pick it up, it begins to hum, and then everything becomes a blur. The "
"Zombies lie dead, the hammer dripping with blood. You strap it to your belt."
msgstr ""
"Du kommer over en slagmark hvor en ridderhelt har blitt dødelig såret av en "
"gruppe zombier. Han ber deg om å ta hammeren hans og avslutte det han "
"begynte. Idet du plukker den opp, begynner den å dure før alt blir tåkete "
"for deg. Når du kommer til igjen, ligger zombiene døde, og det drypper blod "
"fra hammeren. Du fester hammeren til beltet ditt."

msgid "Legendary Scepter"
msgstr "Septeret av legender"

msgid "The %{name} adds %{count} points to all attributes."
msgstr "%{name} legger til %{count} poeng til alle egenskapene dine."

msgid ""
"Upon cresting a small hill, you come upon a ridiculous looking sight. A "
"Sprite is attempting to carry a Scepter that is almost as big as it is. "
"Trying not to laugh, you ask, \"Need help?\" The Sprite glares at you and "
"answers: \"You think this is funny? Fine. You can carry it. I much prefer "
"flying anyway.\""
msgstr ""
"Idet du kommer til toppen av en kolle, kommer du over et latterlig syn: en "
"fe som prøver å bære et septer som er nesten like stort som seg selv. "
"Samtidig som du prøver å holde deg fra å le, spør du \"Trenger du hjelp?\" "
"Feen myser bort på deg og svarer: \"Syns du dette er morsomt? Greit. Da kan "
"DU få bære den. Jeg foretrekker å fly uansett.\""

msgid ""
"An old seaman tells you a tale of an enchanted masthead that he used in his "
"youth to rally his crew during times of trouble. He then hands you a faded "
"map that shows where he hid it. After much exploring, you find it stashed "
"underneath a nearby dock."
msgstr ""
"En gammel sjøulk forteller deg en historie om en fortryllet mastetopp som "
"han brukte i sine yngre dager for å samle mannskapet sitt i vanskelig "
"farvann. Han gir deg deretter et falmet kart som viser hvor han gjemte den. "
"Etter mye leting finner du den bortgjemt under en brygge i nærheten."

msgid "Masthead"
msgstr "Mastetoppen"

msgid "The %{name} boosts your luck and morale by %{count} each in sea combat."
msgstr "%{name} øker flaksen og kampånden din med %{count} under sjøslag."

msgid "Sphere of Negation"
msgstr "Kulen av benektelse"

msgid "The %{name} disables all spell casting, for both sides, in combat."
msgstr "%{name} stanser all bruk av trolldom for begge sider i kampen."

msgid ""
"You stop to help a Peasant catch a runaway mare. To show his gratitude, he "
"hands you a tiny sphere. As soon as you grasp it, you feel the magical "
"energy drain from your limbs..."
msgstr ""
"Du stanser for å hjelpe en bonde med å fange en løpsk hingst. For å vise sin "
"takknemmelighet gir han deg en liten kule. Idet du griper den føler du den "
"magiske energien tappes fra lemmene dine."

msgid "Staff of Wizardry"
msgstr "Trolldomsstaven"

msgid "The %{name} boosts your spell power by %{count}."
msgstr "%{name} øker kraften din med %{count}."

msgid ""
"While out scaring up game, your troops find a mysterious staff levitating "
"about three feet off of the ground. They hand it to you, and you notice an "
"inscription. It reads: \"Brains best brawn and magic beats might. Heed my "
"words, and you'll win every fight.\""
msgstr ""
"Imens de var ute og fanget vilt fant styrkene dine en mystisk stav som "
"svevde en meter over bakken. De overrekker deg den og du legger merke til en "
"innrisset tekst. Det står: \"Vett slår muskler og magi trumfer et slag. Lytt "
"til mine ord og du vil vinne hver dag.\""

msgid "Sword Breaker"
msgstr "Sverdknuser"

msgid "The %{name} increases your defense by %{count} and attack by 1."
msgstr "%{name}en øker forsvarsevnen din med %{count} og angrepsevnen med 1."

msgid ""
"A former Captain of the Guard admires your quest and gives you the enchanted "
"Sword Breaker that he relied on during his tour of duty."
msgstr ""
"En tidligere kaptein av vaktstyrkene blir grepet av respekt for deg når han "
"får høre om oppdraget ditt, og han gir deg den magiske sverdknuseren som han "
"satte sin lit til da han var i tjeneste."

msgid "Sword of Anduran"
msgstr "Andurans sverd"

msgid ""
"A Troll stops you and says: \"Pay me 5,000 gold, or the Sword of Anduran "
"will slay you where you stand.\" You refuse. The troll grabs the sword "
"hanging from its belt, screams in pain, and runs away. Picking up the fabled "
"sword, you give thanks that half-witted Trolls tend to grab the wrong end of "
"sharp objects."
msgstr ""
"Et troll stopper deg og sier: \"Betal meg 5000 gullstykker, ellers vil "
"Andurans sverd ende ditt liv her og nå.\" Du nekter. Trollet griper tak i "
"sverdet på beltet sitt, gir fra seg et ul av smerte, og løper vekk. Mens du "
"plukker opp det berømte sverdet, er du takknemlig for at tomsete troll ofte "
"griper tak i feil ende av skarpe gjenstander."

msgid "Spade of Necromancy"
msgstr "Sortekunstnerens spade"

msgid "The %{name} gives you increased necromancy skill."
msgstr "%{name} forbedrer sortekunstevnen din."

msgid ""
"A dirty shovel has been thrust into a dirt mound nearby. Upon investigation, "
"you discover it to be the enchanted shovel of the Gravediggers, long thought "
"lost by mortals."
msgstr ""
"En skitten spade har blitt kjørt inn i en jordhaug i nærheten. Ved en "
"nærmere titt oppdager du at det er den fortryllede spaden til Gravleggerne, "
"lenge trodd å være forsvunnet av de dødelige."

msgid "Wood"
msgstr "Ved"

msgid "Mercury"
msgstr "Kvikksølv"

msgid "Ore"
msgstr "Malm"

msgid "Sulfur"
msgstr "Svovel"

msgid "Crystal"
msgstr "Krystall"

msgid "Gems"
msgstr "Edelstener"

msgid "Gold"
msgstr "Gull"

msgid ""
"There are seven resources in Heroes 2, used to build and improves castles, "
"purchase troops and recruit heroes. Gold is the most common, required for "
"virtually everything. Wood and ore are used for most buildings. Gems, "
"Mercury, Sulfur and Crystal are rare magical resources used for the most "
"powerful creatures and buildings."
msgstr ""
"Det fins sju råvarer i Heroes II. Disse brukes til å bygge på og forbedre "
"byer, samt å verve krigere og helter.\n"
"Gull er den vanligste råvaren og trengs i bunn og grunn til alt.\n"
"Ved og malm blir brukt til de fleste bygninger.\n"
"Edelstener, kvikksølv, svovel og krystall er sjeldne, magiske råvarer som "
"trengs for de sterkeste krigerne og mest avanserte bygningene."

msgid ""
"Causes a giant fireball to strike the selected area, damaging all nearby "
"creatures."
msgstr ""
"Får en stor ildkule til å slå ned på det utvalgte området og skader alle "
"nærstående krigere."

msgid "Fireball"
msgstr "Ildkule"

msgid "Fireblast"
msgstr "Ildblest"

msgid ""
"An improved version of fireball, fireblast affects two hexes around the "
"center point of the spell, rather than one."
msgstr ""
"En forbedret utgave av ildkulen. Ildsmellet påvirker to felt rundt "
"midtpunktet for trolldommen, i stedet for kun én."

msgid "Causes a bolt of electrical energy to strike the selected creature."
msgstr "Sender et kraftig elektrisk støt ned på en utvalgt kriger."

msgid "Lightning Bolt"
msgstr "Lynnedslag"

msgid "Chain Lightning"
msgstr "Kjedelyn"

#, fuzzy
msgid ""
"Causes a bolt of electrical energy to strike a selected creature, then "
"strike the nearest creature with half damage, then strike the NEXT nearest "
"creature with half again damage, and so on, until it becomes too weak to be "
"harmful. Warning: This spell can hit your own creatures!"
msgstr ""
"Får et støt av elektrisk kraft til å slå ned på den utvalgte krigeren, "
"deretter på den nærmeste krigeren med kun halvparten av styrken, og så på "
"den som er nærmest den igjen med nok en gang halvparten, og så videre helt "
"til lynet blir så svakt at det gjør skade. Advarsel: Denne trolldommen kan "
"treffe dine egne krigere!"

msgid "Teleport"
msgstr ""
"Tele-\n"
"portering"

msgid ""
"Teleports the creature you select to any open position on the battlefield."
msgstr "Teleporterer den utvalgte krigeren til en ledig rute på slagmarken."

msgid "Cure"
msgstr "Kur"

msgid ""
"Removes all negative spells cast upon one of your units, and restores up to "
"%{count} HP per level of spell power."
msgstr ""
"Fjerner alle ugunstige trolldommer fra en av dine krigere og helbreder "
"%{count} liv for hvert nivå av brukerens kraft."

msgid "Mass Cure"
msgstr "Helbredelse"

msgid ""
"Removes all negative spells cast upon your forces, and restores up to "
"%{count} HP per level of spell power, per creature."
msgstr ""
"Fjerner alle ugunstige trolldommer og helbreder %{count} livspoeng per "
"kraftsnivå på alle krigerne dine."

msgid "Resurrect"
msgstr ""
"Gjen-\n"
"opplivning"

msgid "Resurrects creatures from a damaged or dead unit until end of combat."
msgstr ""
"Gjenoppliver krigere fra en skadet eller død tropp, men kun fram til kampens "
"slutt."

msgid "Resurrect True"
msgstr ""
"Sann gjen-\n"
"opplivning"

msgid "Resurrects creatures from a damaged or dead unit permanently."
msgstr "Gjenoppliver krigere fra en skadet eller død tropp permanent."

msgid "Haste"
msgstr "Hast"

msgid "Increases the speed of any creature by %{count}."
msgstr "Øker hurtigheten til én kriger med %{count}."

msgid "Increases the speed of all of your creatures by %{count}."
msgstr "Øker hurtigheten til alle krigerne dine med %{count}."

msgid "Mass Haste"
msgstr "Full hast"

msgid "Slows target to half movement rate."
msgstr "Halverer skrittene og minsker hurtigheten til målet."

msgid "spell|Slow"
msgstr ""
"Forsink-\n"
"else"

msgid "Mass Slow"
msgstr ""
"Full for-\n"
"sinkelse"

msgid "Slows all enemies to half movement rate."
msgstr "Reduserer alle fiender ned til halvparten av skrittene deres."

msgid "Clouds the affected creatures' eyes, preventing them from moving."
msgstr ""
"Tåkelegger øynene til den påvirkede krigeren slik at den ikke får til å "
"flytte seg."

msgid "spell|Blind"
msgstr "Forblinding"

msgid "Bless"
msgstr "Velsignelse"

msgid "Causes the selected creatures to inflict maximum damage."
msgstr "Får den utvalgte krigeren til å gjøre maksimal skade."

msgid "Causes all of your units to inflict maximum damage."
msgstr "Får alle krigerne dine til å gjøre maksimal skade."

msgid "Mass Bless"
msgstr "Forhelligelse"

msgid "Magically increases the defense skill of the selected creatures."
msgstr "Øker på magisk vis forsvarsevnen til den utvalgte krigeren."

msgid "Stoneskin"
msgstr "Stenhud"

#, fuzzy
msgid ""
"Increases the defense skill of the targeted creatures. This is an improved "
"version of Stoneskin."
msgstr ""
"Øker forsvarsevnen til de utvalgte krigerne. Dette er en forbedret utgave av "
"stenhud."

msgid "Steelskin"
msgstr "Stålhud"

msgid "Causes the selected creatures to inflict minimum damage."
msgstr "Får den utvalgte krigeren til å gjøre minst mulig skade."

msgid "Curse"
msgstr "Forbannelse"

msgid "Causes all enemy troops to inflict minimum damage."
msgstr "Får alle fiendtlige tropper til å gjøre minst mulig skade."

msgid "Mass Curse"
msgstr "Besvergelse"

msgid "Damages all undead in the battle."
msgstr "Skader alle vandøde på slagmarken."

msgid "Holy Word"
msgstr "Hellig ord"

#, fuzzy
msgid ""
"Damages all undead in the battle. This is an improved version of Holy Word."
msgstr ""
"Skader alle vandøde i kampen. Dette er en forbedret utgave av hellig ord."

msgid "Holy Shout"
msgstr "Hellig rop"

msgid "Anti-Magic"
msgstr ""
"Trolldoms-\n"
"vern"

# en enkelt? flere?
msgid "Prevents harmful magic against the selected creatures."
msgstr "Skjermer den utvalgte krigeren mot skadelig magi."

msgid "Dispel Magic"
msgstr ""
"Magi-\n"
"opphevelse"

msgid "Removes all magic spells from a single target."
msgstr "Fjerner alle trolldommer fra målet."

msgid "Mass Dispel"
msgstr ""
"All-\n"
"opphevelse"

msgid "Removes all magic spells from all creatures."
msgstr "Fjerner all trolldom fra alle krigere, både vennlige og fiendtlige."

msgid "Causes a magic arrow to strike the selected target."
msgstr "Skyter en magisk pil på det utvalgte målet."

msgid "Magic Arrow"
msgstr "Tryllepil"

msgid "Berserker"
msgstr "Berserk"

# nabo?
msgid "Causes a creature to attack its nearest neighbor."
msgstr ""
"Får en kriger til å angripe dens nærmeste tropp, uavhengig om den er vennlig "
"eller fiendtlig."

msgid "Armageddon"
msgstr "Dommedag"

msgid ""
"Holy terror strikes the battlefield, causing severe damage to all creatures."
msgstr ""
"Hellig forferdelse slår ned på slagmarken og gjør alvorlig skade på alle "
"krigere."

msgid "Elemental Storm"
msgstr "Elementær storm"

msgid "Magical elements pour down on the battlefield, damaging all creatures."
msgstr "Magiske elementer høljer ned på slagmarken og skader alle krigere."

msgid ""
"A rain of rocks strikes an area of the battlefield, damaging all nearby "
"creatures."
msgstr ""
"Et regn av steiner hamrer ned på et område av slagmarken, og skader alle "
"krigere innenfor trolldommens rekkevidde."

msgid "Meteor Shower"
msgstr "Meteorregn"

msgid "Paralyze"
msgstr "Lammelse"

msgid "The targeted creatures are paralyzed, unable to move or retaliate."
msgstr ""
"De utvalgte krigerne lammes og får ikke til å flytte på seg eller å slå "
"tilbake."

msgid "Hypnotize"
msgstr "Trollbinding"

msgid ""
"Brings a single enemy unit under your control if its hits are less than "
"%{count} times the caster's spell power."
msgstr ""
"En enkelt fiendtlig kriger havner under din kontroll så lenge livene dens er "
"mindre enn %{count} ganger kraften til helten din."

msgid "Cold Ray"
msgstr "Kuldestråle"

msgid "Drains body heat from a single enemy unit."
msgstr "Påfører ekstrem kulde på en enkelt fiendtlig kriger."

msgid "Cold Ring"
msgstr "Kuldering"

msgid ""
"Drains body heat from all units surrounding the center point, but not "
"including the center point."
msgstr ""
"Påfører ekstrem kulde på alle krigerne omkring sentrum av målområdet. "
"Krigeren i midten unngår skade."

msgid "Disrupting Ray"
msgstr ""
"Forvitrings-\n"
"stråle"

msgid "Reduces the defense rating of an enemy unit by three."
msgstr "Svekker forsvarsevnen til en fiendtlig tropp med 3."

msgid "Damages all living (non-undead) units in the battle."
msgstr "Skader alle levende (ikke vandøde) styrker på slagmarken."

msgid "Death Ripple"
msgstr ""
"Døds-\n"
"krusning"

msgid "Death Wave"
msgstr "Dødsbølge"

#, fuzzy
msgid ""
"Damages all living (non-undead) units in the battle. This spell is an "
"improved version of Death Ripple."
msgstr ""
"Skader alle levende (ikke-vandøde) tropper i kampen. Denne trolldommen er en "
"forbedret utgave av dødskrusning."

msgid "Dragon Slayer"
msgstr "Dragebane"

msgid "Greatly increases a unit's attack skill vs. Dragons."
msgstr "En tropp får sitt angrep voldsomt forsterket mot drager."

msgid "Blood Lust"
msgstr "Blodlyst"

msgid "Increases a unit's attack skill."
msgstr "Øker en tropp sin angrepsevne."

msgid "Animate Dead"
msgstr ""
"Døde-\n"
"besjelning"

msgid "Resurrects creatures from a damaged or dead undead unit permanently."
msgstr "Gjenreiser krigere fra en skadet eller død vandød tropp permanent."

msgid "Mirror Image"
msgstr "Speilbilde"

# tilsynelatende ekte , uvirkelig,
# etterligner
# kopierer
#, fuzzy
msgid ""
"Creates an illusionary unit that duplicates one of your existing units. This "
"illusionary unit does the same damages as the original, but will vanish if "
"it takes any damage."
msgstr ""
"Tryller fram en illusjonstropp av samme slaget som en av dine eksisterende "
"tropper. Denne falske troppen skader like mye som en ekte, men skulle den ta "
"noe som helst skade så forsvinner den."

msgid "Shield"
msgstr "Skjold"

msgid ""
"Halves damage received from ranged attacks for a single unit. Does not "
"affect damage received from Turrets or Ballistae."
msgstr ""
"Halverer skade en enkelt kriger tar fra skuddangrep. Dette påvirker ikke "
"skudd fra tårn og ballister."

msgid "Mass Shield"
msgstr ""
"For-\n"
"skansning"

msgid ""
"Halves damage received from ranged attacks for all of your units. Does not "
"affect damage received from Turrets or Ballistae."
msgstr ""
"Halverer skade fra skuddangrep på alle dine styrker. Dette påvirker ikke "
"skudd fra tårn og ballister."

msgid "Summon Earth Elemental"
msgstr "Tilkall jordånd"

msgid "Summons Earth Elementals to fight for your army."
msgstr "Maner fram en jordånd for å kjempe på din side."

msgid "Summon Air Elemental"
msgstr "Tilkall luftånd"

msgid "Summons Air Elementals to fight for your army."
msgstr "Maner fram en luftånd for å kjempe på din side."

msgid "Summon Fire Elemental"
msgstr "Tilkall ildånd"

msgid "Summons Fire Elementals to fight for your army."
msgstr "Maner fram en ildånd for å kjempe på din side."

msgid "Summon Water Elemental"
msgstr "Tilkall vannånd"

msgid "Summons Water Elementals to fight for your army."
msgstr "Maner fram en vannånd for å kjempe på din side."

msgid "Damages castle walls."
msgstr "Skader ringmuren."

msgid "Earthquake"
msgstr "Jordskjelv"

msgid "Causes all mines across the land to become visible."
msgstr "Viser alle gruvene på kartet."

msgid "View Mines"
msgstr "Vis gruver"

msgid "Causes all resources across the land to become visible."
msgstr "Viser alle råvarene på kartet."

msgid "View Resources"
msgstr "Vis råvarer"

msgid "Causes all artifacts across the land to become visible."
msgstr "Viser alle kartets skatter."

msgid "View Artifacts"
msgstr "Vis skatter"

msgid "Causes all towns and castles across the land to become visible."
msgstr "Viser alle kartets borger og byer."

msgid "View Towns"
msgstr "Vis byer"

msgid "Causes all Heroes across the land to become visible."
msgstr "Viser alle kartets helter."

msgid "View Heroes"
msgstr "Vis helter"

msgid "Causes the entire land to become visible."
msgstr "Viser alt på hele kartet."

msgid "View All"
msgstr "Vis alt"

msgid "Allows the caster to view detailed information on enemy Heroes."
msgstr "Lar magibrukeren se detaljert informasjon om fiendtlige helter."

msgid "Summon Boat"
msgstr "Tilkall skip"

#, fuzzy
msgid ""
"Summons the nearest unoccupied, friendly boat to an adjacent shore location. "
"A friendly boat is one which you just built or were the most recent player "
"to occupy."
msgstr ""
"Tilkaller det nærmeste ledige og vennlige skipet til det nærmeste "
"kystpunktet. Med vennlig skip menes et som du har lagd eller som du var den "
"siste til å benytte."

msgid "Allows the caster to magically transport to a nearby location."
msgstr "Transporterer helten på magisk vis til et utvalgt sted i nærheten."

# Dimensjon brukes egentlig ikke slik på norsk: verdensportal, verdensdør?
msgid "Dimension Door"
msgstr ""
"Verdens-\n"
"portal"

msgid "Returns the caster to any town or castle currently owned."
msgstr ""
"Sender helten til en hvilken som helst by eller borg i heltens nåværende "
"besittelse."

msgid "Town Gate"
msgstr "Byflukt"

msgid ""
"Returns the hero to the town or castle of choice, provided it is controlled "
"by you."
msgstr ""
"Sender helten tilbake til en utvalgt by eller en borg, gitt at den tilhører "
"spilleren."

msgid "Visions"
msgstr "Syner"

msgid ""
"Visions predicts the likely outcome of an encounter with a neutral army camp."
msgstr ""
"Forutser det mest sannsynlige utfallet av et sammenstøt med en nøytral "
"styrke."

msgid "Haunt"
msgstr "Hjemsøking"

#, fuzzy
msgid ""
"Haunts a mine you control with Ghosts. This mine stops producing resources. "
"(If I can't keep it, nobody will!)"
msgstr ""
"Får gjenferd til å hjemsøke ei gruve du eier. Denne gruva slutter da å "
"produsere råvarer. (Hvis jeg ikke får beholde den skal ingen få det!)"

msgid "Set Earth Guardian"
msgstr "Plasser jordvokter"

# mot?
msgid "Sets Earth Elementals to guard a mine against enemy armies."
msgstr "Tilkaller en jordånd for å vokte over ei gruve mot fiendtlige styrker."

msgid "Set Air Guardian"
msgstr "Plasser luftvokter"

msgid "Sets Air Elementals to guard a mine against enemy armies."
msgstr "Tilkaller en luftånd for å vokte over ei gruve mot fiendtlige styrker."

msgid "Set Fire Guardian"
msgstr "Plasser ildvokter"

msgid "Sets Fire Elementals to guard a mine against enemy armies."
msgstr "Tilkaller en ildånd for å vokte over ei gruve mot fiendtlige styrker."

msgid "Set Water Guardian"
msgstr "Plasser vannvokter"

msgid "Sets Water Elementals to guard a mine against enemy armies."
msgstr "Tilkaller en vannånd for å vokte over ei gruve mot fiendtlige styrker."

msgid "Petrification"
msgstr "Forstening"

#, fuzzy
msgid ""
"Turns the affected creature into stone. A petrified creature receives half "
"damage from a direct attack."
msgstr ""
"Forvandler den påvirkede krigeren til sten. En forstenet kriger tar halv "
"skade fra fysiske angrep."

msgid "You have no Magic Book, so you cannot cast a spell."
msgstr "Du har ingen tryllebok og kan derfor ikke bruke magi."

msgid "No spell to cast."
msgstr "Ingen trolldommer tilgjengelige."

msgid "Your hero has %{point} spell points remaining."
msgstr "Helten din har %{point} mana igjen."

msgid "View Adventure Spells"
msgstr "Vis kartmagi"

msgid "View Combat Spells"
msgstr "Vis kampmagi"

msgid "View previous page"
msgstr "Vis forrige side"

msgid "View next page"
msgstr "Vis neste side"

msgid "Close Spellbook"
msgstr "Lukk trylleboka"

msgid "View %{spell}"
msgstr "Vis %{spell}"

msgid "This spell does %{damage} points of damage."
msgstr "Denne trolldommen gjør %{damage} skadepoeng."

msgid ""
"This spell summons\n"
"%{count} %{monster}."
msgstr ""
"Denne trolldommen tilkaller\n"
"%{count} %{monster}."

msgid "This spell restores %{hp} HP."
msgstr "Denne trolldommen fyller opp %{hp} liv."

msgid "This spell summons %{count} %{monster} to guard the mine."
msgstr "Denne trolldommen tilkaller %{count} %{monster} for å beskytte gruva."

msgid "The nearest town is %{town}."
msgstr "Den nærmeste byen er %{town}."

msgid "This town is occupied by your hero %{hero}."
msgstr "Denne byen er blokkert av helten din %{hero}."

msgid ""
"This spell controls up to\n"
"%{hp} HP."
msgstr ""
"Denne trolldommen gir deg kontroll over\n"
"opptil %{hp} liv."

msgid "The ultimate artifact is really the %{name}."
msgstr "Den sjeldneste skatten er faktisk %{name}."

msgid "The ultimate artifact may be found in the %{name} regions of the world."
msgstr "Den sjeldneste gjenstanden befinner seg et sted %{name} verden."

msgid "north-west"
msgstr "nordvest i"

msgid "north"
msgstr "nord i"

msgid "north-east"
msgstr "nordøst i"

msgid "west"
msgstr "vest i"

msgid "center"
msgstr "i midten av"

msgid "east"
msgstr "øst i"

msgid "south-west"
msgstr "sørvest i"

msgid "south"
msgstr "sør i"

msgid "south-east"
msgstr "sørøst i"

msgid "The truth is out there."
msgstr "Sannheten er der ute."

msgid "The dark side is stronger."
msgstr "Den mørke siden er sterkere."

msgid "The end of the world is near."
msgstr "Verdens ende er nær."

msgid "The bones of Lord Slayer are buried in the foundation of the arena."
msgstr ""
"Skjelettet til baron Myrder ligger begravd under grunnmuren til arenaen."

msgid "A Black Dragon will take out a Titan any day of the week."
msgstr "En svartdrage klarer å slå ut en titan en hvilken som helst dag i uka."

#, fuzzy
msgid "He told her: Yada yada yada... and then she said: Blah, blah, blah..."
msgstr ""
"Han sa til henne: \"Bla, bla, bla...\", og da svarte hun: \"Bla, bla, bla..."
"\""

msgid "An unknown force is being resurrected..."
msgstr "En ukjent styrke holder på å komme tilbake..."

msgid ""
"Check the newest version of the game at\n"
"https://github.com/ihhub/\n"
"fheroes2/releases"
msgstr ""
"Finn den siste oppdateringen av spillet på\n"
"https://github.com/ihhub/\n"
"fheroes2/releases"<|MERGE_RESOLUTION|>--- conflicted
+++ resolved
@@ -6,11 +6,7 @@
 msgstr ""
 "Project-Id-Version: fheroes2\n"
 "Report-Msgid-Bugs-To: \n"
-<<<<<<< HEAD
-"POT-Creation-Date: 2023-09-05 03:19+0200\n"
-=======
 "POT-Creation-Date: 2023-11-05 08:25+0000\n"
->>>>>>> d9692f26
 "PO-Revision-Date: 2023-09-03 18:42+0200\n"
 "Last-Translator: fheroes2 team <fhomm2@gmail.com>\n"
 "Language-Team: \n"
@@ -229,9 +225,9 @@
 "A\n"
 "T"
 
-<<<<<<< HEAD
 msgid "SKIP"
-=======
+msgstr ""
+
 msgid ""
 "C\n"
 "A\n"
@@ -252,7 +248,6 @@
 "A\n"
 "R\n"
 "D"
->>>>>>> d9692f26
 msgstr ""
 
 msgid "Warrior"
