--- conflicted
+++ resolved
@@ -200,30 +200,16 @@
 msgstr "Reihen- folge"
 
 msgid "Auto Spell Casting"
-<<<<<<< HEAD
-msgstr ""
-"Auto-\n"
-"zauber"
-=======
 msgstr "Auto Zauber"
->>>>>>> 76549a5f
 
 msgid "Grid"
 msgstr "Gitter"
 
 msgid "Shadow Movement"
-<<<<<<< HEAD
-msgstr ""
-"Schatten-\n"
-"bewegung"
-=======
 msgstr "Schatten-bewegung"
->>>>>>> 76549a5f
 
 msgid "Shadow Cursor"
-msgstr ""
-"Schatten-\n"
-"zeiger"
+msgstr "Schatten-Zeiger"
 
 msgid "Off"
 msgstr "Aus"
@@ -760,18 +746,11 @@
 "will spend most of their time fighting with one another.  Victory is yours "
 "when you have defeated all of their castles and heroes."
 msgstr ""
-<<<<<<< HEAD
 "Sie müssen die Herren in der Nähe von Rolands Burg besiegen, sodass er"
 "die Rebellionskrieg gegen seinen Bruder beginnen kann.  Die sind nicht "
 "miteinander verbündet, also werden sie die meiste Zeit miteinander zu "
 "kämpfen.  Der Sieg gehört Ihnen, wenn Sie alle ihre Burgen und Helden "
 "besiegt haben."
-=======
-"Roland braucht Ihnen für seinen Rebellionskrieg gegen seinen Bruder, um die "
-"Herren in der Nähe seiner Burg zu besiegen.  Die sind nicht miteinander "
-"verbündet, also werden sie die meiste Zeit miteinander zu kämpfen.  Der Sieg "
-"gehört Ihnen, wenn Sie alle ihre Burgen und Helden besiegt haben."
->>>>>>> 76549a5f
 
 msgid ""
 "The local lords refuse to swear allegiance to Roland, and must be subdued. "
@@ -895,16 +874,9 @@
 "enemy castles and there are no more heroes left to fight."
 msgstr ""
 "König Archibald verlangt von Ihnen, dass Sie die drei Feinde in dieser "
-<<<<<<< HEAD
-"Region besiegen.  Sie sind nicht miteinander verbündet, also werden sie "
-"die meiste Zeit miteinander kämpfen.  Sie "
-"werden gewinnen, wenn Sie alle feindlichen Burgen besitzen und alle "
-"Helden besiegen."
-=======
 "Region besiegen.  Sie sind nicht miteinander verbündet, also werden sie die "
-"meiste Zeit miteinander zu kämpfen.  Sie werden gewinnen, wenn Sie alle "
+"meiste Zeit miteinander kämpfen.  Sie werden gewinnen, wenn Sie alle "
 "feindlichen Burgen besitzen und alle Helden besiegen."
->>>>>>> 76549a5f
 
 msgid ""
 "You must unify the barbarian tribes of the north by conquering them. As in "
@@ -924,17 +896,10 @@
 "The nearest castle is to the southeast.)"
 msgstr ""
 "Gutmenschen-Zauberer haben die Burg der Nekromanten eingenommen. Sie müssen "
-<<<<<<< HEAD
-"sie zurückerobern, um den Sieg zu erringen. Obwohl Sie mit "
-"einer mächtigen Armee starten, haben Sie keine Burg und müssen innerhalb von 7 "
-"Tagen eine einnehmen, sonst verlieren Sie die Schlacht. (Tipp: Die "
-"nächstgelegene Burg ist im Südosten)."
-=======
 "sie zurückerobern, um den Sieg zu erringen. Obwohl Sie mit einer mächtigen "
-"Armee starten, haben Sie keine Burg und innerhalb von 7 Tagen eine einnehmen "
-"müssen, sonst verlieren Sie die Schlacht. (Tipp: Die nächstgelegene Burg ist "
+"Armee starten, haben Sie keine Burg und müssen innerhalb von 7 Tagen eine "
+"einnehmen, sonst verlieren Sie die Schlacht. (Tipp: Die nächstgelegene Burg ist "
 "im Südosten)."
->>>>>>> 76549a5f
 
 msgid ""
 "The dwarves need conquering before they can interfere in King Archibald's "
@@ -952,17 +917,10 @@
 "against you, but you have Lord Corlagon, an experienced hero, to help you. "
 "Capture all enemy castles to win."
 msgstr ""
-<<<<<<< HEAD
-"Sie müssen einen Bauernaufstand niederschlagen, der von Rolands Streitkräften "
-"angeführt wird. Alle sind gegen Sie verbündet, aber Sie haben Lord Corlagon, "
-"einen erfahrenen Helden, der Ihnen hilft. Erobern Sie alle feindlichen Burgen, "
-"um zu gewinnen."
-=======
 "Sie müssen einen Bauernaufstand niederschlagen, der von Rolands "
-"Streitkräften angeführt wird. Alle sind gegen Ihnen verbündet, aber Sie "
+"Streitkräften angeführt wird. Alle sind gegen Sie verbündet, aber Sie "
 "haben Lord Corlagon, einen erfahrenen Helden, der Ihnen hilft. Erobern Sie "
 "alle feindlichen Burgen, um zu gewinnen."
->>>>>>> 76549a5f
 
 msgid ""
 "There are two enemies allied against you in this mission. Both are well "
@@ -996,16 +954,10 @@
 "and all are allied against you. Capture Roland to win the war, and be sure "
 "not to lose Archibald in the fight!"
 msgstr ""
-<<<<<<< HEAD
-"Dies ist die letzte Schlacht. Sowohl Sie als auch Ihr Feind sind bis an die "
-"Zähne bewaffnet, und alle sind gegen Sie verbündet. Nimmen Sie Roland gefangen, "
-"um den Krieg zu gewinnen, und passen Sie auf, dass Sie Archibald nicht verlieren!"
-=======
-"Dies ist die letzte Schlacht. Sowohl Sie als auch Ihnen Feind sind bis an "
-"die Zähne bewaffnet, und alle sind gegen Ihnen verbündet. Nimmen Sie Roland "
+"Dies ist die letzte Schlacht. Sowohl Sie als auch Ihr Feind sind bis an "
+"die Zähne bewaffnet, und alle sind gegen Sie verbündet. Nehmen Sie Roland "
 "gefangen, um den Krieg zu gewinnen, und passen Sie auf, dass Sie Archibald "
 "nicht verlieren!"
->>>>>>> 76549a5f
 
 msgid "Arrow's Flight"
 msgstr "Flug des Pfeils"
@@ -1049,13 +1001,8 @@
 "The sorceresses to the northeast are rebelling! For the good of the empire "
 "you must quash their feeble uprising on your way to the mountains."
 msgstr ""
-<<<<<<< HEAD
-"Die Magierinnen im Nordosten rebellieren! Zum Wohle des Reiches müssen Sie "
-"ihren schwachen Aufstand auf Ihren Weg in die Berge niederschlagen."
-=======
 "Die Magierinnen im Nordosten rebellieren! Zum Wohle des Reiches müssen "
 "Sie ihren schwachen Aufstand auf Ihren Weg in die Berge niederschlagen."
->>>>>>> 76549a5f
 
 msgid ""
 "Having prepared for your arrival, Kraeger has arranged for a force of "
@@ -1404,25 +1351,15 @@
 msgid "Requires:"
 msgstr "Erfordert:"
 
-<<<<<<< HEAD
-msgid "Cannot build. Already built here this turn."
+msgid "Cannot build. You have already built here today."
 msgstr "Kann nicht bauen. Sie haben an diesem Tag bereits hier gebaut."
-=======
-msgid "Cannot build. You have already built here today."
-msgstr "Kann nicht bauen. Sie haben an diesem Tag bereits hier etwas gebaut."
->>>>>>> 76549a5f
 
 msgid "For this action it is necessary to build a castle first."
 msgstr "Für diese Aktion ist es notwendig, zuerst eine Burg zu bauen."
 
 msgid "Cannot build %{name} because castle is too far from water."
 msgstr ""
-<<<<<<< HEAD
 "Kann %{name} nicht bauen. Zu weit von der Gewässer entfernt."
-=======
-"Kann %{name} nicht bauen, weil die Burg zu weit von der Gewässer entfernt "
-"ist."
->>>>>>> 76549a5f
 
 msgid "disable build."
 msgstr "Bauen deaktivieren."
@@ -4557,15 +4494,9 @@
 "ocean. Grateful, he says, \"I would give you an artifact as a reward, but "
 "you're all full.\""
 msgstr ""
-<<<<<<< HEAD
-"Sie haben einen Schiffbrüchigen vor dem sicheren Tod in dem "
-"unbarmherzigen Ozean gerettet. Dankbar sagt er: \"Ich würde dir ein Artefakt "
-"als Belohnung geben, aber du bist schon voll.\""
-=======
-"Sie haben einen Überlebenden eines Schiffbruchs vor dem sicheren Tod in "
-"einem unbarmherzigen Ozean gerettet. Dankbar sagt er: \"Ich würde dir ein "
-"Artefakt als Belohnung geben, aber du bist schon voll.\""
->>>>>>> 76549a5f
+"Sie haben einen Schiffbrüchigen vor dem sicheren Tod in dem unbarmherzigen "
+"Ozean gerettet. Dankbar sagt er: \"Ich würde dir ein Artefakt als Belohnung "
+"geben, aber du bist schon voll.\""
 
 msgid ""
 "You've pulled a shipwreck survivor from certain death in an unforgiving "
@@ -8161,13 +8092,8 @@
 "Removes all negative spells cast upon one of your units, and restores up to "
 "%{count} HP per level of spell power."
 msgstr ""
-<<<<<<< HEAD
 "Entfernt alle negativen Zauber, die auf eine Ihrer Einheiten gewirkt "
-"wurden, und stellt bis zu %{count} TP pro Stufe der Zauberkraft wieder her."
-=======
-"Entfernt alle negativen Zauber, die auf eine Ihrer Einheiten gewirkt wurden, "
-"und stellt bis zu %{count} HP pro Stufe der Zauberkraft wieder her."
->>>>>>> 76549a5f
+"wurden, und stellt bis zu %{count} HP pro Stufe der Zauberkraft wieder her."
 
 msgid "Mass Cure"
 msgstr "Massenheilung"
