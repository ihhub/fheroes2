# German translation of fheroes2
# Copyright (C) 2022 fheroes2 team <fhomm2@gmail.com>
# This file is distributed under the same license as the fheroes2 package.
#
msgid ""
msgstr ""
"Project-Id-Version: \n"
"Report-Msgid-Bugs-To: \n"
"POT-Creation-Date: 2023-10-08 07:12+0000\n"
"PO-Revision-Date: 2023-04-09 23:51+0200\n"
"Last-Translator: fheroes2 team <fhomm2@gmail.com>\n"
"Language-Team: \n"
"Language: de\n"
"MIME-Version: 1.0\n"
"Content-Type: text/plain; charset=UTF-8\n"
"Content-Transfer-Encoding: 8bit\n"
"Plural-Forms: nplurals=2; plural=(n != 1);\n"
"X-Generator: Poedit 3.3.2\n"

msgid ""
"BATTLE\n"
"ONLY"
msgstr ""
"NUR\n"
"KAMPF"

msgid ""
"NEW\n"
"GAME"
msgstr ""
"NEUES\n"
"SPIEL"

msgid ""
"SAVE\n"
"GAME"
msgstr ""
"SPIEL\n"
"SPEICH."

msgid ""
"LOAD\n"
"GAME"
msgstr ""
"SPIEL\n"
"LADEN"

msgid "INFO"
msgstr "INFO"

msgid "QUIT"
msgstr "BEEND."

msgid "CANCEL"
msgstr "ABBR."

msgid "OKAY"
msgstr "OKAY"

msgid "smallerButton|OKAY"
msgstr "OKAY"

msgid "ACCEPT"
msgstr "AKZEPT."

msgid "DECLINE"
msgstr "ABLEHNEN"

msgid "LEARN"
msgstr "LERNEN"

msgid "TRADE"
msgstr "HANDELN"

msgid "YES"
msgstr "JA"

msgid "NO"
msgstr "NEIN"

msgid "EXIT"
msgstr "ENDE"

#, fuzzy
msgid "smallerButton|EXIT"
msgstr "OKAY"

msgid "DISMISS"
msgstr "ABLEHNEN"

msgid "UPGRADE"
msgstr "AUFRÜST."

msgid "RESTART"
msgstr "NEUSTART"

msgid "HEROES"
msgstr "HELDEN"

msgid ""
"TOWNS/\n"
"CASTLES"
msgstr ""
"STÄDTE/\n"
"BURGEN"

msgid "S"
msgstr "S"

msgid "M"
msgstr "M"

msgid "L"
msgstr "L"

msgid "X-L"
msgstr "X-L"

msgid "ALL"
msgstr "ALLE"

msgid "SELECT"
msgstr "AUSW."

msgid ""
"STANDARD\n"
"GAME"
msgstr ""
"STANDARD\n"
"SPIEL"

msgid ""
"CAMPAIGN\n"
"GAME"
msgstr ""
"FELDZUG\n"
"SPIEL"

msgid ""
"MULTI-\n"
"PLAYER\n"
"GAME"
msgstr ""
"MEHR-\n"
"SPIELER\n"
"SPIEL"

msgid "CONFIG"
msgstr "KONFIG."

msgid ""
"ORIGINAL\n"
"CAMPAIGN"
msgstr ""
"ORIGINAL\n"
"FELDZUG"

msgid ""
"EXPANSION\n"
"CAMPAIGN"
msgstr ""
"ZUSATZ\n"
"FELDZUG"

msgid "HOT SEAT"
msgstr ""
"HEISSER\n"
"STUHL"

msgid "2 PLAYERS"
msgstr "2 SPIELER"

msgid "3 PLAYERS"
msgstr "3 SPIELER"

msgid "4 PLAYERS"
msgstr "4 SPIELER"

msgid "5 PLAYERS"
msgstr "5 SPIELER"

msgid "6 PLAYERS"
msgstr "6 SPIELER"

msgid "GIFT"
msgstr "SPEND."

msgid "MAX"
msgstr "MAX"

msgid "DIFFICULTY"
msgstr "SCHWIERIGKEIT"

msgid "VIEW INTRO"
msgstr "INTRO ANZEIGEN"

msgid "MIN"
msgstr "MIN"

msgid ""
"D\n"
"I\n"
"S\n"
"M\n"
"I\n"
"S\n"
"S"
msgstr ""

msgid ""
"E\n"
"X\n"
"I\n"
"T"
msgstr ""

msgid ""
"C\n"
"A\n"
"M\n"
"P\n"
"A\n"
"I\n"
"G\n"
"N"
msgstr ""

msgid ""
"S\n"
"T\n"
"A\n"
"N\n"
"D\n"
"A\n"
"R\n"
"D"
msgstr ""

msgid "Warrior"
msgstr "Krieger"

msgid "Builder"
msgstr "Ersteller"

msgid "Explorer"
msgstr "Forscher"

msgid "None"
msgstr "Niemand"

msgid ""
"A few\n"
"%{monster}"
msgstr ""
"Wenige\n"
"%{monster}"

msgid ""
"Several\n"
"%{monster}"
msgstr ""
"Einige\n"
"%{monster}"

msgid ""
"A pack of\n"
"%{monster}"
msgstr ""
"Mehrere\n"
"%{monster}"

msgid ""
"Lots of\n"
"%{monster}"
msgstr ""
"Viele\n"
"%{monster}"

msgid ""
"A horde of\n"
"%{monster}"
msgstr ""
"Eine Menge\n"
"%{monster}"

msgid ""
"A throng of\n"
"%{monster}"
msgstr ""
"Eine Horde\n"
"%{monster}"

msgid ""
"A swarm of\n"
"%{monster}"
msgstr ""
"Massen\n"
"%{monster}"

msgid ""
"Zounds...\n"
"%{monster}"
msgstr ""
"Ein Schwarm\n"
"%{monster}"

msgid ""
"A legion of\n"
"%{monster}"
msgstr ""
"Eine Legion\n"
"%{monster}"

msgid "army|Few"
msgstr "Wenige"

msgid "army|Several"
msgstr "Einige"

msgid "army|Pack"
msgstr "Mehrere"

msgid "army|Lots"
msgstr "Viele"

msgid "army|Horde"
msgstr "Eine Menge"

msgid "army|Throng"
msgstr "Horde"

msgid "army|Swarm"
msgstr "Massen"

msgid "army|Zounds"
msgstr "Schwarm"

msgid "army|Legion"
msgstr "Legion"

msgid "All %{race} troops +1"
msgstr "Alle %{race}-Truppen +1"

msgid "Multiple"
msgstr "Verschied"

msgid "Troops of %{count} alignments -%{penalty}"
msgstr "Truppen aus %{count} Gattungen -%{penalty}"

msgid "Some undead in group -1"
msgstr "Einige Untote in der Gruppe -1"

msgid "View %{name}"
msgstr "%{name} ansehen"

msgid "Move the %{name} "
msgstr "%{name} umstellen "

msgid "Move or right click to redistribute %{name}"
msgstr "%{name} verteilen: ziehen oder mit der rechten Maustaste tippen"

msgid "Combine %{name} armies"
msgstr "%{name} Armeen kombinieren"

msgid "Exchange %{name2} with %{name}"
msgstr "Tauschen %{name2} mit %{name} aus"

msgid "Select %{name}"
msgstr "%{name} wählen"

msgid "Cannot move last troop"
msgstr "Letzte Truppe kann nicht umgestellt werden"

msgid "Move the %{name}"
msgstr "%{name} umstellen"

msgid "Set Count"
msgstr "Anzahl festlegen"

msgid "%{name} destroys half the enemy troops!"
msgid_plural "%{name} destroy half the enemy troops!"
msgstr[0] "%{name} vernichtet die Hälfte der feindlichen Truppen!"
msgstr[1] "%{name} vernichten die Hälfte der feindlichen Truppen!"

msgid "%{name} has turned off the auto battle"
msgstr "%{name} hat den automatischen Kampf ausgeschaltet"

msgid "%{name} has turned on the auto battle"
msgstr "%{name} hat den automatischen Kampf eingeschaltet"

msgid "Spell failed!"
msgstr "Zauberspruch fehlgeschlagen!"

msgid ""
"The Sphere of Negation artifact is in effect for this battle, disabling all "
"combat spells."
msgstr ""
"Das Artefakt \"Sphäre der Aufhebung\" ist in diesem Kampf aktiv und macht "
"alle Kampfzauber unwirksam."

msgid "You have already cast a spell this round."
msgstr "Ihr habt in dieser Runde bereits einen Zauberspruch ausgesprochen."

#, fuzzy
msgid "That spell will have no effect!"
msgstr "Dieser Zauber wirkt sich auf niemanden aus!"

msgid "You may only summon one type of elemental per combat."
msgstr "Ihr könnt nur eine Art von Wesen pro Kampf beschwören."

msgid ""
"There is no open space adjacent to your hero where you can summon an "
"Elemental to."
msgstr ""
"In der Nähe Eures Helden gibt es keinen freien Platz, um ein Wesen zu "
"beschwören."

msgid ""
"The Moat reduces by -%{count} the defense skill of any unit and slows to "
"half movement rate."
msgstr ""
"Der Burggraben reduziert die Verteidigungsfähigkeit jeder Einheit, die auf "
"den tritt, um -%{count} und verlangsamt seine Bewegungsrate auf die Hälfte."

msgid "Speed: %{speed}"
msgstr "Geschw.: %{speed}"

msgid "Speed"
msgstr "Geschwindigkeit"

msgid "Off"
msgstr "Aus"

msgid "On"
msgstr "An"

#, fuzzy
msgid "Turn Order"
msgstr "Reihen- folge"

msgid "Auto Spell Casting"
msgstr "Auto Zauber"

msgid "Grid"
msgstr "Gitter"

msgid "Shadow Movement"
msgstr "Schatten-bewegung"

msgid "Shadow Cursor"
msgstr "Schatten-Zeiger"

msgid "Audio"
msgstr "Audio"

msgid "Settings"
msgstr "Einstellungen"

msgid "Configure"
msgstr "Konfigurieren"

msgid "Hot Keys"
msgstr "Hotkeys"

msgid "Damage Info"
msgstr "Schadens-Information"

msgid "Set the speed of combat actions and animations."
msgstr "Geschwindigkeit von Kampfhandlungen und Animationen festlegen."

msgid "Toggle to display the turn order during the battle."
msgstr "Ansicht der Reihenfolge von Truppen ein- oder ausschalten."

msgid ""
"Toggle whether or not the computer will cast spells for you when auto combat "
"is on. (Note: This does not affect spell casting for computer players in any "
"way, nor does it affect quick combat.)"
msgstr ""
"Umschalten, ob bei aktiviertem Autokampf der Computer selbständig zaubert "
"oder nicht. (Hinweis: Dies hat keinen Einfluss auf das Zaubern für "
"Computerspieler und auch nicht auf den Schnellkampf)."

msgid ""
"Toggle the hex grid on or off. The hex grid always underlies movement, even "
"if turned off. This switch only determines if the grid is visible."
msgstr ""
"Hex-Gitters ein-/ausblenden. Das Hex-Gitter bestimmt immer die Bewegung, "
"auch wenn es ausgeblendet ist. Dieser Schalter bestimmt nur, ob es sichtbar "
"ist."

msgid ""
"Toggle on or off shadows showing where your creatures can move and attack."
msgstr ""
"Schattierung ein-/ausblenden, die anzeigt, wo die Kreatur hinbewegt werden "
"und angreifen kann."

msgid ""
"Toggle on or off a shadow showing the current hex location of the mouse "
"cursor."
msgstr ""
"Schatten ein-/ausschalten, der die aktuelle Hex-Position des Mauszeigers "
"anzeigt."

msgid "Change the audio settings of the game."
msgstr "Audioeinstellungen des Spiels ändern."

msgid "Check and configure all the hot keys present in the game."
msgstr "Alle im Spiel verwendeten Hotkeys überprüfen und konfigurieren."

msgid "Toggle to display damage information during the battle."
msgstr "Die Ansicht der Schadensinformation während des Kampfes umschalten."

msgid "Exit this menu."
msgstr "Dieses Menü verlassen."

msgid "Okay"
msgstr "Okay"

msgid "The enemy has surrendered!"
msgstr "Der Feind hat kapituliert!"

msgid "The enemy has fled!"
msgstr "Der Feind ist geflohen!"

msgid "A glorious victory!"
msgstr "Ein glorreicher Sieg!"

msgid "For valor in combat, %{name} receives %{exp} experience."
msgstr "Für Tapferkeit im Kampf erhält %{name} %{exp} Erfahrung."

msgid "The cowardly %{name} flees from battle."
msgstr "Der feige %{name} flieht vor der Schlacht."

msgid "%{name} surrenders to the enemy, and departs in shame."
msgstr "%{name} kapituliert vor dem Feind und zieht beschämt von dannen."

msgid "Your force suffer a bitter defeat, and %{name} abandons your cause."
msgstr ""
"Eure Truppe erleidet eine bittere Niederlage, und %{name} verlässt Euch."

msgid "Your force suffer a bitter defeat."
msgstr "Eure Truppe erleidet eine bittere Niederlage."

msgid "Battlefield Casualties"
msgstr "Opfer auf dem Schlachtfeld"

msgid "Attacker"
msgstr "Angreifer"

msgid "Defender"
msgstr "Verteidiger"

msgid "As you reach for the %{name}, it mysteriously disappears."
msgstr "Als Ihr nach dem %{name} greift, verschwindet es auf mysteriöse Weise."

msgid "As your enemy reaches for the %{name}, it mysteriously disappears."
msgstr ""
"Als Euer Gegner nach dem %{name} greift, verschwindet es auf mysteriöse "
"Weise."

msgid "You have captured an enemy artifact!"
msgstr "Ihr habt ein gegnerisches Artefakt erbeutet!"

msgid "Necromancy!"
msgstr "Nekromantie!"

msgid ""
"Practicing the dark arts of necromancy, you are able to raise %{count} of "
"the enemy's dead to return under your service as %{monster}."
msgstr ""
"Durch Ausübung der dunklen Künste der Nekromantie, seid Ihr in der Lage, "
"%{count} der gegnerischen Toten auferstehen zu lassen, und als %{monster} in "
"Eure Dienste zu stellen."

msgid "%{name} the %{race}"
msgstr "%{name} (%{race})"

msgid "Captain of %{name}"
msgstr "Hauptmann von %{name}"

msgid "Attack"
msgstr "Angriff"

msgid "Defense"
msgstr "Verteid."

msgid "Spell Power"
msgstr "Zauberkraft"

msgid "Knowledge"
msgstr "Wissen"

msgid "Morale"
msgstr "Moral"

msgid "Luck"
msgstr "Glück"

msgid "Spell Points"
msgstr "Zauberpunkte"

msgid "Hero's Options"
msgstr "Helden-Optionen"

msgid "Cast Spell"
msgstr "Zauber wirken"

msgid "Retreat"
msgstr "Zurückziehen"

msgid "Surrender"
msgstr "Aufgeben"

msgid "Cancel"
msgstr "Abbrechen"

msgid "Hero Screen"
msgstr "Heldenbildschirm"

msgid "Captain's Options"
msgstr "Möglichkeiten des Hauptmanns"

msgid ""
"Cast a magical spell. You may only cast one spell per combat round. The "
"round is reset when every creature has had a turn."
msgstr ""
"Einen Zauberspruch aussprechen. Ihr könnt pro Kampfrunde nur einen "
"Zauberspruch aussprechen. Die Runde ist beendet, wenn alle Kreaturen an der "
"Reihe waren."

msgid ""
"Retreat your hero, abandoning your creatures. Your hero will be available "
"for you to recruit again, however, the hero will have only a novice hero's "
"forces."
msgstr ""
"Euren Helden zurückziehen und Eure Kreaturen aufgeben. Euer Held kann erneut "
"rekrutiert werden, allerdings hat er dann den Status eines Anfängers."

msgid ""
"Surrendering costs gold. However if you pay the ransom, the hero and all of "
"his or her surviving creatures will be available to recruit again."
msgstr ""
"Kapitulieren kostet Gold. Wenn Ihr jedoch das Lösegeld bezahlt, könnt Ihr "
"den Helden und alle überlebende Kreaturen wieder rekrutieren."

msgid "Open Hero Screen to view full information about the hero."
msgstr ""
"Öffne den Heldenbildschirm, um alle Informationen über den Helden anzuzeigen."

msgid "Return to the battle."
msgstr "Zurück in die Schlacht."

msgid "Not enough gold (%{gold})"
msgstr "Nicht genug Gold (%{gold})"

msgid "%{name} states:"
msgstr "%{name} erklärt:"

msgid "Captain of %{name} states:"
msgstr "Hauptmann von %{name}:"

msgid ""
"\"I will accept your surrender and grant you and your troops safe passage "
"for the price of %{price} gold.\""
msgstr ""
"\"Ich akzeptiere Eure Kapitulation und gewähre Euch einen sicheren "
"Truppenabzug für den Preis von %{price} Gold.\""

msgid "View %{monster} info"
msgstr "%{monster}-Infos anzeigen"

msgid "Fly %{monster} here"
msgstr "%{monster} hierhin fliegen"

msgid "Move %{monster} here"
msgstr "%{monster} hierher bewegen"

msgid "Shoot %{monster}"
msgstr "Schieße auf %{monster}"

msgid "(1 shot left)"
msgid_plural "(%{count} shots left)"
msgstr[0] "(1 Schuss übrig)"
msgstr[1] "(%{count} Schüsse übrig)"

msgid "Attack %{monster}"
msgstr "%{monster} angreifen"

msgid "Turn %{turn}"
msgstr "Runde %{turn}"

msgid "Teleport here"
msgstr "Hierhin teleportieren"

msgid "Invalid teleport destination"
msgstr "Ungültiges Teleporter-Ziel"

msgid "Cast %{spell} on %{monster}"
msgstr "%{spell} auf %{monster} zaubern"

msgid "Cast %{spell}"
msgstr "Zaubern %{spell}"

msgid "Select spell target"
msgstr "Ziel des Zaubers auswählen"

msgid "View Ballista info"
msgstr "Ballista-Infos anzeigen"

msgid "Ballista"
msgstr "Ballista"

msgid "Enable auto combat"
msgstr "Autokampf einschalten"

msgid "Allows the computer to fight out the battle for you."
msgstr "Erlaubt dem Computer, den Kampf für Euch auszuführen."

msgid "Auto Combat"
msgstr "Autokampf"

msgid "Customize system options"
msgstr "System-Optionen anpassen"

msgid "Allows you to customize the combat screen."
msgstr "Ermöglicht es, den Kampfbildschirm anzupassen."

msgid "System Options"
msgstr "System-Optionen"

msgid "Skip this unit"
msgstr "Diesen Zug aussetzen"

msgid "Skip"
msgstr "Aussetzen"

msgid ""
"Skips the current creature. The current creature ends its turn and does not "
"get to go again until the next round."
msgstr ""
"Aktive Kreatur überspringen. Die Einheit, die am Zug ist, setzt aus und darf "
"erst in der nächsten Runde wieder losziehen."

msgid "View Captain's options"
msgstr "Optionen des Hauptmanns anzeigen"

msgid "View Hero's options"
msgstr "Optionen für den Helden anzeigen"

msgid "View opposing Captain"
msgstr "Ansicht des gegnerischen Hauptmanns"

msgid "View opposing Hero"
msgstr "Gegnerischen Helden anzeigen"

msgid "Hide logs"
msgstr "Protokolle ausblenden"

msgid "Show logs"
msgstr "Protokolle einblenden"

msgid "Message Bar"
msgstr "Nachrichtenleiste"

msgid "Shows the results of individual monster's actions."
msgstr "Ergebnisse der Aktionen der einzelnen Monster anzeigen."

msgid "Are you sure you want to finish the battle in auto mode?"
msgstr "Seid Ihr sicher, dass Ihr den Kampf im Automodus beenden möchtet?"

msgid "Are you sure you want to enable auto combat?"
msgstr "Wollt Ihr den automatischen Kampfmodus wirklich aktivieren?"

msgid "%{name} skip their turn."
msgstr "%{name} setzt den Zug aus."

msgid "%{attacker} does %{damage} damage."
msgid_plural "%{attacker} do %{damage} damage."
msgstr[0] "%{attacker} verursacht %{damage} Schaden."
msgstr[1] "%{attacker} verursachen %{damage} Schaden."

msgid "1 creature perishes."
msgid_plural "%{count} creatures perish."
msgstr[0] "1 Kreatur stirbt."
msgstr[1] "%{count} Kreaturen sterben."

msgid "1 %{defender} perishes."
msgid_plural "%{count} %{defender} perish."
msgstr[0] "1 %{defender} stirbt."
msgstr[1] "%{count} %{defender} sterben."

msgid "1 soul is incorporated."
msgid_plural "%{count} souls are incorporated."
msgstr[0] "1 Seele wird aufgenommen."
msgstr[1] "%{count} Seelen werden aufgenommen."

msgid "1 %{unit} is revived."
msgid_plural "%{count} %{unit} are revived."
msgstr[0] "1 %{unit} wird wiederbelebt."
msgstr[1] "%{count} %{unit} werden wiederbelebt."

msgid "Moved %{monster}: from [%{src}] to [%{dst}]."
msgstr "Hat %{monster}: von [%{src}] nach [%{dst}] verschoben."

msgid "The %{name} resist the spell!"
msgstr "Die %{name} widerstehen dem Zauber!"

msgid "%{name} casts %{spell} on the %{troop}."
msgstr "%{name} zaubert %{spell} auf die %{troop}."

msgid "%{name} casts %{spell}."
msgstr "%{name} zaubert %{spell}."

msgid "The %{spell} does %{damage} damage to one undead creature."
msgstr "Der %{spell} verursacht %{damage} an einer untoten Kreatur."

msgid "The %{spell} does %{damage} damage to all undead creatures."
msgstr "Der %{spell} verursacht %{damage} an allen Untoten."

msgid "The %{spell} does %{damage} damage, %{count} creatures perish."
msgstr "Der %{spell} verursacht %{damage} Schaden, %{count} Kreaturen sterben."

msgid "The %{spell} does %{damage} damage."
msgstr "Der %{spell} verursacht %{damage} Schaden."

msgid "The %{spell} does %{damage} damage to one living creature."
msgstr "Der %{spell} fügt einer lebenden Kreatur %{damage} Schaden zu."

msgid "The %{spell} does %{damage} damage to all living creatures."
msgstr "Der %{spell} verursacht %{damage} Schaden an allen lebenden Kreaturen."

msgid "The %{attacker}' attack blinds the %{target}!"
msgstr "%{target} wegen des Angriffs von %{attacker} geblendet!"

msgid "The %{attacker}' gaze turns the %{target} to stone!"
msgstr "Der Blick des %{attacker} verwandelt das %{target} in Stein!"

msgid "The %{attacker}' curse falls upon the %{target}!"
msgstr "Der Fluch des %{attacker} fällt auf das %{target}!"

msgid "The %{target} are paralyzed by the %{attacker}!"
msgstr "Die %{target} sind durch den %{attacker} gelähmt!"

msgid "The %{attacker} dispel all good spells on your %{target}!"
msgstr "Der %{attacker} verbannt alle guten Zaubersprüche auf Eurem %{target}!"

msgid "The %{attacker} cast %{spell} on %{target}!"
msgstr "Der %{attacker} hat %{spell} auf %{target} gewirkt!"

msgid "Bad luck descends on the %{attacker}."
msgstr "%{attacker} wird vom Pech verfolgt."

msgid "Good luck shines on the %{attacker}."
msgstr "Glück fällt auf %{attacker}."

msgid "High morale enables the %{monster} to attack again."
msgstr "Durch Hohe Moral können die %{monster} erneut anzugreifen."

msgid "Low morale causes the %{monster} to freeze in panic."
msgstr "Aufgrund schlechter Moral erstarren die %{monster} vor Angst."

msgid "%{tower} does %{damage} damage."
msgstr "%{tower} verursacht %{damage} Schaden."

msgid "The mirror image is created."
msgstr "Das Spiegelbild wurde erstellt."

msgid "The mirror image is destroyed!"
msgstr "Das Spiegelbild ist zerstört!"

msgid "Are you sure you want to interrupt the auto battle?"
msgstr "Seid Ihr sicher, dass Ihr den Autokampf unterbrechen möchtet?"

msgid "Error"
msgstr "Fehler"

msgid "No spells to cast."
msgstr "Keine Zaubersprüche zur Verfügung."

msgid "Are you sure you want to retreat?"
msgstr "Wollt Ihr Euch wirklich zurueckziehen?"

msgid "Retreat disabled"
msgstr "Rückzug deaktiviert"

msgid "Surrender disabled"
msgstr "Kapitulation deaktiviert"

msgid "Damage: %{max}"
msgstr "Schaden: %{max}"

msgid "Damage: %{min} - %{max}"
msgstr "Schäden: %{min} - %{max}"

msgid "Perish: %{max}"
msgstr "Sterben: %{max}"

msgid "Perish: %{min} - %{max}"
msgstr "Sterben: %{min} - %{max}"

msgid ""
"Through eagle-eyed observation, %{name} is able to learn the magic spell "
"%{spell}."
msgstr ""
"Durch die Beobachtung mit seinen Adleraugen ist %{name} in der Lage, den "
"Zauberspruch %{spell} zu erlernen."

msgid "Human"
msgstr "Mensch"

msgid "AI"
msgstr "KI"

msgid "Please select another hero."
msgstr "Bitte wählt einen anderen Helden aus."

msgid "Set Attack Skill"
msgstr "Angriff setzen"

msgid "Set Defense Skill"
msgstr "Verteidigung setzen"

msgid "Set Power Skill"
msgstr "Zauberkraft setzen"

msgid "Set Knowledge Skill"
msgstr "Wissen setzen"

msgid "%{race1} %{name1}"
msgstr "%{name1} (%{race1})"

msgid "vs"
msgstr "gegen"

msgid "%{race2} %{name2}"
msgstr "%{name2} (%{race2})"

msgid "Monsters"
msgstr "Monster"

msgid "N/A"
msgstr "N/A"

msgid "Left Turret"
msgstr "Linker Turm"

msgid "Right Turret"
msgstr "Rechter Turm"

msgid "The %{name} fires with the strength of %{count} Archers"
msgstr "%{name} feuert mit der Kraft von %{count} Bogenschützen"

msgid "each with a +%{attack} bonus to their attack skill."
msgstr "jeder mit einem +%{attack} Bonus auf seine Angriffsfähigkeit."

msgid "The %{name} is destroyed."
msgstr "%{name} ist zerstört."

msgid ""
"The %{artifact} artifact is in effect for this battle, disabling %{spell} "
"spell."
msgstr ""
"Das %{artifact} Artefakt ist in diesem Kampf wirksam und deaktiviert "
"%{spell} Zauberspruch."

msgid "%{count} %{name} rises from the dead!"
msgid_plural "%{count} %{name} rise from the dead!"
msgstr[0] "%{count} %{name} steht von den Toten auf!"
msgstr[1] "%{count} %{name} stehen von den Toten auf!"

msgid "Dwarven Alliance"
msgstr "Zwergen-Allianz"

msgid "Sorceress Guild"
msgstr "Gilde der Zauberinnen"

msgid "Necromancer Guild"
msgstr "Totenbeschwörer-Gilde"

msgid "Ogre Alliance"
msgstr "Oger-Allianz"

msgid "Dwarfbane"
msgstr "Zwergenfluch"

msgid "Dragon Alliance"
msgstr "Drachen-Allianz"

msgid "Elven Alliance"
msgstr "Elfen-Bündnis"

msgid "Kraeger defeated"
msgstr "Kräger besiegt"

msgid "Wayward Son"
msgstr "Eigensinniger Sohn"

msgid "Uncle Ivan"
msgstr "Onkel Ivan"

msgid "Annexation"
msgstr "Annektion"

msgid "Force of Arms"
msgstr "Macht des Schwerts"

msgid "Save the Dwarves"
msgstr "Rettet die Zwerge"

msgid "Carator Mines"
msgstr "Die Carator-Minen"

msgid "Turning Point"
msgstr "Wendepunkt"

msgid "scenarioName|Defender"
msgstr "Verteidiger"

msgid "Corlagon's Defense"
msgstr "Corlagons Kampf"

msgid "The Crown"
msgstr "Die Krone"

msgid "The Gauntlet"
msgstr "Fehdehandschuh"

msgid "Betrayal"
msgstr "Verrat"

msgid "Final Justice"
msgstr "Gerechtigkeit"

msgid ""
"Roland needs you to defeat the lords near his castle to begin his war of "
"rebellion against his brother. They are not allied with each other, so they "
"will spend most of their time fighting with one another. Victory is yours "
"when you have defeated all of their castles and heroes."
msgstr ""
"Roland braucht Euch, um die Fürsten in der Nähe seiner Burg zu besiegen und "
"um die Rebellion gegen Archibald zu beginnen. Diese sind nicht miteinander "
"verbündet, so dass sie die meiste Zeit damit verbringen werden, sich "
"gegenseitig zu bekämpfen. Besiegt alle Burgen und Helden für den Sieg."

msgid ""
"The local lords refuse to swear allegiance to Roland, and must be subdued. "
"They are wealthy and powerful, so be prepared for a tough fight. Capture all "
"enemy castles to win."
msgstr ""
"Die örtlichen Fürsten weigern sich, Roland die Treue zu schwören, und müssen "
"daher unterworfen werden. Sie sind wohlhabend und mächtig, macht Euch auf "
"einen harten Kampf gefasst. Für den Sieg müsst Ihr alle Burgen einnehmen."

msgid ""
"Your task is to defend the Dwarves against Archibald's forces. Capture all "
"of the enemy towns and castles to win, and be sure not to lose all of the "
"dwarf towns at once, or the enemy will have won."
msgstr ""
"Eure Aufgabe ist es, die Zwerge gegen Archibalds Streitkräfte zu "
"verteidigen. Erobert alle feindlichen Städte und Burgen, um zu gewinnen, und "
"achtet darauf, nicht alle Zwergenstädte auf einmal zu verlieren, denn sonst "
"hat der Feind gewonnen."

msgid ""
"You will face four allied enemies in a straightforward fight for resource "
"and treasure. Capture all of the enemy castles for victory."
msgstr ""
"Ihr werdet vier verbündeten Feinden in einem direkten Kampf um Ressourcen "
"und Schätze gegenüberstehen. Erobert alle feindlichen Burgen für den Sieg."

msgid ""
"Your enemies are allied against you and start close by, so be ready to come "
"out fighting. You will need to own all four castles in this small valley to "
"win."
msgstr ""
"Eure Feinde haben sich gegen Euch verbündet und starten ganz in Eurer Naehe. "
"Seid also bereit für einen baldigen Kampf. Ihr müsst alle vier Burgen in dem "
"schmalen Tal kontrollieren, um zu gewinnen."

msgid ""
"The Sorceress' guild of Noraston has requested Roland's aid against an "
"attack from Archibald's allies. Capture all of the enemy castles to win, and "
"don't lose Noraston, or you'll lose the scenario. (Hint: There is an enemy "
"castle on an island in the ocean.)"
msgstr ""
"Die Gilde der Zauberinnen von Noraston hat Roland um Hilfe gegen einen "
"Angriff von Archibalds Verbündeten ersucht. Erobert alle feindlichen Burgen, "
"um zu gewinnen, und verliert Noraston nicht, oder Ihr verliert das Szenario. "
"(Hinweis: Auf einer Insel im Ozean befindet sich eine feindliche Burg.)"

msgid ""
"Gather as large an army as possible and capture the enemy castle within 8 "
"weeks. You are opposed by only one enemy, but must travel a long way to get "
"to the enemy castle. Any troops you have in your army at the end of this "
"scenario will be with you in the final battle."
msgstr ""
"Stellt eine größtmögliche Armee auf und erobert die feindliche Burg "
"innerhalb von 8 Wochen. Euch steht nur ein Feind gegenueber, aber Ihr habt "
"einen sehr weiten Weg zurückzulegen. Alle Eure bis zum Ende des Szenarios "
"überlebenden Truppen begleiten Euch in die letzte Schlacht."

msgid ""
"Find the Crown before Archibald's heroes find it. Roland will need the Crown "
"for the final battle against Archibald."
msgstr ""
"Findet die Krone, bevor Archibalds Helden sie finden. Roland wird die Krone "
"für den letzten Kampf gegen Archibald benötigen."

msgid ""
"Three allied enemies stand before you and victory, including Lord Corlagon. "
"Roland is in a castle to the northwest, and you will lose if he falls to the "
"enemy. Remember that capturing Lord Corlagon will ensure that he will not "
"fight against you in the final scenario."
msgstr ""
"Drei verbündete Feinde stehen zwischen Euch und dem Sieg, darunter Lord "
"Corlagon. Roland befindet sich in einer Burg im Nordwesten, wenn sie an den "
"Feind fällt, ist alles verloren. Denkt daran, dass Lord Corlagons "
"Gefangennahme ihn daran hindern wird, im letzten Szenario gegen Euch zu "
"kämpfen."

msgid ""
"This is the final battle. Both you and your enemy are armed to the teeth, "
"and all are allied against you. Capture Archibald to end the war!"
msgstr ""
"Dies ist die letzte Schlacht. Sowohl Ihr als auch Eure Feinde sind bis an "
"die Zähne bewaffnet, und alle sind gegen Euch verbündet. Nehmt Archibald "
"gefangen und der Krieg ist beendet!"

msgid ""
"Switching sides leaves you with three castles against the enemy's one. This "
"battle will be the easiest one you will face for the rest of the war..."
"traitor."
msgstr ""
"Wenn Ihr die Seiten wechselt, habt Ihr drei Schlösser gegen eines des "
"Feindes. Diese Schlacht wird für den Rest des Krieges die einfachste sein... "
"Verräter."

msgid "Barbarian Wars"
msgstr "Barbaren-Kriege"

msgid "First Blood"
msgstr "Erstes Blut"

msgid "Necromancers"
msgstr "Totenbeschwörer"

msgid "Slay the Dwarves"
msgstr "Schlachtet die Zwerge"

msgid "Country Lords"
msgstr "Landesfürsten"

msgid "Dragon Master"
msgstr "Drachenmeister"

msgid "Rebellion"
msgstr "Rebellion"

msgid "Apocalypse"
msgstr "Apocalypse"

msgid "Greater Glory"
msgstr "Größte Ehre"

msgid ""
"King Archibald requires you to defeat the three enemies in this region. They "
"are not allied with one another, so they will spend most of their energy "
"fighting amongst themselves. You will win when you own all of the enemy "
"castles and there are no more heroes left to fight."
msgstr ""
"König Archibald braucht Euch, um die drei Feinde in dieser Region zu "
"besiegen. Diese sind nicht miteinander verbündet, also werden sie die meiste "
"Zeit miteinander kämpfen. Ihr werdet gewinnen, wenn Ihr alle feindlichen "
"Burgen kontrolliert und alle Helden besiegt."

msgid ""
"You must unify the barbarian tribes of the north by conquering them. As in "
"the previous mission, the enemy is not allied against you, but they have "
"more resources at their disposal. You will win when you own all of the enemy "
"castles and there are no more heroes left to fight."
msgstr ""
"Ihr müsst die Barbarenstämme des Nordens vereinen, indem Ihr sie erobert. "
"Wie in der vorherigen Mission sind die Feinde nicht miteinander verbündet, "
"aber sie haben mehr Ressourcen zur Verfügung. Ihr werdet gewinnen, wenn Ihr "
"alle feindlichen Burgen kontrolliert und alle Helden besiegt."

msgid ""
"Do-gooder wizards have taken the Necromancers' castle. You must retake it to "
"achieve victory. Remember that while you start with a powerful army, you "
"have no castle and must take one within 7 days, or lose this battle. (Hint: "
"The nearest castle is to the southeast.)"
msgstr ""
"Gutmenschen-Zauberer haben die Burg der Nekromanten eingenommen. Ihr müsst "
"sie zurückerobern, um den Sieg zu erringen. Obwohl Ihr mit einer mächtigen "
"Armee startet, habt Iht keine Burg und müsst innerhalb von 7 Tagen eine "
"einnehmen, sonst verliert Ihr die Schlacht. (Tipp: Die nächstgelegene Burg "
"ist im Südosten)."

msgid ""
"The dwarves need conquering before they can interfere in King Archibald's "
"plans. Roland's forces have more than one hero and many towns to start with, "
"so be ready for attack from multiple directions. You must capture all of the "
"enemy towns and castles to claim victory."
msgstr ""
"Die Zwerge müssen unterworfen werden, bevor sie sich in König Archibalds "
"Pläne einmischen können. Rolands Streitkräfte haben mehr als einen Helden "
"und viele Städte. Seid also bereit aus verschiedenen Richtungen angegriffen "
"zu werden. Ihr müsst alle feindlichen Städte und Burgen erobern, um den Sieg "
"zu erringen. "

msgid ""
"You must put down a peasant revolt led by Roland's forces. All are allied "
"against you, but you have Lord Corlagon, an experienced hero, to help you. "
"Capture all enemy castles to win."
msgstr ""
"Ihr müsst einen Bauernaufstand niederschlagen, der von Rolands Streitkräften "
"angeführt wird. Alle sind gegen Euch verbündet, aber Ihr habt Lord Corlagon, "
"einen erfahrenen Helden, der Euch helfen wird. Erobert alle gegnerischen "
"Burgen, um zu gewinnen."

msgid ""
"There are two enemies allied against you in this mission. Both are well "
"armed and seek to evict you from their island. Avoid them and capture Dragon "
"City to win."
msgstr ""
"In dieser Mission sind zwei Feinde gegen Euch verbündet. Beide sind gut "
"bewaffnet und versuchen Euch von ihrer Insel zu vertreiben. Vermeidet sie "
"und erobert die Drachenstadt, um zu gewinnen."

msgid ""
"Your orders are to conquer the country lords that have sworn to serve "
"Roland. All of the enemy castles are unified against you. Since you start "
"without a castle, you must hurry to capture one before the end of the week. "
"Capture all enemy castles for victory."
msgstr ""
"Euer Auftrag lautet, die Landesfürsten zu bezwingen, die Roland die Treue "
"geschworen haben. Alle feindlichen Burgen sind gegen Euch vereint. Da Ihr "
"ohne eine Burg beginnt, müsst Ihr Euch beeilen, eine vor dem Ende der Woche "
"zu erobern. Erobert alle feindlichen Burgen, um zu gewinnen."

msgid ""
"Find the Crown before Roland's heroes find it. Archibald will need the Crown "
"for the final battle against Roland."
msgstr ""
"Findet die Krone, bevor Rolands Helden sie finden. Archibald wird die Krone "
"für den letzten Kampf gegen Roland brauchen."

msgid ""
"This is the final battle. Both you and your enemy are armed to the teeth, "
"and all are allied against you. Capture Roland to win the war, and be sure "
"not to lose Archibald in the fight!"
msgstr ""
"Dies ist die letzte Schlacht. Sowohl Ihr als auch Euer Feind sind bis an die "
"Zähne bewaffnet, und alle sind gegen Euch verbündet. Nehmt Roland gefangen, "
"um den Krieg zu gewinnen, und passt auf, dass Ihr Archibald nicht verliert! "

msgid "Arrow's Flight"
msgstr "Flug des Pfeils"

msgid "Island of Chaos"
msgstr "Insel des Chaos"

msgid "The Abyss"
msgstr "Der Abgrund"

msgid "Uprising"
msgstr "Aufstand"

msgid "Aurora Borealis"
msgstr "Aurora Borealis"

msgid "Betrayal's End"
msgstr "Das Ende des Betrugs"

msgid "Corruption's Heart"
msgstr "Das Herz der Korruption"

msgid "The Giant's Pass"
msgstr "Der Pass des Riesen"

msgid ""
"Subdue the unruly local lords in order to provide the Empire with facilities "
"to operate in this region."
msgstr ""
"Unterwerft die widerspenstigen Landesfürsten, um dem Kaiserreich die "
"Möglichkeit zu geben, in dieser Region zu operieren."

msgid ""
"Eliminate all opposition in this area. Then the first piece of the artifact "
"will be yours."
msgstr ""
"Beseitigt alle Gegner in diesem Gebiet. Dann gehört das erste Stück des "
"Artefakts Euch."

msgid ""
"The sorceresses to the northeast are rebelling! For the good of the empire "
"you must quash their feeble uprising on your way to the mountains."
msgstr ""
"Die Magierinnen im Nordosten rebellieren! Zum Wohle des Reiches müsst Ihr "
"ihren schwachen Aufstand auf Eurem Weg in die Berge niederschlagen."

msgid ""
"Having prepared for your arrival, Kraeger has arranged for a force of "
"necromancers to thwart your quest. You must capture the castle of Scabsdale "
"before the first day of the third week, or the Necromancers will be too "
"strong for you."
msgstr ""
"Kräger hat sich auf Eure Ankunft vorbereitet und eine Truppe von Nekromanten "
"zusammengestellt, die Euer Vorhaben vereiteln sollen. Ihr müsst die Burg von "
"Scabsdale vor dem ersten Tag der dritten Woche einnehmen, sonst werden die "
"Nekromanten zu stark für Euch sein."

msgid ""
"The barbarian despot in this area is, as yet, ignorant of your presence. "
"Quickly, build up your forces before you are discovered and attacked! Secure "
"the region by subduing all enemy forces."
msgstr ""
"Der barbarische Despot in diesem Gebiet weiß noch nichts von Eurer "
"Anwesenheit. Baut schnell Eure Streitkräfte auf, bevor Ihr entdeckt und "
"angegriffen werdet! Sichert die Region, indem Ihr alle feindlichen Truppen "
"unterwerft."

msgid ""
"The Empire is weak in this region. You will be unable to completely subdue "
"all forces in this area, so take what you can before reprisal strikes. "
"Remember, your true goal is to claim the Helmet of Anduran."
msgstr ""
"Das Reich ist in dieser Region schwach. Ihr werdet nicht in der Lage sein, "
"alle Kräfte in diesem Gebiet vollständig zu unterwerfen, also nehmt, was Ihr "
"könnt, bevor die Vergeltung zuschlägt. Denkt daran, dass es Euer "
"eigentliches Ziel ist, den Helm von Anduran zu erobern."

msgid "For the good of the Empire, eliminate Kraeger."
msgstr "Eliminiert Kräger zum Wohle des Reiches."

msgid ""
"At last, you have the opportunity and the facilities to rid the Empire of "
"the necromancer's evil. Eradicate them completely, and you will be sung as a "
"hero for all time."
msgstr ""
"Endlich habt Ihr die Gelegenheit und die Möglichkeiten, das Reich vom Bösen "
"des Nekromanten zu befreien. Vernichtet sie vollständig, und Ihr werdet für "
"alle Zeiten als Held besungen sein."

msgid "Border Towns"
msgstr "Grenzstädte"

msgid "Conquer and Unify"
msgstr "Erobern und vereinen"

msgid "Crazy Uncle Ivan"
msgstr "Der verrückte Onkel Ivan"

msgid "The Wayward Son"
msgstr "Der eigensinnige Sohn"

msgid "Ivory Gates"
msgstr "Ivory Gates"

msgid "The Elven Lands"
msgstr "Das Land der Elfen"

msgid "The Epic Battle"
msgstr "Die heldenhafte Schlacht"

msgid "The Southern War"
msgstr "Der Südkrieg"

msgid ""
"Conquer and unite all the enemy tribes. Don't lose the hero Jarkonas, the "
"forefather of all descendants."
msgstr ""
"Erobert und vereinigt alle gegnerischen Stämme. Verliert nicht den Helden "
"Jarkonas, dem Urvater aller Nachkommen."

msgid ""
"Your rival, the Kingdom of Harondale, is attacking weak towns on your "
"border! Recover from their first strike and crush them completely!"
msgstr ""
"Euer Rivale, das Königreich Harondale, greift schwache Städte an Eurer "
"Grenze an! Erholt Euch von ihrem ersten Schlag und zerschlagt sie "
"vollständig!"

msgid ""
"Find your wayward son Joseph who is rumored to be living in the desolate "
"lands. Do it before the first day of the third month or it will be of no "
"help to your family."
msgstr ""
"Findet Euren eigensinnigen Sohn Joseph, von dem gemunkelt wird, dass er in "
"den trostlosen Ländern lebt. Findet ihn vor dem ersten Tag des dritten "
"Monats oder er wird Eurer Familie nicht mehr helfen können."

msgid ""
"Rescue your crazy uncle Ivan. Find him before the first day of the fourth "
"month or it will be no help to your kingdom."
msgstr ""
"Rettet Euren verrückten Onkel Ivan. Findet ihn vor dem ersten Tag des "
"vierten Monats oder er wird keine Hilfe für Euer Königreich sein."

msgid ""
"Destroy the barbarians who are attacking the southern border of your "
"kingdom! Recover your fallen towns, and then invade the jungle kingdom. "
"Leave no enemy standing."
msgstr ""
"Vernichtet  die Barbaren, die die Südgrenze Eures Königreichs angreifen! "
"Holet Eure gefallenen Städte zurück und dringt dann in das "
"Dschungelkönigreich ein. Lasst keinen Feind am Leben."

msgid "Retake the castle of Ivory Gates, which has fallen due to treachery."
msgstr "Erobert die Burg Ivory Gates zurück, die durch Verrat gefallen ist."

msgid ""
"Gain the favor of the elves. They will not allow trees to be chopped down, "
"so they will send you wood every 2 weeks. You must complete your mission "
"before the first day of the seventh month, or the kingdom will surely fall."
msgstr ""
"Gewinnet die Gunst der Elfen. Sie werden nicht zulassen, dass Bäume gefällt "
"werden, und werden Euch daher alle 2 Wochen Holz schicken. Beendet Eure "
"Mission vor dem ersten Tag des siebten Monats, oder das Königreich wird "
"fallen."

msgid ""
"This is the final battle against your rival kingdom of Harondale. Eliminate "
"everyone, and don't lose the hero Jarkonas VI."
msgstr ""
"Dies ist die letzte Schlacht gegen das rivalisierendes Königreich Harondale. "
"Beseitigt alle Feinde und verliert nicht Euren Helden Jarkonas VI."

msgid "Fount of Wizardry"
msgstr "Der Zauberbrunnen"

msgid "Power's End"
msgstr "Das Ende der Macht"

msgid "The Eternal Scrolls"
msgstr "Die ewigen Schriftrollen"

msgid "The Shrouded Isles"
msgstr "Die Nebelinseln"

msgid ""
"Your mission is to vanquish the warring mages in the magical Shrouded Isles. "
"The completion of this task will give you a fighting chance against your "
"rivals."
msgstr ""
"Eure Mission ist es, die kriegerischen Magier auf den magischen Nebelinseln "
"zu besiegen. Die Erfüllung dieser Aufgabe wird Euch die Chance auf einen "
"Kampf gegen Eure Rivalen geben."

msgid ""
"The location of the great library has been discovered! You must make your "
"way to it, and reclaim the city of Chronos in which it lies."
msgstr ""
"Der Standort der großen Bibliothek ist entdeckt worden! Schlagt Euch dorthin "
"durch und erlangt die Herrschaft über die Stadt Chronos, in der sie sich "
"befindet."

msgid ""
"Find the Orb of negation, which is said to be buried in this land. There are "
"clues inscribed on stone obelisks which will help lead you to your price. "
"Find the orb before the first day of the sixth month, or your rivals will "
"surely have gotten to the fount before you."
msgstr ""
"Findet die Kugel der Aufhebung, von der gesagt wird, dass sie in diesem Land "
"begraben ist. Hinweise zum Ort stehen auf Steinobelisken geschrieben. Findet "
"die Kugel vor dem ersten Tag des sechsten Monats, oder Eure Rivalen werden "
"die Quelle vor Euch gefunden haben."

msgid ""
"You must take control of the castle of Magic, where the fount of wizardry "
"lies. Do this and your victory will be supreme."
msgstr ""
"Ihr müsst die Kontrolle über die Burg der Magie erlangen, in der sich die "
"Quelle der Zauberei befindet. Tut dies und Euer Sieg wird der Höchste sein."

msgid "Blood is Thicker"
msgstr "Blut ist dicker"

msgid "King and Country"
msgstr "König und Vaterland"

msgid "Pirate Isles"
msgstr "Pirateninseln"

msgid "Stranded"
msgstr "Gestrandet"

msgid ""
"Capture the town on the island off the southeast shore in order to construct "
"a boat and travel back towards the mainland. Do not lose the hero Gallavant."
msgstr ""
"Erobert die Stadt auf der Insel vor der Südostküste, um dort ein Boot zu "
"bauen um damit zurück aufs Festland zu gelangen. Verliert dabei nicht den "
"Helden Gallavant."

msgid ""
"Find and defeat Martine, the pirate leader, who resides in Pirates Cove. Do "
"not lose Gallavant or your quest will be over."
msgstr ""
"Findet und besiegt Martine, die Piratenanführerin, die in der Piratenbucht "
"lebt. Verliert Gallavant nicht oder Eure Suche wird zu Ende sein."

msgid ""
"Eliminate all the other forces who oppose the rule of Lord Alberon. "
"Gallavant must not die."
msgstr ""
"Vernichtet alle anderen Streitkräfte, die sich der Herrschaft von Lord "
"Alberon widersetzen. Gallavant darf nicht fallen."

msgid ""
"Overthrow the entrenched monarchy of Lord Alberon, and claim all the land in "
"your name. Gallavant must not die."
msgstr ""
"Stürzt die tief verwurzelte Monarchie von Lord Alberon und beansprucht das "
"ganze Land in Eurem Namen. Gallavant darf nicht fallen."

msgid " bane"
msgstr " Fluch"

msgid " alliance"
msgstr " Allianz"

msgid "Carry-over forces"
msgstr "Übertragungskräfte"

msgid " bonus"
msgstr " Bonus"

msgid " defeated"
msgstr " besiegt"

msgid " will always run away from your army."
msgstr " werden immer vor Eurer Armee weglaufen."

msgid " will be willing to join your army."
msgstr " bereit sein werden, sich Eurer Armee anzuschließen."

msgid "\"%{artifact}\" artifact will be carried over the scenario."
msgstr "Das Artefakt \"%{artifact}\" wird in das Szenario übernommen."

msgid "The army will be carried over the scenario."
msgstr "Die Armee wird über das Szenario mitgenommen."

msgid "The kingdom will have +%{count} %{resource} each day."
msgstr "Das Königreich wird jeden Tag über +%{count} %{resource} verfügen."

msgid "\"%{spell}\" spell will be carried over the scenario."
msgstr "\"%{spell}\" wird in das Szenario übernommen."

msgid "%{hero} can be hired in the scenario."
msgstr "%{hero} kann in dem Szenario angeheuert werden."

msgid ""
"%{hero} has been defeated and will not appear in the subsequent scenarios."
msgstr ""
"%{hero} wurde besiegt und wird in den folgenden Szenarien nicht mehr "
"erscheinen."

msgid "The dwarves recognize their allies and gladly join your forces."
msgstr ""
"Die Zwerge erkennen ihren Verbündeten und schließen sich gerne Euren Kräften "
"an."

msgid "The ogres recognize you as the Dwarfbane and lumber over to join you."
msgstr ""
"Die Oger erkennet Euch als den Zwergenfluch und humpeln zu Euch hinüber, um "
"sich Euch anzuschließen."

msgid ""
"The dragons, snarling and growling, agree to join forces with you, their "
"'Ally'."
msgstr ""
"Die Drachen, knurrend und grollend, stimmen zu, sich mit Euch, ihrem "
"\"Verbündeten\", zusammenzuschließen."

msgid ""
"As you approach the group of elves, their leader calls them all to "
"attention. He shouts to them, \"Who of you is brave enough to join this "
"fearless ally of ours?\" The group explodes with cheers as they run to join "
"your ranks."
msgstr ""
"Als Ihr Euch der Gruppe der Elfen nähert, macht ihr Anführer sie alle auf "
"sich aufmerksam. Er ruft ihnen zu: \"Wer von euch ist tapfer genug, sich "
"unserem furchtlosen Verbündeten anzuschließen?\" Die Gruppe explodiert vor "
"Jubel, als sie hinüberstürmen um in Euren Reihen aufgenommen zu werden."

msgid ""
"The dwarves hail you, \"Any friend of Roland is a friend of ours. You may "
"pass.\""
msgstr ""
"Die Zwerge grüßen Euch: \"Jeder Freund Rolands ist ein Freund von uns. Ihr "
"könnt durchgehen.\""

msgid ""
"The ogres give you a grunt of recognition, \"Archibald's allies may pass.\""
msgstr ""
"Die Oger geben ein anerkennendes Grunzen von sich: \"Archibalds Verbündete "
"dürfen durchgehen.\""

msgid ""
"The dragons see you and call out. \"Our alliance with Archibald compels us "
"to join you. Unfortunately you have no room. A pity!\" They quickly scatter."
msgstr ""
"Die Drachen sehen Euch zu und rufen. \"Unser Bündnis mit Archibald zwingt "
"uns, uns Euch anzuschließen. Leider habt Ihr keinen Platz. Das ist schade! "
"\" Schnell zerstreuen sie sich."

msgid ""
"The elves stand at attention as you approach. Their leader calls to you and "
"says, \"Let us not impede your progress, ally! Move on, and may victory be "
"yours.\""
msgstr ""
"Die Elfen stehen stramm, als Ihr Euch ihnen nähert. Ihr Anführer ruft Euch "
"zu: \"Lasst uns Euer Vorankommen nicht behindern, Verbündeter! Zieht weiter, "
"und möge der Sieg Euer sein.\""

msgid "\"The Dwarfbane!!!!, run for your lives.\""
msgstr "\"Zwergenfluch!!!!, rennt um euer Leben.\""

msgid "campaignBonus|Animate Dead"
msgstr "Tote beleben"

msgid "campaignBonus|Chain Lightning"
msgstr "Kettenblitzstrahl"

msgid "campaignBonus|Fireblast"
msgstr "Feuerstoß"

msgid "campaignBonus|Mass Curse"
msgstr "Massenfluch"

msgid "campaignBonus|Mass Haste"
msgstr "Masseneile"

msgid "campaignBonus|Mirror Image"
msgstr "Spiegelbild"

msgid "campaignBonus|Resurrect"
msgstr "Tote beleben"

msgid "campaignBonus|Steelskin"
msgstr "Stahlhaut"

msgid "campaignBonus|Summon Earth"
msgstr "Erdwesen beschwören"

msgid "campaignBonus|View Heroes"
msgstr "Helden anzeigen"

msgid "campaignBonus|Ballista"
msgstr "Ballista"

msgid "campaignBonus|Black Pearl"
msgstr "Schwarze Perle"

msgid "campaignBonus|Caster's Bracelet"
msgstr "Zauberarmband"

msgid "campaignBonus|Defender Helm"
msgstr "Verteidigungshelm"

msgid "campaignBonus|Breastplate"
msgstr "Brustpanzer"

msgid "campaignBonus|Dragon Sword"
msgstr "Drachenschwert"

msgid "campaignBonus|Fizbin Medal"
msgstr "Fizbin des Pechs"

msgid "campaignBonus|Foremost Scroll"
msgstr "Herausragendste Schriftrolle"

msgid "campaignBonus|Gauntlets"
msgstr "Gepanzerter Handschuh"

msgid "campaignBonus|Hideous Mask"
msgstr "Scheußliche Maske"

msgid "campaignBonus|Mage's Ring"
msgstr "Ring des Magiers"

msgid "campaignBonus|Major Scroll"
msgstr "Grosse Schriftrolle"

msgid "campaignBonus|Medal of Honor"
msgstr "Medaille der Ehre"

msgid "campaignBonus|Medal of Valor"
msgstr "Medaille der Tapferkeit"

msgid "campaignBonus|Minor Scroll"
msgstr "Kleine Schriftrolle"

msgid "campaignBonus|Nomad Boots"
msgstr "Nomadenstiefel"

msgid "campaignBonus|Power Axe"
msgstr "Power-Axt"

msgid "campaignBonus|Spiked Shield"
msgstr "Stachelschild"

msgid "campaignBonus|Stealth Shield"
msgstr "Tarnkappenschild"

msgid "campaignBonus|Tax Lien"
msgstr "Steuererklärung"

msgid "campaignBonus|Thunder Mace"
msgstr "Donnerstab"

msgid "campaignBonus|Traveler's Boots"
msgstr "Reisestiefel"

msgid "campaignBonus|White Pearl"
msgstr "Weisse Perle"

msgid "campaignBonus|Basic Archery"
msgstr "Einfach Bogen"

msgid "campaignBonus|Advanced Archery"
msgstr "Verbessert Bogen"

msgid "campaignBonus|Expert Archery"
msgstr "Meisterhaft Bogen"

msgid "campaignBonus|Basic Ballistics"
msgstr "Einfache Ballistik"

msgid "campaignBonus|Advanced Ballistics"
msgstr "Verbesserte Ballistik"

msgid "campaignBonus|Expert Ballistics"
msgstr "Meisterhafte Ballistik"

msgid "campaignBonus|Basic Diplomacy"
msgstr "Einfache Diplomatie"

msgid "campaignBonus|Advanced Diplomacy"
msgstr "Verbesserte Diplomatie"

msgid "campaignBonus|Expert Diplomacy"
msgstr "Meisterhafte Diplomatie"

msgid "campaignBonus|Basic Eagle Eye"
msgstr "Einfaches Adlerauge"

msgid "campaignBonus|Advanced Eagle Eye"
msgstr "Verbessertes Adlerauge"

msgid "campaignBonus|Expert Eagle Eye"
msgstr "Meisterhaftes Adlerauge"

msgid "campaignBonus|Basic Estates"
msgstr "Einfach Grundbesitz"

msgid "campaignBonus|Advanced Estates"
msgstr "Verbessert Grundbesitz"

msgid "campaignBonus|Expert Estates"
msgstr "Meisterhaft Grundbesitz"

msgid "campaignBonus|Basic Leadership"
msgstr "Einfache Führung"

msgid "campaignBonus|Advanced Leadership"
msgstr "Verbesserte Führung"

msgid "campaignBonus|Expert Leadership"
msgstr "Meisterhafte Führung"

msgid "campaignBonus|Basic Logistics"
msgstr "Einfache Logistik"

msgid "campaignBonus|Advanced Logistics"
msgstr "Verbesserte Logistik"

msgid "campaignBonus|Expert Logistics"
msgstr "Meisterhafte Logistik"

msgid "campaignBonus|Basic Luck"
msgstr "Einfaches Glück"

msgid "campaignBonus|Advanced Luck"
msgstr "Verbessertes Glück"

msgid "campaignBonus|Expert Luck"
msgstr "Meisterhaftes Glück"

msgid "campaignBonus|Basic Mysticism"
msgstr "Einfache Mystik"

msgid "campaignBonus|Advanced Mysticism"
msgstr "Verbesserte Mystik"

msgid "campaignBonus|Expert Mysticism"
msgstr "Meisterhafte Mystik"

msgid "campaignBonus|Basic Navigation"
msgstr "Einfache Navigation"

msgid "campaignBonus|Advanced Navigation"
msgstr "Verbesserte Navigation"

msgid "campaignBonus|Expert Navigation"
msgstr "Meisterhafte Navigation"

msgid "campaignBonus|Basic Necromancy"
msgstr "Einfache Nekromantie"

msgid "campaignBonus|Advanced Necromancy"
msgstr "Verbesserte Nekromantie"

msgid "campaignBonus|Expert Necromancy"
msgstr "Meisterhafte Nekromantie"

msgid "campaignBonus|Basic Pathfinding"
msgstr "Einfaches Pfadfinden"

msgid "campaignBonus|Advanced Pathfinding"
msgstr "Verbessert Pfadfinden"

msgid "campaignBonus|Expert Pathfinding"
msgstr "Meisterhaft Pfadfinden"

msgid "campaignBonus|Basic Scouting"
msgstr "Einfaches Spähen"

msgid "campaignBonus|Advanced Scouting"
msgstr "Verbessertes Spähen"

msgid "campaignBonus|Expert Scouting"
msgstr "Meisterhaftes Spähen"

msgid "campaignBonus|Basic Wisdom"
msgstr "Einfache Weisheit"

msgid "campaignBonus|Advanced Wisdom"
msgstr "Verbesserte Weisheit"

msgid "campaignBonus|Expert Wisdom"
msgstr "Meisterhafte Weisheit"

msgid ""
"The main hero will have \"%{artifact}\" artifact at the start of the "
"scenario."
msgstr ""
"Der Hauptheld hat zu Beginn des Szenarios ein \"%{artifact}\"-Artefakt."

msgid ""
"The kingdom will receive %{amount} additional %{resource} at the start of "
"the scenario."
msgstr ""
"Das Königreich erhält zu Beginn des Szenarios %{amount} zusätzliche "
"%{resource}."

msgid ""
"The kingdom will have %{amount} less %{resource} at the start of the "
"scenario."
msgstr ""
"Das Königreich hat zu Beginn des Szenarios %{amount} weniger %{resource}."

msgid ""
"The main hero will have %{count} %{monster} at the start of the scenario."
msgstr "Der Hauptheld hat zu Beginn des Szenarios %{count} %{monster}."

msgid ""
"The main hero will have \"%{spell}\" spell at the start of the scenario."
msgstr "Der Hauptheld hat zu Beginn des Szenarios einen \"%{spell}\"-Zauber."

msgid "The starting race of the scenario will be %{race}."
msgstr "Die Startrasse des Szenarios ist %{race}."

msgid ""
"The main hero will have additional %{count} %{skill} at the start of the "
"scenario."
msgstr ""
"Der Hauptheld hat zu Beginn des Szenarios zusätzliche %{count} %{skill}."

msgid "The main hero will have %{skill} at the start of the scenario."
msgstr "Der Hauptheld hat zu Beginn des Szenarios %{skill}."

msgid "Roland"
msgstr "Roland"

msgid "Archibald"
msgstr "Archibald"

msgid "The Price of Loyalty"
msgstr "The Price of Loyalty"

msgid "Voyage Home"
msgstr "Heimreise"

msgid "Wizard's Isle"
msgstr "Die Insel der Zauberer"

msgid "Descendants"
msgstr "Nachkommen"

msgid "The %{building} produces %{monster}."
msgstr "Der %{building} produziert %{monster}."

msgid "Requires:"
msgstr "Erfordert:"

msgid "Cannot build. You have already built here today."
msgstr "Kann nicht gebaut werden. Ihr habt an diesem Tag hier bereits gebaut."

msgid "For this action it is necessary to build a castle first."
msgstr "Für diese Aktion ist es notwendig, zuerst eine Burg zu bauen."

#, fuzzy
msgid "Cannot build %{name} because the castle is too far away from an ocean."
msgstr "Kann %{name} nicht bauen. Zu weit von der Gewässer entfernt."

msgid "disable build."
msgstr "Bauen deaktivieren."

msgid "Cannot afford %{name}."
msgstr "Kann sich %{name} nicht leisten."

msgid "%{name} is already built."
msgstr "%{name} ist bereits gebaut."

msgid "Cannot build %{name}."
msgstr "Kann %{name} nicht bauen."

msgid "Build %{name}."
msgstr "%{name} Bauen."

msgid "Blackridge"
msgstr "Blackridge"

msgid "Hillstone"
msgstr "Hillstone"

msgid "Pinehurst"
msgstr "Pinehurst"

msgid "Whiteshield"
msgstr "Whiteshield"

msgid "Woodhaven"
msgstr "Woodhaven"

msgid "Blackwind"
msgstr "Blackwind"

msgid "Bloodreign"
msgstr "Bloodreign"

msgid "Dragontooth"
msgstr "Dragontooth"

msgid "Greywind"
msgstr "Greywind"

msgid "Portsmith"
msgstr "Portsmith"

msgid "Atlantium"
msgstr "Atlantium"

msgid "Middle Gate"
msgstr "Middle Gate"

msgid "Sansobar"
msgstr "Sansobar"

msgid "Tundara"
msgstr "Tundara"

msgid "Vulcania"
msgstr "Vulcania"

msgid "Baywatch"
msgstr "Baywatch"

msgid "Fountainhead"
msgstr "Fountainhead"

msgid "Vertigo"
msgstr "Vertigo"

msgid "Wildabar"
msgstr "Wildabar"

msgid "Winterkill"
msgstr "Winterkill"

msgid "Brindamoor"
msgstr "Brindamoor"

msgid "Lakeside"
msgstr "Lakeside"

msgid "Nightshadow"
msgstr "Nightshadow"

msgid "Olympus"
msgstr "Olympus"

msgid "Sandcaster"
msgstr "Sandcaster"

msgid "Alamar"
msgstr "Alamar"

msgid "Burlock"
msgstr "Burlock"

msgid "Dragadune"
msgstr "Dragadune"

msgid "Kalindra"
msgstr "Kalindra"

msgid "Xabran"
msgstr "Xabran"

msgid "Algary"
msgstr "Algary"

msgid "Basenji"
msgstr "Basenji"

msgid "Blackfang"
msgstr "Blackfang"

msgid "New Dawn"
msgstr "New Dawn"

msgid "Sorpigal"
msgstr "Sorpigal"

msgid "Avone"
msgstr "Avone"

msgid "Big Oak"
msgstr "Big Oak"

msgid "Chandler"
msgstr "Chandler"

msgid "Erliquin"
msgstr "Erliquin"

msgid "Hampshire"
msgstr "Hampshire"

msgid "Antioch"
msgstr "Antioch"

msgid "Avalon"
msgstr "Avalon"

msgid "Roc Haven"
msgstr "Roc Haven"

msgid "South Mill"
msgstr "South Mill"

msgid "Weed Patch"
msgstr "Weed Patch"

msgid "Brownston"
msgstr "Brownston"

msgid "Hilltop"
msgstr "Hilltop"

msgid "Weddington"
msgstr "Weddington"

msgid "Westfork"
msgstr "Westfork"

msgid "Whittingham"
msgstr "Whittingham"

msgid "Cathcart"
msgstr "Cathcart"

msgid "Elk's Head"
msgstr "Elk's Head"

msgid "Roscomon"
msgstr "Roscomon"

msgid "Sherman"
msgstr "Sherman"

msgid "Yorksford"
msgstr "Yorksford"

msgid "Blackburn"
msgstr "Blackburn"

msgid "Blacksford"
msgstr "Blacksford"

msgid "Burton"
msgstr "Burton"

msgid "Pig's Eye"
msgstr "Pig's Eye"

msgid "Viper's Nest"
msgstr "Viper's Nest"

msgid "Fenton"
msgstr "Fenton"

msgid "Lankershire"
msgstr "Lankershire"

msgid "Lombard"
msgstr "Lombard"

msgid "Timberhill"
msgstr "Timberhill"

msgid "Troy"
msgstr "Troy"

msgid "Forder Oaks"
msgstr "Forder Oaks"

msgid "Meramec"
msgstr "Meramec"

msgid "Quick Silver"
msgstr "Quick Silver"

msgid "Westmoor"
msgstr "Westmoor"

msgid "Willow"
msgstr "Willow"

msgid "Corackston"
msgstr "Corackston"

msgid "Sheltemburg"
msgstr "Sheltemburg"

msgid "Cannot recruit - you already have a Hero in this town."
msgstr "Kann nicht rekrutieren - ein Held steht bereits in dieser Stadt."

msgid "Cannot recruit - you have too many Heroes."
msgstr "Kann nicht rekrutieren - Sie haben zu viele Helden."

msgid "Cannot afford a Hero"
msgstr "Kann sich einen Helden nicht leisten"

msgid "There is no room in the garrison for this army."
msgstr "Es gibt keinen Platz in der Garnison für diese Armee."

msgid "Fortifications"
msgstr "Befestigungen"

msgid "Farm"
msgstr "Farm"

msgid "Thatched Hut"
msgstr "Strohhütte"

msgid "Archery Range"
msgstr "Schießplatz"

msgid "Upg. Archery Range"
msgstr "Aufg. Schießplatz"

msgid "Blacksmith"
msgstr "Schmiede"

msgid "Upg. Blacksmith"
msgstr "Aufg. Schmiede"

msgid "Armory"
msgstr "Waffenfabrik"

msgid "Upg. Armory"
msgstr "Aufg. Waffenfabrik"

msgid "Jousting Arena"
msgstr "Turnierplatz"

msgid "Upg. Jousting Arena"
msgstr "Aufg. Turnierplatz"

msgid "Cathedral"
msgstr "Kathedrale"

msgid "Upg. Cathedral"
msgstr "Aufg. Kathedrale"

msgid "Coliseum"
msgstr "Kolosseum"

msgid "Garbage Heap"
msgstr "Müllhaufen"

msgid "Hut"
msgstr "Hütte"

msgid "Stick Hut"
msgstr "Stockhütte"

msgid "Upg. Stick Hut"
msgstr "Aufg. Stockhütte"

msgid "Den"
msgstr "Bau"

msgid "Adobe"
msgstr "Lehmsteinhaus"

msgid "Upg. Adobe"
msgstr "Aufg. Lehmsteinhaus"

msgid "Bridge"
msgstr "Brücke"

msgid "Upg. Bridge"
msgstr "Aufg. Brücke"

msgid "Pyramid"
msgstr "Pyramide"

msgid "Rainbow"
msgstr "Regenbogen"

msgid "Crystal Garden"
msgstr "Kristallgarten"

msgid "Treehouse"
msgstr "Baumhaus"

msgid "Cottage"
msgstr "Landhaus"

msgid "Upg. Cottage"
msgstr "Aufg. Landhaus"

msgid "Stonehenge"
msgstr "Stonehenge"

msgid "Upg. Stonehenge"
msgstr "Aufg. Stonehenge"

msgid "Fenced Meadow"
msgstr "Eingezäunte Wiese"

msgid "sorceress|Red Tower"
msgstr "Roter Turm"

msgid "Dungeon"
msgstr "Verlies"

msgid "Waterfall"
msgstr "Wasserfall"

msgid "Cave"
msgstr "Höhle"

msgid "Crypt"
msgstr "Gruft"

msgid "Nest"
msgstr "Nest"

msgid "Maze"
msgstr "Labyrinth"

msgid "Upg. Maze"
msgstr "Aufg. Labyrinth"

msgid "Swamp"
msgstr "Sumpf"

msgid "Green Tower"
msgstr "Grüner Turm"

msgid "warlock|Red Tower"
msgstr "Roter Turm"

msgid "Black Tower"
msgstr "Schwarzer Turm"

msgid "Library"
msgstr "Bibliothek"

msgid "Orchard"
msgstr "Obstgarten"

msgid "Habitat"
msgstr "Wohnhaus"

msgid "Pen"
msgstr "Verschlag der Eber"

msgid "Foundry"
msgstr "Gießerei"

msgid "Upg. Foundry"
msgstr "Aufg. Gießerei"

msgid "Cliff Nest"
msgstr "Felsennest"

msgid "Ivory Tower"
msgstr "Elfenbeinturm"

msgid "Upg. Ivory Tower"
msgstr "Aufg. Elfenbeinturm"

msgid "Cloud Castle"
msgstr "Wolkenburg"

msgid "Upg. Cloud Castle"
msgstr "Aufg. Wolkenburg"

msgid "Storm"
msgstr "Sturm"

msgid "Skull Pile"
msgstr "Schädelhaufen"

msgid "Excavation"
msgstr "Ausgrabung"

msgid "Graveyard"
msgstr "Friedhof"

msgid "Upg. Graveyard"
msgstr "Aufg. Friedhof"

msgid "Upg. Pyramid"
msgstr "Aufg. Pyramide"

msgid "Mansion"
msgstr "Spukhaus"

msgid "Upg. Mansion"
msgstr "Aufg. Spukhaus"

msgid "Mausoleum"
msgstr "Mausoleum"

msgid "Upg. Mausoleum"
msgstr "Aufg. Mausoleum"

msgid "Laboratory"
msgstr "Laboratorium"

msgid "Shrine"
msgstr "Schrein"

msgid ""
"The Fortifications increase the toughness of the walls, increasing the "
"number of turns it takes to knock them down."
msgstr ""
"Die Befestigungen erhöhen die Zähigkeit der Mauern, wodurch sich die Anzahl "
"der Runden erhöht, die nötig sind, um sie niederzureißen."

msgid "The Farm increases production of Peasants by %{count} per week."
msgstr "Die Farm erhöht die Produktion von Bauern um %{count} pro Woche."

msgid ""
"The Coliseum provides inspiring spectacles to defending troops, raising "
"their morale by two during combat."
msgstr ""
"Das Kolosseum bietet den verteidigenden Truppen ein inspirierendes Spektakel "
"und hebt ihre Moral während des Kampfes um zwei."

msgid "The Garbage Heap increases production of Goblins by %{count} per week."
msgstr ""
"Der Müllhaufen erhöht die Produktion von Goblins um %{count} pro Woche."

msgid "The Rainbow increases the luck of the defending units by two."
msgstr "Der Regenbogen erhöht das Glück der verteidigenden Einheiten um zwei."

msgid ""
"The Crystal Garden increases production of Sprites by %{count} per week."
msgstr ""
"Der Kristallgarten erhöht die Produktion von Feen um %{count} pro Woche."

msgid "The Dungeon increases the income of the town by %{count} gold per day."
msgstr "Der Dungeon erhöht das Einkommen der Stadt um %{count} Gold pro Tag."

msgid "The Waterfall increases production of Centaurs by %{count} per week."
msgstr ""
"Der Wasserfall erhöht die Produktion von Zentauren um %{count} pro Woche."

msgid ""
"The Library increases the number of spells in the Guild by one for each "
"level of the guild."
msgstr ""
"Die Bibliothek erhöht die Anzahl der Zaubersprüche in der Gilde um einen für "
"jede Stufe der Gilde."

msgid "The Orchard increases production of Halflings by %{count} per week."
msgstr ""
"Der Obstgarten erhöht die Produktion von Halblingen um %{count} pro Woche."

msgid "The Storm adds +2 to the power of spells of a defending spell caster."
msgstr ""
"Der Sturm fügt der Zauberkraft eines verteidigenden Zauberwirkers +2 hinzu."

msgid "The Skull Pile increases production of Skeletons by %{count} per week."
msgstr ""
"Der Schädelhaufen erhöht die Produktion von Skeletten um %{count} pro Woche."

msgid "Thieves' Guild"
msgstr "Diebesgilde"

msgid "Tavern"
msgstr "Taverne"

msgid "Shipyard"
msgstr "Schiffswerft"

msgid "Well"
msgstr "Brunnen"

msgid "Statue"
msgstr "Statue"

msgid "Marketplace"
msgstr "Marktplatz"

msgid "Moat"
msgstr "Burggraben"

msgid "Castle"
msgstr "Burg"

msgid "Tent"
msgstr "Zelt"

msgid "Captain's Quarters"
msgstr "Hauptmannsquartier"

msgid "Mage Guild, Level 1"
msgstr "Magiergilde, Stufe 1"

msgid "Mage Guild, Level 2"
msgstr "Magiergilde, Stufe 2"

msgid "Mage Guild, Level 3"
msgstr "Magiergilde, Stufe 3"

msgid "Mage Guild, Level 4"
msgstr "Magiergilde, Stufe 4"

msgid "Mage Guild, Level 5"
msgstr "Magiergilde, Stufe 5"

msgid ""
"The Shrine increases the necromancy skill of all your necromancers by 10 "
"percent."
msgstr ""
"Der Schrein erhöht die Nekromantiefertigkeit aller Ihren Nekromanten um 10 "
"Prozent."

msgid ""
"The Thieves' Guild provides information on enemy players. Thieves' Guilds "
"can also provide scouting information on enemy towns. Additional Guilds "
"provide more information."
msgstr ""
"Die Diebesgilde liefert Informationen über gegnerische Spieler. Die "
"Diebesgilde kann auch Aufklärungsinformationen über gegnerische Städte "
"liefern. Weitere Diebesgilden liefern weitere Informationen."

msgid "The Tavern increases morale for troops defending the castle."
msgstr "Die Taverne erhöht die Moral der Truppen, die die Burg verteidigen."

msgid "The Shipyard allows ships to be built."
msgstr "In der Schiffswerft können Boote gebaut werden."

msgid ""
"The Well increases the growth rate of all dwellings by %{count} creatures "
"per week."
msgstr ""
"Der Brunnen erhöht die Wachstumsrate aller Behausungen um %{count} Lebewesen "
"pro Woche."

msgid "The Statue increases your town's income by %{count} gold per day."
msgstr "Die Statue erhöht das Einkommen ihrer Stadt um %{count} Gold pro Tag."

msgid "The Left Turret provides extra firepower during castle combat."
msgstr ""
"Der linker Geschützturm bietet zusätzliche Feuerkraft während der Belagerung."

msgid "The Right Turret provides extra firepower during castle combat."
msgstr ""
"Der rechter Geschützturm bietet zusätzliche Feuerkraft während der "
"Belagerung."

msgid ""
"The Marketplace can be used to convert one type of resource into another. "
"The more marketplaces you control, the better the exchange rate."
msgstr ""
"Der Marktplatz kann dazu verwendet werden, eine Art von Ressource in eine "
"andere umzuwandeln. Je mehr Marktplätze Sie kontrollieren, desto besser ist "
"der Umtauschkurs."

msgid ""
"The Moat slows attacking units. Any unit entering the moat must end its turn "
"there and becomes more vulnerable to attack."
msgstr ""
"Der Burggraben verlangsamt angreifende Einheiten. Jede Einheit, die den "
"Graben betritt, muss ihren Zug dort beenden und wird für Angriffe anfälliger."

msgid ""
"The Castle improves town defense and increases income to %{count} gold per "
"day."
msgstr ""
"Die Burg verbessert die Stadtverteidigung und erhöht das Einkommen auf "
"%{count} Gold pro Tag."

msgid ""
"The Tent provides workers to build a castle, provided the materials and the "
"gold are available."
msgstr ""
"Das Zelt stellt Arbeiter zur Verfügung, um eine Burg zu bauen, sofern die "
"Rohstoffe und das Gold vorhanden sind."

msgid ""
"The Captain's Quarters provides a captain to assist in the castle's defense "
"when no hero is present."
msgstr ""
"Das Hauptmannsquartier stellt den Hauptmann zur Verfügung, der bei der "
"Verteidigung der Burg hilft, wenn kein Held anwesend ist."

msgid ""
"The Mage Guild allows heroes to learn spells and replenish their spell "
"points."
msgstr ""
"Die Magiergilde ermöglicht es Helden, Zaubersprüche zu erlernen und ihre "
"Zauberpunkte wieder aufzufüllen."

msgid "Recruit %{name}"
msgstr "Rekrutieren %{name}"

msgid "Month: %{month}, Week: %{week}, Day: %{day}"
msgstr "Monat: %{month}, Woche: %{week}, Tag: %{day}"

msgid ""
"You must purchase a spell book to use the mage guild, but you currently have "
"no room for a spell book. Try giving one of your artifacts to another hero."
msgstr ""
"Sie müssen ein Zauberbuch kaufen, um die Magiergilde zu nutzen, aber Sie "
"haben derzeit keinen Platz für ein Zauberbuch. Versuchen Sie, eines Ihrer "
"Artefakte einem anderen Helden zu übergeben."

msgid "Exit"
msgstr "Verlassen"

msgid "Click to show next town."
msgstr "Tippe, um die nächste Stadt anzuzeigen."

msgid "Show next town"
msgstr "Nächste Stadt anzeigen"

msgid "Click to show previous town."
msgstr "Tippe, um die vorherige Stadt anzuzeigen."

msgid "Show previous town"
msgstr "Vorherige Stadt anzeigen"

msgid "This town may not be upgraded to a castle."
msgstr "Diese Stadt darf nicht zu einer Burg ausgebaut werden."

msgid "Town"
msgstr "Stadt"

msgid "Exit Castle"
msgstr "Burg verlassen"

msgid "Exit Town"
msgstr "Stadt verlassen"

msgid "Show Income"
msgstr "Einkommen anzeigen"

msgid "View Hero"
msgstr "Helden anzeigen"

msgid "The above spells are available here."
msgstr "Die oben genannten Zaubersprüche sind hier verfügbar."

#, fuzzy
msgid "The spells the hero can learn have been added to their book."
msgstr "Diese Zaubersprüche wurden Ihrem Buch hinzugefügt."

msgid "A generous tip for the barkeep yields the following rumor:"
msgstr ""
"Ein großzügiges Trinkgeld für den Barkeeper führt zu dem folgenden Gerücht:"

msgid "Recruit Hero"
msgstr "Held rekrutieren"

msgid "%{name} is a level %{value} %{race} "
msgstr "%{name} ist ein Erfahrungsstufe %{value} %{race} "

msgid "with %{count} artifacts."
msgstr "mit %{count} Artefakten."

msgid "with 1 artifact."
msgstr "mit 1 Artefakt."

msgid "without artifacts."
msgstr "ohne Artefakte."

msgid ""
"'Spread' combat formation spreads your armies from the top to the bottom of "
"the battlefield, with at least one empty space between each army."
msgstr ""
"Die \"Ausbreitende\" Kampfformation verteilt die Armeen von oben nach unten "
"auf dem Schlachtfeld, wobei zwischen jeder Armee mindestens ein freies Feld "
"bleibt."

msgid ""
"'Grouped' combat formation bunches your army together in the center of your "
"side of the battlefield."
msgstr ""
"Die 'Gruppierte' Kampfformation bündelt Ihre Armee in der Mitte Ihrer Seite "
"des Schlachtfelds."

msgid "Spread Formation"
msgstr "Ausbreitende Formation"

msgid "Grouped Formation"
msgstr "Gruppierte Formation"

msgid "Recruit %{name} the %{race}"
msgstr "%{name} (%{race}) rekrutieren"

msgid "Set garrison combat formation to 'Spread'"
msgstr "Garnisonskampfformation auf \"Ausbreitend\" einstellen"

msgid "Set garrison combat formation to 'Grouped'"
msgstr "Garnisonskampfformation auf \"Gruppiert\" einstellen"

msgid "Exit Castle Options"
msgstr "Burg Optionen verlassen"

msgid "Castle Options"
msgstr "Burg Optionen"

msgid "Not enough resources to recruit creatures."
msgstr "Nicht genügend Ressourcen, um Kreaturen zu rekrutieren."

msgid "You are unable to recruit at this time, your ranks are full."
msgstr "Sie können zur Zeit nicht rekrutieren, Ihre Ränge sind voll."

msgid "No creatures available for purchase."
msgstr "Keine Kreatur zum Kauf verfügbar."

msgid "Recruit Creatures"
msgstr "Kreaturen rekrutieren"

msgid "Max"
msgstr "Max"

msgid "Hire all creatures in the town."
msgstr "Alle Kreaturen in der Stadt rekrutieren."

msgid "Available"
msgstr "Verfügbar"

msgid "Town Population Information and Statistics"
msgstr "Informationen und Statistiken zur Bevölkerung der Stadt"

msgid "Damage"
msgstr "Schaden"

msgid "HP"
msgstr "TP"

msgid "Growth"
msgstr "Wachstum"

msgid "week"
msgstr "Woche"

msgid "View World"
msgstr "Alles anzeigen"

msgid "View the entire world."
msgstr "Die ganze Welt sehen."

msgid "Puzzle"
msgstr "Puzzle"

msgid "View the obelisk puzzle."
msgstr "Das Obelisken-Puzzle ansehen."

msgid "Scenario Information"
msgstr "Informationen zum Szenario"

msgid "View information on the scenario you are currently playing."
msgstr "Informationen über das Szenario, das Sie gerade spielen, anzeigen."

msgid "Dig for the Ultimate Artifact."
msgstr "Nach dem ultimativen Artefakt graben."

msgid "Digging"
msgstr "Graben"

msgid "Exit this menu without doing anything."
msgstr "Dieses Menü verlassen."

msgid "Arena"
msgstr "Arena"

#, fuzzy
msgid ""
"You enter the arena and face a pack of vicious lions. You handily defeat "
"them, to the wild cheers of the crowd. Impressed by your skill, the aged "
"trainer of gladiators agrees to train you in a skill of your choice."
msgstr ""
"Sie betreten die Arena und stehen einem Rudel bösartiger Löwen gegenüber. "
"Sie besiegen sie mit Leichtigkeit und unter dem Jubel der Menge.  "
"Beeindruckt von Ihren Fähigkeiten, erklärt sich der alte Gladiatorentrainer "
"bereit, Sie in einer Fähigkeit Ihrer Wahl zu unterrichten."

msgid "Attack Skill"
msgstr "Angriff"

msgid "Defense Skill"
msgstr "Verteidigung"

msgid "Shots"
msgstr "Schüsse"

msgid "Shots Left"
msgstr "Schüsse übrig"

msgid "Hit Points"
msgstr "Trefferpunkte"

msgid "Hit Points Left"
msgstr "TP übrig"

msgid "You can't afford to upgrade your troops!"
msgstr "Sie können es sich nicht leisten, Ihre Truppen aufzurüsten!"

msgid ""
"Your troops can be upgraded, but it will cost you dearly. Do you wish to "
"upgrade them?"
msgstr ""
"Ihre Truppen können aufgerüstet werden, aber das wird Sie teuer zu stehen "
"kommen. Willen Sie die aufwerten?"

msgid "Are you sure you want to dismiss this army?"
msgstr "Sind Sie sicher, dass Sie diese Armee entlassen wollen?"

msgid "Upgrade"
msgstr "Upgrade"

msgid "Upgrade your troops."
msgstr "Rüsten Sie Ihre Truppen auf."

msgid "Dismiss"
msgstr "Entlassen"

msgid "Dismiss this army."
msgstr "Entlassen der Armee."

msgid ""
"A group of %{monster} with a desire for greater glory wish to join you.\n"
"Do you accept?"
msgstr ""
"Eine Gruppe von %{monster}, die nach größerem Ruhm streben, möchte sich "
"Ihnen anschließen.\n"
"Nehmen Sie an?"

msgid "Followers"
msgstr "Anhänger"

msgid ""
"The %{monster} is swayed by your diplomatic tongue, and offers to join your "
"army for the sum of %{gold} gold.\n"
"Do you accept?"
msgstr ""
"Der %{monster} lässt sich von Ihrer diplomatischen Zunge überzeugen und "
"bietet Ihnen an, sich Ihre Armee für die Summe von %{gold} Gold "
"anzuschließen.\n"
"Nehmen Sie an?"

msgid ""
"The creatures are swayed by your diplomatic\n"
"tongue, and make you an offer:\n"
"\n"
msgstr ""
"Die Kreaturen lassen sich von Ihre diplomatischen\n"
"Zunge überzeugen und machen Ihnen ein Angebot:\n"
"\n"

msgid ""
"%{offer} of the %{total} %{monster} will join your army, and the rest will "
"leave you alone, for the sum of %{gold} gold.\n"
"Do you accept?"
msgstr ""
"%{offer} von %{total} %{monster} werden sich Ihre Armee anschließen, und der "
"Rest wird Sie in Ruhe lassen, für die Summe von %{gold} Gold.\n"
"Nehmen Sie an?"

msgid ""
"All %{offer} of the %{monster} will join your army for the sum of %{gold} "
"gold.\n"
"Do you accept?"
msgstr ""
"Alle %{offer} der %{monster} werden sich Ihre Armee für die Summe von "
"%{gold} Gold anschließen.\n"
"Nehmen Sie an?"

msgid "(Rate: %{percent})"
msgstr "(Grad: %{percent})"

msgid "off"
msgstr "Aus"

msgid "Music"
msgstr "Musik"

msgid "Effects"
msgstr "Effekte"

msgid "MIDI"
msgstr "MIDI"

msgid "MIDI Expansion"
msgstr "MIDI Expansion"

msgid "External"
msgstr "Extern"

msgid "Music Type"
msgstr "Klangtyp"

msgid "3D Audio"
msgstr "3D Audio"

msgid "Toggle ambient music level."
msgstr "Lautstärke der Umgebungsmusik umschalten."

msgid "Toggle foreground sounds level."
msgstr "Lautstärke des Vordergrunds umschalten."

msgid "Change the type of music."
msgstr "Klangtyp ändern."

msgid "Toggle 3D effects of foreground sounds."
msgstr "3D-Effekte der Vordergrundgeräusche umschalten."

msgid "Build a new ship:"
msgstr "Ein neues Boot bauen:"

msgid "Resource cost:"
msgstr "Ressourcenkosten:"

msgid "Total: "
msgstr "Insgesamt: "

msgid "Need: "
msgstr "Bedarf: "

msgid "Load Game"
msgstr "Spiel laden"

msgid "No save files to load."
msgstr "Keine Speicherdateien zu laden."

msgid "New Game"
msgstr "Neues Spiel"

msgid "Start a single or multi-player game."
msgstr "Einzel- oder Multi-Player Spiel starten."

msgid "Load a previously saved game."
msgstr "Zuvor gespeichertes Spiel laden."

msgid "Save Game"
msgstr "Spiel speichern"

msgid "Save the current game."
msgstr "Das aktuelle Spiel speichern."

msgid "Quit"
msgstr "Beenden"

msgid "Quit out of Heroes of Might and Magic II."
msgstr "Heroes of Might and Magic II beenden."

msgid "Language"
msgstr "Sprache"

msgid "Graphics"
msgstr "Grafik"

msgid "Black & White"
msgstr "Schwarz & Weiß"

msgid "Mouse Cursor"
msgstr "Mauszeiger"

msgid "Color"
msgstr "Farbe"

msgid "Text Support"
msgstr "Text-Unterst."

msgid "Change the language of the game."
msgstr "Sprache des Spiels ändern."

msgid "Select Game Language"
msgstr "Spielsprache auswählen"

msgid "Change the graphics settings of the game."
msgstr "Ändere die Grafikeinstellungen des Spiels."

#, fuzzy
msgid "Toggle colored cursor on or off. This is only an aesthetic choice."
msgstr ""
"Schaltet den farbigen Cursor ein oder aus. Dies ist nur eine ästhetische "
"Entscheidung."

msgid ""
"Toggle text support mode to output extra information about windows and "
"events in the game."
msgstr ""
"Schaltet den Textunterstützungsmodus um, um zusätzliche Informationen über "
"Fenster und Ereignisse im Spiel auszugeben."

msgid ""
"Map\n"
"Difficulty"
msgstr ""
"Karten-\n"
"grad"

msgid ""
"Game\n"
"Difficulty"
msgstr ""
"Spiel-\n"
"grad"

msgid "Rating"
msgstr "Grad"

msgid "Map Size"
msgstr ""
"Karten-\n"
"größe"

msgid "Opponents"
msgstr "Gegner"

msgid "Class"
msgstr "Klasse"

msgid ""
"Victory\n"
"Conditions"
msgstr ""
"Sieg-\n"
"bedingungen"

msgid ""
"Loss\n"
"Conditions"
msgstr ""
"Verlust-\n"
"bedingungen"

msgid "First select recipients!"
msgstr "Wählen Sie zuerst die Empfänger aus!"

msgid "You cannot select %{resource}!"
msgstr "Sie können %{resource} nicht auswählen!"

msgid "Select count %{resource}:"
msgstr "Anzahl %{resource} wählen:"

msgid "Select Recipients"
msgstr "Empfänger auswählen"

msgid "Your Funds"
msgstr "Ihre Kasse"

msgid "Planned Gift"
msgstr "Geplantes Geschenk"

msgid "Gift from %{name}"
msgstr "Geschenk von %{name}"

msgid "Resolution"
msgstr "Auflösung"

msgid "Fullscreen"
msgstr "Vollbild"

msgid "window|Mode"
msgstr "Modus"

msgid "Windowed"
msgstr "Mit Fenster"

msgid "V-Sync"
msgstr "V-Sync"

msgid "on"
msgstr "ein"

msgid "FPS"
msgstr "FPS"

msgid "System Info"
msgstr "System-Information"

msgid "Change the resolution of the game."
msgstr "Auflösung des Spiels ändern."

msgid "Select Game Resolution"
msgstr "Spielauflösung wählen"

msgid "Toggle between fullscreen and windowed modes."
msgstr "Umschalten zwischen Vollbildmodus und Fenstermodus."

msgid ""
"The V-Sync option can be enabled to resolve flickering issues on some "
"monitors."
msgstr ""
"Die Option V-Sync kann aktiviert werden, um Flackerprobleme auf einigen "
"Monitoren zu beheben."

msgid "Show extra information such as FPS and current time."
msgstr "Zeige zusätzliche Informationen wie die FPS und die aktuelle Zeit an."

msgid "Hot Keys:"
msgstr "Hotkeys:"

msgid "Evil"
msgstr "Böse"

msgid "Good"
msgstr "Gut"

msgid "Interface Type"
msgstr "Interface"

msgid "Hide"
msgstr "Ausblenden"

msgid "Show"
msgstr "Einblenden"

msgid "Interface"
msgstr "Interface"

msgid "Slow"
msgstr "Langsam"

msgid "Normal"
msgstr "Normal"

msgid "Fast"
msgstr "Schnell"

msgid "Very Fast"
msgstr "Sehr Schnell"

msgid "Scroll Speed"
msgstr "Scrollgeschw."

msgid "Toggle the type of interface you want to use."
msgstr "Schaltet die Art der Schnittstelle um, die Sie verwenden möchten."

msgid "Toggle interface visibility."
msgstr "Sichtbarkeit der Interface ändern."

msgid "Toggle colored cursor on or off. This is only an esthetic choice."
msgstr ""
"Schaltet den farbigen Cursor ein oder aus. Dies ist nur eine ästhetische "
"Entscheidung."

msgid "Sets the speed at which you scroll the window."
msgstr "Legt die Geschwindigkeit fest, mit der Sie das Fenster verschieben."

msgid "Select Game Language:"
msgstr "Spielsprache wählen:"

msgid "Click to choose the selected language."
msgstr "Klickt, um die ausgewählte Auflösung anzuwenden."

msgid "%{name} has gained a level."
msgstr "%{name} hat eine neue Stufe erreicht."

msgid "%{skill} +1"
msgstr "%{skill} +1"

msgid "You have learned %{skill}."
msgstr "Sie haben %{skill} gelernt."

#, fuzzy
msgid ""
"%{name} has gained a level.\n"
"\n"
"%{skill} +1"
msgstr "%{name} hat eine neue Stufe erreicht."

#, fuzzy
msgid ""
"You may learn either:\n"
"%{skill1}\n"
"or\n"
"%{skill2}"
msgstr "Sie dürfen lernen entweder:"

msgid ""
"Please inspect our fine wares. If you feel like offering a trade, click on "
"the items you wish to trade with and for."
msgstr ""
"Bitte sehen Sie sich unsere schönen Waren an. Wenn Sie einen Handel anbieten "
"möchten, klicken Sie auf die Artikel, mit denen und gegen die Sie handeln "
"möchten."

msgid ""
"You have received quite a bargain. I expect to make no profit on the deal. "
"Can I interest you in any of my other wares?"
msgstr ""
"Sie haben ein Schnäppchen gemacht. Ich erwarte keinen Gewinn aus diesem "
"Geschäft. Kann ich Sie für eine meiner anderen Waren interessieren?"

msgid "I can offer you %{count} for 1 unit of %{resfrom}."
msgstr "Ich kann Ihnen %{count} für 1 Einheit von %{resfrom} anbieten."

msgid "I can offer you 1 unit of %{resto} for %{count} units of %{resfrom}."
msgstr ""
"Ich kann Ihnen 1 Einheit von %{resto} für %{count} Einheiten von %{resfrom} "
"anbieten."

msgid "Min"
msgstr "Min"

msgid "Qty to trade"
msgstr "Menge zu handeln"

msgid "Trading Post"
msgstr "Handelsposten"

msgid "Your Resources"
msgstr "Ihre Ressourcen"

msgid "Available Trades"
msgstr "Verfügbarer Handel"

msgid "n/a"
msgstr "n/a"

msgid "guarded by %{count} %{monster}"
msgstr "bewacht von %{count} %{monster}"

msgid "guarded by "
msgstr "beschützt von "

msgid "(available: %{count})"
msgstr "(vorhanden: %{count})"

msgid "(empty)"
msgstr "(leer)"

msgid "already learned"
msgstr "schon gelernt"

msgid "already knows this skill"
msgstr "kennt diese Fähigkeit schon"

msgid "already has max skills"
msgstr "hat bereits maximale Fähigkeiten"

msgid "(already visited)"
msgstr "(schon besucht)"

msgid "(not visited)"
msgstr "(nicht besucht)"

msgid "%{color} Barrier"
msgstr "%{color} Barriere"

msgid "%{color} Tent"
msgstr "%{color} Zelt"

msgid "Road"
msgstr "Weg"

msgid "(digging ok)"
msgstr "(Graben ok)"

msgid "(no digging)"
msgstr "(kein Graben)"

msgid "penalty: %{cost}"
msgstr "Strafe: %{cost}"

msgid "Uncharted Territory"
msgstr "Unerforschtes Land"

msgid "Defenders:"
msgstr "Verteidiger:"

msgid "Unknown"
msgstr "Unbekannt"

msgid "%{name} (Level %{level})"
msgstr "%{name} (Stufe %{level})"

msgid "Attack:"
msgstr "Angriff:"

msgid "Defense:"
msgstr "Verteidigung:"

msgid "Spell Power:"
msgstr "Zauberkraft:"

msgid "Knowledge:"
msgstr "Wissen:"

msgid "Spell Points:"
msgstr "Zauberpunkte:"

msgid "Move Points:"
msgstr "Bewegungspunkte:"

msgid "Cost per troop:"
msgstr "Kosten pro Truppe:"

msgid "Available: %{count}"
msgstr "Vorhanden: %{count}"

msgid "Number to buy:"
msgstr "Anzahl:"

msgid "Recruit selected monsters."
msgstr "Rekrutiere ausgewählte Monster."

msgid "Select maximum monsters to be recruited."
msgstr "Wähle die maximale Anzahl an zu rekrutierenden Monstern."

msgid "Select only 1 monster to be recruited."
msgstr "Wähle nur 1 Monster aus, das rekrutiert werden soll."

msgid "Select Game Resolution:"
msgstr "Spielauflösung wählen:"

msgid "Click to apply the selected resolution."
msgstr "Klicken Sie, um die ausgewählte Auflösung anzuwenden."

msgid "Click to apply the entered text."
msgstr "Klicken zur Übernahme des eingegebenen Textes."

msgid "Click to open the Virtual Keyboard dialog."
msgstr "Klicken Sie hier, um die virtuelle Tastatur zu öffnen."

msgid "Open Virtual Keyboard"
msgstr "Virtuelle Tastatur öffnen"

msgid "How many troops to move?"
msgstr "Wie viele Truppen sollen verlegt werden?"

msgid "Fast separation into slots:"
msgstr "Schnelle Trennung in Schlitze:"

msgid "Map: "
msgstr "Karte: "

msgid ""
"\n"
"\n"
"Month: "
msgstr ""
"\n"
"\n"
"Monat: "

msgid ", Week: "
msgstr ", Woche: "

msgid ", Day: "
msgstr ", Tag: "

msgid ""
"\n"
"\n"
"Location: "
msgstr ""
"\n"
"Ort: "

msgid "Click to save the current game."
msgstr "Klicken Sie, um das aktuelle Spiel zu speichern."

msgid "Click to load a previously saved game."
msgstr "Klicken Sie, um ein zuvor gespeichertes Spiel zu laden."

msgid "Are you sure you want to delete file:"
msgstr "Sind Sie sicher, dass Sie die Datei löschen möchten:"

msgid "Warning!"
msgstr "Achtung!"

msgid "File to Save:"
msgstr "Datei zum Speichern:"

msgid "File to Load:"
msgstr "Datei zum Laden:"

msgid "Accept the choice made."
msgstr "Akzeptieren Sie die getroffene Wahl."

msgid "Select Skill:"
msgstr "Fähigkeit auswählen:"

msgid "Select Spell:"
msgstr "Zauberspruch auswählen:"

msgid "Select Artifact:"
msgstr "Artefakt auswählen:"

msgid "Select Monster:"
msgstr "Monster auswählen:"

msgid "Select Hero:"
msgstr "Held auswählen:"

msgid "Map Type:\n"
msgstr "Kartentyp:\n"

msgid "The Succession Wars"
msgstr "The Succession Wars"

msgid "Lose all your heroes and towns."
msgstr "Alle Ihre Helden und Städte verlieren."

msgid "Lose a specific town."
msgstr "Eine bestimmte Stadt verlieren."

msgid "Lose a specific hero."
msgstr "Einen bestimmten Helden verlieren."

msgid "Run out of time. Fail to win by a certain point."
msgstr "Keine Zeit mehr haben. Nicht bis zu einem bestimmten Punkt gewinnen."

msgid "Loss Condition"
msgstr "Verlustbedingungen-Icon"

msgid "Defeat all enemy heroes and towns."
msgstr "Alle feindlichen Helden und Städte besiegen."

msgid "Capture a specific town."
msgstr "Eine bestimmte Stadt einnehmen."

msgid "Defeat a specific hero."
msgstr "Einen bestimmten Helden besiegen."

msgid "Find a specific artifact."
msgstr "Ein bestimmtes Artefakt finden."

msgid "Your side defeats the opposing side."
msgstr "Ihre Seite besiegt die gegnerische Seite."

msgid "Accumulate a large amount of gold."
msgstr "Eine große Menge an Gold ansammeln."

msgid "Victory Condition"
msgstr "Siegbedingung-Icon"

msgid "Map difficulty:"
msgstr "Kartenschwierigkeit:"

msgid "N"
msgstr "N"

msgid "No maps exist at that size"
msgstr "Es gibt keine Karten in dieser Größe"

msgid "Small Maps"
msgstr "Kleine Karten"

msgid "View only maps of size small (36 x 36)."
msgstr "Nur kleine Karten (36 x 36) anzeigen."

msgid "Medium Maps"
msgstr "Mittelgroße Karten"

msgid "View only maps of size medium (72 x 72)."
msgstr "Nur mittelgroße Karten (72 x 72) anzeigen."

msgid "Large Maps"
msgstr "Große Karten"

msgid "View only maps of size large (108 x 108)."
msgstr "Nur große Karten (108 x 108) anzeigen."

msgid "Extra Large Maps"
msgstr "Extragrosse Karten"

msgid "View only maps of size extra large (144 x 144)."
msgstr "Nur extragroße Karten (144 x 144) anzeigen."

msgid "All Maps"
msgstr "Alle Karten"

msgid "View all maps, regardless of size."
msgstr "Alle Maps anzeigen, unabhängig von der Größe."

msgid "Players Icon"
msgstr "Spieler-Icon"

msgid ""
"Indicates how many players total are in the scenario. Any positions not "
"occupied by humans will be occupied by computer players."
msgstr ""
"Gibt an, wie viele Spieler insgesamt im Szenario sind. Alle Positionen, die "
"nicht von Menschen besetzt sind, werden von Computerspielern besetzt."

msgid ""
"Indicates whether the map\n"
"is small (36 x 36), medium\n"
"(72 x 72), large (108 x 108),\n"
"or extra large (144 x 144)."
msgstr ""
"Zeigt an, ob die Karte\n"
"klein (36 x 36), mittelgroß\n"
"(72 x 72), groß (108 x 108)\n"
"oder extragroß (144 x 144) ist."

msgid "Size Icon"
msgstr "Größen-Icon"

msgid ""
"Indicates whether the map is made for \"The Succession Wars\" or \"The Price "
"of Loyalty\" version of the game."
msgstr ""
"Zeigt an, ob die Karte für die Version \"The Succession Wars\" oder \"The "
"Price of Loyalty\" des Spiels erstellt wurde."

msgid "Map Type"
msgstr "Kartenart"

msgid "Selected Name"
msgstr "Ausgewählter Name"

msgid "The name of the currently selected map."
msgstr "Der Name der aktuell ausgewählten Karte."

msgid "Selected Map Difficulty"
msgstr "Ausgewählter Schwierigkeitsgrad"

#, fuzzy
msgid ""
"The map difficulty of the currently selected map. The map difficulty is "
"determined by the scenario designer. More difficult maps might include more "
"or stronger enemies, fewer resources, or other special conditions making "
"things tougher for the human player."
msgstr ""
"Die Kartenschwierigkeit der aktuell ausgewählten Karte.  Der "
"Schwierigkeitsgrad der Karte wird vom Szenario-Designer festgelegt. "
"Schwierigere Karten können mehr oder stärkere Feinde, weniger Ressourcen "
"oder andere spezielle Bedingungen enthalten, die die Dinge für den "
"menschlichen Spieler schwieriger machen."

msgid "Selected Description"
msgstr "Ausgewählte Beschreibung"

msgid "The description of the currently selected map."
msgstr "Die Beschreibung der aktuell ausgewählten Karte."

msgid "Jump"
msgstr "Sprung"

msgid "Hero Speed"
msgstr "Heldgeschw."

msgid "Don't Show"
msgstr "Nicht anzeigen"

msgid "Enemy Speed"
msgstr "Feindgeschw."

msgid "Auto Resolve"
msgstr "Auto-Auflösen"

msgid "Auto, No Spells"
msgstr "Auto, ohne Zauber"

msgid "Battles"
msgstr "Schlachten"

msgid "autoBattle|Manual"
msgstr "Manuell"

msgid "Change the speed at which your heroes move on the main screen."
msgstr ""
"Änderen die Geschwindigkeit, mit der sich Ihre Helden auf dem "
"Hauptbildschirm bewegen."

#, fuzzy
msgid ""
"Sets the speed that A.I. heroes move at. You can also elect not to view A.I. "
"movement at all."
msgstr ""
"Legt die Geschwindigkeit fest, mit der sich die KI-Helden bewegen.  Sie "
"können auch festlegen, dass die KI-Bewegung überhaupt nicht angezeigt wird."

#, fuzzy
msgid "Change the interface settings of the game."
msgstr "Ändere die Grafikeinstellungen des Spiels."

#, fuzzy
msgid "Interface Settings"
msgstr "Spieleinstellungen"

msgid "Toggle instant battle mode."
msgstr "Sofortigen Kampfmodus umschalten."

msgid "Att."
msgstr "Angr."

msgid "Def."
msgstr "Vert."

msgid "Power"
msgstr "Kraft"

msgid "Knowl"
msgstr "Wissen"

msgid "1st"
msgstr "1."

msgid "2nd"
msgstr "2."

msgid "3rd"
msgstr "3."

msgid "4th"
msgstr "4."

msgid "5th"
msgstr "5."

msgid "6th"
msgstr "6."

msgid "Oracle: Player Rankings"
msgstr "Orakel: Spieler-Ränge"

msgid "Thieves' Guild: Player Rankings"
msgstr "Diebesgilde: Spieler-Ränge"

msgid "Number of Towns:"
msgstr "Anzahl der Städte:"

msgid "Number of Castles:"
msgstr "Anzahl der Burgen:"

msgid "Number of Heroes:"
msgstr "Anzahl der Helden:"

msgid "Gold in Treasury:"
msgstr "Gold in Schatzkammer:"

msgid "Wood & Ore:"
msgstr "Holz & Erz:"

msgid "Gems, Cr, Slf & Mer:"
msgstr "Andere Rohstoffe:"

msgid "Obelisks Found:"
msgstr "Obelisken gefunden:"

msgid "Artifacts:"
msgstr "Artefakte:"

msgid "Total Army Strength:"
msgstr "Gesamte Armeestärke:"

msgid "Income:"
msgstr "Einkommen:"

msgid "Best Hero:"
msgstr "Bester Held:"

msgid "Best Hero Stats:"
msgstr "Status bester Held:"

msgid "Personality:"
msgstr "Person:"

msgid "Best Monster:"
msgstr "Bestes Monster:"

msgid ""
"Are you sure you want to load a new map? (Any unsaved changes to the current "
"map will be lost.)"
msgstr ""
"Sind Sie sicher, dass Sie eine neue Karte laden wollen? (Alle nicht "
"gespeicherten Änderungen an der aktuellen Karte gehen verloren)."

msgid ""
"Are you sure you want to create a new map? (Any unsaved changes to the "
"current map will be lost.)"
msgstr ""
"Sind Sie sicher, dass Sie eine neue Karte erstellen wollen? (Alle nicht "
"gespeicherten Änderungen an der aktuellen Karte gehen verloren)."

msgid ""
"Create a new map, either from scratch or using the random map generator."
msgstr ""
"Erstelle eine neue Karte, entweder von Grund auf oder mit Hilfe des "
"Zufallsgenerators."

msgid "New Map"
msgstr "Neue Karte"

msgid "Load Map"
msgstr "Karte laden"

msgid "Load an existing map."
msgstr "Eine vorhandene Karte laden."

msgid "Save Map"
msgstr "Karte speichern"

msgid "Save the current map."
msgstr "Speichern Sie die aktuelle Karte."

msgid "Quit out of the map editor."
msgstr "Verlasse den Karteneditor."

msgid "Monster"
msgstr "Monster"

msgid "Monsters cannot be placed on water."
msgstr ""

msgid "Choose a tile which does not contain any objects."
msgstr ""

msgid "Ocean Objects"
msgstr "Ozean-Objekte"

msgid "Grass Objects"
msgstr "Gras-Objekte"

msgid "Snow Objects"
msgstr "Schnee-Objekte"

msgid "Swamp Objects"
msgstr "Sumpf-Objekte"

msgid "Lava Objects"
msgstr "Lava-Objekte"

msgid "Desert Objects"
msgstr "Wüsten-Objekte"

msgid "Dirt Objects"
msgstr "Erde-Objekte"

msgid "Wasteland Objects"
msgstr "Ödland-Objekte"

msgid "Beach Objects"
msgstr "Strand-Objekte"

msgid "Towns"
msgstr "Städte"

msgid "Heroes"
msgstr "Helden"

msgid "Artifacts"
msgstr "Artefakte"

msgid "Treasures"
msgstr "Schätze"

msgid ""
"Draws terrain in\n"
"%{size} by %{size} square increments."
msgstr ""
"Zeichnet das Terrain in\n"
"%{size} mal %{size} in Quadratschritten."

msgid ""
"Erases objects in\n"
"%{size} by %{size} square increments."
msgstr ""
"Löscht Objekte in\n"
"%{size} mal %{size} in Quadratschritten."

msgid "Small Brush"
msgstr "Kleiner Pinsel"

msgid "Medium Brush"
msgstr "Mittlerer Pinsel"

msgid "Large Brush"
msgstr "Großer Pinsel"

msgid "Area Fill"
msgstr "Bereich füllen"

msgid "Used to click and drag for filling in large areas."
msgstr "Wird zum Klicken und Ziehen verwendet, um große Flächen auszufüllen."

msgid "Clear Area"
msgstr "Bereich löschen"

msgid "Used to click and drag for clearing large areas."
msgstr "Wird zum Klicken und Ziehen verwendet, um große Bereiche zu löschen."

msgid ""
"Costs %{rate} times normal movement for all heroes. (Pathfinding reduces or "
"eliminates the penalty.)"
msgstr ""
"Kostet das %{rate}-fache der normalen Bewegung für alle Helden. "
"(Pfadfinderei reduziert oder eliminiert den Abzug)."

msgid "Traversable only by boat."
msgstr "Nur mit dem Boot befahrbar."

msgid "No special modifiers."
msgstr "Keine besonderen Modifikatoren."

msgid "Used to place objects most appropriate for use on %{terrain}."
msgstr ""
"Wird verwendet, um Objekte zu platzieren, die am besten für die Verwendung "
"auf %{terrain} geeignet sind."

msgid ""
"Used to place\n"
"a town or castle."
msgstr ""
"Verwendet, um eine\n"
"Stadt oder Burg zu platzieren."

msgid ""
"Used to place\n"
"a monster group."
msgstr ""
"Verwendet, um eine\n"
"Monstergruppe zu platzieren."

msgid "Used to place a hero."
msgstr "Verwendet, um einen Helden zu platzieren."

msgid "Used to place an artifact."
msgstr "Wird verwendet, um ein Artefakt zu platzieren."

msgid ""
"Used to place\n"
"a resource or treasure."
msgstr ""
"Wird verwendet, um eine\n"
"Ressource oder einen Schatz zu platzieren."

msgid "Terrain Mode"
msgstr "Gelände-Modus"

msgid "Used to draw the underlying grass, dirt, water, etc. on the map."
msgstr ""
"Wird verwendet, um das darunter liegende Gras, die Erde, das Wasser usw. auf "
"der Karte zu zeichnen."

msgid "Object Mode"
msgstr "Objekt-Modus"

msgid "Used to place objects (mountains, trees, treasure, etc.) on the map."
msgstr ""
"Wird verwendet, um Objekte (Berge, Bäume, Schätze usw.) auf der Karte zu "
"platzieren."

msgid "Detail Mode"
msgstr "Detail-Modus"

msgid "Used for special editing of monsters, heroes and towns."
msgstr ""
"Wird für die spezielle Bearbeitung von Monstern, Helden und Städten "
"verwendet."

msgid "Allows you to draw streams by clicking and dragging."
msgstr "Ermöglicht das Zeichnen von Wasserläufen durch Klicken und Ziehen."

msgid "Stream Mode"
msgstr "Wasserlauf-Modus"

msgid "Allows you to draw roads by clicking and dragging."
msgstr "Ermöglicht das Zeichnen von Straßen durch Klicken und Ziehen."

msgid "Road Mode"
msgstr "Straßen-Modus"

msgid "Erase Mode"
msgstr "Lösch-Modus"

msgid "Used to erase objects off the map."
msgstr "Dient zum Löschen von Objekten von der Karte."

msgid "Change between zoom and normal view."
msgstr "Wechsel zwischen Zoom- und Normalansicht."

msgid "Magnify"
msgstr "Vergrößern"

msgid "Undo"
msgstr "Rückgängig"

msgid "Undo your last action."
msgstr ""

msgid "Create a new map either from scratch or using the random map generator."
msgstr ""
"Erstellen Sie eine neue Karte entweder von Grund auf oder mit Hilfe des "
"Zufallsgenerators."

msgid "Edit map title, description, and other general information."
msgstr ""
"Bearbeitung von Kartentitel, Beschreibung und anderen allgemeinen "
"Informationen."

msgid "Specifications"
msgstr "Spezifikationen"

msgid "File Options"
msgstr "Datei-Optionen"

msgid ""
"Open the file options menu, where you can save or load maps, or quit out of "
"the editor."
msgstr ""
"Öffnen Sie das Dateioptionen-Menü, in dem Sie Maps speichern oder laden oder "
"den Editor verlassen können."

msgid "View the editor system options, which let you customize the editor."
msgstr ""
"Zeigen Sie die Editor-Systemoptionen an, mit denen Sie den Editor anpassen "
"können."

msgid "Create a map that is %{size} squares wide and %{size} squares high."
msgstr ""
"Erstellt eine Karte, die %{size} Quadrate breit und %{size} Quadrate hoch "
"ist."

msgid "Cancel back to the New Map menu."
msgstr "Abbrechen, zurück zum Neue Karte Menü."

msgid "Cancel back to the main menu."
msgstr "Abbrechen und zurück zum Hauptmenü."

msgid "From Scratch"
msgstr "Von Grund auf neu"

msgid "Start from scratch with a blank map."
msgstr "Beginne bei Null mit einer leeren Karte."

msgid "Create a randomly generated map."
msgstr "Erstelle eine zufällig generierte Karte."

msgid "Random"
msgstr "Zufällig"

msgid "Cancel back to the Map Editor main menu."
msgstr "Abbrechen und zurück zum Hauptmenü des Karteneditors."

msgid "No maps available!"
msgstr "Keine Karten vorhanden!"

msgid "Warning"
msgstr "Achtung"

msgid "difficulty|Easy"
msgstr "Leicht"

msgid "difficulty|Normal"
msgstr "Normal"

msgid "difficulty|Hard"
msgstr "Schwer"

msgid "difficulty|Expert"
msgstr "Experte"

msgid "difficulty|Impossible"
msgstr "Unmögl."

msgid "and more..."
msgstr "und mehr..."

msgid "Easy"
msgstr "Leicht"

msgid "Hard"
msgstr "Schwer"

msgid "Campaign Difficulty"
msgstr "Feldzugschwierigkeit"

msgid ""
"Choose this difficulty if you want to prefer game story over challenge. AI "
"is weaker in comparison with normal difficulty."
msgstr ""
"Wenn Sie die Geschichte der Herausforderung vorziehen: Die KI ist im "
"Vergleich zum normalen Schwierigkeitsgrad schwächer."

msgid ""
"Choose this difficulty to enjoy the campaign as per the original design."
msgstr ""
"Wählt diesen Schwierigkeitsgrad, um den Feldzug wie im Original zu spielen."

msgid ""
"Choose this difficulty if you want challenge. AI is stronger in comparison "
"with normal difficulty."
msgstr "Die KI ist im Vergleich zum normalen Schwierigkeitsgrad stärker."

msgid ""
"Congratulations!\n"
"\n"
"Days: %{days}\n"
msgstr ""
"Herzlichen Glückwunsch!\n"
"\n"
"Tage: %{days}\n"

msgid ""
"\n"
"Difficulty: %{difficulty}\n"
"\n"
msgstr ""
"\n"
"Schwierigkeitsgrad: %{difficulty}\n"
"\n"

msgid ""
"Score: %{score}\n"
"\n"
"Rating:\n"
"%{rating}"
msgstr ""
"Punktzahl: %{score}\n"
"\n"
"Bewertung:\n"
"%{rating}"

msgid "Start the selected scenario."
msgstr "Startet das ausgewählte Szenario."

msgid "View Intro"
msgstr "Intro ansehen"

msgid "View Intro videos for the current state of the campaign."
msgstr "Sehen Sie sich die Intro-Videos zum aktuellen Stand des Feldzuges an."

msgid ""
"Select the campaign difficulty. This can be lowered at any point during the "
"campaign."
msgstr ""
"Wählen Sie den Schwierigkeitsgrad der Kampagne. Dieser kann während der "
"Kampagne jederzeit herabgesetzt werden."

msgid "Restart"
msgstr "Neustart"

msgid "Restart the current scenario."
msgstr "Neustart des aktuellen Szenarios."

msgid "Difficulty"
msgstr "Schwierigkeitsgrad"

msgid ""
"You have changed to a lower difficulty for the campaign. You will not be "
"able to revert this after this point. The high score will be calculated "
"based solely on the new difficulty. Do you want to proceed?"
msgstr ""
"Sie haben einen niedrigeren Schwierigkeitsgrad für die Kampagne gewählt. Sie "
"können dies danach nicht mehr rückgängig machen. Der Highscore wird "
"ausschließlich auf Basis des neuen Schwierigkeitsgrades berechnet. Möchten "
"Sie fortfahren?"

msgid "Are you sure you want to restart this scenario?"
msgstr "Sind Sie sicher, dass Sie dieses Szenario neu starten wollen?"

msgid "Campaign Scenario loading failure"
msgstr "Fehler beim Laden des Feldzugspiels"

msgid "Please make sure that campaign files are correct and present."
msgstr ""
"Bitte stellen Sie sicher, dass die Feldzugdateien korrekt und vorhanden sind."

msgid "Days spent"
msgstr "Verbrachte Tage"

msgid "The number of days spent on this campaign."
msgstr "Die Anzahl der Tage, die für diesen Feldzug aufgewendet wurden."

msgid "Project Coordination and Core Development"
msgstr "Projektkoordination und Kernentwicklung"

msgid "Development"
msgstr "Entwicklung"

msgid "Visit us at "
msgstr "Besuchen Sie uns bei "

msgid "QA and Support"
msgstr "QA und Unterstützung"

msgid "Dev and Support"
msgstr "Entwicklung und Support"

msgid "Special Thanks to"
msgstr "Besonderen Dank an"

msgid "and many other contributors!"
msgstr "und viele andere Mitwirkende!"

msgid "and many-many other supporters!"
msgstr "und viele, viele andere Unterstützer!"

msgid "Support us at"
msgstr "Unterstützen Sie uns bei"

msgid "local-donation-platform|https://www.patreon.com/fheroes2"
msgstr "https://www.patreon.com/fheroes2"

msgid "Connect with us at"
msgstr "Verbinden Sie sich mit uns bei"

msgid "local-social-network|https://www.facebook.com/groups/fheroes2"
msgstr "https://www.facebook.com/groups/fheroes2"

msgid "Need help with the game?"
msgstr "Brauchen Sie Hilfe beim Spiel?"

msgid "Original project before 0.7"
msgstr "Ursprüngliches Projekt vor 0.7"

msgid "Heroes of Might and Magic II: The Succession Wars team"
msgstr "Heroes of Might and Magic II: The Succession Wars-Team"

msgid "Designed and Directed"
msgstr "Entworfen und geleitet"

msgid "Programming and Design"
msgstr "Programmierung und Gestaltung"

msgid "Executive Producer"
msgstr "Ausführender Produzent"

msgid "Producer"
msgstr "Produzent"

msgid "Additional Design"
msgstr "Zusätzliches Gestaltung"

msgid "Additional Programming"
msgstr "Zusätzliche Programmierung"

msgid "Musical Production"
msgstr "Musikalische Produktion"

msgid "Music and Sound Design"
msgstr "Musik und Klanggestaltung"

msgid "Vocalists"
msgstr "Vokalisten"

msgid "Art Director"
msgstr "Künstlerischer Leiter"

msgid "Assistant Art Director"
msgstr "Assistentin der künstlerischen Leitung"

msgid "Artists"
msgstr "Künstler"

msgid "QA Manager"
msgstr "QA-Leiter"

msgid "QA"
msgstr "QA"

msgid "Writing"
msgstr "Schriftsteller"

msgid "Manual and Helpfile"
msgstr "Handbuch und Hilfedatei"

msgid "Scenarios"
msgstr "Szenarien"

msgid "Heroes of Might and Magic II: The Price of Loyalty team"
msgstr "Heroes of Might and Magic II: The Price of Loyalty-Team"

msgid "Design Lead"
msgstr "Designleitung"

msgid "Designers"
msgstr "Designer"

msgid "Programming Lead"
msgstr "Leitung der Programmierung"

msgid "Art Lead"
msgstr "Künstlerische Leitung"

msgid "Playtesters"
msgstr "Spieltester"

msgid "Designer"
msgstr "Designer"

msgid "Producers"
msgstr "Produzenten"

msgid "QA Managers"
msgstr "QA-Manager"

msgid "Sound Design"
msgstr "Sounddesign"

msgid "Town Themes"
msgstr "Stadt-Themen"

msgid "Alto Sax"
msgstr "Altsaxophon"

msgid "Harpsichord and Piano"
msgstr "Cembalo und Piano"

msgid "Basso Vocal"
msgstr "Basso-Gesang"

msgid "Soprano Vocal"
msgstr "Sopran-Gesang"

msgid "Recorded at %{recordingStudio}"
msgstr "Aufgenommen in den %{recordingStudio}"

msgid "credits|Manual"
msgstr "Anleitung"

msgid "German Consultant"
msgstr "Deutscher Berater"

msgid "Map Designers"
msgstr "Kartendesigner"

msgid "Package Design"
msgstr "Verpackungsdesign"

msgid "Your Name"
msgstr "Ihr Name"

msgid "Unknown Hero"
msgstr "Unbekannter Held"

msgid "Standard"
msgstr "Standard"

msgid "View High Scores for Standard Maps."
msgstr "Bestenliste für Standardkarten anzeigen."

msgid "Campaign"
msgstr "Feldzug"

msgid "View High Scores for Campaigns."
msgstr "Bestenliste für Feldzüge anzeigen."

msgid "hotkey|default okay event"
msgstr "Standard-Event: Okay"

msgid "hotkey|default cancel event"
msgstr "Standard-Event: Abbrechen"

msgid "hotkey|default left"
msgstr "Standard: Links"

msgid "hotkey|default right"
msgstr "Standard: Rechts"

msgid "hotkey|default up"
msgstr "Standard: Hoch"

msgid "hotkey|default down"
msgstr "Standard: Runter"

msgid "hotkey|toggle fullscreen"
msgstr "Vollbild umschalten"

msgid "hotkey|toggle text support mode"
msgstr "Textunterstützungsmodus umschalten"

msgid "hotkey|new game"
msgstr "Neues Spiel"

msgid "hotkey|load game"
msgstr "Spiel laden"

msgid "hotkey|highscores"
msgstr "Highscores"

msgid "hotkey|credits"
msgstr "Credits"

msgid "hotkey|standard game"
msgstr "Standard-Spiel"

msgid "hotkey|campaign game"
msgstr "Feldzug-Spiel"

msgid "hotkey|multi-player game"
msgstr "Multi-Player Spiel"

msgid "hotkey|settings"
msgstr "Einstellungen"

msgid "hotkey|quit"
msgstr "Beenden"

msgid "hotkey|select map"
msgstr "Karte auswählen"

msgid "hotkey|select small map size"
msgstr "Kleine Karten auswählen"

msgid "hotkey|select medium map size"
msgstr "Mittelgroße Karten auswählen"

msgid "hotkey|select large map size"
msgstr "Große Karten auswählen"

msgid "hotkey|select extra large map size"
msgstr "Extra große Karten auswählen"

msgid "hotkey|select all map sizes"
msgstr "Alle Kartengrößen auswählen"

msgid "hotkey|hotseat game"
msgstr "\"Heißer Stuhl\" Spiel"

msgid "hotkey|battle only game"
msgstr "\"Nur Schlacht\" Spiel"

msgid "hotkey|choose the original campaign"
msgstr "Originaler Feldzug auswählen"

msgid "hotkey|choose the expansion campaign"
msgstr "Zusätzlicher Feldzug auswählen"

msgid "hotkey|map editor main menu"
msgstr "Hauptmenü des Karteneditors"

msgid "hotkey|new map menu"
msgstr "Neue Karte Menü"

msgid "hotkey|load map menu"
msgstr "Karte Laden Menü"

msgid "hotkey|new map from scratch"
msgstr "Neue Karte von Beginn Menü"

msgid "hotkey|new random map"
msgstr "Neue zufällige Karte Menü"

#, fuzzy
msgid "hotkey|undo last action"
msgstr "Standardaktion"

#, fuzzy
msgid "hotkey|redo last action"
msgstr "Standardaktion"

msgid "hotkey|roland campaign"
msgstr "Roland-Feldzug"

msgid "hotkey|archibald campaign"
msgstr "Archibald-Feldzug"

msgid "hotkey|the price of loyalty campaign"
msgstr "\"The Price of Loyalty\"-Feldzug"

msgid "hotkey|voyage home campaign"
msgstr "Heimreise-Feldzug"

msgid "hotkey|wizard's isle campaign"
msgstr "\"Die Insel der Zauberer\"-Feldzug"

msgid "hotkey|descendants campaign"
msgstr "Nachkommen-Feldzug"

msgid "hotkey|select first campaign bonus"
msgstr "Wähle ersten Feldzug-Bonus"

msgid "hotkey|select second campaign bonus"
msgstr "Wähle zweiten Feldzug-Bonus"

msgid "hotkey|select third campaign bonus"
msgstr "Wähle dritten Feldzug-Bonus"

msgid "hotkey|view campaign intro"
msgstr "Feldzug-Intro anzeigen"

msgid "hotkey|select campaign difficulty"
msgstr "Feldzugschwierigkeit"

msgid "hotkey|restart campaign scenario"
msgstr "Feldzug-Szenario neustarten"

msgid "hotkey|world map left"
msgstr "Weltkarte links"

msgid "hotkey|world map right"
msgstr "Weltkarte rechts"

msgid "hotkey|world map up"
msgstr "Weltkarte hoch"

msgid "hotkey|world map down"
msgstr "Weltkarte runter"

msgid "hotkey|world map up left"
msgstr "Weltkarte hoch links"

msgid "hotkey|world map up right"
msgstr "Weltkarte hoch rechts"

msgid "hotkey|world map down left"
msgstr "Weltkarte runter links"

msgid "hotkey|world map down right"
msgstr "Weltkarte runter rechts"

msgid "hotkey|save game"
msgstr "Spiel speichern"

msgid "hotkey|next hero"
msgstr "Nächster Held"

#, fuzzy
msgid "hotkey|start hero movement"
msgstr "Bewegung fortsetzen"

msgid "hotkey|cast adventure spell"
msgstr "Abenteuer-Zauberspruch aussprechen"

msgid "hotkey|put hero to sleep"
msgstr "Held schlafen legen"

msgid "hotkey|next town"
msgstr "Nächste Stadt"

msgid "hotkey|end turn"
msgstr "Zug beenden"

msgid "hotkey|file options"
msgstr "Datei-Optionen"

msgid "hotkey|adventure options"
msgstr "Abenteuer-Optionen"

msgid "hotkey|puzzle map"
msgstr "Puzzlekarte"

msgid "hotkey|scenario information"
msgstr "Szenario-Informationen"

msgid "hotkey|dig for artifact"
msgstr "Nach dem Artefakt graben"

msgid "hotkey|view world"
msgstr "Weltkarte anzeigen"

msgid "hotkey|kingdom summary"
msgstr "Zusammenfassung des Königreichs"

msgid "hotkey|default action"
msgstr "Standardaktion"

msgid "hotkey|open focus"
msgstr "Fokus öffnen"

msgid "hotkey|system options"
msgstr "System-Optionen"

msgid "hotkey|scroll left"
msgstr "Links scrollen"

msgid "hotkey|scroll right"
msgstr "Rechts scrollen"

msgid "hotkey|scroll up"
msgstr "Nach oben scrollen"

msgid "hotkey|scroll down"
msgstr "Nach unten scrollen"

msgid "hotkey|toggle control panel"
msgstr "Bedienfeld umschalten"

msgid "hotkey|toggle radar"
msgstr "Radar umschalten"

msgid "hotkey|toggle buttons"
msgstr "Buttons umschalten"

msgid "hotkey|toggle status"
msgstr "Status umschalten"

msgid "hotkey|toggle icons"
msgstr "Icons umschalten"

msgid "hotkey|transfer control to ai"
msgstr "Kontrolle zur KI übertragen"

msgid "hotkey|retreat from battle"
msgstr "Vom Kampf zurückziehen"

msgid "hotkey|surrender during battle"
msgstr "Aufgeben während des Kampfes"

msgid "hotkey|toggle battle auto mode"
msgstr "Auto-Kampf-Modus umschalten"

msgid "hotkey|finish the battle in auto mode"
msgstr "Kampf im Automodus beenden"

msgid "hotkey|battle options"
msgstr "Kampf-Optionen"

msgid "hotkey|skip turn in battle"
msgstr "Runde im Kampf überspringen"

msgid "hotkey|cast battle spell"
msgstr "Kampfzauber wirken"

msgid "hotkey|dwelling level 1"
msgstr "Behausung Stufe 1"

msgid "hotkey|dwelling level 2"
msgstr "Behausung Stufe 2"

msgid "hotkey|dwelling level 3"
msgstr "Behausung Stufe 3"

msgid "hotkey|dwelling level 4"
msgstr "Behausung Stufe 4"

msgid "hotkey|dwelling level 5"
msgstr "Behausung Stufe 5"

msgid "hotkey|dwelling level 6"
msgstr "Behausung Stufe 6"

msgid "hotkey|well"
msgstr "Brunnen"

msgid "hotkey|marketplace"
msgstr "Marktplatz"

msgid "hotkey|mage guild"
msgstr "Magiergilde"

msgid "hotkey|shipyard"
msgstr "Schiffswerft"

msgid "hotkey|thieves guild"
msgstr "Diebesgilde"

msgid "hotkey|tavern"
msgstr "Taverne"

msgid "hotkey|construction screen"
msgstr "Bau-Bildschirm"

msgid "hotkey|buy all monsters in well"
msgstr "Alle Monster im Brunnen kaufen"

msgid "hotkey|split stack by half"
msgstr "Stapel halbieren"

msgid "hotkey|split stack by one"
msgstr "Stapel um eins aufteilen"

msgid "hotkey|join stacks"
msgstr "Stapel zusammenfügen"

msgid "hotkey|upgrade troop"
msgstr "Truppen aufrüsten"

msgid "hotkey|dismiss hero or troop"
msgstr "Held oder Truppe entlassen"

msgid ""
"Do you want to regain control from AI? The effect will take place only on "
"the next turn."
msgstr ""
"Möchten Sie die Kontrolle über die KI zurückgewinnen? Der Effekt tritt erst "
"in der nächsten Runde ein."

msgid ""
"Do you want to transfer control from you to the AI? The effect will take "
"place only on the next turn."
msgstr ""
"Möchten Sie die Kontrolle von Euch auf die KI übertragen? Der Effekt tritt "
"erst in der nächsten Runde ein."

msgid "The save file is corrupted."
msgstr "Die Speicherdatei ist beschädigt."

msgid "Unsupported save format: "
msgstr "Unterstütztes Speicherformat: "

msgid "Current game version: "
msgstr "Aktuelle Spielversion: "

msgid "Last supported version: "
msgstr "Letzte unterstützte Version: "

msgid "This file contains a save with an invalid game type."
msgstr "Diese Datei enthält einen Spielstand mit einem ungültigen Spieltyp."

msgid ""
"This file was saved for a \"The Price of Loyalty\" map, but the "
"corresponding game assets have not been provided to the engine."
msgstr ""
"Diese Datei wurde als \"The Price of Loyalty\"-Karte gespeichert, aber die "
"entsprechenden Spiel-Assets wurden der Engine nicht zur Verfügung gestellt."

msgid "This saved game is localized to '"
msgstr "Dieses gespeicherte Spiel ist lokalisiert in '"

msgid "' language, but the current language of the game is '"
msgstr "' Sprache, aber die aktuelle Sprache des Spiels ist '"

msgid "Hot Seat"
msgstr "Heißer Stuhl"

msgid ""
"Play a Hot Seat game, where 2 to 4 players play around the same computer, "
"switching into the 'Hot Seat' when it is their turn."
msgstr ""
"\"Heißen Stuhl\" spielen, bei dem 2 bis 4 Spieler spielen an einem Rechner "
"abwechselnd gegeneinander."

msgid "A single player game playing out a single map."
msgstr "Ein Einzelspieler-Spiel, das auf einer einzigen Karte spielt."

msgid "Standard Game"
msgstr "Standard-Spiel"

msgid "A single player game playing through a series of maps."
msgstr ""
"Ein Einzelspieler-Spiel, bei dem man sich durch eine Reihe von Karten spielt."

msgid "Campaign Game"
msgstr "Feldzug-Spiel"

msgid "Multi-Player Game"
msgstr "Multi-Player Spiel"

msgid ""
"A multi-player game, with several human players completing against each "
"other on a single map."
msgstr ""
"Ein Multiplayer-Spiel, bei dem mehrere menschliche Spieler auf einer "
"einzigen Karte gegeneinander antreten."

msgid "fheroes2 Resurrection Team presents"
msgstr "fheroes2 Resurrection Team präsentiert"

msgid "Greetings!"
msgstr "Grüße!"

msgid "Welcome to Heroes of Might and Magic II powered by fheroes2 engine!"
msgstr ""
"Willkommen bei Heroes of Might and Magic II (ermöglicht durch die fheroes2-"
"Engine)!"

msgid ""
"Welcome to Heroes of Might and Magic II powered by fheroes2 engine! Before "
"starting the game please choose game resolution."
msgstr ""
"Willkommen bei Heroes of Might and Magic II (ermöglicht durch die fheroes2-"
"Engine)! Bevor Sie das Spiel starten, bitte die Auflösung des Spiels wählen."

msgid "Please Remember"
msgstr "Bitte merken"

# Needs extra whitespace to avoid yellow word splitting
msgid "You can always change game resolution by clicking on the "
msgstr ""
"Sie können die Auflösung des Spiels jederzeit ändern, indem Sie auf die  "

msgid "door"
msgstr "Tür"

msgid ""
" on the left side of main menu or by clicking on the configuration button. \n"
"\n"
"Enjoy the game!"
msgstr ""
" auf der linken Seite des Hauptmenüs oder durch Klicken auf die Schaltfläche "
"Konfiguration. \n"
"\n"
"Viel Spaß mit dem Spiel!"

msgid "Editor"
msgstr ""

#, fuzzy
msgid "The Editor requires \"The Price of Loyalty\" expansion files to work."
msgstr ""
"Ein der vier neuen Feldzüge aus dem Erweiterungsset \"The Price of Loyalty\"."

msgid "Quit Heroes of Might and Magic II and return to the operating system."
msgstr ""
"Beendet Heroes of Might and Magic II und kehrt zum Betriebssystem zurück."

msgid "Credits"
msgstr "Credits"

msgid "View the credits screen."
msgstr "Abspannbildschirm zeigen."

msgid "High Scores"
msgstr "Bestenliste"

msgid "View the high scores screen."
msgstr "Die Bestenliste anzeigen."

msgid "Change language, resolution and settings of the game."
msgstr "Sprache, Auflösung und Einstellungen des Spiels ändern."

msgid "Game Settings"
msgstr "Spieleinstellungen"

msgid ""
"Required video files for campaign selection window are missing. Please make "
"sure that all necessary files are present in the system."
msgstr ""
"Die erforderlichen Videodateien für das Feldzugauswahlfenster fehlen. Stellt "
"bitte sicher, dass alle erforderlichen Dateien im System vorhanden sind."

msgid ""
"Either Roland's or Archibald's campaign from the original Heroes of Might "
"and Magic II."
msgstr ""
"Entweder Rolands oder Archibalds Feldzug aus dem ursprünglichen Heroes of "
"Might and Magic II."

msgid "Original Campaign"
msgstr "Original Feldzug"

msgid "Expansion Campaign"
msgstr "Zusätzlicher Feldzug"

msgid "One of the four new campaigns from the Price of Loyalty expansion set."
msgstr ""
"Ein der vier neuen Feldzüge aus dem Erweiterungsset \"The Price of Loyalty\"."

msgid "Loading video. Please wait..."
msgstr "Video wird geladen. Bitte warten..."

msgid "Host"
msgstr "Gastgeber"

msgid ""
"The host sets up the game options. There can only be one host per network "
"game."
msgstr ""
"Der Gastgeber legt die Spieloptionen fest. Es kann nur einen Gastgeber pro "
"Netzwerkspiel geben."

msgid "Guest"
msgstr "Gast"

msgid ""
"The guest waits for the host to set up the game, then is automatically added "
"in. There can be multiple guests for TCP/IP games."
msgstr ""
"Der Gast wartet darauf, dass der Gastgeber das Spiel einrichtet, und wird "
"dann automatisch hinzugefügt. Bei TCP/IP-Spielen kann es mehrere Gäste geben."

msgid "Battle Only"
msgstr "Nur Schlacht"

msgid "Setup and play a battle without loading any map."
msgstr "Einen Schlacht einrichten und spielen, ohne eine Karte zu laden."

msgid "2 Players"
msgstr "2 Spieler"

msgid ""
"Play with 2 human players, and optionally, up to 4 additional computer "
"players."
msgstr ""
"Ein Spiel mit 2 menschlichen Spielern und optional mit bis zu 4 zusätzlichen "
"Computerspielern."

msgid "3 Players"
msgstr "3 Spieler"

msgid ""
"Play with 3 human players, and optionally, up to 3 additional computer "
"players."
msgstr ""
"Ein Spiel mit 3 menschlichen Spielern und optional mit bis zu 3 zusätzlichen "
"Computerspielern."

msgid "4 Players"
msgstr "3 Spieler"

msgid ""
"Play with 4 human players, and optionally, up to 2 additional computer "
"players."
msgstr ""
"Ein Spiel mit 4 menschlichen Spielern und optional mit bis zu 2 zusätzlichen "
"Computerspielern."

msgid "5 Players"
msgstr "5 Spieler"

msgid ""
"Play with 5 human players, and optionally, up to 1 additional computer "
"player."
msgstr ""
"Ein Spiel mit 5 menschlichen Spielern und optional mit bis zu 1 zusätzliche "
"Computerspieler."

msgid "6 Players"
msgstr "6 Spieler"

msgid "Play with 6 human players."
msgstr "Ein Spiel mit 6 menschlichen Spielern."

#, fuzzy
msgid "Dragon city has fallen! You are now the Master of the Dragons."
msgstr ""
"Die Drachenstadt ist gefallen!  Sie sind jetzt der Meister der Drachen."

msgid ""
"You captured %{name}!\n"
"You are victorious."
msgstr ""
"Sie haben %{name} erfassen!\n"
"Sie sind siegreich."

msgid ""
"You have captured the enemy hero %{name}!\n"
"Your quest is complete."
msgstr ""
"Sie haben den feindlichen Helden %{name} gefangen genommen!\n"
"Ihre Suche ist abgeschlossen."

msgid ""
"You have found the %{name}.\n"
"Your quest is complete."
msgstr ""
"Sie haben den %{name} gefunden.\n"
"Ihre Suche ist abgeschlossen."

msgid "Ultimate Artifact"
msgstr "Ultimativen Artefakt"

msgid ""
"The enemy is beaten.\n"
"Your side has triumphed!"
msgstr ""
"Der Feind ist besiegt.\n"
"Ihre Seite hat gesiegt!"

msgid ""
"You have built up over %{count} gold in your treasury.\n"
"All enemies bow before your wealth and power."
msgstr ""
"Sie haben über %{count} Gold in Ihrer Schatzkammer angehäuft.\n"
"Alle Feinde verneigen sich vor Ihrem Reichtum und Ihrer Macht."

#, fuzzy
msgid "Victory!"
msgstr "Ector"

msgid ""
"The enemy has captured %{name}!\n"
"They are triumphant."
msgstr ""
"Der Feind hat %{name} gefangen genommen!\n"
"Der ist triumphierend."

msgid ""
"The enemy has built up over %{count} gold in his treasury.\n"
"You must bow done in defeat before his wealth and power."
msgstr ""
"Der Feind hat über %{count} Gold in seiner Schatzkammer angehäuft.\n"
"Sie müssen sich in der Niederlage vor seinem Reichtum und seiner Macht "
"beugen."

msgid "You have been eliminated from the game!!!"
msgstr "Sie sind aus dem Spiel ausgeschieden!!!"

msgid ""
"You have lost the hero %{name}.\n"
"Your quest is over."
msgstr ""
"Sie haben den Helden %{name} verloren.\n"
"Ihr Abenteuer ist vorbei."

msgid ""
"You have failed to complete your quest in time.\n"
"All is lost."
msgstr ""
"Sie haben es nicht geschafft, Ihr Abenteuer rechtzeitig zu beenden.\n"
"Alles ist verloren."

msgid "Defeat!"
msgstr "Besiegt!"

msgid ""
"Base score: %{score}\n"
"Difficulty: %{difficulty}\n"
"\n"
msgstr ""
"Basispunktzahl: %{score}\n"
"Schwierigkeit: %{difficulty}\n"
"\n"

msgid "Defeat all enemy heroes and capture all enemy towns and castles."
msgstr ""
"Alle feindlichen Helden besiegen und alle feindlichen Städte und Burgen "
"erfassen."

msgid "Run out of time. (Fail to win by a certain point.)"
msgstr ""
"Die Zeit läuft ab. (Nicht mit einem bestimmten Punkt Vorsprung gewinnen.)"

msgid "You must defeat the enemy %{enemies}."
msgid_plural "You must defeat the enemy alliance of %{enemies}."
msgstr[0] "Sie müssen den Feind %{enemies} besiegen."
msgstr[1] "Sie müssen die feindliche Allianz %{enemies} besiegen."

msgid ""
"The alliance consisting of %{allies} and you must defeat the enemy "
"%{enemies}."
msgid_plural ""
"The alliance consisting of %{allies} and you must defeat the enemy alliance "
"of %{enemies}."
msgstr[0] ""
"Die Allianz, bestehend aus %{allies} und Ihnen, muss den Feind %{enemies} "
"besiegen."
msgstr[1] ""
"Die Allianz, bestehend aus %{allies} und Ihnen, muss die feindliche Allianz "
"%{enemies} besiegen."

msgid "Capture the castle '%{name}'."
msgstr "Die Burg '%{name}' erobern."

msgid "Capture the town '%{name}'."
msgstr "Die Stadt '%{name}' erobern."

msgid "Defeat the hero '%{name}'."
msgstr "Den Helden '%{name}' besiegen."

msgid "Find the ultimate artifact."
msgstr "Das ultimative Artefakt finden."

msgid "Find the '%{name}' artifact."
msgstr "Das Artefakt '%{name}' finden."

msgid "Accumulate %{count} gold."
msgstr "%{count} Gold ansammeln."

msgid ""
", or you may win by defeating all enemy heroes and capturing all enemy towns "
"and castles."
msgstr ""
", oder Sie können gewinnen, indem Sie alle gegnerischen Helden besiegen und "
"alle gegnerischen Städte und Burgen erfassen."

msgid "Lose the castle '%{name}'."
msgstr "Die Burg '%{name}' verlieren."

msgid "Lose the town '%{name}'."
msgstr "Die Stadt '%{name}' verlieren."

msgid "Lose the hero: %{name}."
msgstr "Den Helden verlieren: %{name}."

msgid "Fail to win by the end of month %{month}, week %{week}, day %{day}."
msgstr ""
"Nicht bis zum Ende des Monats %{month}, der Woche %{week}, des Tages %{day} "
"gewinnen."

msgid "%{color} player has been vanquished!"
msgstr "Spieler %{color} wurde besiegt!"

msgid "Major Event!"
msgstr "Großes Ereignis!"

msgid "Scenario:"
msgstr "Szenario:"

msgid "Game Difficulty:"
msgstr "Schwierigkeitsgrad:"

msgid "Opponents:"
msgstr "Gegner:"

msgid "Class:"
msgstr "Klasse:"

msgid "Rating %{rating}%"
msgstr "Grad %{rating}%"

msgid "Click here to select which scenario to play."
msgstr ""
"Klicken Sie hier, um auszuwählen, welches Szenario Sie spielen möchten."

msgid "Scenario"
msgstr "Szenario"

msgid "Game Difficulty"
msgstr "Spielschwierigkeit"

msgid ""
"This lets you change the starting difficulty at which you will play. Higher "
"difficulty levels start you of with fewer resources, and at the higher "
"settings, give extra resources to the computer."
msgstr ""
"Damit können Sie die Startschwierigkeit ändern, mit der Sie spielen. Bei "
"höheren Schwierigkeitsgraden haben Sie zu Beginn weniger Ressourcen, und bei "
"höheren Einstellungen erhält der Computer zusätzliche Ressourcen."

msgid "Difficulty Rating"
msgstr "Schwierigkeitsgrad"

msgid ""
"The difficulty rating reflects a combination of various settings for your "
"game. This number will be applied to your final score."
msgstr ""
"Der Schwierigkeitsgrad spiegelt eine Kombination aus verschiedenen "
"Einstellungen für Ihr Spiel wider. Diese Zahl wird auf Ihr Endergebnis "
"angewandt."

msgid "Click to accept these settings and start a new game."
msgstr "Diese Einstellungen übernehmen und ein neues Spiel beginnen."

msgid "Click to return to the main menu."
msgstr "Klicken, um zum Hauptmenü zurückzukehren."

msgid "Astrologers proclaim the Month of the %{name}."
msgstr "Astrologen verkündigen den Monat des %{name}."

msgid "Astrologers proclaim the Week of the %{name}."
msgstr "Astrologen verkündigen die Woche des %{name}."

msgid "After regular growth, the population of %{monster} is doubled!"
msgstr ""
"Nach regelmäßigem Wachstum verdoppelt sich die Population von %{monster}!"

msgid ""
"After regular growth, the population of %{monster} increases by %{count} "
"percent!"
msgid_plural ""
"After regular growth, the population of %{monster} increases by %{count} "
"percent!"
msgstr[0] ""
"Nach regelmäßigem Wachstum steigt die Bevölkerung von %{monster} um %{count} "
"Prozent!"
msgstr[1] ""
"Nach regelmäßigem Wachstum steigt die Bevölkerung von %{monster} um %{count} "
"Prozent!"

msgid "%{monster} growth +%{count}."
msgstr "Die Bevölkerung von %{monster} steigt um +%{count}."

msgid " All populations are halved."
msgstr " Alle Bevölkerungen werden halbiert."

msgid " All dwellings increase population."
msgstr " Alle Wohnungen erhöhen die Bevölkerung."

msgid "New Month!"
msgstr ""

msgid "New Week!"
msgstr "Neue Woche!"

msgid "Beware!"
msgstr "Aufgepasst!"

msgid ""
"%{color} player, this is your last day to capture a town, or you will be "
"banished from this land."
msgstr ""
"Spieler %{color}, dies ist Ihr letzter Tag, um eine Stadt zu erobern, oder "
"Sie werden aus diesem Land verbannt."

msgid ""
"%{color} player, you only have %{day} days left to capture a town, or you "
"will be banished from this land."
msgstr ""
"Spieler %{color}, Sie haben nur noch %{day} Tage Zeit, um eine Stadt zu "
"erobern, oder werden Sie aus diesem Land verbannt."

msgid "%{color} player's turn."
msgstr "Spieler %{color} ist dran."

msgid ""
"%{color} player, you have lost your last town. If you do not conquer another "
"town in next week, you will be eliminated."
msgstr ""
"Spieler %{color}, Sie haben Ihre letzte Stadt verloren. Wenn Sie in der "
"nächsten Woche keine weitere Stadt erobern, werden Sie aus diesem Land "
"verbannt."

msgid ""
"%{color} player, your heroes abandon you, and you are banished from this "
"land."
msgstr ""
"Spieler %{color}, Ihre Helden lassen Sie im Stich, und Sie werden aus diesem "
"Land verbannt."

msgid "Lord Kilburn"
msgstr "Lord Kilburn"

msgid "Tsabu"
msgstr "Tsabu"

msgid "Sir Galant"
msgstr "Sir Galant"

msgid "Thundax"
msgstr "Thundax"

msgid "Lord Haart"
msgstr "Lord Haart"

msgid "Ariel"
msgstr "Ariel"

msgid "Rebecca"
msgstr "Rebecca"

msgid "Sandro"
msgstr "Sandro"

msgid "Crodo"
msgstr "Crodo"

msgid "Barock"
msgstr "Barock"

msgid "Antoine"
msgstr "Antoine"

msgid "Astra"
msgstr "Astra"

msgid "Agar"
msgstr "Agar"

msgid "Vatawna"
msgstr "Vatawna"

msgid "Vesper"
msgstr "Vesper"

msgid "Ambrose"
msgstr "Ambrose"

msgid "Troyan"
msgstr "Troyan"

msgid "Jojosh"
msgstr "Jojosh"

msgid "Wrathmont"
msgstr "Wrathmont"

msgid "Maximus"
msgstr "Maximus"

msgid "Next Hero"
msgstr "Nächster Held"

msgid "Select the next Hero."
msgstr "Nächster Held wählen."

#, fuzzy
msgid "Hero Movement"
msgstr "Schatten-bewegung"

msgid ""
"Start the Hero's movement along the current path or re-visit the object "
"occupied by the Hero. Press and hold this button to reset the Hero's path."
msgstr ""

msgid "Kingdom Summary"
msgstr "Zusammenfassung des Königreichs"

msgid "View a Summary of your Kingdom."
msgstr "Eine Zusammenfassung Ihres Königreichs anzeigen."

msgid "Cast an adventure spell."
msgstr "Einen Abenteuer-Zauberspruch aussprechen."

msgid "End Turn"
msgstr "Zug beenden"

msgid "End your turn and left the computer take its turn."
msgstr "Beendet Ihren Zug und lasst den Computer seinen Zug machen."

msgid "Adventure Options"
msgstr "Abenteuer-Optionen"

msgid "Bring up the adventure options menu."
msgstr "Ruft das Menü der Abenteuer-Optionen auf."

msgid ""
"Bring up the file options menu, allowing you to load, save, start a new game "
"or quit."
msgstr ""
"Ruft das Menü \"Dateioptionen\" auf, in dem Sie das Spiel laden, speichern, "
"neu starten oder aufgeben können."

msgid "Bring up the system options menu, allowing you to customize your game."
msgstr ""
"Ruft das Menü \"Systemoptionen\" auf, in dem Sie Ihr Spiel anpassen können."

msgid ""
"One or more heroes may still move, are you sure you want to end your turn?"
msgstr ""
"Ein oder mehrere Helden können sich noch bewegen. Sind Sie sicher, dass Sie "
"Ihren Zug beenden wollen?"

msgid "Are you sure you want to quit?"
msgstr "Sind Sie sicher, dass Sie das Spiel verlassen wollen?"

msgid "Are you sure you want to restart? (Your current game will be lost.)"
msgstr ""
"Sind Sie sicher, dass Sie neu starten wollen? (Ihr aktuelles Spiel wird "
"verloren gehen.)"

msgid "Are you sure you want to overwrite the save with this name?"
msgstr ""
"Sind Sie sicher, dass Sie die Datei mit diesem Namen überschreiben wollen?"

msgid "Game saved successfully."
msgstr "Spiel erfolgreich gespeichert."

msgid "There was an issue during saving."
msgstr "Es gab ein Problem beim Speichern."

msgid ""
"Are you sure you want to load a new game? (Your current game will be lost.)"
msgstr ""
"Sind Sie sicher, dass Sie ein neues Spiel laden wollen? (Ihr aktuelles Spiel "
"geht dabei verloren.)"

msgid "Try looking on land!!!"
msgstr "Versuchen Sie es, auf dem Land zu suchen!!!"

msgid ""
"Searching for the Ultimate Artifact is fruitless. Your hero could not carry "
"it even if he found it - all his artifact slots are full."
msgstr ""
"Die Suche nach dem ultimativen Artefakt ist erfolglos. Ihr Held könnte es "
"nicht tragen, selbst wenn er es gefunden hätte - alle seine Artefaktplätze "
"sind voll."

msgid "Digging for artifacts requires a whole day, try again tomorrow."
msgstr ""
"Das Graben nach Artefakten dauert einen ganzen Tag, versuchen Sie es morgen "
"noch einmal."

msgid ""
"After spending many hours digging here, you have uncovered the %{artifact}."
msgstr ""
"Nachdem Sie hier viele Stunden gegraben haben, haben Sie das %{artifact} "
"gefunden."

msgid "Congratulations!"
msgstr "Gratulation!"

msgid "Nothing here. Where could it be?"
msgstr "Hier ist nichts. Wo könnte es nur sein?"

msgid "Try searching on clear ground."
msgstr "Versuchen Sie, auf freiem Feld zu suchen."

msgid "A miniature view of the known world. Left click to move viewing area."
msgstr ""
"Eine Miniaturansicht der bekannten Welt. Klicken Sie mit der linken "
"Maustaste, um den Sichtbereich zu verschieben."

msgid "World Map"
msgstr "Weltkarte"

msgid "Month: %{month} Week: %{week}"
msgstr "Monat: %{month} Woche: %{week}"

msgid "Day: %{day}"
msgstr "Tag: %{day}"

msgid ""
"You find a small\n"
"quantity of %{resource}."
msgstr ""
"Sie finden eine kleine\n"
"Menge an %{resource}."

msgid "Status Window"
msgstr "Statusfenster"

msgid ""
"This window provides information on the status of your hero or kingdom, and "
"shows the date."
msgstr ""
"Dieses Fenster gibt Auskunft über den Status Ihres Helden oder Königreichs "
"und zeigt das Datum an."

msgid ""
"This window provides information on the status of your hero or kingdom, and "
"shows the date. Left click here to cycle through these windows."
msgstr ""
"Dieses Fenster gibt Auskunft über den Status Ihres Helden oder Königreichs "
"und zeigt das Datum an. Klicken Sie hier mit der linken Maustaste, um durch "
"diese Fenster zu ziehen."

msgid ""
"This lets you change player starting positions and colors. A particular "
"color will always start in a particular location. Some positions may only be "
"played by a computer player or only by a human player."
msgstr ""
"Damit können Sie die Startpositionen und Farben der Spieler ändern. Eine "
"bestimmte Farbe beginnt immer an einer bestimmten Stelle. Einige Positionen "
"können nur von einem Computerspieler oder nur von einem menschlichen Spieler "
"gespielt werden."

msgid ""
"This lets you change the class of a player. Classes are not always "
"changeable. Depending on the scenario, a player may receive additional towns "
"and/or heroes not of their primary alignment."
msgstr ""
"Damit können Sie die Klasse eines Spielers ändern. Die Klassen sind nicht "
"immer änderbar. Je nach Szenario kann ein Spieler zusätzliche Städte und/"
"oder Helden erhalten, die nicht seiner primären Ausrichtung angehören."

msgid "Handicap"
msgstr "Handicap"

#
msgid ""
"This lets you change the handicap of a particular player. Only humans may be "
"handicapped. Handicapped players start with fewer resources and earn 15 or "
"30% fewer resources per turn for mild and severe handicaps, respectively."
msgstr ""
"Damit können Sie das Handicap eines bestimmten Spielers ändern. Nur Menschen "
"können ein Handicap haben. Spieler mit Handicap beginnen mit weniger "
"Ressourcen und erhalten 15 bzw. 30 % weniger Ressourcen pro Runde für "
"leichte bzw. schwere Handicaps."

msgid "%{color} player"
msgstr "Spieler %{color}"

msgid "No Handicap"
msgstr "Kein Handicap"

msgid "No special restrictions on start resources and earning them per turn."
msgstr ""
"Es gibt keine besonderen Beschränkungen für Startressourcen und deren Erwerb "
"pro Zug."

msgid "Mild Handicap"
msgstr "Leichtes Handicap"

#
msgid ""
"Mild handicapped players start with fewer resources and earn 15% fewer "
"resources per turn."
msgstr ""
"Spieler mit einem leichten Handicap beginnen mit weniger Ressourcen und "
"erhalten 15% weniger Ressourcen pro Zug."

msgid "Severe Handicap"
msgstr "Schweres Handicap"

#
msgid ""
"Severe handicapped players start with fewer resources and earn 30% fewer "
"resources per turn."
msgstr ""
"Spieler mit einem schwerem Handicap beginnen mit weniger Ressourcen und "
"erhalten 30% weniger Ressourcen pro Zug."

msgid "View %{skill} Info"
msgstr "Info über %{skill} anzeigen"

msgid "Keyboard|123"
msgstr "123"

msgid "Keyboard|SPACE"
msgstr "LEERTASTE"

msgid "Keyboard|ABC"
msgstr "ABC"

msgid "Kingdom Income"
msgstr "Einkommen"

msgid "Kingdom Income per day."
msgstr "Einkommen des Königreichs pro Tag."

msgid "For every lighthouse controlled, your ships will move further each day."
msgstr ""
"Für jeden kontrollierten Leuchtturm bewegen sich Ihre Schiffe jeden Tag "
"weiter."

msgid "English"
msgstr "Englisch"

msgid "French"
msgstr "Französisch"

msgid "Polish"
msgstr "Polnisch"

msgid "German"
msgstr "Deutsch"

msgid "Russian"
msgstr "Russisch"

msgid "Italian"
msgstr "Italienisch"

msgid "Czech"
msgstr "Tschechisch"

msgid "Norwegian"
msgstr "Norwegisch"

msgid "Belarusian"
msgstr "Weißrussisch"

msgid "Bulgarian"
msgstr "Bulgarisch"

msgid "Ukrainian"
msgstr "Ukrainisch"

msgid "Romanian"
msgstr "Rumänisch"

msgid "Spanish"
msgstr "Spanisch"

msgid "Swedish"
msgstr "Schwedisch"

msgid "Portuguese"
msgstr "Portugiesisch"

msgid "Turkish"
msgstr "Türkisch"

msgid "Dutch"
msgstr "Niederländisch"

msgid "Hungarian"
msgstr "Ungarisch"

msgid "Danish"
msgstr "Dänisch"

msgid "Slovak"
msgstr "Slowakisch"

msgid "Vietnamese"
msgstr "Vietnamesisch"

msgid ", FPS: "
msgstr ", FPS: "

msgid "%{object} robber"
msgstr "%{object} Räuber"

msgid "%{object} raided"
msgstr "%{object} überfallen"

msgid "Ector"
msgstr "Ector"

msgid "Gwenneth"
msgstr "Gwenneth"

msgid "Sir Gallant"
msgstr "Sir Gallant"

msgid "Tyro"
msgstr "Tyro"

msgid "Dimitry"
msgstr "Dimitry"

msgid "Ruby"
msgstr "Ruby"

msgid "Crag Hack"
msgstr "Crag Hack"

msgid "Fineous"
msgstr "Fineous"

msgid "Jezebel"
msgstr "Jezebel"

msgid "Atlas"
msgstr "Atlas"

msgid "Ergon"
msgstr "Ergon"

msgid "Jaclyn"
msgstr "Jaclyn"

msgid "Gem"
msgstr "Gem"

msgid "Natasha"
msgstr "Natascha"

msgid "Carlawn"
msgstr "Carlawn"

msgid "Luna"
msgstr "Luna"

msgid "Arie"
msgstr "Arie"

msgid "Barok"
msgstr "Barok"

msgid "Kastore"
msgstr "Kastore"

msgid "Falagar"
msgstr "Falagar"

msgid "Dawn"
msgstr "Dawn"

msgid "Flint"
msgstr "Flint"

msgid "Halon"
msgstr "Halon"

msgid "Myra"
msgstr "Myra"

msgid "Myrini"
msgstr "Myrini"

msgid "Wilfrey"
msgstr "Wilfrey"

msgid "Mandigal"
msgstr "Mandigal"

msgid "Sarakin"
msgstr "Sarakin"

msgid "Charity"
msgstr "Charity"

msgid "Darlana"
msgstr "Darlana"

msgid "Ranloo"
msgstr "Ranloo"

msgid "Rialdo"
msgstr "Rialdo"

msgid "Zam"
msgstr "Zam"

msgid "Zom"
msgstr "Zom"

msgid "Celia"
msgstr "Celia"

msgid "Roxana"
msgstr "Roxana"

msgid "Lord Corlagon"
msgstr "Lord Corlagon"

msgid "Lord Halton"
msgstr "Lord Halton"

msgid "Sister Eliza"
msgstr "Schwester Eliza"

msgid "Brother Brax"
msgstr "Bruder Brax"

msgid "Dainwin"
msgstr "Dainwin"

msgid "Joseph"
msgstr "Joseph"

msgid "Mog"
msgstr "Mog"

msgid "Solmyr"
msgstr "Solmyr"

msgid "Ceallach"
msgstr "Ceallach"

msgid "Drakonia"
msgstr "Drakonia"

msgid "Elderian"
msgstr "Elderian"

msgid "Gallavant"
msgstr "Gallavant"

msgid "Jarkonas"
msgstr "Jarkonas"

msgid "Martine"
msgstr "Martine"

msgid " gives you maximum morale"
msgstr " gibt Ihnen maximale Moral"

msgid " gives you maximum luck"
msgstr " gibt Ihnen maximales Glück"

msgid "You cannot pick up this artifact, you already have a full load!"
msgstr ""
"Sie können dieses Artefakt nicht aufsammlen, Sie haben bereits eine volle "
"Ladung!"

msgid "To cast spells, you must first buy a spell book for %{gold} gold."
msgstr ""
"Um Zaubersprüche zu wirken, müssen Sie zuerst ein Zauberbuch für %{gold} "
"Gold kaufen."

msgid "Unfortunately, you seem to be a little short of cash at the moment."
msgstr "Leider scheinen Sie im Moment ein wenig knapp bei Kasse zu sein."

msgid "Do you wish to buy one?"
msgstr "Möchten Sie eines kaufen?"

msgid "%{count} / day"
msgstr "%{count} / Tag"

msgid "one"
msgstr "1"

msgid "two"
msgstr "2"

msgid "A whirlpool engulfs your ship. Some of your army has fallen overboard."
msgstr ""
"Ein Strudel verschlingt Ihr Schiff. Ein Teil Ihrer Armee ist über Bord "
"gefallen."

msgid "Insulted by your refusal of their offer, the monsters attack!"
msgstr "Beleidigt durch Ihre Ablehnung ihres Angebots, greifen die Monster an!"

msgid ""
"The %{monster}, awed by the power of your forces, begin to scatter.\n"
"Do you wish to pursue and engage them?"
msgstr ""
"Die %{monster}, erschrocken über die Macht Ihrer Kräfte, beginnen sich zu "
"zerstreuen.\n"
"Wollen Sie die verfolgen und angreifen?"

msgid "Ransacking an enemy camp, you discover a hidden cache of treasures."
msgstr ""
"Bei der Plünderung eines feindlichen Lagers entdecken Sie ein verborgenes "
"Versteck mit Schätzen."

msgid ""
"The keeper of the mill announces:\n"
"\"Milord, I have been working very hard to provide you with these resources, "
"come back next week for more.\""
msgstr ""
"Der Wächter der Mühle verkündet:\n"
"\"Mein Herr, ich habe sehr hart gearbeitet, um Ihnen diese Ressourcen zur "
"Verfügung zu stellen, kommen Sie nächste Woche wieder für mehr.\""

msgid ""
"The keeper of the mill announces:\n"
"\"Milord, I am sorry, there are no resources currently available. Please try "
"again next week.\""
msgstr ""
"Der Wächter der Mühle meldet sich:\n"
"\"Mein Herr, es tut mir leid, es sind derzeit keine Ressourcen verfügbar. "
"Bitte versuchen Sie es nächste Woche noch einmal.\""

msgid ""
"The keeper of the mill announces:\n"
"\"Milord, I have been working very hard to provide you with this gold, come "
"back next week for more.\""
msgstr ""
"Der Wächter der Mühle verkündet:\n"
"\"Mein Herr, ich habe sehr hart gearbeitet, um Ihnen dieses Gold zu "
"beschaffen, kommen Sie nächste Woche wieder, um mehr zu bekommen.\""

msgid ""
"The keeper of the mill announces:\n"
"\"Milord, I am sorry, there is no gold currently available. Please try again "
"next week.\""
msgstr ""
"Der Wächter der Mühle meldet:\n"
"\"Mein Herr, es tut mir leid, es ist derzeit kein Gold verfügbar. Bitte "
"versuchen Sie es nächste Woche wieder.\""

msgid ""
"You've found an abandoned lean-to.\n"
"Poking about, you discover some resources hidden nearby."
msgstr ""
"Sie haben einen verlassenen Anbau gefunden.\n"
"Beim Herumstöbern entdecken Sie einige in der Nähe versteckte Ressourcen."

msgid "The lean-to is long abandoned. There is nothing of value here."
msgstr "Der Anbau ist längst aufgegeben. Hier gibt es nichts von Wert."

msgid ""
"You catch a leprechaun foolishly sleeping amidst a cluster of magic "
"mushrooms.\n"
"In exchange for his freedom, he guides you to a small pot filled with "
"precious things."
msgstr ""
"Sie fangen einen Kobold, der dummerweise inmitten eines Haufens von "
"Zauberpilzen schläft.\n"
"Im Austausch für seine Freiheit, führt er Sie zu einem kleinen Topf mit "
"wertvollen Dingen drin."

msgid ""
"You've found a magic garden, the kind of place that leprechauns and faeries "
"like to cavort in, but there is no one here today.\n"
"Perhaps you should try again next week."
msgstr ""
"Sie haben einen Zaubergarten gefunden, die Art von Ort, an dem sich Kobolde "
"und Feen gerne tummeln, aber es ist heute niemand hier.\n"
"Vielleicht sollten Sie es nächste Woche noch einmal versuchen."

msgid "You come upon the remains of an unfortunate adventurer."
msgstr "Sie stoßen auf die Überreste eines unglücklichen Abenteurers."

msgid "Treasure"
msgstr "Schatz"

msgid "Searching through the tattered clothing, you find the %{artifact}."
msgstr "Beim Durchsuchen der zerrissenen Kleidung finden Sie %{artifact}."

msgid "Searching through the tattered clothing, you find nothing."
msgstr "Beim Durchsuchen der zerfledderten Kleidung finden Sie nichts."

msgid ""
"You come across an old wagon left by a trader who didn't quite make it to "
"safe terrain."
msgstr ""
"Sie stoßen auf einen alten Wagen, der von einem Händler zurückgelassen "
"wurde, der es nicht ganz auf sicheres Land geschafft hat."

msgid "Unfortunately, others have found it first, and the wagon is empty."
msgstr "Leider haben es andere zuerst gefunden, und der Wagen ist leer."

msgid "Searching inside, you find the %{artifact}."
msgstr "Wenn Sie im Inneren suchen, finden Sie das %{artifact}."

msgid "Inside, you find some of the wagon's cargo still intact."
msgstr "Im Inneren finden Sie einen Teil der Ladung des Wagens noch intakt."

msgid "You search through the flotsam, and find some wood and some gold."
msgstr "Sie durchsuchen das Treibgut und finden etwas Holz und etwas Gold."

msgid "You search through the flotsam, and find some wood."
msgstr "Sie durchsuchen das Treibgut und finden etwas Holz."

msgid "You search through the flotsam, but find nothing."
msgstr "Sie durchsuchen das Treibgut, finden aber nichts."

msgid "Shrine of the 1st Circle"
msgstr "Schrein des ersten Kreises"

msgid ""
"You come across a small shrine attended by a group of novice acolytes.\n"
"In exchange for your protection, they agree to teach you a simple spell - "
"'%{spell}'."
msgstr ""
"Sie stoßen auf einen kleinen Schrein, der von einer Gruppe neuer Akolythen "
"besucht wird.\n"
"Als Gegenleistung für Ihren Schutz erklären sie sich bereit, Ihnen einen "
"einfachen Zauberspruch beizubringen - \"%{spell}\"."

msgid "Shrine of the 2nd Circle"
msgstr "Schrein des zweiten Kreises"

msgid ""
"You come across an ornate shrine attended by a group of rotund friars.\n"
"In exchange for your protection, they agree to teach you a spell - "
"'%{spell}'."
msgstr ""
"Sie stoßen auf einen verschnörkelten Schrein, der von einer Gruppe "
"rundlicher Mönche besucht wird.\n"
"Als Gegenleistung für Ihren Schutz erklären sie sich bereit, Sie einen "
"Zauberspruch zu lehren - \"%{spell}\"."

msgid "Shrine of the 3rd Circle"
msgstr "Schrein des dritten Kreises"

msgid ""
"You come across a lavish shrine attended by a group of high priests.\n"
"In exchange for your protection, they agree to teach you a sophisticated "
"spell - '%{spell}'."
msgstr ""
"Sie stoßen auf einen üppigen Schrein, der von einer Gruppe von Hohepriestern "
"besucht wird.\n"
"Als Gegenleistung für Ihren Schutz erklären sie sich bereit, Ihnen einen "
"raffinierten Zauberspruch beizubringen - \"%{spell}\"."

msgid ""
"\n"
"Unfortunately, you do not have the wisdom to understand the spell, and you "
"are unable to learn it."
msgstr ""
"\n"
"Leider haben Sie nicht die Weisheit, den Zauberspruch zu verstehen, und "
"können ihn nicht lernen."

msgid ""
"\n"
"Unfortunately, you already have knowledge of this spell, so there is nothing "
"more for them to teach you."
msgstr ""
"\n"
"Leider haben Sie bereits Kenntnisse über diesen Zauber, so dass sie Ihnen "
"nichts mehr beibringen können."

msgid ""
"\n"
"Unfortunately, you have no Magic Book to record the spell with."
msgstr ""
"\n"
"Leider haben Sie kein Zauberbuch, mit dem Sie den Zauberspruch aufzeichnen "
"können."

msgid ""
"You approach the hut and observe a witch inside studying an ancient tome on "
"%{skill}.\n"
"\n"
msgstr ""
"Sie nähern sich der Hütte und beobachten darin eine Hexe, die einen uralten "
"Folianten auf %{skill} studiert.\n"
"\n"

msgid ""
"As you approach, she turns and focuses her one glass eye on you.\n"
"\"You already know everything you deserve to learn!\" the witch screeches. "
"\"NOW GET OUT OF MY HOUSE!\""
msgstr ""
"Als Sie sich nähern, dreht sie sich um und richtet ihr einziges Glasauge auf "
"Sie.\n"
"\"Du weißt bereits alles, was du zu lernen verdienst!\", kreischt die Hexe. "
"\"UND JETZT VERSCHWINDE AUS MEINEM HAUS!\""

msgid ""
"As you approach, she turns and speaks.\n"
"\"You already know that which I would teach you. I can help you no further.\""
msgstr ""
"Als Sie sich nähern, dreht sie sich um und spricht.\n"
"\"Du weißt bereits, was ich dich lehren möchte. Ich kann dir nicht weiter "
"helfen.\""

msgid ""
"An ancient and immortal witch living in a hut with bird's legs for stilts "
"teaches you %{skill} for her own inscrutable purposes."
msgstr ""
"Eine uralte und unsterbliche Hexe, die in einer Hütte mit Vogelbeinen als "
"Stelzen lebt, lehrt Sie %{skill} für ihre eigenen undurchschaubaren Zwecke."

msgid "As you drink the sweet water, you gain luck for your next battle."
msgstr ""
"Als Sie das süße Wasser trinken, erhalten Sie Glück für Ihren nächsten Kampf."

msgid "You drink from the enchanted fountain, but nothing happens."
msgstr "Sie trinken aus dem verwunschenen Brunnen, aber es passiert nichts."

msgid "You enter the faerie ring, but nothing happens."
msgstr "Sie betreten den Feenring, aber es passiert nichts."

msgid ""
"Upon entering the mystical faerie ring, your army gains luck for its next "
"battle."
msgstr ""
"Beim Betreten des mystischen Feenrings erhält Ihre Armee Glück für die "
"nächste Schlacht."

msgid ""
"You've found an ancient and weathered stone idol.\n"
"It is supposed to grant luck to visitors, but since the stars are already "
"smiling upon you, it does nothing."
msgstr ""
"Sie haben ein uraltes und verwittertes Steingötzenbild gefunden.\n"
"Es soll den Besuchern Glück schenken, aber da die Sterne bereits auf Sie "
"lächeln, bewirkt sie nichts."

msgid ""
"You've found an ancient and weathered stone idol.\n"
"Kissing it is supposed to be lucky, so you do. The stone is very cold to the "
"touch."
msgstr ""
"Sie haben ein altes und verwittertes Steingötzenbild gefunden.\n"
"Ihn zu küssen soll Glück bringen, also tun Sie es. Der Stein fühlt sich sehr "
"kalt an."

msgid "The mermaids silently entice you to return later and be blessed again."
msgstr ""
"Die Meerjungfrauen locken Sie stillschweigend dazu, später zurückzukehren "
"und sich erneut segnen zu lassen."

msgid ""
"The magical, soothing beauty of the Mermaids reaches you and your crew.\n"
"Just for a moment, you forget your worries and bask in the beauty of the "
"moment.\n"
"The mermaids charms bless you with increased luck for your next combat."
msgstr ""
"Die magische, beruhigende Schönheit der Meerjungfrauen erreicht Sie und Ihre "
"Besatzung.\n"
"Nur für einen Moment vergessen Sie Ihre Sorgen und sonnst Sie in der "
"Schönheit des Augenblicks.\n"
"Der Charme der Meerjungfrauen segnet Sie mit mehr Glück für Ihren nächsten "
"Kampf."

msgid ""
"You come upon the pyramid of a great and ancient king.\n"
"You are tempted to search it for treasure, but all the old stories warn of "
"fearful curses and undead guardians.\n"
"Will you search?"
msgstr ""
"Sie stoßen auf die Pyramide eines großen und alten Königs.\n"
"Sie sind versucht, sie nach Schätzen zu durchsuchen, aber alle alten "
"Geschichten warnen vor schrecklichen Flüchen und untoten Wächtern.\n"
"Werden Sie suchen?"

msgid ""
"Upon defeating the monsters, you decipher an ancient glyph on the wall, "
"telling the secret of the spell - '"
msgstr ""
"Nachdem Sie die Monster besiegt haben, entziffern Sie eine alte Glyphe an "
"der Wand, die das Geheimnis des Zaubers verrät - '"

msgid "Unfortunately, you have no Magic Book to record the spell with."
msgstr ""
"Leider haben Sie kein Zauberbuch, mit dem Sie den Zauberspruch aufzeichnen "
"können."

msgid ""
"Unfortunately, you do not have the wisdom to understand the spell, and you "
"are unable to learn it."
msgstr ""
"Leider haben Sie nicht die Weisheit, den Zauberspruch zu verstehen, und "
"können ihn nicht lernen."

msgid ""
"You come upon the pyramid of a great and ancient king.\n"
"Routine exploration reveals that the pyramid is completely empty."
msgstr ""
"Sie stoßen auf die Pyramide eines großen und alten Königs.\n"
"Die routinemäßige Erkundung zeigt, dass die Pyramide völlig leer ist."

msgid ""
"A drink at the well is supposed to restore your spell points, but you are "
"already at maximum."
msgstr ""
"Ein Schluck aus dem Brunnen soll Ihre Zauberpunkte wiederherstellen, aber "
"Sie sind bereits am Maximum."

msgid "A second drink at the well in one day will not help you."
msgstr ""
"Ein zweiter Schluck aus dem Brunnen an einem Tag wird Ihnen nicht helfen."

msgid "A drink from the well has restored your spell points to maximum."
msgstr ""
"Ein Schluck aus dem Brunnen hat Ihre Zauberpunkte wieder auf das Maximum "
"gebracht."

msgid ""
"\"I'm sorry sir,\" The leader of the soldiers says, \"but you already know "
"everything we have to teach.\""
msgstr ""
"\"Es tut mir leid, Sir\", sagt der Anführer der Soldaten, \"aber Sie wissen "
"bereits alles, was wir zu lehren haben.\""

msgid "The soldiers living in the fort teach you a few new defensive tricks."
msgstr ""
"Die im Fort lebenden Soldaten bringen Ihnen ein paar neue "
"Verteidigungstricks bei."

msgid ""
"You've come upon a mercenary camp practicing their tactics. \"You're too "
"advanced for us,\" the mercenary captain says. \"We can teach nothing more.\""
msgstr ""
"Sie sind auf ein Lager gestoßen, wo die Söldner ihre Taktik üben. \"Ihr seid "
"zu weit fortgeschritten für uns\", sagt der Söldnerhauptmann. \"Wir können "
"euch nichts mehr beibringen.\""

msgid ""
"You've come upon a mercenary camp practicing their tactics. The mercenaries "
"welcome you and your troops and invite you to train with them."
msgstr ""
"Sie sind auf ein Lager gestoßen, wo die Söldner ihre Taktik üben. Die "
"Söldner begrüßen Sie und Ihre Truppen und laden Sie ein, mit ihnen zu "
"trainieren."

msgid "\"Go 'way!\", the witch doctor barks, \"you know all I know.\""
msgstr "\"Geh weg!\", bellt der Hexendoktor, \"du weißt alles, was ich weiß.\""

msgid ""
"An Orcish witch doctor living in the hut deepens your knowledge of magic by "
"showing you how to cast stones, read portents, and decipher the intricacies "
"of chicken entrails."
msgstr ""
"Ein orkischer Hexendoktor, der in der Hütte lebt, vertieft Ihr Wissen über "
"Magie, indem er Ihnen zeigt, wie man Steine wirft, Vorzeichen liest und die "
"Feinheiten von Hühnerinnereien entschlüsselt."

msgid ""
"You've found a group of Druids worshipping at one of their strange stone "
"edifices. Silently, the Druids turn you away, indicating they have nothing "
"new to teach you."
msgstr ""
"Sie haben eine Gruppe von Druiden gefunden, die an einem ihrer seltsamen "
"Steinbauten beten. Die Druiden weisen Sie schweigend ab und geben zu "
"verstehen, dass sie Ihnen nichts Neues zu lehren haben."

msgid ""
"You've found a group of Druids worshipping at one of their strange stone "
"edifices. Silently, they teach you new ways to cast spells."
msgstr ""
"Sie haben eine Gruppe von Druiden gefunden, die an einem ihrer seltsamen "
"Steinbauten beten. Im Stillen lehren sie Sie neue Wege, Zauber zu wirken."

msgid ""
"You tentatively approach the burial ground of ancient warriors. Do you want "
"to search the graves?"
msgstr ""
"Sie nähern sich zögerlich dem Gräberfeld der alten Krieger. Wollen Sie die "
"Gräber durchsuchen?"

msgid ""
"You spend several hours searching the graves and find nothing. Such a "
"despicable act reduces your army's morale."
msgstr ""
"Sie verbringen mehrere Stunden damit, die Gräber zu durchsuchen und finden "
"nichts. Ein solch abscheulicher Akt senkt die Moral Ihrer Armee."

msgid "Upon defeating the Zombies you search the graves and find something!"
msgstr ""
"Nachdem Sie die Zombies besiegt haben, durchsuchen Sie die Gräber und finden "
"etwas!"

msgid ""
"The rotting hulk of a great pirate ship creaks eerily as it is pushed "
"against the rocks. Do you wish to search the shipwreck?"
msgstr ""
"Der verrottende Rumpf eines großen Piratenschiffs knarrt unheimlich, als er "
"gegen die Felsen gedrückt wird. Möchten Sie das Schiffswrack durchsuchen?"

msgid ""
"You spend several hours sifting through the debris and find nothing. Such a "
"despicable act reduces your army's morale."
msgstr ""
"Nachdem Sie die Geister besiegt haben, verbringen Sie mehrere Stunden damit, "
"die Trümmer zu durchsuchen und finden nichts. Solch eine "
"verabscheuungswürdige Tat senkt die Moral Ihrer Armee."

msgid ""
"Upon defeating the Ghosts you sift through the debris and find something!"
msgstr ""
"Nachdem Sie die Geister besiegt haben, durchsuchen Sie die Trümmer und "
"finden etwas!"

msgid ""
"The rotting hulk of a great pirate ship creaks eerily as it is pushed "
"against the rocks. Do you wish to search the ship?"
msgstr ""
"Der verrottende Rumpf eines großen Piratenschiffs knarrt unheimlich, als er "
"gegen die Felsen gedrückt wird. Möchten Sie das Schiff durchsuchen?"

msgid ""
"Upon defeating the Skeletons you sift through the debris and find something!"
msgstr ""
"Nachdem Sie die Skelette besiegt haben, durchsuchen Sie die Trümmer und "
"finden etwas!"

msgid "Your men spot a navigational buoy, confirming that you are on course."
msgstr ""
"Ihre Männer entdecken eine Navigationsboje, die Ihnen bestätigt, dass Sie "
"auf Kurs sind."

msgid ""
"Your men spot a navigational buoy, confirming that you are on course and "
"increasing their morale."
msgstr ""
"Ihre Männer entdecken eine Navigationsboje, die ihnen bestätigt, dass Sie "
"auf Kurs sind und ihre Moral steigert."

msgid ""
"The drink at the oasis is refreshing, but offers no further benefit. The "
"oasis might help again if you fought a battle first."
msgstr ""
"Der Schluck an der Oase ist erfrischend, bietet aber keinen weiteren Nutzen. "
"Die Oase könnte wieder helfen, wenn Sie zuerst eine Schlacht gekämpft haben."

#, fuzzy
msgid ""
"A drink at the oasis fills your troops with strength and lifts their "
"spirits. You can travel a bit further today."
msgstr ""
"Ein Schluck an der Oase in der Oase füllt Ihre Truppen mit Kraft und hebt "
"ihre Laune.  Sie können heute ein Stück weiter reisen."

msgid ""
"The drink at the watering hole is refreshing, but offers no further benefit. "
"The watering hole might help again if you fought a battle first."
msgstr ""
"Der Schluck an der Wasserstelle ist erfrischend, bietet aber keinen weiteren "
"Nutzen. Die Wasserstelle könnte wieder helfen, wenn Sie zuerst eine Schlacht "
"geschlagen haben."

msgid ""
"A drink at the watering hole fills your troops with strength and lifts their "
"spirits. You can travel a bit further today."
msgstr ""
"Ein Schluck an der Wasserstelle füllt Ihre Truppen mit Kraft und hebt ihre "
"Laune. Sie können heute ein Stück weiter reisen."

msgid ""
"It doesn't help to pray twice before a battle. Come back after you've fought."
msgstr ""
"Es nützt nichts, vor einem Kampf zweimal zu beten. Kommen Sie zurück, "
"nachdem Sie gekämpft haben."

msgid "A visit and a prayer at the temple raises the morale of your troops."
msgstr "Ein Besuch und ein Gebet im Tempel hebt die Moral Ihrer Truppen."

msgid ""
"An old Knight appears on the steps of the gazebo. \"I am sorry, my liege, I "
"have taught you all I can.\""
msgstr ""
"Ein alter Ritter erscheint auf den Stufen des Pavillons. \"Es tut mir leid, "
"mein Lehnsherr, ich habe Euch alles beigebracht, was ich kann.\""

msgid ""
"An old Knight appears on the steps of the gazebo. \"My liege, I will teach "
"you all that I know to aid you in your travels.\""
msgstr ""
"Ein alter Ritter erscheint auf den Stufen des Pavillons. \"Mein Lehnsherr, "
"ich werde Euch alles lehren, was ich weiß, um Euch auf Eurer Reise zu helfen."
"\""

msgid ""
"You've pulled a shipwreck survivor from certain death in an unforgiving "
"ocean. Grateful, he says, \"I would give you an artifact as a reward, but "
"you're all full.\""
msgstr ""
"Sie haben einen Schiffbrüchigen vor dem sicheren Tod in dem unbarmherzigen "
"Ozean gerettet. Dankbar sagt er: \"Ich würde dir ein Artefakt als Belohnung "
"geben, aber du bist schon voll.\""

msgid ""
"You've pulled a shipwreck survivor from certain death in an unforgiving "
"ocean. Grateful, he rewards you for your act of kindness by giving you the "
"%{art}."
msgstr ""
"Sie haben einen Schiffbrüchigen vor dem sicheren Tod in dem unbarmherzigen "
"Ozean gerettet. Aus Dankbarkeit belohnt er Sie für Ihren Akt der "
"Freundlichkeit, indem er Ihnen die %{art} schenkt."

msgid "A leprechaun offers you the %{art} for the small price of %{gold} Gold."
msgstr ""
"Ein Kobold bietet Ihnen die %{art} für den kleinen Preis von %{gold} Gold an."

msgid ""
"A leprechaun offers you the %{art} for the small price of %{gold} Gold and "
"%{count} %{res}."
msgstr ""
"Ein Kobold bietet Ihnen die %{art} für den kleinen Preis von %{gold} Gold "
"und %{count} %{res} an."

msgid "Do you wish to buy this artifact?"
msgstr "Möchten Sie dieses Artefakt kaufen?"

msgid ""
"You try to pay the leprechaun, but realize that you can't afford it. The "
"leprechaun stamps his foot and ignores you."
msgstr ""
"Sie versuchen, den Kobold zu bezahlen, merken aber, dass Sie es sich nicht "
"leisten können. Der Kobold stampft mit dem Fuß auf und ignoriert Sie."

msgid ""
"Insulted by your refusal of his generous offer, the leprechaun stamps his "
"foot and ignores you."
msgstr ""
"Beleidigt durch Ihre Ablehnung seines großzügigen Angebots, stampft der "
"Kobold mit dem Fuß auf und ignoriert Sie."

msgid "You've found the artifact: "
msgstr "Sie haben das Artefakt gefunden: "

msgid ""
"You've found the humble dwelling of a withered hermit. The hermit tells you "
"that he is willing to give the %{art} to the first wise person he meets."
msgstr ""
"Sie haben die bescheidene Behausung eines vertrockneten Einsiedlers "
"gefunden. Der Einsiedler erzählt Ihnen, dass er bereit ist, die %{art} dem "
"ersten weisen Menschen zu geben, den er trifft."

msgid ""
"You've come across the spartan quarters of a retired soldier. The soldier "
"tells you that he is willing to pass on the %{art} to the first true leader "
"he meets."
msgstr ""
"Sie sind auf das spartanische Quartier eines pensionierten Soldaten "
"gestoßen. Der Soldat erzählt Ihnen, dass er bereit ist, die %{art} an den "
"ersten wahren Anführer weiterzugeben, den er trifft."

msgid ""
"You've encountered a strange person with a hat and an owl on it. He tells "
"you that he is willing to give %{art} if you have %{skill}."
msgstr ""
"Sie sind einer seltsamen Person mit einem Hut und einer Eule darauf "
"begegnet. Er sagt Ihnen, dass er bereit ist, %{art} zu geben, wenn Sie "
"%{skill} haben."

msgid ""
"You come upon an ancient artifact. As you reach for it, a pack of Rogues "
"leap out of the brush to guard their stolen loot."
msgstr ""
"Sie stoßen auf ein uraltes Artefakt. Als Sie danach greifen, springt ein "
"Rudel Schurken aus dem Gebüsch, um ihre gestohlene Beute zu bewachen."

msgid ""
"Through a clearing you observe an ancient artifact. Unfortunately, it's "
"guarded by a nearby %{monster}. Do you want to fight the %{monster} for the "
"artifact?"
msgstr ""
"Auf einer Lichtung entdecken Sie ein uraltes Artefakt. Leider wird es von "
"einem %{monster} in der Nähe bewacht. Wollen Sie gegen der %{monster} um das "
"Artefakt kämpfen?"

msgid "Victorious, you take your prize, the %{art}."
msgstr "Als Sieger nehmen Sie Ihren Preis, die %{art}, entgegen."

msgid ""
"Discretion is the better part of valor, and you decide to avoid this fight "
"for today."
msgstr ""
"Diskretion ist der bessere Teil der Tapferkeit, also beschließen Sie, diesen "
"Kampf für heute zu vermeiden."

msgid ""
"After spending hours trying to fish the chest out of the sea, you open it "
"and find %{gold} gold pieces."
msgstr ""
"Nachdem Sie stundenlang versucht haben, die Kiste aus dem Meer zu fischen, "
"öffnen Sie sie und finden %{gold}-Goldstücke."

msgid ""
"After spending hours trying to fish the chest out of the sea, you open it "
"and find %{gold} gold and the %{art}."
msgstr ""
"Nachdem Sie stundenlang versucht haben, die Kiste aus dem Meer zu fischen, "
"öffnen Sie sie und finden %{gold} Gold und die %{art}."

msgid ""
"After spending hours trying to fish the chest out of the sea, you open it, "
"only to find it empty."
msgstr ""
"Nachdem Sie stundenlang versucht haben, die Kiste aus dem Meer zu fischen, "
"öffnen Sie sie, nur um sie leer vorzufinden."

msgid ""
"After scouring the area, you fall upon a hidden treasure cache. You may take "
"the gold or distribute the gold to the peasants for experience. Do you wish "
"to keep the gold?"
msgstr ""
"Nachdem Sie das Gebiet durchkämmt haben, stoßen Sie auf ein verborgenes "
"Schatzversteck. Sie können das Gold mitnehmen oder das Gold an die Bauern "
"für Erfahrung verteilen. Möchten Sie das Gold behalten?"

msgid ""
"After scouring the area, you fall upon a hidden chest, containing the "
"%{gold} gold pieces."
msgstr ""
"Nachdem Sie das Gebiet durchkämmt haben, stoßen Sie auf eine versteckte "
"Kiste, die die %{gold}-Goldstücke enthält."

msgid ""
"After scouring the area, you fall upon a hidden chest, containing the "
"ancient artifact %{art}."
msgstr ""
"Nachdem Sie das Gebiet durchkämmt haben, stoßen Sie auf eine versteckte "
"Kiste, die das uralte Artefakt %{art} enthält."

msgid ""
"You stumble upon a dented and tarnished lamp lodged deep in the earth. Do "
"you wish to rub the lamp?"
msgstr ""
"Sie stolpern über eine verbeulte und angeschlagene Lampe, die tief in der "
"Erde steckt. Möchten Sie die Lampe reiben?"

msgid ""
"You have taken control of the local Alchemist shop. It will provide you with "
"%{count} unit of Mercury per day."
msgstr ""
"Sie haben die Kontrolle über den örtlichen Alchemistenladen übernommen. Er "
"versorgt Sie mit %{count} Einheit Quecksilber pro Tag."

msgid ""
"You gain control of a sawmill. It will provide you with %{count} units of "
"wood per day."
msgstr ""
"Sie erhalten die Kontrolle über ein Sägewerk. Es wird Sie mit %{count} "
"Einheiten Holz pro Tag versorgen."

msgid ""
"You gain control of an ore mine. It will provide you with %{count} units of "
"ore per day."
msgstr ""
"Sie erhalten die Kontrolle über eine Erzmine. Sie versorgt Sie mit %{count} "
"Einheiten Erz pro Tag."

msgid ""
"You gain control of a sulfur mine. It will provide you with %{count} unit of "
"sulfur per day."
msgstr ""
"Sie erhalten die Kontrolle über eine Schwefelmine. Sie versorgt Sie mit "
"%{count} Einheiten Schwefel pro Tag."

msgid ""
"You gain control of a crystal mine. It will provide you with %{count} unit "
"of crystal per day."
msgstr ""
"Sie erhalten die Kontrolle über eine Kristallmine. Sie versorgt Sie mit "
"%{count} Einheit Kristall pro Tag."

msgid ""
"You gain control of a gem mine. It will provide you with %{count} unit of "
"gems per day."
msgstr ""
"Sie erhalten die Kontrolle über eine Edelsteinmine. Sie versorgt Sie mit "
"%{count} Einheit Edelsteine pro Tag."

msgid ""
"You gain control of a gold mine. It will provide you with %{count} gold per "
"day."
msgstr ""
"Ihr erlangt die Kontrolle über eine Goldmine. Sie versorgt Euch mit %{count} "
"Gold pro Tag."

msgid ""
"The lighthouse is now under your control, and all of your ships will now "
"move further each day."
msgstr ""
"Der Leuchtturm ist nun unter Eurer Kontrolle, und all Eure Schiffe bewegen "
"sich nun jeden Tag weiter."

msgid "You gain control of a %{name}."
msgstr "Ihr erlangt die Kontrolle über einen %{name}."

msgid ""
"You come upon an abandoned gold mine. The mine appears to be haunted. Do you "
"wish to enter?"
msgstr ""
"Ihr stoßt auf eine verlassene Goldmine. In der Mine scheint es zu spuken. "
"Möchtet Ihr hineingehen?"

msgid "You beat the Ghosts and are able to restore the mine to production."
msgstr ""
"Ihr habt die Geister besiegt und könn5 die Mine wieder in Betrieb nehmen."

msgid ""
"A group of %{monster} with a desire for greater glory wish to join you. Do "
"you accept?"
msgstr ""
"Eine Gruppe von %{monster} mit dem Wunsch nach größerem Ruhm möchte sich "
"Euch anschließen. Akzeptiert Ihr?"

msgid "As you approach the dwelling, you notice that there is no one here."
msgstr "Als Ihr Euch der Behausung nähert, bemerkt Ihr, dass niemand da ist."

msgid ""
"You search the ruins, but the Medusas that used to live here are gone. "
"Perhaps there will be more next week."
msgstr ""
"Ihr durchsucht die Ruinen, aber die Medusen, die hier früher lebten, "
"sind weg. Vielleicht gibt es nächste Woche mehr."

msgid ""
"You've found some Medusas living in the ruins. They are willing to join your "
"army for a price. Do you want to recruit Medusas?"
msgstr ""
"Ihr habt einige Medusen gefunden, die in den Ruinen leben. Sie sind bereit, "
"sich Eurer Armee für einen bestimmten Preis anzuschließen. Möchtet Ihr "
"Medusen rekrutieren?"

msgid ""
"You've found a Sprite Tree City. Unfortunately, none of the Sprites living "
"there wish to join an army. Maybe next week."
msgstr ""
"Ihr habt ein Baumhaus gefunden. Leider ist keine der hier lebenden Feen "
"bereit, sich Eurer Armee anzuschließen. Vielleicht in der nächsten Woche."

msgid ""
"Some of the Sprites living in the tree city are willing to join your army "
"for a price. Do you want to recruit Sprites?"
msgstr ""
"Einige der im Baumhaus lebenden Feen sind bereit, sich Eurer Armee "
"für einen bestimmten Preis anzuschließen. Möchtet Ihr Feen rekrutieren?"

msgid ""
"A colorful Rogues' wagon stands empty here. Perhaps more Rogues will be here "
"later."
msgstr ""
"Ein bunter Wagen der Schurken steht leer da. Vielleicht sind später ein paar "
"Schurken hier."

msgid ""
"Distant sounds of music and laughter draw you to a colorful wagon housing "
"Rogues. Do you wish to have any Rogues join your army?"
msgstr ""
"Ferne Klänge von Musik und Gelächter führen Euch zu einem bunten Wagen, in "
"dem Schurken wohnen. Möchtet Ihr, dass sich Schurken Eurer Armee anschließen?"

msgid ""
"A group of tattered tents, billowing in the sandy wind, beckons you. The "
"tents are unoccupied. Perhaps more Nomads will be here later."
msgstr ""
"Ihr bemerket eine Gruppe zerlumpter Zelte, die sich im sandigen Wind wiegen. "
"Die Zelte stehen leer. Vielleicht sind spaeter ein paar Nomaden hier. "

msgid ""
"A group of tattered tents, billowing in the sandy wind, beckons you. Do you "
"wish to have any Nomads join you during your travels?"
msgstr ""
"Ihr bemerkt eine Gruppe zerlumpter Zelte, die sich im sandigen Wind wiegen. "
"Wünscht Ihr, dass sich Euch Nomaden auf Eurer Reise anschließen?"

msgid "The pit of mud bubbles for a minute and then lies still."
msgstr "Die Schlammgrube blubbert für einen Moment und ist dann wieder ruhig."

msgid ""
"As you approach the bubbling pit of mud, creatures begin to climb out and "
"position themselves around it. In unison they say: \"Mother Earth would like "
"to offer you a few of her troops. Do you want to recruit Earth Elementals?\""
msgstr ""
"Als Ihr Euch der blubbernden Schlammgrube nähert, beginnen Kreaturen "
"herauszuklettern und umstellen Euch. Im Enklang sagen sie: \"Mutter Erde möchte "
"Euch ein paar ihrer Truppen anbieten. Wollt Ihr Erdwesen rekrutieren?\""

msgid "You enter the structure of white stone pillars, and find nothing."
msgstr "Ihr betretet die Struktur aus weißen Steinsäulen und findet nichts."

msgid ""
"White stone pillars support a roof that rises up to the sky. As you enter "
"the structure, the dead air of the outside gives way to a whirling gust that "
"almost pushes you back out. The air current materializes into a barely "
"visible form. The creature asks, in what can only be described as a loud "
"whisper: \"Why have you come? Are you here to call upon the forces of the "
"air?\""
msgstr ""
"Weiße Steinsäulen stützen ein Dach, das sich in den Himmel erhebt. Als Ihr "
"das Bauwerk betretet, weicht die tote Luft des Außenbereichs einem "
"wirbelnden Windstoß, der Euch fast wieder hinausdrängt. Der Luftstrom "
"materialisiert sich zu einer kaum sichtbaren Gestalt. Die Kreatur fragt, was "
"man nur als lautes Flüstern bezeichnen kann: \"Warum bist du gekommen? Bist "
"du hier, um die Mächte der Luft anzurufen?\""

msgid "No Fire Elementals approach you from the lava pool."
msgstr "Es nähern sich keine Feuerwesen aus dem Lavapool."

msgid ""
"Beneath a structure that serves to hold in heat, Fire Elementals move about "
"in a fiery pool of molten lava. A group of them approach you and offer their "
"services. Would you like to recruit Fire Elementals?"
msgstr ""
"Unter einer Struktur, die dazu dient, die Hitze zurückzuhalten, bewegen sich "
"Feuerwesen in einem feurigen Becken aus geschmolzener Lava. Eine Gruppe von "
"ihnen kommt auf Euch zu und bietet Euch ihre Dienste an. Möchtet Ihr "
"Feuerwesen rekrutieren?"

msgid "A face forms in the water for a moment, and then is gone."
msgstr ""
"Ein Gesicht formt sich für einen Moment im Wasser und ist dann verschwunden."

msgid ""
"Crystalline structures cast shadows over a small reflective pool of water. "
"You peer into the pool, and a face that is not your own peers back. It asks: "
"\"Would you like to call upon the powers of water?\""
msgstr ""
"Kristalline Strukturen werfen Schatten auf ein kleines, spiegelndes "
"Wasserbecken. Ihr blickt in das Becken, und ein Gesicht, das nicht Euer "
"eigenes ist, blickt zurück. Es fragt: \"Möchtet Ihr die Kräfte des Wassers "
"anrufen?\""

msgid "This burial site is deathly still."
msgstr "Diese Grabstätte ist totenstill."

msgid ""
"Restless spirits of long dead warriors seeking their final resting place "
"offer to join you in hopes of finding peace. Do you wish to recruit ghosts?"
msgstr ""
"Rastlose Geister längst verstorbener Krieger, die ihre letzte Ruhe suchen,"
"bieten Euch an, sich Euch anzuschließen, in der Hoffnung, Frieden zu "
"finden. Möchtet Ihr Geister rekrutieren?"

msgid ""
"The City of the Dead is empty of life, and empty of unlife as well. Perhaps "
"some undead will move in next week."
msgstr ""
"In der Stadt der Toten gibt es kein Leben aber auch keine Untoten. "
"Vielleicht werden nächste Woche einige Untote eingezogen sein."

msgid ""
"Some Liches living here are willing to join your army for a price. Do you "
"want to recruit Liches?"
msgstr ""
"Einige hier lebende Liches sind bereit, sich Eurer Armee gegen einen Preis "
"anzuschließen. Wollt Ihr Liches rekrutieren?"

msgid ""
"You've found the ruins of an ancient city, now inhabited solely by the "
"undead. Will you search?"
msgstr ""
"Ihr habt die Ruinen einer alten Stadt gefunden, die jetzt nur noch von "
"Untoten bewohnt wird. Werdet Ihr danach suchen?"

msgid ""
"Some of the surviving Liches are impressed by your victory over their "
"fellows, and offer to join you for a price. Do you want to recruit Liches?"
msgstr ""
"Einige der überlebenden Liches sind von Eurem Sieg über ihre Gefährten "
"beeindruckt und bieten Euch an, sich Euch gegen einen Preis anzuschließen. "
"Wollt Ihr Liches rekrutieren?"

msgid ""
"You've found one of those bridges that Trolls are so fond of living under, "
"but there are none here. Perhaps there will be some next week."
msgstr ""
"Ihr habt eine dieser Brücken gefunden, unter denen Trolle so gerne leben, "
"aber es sind keine hier. Vielleicht wird es nächste Woche hier welche geben."

msgid ""
"Some Trolls living under a bridge are willing to join your army, but for a "
"price. Do you want to recruit Trolls?"
msgstr ""
"Einige Trolle, die unter einer Brücke leben, sind bereit gegen einen Preis "
"Eurer Armee beizutreten. Wollt Ihr Trolle rekrutieren?"

msgid "Trolls living under the bridge challenge you. Will you fight them?"
msgstr ""
"Trolle, die unter der Brücke leben, fordern Euch heraus. Werdet Ihr sie "
"bekämpfen?"

msgid ""
"A few Trolls remain, cowering under the bridge. They approach you and offer "
"to join your forces as mercenaries. Do you want to buy any Trolls?"
msgstr ""
"Ein paar Trolle bleiben zusammengekauert unter der Bruecke. Sie nähern sich "
"Euch und bieten an, sich Euren Truppen anzuschliessen. "
"Wollt Ihr Trolle rekrutieren?"

msgid ""
"The Dragon city has no Dragons willing to join you this week. Perhaps a "
"Dragon will become available next week."
msgstr ""
"Die Drachenstadt hat diese Woche keine Drachen, die bereit sind, sich Euch "
"anzuschließen. Vielleicht wird nächste Woche ein Drache zur Verfügung stehen."

msgid ""
"The Dragon city is willing to offer some Dragons for your army for a price. "
"Do you wish to recruit Dragons?"
msgstr ""
"Die Drachenstadt ist bereit, Euch gegen einen Preis einige Drachen für Eure Armee "
"anzubieten. Möchtet Ihr Drachen rekrutieren?"

msgid ""
"You stand before the Dragon City, a place off-limits to mere humans. Do you "
"wish to violate this rule and challenge the Dragons to a fight?"
msgstr ""
"Ihr steht vor der Drachenstadt, ein Ort, an dem Menschen keinen Zutritt "
"haben. Wollt Ihr gegen diese Regel verstoßen und die Drachen zu einem "
"Kampf herausfordern?"

msgid ""
"Having defeated the Dragon champions, the city's leaders agree to supply "
"some Dragons to your army for a price. Do you wish to recruit Dragons?"
msgstr ""
"Da Ihr die Drachenmeister besiegt habt, erklären sich die Anführer der "
"Stadt bereit, Eurer Armee einige Drachen für einen bestimmten Preis zur "
"Verfügung zu stellen. Möchtet Ihr Drachen rekrutieren?"

msgid "From the observation tower, you are able to see distant lands."
msgstr "Vom Beobachtungsturm aus könnt Ihr ferne Ländereien sehen."

msgid ""
"The spring only refills once a week, and someone's already been here this "
"week."
msgstr ""
"Die Quelle füllt sich nur einmal die Woche, und diese Woche war schon jemand "
"hier."

msgid ""
"A drink at the spring is supposed to give you twice your normal spell "
"points, but you are already at that level."
msgstr ""
"Ein Schluck an der Quelle soll Euch das Doppelte Eurer normalen "
"Zauberpunkte geben, aber sie sind bereits auf dieser Stufe."

msgid ""
"A drink from the spring fills your blood with magic! You have twice your "
"normal spell points in reserve."
msgstr ""
"Ein Schluck aus der Quelle füllt Euer Blut mit Magie! Ihr habt das Doppelte "
"Eurer normalen Zauberpunkte in Reserve."

msgid ""
"Recognizing you, the butler refuses to admit you. \"The master,\" he says, "
"\"will not see the same student twice.\""
msgstr ""
"Der Butler erkennt Euch und verweigert Euch den Einlass. \"Der Hausherr\", "
"sagt er, \"möchte denselben Schüler nicht zweimal sehen.\""

msgid ""
"The butler admits you to see the master of the house. He trains you in the "
"four skills a hero should know."
msgstr ""
"Der Butler gewährt Euch Einlass zum Hausherr. Dieser bildet Euch aus in den vier "
"Fertigkeiten, die ein Held beherrschen sollte."

msgid ""
"The butler opens the door and looks you up and down. \"You are neither "
"famous nor diplomatic enough to be admitted to see my master,\" he sniffs. "
"\"Come back when you think yourself worthy.\""
msgstr ""
"Der Butler öffnet die Tür und mustert Euch von oben bis unten. \"Ihr seid "
"weder berühmt noch diplomatisch genug, um zu meinem Herrn vorgelassen zu "
"werden\", schnieft er. \"Kommt wieder, wenn Ihr Euch für würdig haltet.\""

msgid " and "
msgstr " und "

msgid ""
"All of the %{monsters} you have in your army have been trained by the battle "
"masters of the fort. Your army now contains %{monsters2}."
msgstr ""
"Alle %{monsters}, die Ihr in Eurer Armee habt, wurden von den Kampfmeistern "
"der Forts ausgebildet. Eure Armee beinhaltet nun %{monsters2}."

msgid ""
"An unusual alliance of Ogres, Orcs, and Dwarves offer to train (upgrade) any "
"such troops brought to them. Unfortunately, you have none with you."
msgstr ""
"Eine ungewöhnliche Allianz aus Ogern, Orks und Zwergen bietet an, alle solche "
"Truppen, die zu ihnen gebracht werden, auszubilden (aufzurüsten). Leider "
"habt Ihr keine davon dabei."

msgid "All of your %{monsters} have been upgraded into %{monsters2}."
msgstr "All Eure %{monsters} wurden zu %{monsters2} aufgerüstet."

msgid ""
"A blacksmith working at the foundry offers to convert all Pikemen and "
"Swordsmen's weapons brought to him from iron to steel. He also says that he "
"knows a process that will convert Iron Golems into Steel Golems. "
"Unfortunately, you have none of these troops in your army, so he can't help "
"you."
msgstr ""
"Ein Schmied, der in der Gießerei arbeitet, bietet an, die Waffen von "
"Speermänner und Schwertkämpfer, die zu ihm gebracht werden, von Eisen in Stahl "
"umzuwandeln. Er sagt auch, dass er ein Verfahren kennt, mit dem man "
"Eisengoleme in Stahlgoleme umwandeln kann. Leider habt Ihr keine dieser "
"Truppen in Eurer Armee, sodass er Euch nicht helfen kann."

msgid ""
"The captain looks at you with surprise and says:\n"
"\"You already have all the maps I know about. Let me fish in peace now.\""
msgstr ""
"Der Kapitän sieht Euch überrascht an und sagt:\n"
"\"Ihr habt bereits alle Karten, die ich kenne. Lasst mich jetzt in "
"Ruhe fischen.\""

msgid ""
"A retired captain living on this refurbished fishing platform offers to sell "
"you maps of the sea he made in his younger days for 1,000 gold. Do you wish "
"to buy the maps?"
msgstr ""
"Ein pensionierten Kapitän, der die renovierten Angelplattform bewohnt, "
"bietet Euch für 1.000 Goldstücke Seekarten zum Kauf an, die er in "
"seinen jüngeren Tagen angefertigt hat. Möchtet Ihr die Karten "
"kaufen?"

msgid ""
"The captain sighs. \"You don't have enough money, eh?  You can't expect me "
"to give my maps away for free!\""
msgstr ""
"Der Kapitän seufzt. \"Du hast nicht genug Geld, was? Du kannst nicht "
"erwarten, dass ich meine Karten umsonst herausgebe!\""

msgid ""
"You come upon an obelisk made from a type of stone you have never seen "
"before. Staring at it intensely, the smooth surface suddenly changes to an "
"inscription. The inscription is a piece of a lost ancient map. Quickly you "
"copy down the piece and the inscription vanishes as abruptly as it appeared."
msgstr ""
"Ihr stoßt auf einen Obelisken, aus einer Steinsorte gemacht, die Ihr noch "
"nie gesehen habt. Ihr starrt ihn intensiv an, als auf der glatten "
"Oberfläche plötzlich eine Inschrift erscheint. Die Inschrift ist ein Stück "
"einer alten verlorenen Karte. Schnell malt Ihr das Stück ab und die "
"Inschrift verschwindet so schnell, wie sie erschienen war."

msgid "You have already been to this obelisk."
msgstr "Ihr wart bereits an diesem Obelisken."

msgid ""
"Upon your approach, the tree opens its eyes in delight. \"It is good to see "
"you, my student. I hope my teachings have helped you.\""
msgstr ""
"Als Ihr Euch nähert, öffnet der Baum erfreut seine Augen. \"Es ist schön, "
"Dich zu sehen, mein Schüler. Ich hoffe, meine Lehren haben Dir geholfen.\""

msgid ""
"Upon your approach, the tree opens its eyes in delight. \"Ahh, an "
"adventurer! Allow me to teach you a little of what I have learned over the "
"ages.\""
msgstr ""
"Als Ihr Euch nähert, öffnet der Baum erfreut seine Augen. \"Ahh, ein "
"Abenteurer! Erlaube mir, Dich ein wenig von dem zu lehren, was ich im Laufe "
"der Zeit gelernt habe.\""

msgid "Upon your approach, the tree opens its eyes in delight."
msgstr "Als Ihr Euch nähert, öffnet der Baum erfreut seine Augen."

msgid ""
"\"Ahh, an adventurer! I will be happy to teach you a little of what I have "
"learned over the ages for a mere %{count} %{res}.\""
msgstr ""
"\"Ahh, ein Abenteurer! Ich bringe Dir gerne ein wenig von dem bei, was ich "
"im Laufe der Zeit gelernt habe, für nur %{count} %{res}.\""

msgid "(Just bury it around my roots.)"
msgstr "(Vergrabe es einfach neben meine Wurzeln.)"

msgid "Tears brim in the eyes of the tree."
msgstr "In den Augen des Baumes kullern Tränen."

msgid "\"I need %{count} %{res}.\""
msgstr "\"Ich brauche %{count} %{res}.\""

msgid "it whispers. (sniff) \"Well, come back when you can pay me.\""
msgstr ""
"flüstert er. (schnieft) \"Na, dann komm wieder, wenn du mich bezahlen kannst."
"\""

msgid ""
"Nestled among the trees sits a blind seer. After you explain the intent of "
"your journey, the seer activates his crystal ball, allowing you to see the "
"strengths and weaknesses of your opponents."
msgstr ""
"Eingebettet zwischen den Bäumen sitzt ein blinder Wahrsager. Nachdem Ihr "
"die Absicht Eurer Reise erklärt habt, aktiviert er seine Kristallkugel "
"und Ihr könnt die Stärken und Schwächen Eurer Gegner sehen."

msgid ""
"The entrance to the cave is dark, and a foul, sulfurous smell issues from "
"the cave mouth. Will you enter?"
msgstr ""
"Der Eingang der Höhle ist dunkel, und ein fauliger, schwefliger Geruch "
"strömt aus dem Höhleneingang. Werdet Ihr eintreten?"

msgid "Except for evidence of a terrible battle, the cave is empty."
msgstr "Bis auf die Spuren einer schrecklichen Schlacht ist die Höhle leer."

msgid ""
"You find a powerful and grotesque Demon in the cave. \"Today,\" it rasps, "
"\"you will fight and surely die. But I will give you a choice of deaths. You "
"may fight me, or you may fight my servants. Do you prefer to fight my "
"servants?\""
msgstr ""
"Ihr findet einen mächtigen und grotesken Dämon in der Höhle. \"Heute\", "
"krächzt er, \"wirst Du kämpfen und sicher sterben. Aber ich lasse Dir die "
"Wahl zwischen zwei Todesarten. Du kannst gegen mich kämpfen, oder gegen "
"meine Diener. Willst Du lieber gegen meine Diener kämpfen?\""

msgid ""
"The Demon screams its challenge and attacks! After a short, desperate "
"battle, you slay the monster and receive %{exp} experience points."
msgstr ""
"Der Dämon schreit herausfordernd und greift an! Nach einem kurzen, "
"verzweifelten Kampf erschlagt Ihr das Monster und erhaltet %{exp} "
"Erfahrungspunkte."

msgid ""
"The Demon screams its challenge and attacks! After a short, desperate "
"battle, you slay the monster and receive %{exp} experience points and "
"%{count} gold."
msgstr ""
"Der Dämon schreit herausfordernd und greift an! Nach einem kurzen, "
"verzweifelten Kampf erschlagt Ihr das Monster und erhaltet %{exp} "
"Erfahrungspunkte und %{count} Goldstücke."

msgid ""
"The Demon screams its challenge and attacks! After a short, desperate "
"battle, you slay the monster and find the %{art} in the back of the cave."
msgstr ""
"Der Dämon schreit herausfordernd und greift an! Nach einem kurzen, "
"verzweifelten Kampf erschlagt Ihr das Monster und findet die %{art} im "
"hinteren Teil der Höhle."

msgid ""
"Seeing that you do not have %{count} gold, the demon slashes you with its "
"claws, and the last thing you see is a red haze."
msgstr ""
"Als der Dämon sieht, dass Ihr keine %{count} Goldstücke habt, schlitzt er "
"Euch mit seinen Klauen auf. Das Letzte, was Ihr seht, ist ein roter Schleier."

msgid ""
"The Demon leaps upon you and has its claws at your throat before you can "
"even draw your sword. \"Your life is mine,\" it says. \"I will sell it back "
"to you for %{count} gold.\""
msgstr ""
"Der Dämon stürzt sich auf Euch und krallt sich in Eure Kehle, bevor Ihr "
"überhaupt Euer Schwert ziehen könnt. \"Dein Leben ist mein\", sagt er. "
"\"Ich werde es Dir für %{count} Goldstücke zurückverkaufen.\""

msgid ""
"Upon defeating the daemon's servants, you find a hidden cache with %{count} "
"gold."
msgstr ""
"Nachdem Ihr die Diener des Dämons besiegt habt, findet Ihr ein verborgenes "
"Versteck mit %{count} Goldstücken."

msgid ""
"As you enter the Alchemist's Tower, a hobbled, graying man in a brown cloak "
"makes his way towards you."
msgstr ""
"Als Ihr den Alchemistenturm betretet, kommt ein humpelnder, ergrauter Mann "
"in einem braunen Umhang auf Euch zu."

msgid "He checks your pack, and sees that you have 1 cursed item."
msgid_plural ""
"He checks your pack, and sees that you have %{count} cursed items."
msgstr[0] ""
"Er prüft Euer Gepäck und sieht, dass Ihr einen verfluchten Gegenstand habt."
msgstr[1] ""
"Er prüft Euer Gepäck und sieht, dass Ihr %{count} verfluchte "
"Gegenstände habt."

msgid "For %{gold} gold, the alchemist will remove it for you. Do you pay?"
msgid_plural ""
"For %{gold} gold, the alchemist will remove them for you. Do you pay?"
msgstr[0] ""
"Für %{gold} Gold wird der Alchemist es für Euch entfernen. Bezahlt Ihr?"
msgstr[1] ""
"Für %{gold} Gold wird der Alchemist die für Euch entfernen. Bezahlt Ihr?"

msgid ""
"After you consent to pay the requested amount of gold, the alchemist grabs "
"the cursed artifact and throws it into his magical cauldron."
msgid_plural ""
"After you consent to pay the requested amount of gold, the alchemist grabs "
"all cursed artifacts and throws them into his magical cauldron."
msgstr[0] ""
"Nachdem Ihr eingewilligt habt, den geforderten Goldbetrag zu zahlen, "
"schnappt sich der Alchemist das verfluchte Artefakt und wirft es in seinen "
"magischen Kessel."
msgstr[1] ""
"Nachdem Ihr eingewilligt habt, den geforderten Goldbetrag zu zahlen, "
"schnappt sich der Alchemist alle verfluchten Artefakte und wirft sie in "
"seinen magischen Kessel."

msgid ""
"You hear a voice from behind the locked door, \"You don't have enough gold "
"to pay for my services.\""
msgstr ""
"Ihr hört hinter der verschlossenen Tür eine Stimme: \"Ihr habt nicht genug "
"Gold, um meine Dienste zu bezahlen.\""

msgid ""
"You hear a voice from high above in the tower, \"Go away! I can't help you!\""
msgstr ""
"Ihr hört eine Stimme von hoch oben aus dem Turm: \"Geh weg! Ich kann Dir "
"nicht helfen!\""

msgid ""
"The head groom speaks to you, \"That is a fine looking horse you have. I am "
"afraid we can give you no better, but the horses your cavalry are riding "
"look to be of poor breeding stock. We have many trained war horses which "
"would aid your riders greatly. I insist you take them.\""
msgstr ""
"Der Stallmeister spricht zu Euch: \"Das ist ein schönes Pferd, das Ihr da "
"habt. Ich fürchte, wir können Euch kein besseres geben, aber die Pferde, "
"Eurer Kavallerie, scheinen aus schlechter Zucht zu sein. Wir haben viele "
"trainierte Kriegspferde, die Euren Reitern sehr helfen würden. Ich bestehe "
"darauf, dass Ihr sie nehmt.\""

msgid ""
"As you approach the stables, the head groom appears, leading a fine looking "
"war horse. \"This steed will help speed you in your travels. Alas, he will "
"grow tired in a week. You must also let me give better horses to your "
"mounted soldiers, their horses look shoddy and weak.\""
msgstr ""
"Als Ihr Euch den Ställen nähert, erscheint der Stallmeister und führt ein "
"bestens aussehendes Schlachtross. \"Dieses Ross wird Euch helfen, Eure Reisen "
"zu beschleunigen. Leider wird es in einer Woche müde werden. Ihr müsst mir "
"auch erlauben, Euren berittenen Soldaten bessere Pferde zu geben, ihre Pferde "
"sehen schäbig und schwach aus.\""

msgid ""
"The head groom approaches you and speaks, \"You already have a fine horse, "
"and have no inexperienced cavalry which might make use of our trained war "
"horses.\""
msgstr ""
"Der Oberpfleger tritt an Euch heran und spricht: \"Ihr habt bereits ein "
"schönes Pferd und keine unerfahrene Kavallerie, die unsere trainierten "
"Schlachtrösser gebrauchen könnte.\""

msgid ""
"As you approach the stables, the head groom appears, leading a fine looking "
"war horse. \"This steed will help speed you in your travels. Alas, his "
"endurance will wane with a lot of heavy riding, and you must return for a "
"fresh mount in a week. We also have many fine war horses which could benefit "
"mounted soldiers, but you have none we can help.\""
msgstr ""
"Als Ihr Euch den Ställen nähert, erscheint der Stallmeister und führt ein "
"gut aussehendes Schlachtross. \"Dieses Ross wird Euch auf Euren Reisen "
"helfen, schneller voranzukommen. Leider wird seine Ausdauer bei viel "
"schwerem Reiten nachlassen, und Ihr müsst in einer Woche wiederkommen, um "
"ein neues Pferd zu holen. Wir haben auch viele gute Kriegspferde, die "
"berittenen Soldaten helfen könnten, aber Ihr habt keines, dem wir helfen "
"können.\""

msgid "The Arena guards turn you away."
msgstr "Die Wachen der Arena weisen Euch ab."

msgid ""
"You have your crew stop up their ears with wax before the sirens' eerie song "
"has any chance of luring them to a watery grave."
msgstr ""
"Eure Mannschaft muss sich die Ohren mit Wachs zustopfen, bevor der unheimliche "
"Gesang der Sirenen sie in ein nasses Grab lockt."

msgid ""
"As the sirens sing their eerie song, your small, determined army manages to "
"overcome the urge to dive headlong into the sea."
msgstr ""
"Als die Sirenen ihr unheimliches Lied singen, gelingt es Eurer kleinen, "
"entschlossenen Armee, den Drang zu überwinden, kopfüber ins Meer zu stürzen."

msgid ""
"An eerie wailing song emanates from the sirens perched upon the rocks. Many "
"of your crew fall under its spell, and dive into the water where they drown. "
"You are now wiser for the visit, and gain %{exp} experience."
msgstr ""
"Von den auf den Felsen sitzenden Sirenen geht ein unheimliches Klagelied "
"aus. Viele Eurer Mannschaft geraten in seinen Bann und tauchen ins Wasser, "
"wo sie ertrinken. Ihr seid nun um diesen Besuch reicher und erhaltet %{exp} "
"Erfahrung."

msgid ""
"In a dazzling display of daring, you break into the local jail and free the "
"hero imprisoned there, who, in return, pledges loyalty to your cause."
msgstr ""
"In einem Anflug von Wagemut brecht Ihr in das örtliche Gefängnis ein und "
"befreit den hier eingesperrten Helden, der Euch als Dank seine Treue schwört."

msgid ""
"You already have %{count} heroes, and regretfully must leave the prisoner in "
"this jail to languish in agony for untold days."
msgstr ""
"Ihr habt bereits %{count} Helden und müsst leider den Gefangenen hier "
"in unbeschreiblichen Qualen zurücklassen."

msgid ""
"You enter a rickety hut and talk to the magician who lives there. He tells "
"you of places near and far which may aid you in your journeys."
msgstr ""
"Ihr betretet eine klapprige Hütte und sprecht mit dem dort lebenden Magier. "
"Er erzählt Euch von Orten, nah und fern, die Euch auf Euren Reisen "
"hilfreich sein könnten."

msgid "This eye seems to be intently studying its surroundings."
msgstr "Dieses Auge scheint aufmerksam seine Umgebung zu studieren."

msgid "You come across a giant Sphinx. The Sphinx remains strangely quiet."
msgstr "Ihr stoßt auf eine riesige Sphinx. Die Sphinx bleibt seltsam ruhig."

msgid ""
"\"I have a riddle for you,\" the Sphinx says. \"Answer correctly, and you "
"shall be rewarded. Answer incorrectly, and you shall be eaten. Do you accept "
"the challenge?\""
msgstr ""
"\"Ich habe ein Rätsel für Dich\", sagt die Sphinx. \"Antwortest Du richtig, "
"so sollst Du belohnt werden. Antwortest Du falsch, so sollst Du gefressen werden. "
"Nimmst du die Herausforderung an?\""

msgid ""
"The Sphinx asks you the following riddle:\n"
"\n"
"'%{riddle}'\n"
"\n"
"Your answer?"
msgstr ""
<<<<<<< HEAD
"Die Sphinx stellt Euch das folgende Rätsel:\n"
" \n"
"'%{riddle}'\n"
" \n"
"Eure Antwort?"
=======
"Die Sphinx stellt Ihnen das folgende Rätsel:\n"
"\n"
"'%{riddle}'\n"
"\n"
"Ihre Antwort?"
>>>>>>> 6fe82259

msgid ""
"\"You guessed incorrectly,\" the Sphinx says, smiling. The Sphinx swipes at "
"you with a paw, knocking you to the ground. Another blow makes the world go "
"black, and you know no more."
msgstr ""
"\"Du hast falsch geraten\", sagt die Sphinx und lächelt. Die Sphinx schlägt "
"mit einer Pranke nach Euch und wirft Euch zu Boden. Ein weiterer Schlag, "
"und Euch wird schwarz vor Augen. Das ist Eure letzte Erinnerung."

msgid ""
"Looking somewhat disappointed, the Sphinx sighs. \"You've answered my riddle "
"so here's your reward. Now begone.\""
msgstr ""
"Ein wenig enttäuscht wirkend säufzt die Sphinx. \"Du hast mein Rätsel "
"gelöst, hier ist Deine Belohnung. Und nun verschwinde.\""

msgid ""
"A magical barrier stands tall before you, blocking your way. Runes on the "
"arch read,\n"
"\"Speak the key and you may pass.\"\n"
"As you speak the magic word, the glowing barrier dissolves into nothingness."
msgstr ""
"Eine magische Barriere ragt hoch vor Euch auf und versperrt Euch den Weg. "
"In Runen steht auf dem Bogen,\n"
"\"Sprich das Schlüsselwort und du darfst passieren.\"\n"
"Als Ihr das magische Wort sprecht, löst sich die glühende Barriere in "
"Nichts auf."

msgid ""
"A magical barrier stands tall before you, blocking your way. Runes on the "
"arch read,\n"
"\"Speak the key and you may pass.\"\n"
"You speak, and nothing happens."
msgstr ""
"Eine magische Barriere ragt hoch vor Euch auf und versperrt Euch den Weg. "
"In Runen steht auf dem Bogen,\n"
"\"Sprich das Schlüsselwort und du kannst passieren.\"\n"
"Ihr sprecht, aber nichts passiert."

msgid ""
"You enter the tent and see an old woman gazing into a magic gem. She looks "
"up and says,\n"
"\"In my travels, I have learned much in the way of arcane magic. A great "
"oracle taught me his skill. I have the answer you seek.\""
msgstr ""
"Ihr betretet das Zelt und seht dort eine alte Frau, auf einen magischen "
"Edelstein starrt. Sie schaut zu Euch auf und sagt,\n"
"\"Auf meinen Reisen habe ich viel über die geheim Magie gelernt. Ein großes "
"Orakel lehrte mich sein Können. Ich habe die Antwort, die Ihr sucht.\""

msgid "No spell book is present."
msgstr "Kein Zauberbuch vorhanden."

msgid ""
"This spell costs %{mana} spell points. You have no spell points, so you "
"cannot cast it."
msgstr ""
"Dieser Zauberspruch kostet %{mana} Zauberpunkte. Ihr habt keine Zauberpunkte, "
"also könnt Ihr den Zauber nicht sprechen."

msgid ""
"This spell costs %{mana} spell points. You only have %{point} spell points, "
"so you cannot cast it."
msgstr ""
"Dieser Zauberspruch kostet %{mana} Zauberpunkte. Ihr habt nur %{point} "
"Zauberpunkte, also könnt Ihr den Zauber nicht sprechen."

msgid "The spell was not found."
msgstr "Der Zauberspruch wurde nicht gefunden."

msgid "Only heroes can cast this spell."
msgstr "Nur Helden können diesen Zauberspruch sprechen."

msgid "This hero is not able to cast adventure spells."
msgstr "Dieser Held ist nicht in der Lage, Abenteuerzauber zu sprechen."

msgid "Your hero is too tired to cast this spell today. Try again tomorrow."
msgstr ""
"Euer Held ist zu müde, um heute diesen Zauber auszusprechen. Versucht "
"es morgen erneut."

msgid "This spell cannot be cast on a boat."
msgstr "Dieser Zauber kann nicht auf einem Boot verwendet werden."

msgid "This spell can only be cast near an ocean."
msgstr "Dieser Zauber kann nur in der Nähe von Wasser gewirkt werden."

msgid ""
"There are no boats available and no ocean adjacent to the hero where this "
"spell will work."
msgstr ""
"In der Nähe des Helden gibt es kein Boot und keinen freien Platz im Meer, um "
"diesen Zauber zu wirken."

msgid "There are no boats available for this spell."
msgstr "Es ist kein Boot verfügbar, um diesen Spruch zu wirken."

msgid "There is no ocean adjacent to the hero where this spell will work."
msgstr ""
"In der Nähe des Helden gibt es keinen Ozean, in dem dieser Zauber "
"funktioniert."

msgid ""
"You do not own any town or castle that is not currently occupied by a hero. "
"You cannot cast this spell."
msgstr ""
"Sie besitzen derzeit keine Stadt oder Burg, die nicht von einem Helden "
"bewohnt wird, also können Sie den Zauber nicht wirken."

#, fuzzy
msgid "This hero is already in a town, so you cannot cast this spell."
msgstr ""
"Dieser Held befindet sich bereits in einer Stadt, sodass Ihr den Zauber "
"nicht wirken könnt."

msgid ""
"The nearest town is %{town}.\n"
"\n"
"This town is occupied by your hero %{hero}."
msgstr ""
"Die nächstgelegene Stadt ist %{town}.\n"
"\n"
"Diese Stadt ist von deinem Helden %{hero} besetzt."

#, fuzzy
msgid "This spell is already in effect."
msgstr "Dieser Zauber ist bereits in Gebrauch."

msgid ""
"No opponent neither has nor can have any hero under their command anymore. "
"Casting this spell will have no effect."
msgstr ""
"Kein Gegner kann mehr Helden unter seinem Kommando haben. Das Wirken dieses "
"Zaubers bringt keinen Vorteil."

msgid ""
"No opponent has a hero under their command at this time. Casting this spell "
"will have no effect."
msgstr ""
"Kein Gegner hat zu diesem Zeitpunkt einen Helden unter seinem Kommando. Das "
"Wirken dieses Zaubers bringt keinen Vorteil."

msgid ""
"You must be within %{count} spaces of a monster for the Visions spell to "
"work."
msgstr ""
"Sie müssen sich innerhalb von %{count} Feldern eines Monsters befinden, "
"damit die Vision wirkt."

#, fuzzy
msgid ""
"You must be standing on the entrance to a mine (sawmills and alchemist labs "
"do not count) to cast this spell."
msgstr ""
"Sie müssen am Eingang einer Mine stehen (Sägewerke und Alchemisten zählen "
"nicht), um diesen Zauber zu wirken."

msgid "You must first defeat the ghosts guarding the mine to cast this spell."
msgstr ""
"Um diesen Zauber zu wirken, müssen zuerst die Geister besiegt werden, die "
"die Mine bewachen."

msgid ""
"There are already at least as many elementals guarding the mine as this hero "
"can generate. Casting this spell will have no effect."
msgstr ""
"Es gibt bereits mindestens so viele Elementare, die die Mine bewachen, wie "
"der Zauberspruch erzeugen kann. Das Wirken dieses Zaubers wird keinen "
"Vorteil bringen."

msgid "%{name} the %{race} (Level %{level})"
msgstr "%{name} (Stufe %{level} %{race})"

msgid "Are you sure you want to dismiss this Hero?"
msgstr "Sind Sie sicher, dass Sie diesen Helden entlassen wollen?"

msgid "View Experience Info"
msgstr "Infos zur Erfahrung anzeigen"

msgid "View Spell Points Info"
msgstr "Infos zu Zauberpunkten anzeigen"

msgid "Set army combat formation to 'Spread'"
msgstr "Armeekampfformation auf \"Ausbreitend\" einstellen"

msgid "Set army combat formation to 'Grouped'"
msgstr "Armeekampfformation auf \"Gruppiert\" einstellen"

msgid "Exit Hero Screen"
msgstr "Heldenbildschirm verlassen"

msgid "You cannot dismiss a hero in a castle"
msgstr "Man kann einen Helden nicht in einer Burg entlassen"

msgid "Dismissal of %{name} the %{race} is prohibited by scenario"
msgstr "Die Entlassung von %{name} (%{race}) ist durch das Szenario verboten"

msgid "Dismiss %{name} the %{race}"
msgstr "%{name} (%{race}) entlassen"

msgid "Show previous hero"
msgstr "Vorherigen Helden anzeigen"

msgid "Show next hero"
msgstr "Nächsten Helden anzeigen"

msgid "Blood Morale"
msgstr "Blutmoral"

msgid "%{morale} Morale"
msgstr "%{morale} Moral"

msgid "%{luck} Luck"
msgstr "%{luck} Glück"

msgid "Current Luck Modifiers:"
msgstr "Aktuelle Glücksmodifikatoren:"

msgid "Current Morale Modifiers:"
msgstr "Aktuelle Moralmodifikatoren:"

msgid "Entire army is undead, so morale does not apply."
msgstr "Die gesamte Armee ist untot, also gilt die Moral nicht."

msgid ""
"Current experience %{exp1}.\n"
" Next level %{exp2}."
msgstr ""
"Aktuelle Erfahrung %{exp1}.\n"
" Nächste Stufe %{exp2}."

msgid "Level %{level}"
msgstr "Stufe %{level}"

msgid ""
"%{name} currently has %{point} spell points out of a maximum of %{max}. The "
"maximum number of spell points is 10 times your knowledge. It is "
"occasionally possible to have more than your maximum spell points via "
"special events."
msgstr ""
"%{name} hat derzeit %{point} Zauberpunkte von einem Maximum von %{max}. Die "
"maximale Anzahl an Zauberpunkten ist das 10-fache ihr Wissens. Es ist "
"gelegentlich möglich, durch besondere Ereignisse mehr als die maximale "
"Anzahl an Zauberpunkten zu erhalten."

msgid "%{name1} meets %{name2}"
msgstr "%{name1} trifft %{name2}"

msgid "Town Portal"
msgstr "Stadtportal"

msgid "Select town to port to."
msgstr "Wählen Sie die Zielstadt aus."

msgid "Enemy heroes are now fully identifiable."
msgstr "Feindliche Helden sind jetzt vollständig identifizierbar."

msgid "Identify Hero"
msgstr "Held identifiz."

msgid "The creatures are willing to join us!"
msgstr "Die Kreaturen sind bereit, sich uns anzuschließen!"

msgid "All the creatures will join us..."
msgstr "Alle Kreaturen werden sich uns anschließen..."

msgid "The creature will join us..."
msgid_plural "%{count} of the creatures will join us..."
msgstr[0] "Die Kreatur wird sich uns anschließen..."
msgstr[1] "%{count} der Kreaturen werden sich uns anschließen..."

msgid ""
"\n"
" for a fee of %{gold} gold."
msgstr ""
"\n"
"gegen eine Gebühr von %{gold} Gold."

msgid "These weak creatures will surely flee before us."
msgstr "Diese schwachen Kreaturen werden sicher vor uns fliehen."

msgid "I fear these creatures are in the mood for a fight."
msgstr "Ich fürchte, diese Kreaturen sind in der Stimmung für einen Kampf."

msgid "Your attack skill is a bonus added to each creature's attack skill."
msgstr ""
"Ihre Angriffsfähigkeit ist ein Bonus, der zur Angriffsfähigkeit jeder "
"Kreatur addiert wird."

msgid "Your defense skill is a bonus added to each creature's defense skill."
msgstr ""
"Ihre Verteidigung ist ein Bonus, der zur Verteidigung jeder Kreatur addiert "
"wird."

msgid "Your spell power determines the length or power of a spell."
msgstr "Ihre Zauberkraft bestimmt die Länge oder Stärke eines Zaubers."

msgid ""
"Your knowledge determines how many spell points your hero may have. Under "
"normal circumstances, a hero is limited to 10 spell points per level of "
"knowledge."
msgstr ""
"Ihr Wissen bestimmt, wie viele Zauberpunkte Ihr Held haben darf. Unter "
"normalen Umständen ist ein Held auf 10 Zauberpunkte pro Wissensstufe "
"beschränkt."

msgid "Current Modifiers:"
msgstr "Aktuelle Modifikatoren:"

msgid "skill|Basic"
msgstr "Einfach"

msgid "skill|Advanced"
msgstr "Verbessert"

msgid "skill|Expert"
msgstr "Meisterhaft"

msgid "Pathfinding"
msgstr "Pfadfinden"

msgid "Archery"
msgstr "Bogen"

msgid "Logistics"
msgstr "Logistik"

msgid "Scouting"
msgstr "Spähen"

msgid "Diplomacy"
msgstr "Diplomatie"

msgid "Navigation"
msgstr "Navigation"

msgid "Leadership"
msgstr "Führung"

msgid "Wisdom"
msgstr "Weisheit"

msgid "Mysticism"
msgstr "Mystik"

msgid "Ballistics"
msgstr "Ballistik"

msgid "Eagle Eye"
msgstr "Adlerauge"

msgid "Necromancy"
msgstr "Nekromantie"

msgid "Estates"
msgstr "Grundbesitz"

msgid "Advanced Archery"
msgstr "Verbessert Bogen"

msgid "Advanced Pathfinding"
msgstr "Verbessert Pfadfinden"

msgid "Basic Archery"
msgstr "Einfach Bogen"

msgid "Basic Pathfinding"
msgstr "Einfaches Pfadfinden"

msgid "Expert Pathfinding"
msgstr "Meisterhaft Pfadfinden"

msgid "Advanced Logistics"
msgstr "Verbesserte Logistik"

msgid "Basic Logistics"
msgstr "Einfache Logistik"

msgid "Basic Scouting"
msgstr "Einfaches Spähen"

msgid "Expert Archery"
msgstr "Meisterhaft Bogen"

msgid "Expert Logistics"
msgstr "Meisterhafte Logistik"

msgid "Advanced Diplomacy"
msgstr "Verbesserte Diplomatie"

msgid "Advanced Scouting"
msgstr "Verbessertes Spähen"

msgid "Basic Diplomacy"
msgstr "Einfache Diplomatie"

msgid "Expert Diplomacy"
msgstr "Meisterhafte Diplomatie"

msgid "Expert Scouting"
msgstr "Meisterhaftes Spähen"

msgid "Advanced Leadership"
msgstr "Verbesserte Führung"

msgid "Advanced Navigation"
msgstr "Verbesserte Navigation"

msgid "Basic Leadership"
msgstr "Einfache Führung"

msgid "Basic Navigation"
msgstr "Einfache Navigation"

msgid "Expert Navigation"
msgstr "Meisterhafte Navigation"

msgid "Advanced Wisdom"
msgstr "Verbesserte Weisheit"

msgid "Basic Mysticism"
msgstr "Einfache Mystik"

msgid "Basic Wisdom"
msgstr "Einfache Weisheit"

msgid "Expert Leadership"
msgstr "Meisterhafte Führung"

msgid "Expert Wisdom"
msgstr "Meisterhafte Weisheit"

msgid "Advanced Luck"
msgstr "Verbessertes Glück"

msgid "Advanced Mysticism"
msgstr "Verbesserte Mystik"

msgid "Basic Luck"
msgstr "Einfaches Glück"

msgid "Expert Luck"
msgstr "Meisterhaftes Glück"

msgid "Expert Mysticism"
msgstr "Meisterhafte Mystik"

msgid "Advanced Ballistics"
msgstr "Verbesserte Ballistik"

msgid "Advanced Eagle Eye"
msgstr "Verbessertes Adlerauge"

msgid "Basic Ballistics"
msgstr "Einfache Ballistik"

msgid "Basic Eagle Eye"
msgstr "Einfaches Adlerauge"

msgid "Expert Ballistics"
msgstr "Meisterhafte Ballistik"

msgid "Advanced Necromancy"
msgstr "Verbesserte Nekromantie"

msgid "Basic Estates"
msgstr "Einfach Grundbesitz"

msgid "Basic Necromancy"
msgstr "Einfache Nekromantie"

msgid "Expert Eagle Eye"
msgstr "Meisterhaftes Adlerauge"

msgid "Expert Necromancy"
msgstr "Meisterhafte Nekromantie"

msgid "Advanced Estates"
msgstr "Verbessert Grundbesitz"

msgid "Expert Estates"
msgstr "Meisterhaft Grundbesitz"

msgid ""
"%{skill} reduces the movement penalty for rough terrain by %{count} percent."
msgstr ""
"%{skill} reduziert den Bewegungsabzug für unwegsames Gelände um %{count} "
"Prozent."

msgid "%{skill} eliminates the movement penalty for rough terrain."
msgstr "%{skill} eliminiert den Bewegungsabzug für unwegsames Gelände."

msgid ""
"%{skill} increases the damage done by range attacking creatures by %{count} "
"percent."
msgstr ""
"%{skill} erhöht den Schaden von Kreaturen, die aus der Entfernung angreifen, "
"um %{count} Prozent."

msgid "%{skill} increases your hero's movement points by %{count} percent."
msgstr "%{skill} erhöht die Bewegungspunkte Ihres Helden um %{count} Prozent."

msgid "%{skill} increases your hero's viewable area by one square."
msgid_plural ""
"%{skill} increases your hero's viewable area by %{count} squares."
msgstr[0] ""
"%{skill} vergrößert den sichtbaren Bereich Ihres Helden um ein Quadrat."
msgstr[1] ""
"%{skill} vergrößert den sichtbaren Bereich Ihres Helden um %{count} Quadrate."

msgid ""
"%{skill} allows you to negotiate with monsters who are weaker than your "
"group. "
msgstr ""
"%{skill} erlaubt Ihnen, mit Monstern zu verhandeln, die schwächer als Ihre "
"Gruppe sind. "

msgid "Approximately %{count} percent of the creatures may offer to join you."
msgstr ""
"Ungefähr %{count} Prozent der Kreaturen werden Ihnen anbieten, sich Ihnen "
"anzuschließen."

msgid "All of the creatures may offer to join you."
msgstr "Alle Kreaturen können anbieten, sich Ihnen anzuschließen."

msgid ""
"%{skill} increases your hero's movement points over water by %{count} "
"percent."
msgstr ""
"%{skill} erhöht die Bewegungspunkte Ihres Helden über Wasser um %{count} "
"Prozent."

msgid "%{skill} increases your hero's troops morale by %{count}."
msgstr "%{skill} erhöht die Moral der Truppen Ihres Helden um %{count}."

msgid "%{skill} allows your hero to learn third level spells."
msgstr "%{skill} erlaubt es Ihrem Helden, Zauber der dritten Stufe zu lernen."

msgid "%{skill} allows your hero to learn fourth level spells."
msgstr "%{skill} erlaubt es Ihrem Helden, Zauber der vierten Stufe zu lernen."

msgid "%{skill} allows your hero to learn fifth level spells."
msgstr "%{skill} erlaubt es Ihrem Helden, Zauber der fünften Stufe zu lernen."

msgid "%{skill} regenerates one additional spell point per day to your hero."
msgid_plural ""
"%{skill} regenerates %{count} additional spell points per day to your hero."
msgstr[0] ""
"%{skill} regeneriert einen zusätzlichen Zauberpunkt pro Tag für Ihren Helden."
msgstr[1] ""
"%{skill} regeneriert %{count} zusätzliche Zauberpunkte pro Tag für Ihren "
"Helden."

msgid "%{skill} increases your hero's luck by %{count}."
msgstr "%{skill} erhöht das Glück Ihres Helden um %{count}."

msgid ""
"%{skill} gives your hero's catapult shots a greater chance to hit and do "
"damage to castle walls."
msgstr ""
"%{skill} gibt den Katapultschüssen Ihres Helden eine größere Chance, die "
"Burgmauern zu treffen und Schaden zu verursachen."

msgid ""
"%{skill} gives your hero's catapult an extra shot, and each shot has a "
"greater chance to hit and do damage to castle walls."
msgstr ""
"%{skill} gibt dem Katapult Ihres Helden einen zusätzlichen Schuss, und jeder "
"Schuss hat eine größere Chance, die Burgmauern zu treffen und Schaden zu "
"verursachen."

msgid ""
"%{skill} gives your hero's catapult an extra shot, and each shot "
"automatically destroys any wall, except a fortified wall in a Knight castle."
msgstr ""
"%{skill} gibt dem Katapult Ihres Helden einen zusätzlichen Schuss, und jeder "
"Schuss zerstört automatisch jede Mauer, außer einer befestigten Mauer in "
"einer Ritterburg."

#, fuzzy
msgid ""
"%{skill} gives your hero a %{count} percent chance to learn any given 1st or "
"2nd level spell that was cast by an enemy during combat."
msgstr ""
"%{skill} gibt Ihrem Helden eine %{count} Prozent Chance, jeden gegnerischen "
"Zauber der Stufe 1 oder 2 zu erlernen, der in einem Kampf gegen ihn "
"eingesetzt wird."

#, fuzzy
msgid ""
"%{skill} gives your hero a %{count} percent chance to learn any given 3rd "
"level spell (or below) that was cast by an enemy during combat."
msgstr ""
"%{skill} gibt Ihrem Helden eine %{count} Prozent Chance, jeden beliebigen "
"Zauber der Stufe 3 (oder niedriger) zu lernen, der im Kampf gegen ihn "
"eingesetzt wird."

#, fuzzy
msgid ""
"%{skill} gives your hero a %{count} percent chance to learn any given 4th "
"level spell (or below) that was cast by an enemy during combat."
msgstr ""
"%{skill} gibt Ihrem Helden eine %{count} Prozent Chance, jeden beliebigen "
"Zauber der Stufe 4 (oder niedriger) zu lernen, der im Kampf gegen ihn "
"eingesetzt wird."

msgid ""
"%{skill} allows %{count} percent of the creatures killed in combat to be "
"brought back from the dead as Skeletons."
msgstr ""
"%{skill} erlaubt es %{count} Prozent der im Kampf getöteten Kreaturen als "
"Skelette aus den Toten zurückzubringen."

msgid ""
"Your hero produces %{count} gold pieces per day as tax revenue from estates."
msgstr ""
"Ihr Held produziert %{count} Goldstücke pro Tag als Steuereinnahmen aus "
"Ländereien."

msgid "Blue"
msgstr "Blau"

msgid "Green"
msgstr "Grün"

msgid "Red"
msgstr "Rot"

msgid "Yellow"
msgstr "Gelb"

msgid "Orange"
msgstr "Orange"

msgid "Purple"
msgstr "Lila"

msgid "barrier|Aqua"
msgstr "Aqua"

msgid "barrier|Blue"
msgstr "Blaue"

msgid "barrier|Brown"
msgstr "Braune"

msgid "barrier|Gold"
msgstr "Goldene"

msgid "barrier|Green"
msgstr "Grüne"

msgid "barrier|Orange"
msgstr "Orange"

msgid "barrier|Purple"
msgstr "Lila"

msgid "barrier|Red"
msgstr "Rote"

msgid "tent|Aqua"
msgstr "Aqua"

msgid "tent|Blue"
msgstr "Blaues"

msgid "tent|Brown"
msgstr "Braunes"

msgid "tent|Gold"
msgstr "Goldenes"

msgid "tent|Green"
msgstr "Grünes"

msgid "tent|Orange"
msgstr "Orange"

msgid "tent|Purple"
msgstr "Lila"

msgid "tent|Red"
msgstr "Rotes"

msgid "Experience"
msgstr "Erfahrung"

msgid ""
"Experience allows your heroes to go up levels, increasing their primary and "
"secondary skills."
msgstr ""
"Mit der Erfahrung steigen die Helden im Level auf und verbessern ihre "
"primären und sekundären Fähigkeiten."

msgid "Hero/Stats"
msgstr "Held/Stats"

msgid "Skills"
msgstr "Fähigkeiten"

msgid "Town/Castle"
msgstr "Stadt/Burg"

msgid "Garrison"
msgstr "Garnison"

msgid "Gold Per Day:"
msgstr "Gold pro Tag:"

msgid "View Heroes."
msgstr "Helden anzeigen."

msgid "Towns/Castles"
msgstr "Stadt/Burg"

msgid "View Towns and Castles."
msgstr "Städte anzeigen."

msgid "luck|Cursed"
msgstr "Verfluchtes"

msgid "luck|Awful"
msgstr "Furchtbares"

msgid "luck|Bad"
msgstr "Schlechtes"

msgid "luck|Normal"
msgstr "Normales"

msgid "luck|Good"
msgstr "Gutes"

msgid "luck|Great"
msgstr "Wunderbares"

msgid "luck|Irish"
msgstr "Irisches"

msgid ""
"Bad luck sometimes falls on your armies in combat, causing their attacks to "
"only do half damage."
msgstr ""
"Ihre Armeen werden im Kampf manchmal vom Pech verfolgt, so dass ihre "
"Angriffe nur halben Schaden anrichten."

msgid ""
"Neutral luck means your armies will never get lucky or unlucky attacks on "
"the enemy."
msgstr ""
"Neutrales Glück bedeutet, dass Ihre Armeen keine glücklichen oder "
"unglücklichen Angriffe auf den Feind haben werden."

msgid ""
"Good luck sometimes lets your armies get lucky attacks (double strength) in "
"combat."
msgstr ""
"Mit viel Glück können Ihre Armeen manchmal glückliche Angriffe (doppelte "
"Stärke) im Kampf erhalten."

msgid "morale|Treason"
msgstr "Verratende"

msgid "morale|Awful"
msgstr "Furchtbare"

msgid "morale|Poor"
msgstr "Schlechte"

msgid "morale|Normal"
msgstr "Normale"

msgid "morale|Good"
msgstr "Hohe"

msgid "morale|Great"
msgstr "Wunderbare"

msgid "morale|Blood!"
msgstr "Blut!"

msgid "Bad morale may cause your armies to freeze in combat."
msgstr ""
"Eine schlechte Moral kann dazu führen, dass Ihre Armeen im Kampf erstarren."

msgid ""
"Neutral morale means your armies will never be blessed with extra attacks or "
"freeze in combat."
msgstr ""
"Neutrale Moral bedeutet, dass Ihre Armeen nie mit zusätzlichen Angriffen "
"gesegnet werden oder im Kampf einfrieren."

msgid "Good morale may give your armies extra attacks in combat."
msgstr ""
"Eine gute Moral kann Ihre Armeen zusätzliche Angriffe im Kampf verschaffen."

msgid "Knight"
msgstr "Ritter"

msgid "Barbarian"
msgstr "Barbar"

msgid "Sorceress"
msgstr "Zauberin"

msgid "Warlock"
msgstr "Hexer"

msgid "Wizard"
msgstr "Zauberer"

msgid "Necromancer"
msgstr "Totenbeschwörer"

msgid "Multi"
msgstr "Verschied"

msgid "race|Random"
msgstr "Zufällig"

msgid "race|Neutral"
msgstr "Neutral"

msgid "doubleLined|Knight"
msgstr "Ritter"

msgid "doubleLined|Barbarian"
msgstr "Barbar"

msgid "doubleLined|Sorceress"
msgstr "Zauberin"

msgid "doubleLined|Warlock"
msgstr "Hexer"

msgid "doubleLined|Wizard"
msgstr "Zauberer"

msgid ""
"doubleLined|Necro-\n"
"mancer"
msgstr ""
"Totenbe-\n"
"schwörer"

msgid "doubleLinedRace|Multi"
msgstr "Verschied"

msgid "doubleLinedRace|Random"
msgstr "Zufällig"

msgid "doubleLinedRace|Neutral"
msgstr "Neutral"

msgid "speed|Standing"
msgstr "Stehend"

msgid "speed|Crawling"
msgstr "Schleichend"

msgid "speed|Very Slow"
msgstr "Sehr langsam"

msgid "speed|Slow"
msgstr "Langsam"

msgid "speed|Average"
msgstr "Normal"

msgid "speed|Fast"
msgstr "Schnell"

msgid "speed|Very Fast"
msgstr "Sehr Schnell"

msgid "speed|Ultra Fast"
msgstr "Ultra schnell"

msgid "speed|Blazing"
msgstr "Blitzschnell"

msgid "speed|Instant"
msgstr "Sofort"

msgid "week|Squirrel"
msgstr "Eichhörnchen"

msgid "week|Rabbit"
msgstr "Kaninchen"

msgid "week|Gopher"
msgstr "Erdhörnchen"

msgid "week|Badger"
msgstr "Dachs"

msgid "week|Rat"
msgstr "Ratte"

msgid "week|Eagle"
msgstr "Adler"

msgid "week|Weasel"
msgstr "Wiesel"

msgid "week|Raven"
msgstr "Rabe"

msgid "week|Mongoose"
msgstr "Manguste"

msgid "week|Dog"
msgstr "Hund"

msgid "week|Aardvark"
msgstr "Erdferkel"

msgid "week|Lizard"
msgstr "Eidechse"

msgid "week|Tortoise"
msgstr "Schildkröte"

msgid "week|Hedgehog"
msgstr "Igel"

msgid "week|Condor"
msgstr "Condor"

msgid "week|Ant"
msgstr "Ameise"

msgid "week|Grasshopper"
msgstr "Grashüpfer"

msgid "week|Dragonfly"
msgstr "Libelle"

msgid "week|Spider"
msgstr "Spinne"

msgid "week|Butterfly"
msgstr "Schmetterling"

msgid "week|Bumblebee"
msgstr "Hummel"

msgid "week|Locust"
msgstr "Heuschrecke"

msgid "week|Earthworm"
msgstr "Regenwurm"

msgid "week|Hornet"
msgstr "Hornisse"

msgid "week|Beetle"
msgstr "Käfer"

msgid "week|PLAGUE"
msgstr "PEST"

msgid "week|Unnamed"
msgstr "Unbenannt"

msgid "Desert"
msgstr "Wüste"

msgid "Snow"
msgstr "Schnee"

msgid "Wasteland"
msgstr "Ödland"

msgid "Beach"
msgstr "Strand"

msgid "Lava"
msgstr "Lava"

msgid "Dirt"
msgstr "Erde"

msgid "Grass"
msgstr "Gras"

msgid "Ocean"
msgstr "Ozean"

msgid "maps|Small"
msgstr "Kleine"

msgid "maps|Medium"
msgstr "Mittlere"

msgid "maps|Large"
msgstr "Grosse"

msgid "maps|Extra Large"
msgstr "Extragrosse"

msgid "maps|Custom Size"
msgstr "Individuelle Größe"

msgid "Ore Mine"
msgstr "Erzmine"

msgid "Sulfur Mine"
msgstr "Schwefelmine"

msgid "Crystal Mine"
msgstr "Kristallmine"

msgid "Gems Mine"
msgstr "Edelsteinmine"

msgid "Gold Mine"
msgstr "Goldmine"

msgid "Mine"
msgstr "Mine"

msgid "Burma shave."
msgstr "Burma shave."

msgid "Next sign 50 miles."
msgstr "Nächstes Schild 50 Meilen."

msgid "See Rock City."
msgstr "Siehe Rock City."

msgid "This space for rent."
msgstr "Dieser Raum ist zu vermieten."

msgid "No object"
msgstr "Kein Objekt"

msgid "Alchemist Lab"
msgstr "Alchemistenlabor"

msgid "Sign"
msgstr "Zeichen"

msgid "Buoy"
msgstr "Boje"

msgid "Skeleton"
msgstr "Skelett"

msgid "Daemon Cave"
msgstr "Dämonenhöhle"

msgid "Treasure Chest"
msgstr "Schatzkiste"

msgid "Faerie Ring"
msgstr "Feenring"

msgid "Campfire"
msgstr "Lagerfeuer"

msgid "Fountain"
msgstr "Brunnen"

msgid "Gazebo"
msgstr "Pavillon"

msgid "Genie Lamp"
msgstr "Antike Lampe"

msgid "Archer's House"
msgstr "Haus des Bogenschützen"

msgid "Goblin Hut"
msgstr "Goblinhütte"

msgid "Dwarf Cottage"
msgstr "Zwergenhaus"

msgid "Peasant Hut"
msgstr "Bauernhaus"

msgid "Stables"
msgstr "Ställe"

msgid "Alchemist's Tower"
msgstr "Turm des Alchemisten"

msgid "Event"
msgstr "Ereignis"

msgid "Dragon City"
msgstr "Drachenstadt"

msgid "Lighthouse"
msgid_plural "Lighthouses"
msgstr[0] "Leuchtturm"
msgstr[1] "Leuchttürme"

msgid "Water Wheel"
msgid_plural "Water Wheels"
msgstr[0] "Wasserrad"
msgstr[1] "Wasserräder"

msgid "Mines"
msgstr "Minen"

msgid "Obelisk"
msgstr "Obelisk"

msgid "Oasis"
msgstr "Oase"

msgid "Resource"
msgstr "Ressource"

msgid "Sawmill"
msgstr "Sägemühle"

msgid "Oracle"
msgstr "Orakel"

msgid "Shrine of the First Circle"
msgstr "Schrein des ersten Kreises"

msgid "Shipwreck"
msgstr "Schiffswrack"

msgid "Sea Chest"
msgstr "Seekiste"

msgid "Desert Tent"
msgstr "Wüstenzelt"

msgid "Stone Liths"
msgstr "Steinsäulen"

msgid "Wagon Camp"
msgstr "Wagenlager"

msgid "Hut of the Magi"
msgstr "Hütte des Magiers"

msgid "Whirlpool"
msgstr "Whirlpool"

msgid "Windmill"
msgid_plural "Windmills"
msgstr[0] "Windmühle"
msgstr[1] "Windmühlen"

msgid "Artifact"
msgstr "Artefakt"

msgid "Mermaid"
msgstr "Meerjungfrau"

msgid "Boat"
msgstr "Boot"

msgid "Random Ultimate Artifact"
msgstr "Zufälliges ultimatives Artefakt"

msgid "Random Artifact"
msgstr "Zufälliges Artefakt"

msgid "Random Resource"
msgstr "Zufällige Ressource"

msgid "Random Monster"
msgstr "Zufälliges Monster"

msgid "Random Town"
msgstr "Zufällige Stadt"

msgid "Random Castle"
msgstr "Zufälliges Burg"

msgid "Eye of the Magi"
msgstr "Auge des Magiers"

msgid "Random Monster - weak"
msgstr "Zufälliges Monster - schwach"

msgid "Random Monster - medium"
msgstr "Zufälliges Monster - mittel"

msgid "Random Monster - strong"
msgstr "Zufälliges Monster - stark"

msgid "Random Monster - very strong"
msgstr "Zufälliges Monster - sehr stark"

msgid "Nothing Special"
msgstr "Nichts besonderes"

msgid "Mossy Rock"
msgstr "Moosiger Felsen"

msgid "Watch Tower"
msgstr "Wachturm"

msgid "Tree House"
msgstr "Baumhaus"

msgid "Tree City"
msgstr "Baumhausstadt"

msgid "Ruins"
msgstr "Ruinen"

msgid "Fort"
msgstr "Fort"

msgid "Abandoned Mine"
msgstr "Verlassene Mine"

msgid "Sirens"
msgstr "Sirenen"

msgid "Standing Stones"
msgstr "Stehende Steine"

msgid "Idol"
msgstr "Götzenbild"

msgid "Tree of Knowledge"
msgstr "Baum des Wissens"

msgid "Witch Doctor's Hut"
msgstr "Hütte des Hexendoktors"

msgid "Temple"
msgstr "Tempel"

msgid "Hill Fort"
msgstr "Hügelfort"

msgid "Halfling Hole"
msgstr "Loch des Halblings"

msgid "Mercenary Camp"
msgstr "Söldnerlager"

msgid "Shrine of the Second Circle"
msgstr "Schrein des zweiten Kreises"

msgid "Shrine of the Third Circle"
msgstr "Schrein des dritten Kreises"

msgid "City of the Dead"
msgstr "Stadt der Toten"

msgid "Sphinx"
msgstr "Sphinx"

msgid "Wagon"
msgstr "Waggon"

msgid "Tar Pit"
msgstr "Teergrube"

msgid "Artesian Spring"
msgstr "Artesische Quelle"

msgid "Troll Bridge"
msgstr "Trollbrücke"

msgid "Watering Hole"
msgstr "Wasserloch"

msgid "Witch's Hut"
msgstr "Hexenhütte"

msgid "Xanadu"
msgstr "Xanadu"

msgid "Lean-To"
msgstr "Anbau"

msgid "Magellan's Maps"
msgstr "Magellans Karten"

msgid "Flotsam"
msgstr "Treibgut"

msgid "Derelict Ship"
msgstr "Heruntergekommenes Schiff"

msgid "Shipwreck Survivor"
msgstr "Schiffbrüchiger"

msgid "Bottle"
msgstr "Flasche"

msgid "Magic Well"
msgstr "Magischer Brunnen"

msgid "Magic Garden"
msgid_plural "Magic Gardens"
msgstr[0] "Zaubergarten"
msgstr[1] "Zaubergärten"

msgid "Observation Tower"
msgstr "Beobachtungsturm"

msgid "Freeman's Foundry"
msgstr "Freemans Giesserei"

msgid "Reefs"
msgstr "Riffe"

msgid "Trees"
msgstr "Bäume"

msgid "Mountains"
msgstr "Berge"

msgid "Volcano"
msgstr "Vulkan"

msgid "Flowers"
msgstr "Blumen"

msgid "Rock"
msgstr "Fels"

msgid "Water Lake"
msgstr "See"

msgid "Mandrake"
msgstr "Mandragola"

msgid "Dead Tree"
msgstr "Toter Baum"

msgid "Stump"
msgstr "Stumpf"

msgid "Crater"
msgstr "Krater"

msgid "Cactus"
msgstr "Kaktus"

msgid "Mound"
msgstr "Erdhügel"

msgid "Dune"
msgstr "Düne"

msgid "Lava Pool"
msgstr "Lavabecken"

msgid "Shrub"
msgstr "Strauch"

msgid "Barrow Mounds"
msgstr "Vergrabener Karren"

msgid "Random Artifact - Treasure"
msgstr "Zufälliges Artefakt - Schatz"

msgid "Random Artifact - Minor"
msgstr "Zufälliges Artefakt - Klein"

msgid "Random Artifact - Major"
msgstr "Zufälliges Artefakt - Groß"

msgid "Barrier"
msgstr "Barriere"

msgid "Traveller's Tent"
msgstr "Zelt des Reisenden"

msgid "Jail"
msgstr "Gefängnis"

msgid "Fire Summoning Altar"
msgstr "Feuerwesen-Altar"

msgid "Air Summoning Altar"
msgstr "Luftwesen-Altar"

msgid "Earth Summoning Altar"
msgstr "Erdwesen-Altar"

msgid "Water Summoning Altar"
msgstr "Wasserwesen-Altar"

msgid "Unknown Monster"
msgstr "Unbekanntes Monster"

msgid "Unknown Monsters"
msgstr "Unbekannte Monster"

msgid "Peasant"
msgstr "Bauer"

msgid "Peasants"
msgstr "Bauern"

msgid "Archer"
msgstr "Bogenschütze"

msgid "Archers"
msgstr "Bogenschützen"

msgid "Ranger"
msgstr "Ranger"

msgid "Rangers"
msgstr "Rangers"

msgid "Pikeman"
msgstr "Pikenier"

msgid "Pikemen"
msgstr "Pikeniere"

msgid "Veteran Pikeman"
msgstr "Meister-Pikenier"

msgid "Veteran Pikemen"
msgstr "Meister-Pikeniere"

msgid "Swordsman"
msgstr "Schwertkämpfer"

msgid "Swordsmen"
msgstr "Schwertkämpfer"

msgid "Master Swordsman"
msgstr "Schwertmeister"

msgid "Master Swordsmen"
msgstr "Schwertmeistern"

msgid "Cavalries"
msgstr "Kavallerien"

msgid "Cavalry"
msgstr "Kavallerie"

msgid "Champion"
msgstr "Champion"

msgid "Champions"
msgstr "Champions"

msgid "Paladin"
msgstr "Paladin"

msgid "Paladins"
msgstr "Paladine"

msgid "Crusader"
msgstr "Kreuzritter"

msgid "Crusaders"
msgstr "Kreuzritter"

msgid "Goblin"
msgstr "Goblin"

msgid "Goblins"
msgstr "Goblins"

msgid "Orc"
msgstr "Ork"

msgid "Orcs"
msgstr "Orks"

msgid "Orc Chief"
msgstr "Orkführer"

msgid "Orc Chiefs"
msgstr "Orkführer"

msgid "Wolf"
msgstr "Wolf"

msgid "Wolves"
msgstr "Wölfe"

msgid "Ogre"
msgstr "Oger"

msgid "Ogres"
msgstr "Oger"

msgid "Ogre Lord"
msgstr "Ogerlord"

msgid "Ogre Lords"
msgstr "Ogerlords"

msgid "Troll"
msgstr "Troll"

msgid "Trolls"
msgstr "Trolle"

msgid "War Troll"
msgstr "Kriegstroll"

msgid "War Trolls"
msgstr "Kriegstrolle"

msgid "Cyclopes"
msgstr "Zyklopen"

msgid "Cyclops"
msgstr "Zyklop"

msgid "Sprite"
msgstr "Fee"

msgid "Sprites"
msgstr "Feen"

msgid "Dwarf"
msgstr "Zwerg"

msgid "Dwarves"
msgstr "Zwerge"

msgid "Battle Dwarf"
msgstr "Kampfzwerg"

msgid "Battle Dwarves"
msgstr "Kampfzwerge"

msgid "Elf"
msgstr "Elf"

msgid "Elves"
msgstr "Elfen"

msgid "Grand Elf"
msgstr "Grosself"

msgid "Grand Elves"
msgstr "Grosselfen"

msgid "Druid"
msgstr "Druide"

msgid "Druids"
msgstr "Druiden"

msgid "Greater Druid"
msgstr "Grossdruide"

msgid "Greater Druids"
msgstr "Grossdruiden"

msgid "Unicorn"
msgstr "Einhorn"

msgid "Unicorns"
msgstr "Einhörner"

msgid "Phoenix"
msgstr "Phönix"

msgid "Phoenixes"
msgstr "Phönixe"

msgid "Centaur"
msgstr "Zentaur"

msgid "Centaurs"
msgstr "Zentauren"

msgid "Gargoyle"
msgstr "Wasserspeier"

msgid "Gargoyles"
msgstr "Wasserspeier"

msgid "Griffin"
msgstr "Greifvogel"

msgid "Griffins"
msgstr "Greifvögel"

msgid "Minotaur"
msgstr "Minotaur"

msgid "Minotaurs"
msgstr "Minotauren"

msgid "Minotaur King"
msgstr "Minotaurenkönig"

msgid "Minotaur Kings"
msgstr "Minotaurenkönige"

msgid "Hydra"
msgstr "Hydra"

msgid "Hydras"
msgstr "Hydras"

msgid "Green Dragon"
msgstr "Grüner Drache"

msgid "Green Dragons"
msgstr "Grüne Drachen"

msgid "Red Dragon"
msgstr "Roter Drache"

msgid "Red Dragons"
msgstr "Rote Drachen"

msgid "Black Dragon"
msgstr "Schwarzer Drache"

msgid "Black Dragons"
msgstr "Schwarze Drachen"

msgid "Halfling"
msgstr "Halbling"

msgid "Halflings"
msgstr "Halblinge"

msgid "Boar"
msgstr "Eber"

msgid "Boars"
msgstr "Eber"

msgid "Iron Golem"
msgstr "Eisengolem"

msgid "Iron Golems"
msgstr "Eisengoleme"

msgid "Steel Golem"
msgstr "Stahlgolem"

msgid "Steel Golems"
msgstr "Stahlgoleme"

msgid "Roc"
msgstr "Roc"

msgid "Rocs"
msgstr "Rocs"

msgid "Mage"
msgstr "Magier"

msgid "Magi"
msgstr "Magier"

msgid "Archmage"
msgstr "Meistermagier"

msgid "Archmagi"
msgstr "Meistermagier"

msgid "Giant"
msgstr "Riese"

msgid "Giants"
msgstr "Riesen"

msgid "Titan"
msgstr "Titan"

msgid "Titans"
msgstr "Titane"

msgid "Skeletons"
msgstr "Skelette"

msgid "Zombie"
msgstr "Zombie"

msgid "Zombies"
msgstr "Zombies"

msgid "Mutant Zombie"
msgstr "Mutierter Zombie"

msgid "Mutant Zombies"
msgstr "Mutierte Zombies"

msgid "Mummies"
msgstr "Mumien"

msgid "Mummy"
msgstr "Mumie"

msgid "Royal Mummies"
msgstr "Königsmumien"

msgid "Royal Mummy"
msgstr "Königsmumie"

msgid "Vampire"
msgstr "Vampir"

msgid "Vampires"
msgstr "Vampire"

msgid "Vampire Lord"
msgstr "Vampirlord"

msgid "Vampire Lords"
msgstr "Vampirlorde"

msgid "Lich"
msgstr "Lich"

msgid "Liches"
msgstr "Liches"

msgid "Power Lich"
msgstr "Meister-Lich"

msgid "Power Liches"
msgstr "Meister-Liches"

msgid "Bone Dragon"
msgstr "Knochendrache"

msgid "Bone Dragons"
msgstr "Knochendrachen"

msgid "Rogue"
msgstr "Schurke"

msgid "Rogues"
msgstr "Schurken"

msgid "Nomad"
msgstr "Nomade"

msgid "Nomads"
msgstr "Nomaden"

msgid "Ghost"
msgstr "Geist"

msgid "Ghosts"
msgstr "Geister"

msgid "Genie"
msgstr "Dschinn"

msgid "Genies"
msgstr "Dschinne"

msgid "Medusa"
msgstr "Meduse"

msgid "Medusas"
msgstr "Medusen"

msgid "Earth Elemental"
msgstr "Erdwesen"

msgid "Earth Elementals"
msgstr "Erdwesen"

msgid "Air Elemental"
msgstr "Luftwesen"

msgid "Air Elementals"
msgstr "Luftwesen"

msgid "Fire Elemental"
msgstr "Feuerwesen"

msgid "Fire Elementals"
msgstr "Feuerwesen"

msgid "Water Elemental"
msgstr "Wasserwesen"

msgid "Water Elementals"
msgstr "Wasserwesen"

msgid "Random Monsters"
msgstr "Zufällige Monster"

msgid "Random Monster 1"
msgstr "Zufälliges Monster 1"

msgid "Random Monsters 1"
msgstr "Zufällige Monster 1"

msgid "Random Monster 2"
msgstr "Zufälliges Monster 2"

msgid "Random Monsters 2"
msgstr "Zufällige Monster 2"

msgid "Random Monster 3"
msgstr "Zufälliges Monster 3"

msgid "Random Monsters 3"
msgstr "Zufällige Monster 3"

msgid "Random Monster 4"
msgstr "Zufälliges Monster 4"

msgid "Random Monsters 4"
msgstr "Zufällige Monster 4"

msgid "Double shot"
msgstr "Doppelter Schuss"

msgid "2-hex monster"
msgstr "2-Felder Monster"

msgid "Double strike"
msgstr "Doppelschlag"

msgid "Double damage to Undead"
msgstr "Doppelter Schaden an Untoten"

msgid "% magic resistance"
msgstr "% Magieresistenz"

msgid "Immune to Mind spells"
msgstr "Immun gegen Geisteszauber"

msgid "Immune to Elemental spells"
msgstr "Immun gegen Elementarzauber"

msgid "Immune to Fire spells"
msgstr "Immun gegen Feuerzauber"

msgid "Immune to Cold spells"
msgstr "Immun gegen Kältezauber"

msgid "Immune to "
msgstr "Immun gegen "

msgid "% immunity to %{spell} spell"
msgstr "% immunität gegen %{spell}"

msgid "% damage from Elemental spells"
msgstr "% Schaden von Elementarzaubern"

msgid "% chance to Dispel beneficial spells"
msgstr "% Chance, nützliche Zauber zu bannen"

msgid "% chance to Paralyze"
msgstr "% Chance auf Lähmen"

msgid "% chance to Petrify"
msgstr "% Chance auf Versteinern"

msgid "% chance to Blind"
msgstr "% Chance auf Blendung"

msgid "% chance to Curse"
msgstr "% Chance auf Fluch"

msgid "% chance to cast %{spell} spell"
msgstr "% Chance um %{spell} zu wirken"

msgid "HP regeneration"
msgstr "TP-Regeneration"

msgid "Two hexes attack"
msgstr "Angriff an zwei Felder"

msgid "Flyer"
msgstr "Fliegend"

msgid "Always retaliates"
msgstr "Vergeltet immer"

msgid "Attacks all adjacent enemies"
msgstr "Greift alle benachbarten Feinde an"

msgid "No melee penalty"
msgstr "Keine Strafe im Nahkampf"

msgid "Dragon"
msgstr "Drache"

msgid "Undead"
msgstr "Untot"

msgid "No enemy retaliation"
msgstr "Keine feindliche Vergeltung"

msgid "HP drain"
msgstr "TP-Abfluss"

msgid "Cloud attack"
msgstr "Wolke-Angriff"

msgid "Decreases enemy's morale by "
msgstr "Senkt die Moral des Gegners um "

msgid "% chance to halve enemy"
msgstr "% Chance, den Gegner zu halbieren"

msgid "Soul Eater"
msgstr "Seelenfresser"

msgid "Elemental"
msgstr "Element"

msgid "No Morale"
msgstr "Keine Moral"

msgid "200% damage from Fire spells"
msgstr "200% Schaden von Feuerzaubern"

msgid "200% damage from Cold spells"
msgstr "200% Schaden von Kälterzaubern"

msgid "% damage from %{spell} spell"
msgstr "% Schaden durch %{spell}"

msgid "% immunity to "
msgstr "% immunität gegen "

msgid "Lightning"
msgstr "Blitz"

msgid "% damage from "
msgstr "% Schaden von "

msgid "The three Anduran artifacts magically combine into one."
msgstr ""
"Die drei anduranischen Artefakte verbinden sich auf magische Weise zu einem "
"einzigen."

msgid "View Spells"
msgstr "Zaubersprüche anzeigen"

msgid "View %{name} Info"
msgstr "Info von %{name} anzeigen"

msgid "Move %{name}"
msgstr "%{name} umstellen"

msgid "Cannot move the Spellbook"
msgstr "Das Zauberbuch kann nicht umgestellt werden"

msgid "This item can't be traded."
msgstr "Dieser Gegenstand kann nicht gehandelt werden."

msgid "Invalid Artifact"
msgstr "Ungültiges Artefakt"

msgid "The %{name} increases your knowledge by %{count}."
msgstr "Die %{name} erhöht Ihr Wissen um %{count}."

msgid "Ultimate Book of Knowledge"
msgstr "Ultimatives Buch des Wissens"

msgid "The %{name} increases your attack skill by %{count}."
msgstr "Der %{name} erhöht Ihren Angriff um %{count}."

msgid "Ultimate Sword of Dominion"
msgstr "Ultimatives Schwert der Herrschaft"

msgid "The %{name} increases your defense skill by %{count}."
msgstr "Der %{name} erhöht Ihre Verteidigung um %{count}."

msgid "Ultimate Cloak of Protection"
msgstr "Ultimativer Mantel des Schutzes"

msgid "The %{name} increases your spell power by %{count}."
msgstr "Der %{name} erhöht Ihre Zauberkraft um %{count}."

msgid "Ultimate Wand of Magic"
msgstr "Ultimativer Zauberstab"

msgid "The %{name} increases your attack and defense skills by %{count} each."
msgstr ""
"Der %{name} erhöht Ihren Angriff und Ihre Verteidigung um jeweils %{count}."

msgid "Ultimate Shield"
msgstr "Ultimatives Schild"

msgid "The %{name} increases your spell power and knowledge by %{count} each."
msgstr ""
"Die %{name} erhöht Ihre Zauberkraft und Ihr Wissen um jeweils %{count}."

msgid "Ultimate Staff"
msgstr "Ultimativer Stab"

msgid "The %{name} increases each of your basic skills by %{count} points."
msgstr "Der %{name} erhöht jede Ihrer Grundfertigkeiten um %{count} Punkte."

msgid "Ultimate Crown"
msgstr "Ultimative Krone"

msgid "Golden Goose"
msgstr "Goldene Gans"

msgid "The %{name} brings in an income of %{count} gold per day."
msgstr "Der %{name} bringt ein Einkommen von %{count} Gold pro Tag."

msgid "Arcane Necklace of Magic"
msgstr "Geheime Zauberhalskette"

msgid ""
"After rescuing a Sorceress from a cursed tomb, she rewards your heroism with "
"an exquisite jeweled necklace."
msgstr ""
"Nachdem ihr eine Zauberin aus einer verfluchten Gruft gerettet habt, belohnt "
"sie euren Heldenmut mit einer exquisiten Juwelenkette."

msgid "Caster's Bracelet of Magic"
msgstr "Zauberarmband der Magie"

msgid ""
"While searching through the rubble of a caved-in mine, you free a group of "
"trapped Dwarves. Grateful, the leader gives you a golden bracelet."
msgstr ""
"Beim Durchsuchen der Trümmer einer eingestürzten Mine befreien Sie eine "
"Gruppe gefangener Zwerge. Aus Dankbarkeit schenkt euch der Anführer einen "
"goldenen Armreif."

msgid "Mage's Ring of Power"
msgstr "Magierring der Macht"

msgid ""
"A cry of pain leads you to a Centaur, caught in a trap. Upon setting the "
"creature free, he hands you a small pouch. Emptying the contents, you find a "
"dazzling jeweled ring."
msgstr ""
"Ein Schmerzensschrei führt euch zu einem Zentauren, der in einer Falle "
"gefangen ist. Nachdem er die Kreatur befreit hat, überreicht er Ihnen einen "
"kleinen Beutel. Wenn ihr den Inhalt ausleert, findet ihr einen schillernden "
"Ring mit Juwelen."

msgid "Witch's Broach of Magic"
msgstr "Hexenbrosche der Magie"

msgid ""
"Alongside the remains of a burnt witch lies a beautiful broach, intricately "
"designed. Approaching the corpse with caution, you add the broach to your "
"inventory."
msgstr ""
"Neben den Überresten einer verbrannten Hexe liegt eine wunderschöne, "
"kunstvoll gestaltete Brosche. Ihr nähert euch dem Leichnam vorsichtig und "
"nehmt die Brosche in euer Inventar auf."

msgid "Medal of Valor"
msgstr "Medaille der Tapferkeit"

msgid "The %{name} increases your morale by %{count}."
msgstr "Der %{name} erhöht Ihre Moral um %{count}."

msgid ""
"Freeing a virtuous maiden from the clutches of an evil overlord, you are "
"granted a Medal of Valor by the King's herald."
msgstr ""
"Ihr befreit ein tugendhaftes Mädchen aus den Fängen eines bösen Herrschers "
"und erhaltet dafür vom Herold des Königs eine Tapferkeitsmedaille."

msgid "Medal of Courage"
msgstr "Medaille des Mutes"

msgid ""
"After saving a young boy from a vicious pack of Wolves, you return him to "
"his father's manor. The grateful nobleman awards you with a Medal of Courage."
msgstr ""
"Nachdem ihr einen kleinen Jungen vor einem bösartigen Wolfsrudel gerettet "
"habt, bringt ihr ihn auf das Landgut seines Vaters zurück. Der dankbare "
"Adlige verleiht euch eine Tapferkeitsmedaille."

msgid "Medal of Honor"
msgstr "Medaille der Ehre"

msgid ""
"After freeing a princess of a neighboring kingdom from the evil clutches of "
"despicable slavers, she awards you with a Medal of Honor."
msgstr ""
"Nachdem ihr die Prinzessin eines Nachbarkönigreichs aus den Fängen "
"abscheulicher Sklavenhändler befreit haben, zeichnet sie euch mit einer "
"Ehrenmedaille aus."

msgid "Medal of Distinction"
msgstr "Medaille der Auszeichnung"

msgid ""
"Ridding the countryside of the hideous Minotaur who made a sport of eating "
"noblemen's Knights, you are honored with the Medal of Distinction."
msgstr ""
"Ihr habt das Land von dem abscheulichen Minotaurus befreit, der sich einen "
"Spaß daraus machte, die Ritter der Adligen zu verspeisen, und werdet dafür "
"mit der Medaille für besondere Verdienste geehrt."

msgid "Fizbin of Misfortune"
msgstr "Fizbin des Pechs"

msgid "The %{name} greatly decreases your morale by %{count}."
msgstr "Der %{name} senkt Ihre Moral stark um %{count}."

msgid ""
"You stumble upon a medal lying alongside the empty road. Adding the medal to "
"your inventory, you become aware that you have acquired the undesirable "
"Fizbin of Misfortune, greatly decreasing your army's morale."
msgstr ""
"Ihr stoßt auf eine Medaille, die am Rande der leeren Straße liegt. Als du "
"die Medaille in dein Inventar aufnimmst, stellt sich heraus, dass ihr den "
"unerwünschten Fizbin des Unglücks erhalten habt, der die Moral eurer Armee "
"stark senkt."

msgid "Thunder Mace of Dominion"
msgstr "Donnerstab der Herrschaft"

msgid ""
"During a sudden storm, a bolt of lightning strikes a tree, splitting it. "
"Inside the tree you find a mysterious mace."
msgstr ""
"Während eines plötzlichen Gewitters schlägt ein Blitz in einen Baum ein und "
"spaltet ihn. Im Inneren des Baumes findet ihr einen geheimnisvollen "
"Streitkolben."

msgid "Armored Gauntlets of Protection"
msgstr "Panzerhandschuhe des Schutzes"

msgid "The %{name} increase your defense skill by %{count}."
msgstr "Die %{name} erhöhen Ihre Verteidigung um %{count}."

#, fuzzy
msgid ""
"You encounter the infamous Black Knight! After a grueling duel ending in a "
"draw, the Knight, out of respect, offers you a pair of armored gauntlets."
msgstr ""
"Ihr trefft auf den berüchtigten Schwarzen Ritter!  Nach einem zermürbenden "
"Duell, das mit einem Unentschieden endet, bietet euch der Ritter aus Respekt "
"ein Paar gepanzerte Stulpen an."

msgid "Defender Helm of Protection"
msgstr "Verteidigungshelm des Schutzes"

msgid ""
"A glint of golden light catches your eye. Upon further investigation, you "
"find a golden helm hidden under a bush."
msgstr ""
"Ein goldener Lichtschimmer fällt euch ins Auge. Bei näherer Untersuchung "
"entdeckt ihr einen goldenen Helm, der unter einem Busch versteckt ist."

msgid "Giant Flail of Dominion"
msgstr "Riesige Peitsche der Herrschaft"

msgid ""
"A clumsy Giant has killed himself with his own flail. Knowing your superior "
"skill with this weapon, you confidently remove the spectacular flail from "
"the fallen Giant."
msgstr ""
"Ein ungeschickter Riese hat sich mit seinem eigenen Dreschflegel getötet. Im "
"Wissen um Ihre überragenden Fähigkeiten mit dieser Waffe nehmt Ihr dem "
"gefallenen Riesen selbstbewusst den spektakulären Dreschflegel ab."

msgid "Ballista of Quickness"
msgstr "Balliste der Schnelligkeit"

msgid "The %{name} gives your catapult one extra shot per combat round."
msgstr ""
"Der %{name} gibt Ihrem Katapult einen zusätzlichen Schuss pro Kampfrunde."

msgid ""
"Walking through the ruins of an ancient walled city, you find the instrument "
"of the city's destruction, an elaborately crafted ballista."
msgstr ""
"Bei einem Spaziergang durch die Ruinen einer alten ummauerten Stadt findet "
"ihr das Instrument zur Zerstörung der Stadt, eine kunstvoll gefertigte "
"Balliste."

msgid "Stealth Shield of Protection"
msgstr "Tarnschild des Schutzes"

msgid ""
"A stone statue of a warrior holds a silver shield. As you remove the shield, "
"the statue crumbles into dust."
msgstr ""
"Eine steinerne Statue eines Kriegers hält einen silbernen Schild. Wenn ihr "
"den Schild entfernt, zerbröckelt die Statue zu Staub."

msgid "Dragon Sword of Dominion"
msgstr "Drachenschwert der Herrschaft"

msgid ""
"As you are walking along a narrow path, a nearby bush suddenly bursts into "
"flames. Before your eyes the flames become the image of a beautiful woman. "
"She holds out a magnificent sword to you."
msgstr ""
"Ihr geht einen schmalen Weg entlang, als plötzlich ein Busch in der Nähe in "
"Flammen aufgeht. Vor euren Augen verwandeln sich die Flammen in das Bild "
"einer schönen Frau. Sie hält euch ein prächtiges Schwert hin."

msgid "Power Axe of Dominion"
msgstr "Poweraxt der Herrschaft"

msgid ""
"You see a silver axe embedded deeply in the ground. After several "
"unsuccessful attempts by your army to remove the axe, you tightly grip the "
"handle of the axe and effortlessly pull it free."
msgstr ""
"Ihr seht eine silberne Axt, die tief im Boden steckt. Nach mehreren "
"erfolglosen Versuchen Ihrer Armee, die Axt zu entfernen, packt ihr den Stiel "
"der Axt fest und zieht sie mühelos frei."

msgid "Divine Breastplate of Protection"
msgstr "Göttlicher Brustpanzer des Schutzes"

msgid ""
"A gang of Rogues is sifting through the possessions of dead warriors. "
"Scaring off the scavengers, you note the Rogues had overlooked a beautiful "
"breastplate."
msgstr ""
"Eine Bande von Schurken durchwühlt die Besitztümer toter Krieger. Ihr "
"verscheucht die Aasfresser und bemerkt, dass die Schurken einen schönen "
"Brustpanzer übersehen haben."

msgid "Minor Scroll of Knowledge"
msgstr "Kleine Schriftrolle des Wissens"

msgid ""
"Before you appears a levitating glass case with a scroll, perched upon a bed "
"of crimson velvet. At your touch, the lid opens and the scroll floats into "
"your awaiting hands."
msgstr ""
"Vor euch erscheint ein schwebender Glaskasten mit einer Schriftrolle, die "
"auf einem Bett aus purpurnem Samt liegt. Wenn ihr sie berührt, öffnet sich "
"der Deckel und die Schriftrolle schwebt in eure erwartungsvollen Hände."

msgid "Major Scroll of Knowledge"
msgstr "Grosse Schriftrolle des Wissens"

msgid ""
"Visiting a local wiseman, you explain the intent of your journey. He reaches "
"into a sack and withdraws a yellowed scroll and hands it to you."
msgstr ""
"Ihr besucht einen örtlichen Weisen und erklärt ihm das Ziel eurer Reise. Er "
"greift in einen Sack, zieht eine vergilbte Schriftrolle heraus und "
"überreicht sie euch."

msgid "Superior Scroll of Knowledge"
msgstr "Überlegene Schriftrolle des Wissens"

msgid ""
"You come across the remains of an ancient Druid. Bones, yellowed with age, "
"peer from the ragged folds of her robe. Searching the robe, you discover a "
"scroll hidden in the folds."
msgstr ""
"Ihr stoßt auf die Überreste einer alten Druidin. Vom Alter vergilbte Knochen "
"lugen aus den Falten ihres Gewandes hervor. Beim Durchsuchen des Gewandes "
"entdeckt ihr eine Schriftrolle, die in den Falten versteckt ist."

msgid "Foremost Scroll of Knowledge"
msgstr "Herausragendste Schriftrolle des Wissens"

msgid ""
"Mangled bones, yellowed with age, peer from the ragged folds of a dead "
"Druid's robe. Searching the robe, you discover a scroll hidden within."
msgstr ""
"Zerfetzte, vom Alter vergilbte Knochen lugen aus den zerrissenen Falten des "
"Gewandes eines toten Druiden hervor. Beim Durchsuchen des Gewandes entdeckst "
"ihr eine Schriftrolle, die darin versteckt ist."

msgid "Endless Sack of Gold"
msgstr "Endloser Goldsack"

msgid "The %{name} provides you with %{count} gold per day."
msgstr "Der %{name} bringt ein Einkommen von %{count} Gold pro Runde."

msgid ""
"A little leprechaun dances gleefully around a magic sack. Seeing you "
"approach, he stops in mid-stride. The little man screams and stamps his foot "
"ferociously, vanishing into thin air. Remembering the old leprechaun saying "
"'Finders Keepers', you grab the sack and leave."
msgstr ""
"Ein kleiner Kobold tanzt vergnügt um einen Zaubersack herum. Als er euch "
"kommen sieht, bleibt er mitten im Schritt stehen. Der kleine Mann schreit "
"auf, stampft wild mit dem Fuß auf und löst sich in Luft auf. Ihr erinnert "
"euch an das alte Kobold-Sprichwort \"Wers findet, dem gehörts\", schnappt "
"euch den Sack und geht."

msgid "Endless Bag of Gold"
msgstr "Endlose Goldtasche"

msgid ""
"A noblewoman, separated from her traveling companions, asks for your help. "
"After escorting her home, she rewards you with a bag filled with gold."
msgstr ""
"Eine Adlige, die von ihren Reisebegleitern getrennt wurde, bittet euch um "
"Hilfe. Nachdem du sie nach Hause begleitet hast, belohnt sie euch mit einem "
"mit Gold gefüllten Beutel."

msgid "Endless Purse of Gold"
msgstr "Endlose Goldbörse"

msgid ""
"In your travels, you find a leather purse filled with gold that once "
"belonged to a great warrior king who had the ability to transform any "
"inanimate object into gold."
msgstr ""
"Auf Ihrer Reise findet ihr einen mit Gold gefüllten Lederbeutel, der einst "
"einem großen Kriegerkönig gehörte, der die Fähigkeit besaß, jeden leblosen "
"Gegenstand in Gold zu verwandeln."

msgid "Nomad Boots of Mobility"
msgstr "Nomadenstiefel der Mobilität"

msgid "The %{name} increase your movement on land."
msgstr "Die %{name} erhöhen Ihre Bewegung auf dem Land."

msgid ""
"A Nomad trader seeks protection from a tribe of Goblins. For your "
"assistance, he gives you a finely crafted pair of boots made from the "
"softest leather. Looking closely, you see fascinating ancient carvings "
"engraved on the leather."
msgstr ""
"Ein nomadischer Händler sucht Schutz vor einem Goblin-Stamm. Für deine Hilfe "
"schenkt er euch ein fein gearbeitetes Paar Stiefel aus weichstem Leder. Wenn "
"ihr genau hinseht, entdeckt ihr faszinierende alte Schnitzereien auf dem "
"Leder."

msgid "Traveler's Boots of Mobility"
msgstr "Reisestiefel der Mobilität"

msgid ""
"Discovering a pair of beautifully beaded boots made from the finest and "
"softest leather, you thank the anonymous donor and add the boots to your "
"inventory."
msgstr ""
"Ihr entdeckt ein Paar wunderschöner, mit Perlen besetzter Stiefel aus "
"feinstem und weichem Leder, dankt dem anonymen Spender und fügt die Stiefel "
"eurem Bestand hinzu."

msgid "Lucky Rabbit's Foot"
msgstr "Glückbringende Hasenpfote"

msgid "The %{name} increases your luck in combat by %{count}."
msgstr "Der %{name} erhöht ihr Glück im Kampf um %{count}."

msgid ""
"A traveling merchant offers you a rabbit's foot, made of gleaming silver "
"fur, for safe passage. The merchant explains the charm will increase your "
"luck in combat."
msgstr ""
"Ein reisender Händler bietet euch eine Hasenpfote aus schimmerndem "
"Silberfell für eine sichere Reise an. Der Händler erklärt, dass der Talisman "
"euer Glück im Kampf erhöhen wird."

msgid "Golden Horseshoe"
msgstr "Goldenes Hufeisen"

msgid ""
"An ensnared Unicorn whinnies in fright. Murmuring soothing words, you set "
"her free. Snorting and stamping her front hoof once, she gallops off. "
"Looking down you see a golden horseshoe."
msgstr ""
"Ein gefangenes Einhorn wiehert verängstigt. Ihr murmelt beruhigende Worte "
"und befreit es. Es schnaubt und stampft einmal mit dem Vorderhuf, dann "
"galoppiert es davon. Wenn ihr nach unten schaut, seht ihr ein goldenes "
"Hufeisen."

msgid "Gambler's Lucky Coin"
msgstr "Glücksmünze des Spielers"

msgid ""
"You have captured a mischievous imp who has been terrorizing the region. In "
"exchange for his release, he rewards you with a magical coin."
msgstr ""
"Ihr habt einen schelmischen Kobold gefangen genommen, der die Region "
"terrorisiert hat. Als Gegenleistung für seine Freilassung belohnt er euch "
"mit einer magischen Münze."

msgid "Four-Leaf Clover"
msgstr "Vierblättriges Kleeblatt"

msgid ""
"In the middle of a patch of dead and dry vegetation, to your surprise you "
"find a healthy green four-leaf clover."
msgstr ""
"Mitten in einem Beet mit abgestorbener und trockener Vegetation findet ihr "
"zu eurer Überraschung einen gesunden grünen vierblättrigen Klee."

msgid "True Compass of Mobility"
msgstr "Wahrer Kompass der Mobilität"

msgid "The %{name} increases your movement on land and sea."
msgstr "Der %{name} erhöht Ihre Bewegung auf dem Land und Meer."

msgid ""
"An old man claiming to be an inventor asks you to try his latest invention. "
"He then hands you a compass."
msgstr ""
"Ein alter Mann, der behauptet, ein Erfinder zu sein, bittet euch, seine "
"neueste Erfindung auszuprobieren. Dann überreicht er euch einen Kompass."

msgid "Sailor's Astrolabe of Mobility"
msgstr "Seemannsastrolabium der Mobilität"

msgid "The %{name} increases your movement on sea."
msgstr "Der %{name} erhöht Ihre Bewegung auf dem Meer."

msgid ""
"An old sea captain is being tortured by Ogres. You save him, and in return "
"he rewards you with a wondrous instrument to measure the distance of a star."
msgstr ""
"Ein alter Seekapitän wird von Ogern gefoltert. Ihr rettet ihn und er belohnt "
"euch im Gegenzug mit einem wundersamen Instrument zur Messung der Entfernung "
"eines Sterns."

msgid "Evil Eye"
msgstr "Auge des Bösen"

msgid "The %{name} reduces the casting cost of curse spells by half."
msgstr "Der %{name} reduziert die Zauberkosten von Fluchzaubern um die Hälfte."

msgid ""
"While venturing into a decrepit hut you find the Skeleton of a long dead "
"witch. Investigation of the remains reveals a glass eye rolling around "
"inside an empty skull."
msgstr ""
"Beim Betreten einer verfallenen Hütte findet ihr das Skelett einer längst "
"verstorbenen Hexe. Bei der Untersuchung der Überreste findet sich ein "
"Glasauge, das in einem leeren Schädel herumrollt."

msgid "Enchanted Hourglass"
msgstr "Verzauberte Sanduhr"

msgid "The %{name} extends the duration of all your spells by %{count} turns."
msgstr ""
"Der %{name} verlängert die Dauer aller Ihrer Zauber um %{count} Runden."

#, fuzzy
msgid ""
"A surprise turn in the landscape finds you in the midst of a grisly scene: "
"Vultures picking at the aftermath of a terrible battle. Your cursory search "
"of the remains turns up an enchanted hourglass."
msgstr ""
"Eine überraschende Wendung in der Landschaft führt Sie mitten in eine "
"grausige Szene:  Geier rupfen an den Überresten einer schrecklichen "
"Schlacht. Bei der flüchtigen Durchsuchung der Überreste stößt ihr auf eine "
"verzauberte Sanduhr."

msgid "Gold Watch"
msgstr "Goldene Uhr"

msgid "The %{name} doubles the effectiveness of your hypnotize spells."
msgstr "Die %{name} verdoppelt die Wirksamkeit Ihrer Hypnosezauber."

msgid ""
"In reward for helping his cart out of a ditch, a traveling potion salesman "
"gives you a \"magic\" gold watch. Unbeknownst to him, the watch really is "
"magical."
msgstr ""
"Als Belohnung dafür, dass ihr seinem Karren aus dem Graben helft, schenkt "
"euch ein fahrender Zaubertrankverkäufer eine \"magische\" Golduhr. Was er "
"nicht weiß, ist, dass die Uhr wirklich magisch ist."

msgid "Skullcap"
msgstr "Totenkopfkappe"

msgid "The %{name} halves the casting cost of all mind influencing spells."
msgstr ""
"Der %{name} halbiert die Zauberkosten aller bewusstseinsverändernden Zauber."

msgid ""
"A brief stop at an improbable rural inn yields an exchange of money, tales, "
"and accidentally, luggage. You find a magical skullcap in your new backpack."
msgstr ""
"Bei einem kurzen Halt in einem unwahrscheinlichen ländlichen Gasthaus werden "
"Geld, Geschichten und zufällig auch Gepäck ausgetauscht. Ihr findet eine "
"magische Schädeldecke in eurem neuen Rucksack."

msgid "Ice Cloak"
msgstr "Eismantel"

msgid "The %{name} halves all damage your troops take from cold spells."
msgstr ""
"Der %{name} halbiert den Schaden, den Ihre Truppen durch Kältezauber "
"erleiden."

msgid ""
"Responding to the panicked cries of a damsel in distress, you discover a "
"young woman fleeing from a hungry bear. You slay the beast in the nick of "
"time, and the grateful Sorceress weaves a magic cloak from the bear's hide."
msgstr ""
"Als ihr auf die panischen Schreie eines Mädchens in Not reagiert, entdeckt "
"ihr eine junge Frau auf der Flucht vor einem hungrigen Bären. Ihr tötet das "
"Ungeheuer in letzter Sekunde, und die dankbare Zauberin webt aus dem Fell "
"des Bären einen magischen Umhang."

msgid "Fire Cloak"
msgstr "Feuermantel"

msgid "The %{name} halves all damage your troops take from fire spells."
msgstr ""
"Der %{name} halbiert den Schaden, den Ihre Truppen durch Feuerzauber "
"erleiden."

msgid ""
"You've come upon a fight between a Necromancer and a Paladin. The "
"Necromancer blasts the Paladin with a fire bolt, bringing him to his knees. "
"Acting quickly, you slay the evil one before the final blow. The grateful "
"Paladin gives you the fire cloak that saved him."
msgstr ""
"Ihr seid in einen Kampf zwischen einem Nekromanten und einem Paladin "
"geraten. Der Nekromant beschießt den Paladin mit einem Feuerblitz, der ihn "
"in die Knie zwingt. Ihr handelt schnell und tötet den Bösewicht vor dem "
"letzten Schlag. Der dankbare Paladin schenkt euch den Feuerumhang, der ihn "
"gerettet hat."

msgid "Lightning Helm"
msgstr "Blitzstrahlhelm"

msgid "The %{name} halves all damage your troops take from lightning spells."
msgstr ""
"Der %{name} halbiert den Schaden, den Ihre Truppen durch Blitzzauber "
"erleiden."

msgid ""
"A traveling tinker in need of supplies offers you a helm with a thunderbolt "
"design on its top in exchange for food and water. Curious, you accept, and "
"later find out that the helm is magical."
msgstr ""
"Ein umherziehender Kesselflicker, der Vorräte benötigt, bietet euch im "
"Tausch gegen Essen und Wasser einen Helm an, auf dessen Oberseite ein Blitz "
"abgebildet ist. Aus Neugier nehmt ihr an und findet später heraus, dass der "
"Helm magisch ist."

msgid "Evercold Icicle"
msgstr "Immerkalter Eiszapfen"

msgid ""
"The %{name} causes your cold spells to do %{count} percent more damage to "
"enemy troops."
msgstr ""
"Der %{name} bewirkt, dass Ihre Kältezauber %{count} Prozent mehr Schaden an "
"gegnerischen Truppen verursachen."

msgid ""
"An icicle withstanding the full heat of the noonday sun attracts your "
"attention. Intrigued, you break it off, and find that it does not melt in "
"your hand."
msgstr ""
"Ein Eiszapfen, der die volle Hitze der Mittagssonne aushält, erregt Ihre "
"Aufmerksamkeit. Fasziniert brichst ihr ihn ab und stellt fest, dass er nicht "
"in deiner Hand schmilzt."

msgid "Everhot Lava Rock"
msgstr "Immerheisser Lavafelsen"

msgid ""
"The %{name} causes your fire spells to do %{count} percent more damage to "
"enemy troops."
msgstr ""
"Der %{name} bewirkt, dass Ihre Feuerzauber %{count} Prozent mehr Schaden an "
"gegnerischen Truppen verursachen."

msgid ""
"Your wanderings bring you into contact with a tribe of ape-like beings using "
"a magical lava rock that never cools to light their fires. You take pity on "
"them and teach them to make fire with sticks. Believing you to be a god, the "
"apes give you their rock."
msgstr ""
"Auf deinen Wanderungen stößt ihr auf einen Stamm von affenähnlichen Wesen, "
"die ein magisches Lavagestein benutzen, das nie abkühlt, um ihr Feuer zu "
"entfachen. Ihr habt Mitleid mit ihnen und lehrt sie, mit Stöcken Feuer zu "
"machen. Die Affen glauben, dass du ein Gott bist, und schenken euch ihren "
"Stein."

msgid "Lightning Rod"
msgstr "Blitzableiter"

msgid ""
"The %{name} causes your lightning spells to do %{count} percent more damage "
"to enemy troops."
msgstr ""
"Der %{name} bewirkt, dass Ihre Blitzzauber %{count} Prozent mehr Schaden an "
"gegnerischen Truppen verursachen."

msgid ""
"While waiting out a storm, a lighting bolt strikes a nearby cottage's "
"lightning rod, which melts and falls to the ground. The tip of the rod, "
"however, survives intact and makes your hair stand on end when you touch it. "
"Hmm..."
msgstr ""
"Während Sie ein Gewitter abwarten, schlägt ein Blitz in den Blitzableiter "
"eines nahe gelegenen Hauses ein, der schmilzt und zu Boden fällt. Die Spitze "
"des Blitzableiters ist jedoch unversehrt geblieben und lässt einem die Haare "
"zu Berge stehen, wenn man sie berührt. Hmm..."

msgid "Snake-Ring"
msgstr "Schlangenring"

msgid "The %{name} halves the casting cost of all your bless spells."
msgstr "Der %{name} halbiert die Zauberkosten aller Ihrer Segenszauber."

msgid ""
"You've found an oddly shaped ring on the finger of a long dead traveler. The "
"ring looks like a snake biting its own tail."
msgstr ""
"Ihr habt einen seltsam geformten Ring am Finger eines längst verstorbenen "
"Reisenden gefunden. Der Ring sieht aus wie eine Schlange, die sich selbst in "
"den Schwanz beißt."

msgid "Ankh"
msgstr "Ankh"

msgid ""
"The %{name} doubles the effectiveness of all your resurrect and animate "
"spells."
msgstr ""
"Das %{name} verdoppelt die Wirksamkeit aller Ihrer Wiederbelebungs- und "
"Belebungszauber."

msgid ""
"A fierce windstorm reveals the entrance to a buried tomb. Your investigation "
"reveals that the tomb has already been looted, but the thieves overlooked an "
"ankh on a silver chain in the dark."
msgstr ""
"Ein heftiger Windsturm enthüllt den Eingang zu einem vergrabenen Grab. Ihre "
"Untersuchung ergibt, dass das Grab bereits geplündert wurde, aber die Diebe "
"haben in der Dunkelheit ein Ankh an einer Silberkette übersehen."

msgid "Book of Elements"
msgstr "Buch der Elemente"

msgid "The %{name} doubles the effectiveness of all your summoning spells."
msgstr "Das %{name} verdoppelt die Wirksamkeit all Ihrer Beschwörungszauber."

msgid ""
"You come across a conjurer who begs to accompany you and your army awhile "
"for safety. You agree, and he offers as payment a copy of the book of the "
"elements."
msgstr ""
"Ihr trefft auf einen Beschwörer, der euch bittet, euch und eure Armee eine "
"Weile in Sicherheit zu bringen. Ihr stimmt zu und er bietet euch als "
"Bezahlung ein Exemplar des Buches der Elemente an."

msgid "Elemental Ring"
msgstr "Elementring"

msgid "The %{name} halves the casting cost of all summoning spells."
msgstr "Der %{name} halbiert die Zauberkosten aller Beschwörungszauber."

msgid ""
"While pausing to rest, you notice a bobcat climbing a short tree to get at a "
"crow's nest. On impulse, you climb the tree yourself and scare off the cat. "
"When you look in the nest, you find a collection of shiny stones and a ring."
msgstr ""
"Bei einer Rast bemerkt ihr einen Rotluchs, der auf einen kurzen Baum "
"klettert, um an ein Krähennest zu gelangen. Aus einem Impuls heraus klettert "
"ihr selbst auf den Baum und verscheucht die Katze. Als ihr das Nest "
"untersucht, findet ihr eine Sammlung glänzender Steine und einen Ring."

msgid "Holy Pendant"
msgstr "Heiliger Anhänger"

msgid "The %{name} makes all your troops immune to curse spells."
msgstr "Der %{name} macht alle Ihre Truppen immun gegen Fluchzauber."

msgid ""
"In your wanderings you come across a hermit living in a small, tidy hut. "
"Impressed with your mission, he takes time out from his meditations to bless "
"and give you a charm against curses."
msgstr ""
"Auf eurer Wanderschaft trefft ihr auf einen Einsiedler, der in einer "
"kleinen, aufgeräumten Hütte lebt. Beeindruckt von deiner Mission, nimmt er "
"sich die Zeit, euch zu segnen und ein Zaubermittel gegen Flüche zu geben."

msgid "Pendant of Free Will"
msgstr "Anhänger des Freien Willens"

msgid "The %{name} makes all your troops immune to hypnotize spells."
msgstr "Der %{name} macht alle Ihre Truppen immun gegen Hypnosezauber."

msgid ""
"Responding to cries for help, you find river Sprites making a sport of "
"dunking an old man. Feeling vengeful, you rescue the man and drag a Sprite "
"onto dry land for awhile. The Sprite, uncomfortable in the air, gives you a "
"magic pendant to let him go."
msgstr ""
"Als ihr auf Hilferufe reagiert, findet ihr Fluss-Sprites, die sich einen "
"Spaß daraus machen, einen alten Mann zu ertränken. Du fühlst dich "
"rachsüchtig, rettest den Mann und ziehst einen Sprite für eine Weile an "
"Land. Der Sprite, der sich in der Luft unwohl fühlt, gibt euch einen "
"magischen Anhänger, damit ihr ihn gehen lasst."

msgid "Pendant of Life"
msgstr "Anhänger des Lebens"

msgid "The %{name} makes all your troops immune to death spells."
msgstr "Der %{name} macht alle Ihre Truppen immun gegen Todeszauber."

msgid ""
"A brief roadside encounter with a small caravan and a game of knucklebones "
"wins a magic pendant. Its former owner says that it protects from "
"Necromancers' death spells."
msgstr ""
"Bei einer kurzen Begegnung mit einer kleinen Karawane am Straßenrand und "
"einem Spiel mit Schlagringen wird ein magischer Anhänger gewonnen. Sein "
"früherer Besitzer sagt, dass er vor den Todeszaubern der Totenbeschwörer "
"schützt."

msgid "Serenity Pendant"
msgstr "Anhänger der Heiterkeit"

msgid "The %{name} makes all your troops immune to berserk spells."
msgstr "Der %{name} macht alle Ihre Truppen immun gegen Berserker-Zauber."

msgid ""
"The sounds of combat draw you to the scene of a fight between an old "
"Barbarian and an eight-headed Hydra. Your timely intervention swings the "
"battle in favor of the man, and he rewards you with a pendant he used to use "
"to calm his mind for battle."
msgstr ""
"Die Geräusche eines Kampfes locken euch an den Schauplatz eines Kampfes "
"zwischen einem alten Barbaren und einer achtköpfigen Hydra. Durch euer "
"rechtzeitiges Eingreifen wird der Kampf zu Gunsten des Mannes entschieden, "
"und er belohnt euch mit einem Anhänger, mit dem er seinen Geist für den "
"Kampf zu beruhigen pflegte."

msgid "Seeing-eye Pendant"
msgstr "Anhänger des Sehenden Auges"

msgid "The %{name} makes all your troops immune to blindness spells."
msgstr "Der %{name} macht alle Ihre Truppen immun gegen Blendungszauber."

msgid ""
"You come upon a very old woman, long blind from cataracts and dying alone. "
"You tend to her final needs and promise a proper burial. Grateful, she gives "
"you a magic pendant emblazoned with a stylized eye. It lets you see with "
"your eyes closed."
msgstr ""
"Ihr trefft auf eine sehr alte Frau, die seit langem am Grauen Star erblindet "
"ist und allein im Sterben liegt. Ihr kümmert euch um ihre letzten "
"Bedürfnisse und versprecht ihr ein angemessenes Begräbnis. Aus Dankbarkeit "
"schenkt sie euch einen magischen Anhänger, auf dem ein stilisiertes Auge "
"prangt. Er lässt euch mit geschlossenen Augen sehen."

msgid "Kinetic Pendant"
msgstr "Kinetischer Anhänger"

msgid "The %{name} makes all your troops immune to paralyze spells."
msgstr "Der %{name} macht alle Ihre Truppen immun gegen Lähmungszauber."

msgid ""
"You come across a golem wearing a glowing pendant and blocking your way. "
"Acting on a hunch, you cut the pendant from its neck. Deprived of its power "
"source, the golem breaks down, leaving you with the magical pendant."
msgstr ""
"Ihr stoßt auf einen Golem, der einen leuchtenden Anhänger trägt und euch den "
"Weg versperrt. Aufgrund einer Ahnung schneidet ihr den Anhänger vom Hals des "
"Golems ab. Ohne seine Energiequelle bricht der Golem zusammen und überlässt "
"euch den magischen Anhänger."

msgid "Pendant of Death"
msgstr "Anhänger des Todes"

msgid "The %{name} makes all your troops immune to holy spells."
msgstr "Der %{name} macht alle Ihre Truppen immun gegen heilige Zaubersprüche."

msgid ""
"A quick and deadly battle with a Necromancer wins you his magical pendant. "
"Later, a Wizard tells you that the pendant protects undead under your "
"control from holy word spells."
msgstr ""
"In einem schnellen und tödlichen Kampf mit einem Nekromanten gewinnt ihr "
"seinen magischen Anhänger. Später erfährt ihr von einem Zauberer, dass der "
"Anhänger die Untoten unter eurer Kontrolle vor den Zaubern des heiligen "
"Wortes schützt."

msgid "Wand of Negation"
msgstr "Stab der Aufhebung"

#, fuzzy
msgid "The %{name} makes all your troops immune to dispel magic spells."
msgstr "Der %{name} macht alle Ihre Truppen immun gegen Todeszauber."

#, fuzzy
msgid ""
"You meet an old Wizard friend of yours traveling in the opposite direction. "
"He presents  you with a gift: A wand that prevents the use of the dispel "
"magic spell on your allies."
msgstr ""
"Ihr trefft einen alten Zaubererfreund, der in die entgegengesetzte Richtung "
"reist. Er überreicht euch ein Geschenk:  Einen Zauberstab, der die Anwendung "
"des Zaubers \"Magie vertreiben\" bei deinen Verbündeten verhindert."

msgid "Golden Bow"
msgstr "Goldene Bogen"

msgid ""
"The %{name} eliminates the %{count} percent penalty for your troops shooting "
"past obstacles (e.g. castle walls)."
msgstr ""
"Der %{name} eliminiert den %{count} Prozentabzug für Ihre Truppen, die an "
"Hindernissen (z.B. Burgmauern) vorbeischießen."

msgid ""
"A chance meeting with a famous Archer finds you in a game of knucklebones "
"pitting his bow against your horse. You win."
msgstr ""
"Ein zufälliges Treffen mit einem berühmten Bogenschützen führt zu einem "
"Spiel mit Astragalen und er setzt seinen Bogen auf ihr Pferd. Ihr gewinnt."

msgid "Telescope"
msgstr "Teleskop"

msgid ""
"The %{name} increases the amount of terrain your hero reveals when "
"adventuring by %{count} extra square."
msgstr ""
"Der %{name} erhöht die Menge an Gelände, die Ihr Held bei Abenteuern "
"aufdeckt, um %{count} zusätzliche Felder."

msgid ""
"A merchant from far away lands trades you a new invention of his people for "
"traveling supplies. It makes distant objects appear closer, and he calls "
"it...\n"
"\n"
"a telescope."
msgstr ""
"Ein Händler aus einem fernen Land tauscht eine neue Erfindung seines Volkes "
"gegen Reiseproviant ein. Sie lässt entfernte Objekte näher erscheinen, und "
"er nennt sie...\n"
"\n"
"ein Teleskop."

msgid "Statesman's Quill"
msgstr "Feder des Staatsmannes"

msgid ""
"The %{name} reduces the cost of surrender to %{count} percent of the total "
"cost of troops you have in your army."
msgstr ""
"Der %{name} reduziert die Kosten der Kapitulation auf %{count} Prozent der "
"Gesamtkosten der Truppen in Ihrer Armee."

msgid ""
"You pause to help a diplomat with a broken axle fix his problem. In "
"gratitude, he gives you a writing quill with magical properties which he "
"says will \"help people see things your way\"."
msgstr ""
"Ihr haltet inne, um einem Diplomaten mit einer gebrochenen Achse zu helfen, "
"sein Problem zu lösen. Zum Dank schenkt er euch eine Schreibfeder mit "
"magischen Eigenschaften, die, wie er sagt, \"den Leuten helfen wird, die "
"Dinge auf eure Weise zu sehen\"."

msgid "Wizard's Hat"
msgstr "Hut des Zauberers"

msgid "The %{name} increases the duration of your spells by %{count} turns."
msgstr "Der %{name} erhöht die Dauer Ihrer Zaubersprüche um %{count} Runden."

msgid ""
"You see a Wizard fleeing from a Griffin and riding like the wind. The Wizard "
"opens a portal and rides through, getting his hat knocked off by the edge of "
"the gate. The Griffin follows; the gate closes. You pick the hat up, dust it "
"off, and put it on."
msgstr ""
"Ihr seht einen Zauberer, der vor einem Greifen flieht und wie der Wind "
"reitet. Der Zauberer öffnet ein Tor und reitet hindurch, wobei er seinen Hut "
"an der Kante des Tores abschlägt. Der Greif folgt ihm; das Tor schließt "
"sich. Ihr hebt den Hut auf, staubt ihn ab und setzt ihn wieder auf."

msgid "Power Ring"
msgstr "Ring der Macht"

msgid "The %{name} returns %{count} extra spell points per day to your hero."
msgstr ""
"Der %{name} gibt Ihrem Helden %{count} zusätzliche Zauberpunkte pro Tag."

msgid ""
"You find a small tree that closely resembles the great Warlock Carnauth with "
"a ring around one of its twigs. Scraps of clothing and rotting leather lead "
"you to suspect that it IS Carnauth, transformed. Since you can't help him, "
"you take the magic ring."
msgstr ""
"Ihr findet einen kleinen Baum, der dem großen Hexenmeister Carnauth sehr "
"ähnlich sieht und einen Ring um einen seiner Zweige trägt. Fetzen von "
"Kleidung und verrottendes Leder lässt euch vermuten, dass es sich um den "
"verwandelten Carnauth handelt. Da ihr ihm nicht helfen könnt, nehmt ihr den "
"magischen Ring."

msgid "Ammo Cart"
msgstr "Munitionskarren"

msgid "The %{name} provides endless ammunition for all your troops that shoot."
msgstr ""
"Der %{name} liefert unendlich viel Munition für alle Ihre Truppen, die "
"schießen."

msgid ""
"An ammunition cart in the middle of an old battlefield catches your eye. "
"Inspection shows it to be in good working order, so  you take it along."
msgstr ""
"Mitten auf einem alten Schlachtfeld fällt Ihnen ein Munitionswagen ins Auge. "
"Bei der Inspektion stellt sich heraus, dass er in gutem Zustand ist, also "
"nehmt ihr ihn mit."

msgid "Tax Lien"
msgstr "Steuererklärung"

msgid "The %{name} costs you %{count} gold pieces per day."
msgstr "Der %{name} kostet Ihnen %{count} Goldstücke pro Tag."

msgid ""
"Your big spending habits have earned you a massive tax bill that you can't "
"hope to pay. The tax man takes pity and agrees to only take 250 gold a day "
"from your account for life. Check here if you want one dollar to go to the "
"presidential campaign election fund."
msgstr ""
"Ihr großzügiges Ausgabeverhalten hat Ihnen eine hohe Steuerrechnung "
"eingebracht, die Sie nicht bezahlen können. Der Finanzbeamte hat Mitleid und "
"willigt ein, lebenslang nur 250 Gold pro Tag von Ihrem Konto abzuziehen. "
"Kreuzt hier an, wenn Ihr möchtet, dass ein Dollar in den Wahlkampffonds des "
"Präsidenten fließt."

msgid "Hideous Mask"
msgstr "Scheußliche Maske"

msgid "The %{name} prevents all 'wandering' armies from joining your hero."
msgstr ""
"Der %{name} verhindert, dass sich alle \"wandernden\" Armeen Ihrem Helden "
"anschließen."

#, fuzzy
msgid ""
"Your looting of the grave of Sinfilas Gardolad, the famous shapeshifting "
"Warlock, unearths his fabled mask. Trembling, you put it on and it twists "
"your visage into an awful grimace! Oh no! It's actually the hideous mask of "
"Gromluck Greene, and you are stuck with it."
msgstr ""
"Bei der Plünderung des Grabes von Sinfilas Gardolad, dem berühmten "
"gestaltwandelnden Hexenmeister, wird seine sagenumwobene Maske gefunden. "
"Zitternd setzt ihr sie auf, und sie verzerrt euer Gesicht zu einer "
"schrecklichen Fratze!  Oh nein! Es handelt sich tatsächlich um die "
"abscheuliche Maske von Gromluck Greene, und ihr habt sie am Hals."

msgid "Endless Pouch of Sulfur"
msgstr "Endloser Schwefelbeutel"

msgid "The %{name} provides %{count} unit of sulfur per day."
msgstr "Der %{name} liefert %{count} Einheit Schwefel pro Tag."

msgid ""
"You visit an alchemist who, upon seeing your army, is swayed by the "
"righteousness of your cause. The newly loyal subject gives you his endless "
"pouch of sulfur to help with the war effort."
msgstr ""
"Ihr besucht einen Alchemisten, der beim Anblick eurer Armee von der "
"Rechtschaffenheit eurer Sache überzeugt ist. Der neue loyale Untertan "
"schenkt euch seinen endlosen Beutel mit Schwefel, um euch bei den "
"Kriegsanstrengungen zu helfen."

msgid "Endless Vial of Mercury"
msgstr "Endloses Quecksilberfläschchen"

msgid "The %{name} provides %{count} unit of mercury per day."
msgstr "Der %{name} liefert %{count} Einheit Quecksilber pro Tag."

msgid ""
"A brief stop at a hastily abandoned Wizard's tower turns up a magical vial "
"of mercury that always has a little left on the bottom. Recognizing a "
"treasure when you see one, you cap it and slip it in your pocket."
msgstr ""
"Bei einem kurzen Zwischenstopp in einem hastig verlassenen Turm der Zauberer "
"findet man eine magische Phiole mit Quecksilber, von der immer ein wenig am "
"Boden übrig bleibt. Da ihr einen Schatz erkennt, wenn ihr einen seht, "
"verschließt ihr ihn und steckt ihn in eure Tasche."

msgid "Endless Pouch of Gems"
msgstr "Endloser Edelsteinbeutel"

msgid "The %{name} provides %{count} unit of gems per day."
msgstr "Der %{name} liefert %{count} Einheit Edelsteine pro Tag."

msgid ""
"A short rainstorm brings forth a rainbow...and you can see the end of it. "
"Riding quickly, you seize the pot of gold you find there. The leprechaun who "
"owns it, unable to stop you from taking it, offers an endless pouch of gems "
"for the return of his gold. You accept."
msgstr ""
"Ein kurzer Regenschauer bringt einen Regenbogen hervor... und ihr könnt das "
"Ende des Regenbogens sehen. Schnell reitet ihr los und nehmt den Goldtopf, "
"den ihr dort findet. Der Kobold, dem er gehört, kann euch nicht daran "
"hindern, ihn zu nehmen, und bietet euch einen endlosen Beutel mit "
"Edelsteinen an, wenn ihr ihm sein Gold zurückgebt. Du nimmst an."

msgid "Endless Cord of Wood"
msgstr "Endloses Holzbündel"

msgid "The %{name} provides %{count} unit of wood per day."
msgstr "Der %{name} liefert %{count} Einheit Holz pro Tag."

msgid ""
"Pausing to rest and light a cook fire, you pull wood out of a nearby pile of "
"dead wood. As you keep pulling wood from the pile, you notice that it "
"doesn't shrink. You realize to your delight that the wood is enchanted, so "
"you take it along."
msgstr ""
"Ihr macht eine Pause, um euch auszuruhen und ein Kochfeuer anzuzünden, und "
"zieht Holz aus einem nahe gelegenen Haufen toten Holzes. Als ihr weiter Holz "
"aus dem Stapel zieht, bemerkt ihr, dass es nicht schrumpft. Zu eurer Freude "
"stellt ihr fest, dass das Holz verzaubert ist, also nehmt ihr es mit."

msgid "Endless Cart of Ore"
msgstr "Endloser Erzkarren"

msgid "The %{name} provides %{count} unit of ore per day."
msgstr "Der %{name} liefert %{count} Einheit Erz pro Tag."

msgid ""
"You've found a Goblin weapon smithy making weapons for use against humans. "
"With a tremendous yell you and your army descend upon their camp and drive "
"them away. A search finds a magic ore cart that never runs out of iron."
msgstr ""
"Ihr habt eine Goblin-Waffenschmiede gefunden, die Waffen für den Einsatz "
"gegen Menschen herstellt. Mit einem gewaltigen Schrei fällt ihr mit eurer "
"Armee über ihr Lager her und vertreibt sie. Bei der Suche wird ein magischer "
"Erzkarren gefunden, dem das Eisen nie ausgeht."

msgid "Endless Pouch of Crystal"
msgstr "Endloser Kristallbeutel"

msgid "The %{name} provides %{count} unit of crystal per day."
msgstr "Der %{name} liefert %{count} Einheiten Kristall pro Tag."

#, fuzzy
msgid ""
"Taking shelter from a storm in a small cave, you notice a small patch of "
"crystal in one corner. Curious, you break a piece off and notice that the "
"original crystal grows the lost piece back. You decide to stuff the entire "
"patch into a pouch and take it with you."
msgstr ""
"Als ihr in einer kleinen Höhle Schutz vor einem Sturm sucht, bemerkt ihr in "
"einer Ecke ein kleines Stück Kristall. Neugierig brecht ihr ein Stück ab und "
"stellt fest, dass der ursprüngliche Kristall das verlorene Stück nachwachsen "
"lässt. Ihr beschließt, das gesamte Stück in einen Beutel zu stecken und "
"mitzunehmen."

msgid "Spiked Helm"
msgstr "Stachelhelm"

msgid ""
"Your army is ambushed by a small tribe of wild (and none too bright) Orcs. "
"You fend them off easily and the survivors flee in all directions. One of "
"the Orcs was wearing a polished spiked helm. Figuring it will make a good "
"souvenir, you take it."
msgstr ""
"Ihre Armee gerät in einen Hinterhalt eines kleinen Stammes wilder (und nicht "
"sehr intelligenter) Orks. Ihr wehrt sie mühelos ab, und die Überlebenden "
"fliehen in alle Richtungen. Einer der Orks trug einen polierten Helm mit "
"Stacheln. Ihr denkt euch, dass er ein gutes Souvenir ist und nehmt ihn mit."

msgid "Spiked Shield"
msgstr "Stachelschild"

msgid ""
"You come upon a bridge spanning a dry gully. Before you can cross, a Troll "
"steps out from under the bridge and demands payment before it will permit "
"you to pass. You refuse, and the Troll charges, forcing you to slay it. You "
"take its spiked shield as a trophy."
msgstr ""
"Ihr kommt zu einer Brücke, die eine trockene Schlucht überspannt. Bevor ihr "
"sie überqueren könnt, tritt ein Troll unter der Brücke hervor und verlangt "
"eine Bezahlung, bevor er euch die Brücke passieren lässt. Ihr lehnt ab, "
"woraufhin der Troll angreift und euch zwingt, ihn zu erschlagen. Ihr nehmt "
"seinen Stachelschild als Trophäe an euch."

msgid "White Pearl"
msgstr "Weisse Perle"

#, fuzzy
msgid ""
"A walk across a dry saltwater lake bed yields an unlikely prize: A white "
"pearl amidst shattered shells and debris."
msgstr ""
"Bei einem Spaziergang über das Bett eines trockenen Salzwassersees findet "
"ihr eine unwahrscheinliche Beute:  Eine weiße Perle inmitten von "
"zerbrochenen Muscheln und Schutt."

msgid "Black Pearl"
msgstr "Schwarze Perle"

msgid ""
"Rumors of a Griffin of unusual size preying upon the countryside lead you to "
"its cave lair. A quick, brutal fight dispatches the beast, and a search of "
"its foul nest turns up a huge black pearl."
msgstr ""
"Gerüchte über einen Greif von ungewöhnlicher Größe, der das Land heimsucht, "
"führen euch zu seinem Höhlenversteck. Ein schneller, brutaler Kampf "
"vertreibt die Bestie, und bei der Durchsuchung ihres fauligen Nestes wird "
"eine riesige schwarze Perle gefunden."

msgid "Magic Book"
msgstr "Zauberbuch"

msgid "The %{name} enables you to cast spells."
msgstr "Das %{name} ermöglicht Sie die Zaubersprüche zu wirken."

msgid "Dummy 1"
msgstr "Dummy 1"

msgid "The reserved artifact."
msgstr "Das reservierte Artefakt."

msgid "Dummy 2"
msgstr "Dummy 2"

msgid "Dummy 3"
msgstr "Dummy 3"

msgid "Dummy 4"
msgstr "Dummy 4"

msgid "Spell Scroll"
msgstr "Zauberspruchrolle"

msgid ""
"This %{name} gives your hero the ability to cast the %{spell} spell if your "
"hero has a Magic Book."
msgstr ""
"Dieser %{name} gibt Ihrem Helden die Fähigkeit, den %{spell} zu wirken, wenn "
"Ihr Held ein Zauberbuch besitzt."

msgid ""
"You find an elaborate container which houses an old vellum scroll. The runes "
"on the container are very old, and the artistry with which it was put "
"together is stunning. As you pull the scroll out, you feel imbued with "
"magical power."
msgstr ""
"Sie finden ein kunstvolles Gefäß, das eine alte Pergamentrolle enthält. Die "
"Runen auf dem Behälter sind sehr alt, und die Kunstfertigkeit, mit der er "
"zusammengesetzt wurde, ist atemberaubend. Als Sie die Schriftrolle "
"herausziehen, fühlen Sie sich von magischer Kraft durchdrungen."

msgid "Arm of the Martyr"
msgstr "Arm des Märtyrers"

msgid ""
"The %{name} increases your spell power by %{count} but adds the undead "
"morale penalty."
msgstr ""
"Der %{name} erhöht Ihre Zauberkraft um %{count}, fügt aber eine Strafe auf "
"die Moral für die Untote in der Armee hinzu."

msgid ""
"One of the less intelligent members of your party picks up an arm off of the "
"ground. Despite its missing a body, it is still moving. Your troops find the "
"dismembered arm repulsive, but you cannot bring yourself to drop it: it "
"seems to hold some sort of magical power that influences your decision "
"making."
msgstr ""
"Eines der weniger intelligenten Mitglieder Ihrer Gruppe hebt einen Arm vom "
"Boden auf. Obwohl ihm einen Körper fehlt, bewegt er sich noch. Ihre Truppen "
"finden den abgetrennten Arm abstoßend, aber Sie können sich nicht "
"überwinden, ihn fallen zu lassen: Er scheint eine Art magische Kraft zu "
"besitzen, die Ihre Entscheidungsfindung beeinflusst."

msgid "Breastplate of Anduran"
msgstr "Brustpanzer von Anduran"

msgid "The %{name} increases your defense by %{count}."
msgstr "Der %{name} erhöht Ihre Verteidigung um %{count}."

msgid ""
"You come upon a sign. It reads: \"Here lies the body of Anduran. Bow and "
"swear fealty, and you shall be rewarded.\" You decide to do as it says. As "
"you stand up, you feel a coldness against your skin. Looking down, you find "
"that you are suddenly wearing a gleaming, ornate breastplate."
msgstr ""
"Sie stoßen auf ein Schild. Darauf steht: \"Hier liegt die Leiche von "
"Anduran. Verbeuge dich und schwöre Treue, und du wirst belohnt werden.\" Sie "
"beschließen zu tun, was da steht. Als Sie aufstehen, spurren Sie eine Kälte "
"auf Ihrer Haut. Als Sie an sich herunterschauen, stellen Sie fest, dass Sie "
"plötzlich einen schimmernden, verzierten Brustpanzer tragen."

msgid "Broach of Shielding"
msgstr "Brosche der Abschirmung"

msgid ""
"The %{name} provides %{count} percent protection from Armageddon and "
"Elemental Storm, but decreases spell power by 2."
msgstr ""
"Der %{name} bietet %{count} Prozent Schutz vor Armageddon und "
"Elementarsturm, verringert aber die Zauberkraft um 2."

msgid ""
"A kindly Sorceress thinks that your army's defenses could use a magical "
"boost. She offers to enchant the Broach that you wear on your cloak, and you "
"accept."
msgstr ""
"Eine freundliche Zauberin ist der Meinung, dass die Verteidigung Ihrer Armee "
"eine magische Verstärkung gebrauchen könnte. Sie bietet Ihnen an, die "
"Brosche, die Sie an Ihrem Mantel tragen, zu verzaubern, also Sie akzeptieren "
"es."

msgid "Battle Garb of Anduran"
msgstr "Kampfrüstung von Anduran"

#, fuzzy
msgid ""
"The %{name} combines the powers of the three Anduran artifacts. It provides "
"maximum luck and morale for your troops and gives you the Town Portal spell."
msgstr ""
"Der %{name} vereint die Kräfte der drei anduranischen Artefakte.  Es bringt "
"Ihren Truppen maximales Glück und Moral und verleiht Ihnen den Zauber "
"\"Stadtportal\"."

msgid ""
"Out of pity for a poor peasant, you purchase a chest of old junk they are "
"hawking for too much gold. Later, as you search through it, you find it "
"contains the 3 pieces of the legendary battle garb of Anduran!"
msgstr ""
"Aus Mitleid mit einem armen Bauern kaufen Sie eine Truhe mit altem Gerümpel, "
"das dieser für zu viel Gold feilbietet. Als Sie die später durchsuchen, "
"entdecken Sie, dass die die 3 Teile des legendären Kampfgewandes von Anduran "
"enthält!"

msgid "Crystal Ball"
msgstr "Kristallkugel"

msgid ""
"The %{name} lets you get more specific information about monsters, enemy "
"heroes, and castles nearby the hero who holds it."
msgstr ""
"Mit %{name} erhalten Sie genauere Informationen über Monster, feindliche "
"Helden und Burgen in der Nähe des Helden, der sie hält."

msgid ""
"You come upon a caravan of gypsies who are feasting and fortifying their "
"bodies with mead. They call you forward and say \"If you prove that you can "
"dance the Rama-Buta, we will reward you.\" You don't know it, but try "
"anyway. They laugh hysterically, but admire your bravery, giving you a "
"Crystal Ball."
msgstr ""
"Sie treffen auf eine Karawane von Zigeunern, die feiern und sich mit Met "
"stärken. Sie rufen Sie nach vorne und sagen: \"Wenn du beweist, dass du die "
"Rama-Buta tanzen kannst, werden wir dich belohnen.\" Sie wissen es nicht, "
"versuchen es aber trotzdem. Die Zigeunern lachen hysterisch, bewundern aber "
"Ihre Tapferkeit und schenken Ihnen eine Kristallkugel."

msgid "Heart of Fire"
msgstr "Herz aus Feuer"

msgid ""
"The %{name} provides %{count} percent protection from fire, but doubles the "
"damage taken from cold."
msgstr ""
"Der %{name} bietet %{count} Prozent Schutz vor Feuer, verdoppelt aber den "
"durch Kälte erlittenen Schaden."

msgid ""
"You enter a recently burned glade and come upon a Fire Elemental sitting "
"atop a rock. It looks up, its flaming face contorted in a look of severe "
"pain. It then tosses a glowing object at you. You put up your hands to block "
"it, but it passes right through them and sears itself into your chest."
msgstr ""
"Sie betreten eine kürzlich verbrannte Lichtung und kommen auf ein "
"Feuerwesen, das auf einem Felsen sitzt. Es schaut auf, sein brennendes "
"Gesicht verzerrt sich in einem Blick starken Schmerzen. Es wirft dann ein "
"leuchtendes Objekt bei Ihnen. Sie legen Ihre Hände auf, um es zu blockieren, "
"aber es passiert direkt durch sie und brannt sich in Ihre Brust an."

msgid "Heart of Ice"
msgstr "Herz aus Eis"

msgid ""
"The %{name} provides %{count} percent protection from cold, but doubles the "
"damage taken from fire."
msgstr ""
"Der %{name} bietet %{count} Prozent Schutz vor Kälte, verdoppelt aber den "
"durch Feuer erlittenen Schaden."

#, fuzzy
msgid ""
"Suddenly, a biting coldness engulfs your body. You seize up, falling from "
"your horse. The pain subsides, but you still feel as if your chest is "
"frozen. As you pick yourself up off of the ground, you hear hearty laughter. "
"You turn around just in time to see a Frost Giant run off into the woods and "
"disappear."
msgstr ""
"Plötzlich durchdringt eine beißende Kälte Ihren Körper. Sie ergreifen auf "
"und fallen von Ihrem Pferd. Der Schmerz senkt, aber Sie fühlen immer noch "
"so, als ob Ihre Brust eingefroren ist. Als Sie sich vom Boden abholen, hören "
"Sie ein herzhaftes Gelächter. Sie drehen sich rechtzeitig um, um einen "
"Frostriesen zu sehen, der in den Wald läuft und verschwindet."

msgid "Helmet of Anduran"
msgstr "Helm von Anduran"

msgid ""
"You spy a gleaming object poking up out of the ground. You send a member of "
"your party over to investigate. He comes back with a golden helmet in his "
"hands. You realize that it must be the helmet of the legendary Anduran, the "
"only man who was known to wear solid gold armor."
msgstr ""
"Sie sehen ein glänzendes Objekt, das aus dem Boden stößt. Sie senden ein "
"Mitglied Ihrer Partei, um es zu untersuchen. Er kommt mit einem goldenen "
"Helm in den Händen zurück. Sie erkennen, dass es der Helm des legendären "
"Andurans sein muss, des einzigen Mannes, der dafür bekannt war, solide "
"Goldpanzer zu tragen."

msgid "Holy Hammer"
msgstr "Heiliger Hammer"

#, fuzzy
msgid ""
"You come upon a battle where a Paladin has been mortally wounded by a group "
"of Zombies. He asks you to take his hammer and finish what he started. As "
"you pick it up, it begins to hum, and then everything becomes a blur. The "
"Zombies lie dead, the hammer dripping with blood. You strap it to your belt."
msgstr ""
"Sie kommen auf eine Schlacht, in der ein Paladin von einer Gruppe von "
"Zombies tödlich verwundet wurde. Er bittet Sie, seinen Hammer mitzunehmen "
"und zu beenden, was er angefangen hat. Als Sie ihn abholen, beginnt er zu "
"Summen, und dann wird alles verschwommen. Die Zombies liegen tot, der Hammer "
"tropft mit Blut. Sie schnappen ihn an Ihren Gürtel."

msgid "Legendary Scepter"
msgstr "Legendäres Zepter"

msgid "The %{name} adds %{count} points to all attributes."
msgstr "Der %{name} fügt %{count} Punkte zu allen Attributen hinzu."

msgid ""
"Upon cresting a small hill, you come upon a ridiculous looking sight. A "
"Sprite is attempting to carry a Scepter that is almost as big as it is. "
"Trying not to laugh, you ask, \"Need help?\" The Sprite glares at you and "
"answers: \"You think this is funny? Fine. You can carry it. I much prefer "
"flying anyway.\""
msgstr ""
"Als Sie einen kleinen Hügel keimen, kommen Sie auf einen lächerlichen Blick. "
"Eine Fee versucht es, ein Zepter zu tragen, das fast so groß ist, wie sie "
"selbst. Sie versuchen nicht zu lachen und fragen: \"Hilfe gebraucht?\" Die "
"Fee gleicht auf Sie und antwortet: \"Du findest das lustig? Na gut. Du "
"kannst es tragen. Ich fliege sowieso viel lieber.\""

msgid ""
"An old seaman tells you a tale of an enchanted masthead that he used in his "
"youth to rally his crew during times of trouble. He then hands you a faded "
"map that shows where he hid it. After much exploring, you find it stashed "
"underneath a nearby dock."
msgstr ""
"Ein alter Seemann erzählt Ihnen die Geschichte eines verzauberten "
"Mastkopfes, den er in seiner Jugend benutzte, um seine Mannschaft in "
"schwierigen Zeiten zu sammeln. Er gibt Ihnen dann eine verblaßte Karte, die "
"zeigt, wo er es versteckt. Nach viel Erkundung finden Sie es unter einem "
"nahe gelegenen Dock."

msgid "Masthead"
msgstr "Gallionsfigur"

msgid "The %{name} boosts your luck and morale by %{count} each in sea combat."
msgstr ""
"Der %{name} erhöht Ihr Glück und Ihre Moral im Seekampf um jeweils %{count}."

msgid "Sphere of Negation"
msgstr "Zauberkugel der Aufhebung"

msgid "The %{name} disables all spell casting, for both sides, in combat."
msgstr "Der %{name} deaktiviert alle Zaubersprüche für beide Seiten im Kampf."

msgid ""
"You stop to help a Peasant catch a runaway mare. To show his gratitude, he "
"hands you a tiny sphere. As soon as you grasp it, you feel the magical "
"energy drain from your limbs..."
msgstr ""
"Sie halten auf, um einem Bauern zu helfen, eine runzelige Stute zu fangen. "
"Um seine Dankbarkeit zu zeigen, gibt er Ihnen eine winzige Kugel. Sobald Sie "
"es erfassen, spüren Sie den magischen Energieablauf von Ihren Gliedmaßen..."

msgid "Staff of Wizardry"
msgstr "Stab der Zauberei"

msgid "The %{name} boosts your spell power by %{count}."
msgstr "Der %{name} erhöht Ihre Zauberkraft um %{count}."

msgid ""
"While out scaring up game, your troops find a mysterious staff levitating "
"about three feet off of the ground. They hand it to you, and you notice an "
"inscription. It reads: \"Brains best brawn and magic beats might. Heed my "
"words, and you'll win every fight.\""
msgstr ""
"Als Ihre Truppen das Wild verjagten, finden sie einen geheimnisvollen Stab, "
"der etwa drei Meter vom Boden ausschwächt. Sie geben es Ihnen, und Sie "
"bemerken eine Inschrift. Es liest: \"Verstand schlägt Muskeln und Magie "
"schlägt Macht. Beachte meine Worte, und du wirst jeden Kampf gewinnen.\""

msgid "Sword Breaker"
msgstr "Schwertbrecher"

msgid "The %{name} increases your defense by %{count} and attack by 1."
msgstr ""
"Der %{name} erhöht Ihre Verteidigung um %{count} und Ihre Angriff um 1."

msgid ""
"A former Captain of the Guard admires your quest and gives you the enchanted "
"Sword Breaker that he relied on during his tour of duty."
msgstr ""
"Ein ehemaliger Hauptmann der Garde bewundert Ihre Suche und schenkt Ihnen "
"den verzauberten Schwertbrecher, auf den er sich während seiner Dienstzeit "
"verlassen hat."

msgid "Sword of Anduran"
msgstr "Schwert von Anduran"

msgid ""
"A Troll stops you and says: \"Pay me 5,000 gold, or the Sword of Anduran "
"will slay you where you stand.\" You refuse. The troll grabs the sword "
"hanging from its belt, screams in pain, and runs away. Picking up the fabled "
"sword, you give thanks that half-witted Trolls tend to grab the wrong end of "
"sharp objects."
msgstr ""
"Ein Troll stoppt Sie und sagt: \"Bezahl mir 5.000 Gold, oder das Schwert von "
"Anduran wird dich auf der Stelle töten.\" Sie verweigern. Der Troll packt "
"das Schwert, das an seinem Gürtel hängt, schreit voller Schmerz und läuft "
"weg. Als Sie das fähige Schwert abholen, danken Sie, dass halbgeteitete "
"Trolls dazu neigen, das falsche Ende von scharfen Gegenständen zu nutzen."

msgid "Spade of Necromancy"
msgstr "Spaten der Nekromantie"

msgid "The %{name} gives you increased necromancy skill."
msgstr "Der %{name} verleiht Ihnen erhöhte Nekromantie-Fähigkeiten."

msgid ""
"A dirty shovel has been thrust into a dirt mound nearby. Upon investigation, "
"you discover it to be the enchanted shovel of the Gravediggers, long thought "
"lost by mortals."
msgstr ""
"In der Nähe wurde eine schmutzige Spaten in einen Erdhügel gestoßen. Bei der "
"Untersuchung entdecken Sie, dass es sich um die verzauberte Spaten der "
"Totengräber handelt, die die Sterblichen schon lange verloren glaubten."

msgid "Wood"
msgstr "Holz"

msgid "Mercury"
msgstr "Quecksilber"

msgid "Ore"
msgstr "Erz"

msgid "Sulfur"
msgstr "Schwefel"

msgid "Crystal"
msgstr "Kristalle"

msgid "Gems"
msgstr "Edelsteine"

msgid "Gold"
msgstr "Gold"

msgid ""
"There are seven resources in Heroes 2, used to build and improves castles, "
"purchase troops and recruit heroes. Gold is the most common, required for "
"virtually everything. Wood and ore are used for most buildings. Gems, "
"Mercury, Sulfur and Crystal are rare magical resources used for the most "
"powerful creatures and buildings."
msgstr ""
"In Heroes 2 gibt es sieben Ressourcen, mit denen Burgen gebaut und "
"verbessert, Truppen gekauft und Helden rekrutiert werden können. Gold ist "
"der häufigste und wird für praktisch alles benötigt. Holz und Erze werden "
"für die meisten Gebäude verwendet. Edelsteine, Quecksilber, Schwefel und "
"Kristall sind seltene magische Ressourcen, die für die mächtigsten Kreaturen "
"und Gebäude verwendet werden."

msgid ""
"Causes a giant fireball to strike the selected area, damaging all nearby "
"creatures."
msgstr ""
"Verursacht einen riesigen Feuerball, der das ausgewählte Gebiet trifft und "
"allen Kreaturen in der Nähe Schaden zufügt."

msgid "Fireball"
msgstr "Feuerball"

msgid "Fireblast"
msgstr "Feuerstoß"

msgid ""
"An improved version of fireball, fireblast affects two hexes around the "
"center point of the spell, rather than one."
msgstr ""
"Eine verbesserte Version des Feuerballs: Der Feuerstoß wirkt auf zwei Felder "
"um den Mittelpunkt des Zaubers statt auf ein Feld."

msgid "Causes a bolt of electrical energy to strike the selected creature."
msgstr ""
"Verursacht einen Blitz aus elektrischer Energie, der die ausgewählte Kreatur "
"trifft."

msgid "Lightning Bolt"
msgstr "Blitzstrahl"

msgid "Chain Lightning"
msgstr "Kettenblitzstrahl"

#, fuzzy
msgid ""
"Causes a bolt of electrical energy to strike a selected creature, then "
"strike the nearest creature with half damage, then strike the NEXT nearest "
"creature with half again damage, and so on, until it becomes too weak to be "
"harmful. Warning: This spell can hit your own creatures!"
msgstr ""
"Verursacht einen Blitz elektrischer Energie, der eine ausgewählte Kreatur "
"trifft, dann die nächste Kreatur mit halbem Schaden trifft, dann die nächste "
"Kreatur mit wieder halbem Schaden trifft, und so weiter, bis er zu schwach "
"wird, um Schaden anzurichten.  Warnung!  Dieser Zauber kann Ihre eigenen "
"Kreaturen treffen!"

msgid "Teleport"
msgstr "Teleport"

msgid ""
"Teleports the creature you select to any open position on the battlefield."
msgstr ""
"Teleportiert die Kreatur, die Sie auswählen, an eine freie Position Ihrer "
"Wahl auf dem Schlachtfeld."

msgid "Cure"
msgstr "Heilung"

msgid ""
"Removes all negative spells cast upon one of your units, and restores up to "
"%{count} HP per level of spell power."
msgstr ""
"Entfernt alle negativen Zauber, die auf eine Ihrer Einheiten gewirkt wurden, "
"und stellt bis zu %{count} TP pro Stufe der Zauberkraft wieder her."

msgid "Mass Cure"
msgstr "Massenheilung"

msgid ""
"Removes all negative spells cast upon your forces, and restores up to "
"%{count} HP per level of spell power, per creature."
msgstr ""
"Entfernt alle negativen Zauber, die auf Ihre Truppen gewirkt wurden, und "
"stellt bis zu %{count} TP pro Stufe der Zauberkraft und pro Kreatur wieder "
"her."

msgid "Resurrect"
msgstr "Auferstehung"

msgid "Resurrects creatures from a damaged or dead unit until end of combat."
msgstr ""
"Lässt Kreaturen einer beschädigten oder toten Einheit bis zum Ende des "
"Kampfes wieder auferstehen."

msgid "Resurrect True"
msgstr "Wahre Auferstehung"

msgid "Resurrects creatures from a damaged or dead unit permanently."
msgstr ""
"Lässt Kreaturen aus einer beschädigten oder toten Einheit dauerhaft wieder "
"auferstehen."

msgid "Haste"
msgstr "Eile"

msgid "Increases the speed of any creature by %{count}."
msgstr "Erhöht die Geschwindigkeit einer beliebigen Kreatur um %{count}."

msgid "Increases the speed of all of your creatures by %{count}."
msgstr "Erhöht die Geschwindigkeit aller Ihrer Kreaturen um %{count}."

msgid "Mass Haste"
msgstr "Masseneile"

msgid "Slows target to half movement rate."
msgstr "Verlangsamt die Bewegungsgeschwindigkeit des Ziels auf die Hälfte."

msgid "spell|Slow"
msgstr "Verlangsamung"

msgid "Mass Slow"
msgstr "Massenverlangsamung"

msgid "Slows all enemies to half movement rate."
msgstr "Verlangsamt alle Feinde auf die halbe Bewegungsrate."

msgid "Clouds the affected creatures' eyes, preventing them from moving."
msgstr ""
"Trübt die Augen der betroffenen Kreaturen und hindert sie daran, sich zu "
"bewegen."

msgid "spell|Blind"
msgstr "Blenden"

msgid "Bless"
msgstr "Segen"

msgid "Causes the selected creatures to inflict maximum damage."
msgstr ""
"Bewirkt, dass die ausgewählten Kreaturen maximalen Schaden verursachen."

msgid "Causes all of your units to inflict maximum damage."
msgstr "Bewirkt, dass alle Ihre Einheiten maximalen Schaden verursachen."

msgid "Mass Bless"
msgstr "Massensegen"

msgid "Magically increases the defense skill of the selected creatures."
msgstr ""
"Erhöht auf magische Weise die Verteidigungsfähigkeit der ausgewählten "
"Kreaturen."

msgid "Stoneskin"
msgstr "Steinhaut"

#, fuzzy
msgid ""
"Increases the defense skill of the targeted creatures. This is an improved "
"version of Stoneskin."
msgstr ""
"Erhöht die Verteidigungsfähigkeit der ausgewählten Kreaturen.  Dies ist eine "
"verbesserte Version von Steinhaut."

msgid "Steelskin"
msgstr "Stahlhaut"

msgid "Causes the selected creatures to inflict minimum damage."
msgstr ""
"Bewirkt, dass die ausgewählten Kreaturen minimalen Schaden verursachen."

msgid "Curse"
msgstr "Fluch"

msgid "Causes all enemy troops to inflict minimum damage."
msgstr "Bewirkt, dass alle gegnerischen Truppen minimalen Schaden verursachen."

msgid "Mass Curse"
msgstr "Massenfluch"

msgid "Damages all undead in the battle."
msgstr "Schadet allen Untoten im Kampf."

msgid "Holy Word"
msgstr "Heiliges Wort"

#, fuzzy
msgid ""
"Damages all undead in the battle. This is an improved version of Holy Word."
msgstr ""
"Schadet allen Untoten im Kampf.  Dies ist eine verbesserte Version von "
"Heiliges Wort."

msgid "Holy Shout"
msgstr "Heiliger Ruf"

msgid "Anti-Magic"
msgstr "Anti-Magie"

msgid "Prevents harmful magic against the selected creatures."
msgstr "Verhindert schädliche Magie gegen die ausgewählten Kreaturen."

msgid "Dispel Magic"
msgstr "Magie zerstreuen"

msgid "Removes all magic spells from a single target."
msgstr "Entfernt alle Zaubersprüche von einem einzigen Ziel."

msgid "Mass Dispel"
msgstr "Magie-Mas- senzerstrg."

msgid "Removes all magic spells from all creatures."
msgstr "Entfernt alle Zaubersprüche von allen Kreaturen."

msgid "Causes a magic arrow to strike the selected target."
msgstr "Bewirkt, dass ein magischer Pfeil das ausgewählte Ziel trifft."

msgid "Magic Arrow"
msgstr "Magischer Pfeil"

msgid "Berserker"
msgstr "Berserker"

msgid "Causes a creature to attack its nearest neighbor."
msgstr "Bewirkt, dass eine Kreatur ihren nächsten Nachbarn angreift."

msgid "Armageddon"
msgstr "Armageddon"

msgid ""
"Holy terror strikes the battlefield, causing severe damage to all creatures."
msgstr ""
"Heiliger Terror schlägt auf dem Schlachtfeld zu und verursacht an allen "
"Kreaturen schweren Schaden."

msgid "Elemental Storm"
msgstr "Elementsturm"

msgid "Magical elements pour down on the battlefield, damaging all creatures."
msgstr ""
"Magische Elemente ergießen sich auf das Schlachtfeld und fügen allen "
"Kreaturen Schaden zu."

msgid ""
"A rain of rocks strikes an area of the battlefield, damaging all nearby "
"creatures."
msgstr ""
"Ein Steinregen trifft ein Gebiet auf dem Schlachtfeld und fügt allen "
"Kreaturen in der Nähe Schaden zu."

msgid "Meteor Shower"
msgstr "Meteorregen"

msgid "Paralyze"
msgstr "Lähmen"

msgid "The targeted creatures are paralyzed, unable to move or retaliate."
msgstr ""
"Die anvisierten Kreaturen sind gelähmt und können sich nicht bewegen oder "
"sich wehren."

msgid "Hypnotize"
msgstr "Hypnose"

msgid ""
"Brings a single enemy unit under your control if its hits are less than "
"%{count} times the caster's spell power."
msgstr ""
"Bringt eine einzelne feindliche Einheit unter deine Kontrolle, wenn ihre "
"Treffer weniger als das %{count}-fache der Zauberkraft des Zaubernden "
"betragen."

msgid "Cold Ray"
msgstr "Kalter Strahl"

msgid "Drains body heat from a single enemy unit."
msgstr "Entzieht einer einzelnen gegnerischen Einheit Körperwärme."

msgid "Cold Ring"
msgstr "Kalter Ring"

msgid ""
"Drains body heat from all units surrounding the center point, but not "
"including the center point."
msgstr ""
"Leitet die Körperwärme von allen Einheiten ab, die den Mittelpunkt umgeben, "
"aber den Mittelpunkt nicht einschließen."

msgid "Disrupting Ray"
msgstr "Zertruemmerungsstrahl"

msgid "Reduces the defense rating of an enemy unit by three."
msgstr "Reduziert den Verteidigungswert einer gegnerischen Einheit um drei."

msgid "Damages all living (non-undead) units in the battle."
msgstr "Schadet allen lebenden (nicht untoten) Einheiten in der Schlacht."

msgid "Death Ripple"
msgstr "Kleine Todeswelle"

msgid "Death Wave"
msgstr "Todeswelle"

#, fuzzy
msgid ""
"Damages all living (non-undead) units in the battle. This spell is an "
"improved version of Death Ripple."
msgstr ""
"Schadet allen lebenden (nicht untoten) Einheiten in der Schlacht.  Dieser "
"Zauber ist eine verbesserte Version von Kleine Todeswelle."

msgid "Dragon Slayer"
msgstr "Drachentöter"

msgid "Greatly increases a unit's attack skill vs. Dragons."
msgstr "Erhöht die Angriffsfähigkeit einer Einheit gegen Drachen erheblich."

msgid "Blood Lust"
msgstr "Blutdurst"

msgid "Increases a unit's attack skill."
msgstr "Erhöht die Angriffsfähigkeit einer Einheit."

msgid "Animate Dead"
msgstr "Tote beleben"

msgid "Resurrects creatures from a damaged or dead undead unit permanently."
msgstr ""
"Lässt Kreaturen aus einer beschädigten oder toten untoten Einheit dauerhaft "
"wieder auferstehen."

msgid "Mirror Image"
msgstr "Spiegelbild"

#, fuzzy
msgid ""
"Creates an illusionary unit that duplicates one of your existing units. This "
"illusionary unit does the same damages as the original, but will vanish if "
"it takes any damage."
msgstr ""
"Erzeugt eine illusionäre Einheit, die eine Ihrer vorhandenen Einheiten "
"dupliziert.  Diese illusionäre Einheit verursacht den gleichen Schaden wie "
"das Original, verschwindet aber, wenn sie Schaden nimmt."

msgid "Shield"
msgstr "Schild"

msgid ""
"Halves damage received from ranged attacks for a single unit. Does not "
"affect damage received from Turrets or Ballistae."
msgstr ""
"Halbiert den Schaden von Fernkampfangriffen für eine einzelne Einheit. "
"Beeinflusst nicht den von Geschütztürmen oder Ballisten erlittenen Schaden."

msgid "Mass Shield"
msgstr "Massenschild"

msgid ""
"Halves damage received from ranged attacks for all of your units. Does not "
"affect damage received from Turrets or Ballistae."
msgstr ""
"Halbiert den Schaden von Fernkampfangriffen für alle Ihre Einheiten. "
"Beeinflusst nicht den von Geschütztürmen oder Ballisten erlittenen Schaden."

msgid "Summon Earth Elemental"
msgstr "Erdwesen herbeirufen"

msgid "Summons Earth Elementals to fight for your army."
msgstr "Beschwört Erdwesen, um für Ihre Armee zu kämpfen."

msgid "Summon Air Elemental"
msgstr "Luftwesen herbeirufen"

msgid "Summons Air Elementals to fight for your army."
msgstr "Beschwört Luftwesen, um für Ihre Armee zu kämpfen."

msgid "Summon Fire Elemental"
msgstr "Feuerwesen herbeirufen"

msgid "Summons Fire Elementals to fight for your army."
msgstr "Beschwört Feuerwesen, um für Ihre Armee zu kämpfen."

msgid "Summon Water Elemental"
msgstr "Wasserwesen herbeirufen"

msgid "Summons Water Elementals to fight for your army."
msgstr "Beschwört Wasserwesen, um für Ihre Armee zu kämpfen."

msgid "Damages castle walls."
msgstr "Beschädigt die Burgmauern."

msgid "Earthquake"
msgstr "Erdbeben"

msgid "Causes all mines across the land to become visible."
msgstr "Bewirkt, dass alle Minen im Land sichtbar werden."

msgid "View Mines"
msgstr "Minen anzeigen"

msgid "Causes all resources across the land to become visible."
msgstr "Bewirkt, dass alle Ressourcen im Land sichtbar werden."

msgid "View Resources"
msgstr "Ressourcen anzeigen"

msgid "Causes all artifacts across the land to become visible."
msgstr "Bewirkt, dass alle Artefakte im Land sichtbar werden."

msgid "View Artifacts"
msgstr "Artefakte anzeigen"

msgid "Causes all towns and castles across the land to become visible."
msgstr ""
"Bewirkt, dass alle Städte und Schlösser im ganzen Land sichtbar werden."

msgid "View Towns"
msgstr "Städte anzeigen"

msgid "Causes all Heroes across the land to become visible."
msgstr "Bewirkt, dass alle Helden im ganzen Land sichtbar werden."

msgid "View Heroes"
msgstr "Held anzeigen"

msgid "Causes the entire land to become visible."
msgstr "Lässt das gesamte Land sichtbar werden."

msgid "View All"
msgstr "Alles anzeigen"

msgid "Allows the caster to view detailed information on enemy Heroes."
msgstr ""
"Ermöglicht es dem Zaubernden, detaillierte Informationen über feindliche "
"Helden einzusehen."

msgid "Summon Boat"
msgstr "Boot herbeirufen"

#, fuzzy
msgid ""
"Summons the nearest unoccupied, friendly boat to an adjacent shore location. "
"A friendly boat is one which you just built or were the most recent player "
"to occupy."
msgstr ""
"Ruft das nächstgelegene unbesetzte, befreundete Boot an einen benachbarten "
"Ort am Ufer.  Ein befreundetes Boot ist eines, das Sie gerade gebaut haben "
"oder das Sie als letzter Spieler besetzt haben."

msgid "Allows the caster to magically transport to a nearby location."
msgstr ""
"Ermöglicht es dem Zaubernden, sich auf magische Weise an einen nahe "
"gelegenen Ort zu begeben."

msgid "Dimension Door"
msgstr "Dimensionstor"

msgid "Returns the caster to any town or castle currently owned."
msgstr ""
"Bringt den Zaubernden in jene Stadt oder Burg zurück, die er gerade besitzt."

msgid "Town Gate"
msgstr "Stadttor"

msgid ""
"Returns the hero to the town or castle of choice, provided it is controlled "
"by you."
msgstr ""
"Bringt den Helden in die Stadt oder Burg Ihrer Wahl zurück, sofern diese von "
"Ihnen kontrolliert wird."

msgid "Visions"
msgstr "Vision"

msgid ""
"Visions predicts the likely outcome of an encounter with a neutral army camp."
msgstr ""
"Die Visionen sagen den wahrscheinlichen Ausgang einer Begegnung mit einem "
"neutralen Heerlager voraus."

msgid "Haunt"
msgstr "Spuk"

#, fuzzy
msgid ""
"Haunts a mine you control with Ghosts. This mine stops producing resources. "
"(If I can't keep it, nobody will!)"
msgstr ""
"Verfolgt eine Mine, die Sie kontrollieren, mit Geistern.  Diese Mine "
"produziert keine Rohstoffe mehr.  (Wenn ich sie nicht behalten kann, wird es "
"niemand tun!)"

msgid "Set Earth Guardian"
msgstr "Erdwesen-Wache"

msgid "Sets Earth Elementals to guard a mine against enemy armies."
msgstr "Setzt Erdwesen ein, um eine Mine vor feindlichen Armeen zu schützen."

msgid "Set Air Guardian"
msgstr "Luftwsn.-Wache"

msgid "Sets Air Elementals to guard a mine against enemy armies."
msgstr "Setzt Luftwesen ein, um eine Mine vor feindlichen Armeen zu schützen."

msgid "Set Fire Guardian"
msgstr "Feuerwsn.-Wache"

msgid "Sets Fire Elementals to guard a mine against enemy armies."
msgstr "Setzt Feuerwesen ein, um eine Mine vor feindlichen Armeen zu schützen."

msgid "Set Water Guardian"
msgstr "Wasserws.-Wache"

msgid "Sets Water Elementals to guard a mine against enemy armies."
msgstr ""
"Setzt Wasserwesen ein, um eine Mine vor feindlichen Armeen zu schützen."

msgid "Petrification"
msgstr "Versteinerung"

#, fuzzy
msgid ""
"Turns the affected creature into stone. A petrified creature receives half "
"damage from a direct attack."
msgstr ""
"Verwandelt die betroffene Kreatur in Stein.  Eine versteinerte Kreatur "
"erleidet bei einem direkten Angriff die Hälfte des Schadens."

msgid "You have no Magic Book, so you cannot cast a spell."
msgstr "Sie haben kein Zauberbuch und können daher nicht zaubern."

msgid "No spell to cast."
msgstr "Kein Zauber zu wirken."

msgid "Your hero has %{point} spell points remaining."
msgstr "Ihren Held hat noch %{point} Zauberpunkte übrig."

msgid "View Adventure Spells"
msgstr "Abenteuerzauber anzeigen"

msgid "View Combat Spells"
msgstr "Kampfzauber anzeigen"

msgid "View previous page"
msgstr "Vorherige Seite anzeigen"

msgid "View next page"
msgstr "Nächste Seite anzeigen"

msgid "Close Spellbook"
msgstr "Zauberbuch schließen"

msgid "View %{spell}"
msgstr "%{spell} Anzeigen"

msgid "This spell does %{damage} points of damage."
msgstr "Dieser Zauber verursacht %{damage} Schaden."

msgid ""
"This spell summons\n"
"%{count} %{monster}."
msgstr ""
"Dieser Zauber beschwört\n"
"%{count} %{monster}."

msgid "This spell restores %{hp} HP."
msgstr "Dieser Zauber stellt %{hp} TP wieder her."

msgid "This spell summons %{count} %{monster} to guard the mine."
msgstr "Dieser Zauber beschwört %{count} %{monster}, um die Mine zu bewachen."

msgid "The nearest town is %{town}."
msgstr "Die nächstgelegene Stadt ist %{town}."

msgid "This town is occupied by your hero %{hero}."
msgstr "Diese Stadt ist von Ihrem Helden %{hero} besetzt."

msgid ""
"This spell controls up to\n"
"%{hp} HP."
msgstr ""
"Dieser Zauberspruch kontrolliert bis zu\n"
"%{hp} TP."

msgid "The ultimate artifact is really the %{name}."
msgstr "Das ultimative Artefakt ist eigentlich der %{name}."

msgid "The ultimate artifact may be found in the %{name} regions of the world."
msgstr "Das ultimative Artefakt kann im %{name} von der Welt gefunden werden."

msgid "north-west"
msgstr "Nordwesten"

msgid "north"
msgstr "Nord"

msgid "north-east"
msgstr "Nordosten"

msgid "west"
msgstr "Westen"

msgid "center"
msgstr "Zentrum"

msgid "east"
msgstr "Osten"

msgid "south-west"
msgstr "Südwesten"

msgid "south"
msgstr "Süden"

msgid "south-east"
msgstr "Südosten"

msgid "The truth is out there."
msgstr "Die Wahrheit liegt auf der Hand."

msgid "The dark side is stronger."
msgstr "Die dunkle Seite ist stärker."

msgid "The end of the world is near."
msgstr "Das Ende der Welt ist nah."

msgid "The bones of Lord Slayer are buried in the foundation of the arena."
msgstr "Die Gebeine von Lord Slayer sind im Fundament der Arena begraben."

msgid "A Black Dragon will take out a Titan any day of the week."
msgstr "Ein Schwarzer Drache kann es jederzeit mit einem Titanen aufnehmen."

#, fuzzy
msgid "He told her: Yada yada yada... and then she said: Blah, blah, blah..."
msgstr "Er sagte ihr: Yada yada yada... und dann sagte sie: Bla, bla, bla..."

msgid "An unknown force is being resurrected..."
msgstr "Eine unbekannte Macht wird wiederbelebt..."

msgid ""
"Check the newest version of the game at\n"
"https://github.com/ihhub/\n"
"fheroes2/releases"
msgstr ""
"Die neueste Version des Spiels finden Sie unter\n"
"https://github.com/ihhub/\n"
"fheroes2/releases"<|MERGE_RESOLUTION|>--- conflicted
+++ resolved
@@ -6947,19 +6947,11 @@
 "\n"
 "Your answer?"
 msgstr ""
-<<<<<<< HEAD
 "Die Sphinx stellt Euch das folgende Rätsel:\n"
-" \n"
-"'%{riddle}'\n"
-" \n"
-"Eure Antwort?"
-=======
-"Die Sphinx stellt Ihnen das folgende Rätsel:\n"
 "\n"
 "'%{riddle}'\n"
 "\n"
-"Ihre Antwort?"
->>>>>>> 6fe82259
+"Eure Antwort?"
 
 msgid ""
 "\"You guessed incorrectly,\" the Sphinx says, smiling. The Sphinx swipes at "
