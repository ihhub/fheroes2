# German translation of fheroes2
# Copyright (C) 2022 fheroes2 team <fhomm2@gmail.com>
# This file is distributed under the same license as the fheroes2 package.
#
msgid ""
msgstr ""
"Project-Id-Version: \n"
"Report-Msgid-Bugs-To: \n"
"POT-Creation-Date: 2023-10-07 13:24+0000\n"
"PO-Revision-Date: 2023-04-09 23:51+0200\n"
"Last-Translator: fheroes2 team <fhomm2@gmail.com>\n"
"Language-Team: \n"
"Language: de\n"
"MIME-Version: 1.0\n"
"Content-Type: text/plain; charset=UTF-8\n"
"Content-Transfer-Encoding: 8bit\n"
"Plural-Forms: nplurals=2; plural=(n != 1);\n"
"X-Generator: Poedit 3.3.2\n"

msgid ""
"BATTLE\n"
"ONLY"
msgstr ""
"NUR\n"
"KAMPF"

msgid ""
"NEW\n"
"GAME"
msgstr ""
"NEUES\n"
"SPIEL"

msgid ""
"SAVE\n"
"GAME"
msgstr ""
"SPIEL\n"
"SPEICH."

msgid ""
"LOAD\n"
"GAME"
msgstr ""
"SPIEL\n"
"LADEN"

msgid "INFO"
msgstr "INFO"

msgid "QUIT"
msgstr "BEEND."

msgid "CANCEL"
msgstr "ABBR."

msgid "OKAY"
msgstr "OKAY"

msgid "smallerButton|OKAY"
msgstr "OKAY"

msgid "ACCEPT"
msgstr "AKZEPT."

msgid "DECLINE"
msgstr "ABLEHNEN"

msgid "LEARN"
msgstr "LERNEN"

msgid "TRADE"
msgstr "HANDELN"

msgid "YES"
msgstr "JA"

msgid "NO"
msgstr "NEIN"

msgid "EXIT"
msgstr "ENDE"

#, fuzzy
msgid "smallerButton|EXIT"
msgstr "OKAY"

msgid "DISMISS"
msgstr "ABLEHNEN"

msgid "UPGRADE"
msgstr "AUFRÜST."

msgid "RESTART"
msgstr "NEUSTART"

msgid "HEROES"
msgstr "HELDEN"

msgid ""
"TOWNS/\n"
"CASTLES"
msgstr ""
"STÄDTE/\n"
"BURGEN"

msgid "S"
msgstr "S"

msgid "M"
msgstr "M"

msgid "L"
msgstr "L"

msgid "X-L"
msgstr "X-L"

msgid "ALL"
msgstr "ALLE"

msgid "SELECT"
msgstr "AUSW."

msgid ""
"STANDARD\n"
"GAME"
msgstr ""
"STANDARD\n"
"SPIEL"

msgid ""
"CAMPAIGN\n"
"GAME"
msgstr ""
"FELDZUG\n"
"SPIEL"

msgid ""
"MULTI-\n"
"PLAYER\n"
"GAME"
msgstr ""
"MEHR-\n"
"SPIELER\n"
"SPIEL"

msgid "CONFIG"
msgstr "KONFIG."

msgid ""
"ORIGINAL\n"
"CAMPAIGN"
msgstr ""
"ORIGINAL\n"
"FELDZUG"

msgid ""
"EXPANSION\n"
"CAMPAIGN"
msgstr ""
"ZUSATZ\n"
"FELDZUG"

msgid "HOT SEAT"
msgstr ""
"HEISSER\n"
"STUHL"

msgid "2 PLAYERS"
msgstr "2 SPIELER"

msgid "3 PLAYERS"
msgstr "3 SPIELER"

msgid "4 PLAYERS"
msgstr "4 SPIELER"

msgid "5 PLAYERS"
msgstr "5 SPIELER"

msgid "6 PLAYERS"
msgstr "6 SPIELER"

msgid "GIFT"
msgstr "SPEND."

msgid "MAX"
msgstr "MAX"

msgid "DIFFICULTY"
msgstr "SCHWIERIGKEIT"

msgid "VIEW INTRO"
msgstr "INTRO ANZEIGEN"

msgid "MIN"
msgstr "MIN"

msgid ""
"D\n"
"I\n"
"S\n"
"M\n"
"I\n"
"S\n"
"S"
msgstr ""

msgid ""
"E\n"
"X\n"
"I\n"
"T"
msgstr ""

msgid ""
"C\n"
"A\n"
"M\n"
"P\n"
"A\n"
"I\n"
"G\n"
"N"
msgstr ""

msgid ""
"S\n"
"T\n"
"A\n"
"N\n"
"D\n"
"A\n"
"R\n"
"D"
msgstr ""

msgid "Warrior"
msgstr "Krieger"

msgid "Builder"
msgstr "Ersteller"

msgid "Explorer"
msgstr "Forscher"

msgid "None"
msgstr "Niemand"

msgid ""
"A few\n"
"%{monster}"
msgstr ""
"Wenige\n"
"%{monster}"

msgid ""
"Several\n"
"%{monster}"
msgstr ""
"Einige\n"
"%{monster}"

msgid ""
"A pack of\n"
"%{monster}"
msgstr ""
"Mehrere\n"
"%{monster}"

msgid ""
"Lots of\n"
"%{monster}"
msgstr ""
"Viele\n"
"%{monster}"

msgid ""
"A horde of\n"
"%{monster}"
msgstr ""
"Eine Menge\n"
"%{monster}"

msgid ""
"A throng of\n"
"%{monster}"
msgstr ""
"Eine Horde\n"
"%{monster}"

msgid ""
"A swarm of\n"
"%{monster}"
msgstr ""
"Massen\n"
"%{monster}"

msgid ""
"Zounds...\n"
"%{monster}"
msgstr ""
"Ein Schwarm\n"
"%{monster}"

msgid ""
"A legion of\n"
"%{monster}"
msgstr ""
"Eine Legion\n"
"%{monster}"

msgid "army|Few"
msgstr "Wenige"

msgid "army|Several"
msgstr "Einige"

msgid "army|Pack"
msgstr "Mehrere"

msgid "army|Lots"
msgstr "Viele"

msgid "army|Horde"
msgstr "Eine Menge"

msgid "army|Throng"
msgstr "Horde"

msgid "army|Swarm"
msgstr "Massen"

msgid "army|Zounds"
msgstr "Schwarm"

msgid "army|Legion"
msgstr "Legion"

msgid "All %{race} troops +1"
msgstr "Alle %{race}-Truppen +1"

msgid "Multiple"
msgstr "Verschied"

msgid "Troops of %{count} alignments -%{penalty}"
msgstr "Truppen aus %{count} Gattungen -%{penalty}"

msgid "Some undead in group -1"
msgstr "Einige Untote in der Gruppe -1"

msgid "View %{name}"
msgstr "%{name} ansehen"

msgid "Move the %{name} "
msgstr "%{name} umstellen "

msgid "Move or right click to redistribute %{name}"
msgstr "%{name} verteilen: ziehen oder mit der rechten Maustaste tippen"

msgid "Combine %{name} armies"
msgstr "%{name} Armeen kombinieren"

msgid "Exchange %{name2} with %{name}"
msgstr "Tauschen %{name2} mit %{name} aus"

msgid "Select %{name}"
msgstr "%{name} wählen"

msgid "Cannot move last troop"
msgstr "Letzte Truppe kann nicht umgestellt werden"

msgid "Move the %{name}"
msgstr "%{name} umstellen"

msgid "Set Count"
msgstr "Anzahl festlegen"

msgid "%{name} destroys half the enemy troops!"
msgid_plural "%{name} destroy half the enemy troops!"
msgstr[0] "%{name} vernichtet die Hälfte der feindlichen Truppen!"
msgstr[1] "%{name} vernichten die Hälfte der feindlichen Truppen!"

msgid "%{name} has turned off the auto battle"
msgstr "%{name} hat den automatischen Kampf ausgeschaltet"

msgid "%{name} has turned on the auto battle"
msgstr "%{name} hat den automatischen Kampf eingeschaltet"

msgid "Spell failed!"
msgstr "Zauberspruch fehlgeschlagen!"

msgid ""
"The Sphere of Negation artifact is in effect for this battle, disabling all "
"combat spells."
msgstr ""
"Das Artefakt \"Sphäre der Aufhebung\" ist in diesem Kampf aktiv und macht "
"alle Kampfzauber unwirksam."

msgid "You have already cast a spell this round."
msgstr "Ihr habt in dieser Runde bereits einen Zauberspruch ausgesprochen."

#, fuzzy
msgid "That spell will have no effect!"
msgstr "Dieser Zauber wirkt sich auf niemanden aus!"

msgid "You may only summon one type of elemental per combat."
msgstr "Ihr könnt nur eine Art von Wesen pro Kampf beschwören."

msgid ""
"There is no open space adjacent to your hero where you can summon an "
"Elemental to."
msgstr ""
"In der Nähe Eures Helden gibt es keinen freien Platz, um ein Wesen zu "
"beschwören."

msgid ""
"The Moat reduces by -%{count} the defense skill of any unit and slows to "
"half movement rate."
msgstr ""
"Der Burggraben reduziert die Verteidigungsfähigkeit jeder Einheit, die auf "
"den tritt, um -%{count} und verlangsamt seine Bewegungsrate auf die Hälfte."

msgid "Speed: %{speed}"
msgstr "Geschw.: %{speed}"

msgid "Speed"
msgstr "Geschwindigkeit"

msgid "Off"
msgstr "Aus"

msgid "On"
msgstr "An"

#, fuzzy
msgid "Turn Order"
msgstr "Reihen- folge"

msgid "Auto Spell Casting"
msgstr "Auto Zauber"

msgid "Grid"
msgstr "Gitter"

msgid "Shadow Movement"
msgstr "Schatten-bewegung"

msgid "Shadow Cursor"
msgstr "Schatten-Zeiger"

msgid "Audio"
msgstr "Audio"

msgid "Settings"
msgstr "Einstellungen"

msgid "Configure"
msgstr "Konfigurieren"

msgid "Hot Keys"
msgstr "Hotkeys"

msgid "Damage Info"
msgstr "Schadens-Information"

msgid "Set the speed of combat actions and animations."
msgstr "Geschwindigkeit von Kampfhandlungen und Animationen festlegen."

msgid "Toggle to display the turn order during the battle."
msgstr "Ansicht der Reihenfolge von Truppen ein- oder ausschalten."

msgid ""
"Toggle whether or not the computer will cast spells for you when auto combat "
"is on. (Note: This does not affect spell casting for computer players in any "
"way, nor does it affect quick combat.)"
msgstr ""
"Umschalten, ob bei aktiviertem Autokampf der Computer selbständig zaubert "
"oder nicht. (Hinweis: Dies hat keinen Einfluss auf das Zaubern für "
"Computerspieler und auch nicht auf den Schnellkampf)."

msgid ""
"Toggle the hex grid on or off. The hex grid always underlies movement, even "
"if turned off. This switch only determines if the grid is visible."
msgstr ""
"Hex-Gitters ein-/ausblenden. Das Hex-Gitter bestimmt immer die Bewegung, "
"auch wenn es ausgeblendet ist. Dieser Schalter bestimmt nur, ob es sichtbar "
"ist."

msgid ""
"Toggle on or off shadows showing where your creatures can move and attack."
msgstr ""
"Schattierung ein-/ausblenden, die anzeigt, wo die Kreatur hinbewegt werden "
"und angreifen kann."

msgid ""
"Toggle on or off a shadow showing the current hex location of the mouse "
"cursor."
msgstr ""
"Schatten ein-/ausschalten, der die aktuelle Hex-Position des Mauszeigers "
"anzeigt."

msgid "Change the audio settings of the game."
msgstr "Audioeinstellungen des Spiels ändern."

msgid "Check and configure all the hot keys present in the game."
msgstr "Alle im Spiel verwendeten Hotkeys überprüfen und konfigurieren."

msgid "Toggle to display damage information during the battle."
msgstr "Die Ansicht der Schadensinformation während des Kampfes umschalten."

msgid "Exit this menu."
msgstr "Dieses Menü verlassen."

msgid "Okay"
msgstr "Okay"

msgid "The enemy has surrendered!"
msgstr "Der Feind hat kapituliert!"

msgid "The enemy has fled!"
msgstr "Der Feind ist geflohen!"

msgid "A glorious victory!"
msgstr "Ein glorreicher Sieg!"

msgid "For valor in combat, %{name} receives %{exp} experience."
msgstr "Für Tapferkeit im Kampf erhält %{name} %{exp} Erfahrung."

msgid "The cowardly %{name} flees from battle."
msgstr "Der feige %{name} flieht vor der Schlacht."

msgid "%{name} surrenders to the enemy, and departs in shame."
msgstr "%{name} kapituliert vor dem Feind und zieht beschämt von dannen."

msgid "Your force suffer a bitter defeat, and %{name} abandons your cause."
msgstr ""
"Eure Truppe erleidet eine bittere Niederlage, und %{name} verlässt Euch."

msgid "Your force suffer a bitter defeat."
msgstr "Eure Truppe erleidet eine bittere Niederlage."

msgid "Battlefield Casualties"
msgstr "Opfer auf dem Schlachtfeld"

msgid "Attacker"
msgstr "Angreifer"

msgid "Defender"
msgstr "Verteidiger"

msgid "As you reach for the %{name}, it mysteriously disappears."
msgstr "Als Ihr nach dem %{name} greift, verschwindet es auf mysteriöse Weise."

msgid "As your enemy reaches for the %{name}, it mysteriously disappears."
msgstr ""
"Als Euer Gegner nach dem %{name} greift, verschwindet es auf mysteriöse "
"Weise."

msgid "You have captured an enemy artifact!"
msgstr "Ihr habt ein gegnerisches Artefakt erbeutet!"

msgid "Necromancy!"
msgstr "Nekromantie!"

msgid ""
"Practicing the dark arts of necromancy, you are able to raise %{count} of "
"the enemy's dead to return under your service as %{monster}."
msgstr ""
"Durch Ausübung der dunklen Künste der Nekromantie, seid Ihr in der Lage, "
"%{count} der gegnerischen Toten auferstehen zu lassen, und als %{monster} in "
"Eure Dienste zu stellen."

msgid "%{name} the %{race}"
msgstr "%{name} (%{race})"

msgid "Captain of %{name}"
msgstr "Hauptmann von %{name}"

msgid "Attack"
msgstr "Angriff"

msgid "Defense"
msgstr "Verteid."

msgid "Spell Power"
msgstr "Zauberkraft"

msgid "Knowledge"
msgstr "Wissen"

msgid "Morale"
msgstr "Moral"

msgid "Luck"
msgstr "Glück"

msgid "Spell Points"
msgstr "Zauberpunkte"

msgid "Hero's Options"
msgstr "Helden-Optionen"

msgid "Cast Spell"
msgstr "Zauber wirken"

msgid "Retreat"
msgstr "Zurückziehen"

msgid "Surrender"
msgstr "Aufgeben"

msgid "Cancel"
msgstr "Abbrechen"

msgid "Hero Screen"
msgstr "Heldenbildschirm"

msgid "Captain's Options"
msgstr "Möglichkeiten des Hauptmanns"

msgid ""
"Cast a magical spell. You may only cast one spell per combat round. The "
"round is reset when every creature has had a turn."
msgstr ""
"Einen Zauberspruch aussprechen. Ihr könnt pro Kampfrunde nur einen "
"Zauberspruch aussprechen. Die Runde ist beendet, wenn alle Kreaturen an der "
"Reihe waren."

msgid ""
"Retreat your hero, abandoning your creatures. Your hero will be available "
"for you to recruit again, however, the hero will have only a novice hero's "
"forces."
msgstr ""
"Euren Helden zurückziehen und Eure Kreaturen aufgeben. Euer Held kann erneut "
"rekrutiert werden, allerdings hat er dann den Status eines Anfängers."

msgid ""
"Surrendering costs gold. However if you pay the ransom, the hero and all of "
"his or her surviving creatures will be available to recruit again."
msgstr ""
"Kapitulieren kostet Gold. Wenn Ihr jedoch das Lösegeld bezahlt, könnt Ihr "
"den Helden und alle überlebende Kreaturen wieder rekrutieren."

msgid "Open Hero Screen to view full information about the hero."
msgstr ""
"Öffne den Heldenbildschirm, um alle Informationen über den Helden anzuzeigen."

msgid "Return to the battle."
msgstr "Zurück in die Schlacht."

msgid "Not enough gold (%{gold})"
msgstr "Nicht genug Gold (%{gold})"

msgid "%{name} states:"
msgstr "%{name} erklärt:"

msgid "Captain of %{name} states:"
msgstr "Hauptmann von %{name}:"

msgid ""
"\"I will accept your surrender and grant you and your troops safe passage "
"for the price of %{price} gold.\""
msgstr ""
"\"Ich akzeptiere Eure Kapitulation und gewähre Euch einen sicheren "
"Truppenabzug für den Preis von %{price} Gold.\""

msgid "View %{monster} info"
msgstr "%{monster}-Infos anzeigen"

msgid "Fly %{monster} here"
msgstr "%{monster} hierhin fliegen"

msgid "Move %{monster} here"
msgstr "%{monster} hierher bewegen"

msgid "Shoot %{monster}"
msgstr "Schieße auf %{monster}"

msgid "(1 shot left)"
msgid_plural "(%{count} shots left)"
msgstr[0] "(1 Schuss übrig)"
msgstr[1] "(%{count} Schüsse übrig)"

msgid "Attack %{monster}"
msgstr "%{monster} angreifen"

msgid "Turn %{turn}"
msgstr "Runde %{turn}"

msgid "Teleport here"
msgstr "Hierhin teleportieren"

msgid "Invalid teleport destination"
msgstr "Ungültiges Teleporter-Ziel"

msgid "Cast %{spell} on %{monster}"
msgstr "%{spell} auf %{monster} zaubern"

msgid "Cast %{spell}"
msgstr "Zaubern %{spell}"

msgid "Select spell target"
msgstr "Ziel des Zaubers auswählen"

msgid "View Ballista info"
msgstr "Ballista-Infos anzeigen"

msgid "Ballista"
msgstr "Ballista"

msgid "Enable auto combat"
msgstr "Autokampf einschalten"

msgid "Allows the computer to fight out the battle for you."
msgstr "Erlaubt dem Computer, den Kampf für Euch auszuführen."

msgid "Auto Combat"
msgstr "Autokampf"

msgid "Customize system options"
msgstr "System-Optionen anpassen"

msgid "Allows you to customize the combat screen."
msgstr "Ermöglicht es, den Kampfbildschirm anzupassen."

msgid "System Options"
msgstr "System-Optionen"

msgid "Skip this unit"
msgstr "Diesen Zug aussetzen"

msgid "Skip"
msgstr "Aussetzen"

msgid ""
"Skips the current creature. The current creature ends its turn and does not "
"get to go again until the next round."
msgstr ""
"Aktive Kreatur überspringen. Die Einheit, die am Zug ist, setzt aus und darf "
"erst in der nächsten Runde wieder losziehen."

msgid "View Captain's options"
msgstr "Optionen des Hauptmanns anzeigen"

msgid "View Hero's options"
msgstr "Optionen für den Helden anzeigen"

msgid "View opposing Captain"
msgstr "Ansicht des gegnerischen Hauptmanns"

msgid "View opposing Hero"
msgstr "Gegnerischen Helden anzeigen"

msgid "Hide logs"
msgstr "Protokolle ausblenden"

msgid "Show logs"
msgstr "Protokolle einblenden"

msgid "Message Bar"
msgstr "Nachrichtenleiste"

msgid "Shows the results of individual monster's actions."
msgstr "Ergebnisse der Aktionen der einzelnen Monster anzeigen."

msgid "Are you sure you want to finish the battle in auto mode?"
msgstr "Seid Ihr sicher, dass Ihr den Kampf im Automodus beenden möchtet?"

msgid "Are you sure you want to enable auto combat?"
msgstr "Wollt Ihr den automatischen Kampfmodus wirklich aktivieren?"

msgid "%{name} skip their turn."
msgstr "%{name} setzt den Zug aus."

msgid "%{attacker} does %{damage} damage."
msgid_plural "%{attacker} do %{damage} damage."
msgstr[0] "%{attacker} verursacht %{damage} Schaden."
msgstr[1] "%{attacker} verursachen %{damage} Schaden."

msgid "1 creature perishes."
msgid_plural "%{count} creatures perish."
msgstr[0] "1 Kreatur stirbt."
msgstr[1] "%{count} Kreaturen sterben."

msgid "1 %{defender} perishes."
msgid_plural "%{count} %{defender} perish."
msgstr[0] "1 %{defender} stirbt."
msgstr[1] "%{count} %{defender} sterben."

msgid "1 soul is incorporated."
msgid_plural "%{count} souls are incorporated."
msgstr[0] "1 Seele wird aufgenommen."
msgstr[1] "%{count} Seelen werden aufgenommen."

msgid "1 %{unit} is revived."
msgid_plural "%{count} %{unit} are revived."
msgstr[0] "1 %{unit} wird wiederbelebt."
msgstr[1] "%{count} %{unit} werden wiederbelebt."

msgid "Moved %{monster}: from [%{src}] to [%{dst}]."
msgstr "Hat %{monster}: von [%{src}] nach [%{dst}] verschoben."

msgid "The %{name} resist the spell!"
msgstr "Die %{name} widerstehen dem Zauber!"

msgid "%{name} casts %{spell} on the %{troop}."
msgstr "%{name} zaubert %{spell} auf die %{troop}."

msgid "%{name} casts %{spell}."
msgstr "%{name} zaubert %{spell}."

msgid "The %{spell} does %{damage} damage to one undead creature."
msgstr "Der %{spell} verursacht %{damage} an einer untoten Kreatur."

msgid "The %{spell} does %{damage} damage to all undead creatures."
msgstr "Der %{spell} verursacht %{damage} an allen Untoten."

msgid "The %{spell} does %{damage} damage, %{count} creatures perish."
msgstr "Der %{spell} verursacht %{damage} Schaden, %{count} Kreaturen sterben."

msgid "The %{spell} does %{damage} damage."
msgstr "Der %{spell} verursacht %{damage} Schaden."

msgid "The %{spell} does %{damage} damage to one living creature."
msgstr "Der %{spell} fügt einer lebenden Kreatur %{damage} Schaden zu."

msgid "The %{spell} does %{damage} damage to all living creatures."
msgstr "Der %{spell} verursacht %{damage} Schaden an allen lebenden Kreaturen."

msgid "The %{attacker}' attack blinds the %{target}!"
msgstr "%{target} wegen des Angriffs von %{attacker} geblendet!"

msgid "The %{attacker}' gaze turns the %{target} to stone!"
msgstr "Der Blick des %{attacker} verwandelt das %{target} in Stein!"

msgid "The %{attacker}' curse falls upon the %{target}!"
msgstr "Der Fluch des %{attacker} fällt auf das %{target}!"

msgid "The %{target} are paralyzed by the %{attacker}!"
msgstr "Die %{target} sind durch den %{attacker} gelähmt!"

msgid "The %{attacker} dispel all good spells on your %{target}!"
msgstr "Der %{attacker} verbannt alle guten Zaubersprüche auf Eurem %{target}!"

msgid "The %{attacker} cast %{spell} on %{target}!"
msgstr "Der %{attacker} hat %{spell} auf %{target} gewirkt!"

msgid "Bad luck descends on the %{attacker}."
msgstr "%{attacker} wird vom Pech verfolgt."

msgid "Good luck shines on the %{attacker}."
msgstr "Glück fällt auf %{attacker}."

msgid "High morale enables the %{monster} to attack again."
msgstr "Durch Hohe Moral können die %{monster} erneut anzugreifen."

msgid "Low morale causes the %{monster} to freeze in panic."
msgstr "Aufgrund schlechter Moral erstarren die %{monster} vor Angst."

msgid "%{tower} does %{damage} damage."
msgstr "%{tower} verursacht %{damage} Schaden."

msgid "The mirror image is created."
msgstr "Das Spiegelbild wurde erstellt."

msgid "The mirror image is destroyed!"
msgstr "Das Spiegelbild ist zerstört!"

msgid "Are you sure you want to interrupt the auto battle?"
msgstr "Seid Ihr sicher, dass Ihr den Autokampf unterbrechen möchtet?"

msgid "Error"
msgstr "Fehler"

msgid "No spells to cast."
msgstr "Keine Zaubersprüche zur Verfügung."

msgid "Are you sure you want to retreat?"
msgstr "Wollt Ihr Euch wirklich zurueckziehen?"

msgid "Retreat disabled"
msgstr "Rückzug deaktiviert"

msgid "Surrender disabled"
msgstr "Kapitulation deaktiviert"

msgid "Damage: %{max}"
msgstr "Schaden: %{max}"

msgid "Damage: %{min} - %{max}"
msgstr "Schäden: %{min} - %{max}"

msgid "Perish: %{max}"
msgstr "Sterben: %{max}"

msgid "Perish: %{min} - %{max}"
msgstr "Sterben: %{min} - %{max}"

msgid ""
"Through eagle-eyed observation, %{name} is able to learn the magic spell "
"%{spell}."
msgstr ""
"Durch die Beobachtung mit seinen Adleraugen ist %{name} in der Lage, den "
"Zauberspruch %{spell} zu erlernen."

msgid "Human"
msgstr "Mensch"

msgid "AI"
msgstr "KI"

msgid "Please select another hero."
msgstr "Bitte wählt einen anderen Helden aus."

msgid "Set Attack Skill"
msgstr "Angriff setzen"

msgid "Set Defense Skill"
msgstr "Verteidigung setzen"

msgid "Set Power Skill"
msgstr "Zauberkraft setzen"

msgid "Set Knowledge Skill"
msgstr "Wissen setzen"

msgid "%{race1} %{name1}"
msgstr "%{name1} (%{race1})"

msgid "vs"
msgstr "gegen"

msgid "%{race2} %{name2}"
msgstr "%{name2} (%{race2})"

msgid "Monsters"
msgstr "Monster"

msgid "N/A"
msgstr "N/A"

msgid "Left Turret"
msgstr "Linker Turm"

msgid "Right Turret"
msgstr "Rechter Turm"

msgid "The %{name} fires with the strength of %{count} Archers"
msgstr "%{name} feuert mit der Kraft von %{count} Bogenschützen"

msgid "each with a +%{attack} bonus to their attack skill."
msgstr "jeder mit einem +%{attack} Bonus auf seine Angriffsfähigkeit."

msgid "The %{name} is destroyed."
msgstr "%{name} ist zerstört."

msgid ""
"The %{artifact} artifact is in effect for this battle, disabling %{spell} "
"spell."
msgstr ""
"Das %{artifact} Artefakt ist in diesem Kampf wirksam und deaktiviert "
"%{spell} Zauberspruch."

msgid "%{count} %{name} rises from the dead!"
msgid_plural "%{count} %{name} rise from the dead!"
msgstr[0] "%{count} %{name} steht von den Toten auf!"
msgstr[1] "%{count} %{name} stehen von den Toten auf!"

msgid "Dwarven Alliance"
msgstr "Zwergen-Allianz"

msgid "Sorceress Guild"
msgstr "Gilde der Zauberinnen"

msgid "Necromancer Guild"
msgstr "Totenbeschwörer-Gilde"

msgid "Ogre Alliance"
msgstr "Oger-Allianz"

msgid "Dwarfbane"
msgstr "Zwergenfluch"

msgid "Dragon Alliance"
msgstr "Drachen-Allianz"

msgid "Elven Alliance"
msgstr "Elfen-Bündnis"

msgid "Kraeger defeated"
msgstr "Kräger besiegt"

msgid "Wayward Son"
msgstr "Eigensinniger Sohn"

msgid "Uncle Ivan"
msgstr "Onkel Ivan"

msgid "Annexation"
msgstr "Annektion"

msgid "Force of Arms"
msgstr "Macht des Schwerts"

msgid "Save the Dwarves"
msgstr "Rettet die Zwerge"

msgid "Carator Mines"
msgstr "Die Carator-Minen"

msgid "Turning Point"
msgstr "Wendepunkt"

msgid "scenarioName|Defender"
msgstr "Verteidiger"

msgid "Corlagon's Defense"
msgstr "Corlagons Kampf"

msgid "The Crown"
msgstr "Die Krone"

msgid "The Gauntlet"
msgstr "Fehdehandschuh"

msgid "Betrayal"
msgstr "Verrat"

msgid "Final Justice"
msgstr "Gerechtigkeit"

msgid ""
"Roland needs you to defeat the lords near his castle to begin his war of "
"rebellion against his brother. They are not allied with each other, so they "
"will spend most of their time fighting with one another. Victory is yours "
"when you have defeated all of their castles and heroes."
msgstr ""
"Roland braucht Euch, um die Fürsten in der Nähe seiner Burg zu besiegen und "
"um die Rebellion gegen Archibald zu beginnen. Diese sind nicht miteinander "
"verbündet, so dass sie die meiste Zeit damit verbringen werden, sich "
"gegenseitig zu bekämpfen. Besiegt alle Burgen und Helden für den Sieg."

msgid ""
"The local lords refuse to swear allegiance to Roland, and must be subdued. "
"They are wealthy and powerful, so be prepared for a tough fight. Capture all "
"enemy castles to win."
msgstr ""
"Die örtlichen Fürsten weigern sich, Roland die Treue zu schwören, und müssen "
"daher unterworfen werden. Sie sind wohlhabend und mächtig, macht Euch auf "
"einen harten Kampf gefasst. Für den Sieg müsst Ihr alle Burgen einnehmen."

msgid ""
"Your task is to defend the Dwarves against Archibald's forces. Capture all "
"of the enemy towns and castles to win, and be sure not to lose all of the "
"dwarf towns at once, or the enemy will have won."
msgstr ""
"Eure Aufgabe ist es, die Zwerge gegen Archibalds Streitkräfte zu "
"verteidigen. Erobert alle feindlichen Städte und Burgen, um zu gewinnen, und "
"achtet darauf, nicht alle Zwergenstädte auf einmal zu verlieren, denn sonst "
"hat der Feind gewonnen."

msgid ""
"You will face four allied enemies in a straightforward fight for resource "
"and treasure. Capture all of the enemy castles for victory."
msgstr ""
"Ihr werdet vier verbündeten Feinden in einem direkten Kampf um Ressourcen "
"und Schätze gegenüberstehen. Erobert alle feindlichen Burgen für den Sieg."

msgid ""
"Your enemies are allied against you and start close by, so be ready to come "
"out fighting. You will need to own all four castles in this small valley to "
"win."
msgstr ""
"Eure Feinde haben sich gegen Euch verbündet und starten ganz in Eurer Naehe. "
"Seid also bereit für einen baldigen Kampf. Ihr müsst alle vier Burgen in dem "
"schmalen Tal kontrollieren, um zu gewinnen."

msgid ""
"The Sorceress' guild of Noraston has requested Roland's aid against an "
"attack from Archibald's allies. Capture all of the enemy castles to win, and "
"don't lose Noraston, or you'll lose the scenario. (Hint: There is an enemy "
"castle on an island in the ocean.)"
msgstr ""
"Die Gilde der Zauberinnen von Noraston hat Roland um Hilfe gegen einen "
"Angriff von Archibalds Verbündeten ersucht. Erobert alle feindlichen Burgen, "
"um zu gewinnen, und verliert Noraston nicht, oder Ihr verliert das Szenario. "
"(Hinweis: Auf einer Insel im Ozean befindet sich eine feindliche Burg.)"

msgid ""
"Gather as large an army as possible and capture the enemy castle within 8 "
"weeks. You are opposed by only one enemy, but must travel a long way to get "
"to the enemy castle. Any troops you have in your army at the end of this "
"scenario will be with you in the final battle."
msgstr ""
"Stellt eine größtmögliche Armee auf und erobert die feindliche Burg "
"innerhalb von 8 Wochen. Euch steht nur ein Feind gegenueber, aber Ihr habt "
"einen sehr weiten Weg zurückzulegen. Alle Eure bis zum Ende des Szenarios "
"überlebenden Truppen begleiten Euch in die letzte Schlacht."

msgid ""
"Find the Crown before Archibald's heroes find it. Roland will need the Crown "
"for the final battle against Archibald."
msgstr ""
"Findet die Krone, bevor Archibalds Helden sie finden. Roland wird die Krone "
"für den letzten Kampf gegen Archibald benötigen."

msgid ""
"Three allied enemies stand before you and victory, including Lord Corlagon. "
"Roland is in a castle to the northwest, and you will lose if he falls to the "
"enemy. Remember that capturing Lord Corlagon will ensure that he will not "
"fight against you in the final scenario."
msgstr ""
"Drei verbündete Feinde stehen zwischen Euch und dem Sieg, darunter Lord "
"Corlagon. Roland befindet sich in einer Burg im Nordwesten, wenn sie an den "
"Feind fällt, ist alles verloren. Denkt daran, dass Lord Corlagons "
"Gefangennahme ihn daran hindern wird, im letzten Szenario gegen Euch zu "
"kämpfen."

msgid ""
"This is the final battle. Both you and your enemy are armed to the teeth, "
"and all are allied against you. Capture Archibald to end the war!"
msgstr ""
"Dies ist die letzte Schlacht. Sowohl Ihr als auch Eure Feinde sind bis an "
"die Zähne bewaffnet, und alle sind gegen Euch verbündet. Nehmt Archibald "
"gefangen und der Krieg ist beendet!"

msgid ""
"Switching sides leaves you with three castles against the enemy's one. This "
"battle will be the easiest one you will face for the rest of the war..."
"traitor."
msgstr ""
"Wenn Ihr die Seiten wechselt, habt Ihr drei Schlösser gegen eines des "
"Feindes. Diese Schlacht wird für den Rest des Krieges die einfachste sein... "
"Verräter."

msgid "Barbarian Wars"
msgstr "Barbaren-Kriege"

msgid "First Blood"
msgstr "Erstes Blut"

msgid "Necromancers"
msgstr "Totenbeschwörer"

msgid "Slay the Dwarves"
msgstr "Schlachtet die Zwerge"

msgid "Country Lords"
msgstr "Landesfürsten"

msgid "Dragon Master"
msgstr "Drachenmeister"

msgid "Rebellion"
msgstr "Rebellion"

msgid "Apocalypse"
msgstr "Apocalypse"

msgid "Greater Glory"
msgstr "Größte Ehre"

msgid ""
"King Archibald requires you to defeat the three enemies in this region. They "
"are not allied with one another, so they will spend most of their energy "
"fighting amongst themselves. You will win when you own all of the enemy "
"castles and there are no more heroes left to fight."
msgstr ""
"König Archibald braucht Euch, um die drei Feinde in dieser Region zu "
"besiegen. Diese sind nicht miteinander verbündet, also werden sie die meiste "
"Zeit miteinander kämpfen. Ihr werdet gewinnen, wenn Ihr alle feindlichen "
"Burgen kontrolliert und alle Helden besiegt."

msgid ""
"You must unify the barbarian tribes of the north by conquering them. As in "
"the previous mission, the enemy is not allied against you, but they have "
"more resources at their disposal. You will win when you own all of the enemy "
"castles and there are no more heroes left to fight."
msgstr ""
"Ihr müsst die Barbarenstämme des Nordens vereinen, indem Ihr sie erobert. "
"Wie in der vorherigen Mission sind die Feinde nicht miteinander verbündet, "
"aber sie haben mehr Ressourcen zur Verfügung. Ihr werdet gewinnen, wenn Ihr "
"alle feindlichen Burgen kontrolliert und alle Helden besiegt."

msgid ""
"Do-gooder wizards have taken the Necromancers' castle. You must retake it to "
"achieve victory. Remember that while you start with a powerful army, you "
"have no castle and must take one within 7 days, or lose this battle. (Hint: "
"The nearest castle is to the southeast.)"
msgstr ""
"Gutmenschen-Zauberer haben die Burg der Nekromanten eingenommen. Ihr müsst "
"sie zurückerobern, um den Sieg zu erringen. Obwohl Ihr mit einer mächtigen "
"Armee startet, habt Iht keine Burg und müsst innerhalb von 7 Tagen eine "
"einnehmen, sonst verliert Ihr die Schlacht. (Tipp: Die nächstgelegene Burg "
"ist im Südosten)."

msgid ""
"The dwarves need conquering before they can interfere in King Archibald's "
"plans. Roland's forces have more than one hero and many towns to start with, "
"so be ready for attack from multiple directions. You must capture all of the "
"enemy towns and castles to claim victory."
msgstr ""
"Die Zwerge müssen unterworfen werden, bevor sie sich in König Archibalds "
"Pläne einmischen können. Rolands Streitkräfte haben mehr als einen Helden "
"und viele Städte. Seid also bereit aus verschiedenen Richtungen angegriffen "
"zu werden. Ihr müsst alle feindlichen Städte und Burgen erobern, um den Sieg "
"zu erringen. "

msgid ""
"You must put down a peasant revolt led by Roland's forces. All are allied "
"against you, but you have Lord Corlagon, an experienced hero, to help you. "
"Capture all enemy castles to win."
msgstr ""
"Ihr müsst einen Bauernaufstand niederschlagen, der von Rolands Streitkräften "
"angeführt wird. Alle sind gegen Euch verbündet, aber Ihr habt Lord Corlagon, "
"einen erfahrenen Helden, der Euch helfen wird. Erobert alle gegnerischen "
"Burgen, um zu gewinnen."

msgid ""
"There are two enemies allied against you in this mission. Both are well "
"armed and seek to evict you from their island. Avoid them and capture Dragon "
"City to win."
msgstr ""
"In dieser Mission sind zwei Feinde gegen Euch verbündet. Beide sind gut "
"bewaffnet und versuchen Euch von ihrer Insel zu vertreiben. Vermeidet sie "
"und erobert die Drachenstadt, um zu gewinnen."

msgid ""
"Your orders are to conquer the country lords that have sworn to serve "
"Roland. All of the enemy castles are unified against you. Since you start "
"without a castle, you must hurry to capture one before the end of the week. "
"Capture all enemy castles for victory."
msgstr ""
"Euer Auftrag lautet, die Landesfürsten zu bezwingen, die Roland die Treue "
"geschworen haben. Alle feindlichen Burgen sind gegen Euch vereint. Da Ihr "
"ohne eine Burg beginnt, müsst Ihr Euch beeilen, eine vor dem Ende der Woche "
"zu erobern. Erobert alle feindlichen Burgen, um zu gewinnen."

msgid ""
"Find the Crown before Roland's heroes find it. Archibald will need the Crown "
"for the final battle against Roland."
msgstr ""
"Findet die Krone, bevor Rolands Helden sie finden. Archibald wird die Krone "
"für den letzten Kampf gegen Roland brauchen."

msgid ""
"This is the final battle. Both you and your enemy are armed to the teeth, "
"and all are allied against you. Capture Roland to win the war, and be sure "
"not to lose Archibald in the fight!"
msgstr ""
"Dies ist die letzte Schlacht. Sowohl Ihr als auch Euer Feind sind bis an die "
"Zähne bewaffnet, und alle sind gegen Euch verbündet. Nehmt Roland gefangen, "
"um den Krieg zu gewinnen, und passt auf, dass Ihr Archibald nicht verliert! "

msgid "Arrow's Flight"
msgstr "Flug des Pfeils"

msgid "Island of Chaos"
msgstr "Insel des Chaos"

msgid "The Abyss"
msgstr "Der Abgrund"

msgid "Uprising"
msgstr "Aufstand"

msgid "Aurora Borealis"
msgstr "Aurora Borealis"

msgid "Betrayal's End"
msgstr "Das Ende des Betrugs"

msgid "Corruption's Heart"
msgstr "Das Herz der Korruption"

msgid "The Giant's Pass"
msgstr "Der Pass des Riesen"

msgid ""
"Subdue the unruly local lords in order to provide the Empire with facilities "
"to operate in this region."
msgstr ""
"Unterwerft die widerspenstigen Landesfürsten, um dem Kaiserreich die "
"Möglichkeit zu geben, in dieser Region zu operieren."

msgid ""
"Eliminate all opposition in this area. Then the first piece of the artifact "
"will be yours."
msgstr ""
"Beseitigt alle Gegner in diesem Gebiet. Dann gehört das erste Stück des "
"Artefakts Euch."

msgid ""
"The sorceresses to the northeast are rebelling! For the good of the empire "
"you must quash their feeble uprising on your way to the mountains."
msgstr ""
"Die Magierinnen im Nordosten rebellieren! Zum Wohle des Reiches müsst Ihr "
"ihren schwachen Aufstand auf Eurem Weg in die Berge niederschlagen."

msgid ""
"Having prepared for your arrival, Kraeger has arranged for a force of "
"necromancers to thwart your quest. You must capture the castle of Scabsdale "
"before the first day of the third week, or the Necromancers will be too "
"strong for you."
msgstr ""
"Kräger hat sich auf Eure Ankunft vorbereitet und eine Truppe von Nekromanten "
"zusammengestellt, die Euer Vorhaben vereiteln sollen. Ihr müsst die Burg von "
"Scabsdale vor dem ersten Tag der dritten Woche einnehmen, sonst werden die "
"Nekromanten zu stark für Euch sein."

msgid ""
"The barbarian despot in this area is, as yet, ignorant of your presence. "
"Quickly, build up your forces before you are discovered and attacked! Secure "
"the region by subduing all enemy forces."
msgstr ""
"Der barbarische Despot in diesem Gebiet weiß noch nichts von Eurer "
"Anwesenheit. Baut schnell Eure Streitkräfte auf, bevor Ihr entdeckt und "
"angegriffen werdet! Sichert die Region, indem Ihr alle feindlichen Truppen "
"unterwerft."

msgid ""
"The Empire is weak in this region. You will be unable to completely subdue "
"all forces in this area, so take what you can before reprisal strikes. "
"Remember, your true goal is to claim the Helmet of Anduran."
msgstr ""
"Das Reich ist in dieser Region schwach. Ihr werdet nicht in der Lage sein, "
"alle Kräfte in diesem Gebiet vollständig zu unterwerfen, also nehmt, was Ihr "
"könnt, bevor die Vergeltung zuschlägt. Denkt daran, dass es Euer "
"eigentliches Ziel ist, den Helm von Anduran zu erobern."

msgid "For the good of the Empire, eliminate Kraeger."
msgstr "Eliminiert Kräger zum Wohle des Reiches."

msgid ""
"At last, you have the opportunity and the facilities to rid the Empire of "
"the necromancer's evil. Eradicate them completely, and you will be sung as a "
"hero for all time."
msgstr ""
"Endlich habt Ihr die Gelegenheit und die Möglichkeiten, das Reich vom Bösen "
"des Nekromanten zu befreien. Vernichtet sie vollständig, und Ihr werdet für "
"alle Zeiten als Held besungen sein."

msgid "Border Towns"
msgstr "Grenzstädte"

msgid "Conquer and Unify"
msgstr "Erobern und vereinen"

msgid "Crazy Uncle Ivan"
msgstr "Der verrückte Onkel Ivan"

msgid "The Wayward Son"
msgstr "Der eigensinnige Sohn"

msgid "Ivory Gates"
msgstr "Ivory Gates"

msgid "The Elven Lands"
msgstr "Das Land der Elfen"

msgid "The Epic Battle"
msgstr "Die heldenhafte Schlacht"

msgid "The Southern War"
msgstr "Der Südkrieg"

msgid ""
"Conquer and unite all the enemy tribes. Don't lose the hero Jarkonas, the "
"forefather of all descendants."
msgstr ""
"Erobert und vereinigt alle gegnerischen Stämme. Verliert nicht den Helden "
"Jarkonas, dem Urvater aller Nachkommen."

msgid ""
"Your rival, the Kingdom of Harondale, is attacking weak towns on your "
"border! Recover from their first strike and crush them completely!"
msgstr ""
"Euer Rivale, das Königreich Harondale, greift schwache Städte an Eurer "
"Grenze an! Erholt Euch von ihrem ersten Schlag und zerschlagt sie "
"vollständig!"

msgid ""
"Find your wayward son Joseph who is rumored to be living in the desolate "
"lands. Do it before the first day of the third month or it will be of no "
"help to your family."
msgstr ""
"Findet Euren eigensinnigen Sohn Joseph, von dem gemunkelt wird, dass er in "
"den trostlosen Ländern lebt. Findet ihn vor dem ersten Tag des dritten "
"Monats oder er wird Eurer Familie nicht mehr helfen können."

msgid ""
"Rescue your crazy uncle Ivan. Find him before the first day of the fourth "
"month or it will be no help to your kingdom."
msgstr ""
"Rettet Euren verrückten Onkel Ivan. Findet ihn vor dem ersten Tag des "
"vierten Monats oder er wird keine Hilfe für Euer Königreich sein."

msgid ""
"Destroy the barbarians who are attacking the southern border of your "
"kingdom! Recover your fallen towns, and then invade the jungle kingdom. "
"Leave no enemy standing."
msgstr ""
"Vernichtet  die Barbaren, die die Südgrenze Eures Königreichs angreifen! "
"Holet Eure gefallenen Städte zurück und dringt dann in das "
"Dschungelkönigreich ein. Lasst keinen Feind am Leben."

msgid "Retake the castle of Ivory Gates, which has fallen due to treachery."
msgstr "Erobert die Burg Ivory Gates zurück, die durch Verrat gefallen ist."

msgid ""
"Gain the favor of the elves. They will not allow trees to be chopped down, "
"so they will send you wood every 2 weeks. You must complete your mission "
"before the first day of the seventh month, or the kingdom will surely fall."
msgstr ""
"Gewinnet die Gunst der Elfen. Sie werden nicht zulassen, dass Bäume gefällt "
"werden, und werden Euch daher alle 2 Wochen Holz schicken. Beendet Eure "
"Mission vor dem ersten Tag des siebten Monats, oder das Königreich wird "
"fallen."

msgid ""
"This is the final battle against your rival kingdom of Harondale. Eliminate "
"everyone, and don't lose the hero Jarkonas VI."
msgstr ""
"Dies ist die letzte Schlacht gegen das rivalisierendes Königreich Harondale. "
"Beseitigt alle Feinde und verliert nicht Euren Helden Jarkonas VI."

msgid "Fount of Wizardry"
msgstr "Der Zauberbrunnen"

msgid "Power's End"
msgstr "Das Ende der Macht"

msgid "The Eternal Scrolls"
msgstr "Die ewigen Schriftrollen"

msgid "The Shrouded Isles"
msgstr "Die Nebelinseln"

msgid ""
"Your mission is to vanquish the warring mages in the magical Shrouded Isles. "
"The completion of this task will give you a fighting chance against your "
"rivals."
msgstr ""
"Eure Mission ist es, die kriegerischen Magier auf den magischen Nebelinseln "
"zu besiegen. Die Erfüllung dieser Aufgabe wird Euch die Chance auf einen "
"Kampf gegen Eure Rivalen geben."

msgid ""
"The location of the great library has been discovered! You must make your "
"way to it, and reclaim the city of Chronos in which it lies."
msgstr ""
"Der Standort der großen Bibliothek ist entdeckt worden! Schlagt Euch dorthin "
"durch und erlangt die Herrschaft über die Stadt Chronos, in der sie sich "
"befindet."

msgid ""
"Find the Orb of negation, which is said to be buried in this land. There are "
"clues inscribed on stone obelisks which will help lead you to your price. "
"Find the orb before the first day of the sixth month, or your rivals will "
"surely have gotten to the fount before you."
msgstr ""
"Findet die Kugel der Aufhebung, von der gesagt wird, dass sie in diesem Land "
"begraben ist. Hinweise zum Ort stehen auf Steinobelisken geschrieben. Findet "
"die Kugel vor dem ersten Tag des sechsten Monats, oder Eure Rivalen werden "
"die Quelle vor Euch gefunden haben."

msgid ""
"You must take control of the castle of Magic, where the fount of wizardry "
"lies. Do this and your victory will be supreme."
msgstr ""
"Ihr müsst die Kontrolle über die Burg der Magie erlangen, in der sich die "
"Quelle der Zauberei befindet. Tut dies und Euer Sieg wird der Höchste sein."

msgid "Blood is Thicker"
msgstr "Blut ist dicker"

msgid "King and Country"
msgstr "König und Vaterland"

msgid "Pirate Isles"
msgstr "Pirateninseln"

msgid "Stranded"
msgstr "Gestrandet"

msgid ""
"Capture the town on the island off the southeast shore in order to construct "
"a boat and travel back towards the mainland. Do not lose the hero Gallavant."
msgstr ""
"Erobert die Stadt auf der Insel vor der Südostküste, um dort ein Boot zu "
"bauen um damit zurück aufs Festland zu gelangen. Verliert dabei nicht den "
"Helden Gallavant."

msgid ""
"Find and defeat Martine, the pirate leader, who resides in Pirates Cove. Do "
"not lose Gallavant or your quest will be over."
msgstr ""
"Findet und besiegt Martine, die Piratenanführerin, die in der Piratenbucht "
"lebt. Verliert Gallavant nicht oder Eure Suche wird zu Ende sein."

msgid ""
"Eliminate all the other forces who oppose the rule of Lord Alberon. "
"Gallavant must not die."
msgstr ""
"Vernichtet alle anderen Streitkräfte, die sich der Herrschaft von Lord "
"Alberon widersetzen. Gallavant darf nicht fallen."

msgid ""
"Overthrow the entrenched monarchy of Lord Alberon, and claim all the land in "
"your name. Gallavant must not die."
msgstr ""
"Stürzt die tief verwurzelte Monarchie von Lord Alberon und beansprucht das "
"ganze Land in Eurem Namen. Gallavant darf nicht fallen."

msgid " bane"
msgstr " Fluch"

msgid " alliance"
msgstr " Allianz"

msgid "Carry-over forces"
msgstr "Übertragungskräfte"

msgid " bonus"
msgstr " Bonus"

msgid " defeated"
msgstr " besiegt"

msgid " will always run away from your army."
msgstr " werden immer vor Eurer Armee weglaufen."

msgid " will be willing to join your army."
msgstr " bereit sein werden, sich Eurer Armee anzuschließen."

msgid "\"%{artifact}\" artifact will be carried over the scenario."
msgstr "Das Artefakt \"%{artifact}\" wird in das Szenario übernommen."

msgid "The army will be carried over the scenario."
msgstr "Die Armee wird über das Szenario mitgenommen."

msgid "The kingdom will have +%{count} %{resource} each day."
msgstr "Das Königreich wird jeden Tag über +%{count} %{resource} verfügen."

msgid "\"%{spell}\" spell will be carried over the scenario."
msgstr "\"%{spell}\" wird in das Szenario übernommen."

msgid "%{hero} can be hired in the scenario."
msgstr "%{hero} kann in dem Szenario angeheuert werden."

msgid ""
"%{hero} has been defeated and will not appear in the subsequent scenarios."
msgstr ""
"%{hero} wurde besiegt und wird in den folgenden Szenarien nicht mehr "
"erscheinen."

msgid "The dwarves recognize their allies and gladly join your forces."
msgstr ""
"Die Zwerge erkennen ihren Verbündeten und schließen sich gerne Euren Kräften "
"an."

msgid "The ogres recognize you as the Dwarfbane and lumber over to join you."
msgstr ""
"Die Oger erkennet Euch als den Zwergenfluch und humpeln zu Euch hinüber, um "
"sich Euch anzuschließen."

msgid ""
"The dragons, snarling and growling, agree to join forces with you, their "
"'Ally'."
msgstr ""
"Die Drachen, knurrend und grollend, stimmen zu, sich mit Euch, ihrem "
"\"Verbündeten\", zusammenzuschließen."

msgid ""
"As you approach the group of elves, their leader calls them all to "
"attention. He shouts to them, \"Who of you is brave enough to join this "
"fearless ally of ours?\" The group explodes with cheers as they run to join "
"your ranks."
msgstr ""
"Als Ihr Euch der Gruppe der Elfen nähert, macht ihr Anführer sie alle auf "
"sich aufmerksam. Er ruft ihnen zu: \"Wer von euch ist tapfer genug, sich "
"unserem furchtlosen Verbündeten anzuschließen?\" Die Gruppe explodiert vor "
"Jubel, als sie hinüberstürmen um in Euren Reihen aufgenommen zu werden."

msgid ""
"The dwarves hail you, \"Any friend of Roland is a friend of ours. You may "
"pass.\""
msgstr ""
"Die Zwerge grüßen Euch: \"Jeder Freund Rolands ist ein Freund von uns. Ihr "
"könnt durchgehen.\""

msgid ""
"The ogres give you a grunt of recognition, \"Archibald's allies may pass.\""
msgstr ""
"Die Oger geben ein anerkennendes Grunzen von sich: \"Archibalds Verbündete "
"dürfen durchgehen.\""

msgid ""
"The dragons see you and call out. \"Our alliance with Archibald compels us "
"to join you. Unfortunately you have no room. A pity!\" They quickly scatter."
msgstr ""
"Die Drachen sehen Euch zu und rufen. \"Unser Bündnis mit Archibald zwingt "
"uns, uns Euch anzuschließen. Leider habt Ihr keinen Platz. Das ist schade! "
"\" Schnell zerstreuen sie sich."

msgid ""
"The elves stand at attention as you approach. Their leader calls to you and "
"says, \"Let us not impede your progress, ally! Move on, and may victory be "
"yours.\""
msgstr ""
"Die Elfen stehen stramm, als Ihr Euch ihnen nähert. Ihr Anführer ruft Euch "
"zu: \"Lasst uns Euer Vorankommen nicht behindern, Verbündeter! Zieht weiter, "
"und möge der Sieg Euer sein.\""

msgid "\"The Dwarfbane!!!!, run for your lives.\""
msgstr "\"Zwergenfluch!!!!, rennt um euer Leben.\""

msgid "campaignBonus|Animate Dead"
msgstr "Tote beleben"

msgid "campaignBonus|Chain Lightning"
msgstr "Kettenblitzstrahl"

msgid "campaignBonus|Fireblast"
msgstr "Feuerstoß"

msgid "campaignBonus|Mass Curse"
msgstr "Massenfluch"

msgid "campaignBonus|Mass Haste"
msgstr "Masseneile"

msgid "campaignBonus|Mirror Image"
msgstr "Spiegelbild"

msgid "campaignBonus|Resurrect"
msgstr "Tote beleben"

msgid "campaignBonus|Steelskin"
msgstr "Stahlhaut"

msgid "campaignBonus|Summon Earth"
msgstr "Erdwesen beschwören"

msgid "campaignBonus|View Heroes"
msgstr "Helden anzeigen"

msgid "campaignBonus|Ballista"
msgstr "Ballista"

msgid "campaignBonus|Black Pearl"
msgstr "Schwarze Perle"

msgid "campaignBonus|Caster's Bracelet"
msgstr "Zauberarmband"

msgid "campaignBonus|Defender Helm"
msgstr "Verteidigungshelm"

msgid "campaignBonus|Breastplate"
msgstr "Brustpanzer"

msgid "campaignBonus|Dragon Sword"
msgstr "Drachenschwert"

msgid "campaignBonus|Fizbin Medal"
msgstr "Fizbin des Pechs"

msgid "campaignBonus|Foremost Scroll"
msgstr "Herausragendste Schriftrolle"

msgid "campaignBonus|Gauntlets"
msgstr "Gepanzerter Handschuh"

msgid "campaignBonus|Hideous Mask"
msgstr "Scheußliche Maske"

msgid "campaignBonus|Mage's Ring"
msgstr "Ring des Magiers"

msgid "campaignBonus|Major Scroll"
msgstr "Grosse Schriftrolle"

msgid "campaignBonus|Medal of Honor"
msgstr "Medaille der Ehre"

msgid "campaignBonus|Medal of Valor"
msgstr "Medaille der Tapferkeit"

msgid "campaignBonus|Minor Scroll"
msgstr "Kleine Schriftrolle"

msgid "campaignBonus|Nomad Boots"
msgstr "Nomadenstiefel"

msgid "campaignBonus|Power Axe"
msgstr "Power-Axt"

msgid "campaignBonus|Spiked Shield"
msgstr "Stachelschild"

msgid "campaignBonus|Stealth Shield"
msgstr "Tarnkappenschild"

msgid "campaignBonus|Tax Lien"
msgstr "Steuererklärung"

msgid "campaignBonus|Thunder Mace"
msgstr "Donnerstab"

msgid "campaignBonus|Traveler's Boots"
msgstr "Reisestiefel"

msgid "campaignBonus|White Pearl"
msgstr "Weisse Perle"

msgid "campaignBonus|Basic Archery"
msgstr "Einfach Bogen"

msgid "campaignBonus|Advanced Archery"
msgstr "Verbessert Bogen"

msgid "campaignBonus|Expert Archery"
msgstr "Meisterhaft Bogen"

msgid "campaignBonus|Basic Ballistics"
msgstr "Einfache Ballistik"

msgid "campaignBonus|Advanced Ballistics"
msgstr "Verbesserte Ballistik"

msgid "campaignBonus|Expert Ballistics"
msgstr "Meisterhafte Ballistik"

msgid "campaignBonus|Basic Diplomacy"
msgstr "Einfache Diplomatie"

msgid "campaignBonus|Advanced Diplomacy"
msgstr "Verbesserte Diplomatie"

msgid "campaignBonus|Expert Diplomacy"
msgstr "Meisterhafte Diplomatie"

msgid "campaignBonus|Basic Eagle Eye"
msgstr "Einfaches Adlerauge"

msgid "campaignBonus|Advanced Eagle Eye"
msgstr "Verbessertes Adlerauge"

msgid "campaignBonus|Expert Eagle Eye"
msgstr "Meisterhaftes Adlerauge"

msgid "campaignBonus|Basic Estates"
msgstr "Einfach Grundbesitz"

msgid "campaignBonus|Advanced Estates"
msgstr "Verbessert Grundbesitz"

msgid "campaignBonus|Expert Estates"
msgstr "Meisterhaft Grundbesitz"

msgid "campaignBonus|Basic Leadership"
msgstr "Einfache Führung"

msgid "campaignBonus|Advanced Leadership"
msgstr "Verbesserte Führung"

msgid "campaignBonus|Expert Leadership"
msgstr "Meisterhafte Führung"

msgid "campaignBonus|Basic Logistics"
msgstr "Einfache Logistik"

msgid "campaignBonus|Advanced Logistics"
msgstr "Verbesserte Logistik"

msgid "campaignBonus|Expert Logistics"
msgstr "Meisterhafte Logistik"

msgid "campaignBonus|Basic Luck"
msgstr "Einfaches Glück"

msgid "campaignBonus|Advanced Luck"
msgstr "Verbessertes Glück"

msgid "campaignBonus|Expert Luck"
msgstr "Meisterhaftes Glück"

msgid "campaignBonus|Basic Mysticism"
msgstr "Einfache Mystik"

msgid "campaignBonus|Advanced Mysticism"
msgstr "Verbesserte Mystik"

msgid "campaignBonus|Expert Mysticism"
msgstr "Meisterhafte Mystik"

msgid "campaignBonus|Basic Navigation"
msgstr "Einfache Navigation"

msgid "campaignBonus|Advanced Navigation"
msgstr "Verbesserte Navigation"

msgid "campaignBonus|Expert Navigation"
msgstr "Meisterhafte Navigation"

msgid "campaignBonus|Basic Necromancy"
msgstr "Einfache Nekromantie"

msgid "campaignBonus|Advanced Necromancy"
msgstr "Verbesserte Nekromantie"

msgid "campaignBonus|Expert Necromancy"
msgstr "Meisterhafte Nekromantie"

msgid "campaignBonus|Basic Pathfinding"
msgstr "Einfaches Pfadfinden"

msgid "campaignBonus|Advanced Pathfinding"
msgstr "Verbessert Pfadfinden"

msgid "campaignBonus|Expert Pathfinding"
msgstr "Meisterhaft Pfadfinden"

msgid "campaignBonus|Basic Scouting"
msgstr "Einfaches Spähen"

msgid "campaignBonus|Advanced Scouting"
msgstr "Verbessertes Spähen"

msgid "campaignBonus|Expert Scouting"
msgstr "Meisterhaftes Spähen"

msgid "campaignBonus|Basic Wisdom"
msgstr "Einfache Weisheit"

msgid "campaignBonus|Advanced Wisdom"
msgstr "Verbesserte Weisheit"

msgid "campaignBonus|Expert Wisdom"
msgstr "Meisterhafte Weisheit"

msgid ""
"The main hero will have \"%{artifact}\" artifact at the start of the "
"scenario."
msgstr ""
"Der Hauptheld hat zu Beginn des Szenarios ein \"%{artifact}\"-Artefakt."

msgid ""
"The kingdom will receive %{amount} additional %{resource} at the start of "
"the scenario."
msgstr ""
"Das Königreich erhält zu Beginn des Szenarios %{amount} zusätzliche "
"%{resource}."

msgid ""
"The kingdom will have %{amount} less %{resource} at the start of the "
"scenario."
msgstr ""
"Das Königreich hat zu Beginn des Szenarios %{amount} weniger %{resource}."

msgid ""
"The main hero will have %{count} %{monster} at the start of the scenario."
msgstr "Der Hauptheld hat zu Beginn des Szenarios %{count} %{monster}."

msgid ""
"The main hero will have \"%{spell}\" spell at the start of the scenario."
msgstr "Der Hauptheld hat zu Beginn des Szenarios einen \"%{spell}\"-Zauber."

msgid "The starting race of the scenario will be %{race}."
msgstr "Die Startrasse des Szenarios ist %{race}."

msgid ""
"The main hero will have additional %{count} %{skill} at the start of the "
"scenario."
msgstr ""
"Der Hauptheld hat zu Beginn des Szenarios zusätzliche %{count} %{skill}."

msgid "The main hero will have %{skill} at the start of the scenario."
msgstr "Der Hauptheld hat zu Beginn des Szenarios %{skill}."

msgid "Roland"
msgstr "Roland"

msgid "Archibald"
msgstr "Archibald"

msgid "The Price of Loyalty"
msgstr "The Price of Loyalty"

msgid "Voyage Home"
msgstr "Heimreise"

msgid "Wizard's Isle"
msgstr "Die Insel der Zauberer"

msgid "Descendants"
msgstr "Nachkommen"

msgid "The %{building} produces %{monster}."
msgstr "Der %{building} produziert %{monster}."

msgid "Requires:"
msgstr "Erfordert:"

msgid "Cannot build. You have already built here today."
msgstr "Kann nicht gebaut werden. Ihr habt an diesem Tag hier bereits gebaut."

msgid "For this action it is necessary to build a castle first."
msgstr "Für diese Aktion ist es notwendig, zuerst eine Burg zu bauen."

msgid "Cannot build %{name} because the castle is too far away from an ocean."
msgstr "%{name} kann nicht gebaut werden, weil keine Gewässer in der Nähe sind."

msgid "disable build."
msgstr "Bauen deaktivieren."

msgid "Cannot afford %{name}."
msgstr "%{name} ist zu teuer."

msgid "%{name} is already built."
msgstr "%{name} ist bereits gebaut."

msgid "Cannot build %{name}."
msgstr "Kann %{name} nicht bauen."

msgid "Build %{name}."
msgstr "%{name} Bauen."

msgid "Blackridge"
msgstr "Blackridge"

msgid "Hillstone"
msgstr "Hillstone"

msgid "Pinehurst"
msgstr "Pinehurst"

msgid "Whiteshield"
msgstr "Whiteshield"

msgid "Woodhaven"
msgstr "Woodhaven"

msgid "Blackwind"
msgstr "Blackwind"

msgid "Bloodreign"
msgstr "Bloodreign"

msgid "Dragontooth"
msgstr "Dragontooth"

msgid "Greywind"
msgstr "Greywind"

msgid "Portsmith"
msgstr "Portsmith"

msgid "Atlantium"
msgstr "Atlantium"

msgid "Middle Gate"
msgstr "Middle Gate"

msgid "Sansobar"
msgstr "Sansobar"

msgid "Tundara"
msgstr "Tundara"

msgid "Vulcania"
msgstr "Vulcania"

msgid "Baywatch"
msgstr "Baywatch"

msgid "Fountainhead"
msgstr "Fountainhead"

msgid "Vertigo"
msgstr "Vertigo"

msgid "Wildabar"
msgstr "Wildabar"

msgid "Winterkill"
msgstr "Winterkill"

msgid "Brindamoor"
msgstr "Brindamoor"

msgid "Lakeside"
msgstr "Lakeside"

msgid "Nightshadow"
msgstr "Nightshadow"

msgid "Olympus"
msgstr "Olympus"

msgid "Sandcaster"
msgstr "Sandcaster"

msgid "Alamar"
msgstr "Alamar"

msgid "Burlock"
msgstr "Burlock"

msgid "Dragadune"
msgstr "Dragadune"

msgid "Kalindra"
msgstr "Kalindra"

msgid "Xabran"
msgstr "Xabran"

msgid "Algary"
msgstr "Algary"

msgid "Basenji"
msgstr "Basenji"

msgid "Blackfang"
msgstr "Blackfang"

msgid "New Dawn"
msgstr "New Dawn"

msgid "Sorpigal"
msgstr "Sorpigal"

msgid "Avone"
msgstr "Avone"

msgid "Big Oak"
msgstr "Big Oak"

msgid "Chandler"
msgstr "Chandler"

msgid "Erliquin"
msgstr "Erliquin"

msgid "Hampshire"
msgstr "Hampshire"

msgid "Antioch"
msgstr "Antioch"

msgid "Avalon"
msgstr "Avalon"

msgid "Roc Haven"
msgstr "Roc Haven"

msgid "South Mill"
msgstr "South Mill"

msgid "Weed Patch"
msgstr "Weed Patch"

msgid "Brownston"
msgstr "Brownston"

msgid "Hilltop"
msgstr "Hilltop"

msgid "Weddington"
msgstr "Weddington"

msgid "Westfork"
msgstr "Westfork"

msgid "Whittingham"
msgstr "Whittingham"

msgid "Cathcart"
msgstr "Cathcart"

msgid "Elk's Head"
msgstr "Elk's Head"

msgid "Roscomon"
msgstr "Roscomon"

msgid "Sherman"
msgstr "Sherman"

msgid "Yorksford"
msgstr "Yorksford"

msgid "Blackburn"
msgstr "Blackburn"

msgid "Blacksford"
msgstr "Blacksford"

msgid "Burton"
msgstr "Burton"

msgid "Pig's Eye"
msgstr "Pig's Eye"

msgid "Viper's Nest"
msgstr "Viper's Nest"

msgid "Fenton"
msgstr "Fenton"

msgid "Lankershire"
msgstr "Lankershire"

msgid "Lombard"
msgstr "Lombard"

msgid "Timberhill"
msgstr "Timberhill"

msgid "Troy"
msgstr "Troy"

msgid "Forder Oaks"
msgstr "Forder Oaks"

msgid "Meramec"
msgstr "Meramec"

msgid "Quick Silver"
msgstr "Quick Silver"

msgid "Westmoor"
msgstr "Westmoor"

msgid "Willow"
msgstr "Willow"

msgid "Corackston"
msgstr "Corackston"

msgid "Sheltemburg"
msgstr "Sheltemburg"

msgid "Cannot recruit - you already have a Hero in this town."
msgstr "Rekrutieren nicht möglich - ein Held steht bereits in dieser Stadt."

msgid "Cannot recruit - you have too many Heroes."
msgstr "Rekrutieren nicht möglich - Sie haben zu viele Helden."

msgid "Cannot afford a Hero"
msgstr "Ihr könnt Euch keinen Helden leisten."

msgid "There is no room in the garrison for this army."
msgstr "Es gibt keinen Platz in der Garnison für diese Armee."

msgid "Fortifications"
msgstr "Befestigungen"

msgid "Farm"
msgstr "Farm"

msgid "Thatched Hut"
msgstr "Strohhütte"

msgid "Archery Range"
msgstr "Schießplatz"

msgid "Upg. Archery Range"
msgstr "Aufg. Schießplatz"

msgid "Blacksmith"
msgstr "Schmiede"

msgid "Upg. Blacksmith"
msgstr "Aufg. Schmiede"

msgid "Armory"
msgstr "Waffenfabrik"

msgid "Upg. Armory"
msgstr "Aufg. Waffenfabrik"

msgid "Jousting Arena"
msgstr "Turnierplatz"

msgid "Upg. Jousting Arena"
msgstr "Aufg. Turnierplatz"

msgid "Cathedral"
msgstr "Kathedrale"

msgid "Upg. Cathedral"
msgstr "Aufg. Kathedrale"

msgid "Coliseum"
msgstr "Kolosseum"

msgid "Garbage Heap"
msgstr "Müllhaufen"

msgid "Hut"
msgstr "Hütte"

msgid "Stick Hut"
msgstr "Stockhütte"

msgid "Upg. Stick Hut"
msgstr "Aufg. Stockhütte"

msgid "Den"
msgstr "Bau"

msgid "Adobe"
msgstr "Lehmsteinhaus"

msgid "Upg. Adobe"
msgstr "Aufg. Lehmsteinhaus"

msgid "Bridge"
msgstr "Brücke"

msgid "Upg. Bridge"
msgstr "Aufg. Brücke"

msgid "Pyramid"
msgstr "Pyramide"

msgid "Rainbow"
msgstr "Regenbogen"

msgid "Crystal Garden"
msgstr "Kristallgarten"

msgid "Treehouse"
msgstr "Baumhaus"

msgid "Cottage"
msgstr "Landhaus"

msgid "Upg. Cottage"
msgstr "Aufg. Landhaus"

msgid "Stonehenge"
msgstr "Stonehenge"

msgid "Upg. Stonehenge"
msgstr "Aufg. Stonehenge"

msgid "Fenced Meadow"
msgstr "Eingezäunte Wiese"

msgid "sorceress|Red Tower"
msgstr "Roter Turm"

msgid "Dungeon"
msgstr "Burgverlies"

msgid "Waterfall"
msgstr "Wasserfall"

msgid "Cave"
msgstr "Höhle"

msgid "Crypt"
msgstr "Gruft"

msgid "Nest"
msgstr "Nest"

msgid "Maze"
msgstr "Labyrinth"

msgid "Upg. Maze"
msgstr "Aufg. Labyrinth"

msgid "Swamp"
msgstr "Sumpf"

msgid "Green Tower"
msgstr "Grüner Turm"

msgid "warlock|Red Tower"
msgstr "Roter Turm"

msgid "Black Tower"
msgstr "Schwarzer Turm"

msgid "Library"
msgstr "Bibliothek"

msgid "Orchard"
msgstr "Obstgarten"

msgid "Habitat"
msgstr "Wohnhaus"

msgid "Pen"
msgstr "Verschlag der Eber"

msgid "Foundry"
msgstr "Gießerei"

msgid "Upg. Foundry"
msgstr "Aufg. Gießerei"

msgid "Cliff Nest"
msgstr "Felsennest"

msgid "Ivory Tower"
msgstr "Elfenbeinturm"

msgid "Upg. Ivory Tower"
msgstr "Aufg. Elfenbeinturm"

msgid "Cloud Castle"
msgstr "Wolkenburg"

msgid "Upg. Cloud Castle"
msgstr "Aufg. Wolkenburg"

msgid "Storm"
msgstr "Sturm"

msgid "Skull Pile"
msgstr "Schädelhaufen"

msgid "Excavation"
msgstr "Ausgrabung"

msgid "Graveyard"
msgstr "Friedhof"

msgid "Upg. Graveyard"
msgstr "Aufg. Friedhof"

msgid "Upg. Pyramid"
msgstr "Aufg. Pyramide"

msgid "Mansion"
msgstr "Spukhaus"

msgid "Upg. Mansion"
msgstr "Aufg. Spukhaus"

msgid "Mausoleum"
msgstr "Mausoleum"

msgid "Upg. Mausoleum"
msgstr "Aufg. Mausoleum"

msgid "Laboratory"
msgstr "Laboratorium"

msgid "Shrine"
msgstr "Schrein"

msgid ""
"The Fortifications increase the toughness of the walls, increasing the "
"number of turns it takes to knock them down."
msgstr ""
"Die Befestigungen erhöhen die Stärke der Mauern, und es dauert länger "
"die Mauern zu durchbrechen."

msgid "The Farm increases production of Peasants by %{count} per week."
msgstr "Die Farm erhöht die Produktion von Bauern um %{count} pro Woche."

msgid ""
"The Coliseum provides inspiring spectacles to defending troops, raising "
"their morale by two during combat."
msgstr ""
"Das Kolosseum bietet den verteidigenden Truppen ein inspirierendes Spektakel "
"und hebt ihre Moral während des Kampfes um zwei."

msgid "The Garbage Heap increases production of Goblins by %{count} per week."
msgstr ""
"Der Müllhaufen erhöht die Produktion von Goblins um %{count} pro Woche."

msgid "The Rainbow increases the luck of the defending units by two."
msgstr "Der Regenbogen erhöht das Glück der verteidigenden Einheiten um zwei."

msgid ""
"The Crystal Garden increases production of Sprites by %{count} per week."
msgstr ""
"Der Kristallgarten erhöht die Produktion von Feen um %{count} pro Woche."

msgid "The Dungeon increases the income of the town by %{count} gold per day."
msgstr "Das Burgverlies erhöht das Einkommen der Stadt um %{count} Gold pro Tag."

msgid "The Waterfall increases production of Centaurs by %{count} per week."
msgstr ""
"Der Wasserfall erhöht die Produktion von Zentauren um %{count} pro Woche."

msgid ""
"The Library increases the number of spells in the Guild by one for each "
"level of the guild."
msgstr ""
"Die Bibliothek erhöht die Anzahl der Zaubersprüche in der Gilde um einen für "
"jede Stufe der Gilde."

msgid "The Orchard increases production of Halflings by %{count} per week."
msgstr ""
"Der Obstgarten erhöht die Produktion von Halblingen um %{count} pro Woche."

msgid "The Storm adds +2 to the power of spells of a defending spell caster."
msgstr ""
"Der Sturm fügt der Zauberkraft eines verteidigenden Zauberwirkers +2 hinzu."

msgid "The Skull Pile increases production of Skeletons by %{count} per week."
msgstr ""
"Der Schädelhaufen erhöht die Produktion von Skeletten um %{count} pro Woche."

msgid "Thieves' Guild"
msgstr "Diebesgilde"

msgid "Tavern"
msgstr "Taverne"

msgid "Shipyard"
msgstr "Schiffswerft"

msgid "Well"
msgstr "Brunnen"

msgid "Statue"
msgstr "Statue"

msgid "Marketplace"
msgstr "Marktplatz"

msgid "Moat"
msgstr "Burggraben"

msgid "Castle"
msgstr "Burg"

msgid "Tent"
msgstr "Zelt"

msgid "Captain's Quarters"
msgstr "Hauptmannsquartier"

msgid "Mage Guild, Level 1"
msgstr "Magiergilde, Stufe 1"

msgid "Mage Guild, Level 2"
msgstr "Magiergilde, Stufe 2"

msgid "Mage Guild, Level 3"
msgstr "Magiergilde, Stufe 3"

msgid "Mage Guild, Level 4"
msgstr "Magiergilde, Stufe 4"

msgid "Mage Guild, Level 5"
msgstr "Magiergilde, Stufe 5"

msgid ""
"The Shrine increases the necromancy skill of all your necromancers by 10 "
"percent."
msgstr ""
"Der Schrein erhöht die Nekromantiefertigkeit aller Eurer Nekromanten um 10 "
"Prozent."

msgid ""
"The Thieves' Guild provides information on enemy players. Thieves' Guilds "
"can also provide scouting information on enemy towns. Additional Guilds "
"provide more information."
msgstr ""
"Die Diebesgilde liefert Informationen über gegnerische Spieler. Die "
"Diebesgilde kann auch Aufklärungsinformationen über gegnerische Städte "
"liefern. Zusätzliche Diebesgilden liefern mehr Informationen."

msgid "The Tavern increases morale for troops defending the castle."
msgstr "Die Taverne erhöht die Moral der Truppen, die die Burg verteidigen."

msgid "The Shipyard allows ships to be built."
msgstr "In der Schiffswerft können Boote gebaut werden."

msgid ""
"The Well increases the growth rate of all dwellings by %{count} creatures "
"per week."
msgstr ""
"Der Brunnen erhöht die Wachstumsrate aller Behausungen um %{count} Lebewesen "
"pro Woche."

msgid "The Statue increases your town's income by %{count} gold per day."
msgstr "Die Statue erhöht das Einkommen Eurer Stadt um %{count} Gold pro Tag."

msgid "The Left Turret provides extra firepower during castle combat."
msgstr ""
"Der linker Geschützturm bietet zusätzliche Feuerkraft während der Belagerung."

msgid "The Right Turret provides extra firepower during castle combat."
msgstr ""
"Der rechter Geschützturm bietet zusätzliche Feuerkraft während der "
"Belagerung."

msgid ""
"The Marketplace can be used to convert one type of resource into another. "
"The more marketplaces you control, the better the exchange rate."
msgstr ""
"Der Marktplatz kann dazu verwendet werden, eine Art von Ressource in eine "
"andere umzuwandeln. Je mehr Marktplätze Ihr kontrolliert, desto besser ist "
"der Umtauschkurs."

msgid ""
"The Moat slows attacking units. Any unit entering the moat must end its turn "
"there and becomes more vulnerable to attack."
msgstr ""
"Der Burggraben verlangsamt angreifende Einheiten. Jede Einheit, die den "
"Graben betritt, muss ihren Zug dort beenden und wird für Angriffe anfälliger."

msgid ""
"The Castle improves town defense and increases income to %{count} gold per "
"day."
msgstr ""
"Die Burg verbessert die Stadtverteidigung und erhöht das Einkommen auf "
"%{count} Gold pro Tag."

msgid ""
"The Tent provides workers to build a castle, provided the materials and the "
"gold are available."
msgstr ""
"Das Zelt stellt Arbeiter zur Verfügung, um eine Burg zu bauen, sofern die "
"Rohstoffe und das Gold vorhanden sind."

msgid ""
"The Captain's Quarters provides a captain to assist in the castle's defense "
"when no hero is present."
msgstr ""
"Das Hauptmannsquartier stellt den Hauptmann zur Verfügung, der bei der "
"Verteidigung der Burg hilft, wenn kein Held anwesend ist."

msgid ""
"The Mage Guild allows heroes to learn spells and replenish their spell "
"points."
msgstr ""
"Die Magiergilde ermöglicht es Helden, Zaubersprüche zu erlernen und ihre "
"Zauberpunkte wieder aufzufüllen."

msgid "Recruit %{name}"
msgstr "%{name} rekrutieren"

msgid "Month: %{month}, Week: %{week}, Day: %{day}"
msgstr "Monat: %{month}, Woche: %{week}, Tag: %{day}"

msgid ""
"You must purchase a spell book to use the mage guild, but you currently have "
"no room for a spell book. Try giving one of your artifacts to another hero."
msgstr ""
"Ihr müsst ein Zauberbuch kaufen, um die Magiergilde zu nutzen, aber Ihr habt "
"derzeit keinen Platz für ein Zauberbuch. Versuchet, eines Eurer Artefakte "
"einem anderen Helden zu übergeben."

msgid "Exit"
msgstr "Verlassen"

msgid "Click to show next town."
msgstr "Klicken um die nächste Stadt anzuzeigen."

msgid "Show next town"
msgstr "Nächste Stadt anzeigen"

msgid "Click to show previous town."
msgstr "Klicken um die vorherige Stadt anzuzeigen."

msgid "Show previous town"
msgstr "Vorherige Stadt anzeigen"

msgid "This town may not be upgraded to a castle."
msgstr "Diese Stadt darf nicht zu einer Burg ausgebaut werden."

msgid "Town"
msgstr "Stadt"

msgid "Exit Castle"
msgstr "Burg verlassen"

msgid "Exit Town"
msgstr "Stadt verlassen"

msgid "Show Income"
msgstr "Einkommen anzeigen"

msgid "View Hero"
msgstr "Helden anzeigen"

msgid "The above spells are available here."
msgstr "Die oben genannten Zaubersprüche sind hier verfügbar."

msgid "The spells the hero can learn have been added to their book."
msgstr "Diese Zaubersprüche wurden Eurem Zauberbuch hinzugefügt."

msgid "A generous tip for the barkeep yields the following rumor:"
msgstr ""
"Ein großzügiges Trinkgeld für den Barkeeper führt zu dem folgenden Gerücht:"

msgid "Recruit Hero"
msgstr "Held rekrutieren"

msgid "%{name} is a level %{value} %{race} "
msgstr "%{name} ist ein Erfahrungsstufe %{value} %{race} "

msgid "with %{count} artifacts."
msgstr "mit %{count} Artefakten."

msgid "with 1 artifact."
msgstr "mit 1 Artefakt."

msgid "without artifacts."
msgstr "ohne Artefakte."

msgid ""
"'Spread' combat formation spreads your armies from the top to the bottom of "
"the battlefield, with at least one empty space between each army."
msgstr ""
"Die \"Verstreute\" Kampfformation verteilt die Armeen von oben bis unten "
"über das Schlachtfeld, mit wenigstens einem Freiraum zwischen jeder Armee."

msgid ""
"'Grouped' combat formation bunches your army together in the center of your "
"side of the battlefield."
msgstr ""
"Die 'Gruppierte' Kampfformation bündelt Eure Armee in der Mitte Eurer Seite "
"des Schlachtfelds."

msgid "Spread Formation"
msgstr "Verstreute Formation"

msgid "Grouped Formation"
msgstr "Gruppierte Formation"

msgid "Recruit %{name} the %{race}"
msgstr "%{name} (%{race}) rekrutieren"

msgid "Set garrison combat formation to 'Spread'"
msgstr "Garnisonskampfformation auf \"Ausbreitend\" einstellen"

msgid "Set garrison combat formation to 'Grouped'"
msgstr "Garnisonskampfformation auf \"Gruppiert\" einstellen"

msgid "Exit Castle Options"
msgstr "Burg Optionen verlassen"

msgid "Castle Options"
msgstr "Burg Optionen"

msgid "Not enough resources to recruit creatures."
msgstr "Nicht genügend Ressourcen, um Kreaturen zu rekrutieren."

msgid "You are unable to recruit at this time, your ranks are full."
msgstr "Ihr könnt zur Zeit nicht rekrutieren, Eure Ränge sind voll."

msgid "No creatures available for purchase."
msgstr "Keine Kreatur zum Kauf verfügbar."

msgid "Recruit Creatures"
msgstr "Kreaturen rekrutieren"

msgid "Max"
msgstr "Max"

msgid "Hire all creatures in the town."
msgstr "Alle Kreaturen in der Stadt rekrutieren."

msgid "Available"
msgstr "Verfügbar"

msgid "Town Population Information and Statistics"
msgstr "Informationen und Statistiken zur Bevölkerung der Stadt"

msgid "Damage"
msgstr "Schaden"

msgid "HP"
msgstr "TP"

msgid "Growth"
msgstr "Wachstum"

msgid "week"
msgstr "Woche"

msgid "View World"
msgstr "Alles anzeigen"

msgid "View the entire world."
msgstr "Die ganze Welt sehen."

msgid "Puzzle"
msgstr "Puzzle"

msgid "View the obelisk puzzle."
msgstr "Das Obelisken-Puzzle ansehen."

msgid "Scenario Information"
msgstr "Informationen zum Szenario"

msgid "View information on the scenario you are currently playing."
msgstr "Informationen anzeigen über das Szenario, das gerade gespielt wird."

msgid "Dig for the Ultimate Artifact."
msgstr "Nach dem ultimativen Artefakt graben."

msgid "Digging"
msgstr "Graben"

msgid "Exit this menu without doing anything."
msgstr "Dieses Menü verlassen."

msgid "Arena"
msgstr "Arena"

msgid ""
"You enter the arena and face a pack of vicious lions. You handily defeat "
"them, to the wild cheers of the crowd. Impressed by your skill, the aged "
"trainer of gladiators agrees to train you in a skill of your choice."
msgstr ""
"Ihr betretet die Arena und stehet einem Rudel bösartiger Löwen gegenüber. "
"Unter jubelndem Beifall der Menge besiegt Ihr sie mit Leichtigkeit. "
"Beeindruckt von Euren Fähigkeiten, erklärt sich der alte Gladiatorentrainer "
"bereit, Euch in einer Fähigkeit Eurer Wahl zu unterrichten."

msgid "Attack Skill"
msgstr "Angriff"

msgid "Defense Skill"
msgstr "Verteidigung"

msgid "Shots"
msgstr "Schüsse"

msgid "Shots Left"
msgstr "Schüsse übrig"

msgid "Hit Points"
msgstr "Trefferpunkte"

msgid "Hit Points Left"
msgstr "TP übrig"

msgid "You can't afford to upgrade your troops!"
msgstr "Ihr könnt es Euch nicht leisten, Eure Truppen aufzurüsten!"

msgid ""
"Your troops can be upgraded, but it will cost you dearly. Do you wish to "
"upgrade them?"
msgstr ""
"Eure Truppen können aufgerüstet werden, aber das wird Euch eine Menge kosten. "
"Wollt Ihr sie aufrüsten?"

msgid "Are you sure you want to dismiss this army?"
msgstr "Seid Ihr sicher, dass Ihr diese Armee entlassen wollt?"

msgid "Upgrade"
msgstr "Aufrüsten"

msgid "Upgrade your troops."
msgstr "Aufrüsten der Truppen."

msgid "Dismiss"
msgstr "Entlassen"

msgid "Dismiss this army."
msgstr "Entlassen der Armee."

msgid ""
"A group of %{monster} with a desire for greater glory wish to join you.\n"
"Do you accept?"
msgstr ""
"Eine Gruppe %{monster} mit dem Wunsch nach größerem Ruhm, möchte sich "
"Euch anschließen.\n"
"Nehmt Ihr an?"

msgid "Followers"
msgstr "Anhänger"

msgid ""
"The %{monster} is swayed by your diplomatic tongue, and offers to join your "
"army for the sum of %{gold} gold.\n"
"Do you accept?"
msgstr ""
"Der %{monster} lässt sich von Eurem diplomatischen Geschick überreden und "
"bietet Euch an, sich Eurer Armee für %{gold} Goldstücke anzuschließen.\n"
"Nehmt Ihr an?"

msgid ""
"The creatures are swayed by your diplomatic\n"
"tongue, and make you an offer:\n"
" \n"
msgstr ""
"Die Kreaturen lassen sich von Eurem diplomatischen\n"
"Geschick überzeugen und machen Euch ein Angebot:\n"
" \n"

msgid ""
"%{offer} of the %{total} %{monster} will join your army, and the rest will "
"leave you alone, for the sum of %{gold} gold.\n"
"Do you accept?"
msgstr ""
"%{offer} von %{total} %{monster} werden sich Eurer Armee anschließen, und der "
"Rest wird Euch in Ruhe lassen, für %{gold} Goldstücke.\n"
"Nehmt Ihr an?"

msgid ""
"All %{offer} of the %{monster} will join your army for the sum of %{gold} "
"gold.\n"
"Do you accept?"
msgstr ""
"Alle %{offer} der %{monster} werden sich Eurer Armee für "
"%{gold} Goldstücke anschließen.\n"
"Nehmt Ihr an?"

msgid "(Rate: %{percent})"
msgstr "(Grad: %{percent})"

msgid "off"
msgstr "Aus"

msgid "Music"
msgstr "Musik"

msgid "Effects"
msgstr "Effekte"

msgid "MIDI"
msgstr "MIDI"

msgid "MIDI Expansion"
msgstr "MIDI Expansion"

msgid "External"
msgstr "Extern"

msgid "Music Type"
msgstr "Klangtyp"

msgid "3D Audio"
msgstr "3D Audio"

msgid "Toggle ambient music level."
msgstr "Lautstärke der Hintergrundmusik umschalten."

msgid "Toggle foreground sounds level."
msgstr "Lautstärke der Vordergrundgeräusche umschalten."

msgid "Change the type of music."
msgstr "Klangtyp ändern."

msgid "Toggle 3D effects of foreground sounds."
msgstr "3D-Effekte der Vordergrundgeräusche umschalten."

msgid "Build a new ship:"
msgstr "Ein neues Boot bauen:"

msgid "Resource cost:"
msgstr "Ressourcenkosten:"

msgid "Total: "
msgstr "Insgesamt: "

msgid "Need: "
msgstr "Bedarf: "

msgid "Load Game"
msgstr "Spiel laden"

msgid "No save files to load."
msgstr "Keine Speicherdateien vorhanden."

msgid "New Game"
msgstr "Neues Spiel"

msgid "Start a single or multi-player game."
msgstr "Einzel- oder Multi-Player Spiel starten."

msgid "Load a previously saved game."
msgstr "Zuvor gespeichertes Spiel laden."

msgid "Save Game"
msgstr "Spiel speichern"

msgid "Save the current game."
msgstr "Das aktuelle Spiel speichern."

msgid "Quit"
msgstr "Beenden"

msgid "Quit out of Heroes of Might and Magic II."
msgstr "Heroes of Might and Magic II beenden."

msgid "Language"
msgstr "Sprache"

msgid "Graphics"
msgstr "Grafik"

msgid "Black & White"
msgstr "Schwarz & Weiß"

msgid "Mouse Cursor"
msgstr "Mauszeiger"

msgid "Color"
msgstr "Farbe"

msgid "Text Support"
msgstr "Text-Unterst."

msgid "Change the language of the game."
msgstr "Sprache des Spiels ändern."

msgid "Select Game Language"
msgstr "Spielsprache auswählen"

msgid "Change the graphics settings of the game."
msgstr "Grafikeinstellungen des Spiels ändern."

msgid "Toggle colored cursor on or off. This is only an aesthetic choice."
msgstr ""
"Farbigen Cursor ein- oder ausschalten. Dies ist nur eine ästhetische "
"Entscheidung."

msgid ""
"Toggle text support mode to output extra information about windows and "
"events in the game."
msgstr ""
"Textunterstützungsmodus umschalten, um zusätzliche Informationen über "
"Fenster und Ereignisse im Spiel auszugeben."

msgid ""
"Map\n"
"Difficulty"
msgstr ""
"Karten-\n"
"grad"

msgid ""
"Game\n"
"Difficulty"
msgstr ""
"Spiel-\n"
"grad"

msgid "Rating"
msgstr "Grad"

msgid "Map Size"
msgstr ""
"Karten-\n"
"größe"

msgid "Opponents"
msgstr "Gegner"

msgid "Class"
msgstr "Klasse"

msgid ""
"Victory\n"
"Conditions"
msgstr ""
"Sieg-\n"
"bedingungen"

msgid ""
"Loss\n"
"Conditions"
msgstr ""
"Verlust-\n"
"bedingungen"

msgid "First select recipients!"
msgstr "Zuerst die Empfänger auswählen!"

msgid "You cannot select %{resource}!"
msgstr "%{resource} nicht ausgewählt werden!"

msgid "Select count %{resource}:"
msgstr "Anzahl %{resource} wählen:"

msgid "Select Recipients"
msgstr "Empfänger auswählen"

msgid "Your Funds"
msgstr "Eure Kasse"

msgid "Planned Gift"
msgstr "Geplantes Geschenk"

msgid "Gift from %{name}"
msgstr "Geschenk von %{name}"

msgid "Resolution"
msgstr "Auflösung"

msgid "Fullscreen"
msgstr "Vollbild"

msgid "window|Mode"
msgstr "Modus"

msgid "Windowed"
msgstr "Mit Fenster"

msgid "V-Sync"
msgstr "V-Sync"

msgid "on"
msgstr "ein"

msgid "FPS"
msgstr "FPS"

msgid "System Info"
msgstr "System-Information"

msgid "Change the resolution of the game."
msgstr "Auflösung des Spiels ändern."

msgid "Select Game Resolution"
msgstr "Spielauflösung wählen"

msgid "Toggle between fullscreen and windowed modes."
msgstr "Umschalten zwischen Vollbildmodus und Fenstermodus."

msgid ""
"The V-Sync option can be enabled to resolve flickering issues on some "
"monitors."
msgstr ""
"Die Option V-Sync kann aktiviert werden, um Flackerprobleme auf einigen "
"Monitoren zu beheben."

msgid "Show extra information such as FPS and current time."
msgstr "Zusätzliche Informationen anzeigen, wie die FPS und die aktuelle Zeit an."

msgid "Hot Keys:"
msgstr "Hotkeys:"

msgid "Evil"
msgstr "Böse"

msgid "Good"
msgstr "Gut"

msgid "Interface Type"
msgstr "Interface"

msgid "Hide"
msgstr "Ausblenden"

msgid "Show"
msgstr "Einblenden"

msgid "Interface"
msgstr "Interface"

msgid "Slow"
msgstr "Langsam"

msgid "Normal"
msgstr "Normal"

msgid "Fast"
msgstr "Schnell"

msgid "Very Fast"
msgstr "Sehr Schnell"

msgid "Scroll Speed"
msgstr "Scrollgeschw."

msgid "Toggle the type of interface you want to use."
msgstr "Art der Schnittstelle umschalten, die verwenden soll."

msgid "Toggle interface visibility."
msgstr "Sichtbarkeit der Interface ändern."

msgid "Toggle colored cursor on or off. This is only an esthetic choice."
msgstr ""
"Farbigen Cursor ein- oder ausschalten. Dies ist nur eine ästhetische "
"Entscheidung."

msgid "Sets the speed at which you scroll the window."
msgstr "Geschwindigkeit festlegen, mit der das Fenster verschoben wird."

msgid "Select Game Language:"
msgstr "Spielsprache wählen:"

msgid "Click to choose the selected language."
msgstr "Klicken um die ausgewählte Sprache auszuwählen."

msgid "%{name} has gained a level."
msgstr "%{name} hat eine neue Stufe erreicht."

msgid "%{skill} +1"
msgstr "%{skill} +1"

msgid "You have learned %{skill}."
msgstr "Ihr habt %{skill} gelernt."

<<<<<<< HEAD
msgid "You may learn either:"
msgstr "Ihr könnt lernen entweder:"
=======
#, fuzzy
msgid ""
"%{name} has gained a level.\n"
"\n"
"%{skill} +1"
msgstr "%{name} hat eine neue Stufe erreicht."
>>>>>>> 0a08d0a9

#, fuzzy
msgid ""
"You may learn either:\n"
"%{skill1}\n"
"or\n"
"%{skill2}"
msgstr "Sie dürfen lernen entweder:"

msgid ""
"Please inspect our fine wares. If you feel like offering a trade, click on "
"the items you wish to trade with and for."
msgstr ""
"Bitte seht Euch unsere feinen Waren an. Wenn Ihr einen Handel anbieten "
"möchtet, so klickt auf die Gegenstände, mit denen Ihr handeln wollt."

msgid ""
"You have received quite a bargain. I expect to make no profit on the deal. "
"Can I interest you in any of my other wares?"
msgstr ""
"Ihr habt ein ganz schönes Schnäppchen gemacht. Ich werde wohl nichts daran "
"verdient haben. Kann ich Euch an anderen meiner Waren interessieren?"

msgid "I can offer you %{count} for 1 unit of %{resfrom}."
msgstr "Ich kann Euch %{count} für 1 Einheit von %{resfrom} anbieten."

msgid "I can offer you 1 unit of %{resto} for %{count} units of %{resfrom}."
msgstr ""
"Ich kann Euch 1 Einheit von %{resto} für %{count} Einheiten von %{resfrom} "
"anbieten."

msgid "Min"
msgstr "Min"

msgid "Qty to trade"
msgstr "Menge zu handeln"

msgid "Trading Post"
msgstr "Handelsposten"

msgid "Your Resources"
msgstr "Eure Ressourcen"

msgid "Available Trades"
msgstr "Verfügbarer Handel"

msgid "n/a"
msgstr "n/a"

msgid "guarded by %{count} %{monster}"
msgstr "bewacht von %{count} %{monster}"

msgid "guarded by "
msgstr "beschützt von "

msgid "(available: %{count})"
msgstr "(vorhanden: %{count})"

msgid "(empty)"
msgstr "(leer)"

msgid "already learned"
msgstr "schon gelernt"

msgid "already knows this skill"
msgstr "kennt diese Fähigkeit schon"

msgid "already has max skills"
msgstr "hat bereits maximale Fähigkeiten"

msgid "(already visited)"
msgstr "(schon besucht)"

msgid "(not visited)"
msgstr "(nicht besucht)"

msgid "%{color} Barrier"
msgstr "%{color} Barriere"

msgid "%{color} Tent"
msgstr "%{color} Zelt"

msgid "Road"
msgstr "Weg"

msgid "(digging ok)"
msgstr "(graben möglich)"

msgid "(no digging)"
msgstr "(graben unmöglich)"

msgid "penalty: %{cost}"
msgstr "Strafe: %{cost}"

msgid "Uncharted Territory"
msgstr "Unerforschtes Land"

msgid "Defenders:"
msgstr "Verteidiger:"

msgid "Unknown"
msgstr "Unbekannt"

msgid "%{name} (Level %{level})"
msgstr "%{name} (Stufe %{level})"

msgid "Attack:"
msgstr "Angriff:"

msgid "Defense:"
msgstr "Verteidigung:"

msgid "Spell Power:"
msgstr "Zauberkraft:"

msgid "Knowledge:"
msgstr "Wissen:"

msgid "Spell Points:"
msgstr "Zauberpunkte:"

msgid "Move Points:"
msgstr "Bewegungspunkte:"

msgid "Cost per troop:"
msgstr "Kosten pro Truppe:"

msgid "Available: %{count}"
msgstr "Vorhanden: %{count}"

msgid "Number to buy:"
msgstr "Anzahl:"

msgid "Recruit selected monsters."
msgstr "Ausgewählte Monster rekrutieren."

msgid "Select maximum monsters to be recruited."
msgstr "Maximale Anzahl an zu rekrutierenden Monstern wählen."

msgid "Select only 1 monster to be recruited."
msgstr "Nur 1 Monster auswählen, das rekrutiert werden soll."

msgid "Select Game Resolution:"
msgstr "Spielauflösung wählen:"

msgid "Click to apply the selected resolution."
msgstr "Klicken um die ausgewählte Auflösung anzuwenden."

msgid "Click to apply the entered text."
msgstr "Klicken zur Übernahme des eingegebenen Textes."

msgid "Click to open the Virtual Keyboard dialog."
msgstr "Hier klicken, um die virtuelle Tastatur zu öffnen."

msgid "Open Virtual Keyboard"
msgstr "Virtuelle Tastatur öffnen"

msgid "How many troops to move?"
msgstr "Wie viele Truppen sollen verlegt werden?"

msgid "Fast separation into slots:"
msgstr "Schnelle Aufteilung:"

msgid "Map: "
msgstr "Karte: "

msgid ""
"\n"
"\n"
"Month: "
msgstr ""
"\n"
"\n"
"Monat: "

msgid ", Week: "
msgstr ", Woche: "

msgid ", Day: "
msgstr ", Tag: "

msgid ""
"\n"
"\n"
"Location: "
msgstr ""
"\n"
"Ort: "

msgid "Click to save the current game."
msgstr "Klicken um das aktuelle Spiel zu speichern."

msgid "Click to load a previously saved game."
msgstr "Klicken um ein zuvor gespeichertes Spiel zu laden."

msgid "Are you sure you want to delete file:"
msgstr "Seid Ihr sicher, dass Ihr die Datei löschen möchten:"

msgid "Warning!"
msgstr "Achtung!"

msgid "File to Save:"
msgstr "Datei zum Speichern:"

msgid "File to Load:"
msgstr "Datei zum Laden:"

msgid "Accept the choice made."
msgstr "Die getroffene Wahl bestätigen."

msgid "Select Skill:"
msgstr "Fähigkeit auswählen:"

msgid "Select Spell:"
msgstr "Zauberspruch auswählen:"

msgid "Select Artifact:"
msgstr "Artefakt auswählen:"

msgid "Select Monster:"
msgstr "Monster auswählen:"

msgid "Select Hero:"
msgstr "Held auswählen:"

msgid "Map Type:\n"
msgstr "Kartentyp:\n"

msgid "The Succession Wars"
msgstr "The Succession Wars"

msgid "Lose all your heroes and towns."
msgstr "Alle Helden und Städte verlieren."

msgid "Lose a specific town."
msgstr "Eine bestimmte Stadt verlieren."

msgid "Lose a specific hero."
msgstr "Einen bestimmten Helden verlieren."

msgid "Run out of time. Fail to win by a certain point."
msgstr "Keine Zeit mehr haben. Nicht bis zu einem bestimmten Punkt gewinnen."

msgid "Loss Condition"
msgstr "Verlustbedingungen"

msgid "Defeat all enemy heroes and towns."
msgstr "Alle feindlichen Helden und Städte besiegen."

msgid "Capture a specific town."
msgstr "Eine bestimmte Stadt einnehmen."

msgid "Defeat a specific hero."
msgstr "Einen bestimmten Helden besiegen."

msgid "Find a specific artifact."
msgstr "Ein bestimmtes Artefakt finden."

msgid "Your side defeats the opposing side."
msgstr "Eurer Seite besiegt die gegnerische Seite."

msgid "Accumulate a large amount of gold."
msgstr "Eine große Menge an Gold ansammeln."

msgid "Victory Condition"
msgstr "Siegbedingung"

msgid "Map difficulty:"
msgstr "Kartenschwierigkeit:"

msgid "N"
msgstr "N"

msgid "No maps exist at that size"
msgstr "Es gibt keine Karten in dieser Größe"

msgid "Small Maps"
msgstr "Kleine Karten"

msgid "View only maps of size small (36 x 36)."
msgstr "Nur kleine Karten (36 x 36) anzeigen."

msgid "Medium Maps"
msgstr "Mittelgroße Karten"

msgid "View only maps of size medium (72 x 72)."
msgstr "Nur mittelgroße Karten (72 x 72) anzeigen."

msgid "Large Maps"
msgstr "Große Karten"

msgid "View only maps of size large (108 x 108)."
msgstr "Nur große Karten (108 x 108) anzeigen."

msgid "Extra Large Maps"
msgstr "Extragrosse Karten"

msgid "View only maps of size extra large (144 x 144)."
msgstr "Nur extragroße Karten (144 x 144) anzeigen."

msgid "All Maps"
msgstr "Alle Karten"

msgid "View all maps, regardless of size."
msgstr "Alle Maps anzeigen, unabhängig von der Größe."

msgid "Players Icon"
msgstr "Spieleranzahl"

msgid ""
"Indicates how many players total are in the scenario. Any positions not "
"occupied by humans will be occupied by computer players."
msgstr ""
"Gibt an, wie viele Spieler insgesamt im Szenario sind. Alle Positionen, die "
"nicht von Menschen besetzt sind, werden von Computerspielern besetzt."

msgid ""
"Indicates whether the map\n"
"is small (36 x 36), medium\n"
"(72 x 72), large (108 x 108),\n"
"or extra large (144 x 144)."
msgstr ""
"Zeigt an, ob die Karte\n"
"klein (36 x 36), mittelgroß\n"
"(72 x 72), groß (108 x 108)\n"
"oder extragroß (144 x 144) ist."

msgid "Size Icon"
msgstr "Kartengröße"

msgid ""
"Indicates whether the map is made for \"The Succession Wars\" or \"The Price "
"of Loyalty\" version of the game."
msgstr ""
"Zeigt an, ob die Karte für die Version \"The Succession Wars\" oder \"The "
"Price of Loyalty\" des Spiels erstellt wurde."

msgid "Map Type"
msgstr "Kartenart"

msgid "Selected Name"
msgstr "Ausgewählter Name"

msgid "The name of the currently selected map."
msgstr "Der Name der aktuell ausgewählten Karte."

msgid "Selected Map Difficulty"
msgstr "Ausgewählter Schwierigkeitsgrad"

msgid ""
"The map difficulty of the currently selected map. The map difficulty is "
"determined by the scenario designer. More difficult maps might include more "
"or stronger enemies, fewer resources, or other special conditions making "
"things tougher for the human player."
msgstr ""
"Der Schwierigkeitsgrad der aktuell ausgewählten Karte. Die "
"Kartenschwierigkeit wird vom Szenario-Ersteller festgelegt. "
"Schwierigere Karten können mehr oder stärkere Feinde, weniger Ressourcen "
"oder andere spezielle Bedingungen enthalten, die die Dinge für den "
"menschlichen Spieler schwieriger machen."

msgid "Selected Description"
msgstr "Ausgewählte Beschreibung"

msgid "The description of the currently selected map."
msgstr "Die Beschreibung der aktuell ausgewählten Karte."

msgid "Jump"
msgstr "Sprung"

msgid "Hero Speed"
msgstr "Heldgeschw."

msgid "Don't Show"
msgstr "Nicht anzeigen"

msgid "Enemy Speed"
msgstr "Feindgeschw."

msgid "Auto Resolve"
msgstr "Auto-Auflösen"

msgid "Auto, No Spells"
msgstr "Auto, ohne Zauber"

msgid "Battles"
msgstr "Schlachten"

msgid "autoBattle|Manual"
msgstr "Manuell"

msgid "Change the speed at which your heroes move on the main screen."
msgstr ""
"Ändert die Geschwindigkeit, mit der sich Euer Helden auf dem "
"Hauptbildschirm bewegen."

msgid ""
"Sets the speed that A.I. heroes move at. You can also elect not to view A.I. "
"movement at all."
msgstr ""
"Legt die Geschwindigkeit fest, mit der sich die KI-Helden bewegen. Ihr "
"könnt auch festlegen, dass die KI-Bewegung überhaupt nicht angezeigt wird."

msgid "Change the interface settings of the game."
msgstr "Die Grafikeinstellungen des Spiels ändern."

#, fuzzy
msgid "Interface Settings"
msgstr "Spieleinstellungen"

msgid "Toggle instant battle mode."
msgstr "Sofortigen Kampfmodus umschalten."

msgid "Att."
msgstr "Angr."

msgid "Def."
msgstr "Vert."

msgid "Power"
msgstr "Kraft"

msgid "Knowl"
msgstr "Wissen"

msgid "1st"
msgstr "1."

msgid "2nd"
msgstr "2."

msgid "3rd"
msgstr "3."

msgid "4th"
msgstr "4."

msgid "5th"
msgstr "5."

msgid "6th"
msgstr "6."

msgid "Oracle: Player Rankings"
msgstr "Orakel: Spieler-Ränge"

msgid "Thieves' Guild: Player Rankings"
msgstr "Diebesgilde: Spieler-Ränge"

msgid "Number of Towns:"
msgstr "Anzahl der Städte:"

msgid "Number of Castles:"
msgstr "Anzahl der Burgen:"

msgid "Number of Heroes:"
msgstr "Anzahl der Helden:"

msgid "Gold in Treasury:"
msgstr "Gold in Schatzkammer:"

msgid "Wood & Ore:"
msgstr "Holz & Erz:"

msgid "Gems, Cr, Slf & Mer:"
msgstr "Andere Rohstoffe:"

msgid "Obelisks Found:"
msgstr "Obelisken gefunden:"

msgid "Artifacts:"
msgstr "Artefakte:"

msgid "Total Army Strength:"
msgstr "Gesamte Armeestärke:"

msgid "Income:"
msgstr "Einkommen:"

msgid "Best Hero:"
msgstr "Bester Held:"

msgid "Best Hero Stats:"
msgstr "Status bester Held:"

msgid "Personality:"
msgstr "Person:"

msgid "Best Monster:"
msgstr "Bestes Monster:"

msgid ""
"Are you sure you want to load a new map? (Any unsaved changes to the current "
"map will be lost.)"
msgstr ""
"Seid Ihr sicher, dass Ihr eine neue Karte laden wollt? (Alle nicht "
"gespeicherten Änderungen an der aktuellen Karte gehen verloren)."

msgid ""
"Are you sure you want to create a new map? (Any unsaved changes to the "
"current map will be lost.)"
msgstr ""
"Seid Ihr sicher, dass Ihr eine neue Karte erstellen wollt? (Alle nicht "
"gespeicherten Änderungen an der aktuellen Karte gehen verloren)."

msgid ""
"Create a new map, either from scratch or using the random map generator."
msgstr ""
"Eine neue Karte erstellen, entweder von Grund auf oder mit Hilfe des "
"Zufallsgenerators."

msgid "New Map"
msgstr "Neue Karte"

msgid "Load Map"
msgstr "Karte laden"

msgid "Load an existing map."
msgstr "Eine vorhandene Karte laden."

msgid "Save Map"
msgstr "Karte speichern"

msgid "Save the current map."
msgstr "Speichern der aktuellen Karte."

msgid "Quit out of the map editor."
msgstr "Den Karteneditor verlassen."

msgid "Monster"
msgstr "Monster"

msgid "Monsters cannot be placed on water."
msgstr ""

msgid "Choose a tile which does not contain any objects."
msgstr ""

msgid "Ocean Objects"
msgstr "Ozean-Objekte"

msgid "Grass Objects"
msgstr "Gras-Objekte"

msgid "Snow Objects"
msgstr "Schnee-Objekte"

msgid "Swamp Objects"
msgstr "Sumpf-Objekte"

msgid "Lava Objects"
msgstr "Lava-Objekte"

msgid "Desert Objects"
msgstr "Wüsten-Objekte"

msgid "Dirt Objects"
msgstr "Erde-Objekte"

msgid "Wasteland Objects"
msgstr "Ödland-Objekte"

msgid "Beach Objects"
msgstr "Strand-Objekte"

msgid "Towns"
msgstr "Städte"

msgid "Heroes"
msgstr "Helden"

msgid "Artifacts"
msgstr "Artefakte"

msgid "Treasures"
msgstr "Schätze"

msgid ""
"Draws terrain in\n"
"%{size} by %{size} square increments."
msgstr ""
"Zeichnet das Terrain in\n"
"%{size} mal %{size} in Quadratschritten."

msgid ""
"Erases objects in\n"
"%{size} by %{size} square increments."
msgstr ""
"Löscht Objekte in\n"
"%{size} mal %{size} in Quadratschritten."

msgid "Small Brush"
msgstr "Kleiner Pinsel"

msgid "Medium Brush"
msgstr "Mittlerer Pinsel"

msgid "Large Brush"
msgstr "Großer Pinsel"

msgid "Area Fill"
msgstr "Bereich füllen"

msgid "Used to click and drag for filling in large areas."
msgstr "Wird zum Klicken und Ziehen verwendet, um große Flächen auszufüllen."

msgid "Clear Area"
msgstr "Bereich löschen"

msgid "Used to click and drag for clearing large areas."
msgstr "Wird zum Klicken und Ziehen verwendet, um große Bereiche zu löschen."

msgid ""
"Costs %{rate} times normal movement for all heroes. (Pathfinding reduces or "
"eliminates the penalty.)"
msgstr ""
"Kostet das %{rate}-fache der normalen Bewegung für alle Helden. "
"(Pfadfinderei reduziert oder eliminiert den Abzug)."

msgid "Traversable only by boat."
msgstr "Nur mit dem Boot befahrbar."

msgid "No special modifiers."
msgstr "Keine besonderen Modifikatoren."

msgid "Used to place objects most appropriate for use on %{terrain}."
msgstr ""
"Wird verwendet, um Objekte zu platzieren, die am besten für die Verwendung "
"auf %{terrain} geeignet sind."

msgid ""
"Used to place\n"
"a town or castle."
msgstr ""
"Verwendet, um eine\n"
"Stadt oder Burg zu platzieren."

msgid ""
"Used to place\n"
"a monster group."
msgstr ""
"Verwendet, um eine\n"
"Monstergruppe zu platzieren."

msgid "Used to place a hero."
msgstr "Wird verwendet, um einen Helden zu platzieren."

msgid "Used to place an artifact."
msgstr "Wird verwendet, um ein Artefakt zu platzieren."

msgid ""
"Used to place\n"
"a resource or treasure."
msgstr ""
"Wird verwendet, um eine\n"
"Ressource oder einen Schatz zu platzieren."

msgid "Terrain Mode"
msgstr "Gelände-Modus"

msgid "Used to draw the underlying grass, dirt, water, etc. on the map."
msgstr ""
"Wird verwendet, um das darunter liegende Gras, die Erde, das Wasser usw. auf "
"der Karte zu zeichnen."

msgid "Object Mode"
msgstr "Objekt-Modus"

msgid "Used to place objects (mountains, trees, treasure, etc.) on the map."
msgstr ""
"Wird verwendet, um Objekte (Berge, Bäume, Schätze usw.) auf der Karte zu "
"platzieren."

msgid "Detail Mode"
msgstr "Detail-Modus"

msgid "Used for special editing of monsters, heroes and towns."
msgstr ""
"Wird für die spezielle Bearbeitung von Monstern, Helden und Städten "
"verwendet."

msgid "Allows you to draw streams by clicking and dragging."
msgstr "Ermöglicht das Zeichnen von Wasserläufen durch Klicken und Ziehen."

msgid "Stream Mode"
msgstr "Wasserlauf-Modus"

msgid "Allows you to draw roads by clicking and dragging."
msgstr "Ermöglicht das Zeichnen von Straßen durch Klicken und Ziehen."

msgid "Road Mode"
msgstr "Straßen-Modus"

msgid "Erase Mode"
msgstr "Lösch-Modus"

msgid "Used to erase objects off the map."
msgstr "Dient zum Löschen von Objekten von der Karte."

msgid "Change between zoom and normal view."
msgstr "Wechsel zwischen Zoom- und Normalansicht."

msgid "Magnify"
msgstr "Vergrößern"

msgid "Undo"
msgstr "Rückgängig"

msgid "Undo your last action."
msgstr ""

msgid "Create a new map either from scratch or using the random map generator."
msgstr ""
"Eine neue Karte erstellen, entweder von Grund auf oder mit Hilfe des "
"Zufallsgenerators."

msgid "Edit map title, description, and other general information."
msgstr ""
"Bearbeiten des Kartentitel, der Beschreibung und anderen allgemeinen "
"Informationen."

msgid "Specifications"
msgstr "Spezifikationen"

msgid "File Options"
msgstr "Datei-Optionen"

msgid ""
"Open the file options menu, where you can save or load maps, or quit out of "
"the editor."
msgstr ""
"Dateioptionen-Menü öffnen, in welchem Maps gespeichert oder geladen oder "
"den Editor verlassen werden kann."

msgid "View the editor system options, which let you customize the editor."
msgstr ""
"Editor-Systemoptionen anzeigen, mit denen der Editor angepasst werden kann."

msgid "Create a map that is %{size} squares wide and %{size} squares high."
msgstr ""
"Eine Karte erstellen, die %{size} Quadrate breit und %{size} Quadrate hoch "
"ist."

msgid "Cancel back to the New Map menu."
msgstr "Abbrechen, zurück zum Neue Karte Menü."

msgid "Cancel back to the main menu."
msgstr "Abbrechen und zurück zum Hauptmenü."

msgid "From Scratch"
msgstr "Von Grund auf neu"

msgid "Start from scratch with a blank map."
msgstr "Beginne bei Null mit einer leeren Karte."

msgid "Create a randomly generated map."
msgstr "Erstelle eine zufällig generierte Karte."

msgid "Random"
msgstr "Zufällig"

msgid "Cancel back to the Map Editor main menu."
msgstr "Abbrechen und zurück zum Hauptmenü des Karteneditors."

msgid "No maps available!"
msgstr "Keine Karten vorhanden!"

msgid "Warning"
msgstr "Achtung"

msgid "difficulty|Easy"
msgstr "Leicht"

msgid "difficulty|Normal"
msgstr "Normal"

msgid "difficulty|Hard"
msgstr "Schwer"

msgid "difficulty|Expert"
msgstr "Experte"

msgid "difficulty|Impossible"
msgstr "Unmögl."

msgid "and more..."
msgstr "und mehr..."

msgid "Easy"
msgstr "Leicht"

msgid "Hard"
msgstr "Schwer"

msgid "Campaign Difficulty"
msgstr "Feldzugschwierigkeit"

msgid ""
"Choose this difficulty if you want to prefer game story over challenge. AI "
"is weaker in comparison with normal difficulty."
msgstr ""
"Wenn Ihr die Geschichte der Herausforderung vorzieht: Die KI ist im "
"Vergleich zum normalen Schwierigkeitsgrad schwächer."

msgid ""
"Choose this difficulty to enjoy the campaign as per the original design."
msgstr ""
"Wählt diesen Schwierigkeitsgrad, um den Feldzug wie im Original zu spielen."

msgid ""
"Choose this difficulty if you want challenge. AI is stronger in comparison "
"with normal difficulty."
msgstr ""
"Stellt Euch der Herausforderung! Die KI ist im Vergleich zum normalen "
"Schwierigkeitsgrad stärker."

msgid ""
"Congratulations!\n"
"\n"
"Days: %{days}\n"
msgstr ""
"Herzlichen Glückwunsch!\n"
"\n"
"Tage: %{days}\n"

msgid ""
"\n"
"Difficulty: %{difficulty}\n"
"\n"
msgstr ""
"\n"
"Schwierigkeitsgrad: %{difficulty}\n"
"\n"

msgid ""
"Score: %{score}\n"
"\n"
"Rating:\n"
"%{rating}"
msgstr ""
"Punktzahl: %{score}\n"
"\n"
"Bewertung:\n"
"%{rating}"

msgid "Start the selected scenario."
msgstr "Das ausgewählte Szenario starten."

msgid "View Intro"
msgstr "Intro ansehen"

msgid "View Intro videos for the current state of the campaign."
msgstr "Die Intro-Videos zum aktuellen Stand des Feldzuges ansehen."

msgid ""
"Select the campaign difficulty. This can be lowered at any point during the "
"campaign."
msgstr ""
"Schwierigkeitsgrad der Kampagne auswählen. Dieser kann während der Kampagne "
"jederzeit herabgesetzt werden."

msgid "Restart"
msgstr "Neustart"

msgid "Restart the current scenario."
msgstr "Neustart des aktuellen Szenarios."

msgid "Difficulty"
msgstr "Schwierigkeitsgrad"

msgid ""
"You have changed to a lower difficulty for the campaign. You will not be "
"able to revert this after this point. The high score will be calculated "
"based solely on the new difficulty. Do you want to proceed?"
msgstr ""
"Ihr habt einen niedrigeren Schwierigkeitsgrad für die Kampagne gewählt. Ihr "
"könnt dies danach nicht mehr rückgängig machen. Der Highscore wird "
"ausschließlich auf Basis des neuen Schwierigkeitsgrades berechnet. Möchtet "
"Ihr fortfahren?"

msgid "Are you sure you want to restart this scenario?"
msgstr "Seid Ihr sicher, dass Ihr dieses Szenario neu starten wollt?"

msgid "Campaign Scenario loading failure"
msgstr "Fehler beim Laden des Feldzugspiels"

msgid "Please make sure that campaign files are correct and present."
msgstr ""
"Bitte stellt sicher, dass die Feldzugdateien korrekt und vorhanden sind."

msgid "Days spent"
msgstr "Verbrachte Tage"

msgid "The number of days spent on this campaign."
msgstr "Die Anzahl der Tage, die für diesen Feldzug aufgewendet wurden."

msgid "Project Coordination and Core Development"
msgstr "Projektkoordination und Kernentwicklung"

msgid "Development"
msgstr "Entwicklung"

msgid "Visit us at "
msgstr "Besucht uns bei "

msgid "QA and Support"
msgstr "QA und Unterstützung"

msgid "Dev and Support"
msgstr "Entwicklung und Support"

msgid "Special Thanks to"
msgstr "Besonderen Dank an"

msgid "and many other contributors!"
msgstr "und viele andere Mitwirkende!"

msgid "and many-many other supporters!"
msgstr "und viele, viele andere Unterstützer!"

msgid "Support us at"
msgstr "Unterstützet uns bei"

msgid "local-donation-platform|https://www.patreon.com/fheroes2"
msgstr "https://www.patreon.com/fheroes2"

msgid "Connect with us at"
msgstr "Verbindet Euch mit uns bei"

msgid "local-social-network|https://www.facebook.com/groups/fheroes2"
msgstr "https://www.facebook.com/groups/fheroes2"

msgid "Need help with the game?"
msgstr "Braucht Ihr Hilfe beim Spiel?"

msgid "Original project before 0.7"
msgstr "Ursprüngliches Projekt vor 0.7"

msgid "Heroes of Might and Magic II: The Succession Wars team"
msgstr "Heroes of Might and Magic II: The Succession Wars-Team"

msgid "Designed and Directed"
msgstr "Entworfen und geleitet"

msgid "Programming and Design"
msgstr "Programmierung und Gestaltung"

msgid "Executive Producer"
msgstr "Ausführender Produzent"

msgid "Producer"
msgstr "Produzent"

msgid "Additional Design"
msgstr "Zusätzliches Gestaltung"

msgid "Additional Programming"
msgstr "Zusätzliche Programmierung"

msgid "Musical Production"
msgstr "Musikalische Produktion"

msgid "Music and Sound Design"
msgstr "Musik und Klanggestaltung"

msgid "Vocalists"
msgstr "Vokalisten"

msgid "Art Director"
msgstr "Künstlerischer Leiter"

msgid "Assistant Art Director"
msgstr "Assistentin der künstlerischen Leitung"

msgid "Artists"
msgstr "Künstler"

msgid "QA Manager"
msgstr "QA-Leiter"

msgid "QA"
msgstr "QA"

msgid "Writing"
msgstr "Schriftsteller"

msgid "Manual and Helpfile"
msgstr "Handbuch und Hilfedatei"

msgid "Scenarios"
msgstr "Szenarien"

msgid "Heroes of Might and Magic II: The Price of Loyalty team"
msgstr "Heroes of Might and Magic II: The Price of Loyalty-Team"

msgid "Design Lead"
msgstr "Designleitung"

msgid "Designers"
msgstr "Designer"

msgid "Programming Lead"
msgstr "Leitung der Programmierung"

msgid "Art Lead"
msgstr "Künstlerische Leitung"

msgid "Playtesters"
msgstr "Spieltester"

msgid "Designer"
msgstr "Designer"

msgid "Producers"
msgstr "Produzenten"

msgid "QA Managers"
msgstr "QA-Manager"

msgid "Sound Design"
msgstr "Sounddesign"

msgid "Town Themes"
msgstr "Stadt-Themen"

msgid "Alto Sax"
msgstr "Altsaxophon"

msgid "Harpsichord and Piano"
msgstr "Cembalo und Piano"

msgid "Basso Vocal"
msgstr "Basso-Gesang"

msgid "Soprano Vocal"
msgstr "Sopran-Gesang"

msgid "Recorded at %{recordingStudio}"
msgstr "Aufgenommen in den %{recordingStudio}"

msgid "credits|Manual"
msgstr "Anleitung"

msgid "German Consultant"
msgstr "Deutscher Berater"

msgid "Map Designers"
msgstr "Kartendesigner"

msgid "Package Design"
msgstr "Verpackungsdesign"

msgid "Your Name"
msgstr "Euer Name"

msgid "Unknown Hero"
msgstr "Unbekannter Held"

msgid "Standard"
msgstr "Standard"

msgid "View High Scores for Standard Maps."
msgstr "Bestenliste für Standardkarten anzeigen."

msgid "Campaign"
msgstr "Feldzug"

msgid "View High Scores for Campaigns."
msgstr "Bestenliste für Feldzüge anzeigen."

msgid "hotkey|default okay event"
msgstr "Standard-Event: Okay"

msgid "hotkey|default cancel event"
msgstr "Standard-Event: Abbrechen"

msgid "hotkey|default left"
msgstr "Standard: Links"

msgid "hotkey|default right"
msgstr "Standard: Rechts"

msgid "hotkey|default up"
msgstr "Standard: Hoch"

msgid "hotkey|default down"
msgstr "Standard: Runter"

msgid "hotkey|toggle fullscreen"
msgstr "Vollbild umschalten"

msgid "hotkey|toggle text support mode"
msgstr "Textunterstützungsmodus umschalten"

msgid "hotkey|new game"
msgstr "Neues Spiel"

msgid "hotkey|load game"
msgstr "Spiel laden"

msgid "hotkey|highscores"
msgstr "Highscores"

msgid "hotkey|credits"
msgstr "Credits"

msgid "hotkey|standard game"
msgstr "Standard-Spiel"

msgid "hotkey|campaign game"
msgstr "Feldzug-Spiel"

msgid "hotkey|multi-player game"
msgstr "Multi-Player Spiel"

msgid "hotkey|settings"
msgstr "Einstellungen"

msgid "hotkey|quit"
msgstr "Beenden"

msgid "hotkey|select map"
msgstr "Karte auswählen"

msgid "hotkey|select small map size"
msgstr "Kleine Karten auswählen"

msgid "hotkey|select medium map size"
msgstr "Mittelgroße Karten auswählen"

msgid "hotkey|select large map size"
msgstr "Große Karten auswählen"

msgid "hotkey|select extra large map size"
msgstr "Extra große Karten auswählen"

msgid "hotkey|select all map sizes"
msgstr "Alle Kartengrößen auswählen"

msgid "hotkey|hotseat game"
msgstr "\"Heißer Stuhl\" Spiel"

msgid "hotkey|battle only game"
msgstr "\"Nur Schlacht\" Spiel"

msgid "hotkey|choose the original campaign"
msgstr "Originaler Feldzug auswählen"

msgid "hotkey|choose the expansion campaign"
msgstr "Zusätzlicher Feldzug auswählen"

msgid "hotkey|map editor main menu"
msgstr "Hauptmenü des Karteneditors"

msgid "hotkey|new map menu"
msgstr "Neue Karte Menü"

msgid "hotkey|load map menu"
msgstr "Karte Laden Menü"

msgid "hotkey|new map from scratch"
msgstr "Neue Karte von Beginn Menü"

msgid "hotkey|new random map"
msgstr "Neue zufällige Karte Menü"

#, fuzzy
msgid "hotkey|undo last action"
msgstr "Standardaktion"

#, fuzzy
msgid "hotkey|redo last action"
msgstr "Standardaktion"

msgid "hotkey|roland campaign"
msgstr "Roland-Feldzug"

msgid "hotkey|archibald campaign"
msgstr "Archibald-Feldzug"

msgid "hotkey|the price of loyalty campaign"
msgstr "\"The Price of Loyalty\"-Feldzug"

msgid "hotkey|voyage home campaign"
msgstr "Heimreise-Feldzug"

msgid "hotkey|wizard's isle campaign"
msgstr "\"Die Insel der Zauberer\"-Feldzug"

msgid "hotkey|descendants campaign"
msgstr "Nachkommen-Feldzug"

msgid "hotkey|select first campaign bonus"
msgstr "Wähle ersten Feldzug-Bonus"

msgid "hotkey|select second campaign bonus"
msgstr "Wähle zweiten Feldzug-Bonus"

msgid "hotkey|select third campaign bonus"
msgstr "Wähle dritten Feldzug-Bonus"

msgid "hotkey|view campaign intro"
msgstr "Feldzug-Intro anzeigen"

msgid "hotkey|select campaign difficulty"
msgstr "Feldzugschwierigkeit"

msgid "hotkey|restart campaign scenario"
msgstr "Feldzug-Szenario neustarten"

msgid "hotkey|world map left"
msgstr "Weltkarte links"

msgid "hotkey|world map right"
msgstr "Weltkarte rechts"

msgid "hotkey|world map up"
msgstr "Weltkarte hoch"

msgid "hotkey|world map down"
msgstr "Weltkarte runter"

msgid "hotkey|world map up left"
msgstr "Weltkarte hoch links"

msgid "hotkey|world map up right"
msgstr "Weltkarte hoch rechts"

msgid "hotkey|world map down left"
msgstr "Weltkarte runter links"

msgid "hotkey|world map down right"
msgstr "Weltkarte runter rechts"

msgid "hotkey|save game"
msgstr "Spiel speichern"

msgid "hotkey|next hero"
msgstr "Nächster Held"

#, fuzzy
msgid "hotkey|start hero movement"
msgstr "Bewegung fortsetzen"

msgid "hotkey|cast adventure spell"
msgstr "Abenteuer-Zauberspruch aussprechen"

msgid "hotkey|put hero to sleep"
msgstr "Held schlafen legen"

msgid "hotkey|next town"
msgstr "Nächste Stadt"

msgid "hotkey|end turn"
msgstr "Zug beenden"

msgid "hotkey|file options"
msgstr "Datei-Optionen"

msgid "hotkey|adventure options"
msgstr "Abenteuer-Optionen"

msgid "hotkey|puzzle map"
msgstr "Puzzlekarte"

msgid "hotkey|scenario information"
msgstr "Szenario-Informationen"

msgid "hotkey|dig for artifact"
msgstr "Nach dem Artefakt graben"

msgid "hotkey|view world"
msgstr "Weltkarte anzeigen"

msgid "hotkey|kingdom summary"
msgstr "Zusammenfassung des Königreichs"

msgid "hotkey|default action"
msgstr "Standardaktion"

msgid "hotkey|open focus"
msgstr "Fokus öffnen"

msgid "hotkey|system options"
msgstr "System-Optionen"

msgid "hotkey|scroll left"
msgstr "Links scrollen"

msgid "hotkey|scroll right"
msgstr "Rechts scrollen"

msgid "hotkey|scroll up"
msgstr "Nach oben scrollen"

msgid "hotkey|scroll down"
msgstr "Nach unten scrollen"

msgid "hotkey|toggle control panel"
msgstr "Bedienfeld umschalten"

msgid "hotkey|toggle radar"
msgstr "Radar umschalten"

msgid "hotkey|toggle buttons"
msgstr "Buttons umschalten"

msgid "hotkey|toggle status"
msgstr "Status umschalten"

msgid "hotkey|toggle icons"
msgstr "Icons umschalten"

msgid "hotkey|transfer control to ai"
msgstr "Kontrolle zur KI übertragen"

msgid "hotkey|retreat from battle"
msgstr "Vom Kampf zurückziehen"

msgid "hotkey|surrender during battle"
msgstr "Aufgeben während des Kampfes"

msgid "hotkey|toggle battle auto mode"
msgstr "Auto-Kampf-Modus umschalten"

msgid "hotkey|finish the battle in auto mode"
msgstr "Kampf im Automodus beenden"

msgid "hotkey|battle options"
msgstr "Kampf-Optionen"

msgid "hotkey|skip turn in battle"
msgstr "Runde im Kampf überspringen"

msgid "hotkey|cast battle spell"
msgstr "Kampfzauber wirken"

msgid "hotkey|dwelling level 1"
msgstr "Behausung Stufe 1"

msgid "hotkey|dwelling level 2"
msgstr "Behausung Stufe 2"

msgid "hotkey|dwelling level 3"
msgstr "Behausung Stufe 3"

msgid "hotkey|dwelling level 4"
msgstr "Behausung Stufe 4"

msgid "hotkey|dwelling level 5"
msgstr "Behausung Stufe 5"

msgid "hotkey|dwelling level 6"
msgstr "Behausung Stufe 6"

msgid "hotkey|well"
msgstr "Brunnen"

msgid "hotkey|marketplace"
msgstr "Marktplatz"

msgid "hotkey|mage guild"
msgstr "Magiergilde"

msgid "hotkey|shipyard"
msgstr "Schiffswerft"

msgid "hotkey|thieves guild"
msgstr "Diebesgilde"

msgid "hotkey|tavern"
msgstr "Taverne"

msgid "hotkey|construction screen"
msgstr "Bau-Bildschirm"

msgid "hotkey|buy all monsters in well"
msgstr "Alle Monster im Brunnen kaufen"

msgid "hotkey|split stack by half"
msgstr "Stapel halbieren"

msgid "hotkey|split stack by one"
msgstr "Stapel um eins aufteilen"

msgid "hotkey|join stacks"
msgstr "Stapel zusammenfügen"

msgid "hotkey|upgrade troop"
msgstr "Truppen aufrüsten"

msgid "hotkey|dismiss hero or troop"
msgstr "Held oder Truppe entlassen"

msgid ""
"Do you want to regain control from AI? The effect will take place only on "
"the next turn."
msgstr ""
"Möchtet Ihr die Kontrolle über die KI zurückgewinnen? Der Effekt tritt erst "
"in der nächsten Runde ein."

msgid ""
"Do you want to transfer control from you to the AI? The effect will take "
"place only on the next turn."
msgstr ""
"Möchtet Ihr die Kontrolle von Euch auf die KI übertragen? Der Effekt tritt "
"erst in der nächsten Runde ein."

msgid "The save file is corrupted."
msgstr "Die Speicherdatei ist beschädigt."

msgid "Unsupported save format: "
msgstr "Unterstütztes Speicherformat: "

msgid "Current game version: "
msgstr "Aktuelle Spielversion: "

msgid "Last supported version: "
msgstr "Letzte unterstützte Version: "

msgid "This file contains a save with an invalid game type."
msgstr "Diese Datei enthält einen Spielstand mit einem ungültigen Spieltyp."

msgid ""
"This file was saved for a \"The Price of Loyalty\" map, but the "
"corresponding game assets have not been provided to the engine."
msgstr ""
"Diese Datei wurde als \"The Price of Loyalty\"-Karte gespeichert, aber die "
"entsprechenden Spiel-Assets wurden der Engine nicht zur Verfügung gestellt."

msgid "This saved game is localized to '"
msgstr "Dieses gespeicherte Spiel ist lokalisiert in '"

msgid "' language, but the current language of the game is '"
msgstr "' Sprache, aber die aktuelle Sprache des Spiels ist '"

msgid "Hot Seat"
msgstr "Heißer Stuhl"

msgid ""
"Play a Hot Seat game, where 2 to 4 players play around the same computer, "
"switching into the 'Hot Seat' when it is their turn."
msgstr ""
"\"Heißen Stuhl\" spielen, bei dem 2 bis 4 Spieler spielen an einem Rechner "
"abwechselnd gegeneinander."

msgid "A single player game playing out a single map."
msgstr "Ein Einzelspieler-Spiel, das auf einer einzigen Karte spielt."

msgid "Standard Game"
msgstr "Standard-Spiel"

msgid "A single player game playing through a series of maps."
msgstr ""
"Ein Einzelspieler-Spiel, bei dem man sich durch eine Reihe von Karten spielt."

msgid "Campaign Game"
msgstr "Feldzug-Spiel"

msgid "Multi-Player Game"
msgstr "Multi-Player Spiel"

msgid ""
"A multi-player game, with several human players completing against each "
"other on a single map."
msgstr ""
"Ein Multiplayer-Spiel, bei dem mehrere menschliche Spieler auf einer "
"einzigen Karte gegeneinander antreten."

msgid "fheroes2 Resurrection Team presents"
msgstr "fheroes2 Resurrection Team präsentiert"

msgid "Greetings!"
msgstr "Grüße!"

msgid "Welcome to Heroes of Might and Magic II powered by fheroes2 engine!"
msgstr ""
"Willkommen bei Heroes of Might and Magic II (ermöglicht durch die fheroes2-"
"Engine)!"

msgid ""
"Welcome to Heroes of Might and Magic II powered by fheroes2 engine! Before "
"starting the game please choose game resolution."
msgstr ""
"Willkommen bei Heroes of Might and Magic II (ermöglicht durch die fheroes2-"
"Engine)! Bevor das Spiel startet, bitte die Auflösung des Spiels wählen."

msgid "Please Remember"
msgstr "Bitte merken"

# Needs extra whitespace to avoid yellow word splitting
msgid "You can always change game resolution by clicking on the "
msgstr ""
"Die Auflösung des Spiels kann jederzeit geändernt werden, "
"durch klicken auf die "

msgid "door"
msgstr "Tür"

msgid ""
" on the left side of main menu or by clicking on the configuration button. \n"
"\n"
"Enjoy the game!"
msgstr ""
" auf der linken Seite des Hauptmenüs oder durch klicken auf die "
"Schaltfläche Konfiguration. \n"
"\n"
"Viel Spaß mit dem Spiel!"

msgid "Quit Heroes of Might and Magic II and return to the operating system."
msgstr ""
"Heroes of Might and Magic II beenden und zum Betriebssystem zurückkehren."

msgid "Credits"
msgstr "Credits"

msgid "View the credits screen."
msgstr "Abspannbildschirm zeigen."

msgid "High Scores"
msgstr "Bestenliste"

msgid "View the high scores screen."
msgstr "Die Bestenliste anzeigen."

msgid "Change language, resolution and settings of the game."
msgstr "Sprache, Auflösung und Einstellungen des Spiels ändern."

msgid "Game Settings"
msgstr "Spieleinstellungen"

msgid ""
"Required video files for campaign selection window are missing. Please make "
"sure that all necessary files are present in the system."
msgstr ""
"Die erforderlichen Videodateien für das Feldzugauswahlfenster fehlen. Bitte "
"sicherstellen, dass alle erforderlichen Dateien im System vorhanden sind."

msgid ""
"Either Roland's or Archibald's campaign from the original Heroes of Might "
"and Magic II."
msgstr ""
"Entweder Rolands oder Archibalds Feldzug aus dem ursprünglichen Heroes of "
"Might and Magic II."

msgid "Original Campaign"
msgstr "Original Feldzug"

msgid "Expansion Campaign"
msgstr "Zusätzlicher Feldzug"

msgid "One of the four new campaigns from the Price of Loyalty expansion set."
msgstr ""
"Ein der vier neuen Feldzüge aus dem Erweiterungsset \"The Price of Loyalty\"."

msgid "Loading video. Please wait..."
msgstr "Video wird geladen. Bitte warten..."

msgid "Host"
msgstr "Gastgeber"

msgid ""
"The host sets up the game options. There can only be one host per network "
"game."
msgstr ""
"Der Gastgeber legt die Spieloptionen fest. Es kann nur einen Gastgeber pro "
"Netzwerkspiel geben."

msgid "Guest"
msgstr "Gast"

msgid ""
"The guest waits for the host to set up the game, then is automatically added "
"in. There can be multiple guests for TCP/IP games."
msgstr ""
"Der Gast wartet darauf, dass der Gastgeber das Spiel einrichtet, und wird "
"dann automatisch hinzugefügt. Bei TCP/IP-Spielen kann es mehrere Gäste geben."

msgid "Battle Only"
msgstr "Nur Schlacht"

msgid "Setup and play a battle without loading any map."
msgstr "Einen Schlacht einrichten und spielen, ohne eine Karte zu laden."

msgid "2 Players"
msgstr "2 Spieler"

msgid ""
"Play with 2 human players, and optionally, up to 4 additional computer "
"players."
msgstr ""
"Ein Spiel mit 2 menschlichen Spielern und optional mit bis zu 4 zusätzlichen "
"Computerspielern."

msgid "3 Players"
msgstr "3 Spieler"

msgid ""
"Play with 3 human players, and optionally, up to 3 additional computer "
"players."
msgstr ""
"Ein Spiel mit 3 menschlichen Spielern und optional mit bis zu 3 zusätzlichen "
"Computerspielern."

msgid "4 Players"
msgstr "3 Spieler"

msgid ""
"Play with 4 human players, and optionally, up to 2 additional computer "
"players."
msgstr ""
"Ein Spiel mit 4 menschlichen Spielern und optional mit bis zu 2 zusätzlichen "
"Computerspielern."

msgid "5 Players"
msgstr "5 Spieler"

msgid ""
"Play with 5 human players, and optionally, up to 1 additional computer "
"player."
msgstr ""
"Ein Spiel mit 5 menschlichen Spielern und optional mit bis zu 1 zusätzliche "
"Computerspieler."

msgid "6 Players"
msgstr "6 Spieler"

msgid "Play with 6 human players."
msgstr "Ein Spiel mit 6 menschlichen Spielern."

msgid "Dragon city has fallen! You are now the Master of the Dragons."
msgstr ""
"Die Drachenstadt ist gefallen! Ihr seid sind nun der Meister der Drachen."

msgid ""
"You captured %{name}!\n"
"You are victorious."
msgstr ""
"Ihr habt %{name} gefasst!\n"
"Ihr seid siegreich."

msgid ""
"You have captured the enemy hero %{name}!\n"
"Your quest is complete."
msgstr ""
"Ihr habt den feindlichen Helden %{name} gefangen genommen!\n"
"Eure Suche ist abgeschlossen."

msgid ""
"You have found the %{name}.\n"
"Your quest is complete."
msgstr ""
"Ihr habt den %{name} gefunden.\n"
"Eure Suche ist abgeschlossen."

msgid "Ultimate Artifact"
msgstr "Ultimativen Artefakt"

msgid ""
"The enemy is beaten.\n"
"Your side has triumphed!"
msgstr ""
"Der Feind ist besiegt.\n"
"Eure Seite hat gesiegt!"

msgid ""
"You have built up over %{count} gold in your treasury.\n"
"All enemies bow before your wealth and power."
msgstr ""
"Ihr habt über %{count} Gold in Eurer Schatzkammer angehäuft.\n"
"Alle Feinde verneigen sich vor Eure Reichtum und Eurer Macht."

#, fuzzy
msgid "Victory!"
msgstr "Ector"

msgid ""
"The enemy has captured %{name}!\n"
"They are triumphant."
msgstr ""
"Der Feind hat %{name} gefangen genommen!\n"
"Der ist triumphierend."

msgid ""
"The enemy has built up over %{count} gold in his treasury.\n"
"You must bow done in defeat before his wealth and power."
msgstr ""
"Der Feind hat über %{count} Gold in seiner Schatzkammer angehäuft.\n"
"Ihr müsst Euch in der Niederlage vor seinem Reichtum und seiner Macht "
"beugen."

msgid "You have been eliminated from the game!!!"
msgstr "Ihr seid aus dem Spiel ausgeschieden!!!"

msgid ""
"You have lost the hero %{name}.\n"
"Your quest is over."
msgstr ""
"Ihr habt den Helden %{name} verloren.\n"
"Euer Abenteuer ist vorbei."

msgid ""
"You have failed to complete your quest in time.\n"
"All is lost."
msgstr ""
"Ihr habt es nicht geschafft, Euer Abenteuer rechtzeitig zu beenden.\n"
"Alles ist verloren."

msgid "Defeat!"
msgstr "Besiegt!"

msgid ""
"Base score: %{score}\n"
"Difficulty: %{difficulty}\n"
"\n"
msgstr ""
"Basispunktzahl: %{score}\n"
"Schwierigkeit: %{difficulty}\n"
"\n"

msgid "Defeat all enemy heroes and capture all enemy towns and castles."
msgstr ""
"Alle feindlichen Helden besiegen und alle feindlichen Städte und Burgen "
"bezwingen."

msgid "Run out of time. (Fail to win by a certain point.)"
msgstr ""
"Die Zeit läuft ab. (Nicht mit einem bestimmten Punkt Vorsprung gewinnen.)"

msgid "You must defeat the enemy %{enemies}."
msgid_plural "You must defeat the enemy alliance of %{enemies}."
msgstr[0] "Ihr müsst den Feind %{enemies} besiegen."
msgstr[1] "Ihr müsst die feindliche Allianz %{enemies} besiegen."

msgid ""
"The alliance consisting of %{allies} and you must defeat the enemy "
"%{enemies}."
msgid_plural ""
"The alliance consisting of %{allies} and you must defeat the enemy alliance "
"of %{enemies}."
msgstr[0] ""
"Die Allianz, bestehend aus %{allies} und Euch, muss den Feind %{enemies} "
"besiegen."
msgstr[1] ""
"Die Allianz, bestehend aus %{allies} und Euch, muss die feindliche Allianz "
"%{enemies} besiegen."

msgid "Capture the castle '%{name}'."
msgstr "Die Burg '%{name}' erobern."

msgid "Capture the town '%{name}'."
msgstr "Die Stadt '%{name}' erobern."

msgid "Defeat the hero '%{name}'."
msgstr "Den Helden '%{name}' besiegen."

msgid "Find the ultimate artifact."
msgstr "Das ultimative Artefakt finden."

msgid "Find the '%{name}' artifact."
msgstr "Das Artefakt '%{name}' finden."

msgid "Accumulate %{count} gold."
msgstr "%{count} Gold ansammeln."

msgid ""
", or you may win by defeating all enemy heroes and capturing all enemy towns "
"and castles."
msgstr ""
", oder Ihr könnt gewinnen, indem Ihr alle gegnerischen Helden besiegt und "
"alle gegnerischen Städte und Burgen erobert."

msgid "Lose the castle '%{name}'."
msgstr "Die Burg '%{name}' verlieren."

msgid "Lose the town '%{name}'."
msgstr "Die Stadt '%{name}' verlieren."

msgid "Lose the hero: %{name}."
msgstr "Den Helden verlieren: %{name}."

msgid "Fail to win by the end of month %{month}, week %{week}, day %{day}."
msgstr ""
"Nicht bis zum Ende des Monats %{month}, der Woche %{week}, des Tages %{day} "
"gewinnen."

msgid "%{color} player has been vanquished!"
msgstr "Spieler %{color} wurde besiegt!"

msgid "Major Event!"
msgstr "Großes Ereignis!"

msgid "Scenario:"
msgstr "Szenario:"

msgid "Game Difficulty:"
msgstr "Schwierigkeitsgrad:"

msgid "Opponents:"
msgstr "Gegner:"

msgid "Class:"
msgstr "Klasse:"

msgid "Rating %{rating}%"
msgstr "Grad %{rating}%"

msgid "Click here to select which scenario to play."
msgstr ""
"Hier klicken, um auszuwählen, welches Szenario gespielt werden soll."

msgid "Scenario"
msgstr "Szenario"

msgid "Game Difficulty"
msgstr "Spielschwierigkeit"

msgid ""
"This lets you change the starting difficulty at which you will play. Higher "
"difficulty levels start you of with fewer resources, and at the higher "
"settings, give extra resources to the computer."
msgstr ""
"Damit kann die Startschwierigkeit verändert werden, mit der gespielt wird. "
"Bei höheren Schwierigkeitsgraden hat der Spieler zu Beginn weniger Ressourcen, "
"und bei höheren Einstellungen erhält der Computer zusätzliche Ressourcen."

msgid "Difficulty Rating"
msgstr "Schwierigkeitsgrad"

msgid ""
"The difficulty rating reflects a combination of various settings for your "
"game. This number will be applied to your final score."
msgstr ""
"Der Schwierigkeitsgrad spiegelt eine Kombination aus verschiedenen "
"Einstellungen für das Spiel wider. Diese Zahl wird auf Euer Endergebnis "
"angewandt."

msgid "Click to accept these settings and start a new game."
msgstr "Diese Einstellungen übernehmen und ein neues Spiel beginnen."

msgid "Click to return to the main menu."
msgstr "Klicken, um zum Hauptmenü zurückzukehren."

msgid "Astrologers proclaim the Month of the %{name}."
msgstr "Astrologen verkündigen den Monat des %{name}."

msgid "Astrologers proclaim the Week of the %{name}."
msgstr "Astrologen verkündigen die Woche des %{name}."

msgid "After regular growth, the population of %{monster} is doubled!"
msgstr ""
"Nach regelmäßigem Wachstum verdoppelt sich die Population von %{monster}!"

msgid ""
"After regular growth, the population of %{monster} increases by %{count} "
"percent!"
msgid_plural ""
"After regular growth, the population of %{monster} increases by %{count} "
"percent!"
msgstr[0] ""
"Nach regelmäßigem Wachstum steigt die Bevölkerung von %{monster} um %{count} "
"Prozent!"
msgstr[1] ""
"Nach regelmäßigem Wachstum steigt die Bevölkerung von %{monster} um %{count} "
"Prozent!"

msgid "%{monster} growth +%{count}."
msgstr "Die Bevölkerung von %{monster} steigt um +%{count}."

msgid " All populations are halved."
msgstr " Alle Bevölkerungen werden halbiert."

msgid " All dwellings increase population."
msgstr " Alle Wohnungen erhöhen die Bevölkerung."

msgid "New Month!"
msgstr ""

msgid "New Week!"
msgstr "Neue Woche!"

msgid "Beware!"
msgstr "Aufgepasst!"

msgid ""
"%{color} player, this is your last day to capture a town, or you will be "
"banished from this land."
msgstr ""
"Spieler %{color}, dies ist Euer letzter Tag, um eine Stadt zu erobern, oder "
"Ihr werdet aus diesem Land verbannt."

msgid ""
"%{color} player, you only have %{day} days left to capture a town, or you "
"will be banished from this land."
msgstr ""
"Spieler %{color}, Ihr habt nur noch %{day} Tage Zeit, um eine Stadt zu "
"erobern, oder Ihr werdet aus diesem Land verbannt."

msgid "%{color} player's turn."
msgstr "Spieler %{color} ist dran."

msgid ""
"%{color} player, you have lost your last town. If you do not conquer another "
"town in next week, you will be eliminated."
msgstr ""
"Spieler %{color}, Ihr habt Eure letzte Stadt verloren. Wenn Ihr in der "
"nächsten Woche keine Stadt erobert, werdet Ihr aus diesem Land "
"verbannt."

msgid ""
"%{color} player, your heroes abandon you, and you are banished from this "
"land."
msgstr ""
"Spieler %{color}, Eure Helden lassen Euch im Stich, und Ihr werdet aus diesem "
"Land verbannt."

msgid "Lord Kilburn"
msgstr "Lord Kilburn"

msgid "Tsabu"
msgstr "Tsabu"

msgid "Sir Galant"
msgstr "Sir Galant"

msgid "Thundax"
msgstr "Thundax"

msgid "Lord Haart"
msgstr "Lord Haart"

msgid "Ariel"
msgstr "Ariel"

msgid "Rebecca"
msgstr "Rebecca"

msgid "Sandro"
msgstr "Sandro"

msgid "Crodo"
msgstr "Crodo"

msgid "Barock"
msgstr "Barock"

msgid "Antoine"
msgstr "Antoine"

msgid "Astra"
msgstr "Astra"

msgid "Agar"
msgstr "Agar"

msgid "Vatawna"
msgstr "Vatawna"

msgid "Vesper"
msgstr "Vesper"

msgid "Ambrose"
msgstr "Ambrose"

msgid "Troyan"
msgstr "Troyan"

msgid "Jojosh"
msgstr "Jojosh"

msgid "Wrathmont"
msgstr "Wrathmont"

msgid "Maximus"
msgstr "Maximus"

msgid "Next Hero"
msgstr "Nächster Held"

msgid "Select the next Hero."
msgstr "Nächster Held wählen."

#, fuzzy
msgid "Hero Movement"
msgstr "Schatten-bewegung"

msgid ""
"Start the Hero's movement along the current path or re-visit the object "
"occupied by the Hero. Press and hold this button to reset the Hero's path."
msgstr ""

msgid "Kingdom Summary"
msgstr "Zusammenfassung des Königreichs"

msgid "View a Summary of your Kingdom."
msgstr "Eine Zusammenfassung Eures Königreichs anzeigen."

msgid "Cast an adventure spell."
msgstr "Einen Abenteuer-Zauberspruch aussprechen."

msgid "End Turn"
msgstr "Zug beenden"

msgid "End your turn and left the computer take its turn."
msgstr "Beendet Euren Zug und lasst den Computer seinen Zug machen."

msgid "Adventure Options"
msgstr "Abenteuer-Optionen"

msgid "Bring up the adventure options menu."
msgstr "Ruft das Menü der Abenteuer-Optionen auf."

msgid ""
"Bring up the file options menu, allowing you to load, save, start a new game "
"or quit."
msgstr ""
"Ruft das Menü \"Dateioptionen\" auf, in dem Sie das Spiel laden, speichern, "
"neu starten oder aufgeben können."

msgid "Bring up the system options menu, allowing you to customize your game."
msgstr ""
"Ruft das Menü \"Systemoptionen\" auf, in dem Ihr Euer Spiel anpassen könnt."

msgid ""
"One or more heroes may still move, are you sure you want to end your turn?"
msgstr ""
"Ein oder mehrere Helden können sich noch bewegen. Sied Ihr sicher, dass Ihr "
"Eure Zug beenden wollt?"

msgid "Are you sure you want to quit?"
msgstr "Seid Ihr sicher, dass Ihr das Spiel verlassen wollt?"

msgid "Are you sure you want to restart? (Your current game will be lost.)"
msgstr ""
"Seid Ihr sicher, dass Ihr neu starten wollt? (Euer aktuelles Spiel wird "
"verloren gehen.)"

msgid "Are you sure you want to overwrite the save with this name?"
msgstr ""
"Seid Ihr sicher, dass Ihr die Datei mit diesem Namen überschreiben wollt?"

msgid "Game saved successfully."
msgstr "Spiel erfolgreich gespeichert."

msgid "There was an issue during saving."
msgstr "Es gab ein Problem beim Speichern."

msgid ""
"Are you sure you want to load a new game? (Your current game will be lost.)"
msgstr ""
"Seid Ihr sicher, dass Ihr ein neues Spiel laden wollt? (Euer aktuelles Spiel "
"geht dabei verloren.)"

msgid "Try looking on land!!!"
msgstr "Ihr solltet probieren an Land zu suchen!!!"

msgid ""
"Searching for the Ultimate Artifact is fruitless. Your hero could not carry "
"it even if he found it - all his artifact slots are full."
msgstr ""
"Die Suche nach dem ultimativen Artefakt ist erfolglos. Euer Held könnte es "
"nicht tragen, selbst wenn er es gefunden hätte - alle seine Artefaktplätze "
"sind voll."

msgid "Digging for artifacts requires a whole day, try again tomorrow."
msgstr ""
"Das Graben nach Artefakten dauert einen ganzen Tag, versucht es morgen "
"noch einmal."

msgid ""
"After spending many hours digging here, you have uncovered the %{artifact}."
msgstr ""
"Nachdem Ihr hier viele Stunden gegraben habt, habt Ihr das %{artifact} "
"gefunden."

msgid "Congratulations!"
msgstr "Gratulation!"

msgid "Nothing here. Where could it be?"
msgstr "Hier ist nichts. Wo könnte es nur sein?"

msgid "Try searching on clear ground."
msgstr "Versucht auf freiem Feld zu suchen."

msgid "A miniature view of the known world. Left click to move viewing area."
msgstr ""
"Eine Miniaturansicht der bekannten Welt. Klickt mit der linken Maustaste, "
"um den Sichtbereich zu verschieben."

msgid "World Map"
msgstr "Weltkarte"

msgid "Month: %{month} Week: %{week}"
msgstr "Monat: %{month} Woche: %{week}"

msgid "Day: %{day}"
msgstr "Tag: %{day}"

msgid ""
"You find a small\n"
"quantity of %{resource}."
msgstr ""
"Ihr findet eine kleine\n"
"Menge %{resource}."

msgid "Status Window"
msgstr "Statusfenster"

msgid ""
"This window provides information on the status of your hero or kingdom, and "
"shows the date."
msgstr ""
"Dieses Fenster gibt Auskunft über den Status Eures Helden oder Königreichs "
"und zeigt das Datum an."

msgid ""
"This window provides information on the status of your hero or kingdom, and "
"shows the date. Left click here to cycle through these windows."
msgstr ""
"Dieses Fenster gibt Auskunft über den Status Eures Helden oder Königreichs "
"und zeigt das Datum an. Klickt hier mit der linken Maustaste, um durch "
"diese Fenster zu rotieren."

msgid ""
"This lets you change player starting positions and colors. A particular "
"color will always start in a particular location. Some positions may only be "
"played by a computer player or only by a human player."
msgstr ""
"Damit kann die Startpositionen und Farben der Spieler geändert werden. Eine "
"bestimmte Farbe beginnt immer an einer bestimmten Stelle. Einige Positionen "
"können nur von einem Computerspieler oder nur von einem menschlichen Spieler "
"gespielt werden."

msgid ""
"This lets you change the class of a player. Classes are not always "
"changeable. Depending on the scenario, a player may receive additional towns "
"and/or heroes not of their primary alignment."
msgstr ""
"Damit können Sie die Klasse eines Spielers ändern. Die Klassen sind nicht "
"immer änderbar. Je nach Szenario kann ein Spieler zusätzliche Städte und/"
"oder Helden erhalten, die nicht seiner primären Ausrichtung angehören."

msgid "Handicap"
msgstr "Handicap"

#
msgid ""
"This lets you change the handicap of a particular player. Only humans may be "
"handicapped. Handicapped players start with fewer resources and earn 15 or "
"30% fewer resources per turn for mild and severe handicaps, respectively."
msgstr ""
"Damit können Sie das Handicap eines bestimmten Spielers ändern. Nur Menschen "
"können ein Handicap haben. Spieler mit Handicap beginnen mit weniger "
"Ressourcen und erhalten 15 bzw. 30 % weniger Ressourcen pro Runde für "
"leichte bzw. schwere Handicaps."

msgid "%{color} player"
msgstr "Spieler %{color}"

msgid "No Handicap"
msgstr "Kein Handicap"

msgid "No special restrictions on start resources and earning them per turn."
msgstr ""
"Es gibt keine besonderen Beschränkungen für Startressourcen und deren Erwerb "
"pro Zug."

msgid "Mild Handicap"
msgstr "Leichtes Handicap"

#
msgid ""
"Mild handicapped players start with fewer resources and earn 15% fewer "
"resources per turn."
msgstr ""
"Spieler mit einem leichten Handicap beginnen mit weniger Ressourcen und "
"erhalten 15% weniger Ressourcen pro Zug."

msgid "Severe Handicap"
msgstr "Schweres Handicap"

#
msgid ""
"Severe handicapped players start with fewer resources and earn 30% fewer "
"resources per turn."
msgstr ""
"Spieler mit einem schwerem Handicap beginnen mit weniger Ressourcen und "
"erhalten 30% weniger Ressourcen pro Zug."

msgid "View %{skill} Info"
msgstr "Info über %{skill} anzeigen"

msgid "Keyboard|123"
msgstr "123"

msgid "Keyboard|SPACE"
msgstr "LEERTASTE"

msgid "Keyboard|ABC"
msgstr "ABC"

msgid "Kingdom Income"
msgstr "Einkommen"

msgid "Kingdom Income per day."
msgstr "Einkommen des Königreichs pro Tag."

msgid "For every lighthouse controlled, your ships will move further each day."
msgstr ""
"Für jeden kontrollierten Leuchtturm bewegen sich Ihre Schiffe jeden Tag "
"weiter."

msgid "English"
msgstr "Englisch"

msgid "French"
msgstr "Französisch"

msgid "Polish"
msgstr "Polnisch"

msgid "German"
msgstr "Deutsch"

msgid "Russian"
msgstr "Russisch"

msgid "Italian"
msgstr "Italienisch"

msgid "Czech"
msgstr "Tschechisch"

msgid "Norwegian"
msgstr "Norwegisch"

msgid "Belarusian"
msgstr "Weißrussisch"

msgid "Bulgarian"
msgstr "Bulgarisch"

msgid "Ukrainian"
msgstr "Ukrainisch"

msgid "Romanian"
msgstr "Rumänisch"

msgid "Spanish"
msgstr "Spanisch"

msgid "Swedish"
msgstr "Schwedisch"

msgid "Portuguese"
msgstr "Portugiesisch"

msgid "Turkish"
msgstr "Türkisch"

msgid "Dutch"
msgstr "Niederländisch"

msgid "Hungarian"
msgstr "Ungarisch"

msgid "Danish"
msgstr "Dänisch"

msgid "Slovak"
msgstr "Slowakisch"

msgid "Vietnamese"
msgstr "Vietnamesisch"

msgid ", FPS: "
msgstr ", FPS: "

msgid "%{object} robber"
msgstr "%{object} Räuber"

msgid "%{object} raided"
msgstr "%{object} überfallen"

msgid "Ector"
msgstr "Ector"

msgid "Gwenneth"
msgstr "Gwenneth"

msgid "Sir Gallant"
msgstr "Sir Gallant"

msgid "Tyro"
msgstr "Tyro"

msgid "Dimitry"
msgstr "Dimitry"

msgid "Ruby"
msgstr "Ruby"

msgid "Crag Hack"
msgstr "Crag Hack"

msgid "Fineous"
msgstr "Fineous"

msgid "Jezebel"
msgstr "Jezebel"

msgid "Atlas"
msgstr "Atlas"

msgid "Ergon"
msgstr "Ergon"

msgid "Jaclyn"
msgstr "Jaclyn"

msgid "Gem"
msgstr "Gem"

msgid "Natasha"
msgstr "Natascha"

msgid "Carlawn"
msgstr "Carlawn"

msgid "Luna"
msgstr "Luna"

msgid "Arie"
msgstr "Arie"

msgid "Barok"
msgstr "Barok"

msgid "Kastore"
msgstr "Kastore"

msgid "Falagar"
msgstr "Falagar"

msgid "Dawn"
msgstr "Dawn"

msgid "Flint"
msgstr "Flint"

msgid "Halon"
msgstr "Halon"

msgid "Myra"
msgstr "Myra"

msgid "Myrini"
msgstr "Myrini"

msgid "Wilfrey"
msgstr "Wilfrey"

msgid "Mandigal"
msgstr "Mandigal"

msgid "Sarakin"
msgstr "Sarakin"

msgid "Charity"
msgstr "Charity"

msgid "Darlana"
msgstr "Darlana"

msgid "Ranloo"
msgstr "Ranloo"

msgid "Rialdo"
msgstr "Rialdo"

msgid "Zam"
msgstr "Zam"

msgid "Zom"
msgstr "Zom"

msgid "Celia"
msgstr "Celia"

msgid "Roxana"
msgstr "Roxana"

msgid "Lord Corlagon"
msgstr "Lord Corlagon"

msgid "Lord Halton"
msgstr "Lord Halton"

msgid "Sister Eliza"
msgstr "Schwester Eliza"

msgid "Brother Brax"
msgstr "Bruder Brax"

msgid "Dainwin"
msgstr "Dainwin"

msgid "Joseph"
msgstr "Joseph"

msgid "Mog"
msgstr "Mog"

msgid "Solmyr"
msgstr "Solmyr"

msgid "Ceallach"
msgstr "Ceallach"

msgid "Drakonia"
msgstr "Drakonia"

msgid "Elderian"
msgstr "Elderian"

msgid "Gallavant"
msgstr "Gallavant"

msgid "Jarkonas"
msgstr "Jarkonas"

msgid "Martine"
msgstr "Martine"

msgid " gives you maximum morale"
msgstr " gibt Ihnen maximale Moral"

msgid " gives you maximum luck"
msgstr " gibt Ihnen maximales Glück"

msgid "You cannot pick up this artifact, you already have a full load!"
msgstr ""
"Sie können dieses Artefakt nicht aufsammlen, Sie haben bereits eine volle "
"Ladung!"

msgid "To cast spells, you must first buy a spell book for %{gold} gold."
msgstr ""
"Um Zaubersprüche zu wirken, müssen Sie zuerst ein Zauberbuch für %{gold} "
"Gold kaufen."

msgid "Unfortunately, you seem to be a little short of cash at the moment."
msgstr "Leider scheinen Sie im Moment ein wenig knapp bei Kasse zu sein."

msgid "Do you wish to buy one?"
msgstr "Möchten Sie eines kaufen?"

msgid "%{count} / day"
msgstr "%{count} / Tag"

msgid "one"
msgstr "1"

msgid "two"
msgstr "2"

msgid "A whirlpool engulfs your ship. Some of your army has fallen overboard."
msgstr ""
"Ein Strudel verschlingt Ihr Schiff. Ein Teil Ihrer Armee ist über Bord "
"gefallen."

msgid "Insulted by your refusal of their offer, the monsters attack!"
msgstr "Beleidigt durch Ihre Ablehnung ihres Angebots, greifen die Monster an!"

msgid ""
"The %{monster}, awed by the power of your forces, begin to scatter.\n"
"Do you wish to pursue and engage them?"
msgstr ""
"Die %{monster}, erschrocken über die Macht Ihrer Kräfte, beginnen sich zu "
"zerstreuen.\n"
"Wollen Sie die verfolgen und angreifen?"

msgid "Ransacking an enemy camp, you discover a hidden cache of treasures."
msgstr ""
"Bei der Plünderung eines feindlichen Lagers entdecken Sie ein verborgenes "
"Versteck mit Schätzen."

msgid ""
"The keeper of the mill announces:\n"
"\"Milord, I have been working very hard to provide you with these resources, "
"come back next week for more.\""
msgstr ""
"Der Wächter der Mühle verkündet:\n"
"\"Mein Herr, ich habe sehr hart gearbeitet, um Ihnen diese Ressourcen zur "
"Verfügung zu stellen, kommen Sie nächste Woche wieder für mehr.\""

msgid ""
"The keeper of the mill announces:\n"
"\"Milord, I am sorry, there are no resources currently available. Please try "
"again next week.\""
msgstr ""
"Der Wächter der Mühle meldet sich:\n"
"\"Mein Herr, es tut mir leid, es sind derzeit keine Ressourcen verfügbar. "
"Bitte versuchen Sie es nächste Woche noch einmal.\""

msgid ""
"The keeper of the mill announces:\n"
"\"Milord, I have been working very hard to provide you with this gold, come "
"back next week for more.\""
msgstr ""
"Der Wächter der Mühle verkündet:\n"
"\"Mein Herr, ich habe sehr hart gearbeitet, um Ihnen dieses Gold zu "
"beschaffen, kommen Sie nächste Woche wieder, um mehr zu bekommen.\""

msgid ""
"The keeper of the mill announces:\n"
"\"Milord, I am sorry, there is no gold currently available. Please try again "
"next week.\""
msgstr ""
"Der Wächter der Mühle meldet:\n"
"\"Mein Herr, es tut mir leid, es ist derzeit kein Gold verfügbar. Bitte "
"versuchen Sie es nächste Woche wieder.\""

msgid ""
"You've found an abandoned lean-to.\n"
"Poking about, you discover some resources hidden nearby."
msgstr ""
"Sie haben einen verlassenen Anbau gefunden.\n"
"Beim Herumstöbern entdecken Sie einige in der Nähe versteckte Ressourcen."

msgid "The lean-to is long abandoned. There is nothing of value here."
msgstr "Der Anbau ist längst aufgegeben. Hier gibt es nichts von Wert."

msgid ""
"You catch a leprechaun foolishly sleeping amidst a cluster of magic "
"mushrooms.\n"
"In exchange for his freedom, he guides you to a small pot filled with "
"precious things."
msgstr ""
"Sie fangen einen Kobold, der dummerweise inmitten eines Haufens von "
"Zauberpilzen schläft.\n"
"Im Austausch für seine Freiheit, führt er Sie zu einem kleinen Topf mit "
"wertvollen Dingen drin."

msgid ""
"You've found a magic garden, the kind of place that leprechauns and faeries "
"like to cavort in, but there is no one here today.\n"
"Perhaps you should try again next week."
msgstr ""
"Sie haben einen Zaubergarten gefunden, die Art von Ort, an dem sich Kobolde "
"und Feen gerne tummeln, aber es ist heute niemand hier.\n"
"Vielleicht sollten Sie es nächste Woche noch einmal versuchen."

msgid "You come upon the remains of an unfortunate adventurer."
msgstr "Sie stoßen auf die Überreste eines unglücklichen Abenteurers."

msgid "Treasure"
msgstr "Schatz"

msgid "Searching through the tattered clothing, you find the %{artifact}."
msgstr "Beim Durchsuchen der zerrissenen Kleidung finden Sie %{artifact}."

msgid "Searching through the tattered clothing, you find nothing."
msgstr "Beim Durchsuchen der zerfledderten Kleidung finden Sie nichts."

msgid ""
"You come across an old wagon left by a trader who didn't quite make it to "
"safe terrain."
msgstr ""
"Sie stoßen auf einen alten Wagen, der von einem Händler zurückgelassen "
"wurde, der es nicht ganz auf sicheres Land geschafft hat."

msgid "Unfortunately, others have found it first, and the wagon is empty."
msgstr "Leider haben es andere zuerst gefunden, und der Wagen ist leer."

msgid "Searching inside, you find the %{artifact}."
msgstr "Wenn Sie im Inneren suchen, finden Sie das %{artifact}."

msgid "Inside, you find some of the wagon's cargo still intact."
msgstr "Im Inneren finden Sie einen Teil der Ladung des Wagens noch intakt."

msgid "You search through the flotsam, and find some wood and some gold."
msgstr "Sie durchsuchen das Treibgut und finden etwas Holz und etwas Gold."

msgid "You search through the flotsam, and find some wood."
msgstr "Sie durchsuchen das Treibgut und finden etwas Holz."

msgid "You search through the flotsam, but find nothing."
msgstr "Sie durchsuchen das Treibgut, finden aber nichts."

msgid "Shrine of the 1st Circle"
msgstr "Schrein des ersten Kreises"

msgid ""
"You come across a small shrine attended by a group of novice acolytes.\n"
"In exchange for your protection, they agree to teach you a simple spell - "
"'%{spell}'."
msgstr ""
"Sie stoßen auf einen kleinen Schrein, der von einer Gruppe neuer Akolythen "
"besucht wird.\n"
"Als Gegenleistung für Ihren Schutz erklären sie sich bereit, Ihnen einen "
"einfachen Zauberspruch beizubringen - \"%{spell}\"."

msgid "Shrine of the 2nd Circle"
msgstr "Schrein des zweiten Kreises"

msgid ""
"You come across an ornate shrine attended by a group of rotund friars.\n"
"In exchange for your protection, they agree to teach you a spell - "
"'%{spell}'."
msgstr ""
"Sie stoßen auf einen verschnörkelten Schrein, der von einer Gruppe "
"rundlicher Mönche besucht wird.\n"
"Als Gegenleistung für Ihren Schutz erklären sie sich bereit, Sie einen "
"Zauberspruch zu lehren - \"%{spell}\"."

msgid "Shrine of the 3rd Circle"
msgstr "Schrein des dritten Kreises"

msgid ""
"You come across a lavish shrine attended by a group of high priests.\n"
"In exchange for your protection, they agree to teach you a sophisticated "
"spell - '%{spell}'."
msgstr ""
"Sie stoßen auf einen üppigen Schrein, der von einer Gruppe von Hohepriestern "
"besucht wird.\n"
"Als Gegenleistung für Ihren Schutz erklären sie sich bereit, Ihnen einen "
"raffinierten Zauberspruch beizubringen - \"%{spell}\"."

msgid ""
"\n"
"Unfortunately, you do not have the wisdom to understand the spell, and you "
"are unable to learn it."
msgstr ""
"\n"
"Leider haben Sie nicht die Weisheit, den Zauberspruch zu verstehen, und "
"können ihn nicht lernen."

msgid ""
"\n"
"Unfortunately, you already have knowledge of this spell, so there is nothing "
"more for them to teach you."
msgstr ""
"\n"
"Leider haben Sie bereits Kenntnisse über diesen Zauber, so dass sie Ihnen "
"nichts mehr beibringen können."

msgid ""
"\n"
"Unfortunately, you have no Magic Book to record the spell with."
msgstr ""
"\n"
"Leider haben Sie kein Zauberbuch, mit dem Sie den Zauberspruch aufzeichnen "
"können."

msgid ""
"You approach the hut and observe a witch inside studying an ancient tome on "
"%{skill}.\n"
" \n"
msgstr ""
"Sie nähern sich der Hütte und beobachten darin eine Hexe, die einen uralten "
"Folianten auf %{skill} studiert.\n"
" \n"

msgid ""
"As you approach, she turns and focuses her one glass eye on you.\n"
"\"You already know everything you deserve to learn!\" the witch screeches. "
"\"NOW GET OUT OF MY HOUSE!\""
msgstr ""
"Als Sie sich nähern, dreht sie sich um und richtet ihr einziges Glasauge auf "
"Sie.\n"
"\"Du weißt bereits alles, was du zu lernen verdienst!\", kreischt die Hexe. "
"\"UND JETZT VERSCHWINDE AUS MEINEM HAUS!\""

msgid ""
"As you approach, she turns and speaks.\n"
"\"You already know that which I would teach you. I can help you no further.\""
msgstr ""
"Als Sie sich nähern, dreht sie sich um und spricht.\n"
"\"Du weißt bereits, was ich dich lehren möchte. Ich kann dir nicht weiter "
"helfen.\""

msgid ""
"An ancient and immortal witch living in a hut with bird's legs for stilts "
"teaches you %{skill} for her own inscrutable purposes."
msgstr ""
"Eine uralte und unsterbliche Hexe, die in einer Hütte mit Vogelbeinen als "
"Stelzen lebt, lehrt Sie %{skill} für ihre eigenen undurchschaubaren Zwecke."

msgid "As you drink the sweet water, you gain luck for your next battle."
msgstr ""
"Als Sie das süße Wasser trinken, erhalten Sie Glück für Ihren nächsten Kampf."

msgid "You drink from the enchanted fountain, but nothing happens."
msgstr "Sie trinken aus dem verwunschenen Brunnen, aber es passiert nichts."

msgid "You enter the faerie ring, but nothing happens."
msgstr "Sie betreten den Feenring, aber es passiert nichts."

msgid ""
"Upon entering the mystical faerie ring, your army gains luck for its next "
"battle."
msgstr ""
"Beim Betreten des mystischen Feenrings erhält Ihre Armee Glück für die "
"nächste Schlacht."

msgid ""
"You've found an ancient and weathered stone idol.\n"
"It is supposed to grant luck to visitors, but since the stars are already "
"smiling upon you, it does nothing."
msgstr ""
"Sie haben ein uraltes und verwittertes Steingötzenbild gefunden.\n"
"Es soll den Besuchern Glück schenken, aber da die Sterne bereits auf Sie "
"lächeln, bewirkt sie nichts."

msgid ""
"You've found an ancient and weathered stone idol.\n"
"Kissing it is supposed to be lucky, so you do. The stone is very cold to the "
"touch."
msgstr ""
"Sie haben ein altes und verwittertes Steingötzenbild gefunden.\n"
"Ihn zu küssen soll Glück bringen, also tun Sie es. Der Stein fühlt sich sehr "
"kalt an."

msgid "The mermaids silently entice you to return later and be blessed again."
msgstr ""
"Die Meerjungfrauen locken Sie stillschweigend dazu, später zurückzukehren "
"und sich erneut segnen zu lassen."

msgid ""
"The magical, soothing beauty of the Mermaids reaches you and your crew.\n"
"Just for a moment, you forget your worries and bask in the beauty of the "
"moment.\n"
"The mermaids charms bless you with increased luck for your next combat."
msgstr ""
"Die magische, beruhigende Schönheit der Meerjungfrauen erreicht Sie und Ihre "
"Besatzung.\n"
"Nur für einen Moment vergessen Sie Ihre Sorgen und sonnst Sie in der "
"Schönheit des Augenblicks.\n"
"Der Charme der Meerjungfrauen segnet Sie mit mehr Glück für Ihren nächsten "
"Kampf."

msgid ""
"You come upon the pyramid of a great and ancient king.\n"
"You are tempted to search it for treasure, but all the old stories warn of "
"fearful curses and undead guardians.\n"
"Will you search?"
msgstr ""
"Sie stoßen auf die Pyramide eines großen und alten Königs.\n"
"Sie sind versucht, sie nach Schätzen zu durchsuchen, aber alle alten "
"Geschichten warnen vor schrecklichen Flüchen und untoten Wächtern.\n"
"Werden Sie suchen?"

msgid ""
"Upon defeating the monsters, you decipher an ancient glyph on the wall, "
"telling the secret of the spell - '"
msgstr ""
"Nachdem Sie die Monster besiegt haben, entziffern Sie eine alte Glyphe an "
"der Wand, die das Geheimnis des Zaubers verrät - '"

msgid "Unfortunately, you have no Magic Book to record the spell with."
msgstr ""
"Leider haben Sie kein Zauberbuch, mit dem Sie den Zauberspruch aufzeichnen "
"können."

msgid ""
"Unfortunately, you do not have the wisdom to understand the spell, and you "
"are unable to learn it."
msgstr ""
"Leider haben Sie nicht die Weisheit, den Zauberspruch zu verstehen, und "
"können ihn nicht lernen."

msgid ""
"You come upon the pyramid of a great and ancient king.\n"
"Routine exploration reveals that the pyramid is completely empty."
msgstr ""
"Sie stoßen auf die Pyramide eines großen und alten Königs.\n"
"Die routinemäßige Erkundung zeigt, dass die Pyramide völlig leer ist."

msgid ""
"A drink at the well is supposed to restore your spell points, but you are "
"already at maximum."
msgstr ""
"Ein Schluck aus dem Brunnen soll Ihre Zauberpunkte wiederherstellen, aber "
"Sie sind bereits am Maximum."

msgid "A second drink at the well in one day will not help you."
msgstr ""
"Ein zweiter Schluck aus dem Brunnen an einem Tag wird Ihnen nicht helfen."

msgid "A drink from the well has restored your spell points to maximum."
msgstr ""
"Ein Schluck aus dem Brunnen hat Ihre Zauberpunkte wieder auf das Maximum "
"gebracht."

msgid ""
"\"I'm sorry sir,\" The leader of the soldiers says, \"but you already know "
"everything we have to teach.\""
msgstr ""
"\"Es tut mir leid, Sir\", sagt der Anführer der Soldaten, \"aber Sie wissen "
"bereits alles, was wir zu lehren haben.\""

msgid "The soldiers living in the fort teach you a few new defensive tricks."
msgstr ""
"Die im Fort lebenden Soldaten bringen Ihnen ein paar neue "
"Verteidigungstricks bei."

msgid ""
"You've come upon a mercenary camp practicing their tactics. \"You're too "
"advanced for us,\" the mercenary captain says. \"We can teach nothing more.\""
msgstr ""
"Sie sind auf ein Lager gestoßen, wo die Söldner ihre Taktik üben. \"Ihr seid "
"zu weit fortgeschritten für uns\", sagt der Söldnerhauptmann. \"Wir können "
"euch nichts mehr beibringen.\""

msgid ""
"You've come upon a mercenary camp practicing their tactics. The mercenaries "
"welcome you and your troops and invite you to train with them."
msgstr ""
"Sie sind auf ein Lager gestoßen, wo die Söldner ihre Taktik üben. Die "
"Söldner begrüßen Sie und Ihre Truppen und laden Sie ein, mit ihnen zu "
"trainieren."

msgid "\"Go 'way!\", the witch doctor barks, \"you know all I know.\""
msgstr "\"Geh weg!\", bellt der Hexendoktor, \"du weißt alles, was ich weiß.\""

msgid ""
"An Orcish witch doctor living in the hut deepens your knowledge of magic by "
"showing you how to cast stones, read portents, and decipher the intricacies "
"of chicken entrails."
msgstr ""
"Ein orkischer Hexendoktor, der in der Hütte lebt, vertieft Ihr Wissen über "
"Magie, indem er Ihnen zeigt, wie man Steine wirft, Vorzeichen liest und die "
"Feinheiten von Hühnerinnereien entschlüsselt."

msgid ""
"You've found a group of Druids worshipping at one of their strange stone "
"edifices. Silently, the Druids turn you away, indicating they have nothing "
"new to teach you."
msgstr ""
"Sie haben eine Gruppe von Druiden gefunden, die an einem ihrer seltsamen "
"Steinbauten beten. Die Druiden weisen Sie schweigend ab und geben zu "
"verstehen, dass sie Ihnen nichts Neues zu lehren haben."

msgid ""
"You've found a group of Druids worshipping at one of their strange stone "
"edifices. Silently, they teach you new ways to cast spells."
msgstr ""
"Sie haben eine Gruppe von Druiden gefunden, die an einem ihrer seltsamen "
"Steinbauten beten. Im Stillen lehren sie Sie neue Wege, Zauber zu wirken."

msgid ""
"You tentatively approach the burial ground of ancient warriors. Do you want "
"to search the graves?"
msgstr ""
"Sie nähern sich zögerlich dem Gräberfeld der alten Krieger. Wollen Sie die "
"Gräber durchsuchen?"

msgid ""
"You spend several hours searching the graves and find nothing. Such a "
"despicable act reduces your army's morale."
msgstr ""
"Sie verbringen mehrere Stunden damit, die Gräber zu durchsuchen und finden "
"nichts. Ein solch abscheulicher Akt senkt die Moral Ihrer Armee."

msgid "Upon defeating the Zombies you search the graves and find something!"
msgstr ""
"Nachdem Sie die Zombies besiegt haben, durchsuchen Sie die Gräber und finden "
"etwas!"

msgid ""
"The rotting hulk of a great pirate ship creaks eerily as it is pushed "
"against the rocks. Do you wish to search the shipwreck?"
msgstr ""
"Der verrottende Rumpf eines großen Piratenschiffs knarrt unheimlich, als er "
"gegen die Felsen gedrückt wird. Möchten Sie das Schiffswrack durchsuchen?"

msgid ""
"You spend several hours sifting through the debris and find nothing. Such a "
"despicable act reduces your army's morale."
msgstr ""
"Nachdem Sie die Geister besiegt haben, verbringen Sie mehrere Stunden damit, "
"die Trümmer zu durchsuchen und finden nichts. Solch eine "
"verabscheuungswürdige Tat senkt die Moral Ihrer Armee."

msgid ""
"Upon defeating the Ghosts you sift through the debris and find something!"
msgstr ""
"Nachdem Sie die Geister besiegt haben, durchsuchen Sie die Trümmer und "
"finden etwas!"

msgid ""
"The rotting hulk of a great pirate ship creaks eerily as it is pushed "
"against the rocks. Do you wish to search the ship?"
msgstr ""
"Der verrottende Rumpf eines großen Piratenschiffs knarrt unheimlich, als er "
"gegen die Felsen gedrückt wird. Möchten Sie das Schiff durchsuchen?"

msgid ""
"Upon defeating the Skeletons you sift through the debris and find something!"
msgstr ""
"Nachdem Sie die Skelette besiegt haben, durchsuchen Sie die Trümmer und "
"finden etwas!"

msgid "Your men spot a navigational buoy, confirming that you are on course."
msgstr ""
"Ihre Männer entdecken eine Navigationsboje, die Ihnen bestätigt, dass Sie "
"auf Kurs sind."

msgid ""
"Your men spot a navigational buoy, confirming that you are on course and "
"increasing their morale."
msgstr ""
"Ihre Männer entdecken eine Navigationsboje, die ihnen bestätigt, dass Sie "
"auf Kurs sind und ihre Moral steigert."

msgid ""
"The drink at the oasis is refreshing, but offers no further benefit. The "
"oasis might help again if you fought a battle first."
msgstr ""
"Der Schluck an der Oase ist erfrischend, bietet aber keinen weiteren Nutzen. "
"Die Oase könnte wieder helfen, wenn Sie zuerst eine Schlacht gekämpft haben."

#, fuzzy
msgid ""
"A drink at the oasis fills your troops with strength and lifts their "
"spirits. You can travel a bit further today."
msgstr ""
"Ein Schluck an der Oase in der Oase füllt Ihre Truppen mit Kraft und hebt "
"ihre Laune.  Sie können heute ein Stück weiter reisen."

msgid ""
"The drink at the watering hole is refreshing, but offers no further benefit. "
"The watering hole might help again if you fought a battle first."
msgstr ""
"Der Schluck an der Wasserstelle ist erfrischend, bietet aber keinen weiteren "
"Nutzen. Die Wasserstelle könnte wieder helfen, wenn Sie zuerst eine Schlacht "
"geschlagen haben."

msgid ""
"A drink at the watering hole fills your troops with strength and lifts their "
"spirits. You can travel a bit further today."
msgstr ""
"Ein Schluck an der Wasserstelle füllt Ihre Truppen mit Kraft und hebt ihre "
"Laune. Sie können heute ein Stück weiter reisen."

msgid ""
"It doesn't help to pray twice before a battle. Come back after you've fought."
msgstr ""
"Es nützt nichts, vor einem Kampf zweimal zu beten. Kommen Sie zurück, "
"nachdem Sie gekämpft haben."

msgid "A visit and a prayer at the temple raises the morale of your troops."
msgstr "Ein Besuch und ein Gebet im Tempel hebt die Moral Ihrer Truppen."

msgid ""
"An old Knight appears on the steps of the gazebo. \"I am sorry, my liege, I "
"have taught you all I can.\""
msgstr ""
"Ein alter Ritter erscheint auf den Stufen des Pavillons. \"Es tut mir leid, "
"mein Lehnsherr, ich habe Euch alles beigebracht, was ich kann.\""

msgid ""
"An old Knight appears on the steps of the gazebo. \"My liege, I will teach "
"you all that I know to aid you in your travels.\""
msgstr ""
"Ein alter Ritter erscheint auf den Stufen des Pavillons. \"Mein Lehnsherr, "
"ich werde Euch alles lehren, was ich weiß, um Euch auf Eurer Reise zu helfen."
"\""

msgid ""
"You've pulled a shipwreck survivor from certain death in an unforgiving "
"ocean. Grateful, he says, \"I would give you an artifact as a reward, but "
"you're all full.\""
msgstr ""
"Sie haben einen Schiffbrüchigen vor dem sicheren Tod in dem unbarmherzigen "
"Ozean gerettet. Dankbar sagt er: \"Ich würde dir ein Artefakt als Belohnung "
"geben, aber du bist schon voll.\""

msgid ""
"You've pulled a shipwreck survivor from certain death in an unforgiving "
"ocean. Grateful, he rewards you for your act of kindness by giving you the "
"%{art}."
msgstr ""
"Sie haben einen Schiffbrüchigen vor dem sicheren Tod in dem unbarmherzigen "
"Ozean gerettet. Aus Dankbarkeit belohnt er Sie für Ihren Akt der "
"Freundlichkeit, indem er Ihnen die %{art} schenkt."

msgid "A leprechaun offers you the %{art} for the small price of %{gold} Gold."
msgstr ""
"Ein Kobold bietet Ihnen die %{art} für den kleinen Preis von %{gold} Gold an."

msgid ""
"A leprechaun offers you the %{art} for the small price of %{gold} Gold and "
"%{count} %{res}."
msgstr ""
"Ein Kobold bietet Ihnen die %{art} für den kleinen Preis von %{gold} Gold "
"und %{count} %{res} an."

msgid "Do you wish to buy this artifact?"
msgstr "Möchten Sie dieses Artefakt kaufen?"

msgid ""
"You try to pay the leprechaun, but realize that you can't afford it. The "
"leprechaun stamps his foot and ignores you."
msgstr ""
"Sie versuchen, den Kobold zu bezahlen, merken aber, dass Sie es sich nicht "
"leisten können. Der Kobold stampft mit dem Fuß auf und ignoriert Sie."

msgid ""
"Insulted by your refusal of his generous offer, the leprechaun stamps his "
"foot and ignores you."
msgstr ""
"Beleidigt durch Ihre Ablehnung seines großzügigen Angebots, stampft der "
"Kobold mit dem Fuß auf und ignoriert Sie."

msgid "You've found the artifact: "
msgstr "Sie haben das Artefakt gefunden: "

msgid ""
"You've found the humble dwelling of a withered hermit. The hermit tells you "
"that he is willing to give the %{art} to the first wise person he meets."
msgstr ""
"Sie haben die bescheidene Behausung eines vertrockneten Einsiedlers "
"gefunden. Der Einsiedler erzählt Ihnen, dass er bereit ist, die %{art} dem "
"ersten weisen Menschen zu geben, den er trifft."

msgid ""
"You've come across the spartan quarters of a retired soldier. The soldier "
"tells you that he is willing to pass on the %{art} to the first true leader "
"he meets."
msgstr ""
"Sie sind auf das spartanische Quartier eines pensionierten Soldaten "
"gestoßen. Der Soldat erzählt Ihnen, dass er bereit ist, die %{art} an den "
"ersten wahren Anführer weiterzugeben, den er trifft."

msgid ""
"You've encountered a strange person with a hat and an owl on it. He tells "
"you that he is willing to give %{art} if you have %{skill}."
msgstr ""
"Sie sind einer seltsamen Person mit einem Hut und einer Eule darauf "
"begegnet. Er sagt Ihnen, dass er bereit ist, %{art} zu geben, wenn Sie "
"%{skill} haben."

msgid ""
"You come upon an ancient artifact. As you reach for it, a pack of Rogues "
"leap out of the brush to guard their stolen loot."
msgstr ""
"Sie stoßen auf ein uraltes Artefakt. Als Sie danach greifen, springt ein "
"Rudel Schurken aus dem Gebüsch, um ihre gestohlene Beute zu bewachen."

msgid ""
"Through a clearing you observe an ancient artifact. Unfortunately, it's "
"guarded by a nearby %{monster}. Do you want to fight the %{monster} for the "
"artifact?"
msgstr ""
"Auf einer Lichtung entdecken Sie ein uraltes Artefakt. Leider wird es von "
"einem %{monster} in der Nähe bewacht. Wollen Sie gegen der %{monster} um das "
"Artefakt kämpfen?"

msgid "Victorious, you take your prize, the %{art}."
msgstr "Als Sieger nehmen Sie Ihren Preis, die %{art}, entgegen."

msgid ""
"Discretion is the better part of valor, and you decide to avoid this fight "
"for today."
msgstr ""
"Diskretion ist der bessere Teil der Tapferkeit, also beschließen Sie, diesen "
"Kampf für heute zu vermeiden."

msgid ""
"After spending hours trying to fish the chest out of the sea, you open it "
"and find %{gold} gold pieces."
msgstr ""
"Nachdem Sie stundenlang versucht haben, die Kiste aus dem Meer zu fischen, "
"öffnen Sie sie und finden %{gold}-Goldstücke."

msgid ""
"After spending hours trying to fish the chest out of the sea, you open it "
"and find %{gold} gold and the %{art}."
msgstr ""
"Nachdem Sie stundenlang versucht haben, die Kiste aus dem Meer zu fischen, "
"öffnen Sie sie und finden %{gold} Gold und die %{art}."

msgid ""
"After spending hours trying to fish the chest out of the sea, you open it, "
"only to find it empty."
msgstr ""
"Nachdem Sie stundenlang versucht haben, die Kiste aus dem Meer zu fischen, "
"öffnen Sie sie, nur um sie leer vorzufinden."

msgid ""
"After scouring the area, you fall upon a hidden treasure cache. You may take "
"the gold or distribute the gold to the peasants for experience. Do you wish "
"to keep the gold?"
msgstr ""
"Nachdem Sie das Gebiet durchkämmt haben, stoßen Sie auf ein verborgenes "
"Schatzversteck. Sie können das Gold mitnehmen oder das Gold an die Bauern "
"für Erfahrung verteilen. Möchten Sie das Gold behalten?"

msgid ""
"After scouring the area, you fall upon a hidden chest, containing the "
"%{gold} gold pieces."
msgstr ""
"Nachdem Sie das Gebiet durchkämmt haben, stoßen Sie auf eine versteckte "
"Kiste, die die %{gold}-Goldstücke enthält."

msgid ""
"After scouring the area, you fall upon a hidden chest, containing the "
"ancient artifact %{art}."
msgstr ""
"Nachdem Sie das Gebiet durchkämmt haben, stoßen Sie auf eine versteckte "
"Kiste, die das uralte Artefakt %{art} enthält."

msgid ""
"You stumble upon a dented and tarnished lamp lodged deep in the earth. Do "
"you wish to rub the lamp?"
msgstr ""
"Sie stolpern über eine verbeulte und angeschlagene Lampe, die tief in der "
"Erde steckt. Möchten Sie die Lampe reiben?"

msgid ""
"You have taken control of the local Alchemist shop. It will provide you with "
"%{count} unit of Mercury per day."
msgstr ""
"Sie haben die Kontrolle über den örtlichen Alchemistenladen übernommen. Er "
"versorgt Sie mit %{count} Einheit Quecksilber pro Tag."

msgid ""
"You gain control of a sawmill. It will provide you with %{count} units of "
"wood per day."
msgstr ""
"Sie erhalten die Kontrolle über ein Sägewerk. Es wird Sie mit %{count} "
"Einheiten Holz pro Tag versorgen."

msgid ""
"You gain control of an ore mine. It will provide you with %{count} units of "
"ore per day."
msgstr ""
"Sie erhalten die Kontrolle über eine Erzmine. Sie versorgt Sie mit %{count} "
"Einheiten Erz pro Tag."

msgid ""
"You gain control of a sulfur mine. It will provide you with %{count} unit of "
"sulfur per day."
msgstr ""
"Sie erhalten die Kontrolle über eine Schwefelmine. Sie versorgt Sie mit "
"%{count} Einheiten Schwefel pro Tag."

msgid ""
"You gain control of a crystal mine. It will provide you with %{count} unit "
"of crystal per day."
msgstr ""
"Sie erhalten die Kontrolle über eine Kristallmine. Sie versorgt Sie mit "
"%{count} Einheit Kristall pro Tag."

msgid ""
"You gain control of a gem mine. It will provide you with %{count} unit of "
"gems per day."
msgstr ""
"Sie erhalten die Kontrolle über eine Edelsteinmine. Sie versorgt Sie mit "
"%{count} Einheit Edelsteine pro Tag."

msgid ""
"You gain control of a gold mine. It will provide you with %{count} gold per "
"day."
msgstr ""
"Sie erhalten die Kontrolle über eine Goldmine. Sie versorgt Sie mit %{count} "
"Gold pro Tag."

msgid ""
"The lighthouse is now under your control, and all of your ships will now "
"move further each day."
msgstr ""
"Der Leuchtturm ist nun unter Ihrer Kontrolle, und alle Ihre Schiffe bewegen "
"sich nun jeden Tag weiter."

msgid "You gain control of a %{name}."
msgstr "Sie erhalten die Kontrolle über einen %{name}."

msgid ""
"You come upon an abandoned gold mine. The mine appears to be haunted. Do you "
"wish to enter?"
msgstr ""
"Sie stoßen auf eine verlassene Goldmine. In der Mine scheint es zu spuken. "
"Möchten Sie sie betreten?"

msgid "You beat the Ghosts and are able to restore the mine to production."
msgstr ""
"Sie haben die Geister besiegt und können die Mine wieder in Betrieb nehmen."

msgid ""
"A group of %{monster} with a desire for greater glory wish to join you. Do "
"you accept?"
msgstr ""
"Eine Gruppe von %{monster} mit dem Wunsch nach größerem Ruhm möchte sich "
"Ihnen anschließen. Akzeptieren Sie?"

msgid "As you approach the dwelling, you notice that there is no one here."
msgstr "Als Sie sich der Behausung nähern, bemerken Sie, dass niemand da ist."

msgid ""
"You search the ruins, but the Medusas that used to live here are gone. "
"Perhaps there will be more next week."
msgstr ""
"Sie durchsuchen die Ruinen, aber die Medusen, die hier früher gelebt haben, "
"sind weg. Vielleicht gibt es nächste Woche mehr."

msgid ""
"You've found some Medusas living in the ruins. They are willing to join your "
"army for a price. Do you want to recruit Medusas?"
msgstr ""
"Sie haben einige Medusen gefunden, die in den Ruinen leben. Sie sind bereit, "
"sich Ihrer Armee für einen bestimmten Preis anzuschließen. Möchten Sie "
"Medusen rekrutieren?"

msgid ""
"You've found a Sprite Tree City. Unfortunately, none of the Sprites living "
"there wish to join an army. Maybe next week."
msgstr ""
"Sie haben eine Baumstadt der Feen gefunden. Leider will sich keiner der dort "
"lebenden Feen einer Armee anschließen. Vielleicht nächste Woche."

msgid ""
"Some of the Sprites living in the tree city are willing to join your army "
"for a price. Do you want to recruit Sprites?"
msgstr ""
"Einige der Feen, die in der Baumstadt leben, sind bereit, sich Ihrer Armee "
"für einen Preis anzuschließen. Möchten Sie Feen rekrutieren?"

msgid ""
"A colorful Rogues' wagon stands empty here. Perhaps more Rogues will be here "
"later."
msgstr ""
"Ein bunter Wagen der Schurken steht hier leer. Vielleicht werden später noch "
"mehr Schurken hier sein."

msgid ""
"Distant sounds of music and laughter draw you to a colorful wagon housing "
"Rogues. Do you wish to have any Rogues join your army?"
msgstr ""
"Ferne Klänge von Musik und Gelächter locken Sie zu einem bunten Wagen, in "
"dem Schurken wohnen. Möchten Sie, dass sich Schurken Ihrer Armee anschließen?"

msgid ""
"A group of tattered tents, billowing in the sandy wind, beckons you. The "
"tents are unoccupied. Perhaps more Nomads will be here later."
msgstr ""
"Eine Gruppe zerfledderter Zelte, die sich im sandigen Wind wiegen, winkt "
"Ihnen zu. Die Zelte sind unbewohnt. Vielleicht werden später mehr Nomaden "
"hier sein."

msgid ""
"A group of tattered tents, billowing in the sandy wind, beckons you. Do you "
"wish to have any Nomads join you during your travels?"
msgstr ""
"Eine Gruppe zerfledderter Zelte, die sich im sandigen Wind wiegen, winkt "
"Ihnen zu. Wünschen Sie, dass sich Ihnen Nomaden auf Ihrer Reise anschließen?"

msgid "The pit of mud bubbles for a minute and then lies still."
msgstr "Die Schlammgrube blubbert eine Minute lang und liegt dann still."

msgid ""
"As you approach the bubbling pit of mud, creatures begin to climb out and "
"position themselves around it. In unison they say: \"Mother Earth would like "
"to offer you a few of her troops. Do you want to recruit Earth Elementals?\""
msgstr ""
"Als Sie sich der blubbernden Schlammgrube nähern, beginnen Kreaturen "
"herauszuklettern und sich um sie herum zu positionieren. Unisono sagen sie: "
"\"Mutter Erde möchte euch ein paar ihrer Truppen anbieten. Wollt ihr "
"Erdwesen rekrutieren?\""

msgid "You enter the structure of white stone pillars, and find nothing."
msgstr "Sie betreten die Struktur aus weißen Steinsäulen und finden nichts."

msgid ""
"White stone pillars support a roof that rises up to the sky. As you enter "
"the structure, the dead air of the outside gives way to a whirling gust that "
"almost pushes you back out. The air current materializes into a barely "
"visible form. The creature asks, in what can only be described as a loud "
"whisper: \"Why have you come? Are you here to call upon the forces of the "
"air?\""
msgstr ""
"Weiße Steinsäulen stützen ein Dach, das sich in den Himmel erhebt. Als Sie "
"das Bauwerk betreten, weicht die tote Luft des Außenbereichs einem "
"wirbelnden Windstoß, der Sie fast wieder hinausdrängt. Der Luftstrom "
"materialisiert sich zu einer kaum sichtbaren Gestalt. Die Kreatur fragt, was "
"man nur als lautes Flüstern bezeichnen kann: \"Warum bist du gekommen? Bist "
"du hier, um die Kräfte der Luft anzurufen?\""

msgid "No Fire Elementals approach you from the lava pool."
msgstr "Es nähern sich keine Feuerwesen aus dem Lavapool."

msgid ""
"Beneath a structure that serves to hold in heat, Fire Elementals move about "
"in a fiery pool of molten lava. A group of them approach you and offer their "
"services. Would you like to recruit Fire Elementals?"
msgstr ""
"Unter einer Struktur, die dazu dient, die Hitze zu halten, bewegen sich "
"Feuerwesen in einem feurigen Becken aus geschmolzener Lava. Eine Gruppe von "
"ihnen kommt auf Sie zu und bietet Ihnen ihre Dienste an. Möchten Sie "
"Feuerwesen rekrutieren?"

msgid "A face forms in the water for a moment, and then is gone."
msgstr ""
"Ein Gesicht formt sich für einen Moment im Wasser und ist dann verschwunden."

msgid ""
"Crystalline structures cast shadows over a small reflective pool of water. "
"You peer into the pool, and a face that is not your own peers back. It asks: "
"\"Would you like to call upon the powers of water?\""
msgstr ""
"Kristalline Strukturen werfen Schatten über ein kleines, reflektierendes "
"Wasserbecken. Sie blicken in das Becken, und ein Gesicht, das nicht Ihr "
"eigenes ist, blickt zurück. Es fragt: \"Möchten Sie die Kräfte des Wassers "
"anrufen?\""

msgid "This burial site is deathly still."
msgstr "Diese Grabstätte ist totenstill."

msgid ""
"Restless spirits of long dead warriors seeking their final resting place "
"offer to join you in hopes of finding peace. Do you wish to recruit ghosts?"
msgstr ""
"Rastlose Geister längst verstorbener Krieger, die ihre letzte Ruhestätte "
"suchen, bieten Ihnen an, sich Ihnen anzuschließen, in der Hoffnung, Frieden "
"zu finden. Möchten Sie Geister rekrutieren?"

msgid ""
"The City of the Dead is empty of life, and empty of unlife as well. Perhaps "
"some undead will move in next week."
msgstr ""
"Die Stadt der Toten ist leer vom Leben, und leer vom Unleben auch. "
"Vielleicht werden nächste Woche einige Untote einziehen."

msgid ""
"Some Liches living here are willing to join your army for a price. Do you "
"want to recruit Liches?"
msgstr ""
"Einige hier lebende Liches sind bereit, sich Ihrer Armee für einen Preis "
"anzuschließen. Wollen Sie Liches rekrutieren?"

msgid ""
"You've found the ruins of an ancient city, now inhabited solely by the "
"undead. Will you search?"
msgstr ""
"Sie haben die Ruinen einer alten Stadt gefunden, die jetzt nur noch von "
"Untoten bewohnt wird. Werden Sie suchen?"

msgid ""
"Some of the surviving Liches are impressed by your victory over their "
"fellows, and offer to join you for a price. Do you want to recruit Liches?"
msgstr ""
"Einige der überlebenden Liches sind von Ihrem Sieg über ihre Gefährten "
"beeindruckt und bieten Ihnen an, sich Ihnen gegen einen Preis anzuschließen. "
"Wollen Sie Liches rekrutieren?"

msgid ""
"You've found one of those bridges that Trolls are so fond of living under, "
"but there are none here. Perhaps there will be some next week."
msgstr ""
"Sie haben eine dieser Brücken gefunden, unter denen Trolle so gerne leben, "
"aber hier gibt es keine. Vielleicht wird es nächste Woche welche geben."

msgid ""
"Some Trolls living under a bridge are willing to join your army, but for a "
"price. Do you want to recruit Trolls?"
msgstr ""
"Einige Trolle, die unter einer Brücke leben, sind bereit, Ihrer Armee "
"beizutreten, aber für einen Preis. Wollen Sie Trolle rekrutieren?"

msgid "Trolls living under the bridge challenge you. Will you fight them?"
msgstr ""
"Trolle, die unter der Brücke leben, fordern Sie heraus. Werden Sie sie "
"bekämpfen?"

msgid ""
"A few Trolls remain, cowering under the bridge. They approach you and offer "
"to join your forces as mercenaries. Do you want to buy any Trolls?"
msgstr ""
"Ein paar Trolle bleiben zurück und kauern unter der Brücke. Sie kommen auf "
"Sie zu und bieten Ihnen an, sich Ihren Truppen als Söldner anzuschließen. "
"Wollen Sie Trolle kaufen?"

msgid ""
"The Dragon city has no Dragons willing to join you this week. Perhaps a "
"Dragon will become available next week."
msgstr ""
"Die Drachenstadt hat diese Woche keine Drachen, die bereit sind, sich Ihnen "
"anzuschließen. Vielleicht wird nächste Woche ein Drache verfügbar."

msgid ""
"The Dragon city is willing to offer some Dragons for your army for a price. "
"Do you wish to recruit Dragons?"
msgstr ""
"Die Drachenstadt ist bereit, einige Drachen für Ihre Armee gegen einen Preis "
"anzubieten. Möchten Sie Drachen rekrutieren?"

msgid ""
"You stand before the Dragon City, a place off-limits to mere humans. Do you "
"wish to violate this rule and challenge the Dragons to a fight?"
msgstr ""
"Du stehst vor der Drachenstadt, einem Ort, der für Menschen tabu ist. Willst "
"du gegen diese Regel verstoßen und die Drachen zu einem Kampf herausfordern?"

msgid ""
"Having defeated the Dragon champions, the city's leaders agree to supply "
"some Dragons to your army for a price. Do you wish to recruit Dragons?"
msgstr ""
"Nachdem Sie die Drachenchampions besiegt haben, erklären sich die Anführer "
"der Stadt bereit, Ihrer Armee einige Drachen für einen bestimmten Preis zur "
"Verfügung zu stellen. Möchten Sie Drachen rekrutieren?"

msgid "From the observation tower, you are able to see distant lands."
msgstr "Vom Beobachtungsturm aus kann man weit in die Ferne blicken."

msgid ""
"The spring only refills once a week, and someone's already been here this "
"week."
msgstr ""
"Die Quelle füllt sich nur einmal pro Woche, und diese Woche war schon jemand "
"hier."

msgid ""
"A drink at the spring is supposed to give you twice your normal spell "
"points, but you are already at that level."
msgstr ""
"Ein Schluck an der Quelle soll Ihnen das Doppelte Ihrer normalen "
"Zauberpunkte geben, aber Sie sind bereits auf dieser Stufe."

msgid ""
"A drink from the spring fills your blood with magic! You have twice your "
"normal spell points in reserve."
msgstr ""
"Ein Schluck aus der Quelle füllt Ihr Blut mit Magie! Sie haben das Doppelte "
"Ihrer normalen Zauberpunkte in Reserve."

msgid ""
"Recognizing you, the butler refuses to admit you. \"The master,\" he says, "
"\"will not see the same student twice.\""
msgstr ""
"Als der Butler Sie erkennt, weigert er sich, Sie einzulassen. \"Der "
"Meister\", sagt er, \"will denselben Schüler nicht zweimal sehen.\""

msgid ""
"The butler admits you to see the master of the house. He trains you in the "
"four skills a hero should know."
msgstr ""
"Der Butler empfängt Sie beim Herrn des Hauses. Er trainiert Sie in den vier "
"Fertigkeiten, die ein Held beherrschen sollte."

msgid ""
"The butler opens the door and looks you up and down. \"You are neither "
"famous nor diplomatic enough to be admitted to see my master,\" he sniffs. "
"\"Come back when you think yourself worthy.\""
msgstr ""
"Der Butler öffnet die Tür und mustert Sie von oben bis unten. \"Sie sind "
"weder berühmt noch diplomatisch genug, um zu meinem Herrn vorgelassen zu "
"werden\", schnieft er. \"Kommen Sie wieder, wenn Sie sich für würdig halten."
"\""

msgid " and "
msgstr " und "

msgid ""
"All of the %{monsters} you have in your army have been trained by the battle "
"masters of the fort. Your army now contains %{monsters2}."
msgstr ""
"Alle %{monsters}, die Sie in Ihrer Armee haben, wurden von den Kampfmeistern "
"der Festung ausgebildet. Ihre Armee enthält jetzt %{monsters2}."

msgid ""
"An unusual alliance of Ogres, Orcs, and Dwarves offer to train (upgrade) any "
"such troops brought to them. Unfortunately, you have none with you."
msgstr ""
"Eine ungewöhnliche Allianz aus Ogern, Orks und Zwergen bietet an, solche "
"Truppen, die zu ihnen gebracht werden, auszubilden (aufzurüsten). Leider "
"haben Sie keine dabei."

msgid "All of your %{monsters} have been upgraded into %{monsters2}."
msgstr "Alle Ihre %{monsters} wurden zu %{monsters2} aufgerüstet."

msgid ""
"A blacksmith working at the foundry offers to convert all Pikemen and "
"Swordsmen's weapons brought to him from iron to steel. He also says that he "
"knows a process that will convert Iron Golems into Steel Golems. "
"Unfortunately, you have none of these troops in your army, so he can't help "
"you."
msgstr ""
"Ein Schmied, der in der Gießerei arbeitet, bietet an, alle Waffen von "
"Pikemen und Swordsmen, die zu ihm gebracht werden, von Eisen in Stahl "
"umzuwandeln. Er sagt auch, dass er ein Verfahren kennt, mit dem man "
"Eisengoleme in Stahlgoleme umwandeln kann. Leider haben Sie keine dieser "
"Truppen in Ihrer Armee, also kann er Ihnen nicht helfen."

msgid ""
"The captain looks at you with surprise and says:\n"
"\"You already have all the maps I know about. Let me fish in peace now.\""
msgstr ""
"Der Hauptmann sieht Sie überrascht an und sagt:\n"
"\"Sie haben bereits alle Karten, die ich kenne. Lassen Sie mich jetzt in "
"Ruhe fischen.\""

msgid ""
"A retired captain living on this refurbished fishing platform offers to sell "
"you maps of the sea he made in his younger days for 1,000 gold. Do you wish "
"to buy the maps?"
msgstr ""
"Ein Hauptmann im Ruhestand, der auf dieser renovierten Fischerplattform "
"lebt, bietet Ihnen an, für 1.000 Gold die Karten des Meeres zu verkaufen, "
"die er in seinen jüngeren Tagen angefertigt hat. Möchten Sie die Karten "
"kaufen?"

msgid ""
"The captain sighs. \"You don't have enough money, eh?  You can't expect me "
"to give my maps away for free!\""
msgstr ""
"Der Hauptmann seufzt. \"Du hast nicht genug Geld, was?  Du kannst nicht "
"erwarten, dass ich meine Karten umsonst ausgebe!\""

msgid ""
"You come upon an obelisk made from a type of stone you have never seen "
"before. Staring at it intensely, the smooth surface suddenly changes to an "
"inscription. The inscription is a piece of a lost ancient map. Quickly you "
"copy down the piece and the inscription vanishes as abruptly as it appeared."
msgstr ""
"Sie stoßen auf einen Obelisken aus einer Steinsorte, die Sie noch nie "
"gesehen haben. Sie starren ihn intensiv an, als sich auf der glatten "
"Oberfläche plötzlich eine Inschrift abzeichnet. Die Inschrift ist ein Stück "
"einer verlorenen alten Karte. Schnell schreiben Sie das Stück ab und die "
"Inschrift verschwindet so abrupt, wie sie aufgetaucht ist."

msgid "You have already been to this obelisk."
msgstr "Sie waren bereits an diesem Obelisken."

msgid ""
"Upon your approach, the tree opens its eyes in delight. \"It is good to see "
"you, my student. I hope my teachings have helped you.\""
msgstr ""
"Als Sie sich nähern, öffnet der Baum erfreut seine Augen. \"Es ist schön, "
"dich zu sehen, mein Schüler. Ich hoffe, meine Lehren haben dir geholfen.\""

msgid ""
"Upon your approach, the tree opens its eyes in delight. \"Ahh, an "
"adventurer! Allow me to teach you a little of what I have learned over the "
"ages.\""
msgstr ""
"Als Sie sich nähern, öffnet der Baum erfreut seine Augen. \"Ahh, ein "
"Abenteurer! Erlaube mir, dich ein wenig von dem zu lehren, was ich im Laufe "
"der Zeit gelernt habe.\""

msgid "Upon your approach, the tree opens its eyes in delight."
msgstr "Als Sie sich nähern, öffnet der Baum erfreut seine Augen."

msgid ""
"\"Ahh, an adventurer! I will be happy to teach you a little of what I have "
"learned over the ages for a mere %{count} %{res}.\""
msgstr ""
"\"Ahh, ein Abenteurer! Ich bringe dich gerne ein wenig von dem bei, was ich "
"im Laufe der Zeit gelernt habe, für nur %{count} %{res}.\""

msgid "(Just bury it around my roots.)"
msgstr "(vergrab es einfach um meine Wurzeln herum.)"

msgid "Tears brim in the eyes of the tree."
msgstr "In den Augen des Baumes kullern Tränen."

msgid "\"I need %{count} %{res}.\""
msgstr "\"Ich brauche %{count} %{res}.\""

msgid "it whispers. (sniff) \"Well, come back when you can pay me.\""
msgstr ""
"flüstert er. (schnieft) \"Na, dann komm wieder, wenn du mich bezahlen kannst."
"\""

msgid ""
"Nestled among the trees sits a blind seer. After you explain the intent of "
"your journey, the seer activates his crystal ball, allowing you to see the "
"strengths and weaknesses of your opponents."
msgstr ""
"Eingebettet zwischen den Bäumen sitzt ein blinder Seher. Nachdem Sie ihm das "
"Ziel Ihrer Reise erklärt haben, aktiviert der Seher seine Kristallkugel, mit "
"der Sie die Stärken und Schwächen Ihrer Gegner sehen können."

msgid ""
"The entrance to the cave is dark, and a foul, sulfurous smell issues from "
"the cave mouth. Will you enter?"
msgstr ""
"Der Eingang der Höhle ist dunkel, und ein fauliger, schwefliger Geruch "
"strömt aus dem Höhleneingang. Werden Sie eintreten?"

msgid "Except for evidence of a terrible battle, the cave is empty."
msgstr "Bis auf die Spuren einer schrecklichen Schlacht ist die Höhle leer."

msgid ""
"You find a powerful and grotesque Demon in the cave. \"Today,\" it rasps, "
"\"you will fight and surely die. But I will give you a choice of deaths. You "
"may fight me, or you may fight my servants. Do you prefer to fight my "
"servants?\""
msgstr ""
"Sie finden einen mächtigen und grotesken Dämon in der Höhle. \"Heute\", "
"krächzt er, \"wirst du kämpfen und sicher sterben. Aber ich lasse dir die "
"Wahl zwischen zwei Todesarten. Ihr könnt gegen mich kämpfen, oder gegen "
"meine Diener. Wollt ihr lieber gegen meine Diener kämpfen?\""

msgid ""
"The Demon screams its challenge and attacks! After a short, desperate "
"battle, you slay the monster and receive %{exp} experience points."
msgstr ""
"Der Dämon schreit seine Herausforderung und greift an! Nach einem kurzen, "
"verzweifelten Kampf erschlagen Sie das Monster und erhalten %{exp} "
"Erfahrungspunkte."

msgid ""
"The Demon screams its challenge and attacks! After a short, desperate "
"battle, you slay the monster and receive %{exp} experience points and "
"%{count} gold."
msgstr ""
"Der Dämon schreit seine Herausforderung und greift an! Nach einem kurzen, "
"verzweifelten Kampf erschlagen Sie das Monster und erhalten %{exp} "
"Erfahrungspunkte und %{count} Gold."

msgid ""
"The Demon screams its challenge and attacks! After a short, desperate "
"battle, you slay the monster and find the %{art} in the back of the cave."
msgstr ""
"Der Dämon schreit seine Herausforderung und greift an! Nach einem kurzen, "
"verzweifelten Kampf erschlagen Sie das Monster und finden die %{art} im "
"hinteren Teil der Höhle."

msgid ""
"Seeing that you do not have %{count} gold, the demon slashes you with its "
"claws, and the last thing you see is a red haze."
msgstr ""
"Als der Dämon sieht, dass Sie kein %{count} Gold haben, schlitzt er Sie mit "
"seinen Klauen auf, und das Letzte, was Sie sehen, ist ein roter Schleier."

msgid ""
"The Demon leaps upon you and has its claws at your throat before you can "
"even draw your sword. \"Your life is mine,\" it says. \"I will sell it back "
"to you for %{count} gold.\""
msgstr ""
"Der Dämon springt Sie an und hat seine Klauen an Ihrer Kehle, bevor Sie "
"überhaupt Ihren Schwert ziehen können. \"Dein Leben gehört mir\", sagt er. "
"\"Ich werde es dir für %{count} Gold zurückverkaufen.\""

msgid ""
"Upon defeating the daemon's servants, you find a hidden cache with %{count} "
"gold."
msgstr ""
"Nachdem Sie die Diener des Dämons besiegt haben, finden Sie einen "
"verborgenen Versteck mit %{count} Gold."

msgid ""
"As you enter the Alchemist's Tower, a hobbled, graying man in a brown cloak "
"makes his way towards you."
msgstr ""
"Als Sie den Alchemistenturm betreten, kommt ein humpelnder, ergrauter Mann "
"in einem braunen Mantel auf Sie zu."

msgid "He checks your pack, and sees that you have 1 cursed item."
msgid_plural ""
"He checks your pack, and sees that you have %{count} cursed items."
msgstr[0] ""
"Er überprüft Ihren Rucksack und sieht, dass Sie 1 verfluchten Gegenstand "
"haben."
msgstr[1] ""
"Er überprüft Ihren Rucksack und sieht, dass Sie %{count} verfluchte "
"Gegenstände haben."

msgid "For %{gold} gold, the alchemist will remove it for you. Do you pay?"
msgid_plural ""
"For %{gold} gold, the alchemist will remove them for you. Do you pay?"
msgstr[0] ""
"Für %{gold} Gold wird der Alchemist es für Sie entfernen. Bezahlen Sie?"
msgstr[1] ""
"Für %{gold} Gold wird der Alchemist die für Sie entfernen. Bezahlen Sie?"

msgid ""
"After you consent to pay the requested amount of gold, the alchemist grabs "
"the cursed artifact and throws it into his magical cauldron."
msgid_plural ""
"After you consent to pay the requested amount of gold, the alchemist grabs "
"all cursed artifacts and throws them into his magical cauldron."
msgstr[0] ""
"Nachdem Sie eingewilligt haben, den geforderten Goldbetrag zu zahlen, "
"schnappt sich der Alchemist das verfluchte Artefakt und wirft es in seinen "
"magischen Kessel."
msgstr[1] ""
"Nachdem Sie eingewilligt haben, den geforderten Goldbetrag zu zahlen, "
"schnappt sich der Alchemist alle verfluchten Artefakte und wirft sie in "
"seinen magischen Kessel."

msgid ""
"You hear a voice from behind the locked door, \"You don't have enough gold "
"to pay for my services.\""
msgstr ""
"Sie hören eine Stimme hinter der verschlossenen Tür: \"Sie haben nicht genug "
"Gold, um meine Dienste zu bezahlen.\""

msgid ""
"You hear a voice from high above in the tower, \"Go away! I can't help you!\""
msgstr ""
"Sie hören eine Stimme von hoch oben aus dem Turm: \"Geh weg! Ich kann dir "
"nicht helfen!\""

msgid ""
"The head groom speaks to you, \"That is a fine looking horse you have. I am "
"afraid we can give you no better, but the horses your cavalry are riding "
"look to be of poor breeding stock. We have many trained war horses which "
"would aid your riders greatly. I insist you take them.\""
msgstr ""
"Der Oberpfleger spricht zu Ihnen: \"Das ist ein schönes Pferd, das Sie da "
"haben. Ich fürchte, wir können Euch kein besseres geben, aber die Pferde, "
"die Eure Kavallerie reitet, scheinen aus schlechter Zucht zu sein. Wir haben "
"viele ausgebildete Kriegspferde, die euren Reitern sehr helfen würden. Ich "
"bestehe darauf, dass ihr sie nehmt.\""

msgid ""
"As you approach the stables, the head groom appears, leading a fine looking "
"war horse. \"This steed will help speed you in your travels. Alas, he will "
"grow tired in a week. You must also let me give better horses to your "
"mounted soldiers, their horses look shoddy and weak.\""
msgstr ""
"Als Sie sich den Ställen nähern, erscheint der Stallmeister und führt ein "
"gut aussehendes Schlachtross. \"Dieses Ross wird Euch helfen, Eure Reisen zu "
"beschleunigen. Leider wird es in einer Woche müde werden. Ihr müsst mir auch "
"erlauben, Euren berittenen Soldaten bessere Pferde zu geben, ihre Pferde "
"sehen schäbig und schwach aus.\""

msgid ""
"The head groom approaches you and speaks, \"You already have a fine horse, "
"and have no inexperienced cavalry which might make use of our trained war "
"horses.\""
msgstr ""
"Der Oberpfleger tritt an Sie heran und spricht: \"Sie haben schon ein "
"schönes Pferd und keine unerfahrene Kavallerie, die unsere ausgebildeten "
"Schlachtrösser gebrauchen könnte.\""

msgid ""
"As you approach the stables, the head groom appears, leading a fine looking "
"war horse. \"This steed will help speed you in your travels. Alas, his "
"endurance will wane with a lot of heavy riding, and you must return for a "
"fresh mount in a week. We also have many fine war horses which could benefit "
"mounted soldiers, but you have none we can help.\""
msgstr ""
"Als Sie sich den Ställen nähern, erscheint der Stallmeister und führt ein "
"gut aussehendes Schlachtross. \"Dieses Ross wird Euch auf Euren Reisen "
"helfen, schneller voranzukommen. Leider wird seine Ausdauer bei viel "
"schwerem Reiten nachlassen, und Ihr müsst in einer Woche wiederkommen, um "
"ein neues Pferd zu holen. Wir haben auch viele gute Kriegspferde, die "
"berittenen Soldaten helfen könnten, aber Sie haben keines, dem wir helfen "
"können.\""

msgid "The Arena guards turn you away."
msgstr "Die Arena-Wächter weisen Sie ab."

msgid ""
"You have your crew stop up their ears with wax before the sirens' eerie song "
"has any chance of luring them to a watery grave."
msgstr ""
"Ihr müsst eurer Mannschaft die Ohren mit Wachs verstopfen, bevor der "
"unheimliche Gesang der Sirenen sie in ein nasses Grab locken kann."

msgid ""
"As the sirens sing their eerie song, your small, determined army manages to "
"overcome the urge to dive headlong into the sea."
msgstr ""
"Während die Sirenen ihr unheimliches Lied singen, schafft es Ihre kleine, "
"entschlossene Armee, den Drang zu überwinden, kopfüber ins Meer zu stürzen."

msgid ""
"An eerie wailing song emanates from the sirens perched upon the rocks. Many "
"of your crew fall under its spell, and dive into the water where they drown. "
"You are now wiser for the visit, and gain %{exp} experience."
msgstr ""
"Von den auf den Felsen sitzenden Sirenen geht ein unheimlicher Heulgesang "
"aus. Viele Ihrer Mannschaft geraten in seinen Bann und tauchen ins Wasser, "
"wo sie ertrinken. Ihr seid nun um diesen Besuch reicher und erhaltet %{exp} "
"Erfahrung."

msgid ""
"In a dazzling display of daring, you break into the local jail and free the "
"hero imprisoned there, who, in return, pledges loyalty to your cause."
msgstr ""
"In einer schillernden Darbietung von Wagemut brechen Sie in das örtliche "
"Gefängnis ein und befreien den dort eingesperrten Helden, der im Gegenzug "
"Ihrer Sache die Treue schwört."

msgid ""
"You already have %{count} heroes, and regretfully must leave the prisoner in "
"this jail to languish in agony for untold days."
msgstr ""
"Sie haben bereits %{count} Helden und müssen leider den Gefangenen in diesem "
"Gefängnis zurücklassen, um für unzählige Tage in Agonie zu schmachten."

msgid ""
"You enter a rickety hut and talk to the magician who lives there. He tells "
"you of places near and far which may aid you in your journeys."
msgstr ""
"Sie betreten eine klapprige Hütte und sprechen mit dem Magier, der dort "
"lebt. Er erzählt Ihnen von Orten in der Nähe und in der Ferne, die Ihnen auf "
"Ihren Reisen helfen können."

msgid "This eye seems to be intently studying its surroundings."
msgstr "Dieses Auge scheint seine Umgebung aufmerksam zu studieren."

msgid "You come across a giant Sphinx. The Sphinx remains strangely quiet."
msgstr "Sie stoßen auf eine riesige Sphinx. Die Sphinx bleibt seltsam ruhig."

msgid ""
"\"I have a riddle for you,\" the Sphinx says. \"Answer correctly, and you "
"shall be rewarded. Answer incorrectly, and you shall be eaten. Do you accept "
"the challenge?\""
msgstr ""
"\"Ich habe ein Rätsel für dich\", sagt die Sphinx. \"Antworte richtig, und "
"du wirst belohnt werden. Antworte falsch, und du wirst gefressen werden. "
"Nimmst du die Herausforderung an?\""

msgid ""
"The Sphinx asks you the following riddle:\n"
" \n"
"'%{riddle}'\n"
" \n"
"Your answer?"
msgstr ""
"Die Sphinx stellt Ihnen das folgende Rätsel:\n"
" \n"
"'%{riddle}'\n"
" \n"
"Ihre Antwort?"

msgid ""
"\"You guessed incorrectly,\" the Sphinx says, smiling. The Sphinx swipes at "
"you with a paw, knocking you to the ground. Another blow makes the world go "
"black, and you know no more."
msgstr ""
"\"Du hast falsch geraten\", sagt die Sphinx und lächelt. Die Sphinx schlägt "
"mit einer Pranke nach Ihnen und wirft Sie zu Boden. Ein weiterer Schlag "
"lässt die Welt schwarz werden, und Sie wissen nichts mehr."

msgid ""
"Looking somewhat disappointed, the Sphinx sighs. \"You've answered my riddle "
"so here's your reward. Now begone.\""
msgstr ""
"Die Sphinx sieht etwas enttäuscht aus und seufzt. \"Du hast mein Rätsel "
"gelöst, hier ist deine Belohnung. Und nun verschwinde.\""

msgid ""
"A magical barrier stands tall before you, blocking your way. Runes on the "
"arch read,\n"
"\"Speak the key and you may pass.\"\n"
"As you speak the magic word, the glowing barrier dissolves into nothingness."
msgstr ""
"Eine magische Barriere steht hoch vor Ihnen und versperrt Ihnen den Weg. Auf "
"dem Bogen stehen Runen,\n"
"\"Sprich den Schlüssel und du darfst passieren.\"\n"
"Als Sie das magische Wort sprechen, löst sich die glühende Barriere in "
"Nichts auf."

msgid ""
"A magical barrier stands tall before you, blocking your way. Runes on the "
"arch read,\n"
"\"Speak the key and you may pass.\"\n"
"You speak, and nothing happens."
msgstr ""
"Eine magische Barriere steht hoch vor Ihnen und versperrt Ihnen den Weg. Auf "
"dem Bogen stehen Runen,\n"
"\"Sprich den Schlüssel und du kannst passieren.\"\n"
"Sie sprechen, aber es passiert nichts."

msgid ""
"You enter the tent and see an old woman gazing into a magic gem. She looks "
"up and says,\n"
"\"In my travels, I have learned much in the way of arcane magic. A great "
"oracle taught me his skill. I have the answer you seek.\""
msgstr ""
"Sie betreten das Zelt und sehen eine alte Frau, die in einen magischen "
"Edelstein blickt. Sie schaut auf und sagt,\n"
"\"Auf meinen Reisen habe ich viel über die arkane Magie gelernt. Ein großes "
"Orakel lehrte mich sein Können. Ich habe die Antwort, die Ihr sucht.\""

#, fuzzy
msgid "No spell book is present."
msgstr "Das Zauberbuch ist nicht vorhanden."

msgid ""
"This spell costs %{mana} spell points. You have no spell points, so you "
"cannot cast it."
msgstr ""
"Dieser Zauberspruch kostet %{mana} Mana. Sie haben kein Mana, also können "
"Sie den Zauber nicht wirken."

#, fuzzy
msgid ""
"This spell costs %{mana} spell points. You only have %{point} spell points, "
"so you cannot cast it."
msgstr ""
"Dieser Zauberspruch kostet %{mana} Mana. Sie haben nur %{point} Mana, also "
"können Sie den Zauber nicht wirken."

msgid "The spell was not found."
msgstr "Der Zauberspruch wurde nicht gefunden."

msgid "Only heroes can cast this spell."
msgstr "Nur Helden können diesen Zauberspruch wirken."

msgid "This hero is not able to cast adventure spells."
msgstr "Dieser Held ist nicht in der Lage, Abenteuerzauber zu wirken."

msgid "Your hero is too tired to cast this spell today. Try again tomorrow."
msgstr ""
"Ihr Held ist zu müde, um diesen Zauber heute zu wirken. Versuchen Sie es "
"morgen erneut."

msgid "This spell cannot be cast on a boat."
msgstr "Dieser Zauber kann nicht auf einem Boot verwendet werden."

msgid "This spell can only be cast near an ocean."
msgstr "Dieser Zauber kann nur in der Nähe von Wasser gewirkt werden."

msgid ""
"There are no boats available and no ocean adjacent to the hero where this "
"spell will work."
msgstr ""
"In der Nähe des Helden gibt es kein Boot und keinen freien Platz im Meer, um "
"diesen Zauber zu wirken."

msgid "There are no boats available for this spell."
msgstr "Es ist kein Boot verfügbar, um diesen Spruch zu wirken."

msgid "There is no ocean adjacent to the hero where this spell will work."
msgstr ""
"In der Nähe des Helden gibt es keinen Ozean, in dem dieser Zauber "
"funktioniert."

msgid ""
"You do not own any town or castle that is not currently occupied by a hero. "
"You cannot cast this spell."
msgstr ""
"Sie besitzen derzeit keine Stadt oder Burg, die nicht von einem Helden "
"bewohnt wird, also können Sie den Zauber nicht wirken."

#, fuzzy
msgid "This hero is already in a town, so you cannot cast this spell."
msgstr ""
"Dieser Held befindet sich bereits in einer Stadt, sodass Ihr den Zauber "
"nicht wirken könnt."

msgid ""
"The nearest town is %{town}.\n"
" \n"
"This town is occupied by your hero %{hero}."
msgstr ""
"Die nächstgelegene Stadt ist %{town}.\n"
" \n"
"Diese Stadt ist von deinem Helden %{hero} besetzt."

#, fuzzy
msgid "This spell is already in effect."
msgstr "Dieser Zauber ist bereits in Gebrauch."

msgid ""
"No opponent neither has nor can have any hero under their command anymore. "
"Casting this spell will have no effect."
msgstr ""
"Kein Gegner kann mehr Helden unter seinem Kommando haben. Das Wirken dieses "
"Zaubers bringt keinen Vorteil."

msgid ""
"No opponent has a hero under their command at this time. Casting this spell "
"will have no effect."
msgstr ""
"Kein Gegner hat zu diesem Zeitpunkt einen Helden unter seinem Kommando. Das "
"Wirken dieses Zaubers bringt keinen Vorteil."

msgid ""
"You must be within %{count} spaces of a monster for the Visions spell to "
"work."
msgstr ""
"Sie müssen sich innerhalb von %{count} Feldern eines Monsters befinden, "
"damit die Vision wirkt."

#, fuzzy
msgid ""
"You must be standing on the entrance to a mine (sawmills and alchemist labs "
"do not count) to cast this spell."
msgstr ""
"Sie müssen am Eingang einer Mine stehen (Sägewerke und Alchemisten zählen "
"nicht), um diesen Zauber zu wirken."

msgid "You must first defeat the ghosts guarding the mine to cast this spell."
msgstr ""
"Um diesen Zauber zu wirken, müssen zuerst die Geister besiegt werden, die "
"die Mine bewachen."

msgid ""
"There are already at least as many elementals guarding the mine as this hero "
"can generate. Casting this spell will have no effect."
msgstr ""
"Es gibt bereits mindestens so viele Elementare, die die Mine bewachen, wie "
"der Zauberspruch erzeugen kann. Das Wirken dieses Zaubers wird keinen "
"Vorteil bringen."

msgid "%{name} the %{race} (Level %{level})"
msgstr "%{name} (Stufe %{level} %{race})"

msgid "Are you sure you want to dismiss this Hero?"
msgstr "Sind Sie sicher, dass Sie diesen Helden entlassen wollen?"

msgid "View Experience Info"
msgstr "Infos zur Erfahrung anzeigen"

msgid "View Spell Points Info"
msgstr "Infos zu Zauberpunkten anzeigen"

msgid "Set army combat formation to 'Spread'"
msgstr "Armeekampfformation auf \"Ausbreitend\" einstellen"

msgid "Set army combat formation to 'Grouped'"
msgstr "Armeekampfformation auf \"Gruppiert\" einstellen"

msgid "Exit Hero Screen"
msgstr "Heldenbildschirm verlassen"

msgid "You cannot dismiss a hero in a castle"
msgstr "Man kann einen Helden nicht in einer Burg entlassen"

msgid "Dismissal of %{name} the %{race} is prohibited by scenario"
msgstr "Die Entlassung von %{name} (%{race}) ist durch das Szenario verboten"

msgid "Dismiss %{name} the %{race}"
msgstr "%{name} (%{race}) entlassen"

msgid "Show previous hero"
msgstr "Vorherigen Helden anzeigen"

msgid "Show next hero"
msgstr "Nächsten Helden anzeigen"

msgid "Blood Morale"
msgstr "Blutmoral"

msgid "%{morale} Morale"
msgstr "%{morale} Moral"

msgid "%{luck} Luck"
msgstr "%{luck} Glück"

msgid "Current Luck Modifiers:"
msgstr "Aktuelle Glücksmodifikatoren:"

msgid "Current Morale Modifiers:"
msgstr "Aktuelle Moralmodifikatoren:"

msgid "Entire army is undead, so morale does not apply."
msgstr "Die gesamte Armee ist untot, also gilt die Moral nicht."

msgid ""
"Current experience %{exp1}.\n"
" Next level %{exp2}."
msgstr ""
"Aktuelle Erfahrung %{exp1}.\n"
" Nächste Stufe %{exp2}."

msgid "Level %{level}"
msgstr "Stufe %{level}"

msgid ""
"%{name} currently has %{point} spell points out of a maximum of %{max}. The "
"maximum number of spell points is 10 times your knowledge. It is "
"occasionally possible to have more than your maximum spell points via "
"special events."
msgstr ""
"%{name} hat derzeit %{point} Zauberpunkte von einem Maximum von %{max}. Die "
"maximale Anzahl an Zauberpunkten ist das 10-fache ihr Wissens. Es ist "
"gelegentlich möglich, durch besondere Ereignisse mehr als die maximale "
"Anzahl an Zauberpunkten zu erhalten."

msgid "%{name1} meets %{name2}"
msgstr "%{name1} trifft %{name2}"

msgid "Town Portal"
msgstr "Stadtportal"

msgid "Select town to port to."
msgstr "Wählen Sie die Zielstadt aus."

msgid "Enemy heroes are now fully identifiable."
msgstr "Feindliche Helden sind jetzt vollständig identifizierbar."

msgid "Identify Hero"
msgstr "Held identifiz."

msgid "The creatures are willing to join us!"
msgstr "Die Kreaturen sind bereit, sich uns anzuschließen!"

msgid "All the creatures will join us..."
msgstr "Alle Kreaturen werden sich uns anschließen..."

msgid "The creature will join us..."
msgid_plural "%{count} of the creatures will join us..."
msgstr[0] "Die Kreatur wird sich uns anschließen..."
msgstr[1] "%{count} der Kreaturen werden sich uns anschließen..."

msgid ""
"\n"
" for a fee of %{gold} gold."
msgstr ""
"\n"
"gegen eine Gebühr von %{gold} Gold."

msgid "These weak creatures will surely flee before us."
msgstr "Diese schwachen Kreaturen werden sicher vor uns fliehen."

msgid "I fear these creatures are in the mood for a fight."
msgstr "Ich fürchte, diese Kreaturen sind in der Stimmung für einen Kampf."

msgid "Your attack skill is a bonus added to each creature's attack skill."
msgstr ""
"Ihre Angriffsfähigkeit ist ein Bonus, der zur Angriffsfähigkeit jeder "
"Kreatur addiert wird."

msgid "Your defense skill is a bonus added to each creature's defense skill."
msgstr ""
"Ihre Verteidigung ist ein Bonus, der zur Verteidigung jeder Kreatur addiert "
"wird."

msgid "Your spell power determines the length or power of a spell."
msgstr "Ihre Zauberkraft bestimmt die Länge oder Stärke eines Zaubers."

msgid ""
"Your knowledge determines how many spell points your hero may have. Under "
"normal circumstances, a hero is limited to 10 spell points per level of "
"knowledge."
msgstr ""
"Ihr Wissen bestimmt, wie viele Zauberpunkte Ihr Held haben darf. Unter "
"normalen Umständen ist ein Held auf 10 Zauberpunkte pro Wissensstufe "
"beschränkt."

msgid "Current Modifiers:"
msgstr "Aktuelle Modifikatoren:"

msgid "skill|Basic"
msgstr "Einfach"

msgid "skill|Advanced"
msgstr "Verbessert"

msgid "skill|Expert"
msgstr "Meisterhaft"

msgid "Pathfinding"
msgstr "Pfadfinden"

msgid "Archery"
msgstr "Bogen"

msgid "Logistics"
msgstr "Logistik"

msgid "Scouting"
msgstr "Spähen"

msgid "Diplomacy"
msgstr "Diplomatie"

msgid "Navigation"
msgstr "Navigation"

msgid "Leadership"
msgstr "Führung"

msgid "Wisdom"
msgstr "Weisheit"

msgid "Mysticism"
msgstr "Mystik"

msgid "Ballistics"
msgstr "Ballistik"

msgid "Eagle Eye"
msgstr "Adlerauge"

msgid "Necromancy"
msgstr "Nekromantie"

msgid "Estates"
msgstr "Grundbesitz"

msgid "Advanced Archery"
msgstr "Verbessert Bogen"

msgid "Advanced Pathfinding"
msgstr "Verbessert Pfadfinden"

msgid "Basic Archery"
msgstr "Einfach Bogen"

msgid "Basic Pathfinding"
msgstr "Einfaches Pfadfinden"

msgid "Expert Pathfinding"
msgstr "Meisterhaft Pfadfinden"

msgid "Advanced Logistics"
msgstr "Verbesserte Logistik"

msgid "Basic Logistics"
msgstr "Einfache Logistik"

msgid "Basic Scouting"
msgstr "Einfaches Spähen"

msgid "Expert Archery"
msgstr "Meisterhaft Bogen"

msgid "Expert Logistics"
msgstr "Meisterhafte Logistik"

msgid "Advanced Diplomacy"
msgstr "Verbesserte Diplomatie"

msgid "Advanced Scouting"
msgstr "Verbessertes Spähen"

msgid "Basic Diplomacy"
msgstr "Einfache Diplomatie"

msgid "Expert Diplomacy"
msgstr "Meisterhafte Diplomatie"

msgid "Expert Scouting"
msgstr "Meisterhaftes Spähen"

msgid "Advanced Leadership"
msgstr "Verbesserte Führung"

msgid "Advanced Navigation"
msgstr "Verbesserte Navigation"

msgid "Basic Leadership"
msgstr "Einfache Führung"

msgid "Basic Navigation"
msgstr "Einfache Navigation"

msgid "Expert Navigation"
msgstr "Meisterhafte Navigation"

msgid "Advanced Wisdom"
msgstr "Verbesserte Weisheit"

msgid "Basic Mysticism"
msgstr "Einfache Mystik"

msgid "Basic Wisdom"
msgstr "Einfache Weisheit"

msgid "Expert Leadership"
msgstr "Meisterhafte Führung"

msgid "Expert Wisdom"
msgstr "Meisterhafte Weisheit"

msgid "Advanced Luck"
msgstr "Verbessertes Glück"

msgid "Advanced Mysticism"
msgstr "Verbesserte Mystik"

msgid "Basic Luck"
msgstr "Einfaches Glück"

msgid "Expert Luck"
msgstr "Meisterhaftes Glück"

msgid "Expert Mysticism"
msgstr "Meisterhafte Mystik"

msgid "Advanced Ballistics"
msgstr "Verbesserte Ballistik"

msgid "Advanced Eagle Eye"
msgstr "Verbessertes Adlerauge"

msgid "Basic Ballistics"
msgstr "Einfache Ballistik"

msgid "Basic Eagle Eye"
msgstr "Einfaches Adlerauge"

msgid "Expert Ballistics"
msgstr "Meisterhafte Ballistik"

msgid "Advanced Necromancy"
msgstr "Verbesserte Nekromantie"

msgid "Basic Estates"
msgstr "Einfach Grundbesitz"

msgid "Basic Necromancy"
msgstr "Einfache Nekromantie"

msgid "Expert Eagle Eye"
msgstr "Meisterhaftes Adlerauge"

msgid "Expert Necromancy"
msgstr "Meisterhafte Nekromantie"

msgid "Advanced Estates"
msgstr "Verbessert Grundbesitz"

msgid "Expert Estates"
msgstr "Meisterhaft Grundbesitz"

msgid ""
"%{skill} reduces the movement penalty for rough terrain by %{count} percent."
msgstr ""
"%{skill} reduziert den Bewegungsabzug für unwegsames Gelände um %{count} "
"Prozent."

msgid "%{skill} eliminates the movement penalty for rough terrain."
msgstr "%{skill} eliminiert den Bewegungsabzug für unwegsames Gelände."

msgid ""
"%{skill} increases the damage done by range attacking creatures by %{count} "
"percent."
msgstr ""
"%{skill} erhöht den Schaden von Kreaturen, die aus der Entfernung angreifen, "
"um %{count} Prozent."

msgid "%{skill} increases your hero's movement points by %{count} percent."
msgstr "%{skill} erhöht die Bewegungspunkte Ihres Helden um %{count} Prozent."

msgid "%{skill} increases your hero's viewable area by one square."
msgid_plural ""
"%{skill} increases your hero's viewable area by %{count} squares."
msgstr[0] ""
"%{skill} vergrößert den sichtbaren Bereich Ihres Helden um ein Quadrat."
msgstr[1] ""
"%{skill} vergrößert den sichtbaren Bereich Ihres Helden um %{count} Quadrate."

msgid ""
"%{skill} allows you to negotiate with monsters who are weaker than your "
"group. "
msgstr ""
"%{skill} erlaubt Ihnen, mit Monstern zu verhandeln, die schwächer als Ihre "
"Gruppe sind. "

msgid "Approximately %{count} percent of the creatures may offer to join you."
msgstr ""
"Ungefähr %{count} Prozent der Kreaturen werden Ihnen anbieten, sich Ihnen "
"anzuschließen."

msgid "All of the creatures may offer to join you."
msgstr "Alle Kreaturen können anbieten, sich Ihnen anzuschließen."

msgid ""
"%{skill} increases your hero's movement points over water by %{count} "
"percent."
msgstr ""
"%{skill} erhöht die Bewegungspunkte Ihres Helden über Wasser um %{count} "
"Prozent."

msgid "%{skill} increases your hero's troops morale by %{count}."
msgstr "%{skill} erhöht die Moral der Truppen Ihres Helden um %{count}."

msgid "%{skill} allows your hero to learn third level spells."
msgstr "%{skill} erlaubt es Ihrem Helden, Zauber der dritten Stufe zu lernen."

msgid "%{skill} allows your hero to learn fourth level spells."
msgstr "%{skill} erlaubt es Ihrem Helden, Zauber der vierten Stufe zu lernen."

msgid "%{skill} allows your hero to learn fifth level spells."
msgstr "%{skill} erlaubt es Ihrem Helden, Zauber der fünften Stufe zu lernen."

msgid "%{skill} regenerates one additional spell point per day to your hero."
msgid_plural ""
"%{skill} regenerates %{count} additional spell points per day to your hero."
msgstr[0] ""
"%{skill} regeneriert einen zusätzlichen Zauberpunkt pro Tag für Ihren Helden."
msgstr[1] ""
"%{skill} regeneriert %{count} zusätzliche Zauberpunkte pro Tag für Ihren "
"Helden."

msgid "%{skill} increases your hero's luck by %{count}."
msgstr "%{skill} erhöht das Glück Ihres Helden um %{count}."

msgid ""
"%{skill} gives your hero's catapult shots a greater chance to hit and do "
"damage to castle walls."
msgstr ""
"%{skill} gibt den Katapultschüssen Ihres Helden eine größere Chance, die "
"Burgmauern zu treffen und Schaden zu verursachen."

msgid ""
"%{skill} gives your hero's catapult an extra shot, and each shot has a "
"greater chance to hit and do damage to castle walls."
msgstr ""
"%{skill} gibt dem Katapult Ihres Helden einen zusätzlichen Schuss, und jeder "
"Schuss hat eine größere Chance, die Burgmauern zu treffen und Schaden zu "
"verursachen."

msgid ""
"%{skill} gives your hero's catapult an extra shot, and each shot "
"automatically destroys any wall, except a fortified wall in a Knight castle."
msgstr ""
"%{skill} gibt dem Katapult Ihres Helden einen zusätzlichen Schuss, und jeder "
"Schuss zerstört automatisch jede Mauer, außer einer befestigten Mauer in "
"einer Ritterburg."

#, fuzzy
msgid ""
"%{skill} gives your hero a %{count} percent chance to learn any given 1st or "
"2nd level spell that was cast by an enemy during combat."
msgstr ""
"%{skill} gibt Ihrem Helden eine %{count} Prozent Chance, jeden gegnerischen "
"Zauber der Stufe 1 oder 2 zu erlernen, der in einem Kampf gegen ihn "
"eingesetzt wird."

#, fuzzy
msgid ""
"%{skill} gives your hero a %{count} percent chance to learn any given 3rd "
"level spell (or below) that was cast by an enemy during combat."
msgstr ""
"%{skill} gibt Ihrem Helden eine %{count} Prozent Chance, jeden beliebigen "
"Zauber der Stufe 3 (oder niedriger) zu lernen, der im Kampf gegen ihn "
"eingesetzt wird."

#, fuzzy
msgid ""
"%{skill} gives your hero a %{count} percent chance to learn any given 4th "
"level spell (or below) that was cast by an enemy during combat."
msgstr ""
"%{skill} gibt Ihrem Helden eine %{count} Prozent Chance, jeden beliebigen "
"Zauber der Stufe 4 (oder niedriger) zu lernen, der im Kampf gegen ihn "
"eingesetzt wird."

msgid ""
"%{skill} allows %{count} percent of the creatures killed in combat to be "
"brought back from the dead as Skeletons."
msgstr ""
"%{skill} erlaubt es %{count} Prozent der im Kampf getöteten Kreaturen als "
"Skelette aus den Toten zurückzubringen."

msgid ""
"Your hero produces %{count} gold pieces per day as tax revenue from estates."
msgstr ""
"Ihr Held produziert %{count} Goldstücke pro Tag als Steuereinnahmen aus "
"Ländereien."

msgid "Blue"
msgstr "Blau"

msgid "Green"
msgstr "Grün"

msgid "Red"
msgstr "Rot"

msgid "Yellow"
msgstr "Gelb"

msgid "Orange"
msgstr "Orange"

msgid "Purple"
msgstr "Lila"

msgid "barrier|Aqua"
msgstr "Aqua"

msgid "barrier|Blue"
msgstr "Blaue"

msgid "barrier|Brown"
msgstr "Braune"

msgid "barrier|Gold"
msgstr "Goldene"

msgid "barrier|Green"
msgstr "Grüne"

msgid "barrier|Orange"
msgstr "Orange"

msgid "barrier|Purple"
msgstr "Lila"

msgid "barrier|Red"
msgstr "Rote"

msgid "tent|Aqua"
msgstr "Aqua"

msgid "tent|Blue"
msgstr "Blaues"

msgid "tent|Brown"
msgstr "Braunes"

msgid "tent|Gold"
msgstr "Goldenes"

msgid "tent|Green"
msgstr "Grünes"

msgid "tent|Orange"
msgstr "Orange"

msgid "tent|Purple"
msgstr "Lila"

msgid "tent|Red"
msgstr "Rotes"

msgid "Experience"
msgstr "Erfahrung"

msgid ""
"Experience allows your heroes to go up levels, increasing their primary and "
"secondary skills."
msgstr ""
"Mit der Erfahrung steigen die Helden im Level auf und verbessern ihre "
"primären und sekundären Fähigkeiten."

msgid "Hero/Stats"
msgstr "Held/Stats"

msgid "Skills"
msgstr "Fähigkeiten"

msgid "Town/Castle"
msgstr "Stadt/Burg"

msgid "Garrison"
msgstr "Garnison"

msgid "Gold Per Day:"
msgstr "Gold pro Tag:"

msgid "View Heroes."
msgstr "Helden anzeigen."

msgid "Towns/Castles"
msgstr "Stadt/Burg"

msgid "View Towns and Castles."
msgstr "Städte anzeigen."

msgid "luck|Cursed"
msgstr "Verfluchtes"

msgid "luck|Awful"
msgstr "Furchtbares"

msgid "luck|Bad"
msgstr "Schlechtes"

msgid "luck|Normal"
msgstr "Normales"

msgid "luck|Good"
msgstr "Gutes"

msgid "luck|Great"
msgstr "Wunderbares"

msgid "luck|Irish"
msgstr "Irisches"

msgid ""
"Bad luck sometimes falls on your armies in combat, causing their attacks to "
"only do half damage."
msgstr ""
"Ihre Armeen werden im Kampf manchmal vom Pech verfolgt, so dass ihre "
"Angriffe nur halben Schaden anrichten."

msgid ""
"Neutral luck means your armies will never get lucky or unlucky attacks on "
"the enemy."
msgstr ""
"Neutrales Glück bedeutet, dass Ihre Armeen keine glücklichen oder "
"unglücklichen Angriffe auf den Feind haben werden."

msgid ""
"Good luck sometimes lets your armies get lucky attacks (double strength) in "
"combat."
msgstr ""
"Mit viel Glück können Ihre Armeen manchmal glückliche Angriffe (doppelte "
"Stärke) im Kampf erhalten."

msgid "morale|Treason"
msgstr "Verratende"

msgid "morale|Awful"
msgstr "Furchtbare"

msgid "morale|Poor"
msgstr "Schlechte"

msgid "morale|Normal"
msgstr "Normale"

msgid "morale|Good"
msgstr "Hohe"

msgid "morale|Great"
msgstr "Wunderbare"

msgid "morale|Blood!"
msgstr "Blut!"

msgid "Bad morale may cause your armies to freeze in combat."
msgstr ""
"Eine schlechte Moral kann dazu führen, dass Ihre Armeen im Kampf erstarren."

msgid ""
"Neutral morale means your armies will never be blessed with extra attacks or "
"freeze in combat."
msgstr ""
"Neutrale Moral bedeutet, dass Ihre Armeen nie mit zusätzlichen Angriffen "
"gesegnet werden oder im Kampf einfrieren."

msgid "Good morale may give your armies extra attacks in combat."
msgstr ""
"Eine gute Moral kann Ihre Armeen zusätzliche Angriffe im Kampf verschaffen."

msgid "Knight"
msgstr "Ritter"

msgid "Barbarian"
msgstr "Barbar"

msgid "Sorceress"
msgstr "Zauberin"

msgid "Warlock"
msgstr "Hexer"

msgid "Wizard"
msgstr "Zauberer"

msgid "Necromancer"
msgstr "Totenbeschwörer"

msgid "Multi"
msgstr "Verschied"

msgid "race|Random"
msgstr "Zufällig"

msgid "race|Neutral"
msgstr "Neutral"

msgid "doubleLined|Knight"
msgstr "Ritter"

msgid "doubleLined|Barbarian"
msgstr "Barbar"

msgid "doubleLined|Sorceress"
msgstr "Zauberin"

msgid "doubleLined|Warlock"
msgstr "Hexer"

msgid "doubleLined|Wizard"
msgstr "Zauberer"

msgid ""
"doubleLined|Necro-\n"
"mancer"
msgstr ""
"Totenbe-\n"
"schwörer"

msgid "doubleLinedRace|Multi"
msgstr "Verschied"

msgid "doubleLinedRace|Random"
msgstr "Zufällig"

msgid "doubleLinedRace|Neutral"
msgstr "Neutral"

msgid "speed|Standing"
msgstr "Stehend"

msgid "speed|Crawling"
msgstr "Schleichend"

msgid "speed|Very Slow"
msgstr "Sehr langsam"

msgid "speed|Slow"
msgstr "Langsam"

msgid "speed|Average"
msgstr "Normal"

msgid "speed|Fast"
msgstr "Schnell"

msgid "speed|Very Fast"
msgstr "Sehr Schnell"

msgid "speed|Ultra Fast"
msgstr "Ultra schnell"

msgid "speed|Blazing"
msgstr "Blitzschnell"

msgid "speed|Instant"
msgstr "Sofort"

msgid "week|Squirrel"
msgstr "Eichhörnchen"

msgid "week|Rabbit"
msgstr "Kaninchen"

msgid "week|Gopher"
msgstr "Erdhörnchen"

msgid "week|Badger"
msgstr "Dachs"

msgid "week|Rat"
msgstr "Ratte"

msgid "week|Eagle"
msgstr "Adler"

msgid "week|Weasel"
msgstr "Wiesel"

msgid "week|Raven"
msgstr "Rabe"

msgid "week|Mongoose"
msgstr "Manguste"

msgid "week|Dog"
msgstr "Hund"

msgid "week|Aardvark"
msgstr "Erdferkel"

msgid "week|Lizard"
msgstr "Eidechse"

msgid "week|Tortoise"
msgstr "Schildkröte"

msgid "week|Hedgehog"
msgstr "Igel"

msgid "week|Condor"
msgstr "Condor"

msgid "week|Ant"
msgstr "Ameise"

msgid "week|Grasshopper"
msgstr "Grashüpfer"

msgid "week|Dragonfly"
msgstr "Libelle"

msgid "week|Spider"
msgstr "Spinne"

msgid "week|Butterfly"
msgstr "Schmetterling"

msgid "week|Bumblebee"
msgstr "Hummel"

msgid "week|Locust"
msgstr "Heuschrecke"

msgid "week|Earthworm"
msgstr "Regenwurm"

msgid "week|Hornet"
msgstr "Hornisse"

msgid "week|Beetle"
msgstr "Käfer"

msgid "week|PLAGUE"
msgstr "PEST"

msgid "week|Unnamed"
msgstr "Unbenannt"

msgid "Desert"
msgstr "Wüste"

msgid "Snow"
msgstr "Schnee"

msgid "Wasteland"
msgstr "Ödland"

msgid "Beach"
msgstr "Strand"

msgid "Lava"
msgstr "Lava"

msgid "Dirt"
msgstr "Erde"

msgid "Grass"
msgstr "Gras"

msgid "Ocean"
msgstr "Ozean"

msgid "maps|Small"
msgstr "Kleine"

msgid "maps|Medium"
msgstr "Mittlere"

msgid "maps|Large"
msgstr "Grosse"

msgid "maps|Extra Large"
msgstr "Extragrosse"

msgid "maps|Custom Size"
msgstr "Individuelle Größe"

msgid "Ore Mine"
msgstr "Erzmine"

msgid "Sulfur Mine"
msgstr "Schwefelmine"

msgid "Crystal Mine"
msgstr "Kristallmine"

msgid "Gems Mine"
msgstr "Edelsteinmine"

msgid "Gold Mine"
msgstr "Goldmine"

msgid "Mine"
msgstr "Mine"

msgid "Burma shave."
msgstr "Burma shave."

msgid "Next sign 50 miles."
msgstr "Nächstes Schild 50 Meilen."

msgid "See Rock City."
msgstr "Siehe Rock City."

msgid "This space for rent."
msgstr "Dieser Raum ist zu vermieten."

msgid "No object"
msgstr "Kein Objekt"

msgid "Alchemist Lab"
msgstr "Alchemistenlabor"

msgid "Sign"
msgstr "Zeichen"

msgid "Buoy"
msgstr "Boje"

msgid "Skeleton"
msgstr "Skelett"

msgid "Daemon Cave"
msgstr "Dämonenhöhle"

msgid "Treasure Chest"
msgstr "Schatzkiste"

msgid "Faerie Ring"
msgstr "Feenring"

msgid "Campfire"
msgstr "Lagerfeuer"

msgid "Fountain"
msgstr "Brunnen"

msgid "Gazebo"
msgstr "Pavillon"

msgid "Genie Lamp"
msgstr "Antike Lampe"

msgid "Archer's House"
msgstr "Haus des Bogenschützen"

msgid "Goblin Hut"
msgstr "Goblinhütte"

msgid "Dwarf Cottage"
msgstr "Zwergenhaus"

msgid "Peasant Hut"
msgstr "Bauernhaus"

msgid "Stables"
msgstr "Ställe"

msgid "Alchemist's Tower"
msgstr "Turm des Alchemisten"

msgid "Event"
msgstr "Ereignis"

msgid "Dragon City"
msgstr "Drachenstadt"

msgid "Lighthouse"
msgid_plural "Lighthouses"
msgstr[0] "Leuchtturm"
msgstr[1] "Leuchttürme"

msgid "Water Wheel"
msgid_plural "Water Wheels"
msgstr[0] "Wasserrad"
msgstr[1] "Wasserräder"

msgid "Mines"
msgstr "Minen"

msgid "Obelisk"
msgstr "Obelisk"

msgid "Oasis"
msgstr "Oase"

msgid "Resource"
msgstr "Ressource"

msgid "Sawmill"
msgstr "Sägemühle"

msgid "Oracle"
msgstr "Orakel"

msgid "Shrine of the First Circle"
msgstr "Schrein des ersten Kreises"

msgid "Shipwreck"
msgstr "Schiffswrack"

msgid "Sea Chest"
msgstr "Seekiste"

msgid "Desert Tent"
msgstr "Wüstenzelt"

msgid "Stone Liths"
msgstr "Steinsäulen"

msgid "Wagon Camp"
msgstr "Wagenlager"

msgid "Hut of the Magi"
msgstr "Hütte des Magiers"

msgid "Whirlpool"
msgstr "Whirlpool"

msgid "Windmill"
msgid_plural "Windmills"
msgstr[0] "Windmühle"
msgstr[1] "Windmühlen"

msgid "Artifact"
msgstr "Artefakt"

msgid "Mermaid"
msgstr "Meerjungfrau"

msgid "Boat"
msgstr "Boot"

msgid "Random Ultimate Artifact"
msgstr "Zufälliges ultimatives Artefakt"

msgid "Random Artifact"
msgstr "Zufälliges Artefakt"

msgid "Random Resource"
msgstr "Zufällige Ressource"

msgid "Random Monster"
msgstr "Zufälliges Monster"

msgid "Random Town"
msgstr "Zufällige Stadt"

msgid "Random Castle"
msgstr "Zufälliges Burg"

msgid "Eye of the Magi"
msgstr "Auge des Magiers"

msgid "Random Monster - weak"
msgstr "Zufälliges Monster - schwach"

msgid "Random Monster - medium"
msgstr "Zufälliges Monster - mittel"

msgid "Random Monster - strong"
msgstr "Zufälliges Monster - stark"

msgid "Random Monster - very strong"
msgstr "Zufälliges Monster - sehr stark"

msgid "Nothing Special"
msgstr "Nichts besonderes"

msgid "Mossy Rock"
msgstr "Moosiger Felsen"

msgid "Watch Tower"
msgstr "Wachturm"

msgid "Tree House"
msgstr "Baumhaus"

msgid "Tree City"
msgstr "Baumhausstadt"

msgid "Ruins"
msgstr "Ruinen"

msgid "Fort"
msgstr "Fort"

msgid "Abandoned Mine"
msgstr "Verlassene Mine"

msgid "Sirens"
msgstr "Sirenen"

msgid "Standing Stones"
msgstr "Stehende Steine"

msgid "Idol"
msgstr "Götzenbild"

msgid "Tree of Knowledge"
msgstr "Baum des Wissens"

msgid "Witch Doctor's Hut"
msgstr "Hütte des Hexendoktors"

msgid "Temple"
msgstr "Tempel"

msgid "Hill Fort"
msgstr "Hügelfort"

msgid "Halfling Hole"
msgstr "Loch des Halblings"

msgid "Mercenary Camp"
msgstr "Söldnerlager"

msgid "Shrine of the Second Circle"
msgstr "Schrein des zweiten Kreises"

msgid "Shrine of the Third Circle"
msgstr "Schrein des dritten Kreises"

msgid "City of the Dead"
msgstr "Stadt der Toten"

msgid "Sphinx"
msgstr "Sphinx"

msgid "Wagon"
msgstr "Waggon"

msgid "Tar Pit"
msgstr "Teergrube"

msgid "Artesian Spring"
msgstr "Artesische Quelle"

msgid "Troll Bridge"
msgstr "Trollbrücke"

msgid "Watering Hole"
msgstr "Wasserloch"

msgid "Witch's Hut"
msgstr "Hexenhütte"

msgid "Xanadu"
msgstr "Xanadu"

msgid "Lean-To"
msgstr "Anbau"

msgid "Magellan's Maps"
msgstr "Magellans Karten"

msgid "Flotsam"
msgstr "Treibgut"

msgid "Derelict Ship"
msgstr "Heruntergekommenes Schiff"

msgid "Shipwreck Survivor"
msgstr "Schiffbrüchiger"

msgid "Bottle"
msgstr "Flasche"

msgid "Magic Well"
msgstr "Magischer Brunnen"

msgid "Magic Garden"
msgid_plural "Magic Gardens"
msgstr[0] "Zaubergarten"
msgstr[1] "Zaubergärten"

msgid "Observation Tower"
msgstr "Beobachtungsturm"

msgid "Freeman's Foundry"
msgstr "Freemans Giesserei"

msgid "Reefs"
msgstr "Riffe"

msgid "Trees"
msgstr "Bäume"

msgid "Mountains"
msgstr "Berge"

msgid "Volcano"
msgstr "Vulkan"

msgid "Flowers"
msgstr "Blumen"

msgid "Rock"
msgstr "Fels"

msgid "Water Lake"
msgstr "See"

msgid "Mandrake"
msgstr "Mandragola"

msgid "Dead Tree"
msgstr "Toter Baum"

msgid "Stump"
msgstr "Stumpf"

msgid "Crater"
msgstr "Krater"

msgid "Cactus"
msgstr "Kaktus"

msgid "Mound"
msgstr "Erdhügel"

msgid "Dune"
msgstr "Düne"

msgid "Lava Pool"
msgstr "Lavabecken"

msgid "Shrub"
msgstr "Strauch"

msgid "Barrow Mounds"
msgstr "Vergrabener Karren"

msgid "Random Artifact - Treasure"
msgstr "Zufälliges Artefakt - Schatz"

msgid "Random Artifact - Minor"
msgstr "Zufälliges Artefakt - Klein"

msgid "Random Artifact - Major"
msgstr "Zufälliges Artefakt - Groß"

msgid "Barrier"
msgstr "Barriere"

msgid "Traveller's Tent"
msgstr "Zelt des Reisenden"

msgid "Jail"
msgstr "Gefängnis"

msgid "Fire Summoning Altar"
msgstr "Feuerwesen-Altar"

msgid "Air Summoning Altar"
msgstr "Luftwesen-Altar"

msgid "Earth Summoning Altar"
msgstr "Erdwesen-Altar"

msgid "Water Summoning Altar"
msgstr "Wasserwesen-Altar"

msgid "Unknown Monster"
msgstr "Unbekanntes Monster"

msgid "Unknown Monsters"
msgstr "Unbekannte Monster"

msgid "Peasant"
msgstr "Bauer"

msgid "Peasants"
msgstr "Bauern"

msgid "Archer"
msgstr "Bogenschütze"

msgid "Archers"
msgstr "Bogenschützen"

msgid "Ranger"
msgstr "Ranger"

msgid "Rangers"
msgstr "Rangers"

msgid "Pikeman"
msgstr "Pikenier"

msgid "Pikemen"
msgstr "Pikeniere"

msgid "Veteran Pikeman"
msgstr "Meister-Pikenier"

msgid "Veteran Pikemen"
msgstr "Meister-Pikeniere"

msgid "Swordsman"
msgstr "Schwertkämpfer"

msgid "Swordsmen"
msgstr "Schwertkämpfer"

msgid "Master Swordsman"
msgstr "Schwertmeister"

msgid "Master Swordsmen"
msgstr "Schwertmeistern"

msgid "Cavalries"
msgstr "Kavallerien"

msgid "Cavalry"
msgstr "Kavallerie"

msgid "Champion"
msgstr "Champion"

msgid "Champions"
msgstr "Champions"

msgid "Paladin"
msgstr "Paladin"

msgid "Paladins"
msgstr "Paladine"

msgid "Crusader"
msgstr "Kreuzritter"

msgid "Crusaders"
msgstr "Kreuzritter"

msgid "Goblin"
msgstr "Goblin"

msgid "Goblins"
msgstr "Goblins"

msgid "Orc"
msgstr "Ork"

msgid "Orcs"
msgstr "Orks"

msgid "Orc Chief"
msgstr "Orkführer"

msgid "Orc Chiefs"
msgstr "Orkführer"

msgid "Wolf"
msgstr "Wolf"

msgid "Wolves"
msgstr "Wölfe"

msgid "Ogre"
msgstr "Oger"

msgid "Ogres"
msgstr "Oger"

msgid "Ogre Lord"
msgstr "Ogerlord"

msgid "Ogre Lords"
msgstr "Ogerlords"

msgid "Troll"
msgstr "Troll"

msgid "Trolls"
msgstr "Trolle"

msgid "War Troll"
msgstr "Kriegstroll"

msgid "War Trolls"
msgstr "Kriegstrolle"

msgid "Cyclopes"
msgstr "Zyklopen"

msgid "Cyclops"
msgstr "Zyklop"

msgid "Sprite"
msgstr "Fee"

msgid "Sprites"
msgstr "Feen"

msgid "Dwarf"
msgstr "Zwerg"

msgid "Dwarves"
msgstr "Zwerge"

msgid "Battle Dwarf"
msgstr "Kampfzwerg"

msgid "Battle Dwarves"
msgstr "Kampfzwerge"

msgid "Elf"
msgstr "Elf"

msgid "Elves"
msgstr "Elfen"

msgid "Grand Elf"
msgstr "Grosself"

msgid "Grand Elves"
msgstr "Grosselfen"

msgid "Druid"
msgstr "Druide"

msgid "Druids"
msgstr "Druiden"

msgid "Greater Druid"
msgstr "Grossdruide"

msgid "Greater Druids"
msgstr "Grossdruiden"

msgid "Unicorn"
msgstr "Einhorn"

msgid "Unicorns"
msgstr "Einhörner"

msgid "Phoenix"
msgstr "Phönix"

msgid "Phoenixes"
msgstr "Phönixe"

msgid "Centaur"
msgstr "Zentaur"

msgid "Centaurs"
msgstr "Zentauren"

msgid "Gargoyle"
msgstr "Wasserspeier"

msgid "Gargoyles"
msgstr "Wasserspeier"

msgid "Griffin"
msgstr "Greifvogel"

msgid "Griffins"
msgstr "Greifvögel"

msgid "Minotaur"
msgstr "Minotaur"

msgid "Minotaurs"
msgstr "Minotauren"

msgid "Minotaur King"
msgstr "Minotaurenkönig"

msgid "Minotaur Kings"
msgstr "Minotaurenkönige"

msgid "Hydra"
msgstr "Hydra"

msgid "Hydras"
msgstr "Hydras"

msgid "Green Dragon"
msgstr "Grüner Drache"

msgid "Green Dragons"
msgstr "Grüne Drachen"

msgid "Red Dragon"
msgstr "Roter Drache"

msgid "Red Dragons"
msgstr "Rote Drachen"

msgid "Black Dragon"
msgstr "Schwarzer Drache"

msgid "Black Dragons"
msgstr "Schwarze Drachen"

msgid "Halfling"
msgstr "Halbling"

msgid "Halflings"
msgstr "Halblinge"

msgid "Boar"
msgstr "Eber"

msgid "Boars"
msgstr "Eber"

msgid "Iron Golem"
msgstr "Eisengolem"

msgid "Iron Golems"
msgstr "Eisengoleme"

msgid "Steel Golem"
msgstr "Stahlgolem"

msgid "Steel Golems"
msgstr "Stahlgoleme"

msgid "Roc"
msgstr "Roc"

msgid "Rocs"
msgstr "Rocs"

msgid "Mage"
msgstr "Magier"

msgid "Magi"
msgstr "Magier"

msgid "Archmage"
msgstr "Meistermagier"

msgid "Archmagi"
msgstr "Meistermagier"

msgid "Giant"
msgstr "Riese"

msgid "Giants"
msgstr "Riesen"

msgid "Titan"
msgstr "Titan"

msgid "Titans"
msgstr "Titane"

msgid "Skeletons"
msgstr "Skelette"

msgid "Zombie"
msgstr "Zombie"

msgid "Zombies"
msgstr "Zombies"

msgid "Mutant Zombie"
msgstr "Mutierter Zombie"

msgid "Mutant Zombies"
msgstr "Mutierte Zombies"

msgid "Mummies"
msgstr "Mumien"

msgid "Mummy"
msgstr "Mumie"

msgid "Royal Mummies"
msgstr "Königsmumien"

msgid "Royal Mummy"
msgstr "Königsmumie"

msgid "Vampire"
msgstr "Vampir"

msgid "Vampires"
msgstr "Vampire"

msgid "Vampire Lord"
msgstr "Vampirlord"

msgid "Vampire Lords"
msgstr "Vampirlorde"

msgid "Lich"
msgstr "Lich"

msgid "Liches"
msgstr "Liches"

msgid "Power Lich"
msgstr "Meister-Lich"

msgid "Power Liches"
msgstr "Meister-Liches"

msgid "Bone Dragon"
msgstr "Knochendrache"

msgid "Bone Dragons"
msgstr "Knochendrachen"

msgid "Rogue"
msgstr "Schurke"

msgid "Rogues"
msgstr "Schurken"

msgid "Nomad"
msgstr "Nomade"

msgid "Nomads"
msgstr "Nomaden"

msgid "Ghost"
msgstr "Geist"

msgid "Ghosts"
msgstr "Geister"

msgid "Genie"
msgstr "Dschinn"

msgid "Genies"
msgstr "Dschinne"

msgid "Medusa"
msgstr "Meduse"

msgid "Medusas"
msgstr "Medusen"

msgid "Earth Elemental"
msgstr "Erdwesen"

msgid "Earth Elementals"
msgstr "Erdwesen"

msgid "Air Elemental"
msgstr "Luftwesen"

msgid "Air Elementals"
msgstr "Luftwesen"

msgid "Fire Elemental"
msgstr "Feuerwesen"

msgid "Fire Elementals"
msgstr "Feuerwesen"

msgid "Water Elemental"
msgstr "Wasserwesen"

msgid "Water Elementals"
msgstr "Wasserwesen"

msgid "Random Monsters"
msgstr "Zufällige Monster"

msgid "Random Monster 1"
msgstr "Zufälliges Monster 1"

msgid "Random Monsters 1"
msgstr "Zufällige Monster 1"

msgid "Random Monster 2"
msgstr "Zufälliges Monster 2"

msgid "Random Monsters 2"
msgstr "Zufällige Monster 2"

msgid "Random Monster 3"
msgstr "Zufälliges Monster 3"

msgid "Random Monsters 3"
msgstr "Zufällige Monster 3"

msgid "Random Monster 4"
msgstr "Zufälliges Monster 4"

msgid "Random Monsters 4"
msgstr "Zufällige Monster 4"

msgid "Double shot"
msgstr "Doppelter Schuss"

msgid "2-hex monster"
msgstr "2-Felder Monster"

msgid "Double strike"
msgstr "Doppelschlag"

msgid "Double damage to Undead"
msgstr "Doppelter Schaden an Untoten"

msgid "% magic resistance"
msgstr "% Magieresistenz"

msgid "Immune to Mind spells"
msgstr "Immun gegen Geisteszauber"

msgid "Immune to Elemental spells"
msgstr "Immun gegen Elementarzauber"

msgid "Immune to Fire spells"
msgstr "Immun gegen Feuerzauber"

msgid "Immune to Cold spells"
msgstr "Immun gegen Kältezauber"

msgid "Immune to "
msgstr "Immun gegen "

msgid "% immunity to %{spell} spell"
msgstr "% immunität gegen %{spell}"

msgid "% damage from Elemental spells"
msgstr "% Schaden von Elementarzaubern"

msgid "% chance to Dispel beneficial spells"
msgstr "% Chance, nützliche Zauber zu bannen"

msgid "% chance to Paralyze"
msgstr "% Chance auf Lähmen"

msgid "% chance to Petrify"
msgstr "% Chance auf Versteinern"

msgid "% chance to Blind"
msgstr "% Chance auf Blendung"

msgid "% chance to Curse"
msgstr "% Chance auf Fluch"

msgid "% chance to cast %{spell} spell"
msgstr "% Chance um %{spell} zu wirken"

msgid "HP regeneration"
msgstr "TP-Regeneration"

msgid "Two hexes attack"
msgstr "Angriff an zwei Felder"

msgid "Flyer"
msgstr "Fliegend"

msgid "Always retaliates"
msgstr "Vergeltet immer"

msgid "Attacks all adjacent enemies"
msgstr "Greift alle benachbarten Feinde an"

msgid "No melee penalty"
msgstr "Keine Strafe im Nahkampf"

msgid "Dragon"
msgstr "Drache"

msgid "Undead"
msgstr "Untot"

msgid "No enemy retaliation"
msgstr "Keine feindliche Vergeltung"

msgid "HP drain"
msgstr "TP-Abfluss"

msgid "Cloud attack"
msgstr "Wolke-Angriff"

msgid "Decreases enemy's morale by "
msgstr "Senkt die Moral des Gegners um "

msgid "% chance to halve enemy"
msgstr "% Chance, den Gegner zu halbieren"

msgid "Soul Eater"
msgstr "Seelenfresser"

msgid "Elemental"
msgstr "Element"

msgid "No Morale"
msgstr "Keine Moral"

msgid "200% damage from Fire spells"
msgstr "200% Schaden von Feuerzaubern"

msgid "200% damage from Cold spells"
msgstr "200% Schaden von Kälterzaubern"

msgid "% damage from %{spell} spell"
msgstr "% Schaden durch %{spell}"

msgid "% immunity to "
msgstr "% immunität gegen "

msgid "Lightning"
msgstr "Blitz"

msgid "% damage from "
msgstr "% Schaden von "

msgid "The three Anduran artifacts magically combine into one."
msgstr ""
"Die drei anduranischen Artefakte verbinden sich auf magische Weise zu einem "
"einzigen."

msgid "View Spells"
msgstr "Zaubersprüche anzeigen"

msgid "View %{name} Info"
msgstr "Info von %{name} anzeigen"

msgid "Move %{name}"
msgstr "%{name} umstellen"

msgid "Cannot move the Spellbook"
msgstr "Das Zauberbuch kann nicht umgestellt werden"

msgid "This item can't be traded."
msgstr "Dieser Gegenstand kann nicht gehandelt werden."

msgid "Invalid Artifact"
msgstr "Ungültiges Artefakt"

msgid "The %{name} increases your knowledge by %{count}."
msgstr "Die %{name} erhöht Ihr Wissen um %{count}."

msgid "Ultimate Book of Knowledge"
msgstr "Ultimatives Buch des Wissens"

msgid "The %{name} increases your attack skill by %{count}."
msgstr "Der %{name} erhöht Ihren Angriff um %{count}."

msgid "Ultimate Sword of Dominion"
msgstr "Ultimatives Schwert der Herrschaft"

msgid "The %{name} increases your defense skill by %{count}."
msgstr "Der %{name} erhöht Ihre Verteidigung um %{count}."

msgid "Ultimate Cloak of Protection"
msgstr "Ultimativer Mantel des Schutzes"

msgid "The %{name} increases your spell power by %{count}."
msgstr "Der %{name} erhöht Ihre Zauberkraft um %{count}."

msgid "Ultimate Wand of Magic"
msgstr "Ultimativer Zauberstab"

msgid "The %{name} increases your attack and defense skills by %{count} each."
msgstr ""
"Der %{name} erhöht Ihren Angriff und Ihre Verteidigung um jeweils %{count}."

msgid "Ultimate Shield"
msgstr "Ultimatives Schild"

msgid "The %{name} increases your spell power and knowledge by %{count} each."
msgstr ""
"Die %{name} erhöht Ihre Zauberkraft und Ihr Wissen um jeweils %{count}."

msgid "Ultimate Staff"
msgstr "Ultimativer Stab"

msgid "The %{name} increases each of your basic skills by %{count} points."
msgstr "Der %{name} erhöht jede Ihrer Grundfertigkeiten um %{count} Punkte."

msgid "Ultimate Crown"
msgstr "Ultimative Krone"

msgid "Golden Goose"
msgstr "Goldene Gans"

msgid "The %{name} brings in an income of %{count} gold per day."
msgstr "Der %{name} bringt ein Einkommen von %{count} Gold pro Tag."

msgid "Arcane Necklace of Magic"
msgstr "Geheime Zauberhalskette"

msgid ""
"After rescuing a Sorceress from a cursed tomb, she rewards your heroism with "
"an exquisite jeweled necklace."
msgstr ""
"Nachdem ihr eine Zauberin aus einer verfluchten Gruft gerettet habt, belohnt "
"sie euren Heldenmut mit einer exquisiten Juwelenkette."

msgid "Caster's Bracelet of Magic"
msgstr "Zauberarmband der Magie"

msgid ""
"While searching through the rubble of a caved-in mine, you free a group of "
"trapped Dwarves. Grateful, the leader gives you a golden bracelet."
msgstr ""
"Beim Durchsuchen der Trümmer einer eingestürzten Mine befreien Sie eine "
"Gruppe gefangener Zwerge. Aus Dankbarkeit schenkt euch der Anführer einen "
"goldenen Armreif."

msgid "Mage's Ring of Power"
msgstr "Magierring der Macht"

msgid ""
"A cry of pain leads you to a Centaur, caught in a trap. Upon setting the "
"creature free, he hands you a small pouch. Emptying the contents, you find a "
"dazzling jeweled ring."
msgstr ""
"Ein Schmerzensschrei führt euch zu einem Zentauren, der in einer Falle "
"gefangen ist. Nachdem er die Kreatur befreit hat, überreicht er Ihnen einen "
"kleinen Beutel. Wenn ihr den Inhalt ausleert, findet ihr einen schillernden "
"Ring mit Juwelen."

msgid "Witch's Broach of Magic"
msgstr "Hexenbrosche der Magie"

msgid ""
"Alongside the remains of a burnt witch lies a beautiful broach, intricately "
"designed. Approaching the corpse with caution, you add the broach to your "
"inventory."
msgstr ""
"Neben den Überresten einer verbrannten Hexe liegt eine wunderschöne, "
"kunstvoll gestaltete Brosche. Ihr nähert euch dem Leichnam vorsichtig und "
"nehmt die Brosche in euer Inventar auf."

msgid "Medal of Valor"
msgstr "Medaille der Tapferkeit"

msgid "The %{name} increases your morale by %{count}."
msgstr "Der %{name} erhöht Ihre Moral um %{count}."

msgid ""
"Freeing a virtuous maiden from the clutches of an evil overlord, you are "
"granted a Medal of Valor by the King's herald."
msgstr ""
"Ihr befreit ein tugendhaftes Mädchen aus den Fängen eines bösen Herrschers "
"und erhaltet dafür vom Herold des Königs eine Tapferkeitsmedaille."

msgid "Medal of Courage"
msgstr "Medaille des Mutes"

msgid ""
"After saving a young boy from a vicious pack of Wolves, you return him to "
"his father's manor. The grateful nobleman awards you with a Medal of Courage."
msgstr ""
"Nachdem ihr einen kleinen Jungen vor einem bösartigen Wolfsrudel gerettet "
"habt, bringt ihr ihn auf das Landgut seines Vaters zurück. Der dankbare "
"Adlige verleiht euch eine Tapferkeitsmedaille."

msgid "Medal of Honor"
msgstr "Medaille der Ehre"

msgid ""
"After freeing a princess of a neighboring kingdom from the evil clutches of "
"despicable slavers, she awards you with a Medal of Honor."
msgstr ""
"Nachdem ihr die Prinzessin eines Nachbarkönigreichs aus den Fängen "
"abscheulicher Sklavenhändler befreit haben, zeichnet sie euch mit einer "
"Ehrenmedaille aus."

msgid "Medal of Distinction"
msgstr "Medaille der Auszeichnung"

msgid ""
"Ridding the countryside of the hideous Minotaur who made a sport of eating "
"noblemen's Knights, you are honored with the Medal of Distinction."
msgstr ""
"Ihr habt das Land von dem abscheulichen Minotaurus befreit, der sich einen "
"Spaß daraus machte, die Ritter der Adligen zu verspeisen, und werdet dafür "
"mit der Medaille für besondere Verdienste geehrt."

msgid "Fizbin of Misfortune"
msgstr "Fizbin des Pechs"

msgid "The %{name} greatly decreases your morale by %{count}."
msgstr "Der %{name} senkt Ihre Moral stark um %{count}."

msgid ""
"You stumble upon a medal lying alongside the empty road. Adding the medal to "
"your inventory, you become aware that you have acquired the undesirable "
"Fizbin of Misfortune, greatly decreasing your army's morale."
msgstr ""
"Ihr stoßt auf eine Medaille, die am Rande der leeren Straße liegt. Als du "
"die Medaille in dein Inventar aufnimmst, stellt sich heraus, dass ihr den "
"unerwünschten Fizbin des Unglücks erhalten habt, der die Moral eurer Armee "
"stark senkt."

msgid "Thunder Mace of Dominion"
msgstr "Donnerstab der Herrschaft"

msgid ""
"During a sudden storm, a bolt of lightning strikes a tree, splitting it. "
"Inside the tree you find a mysterious mace."
msgstr ""
"Während eines plötzlichen Gewitters schlägt ein Blitz in einen Baum ein und "
"spaltet ihn. Im Inneren des Baumes findet ihr einen geheimnisvollen "
"Streitkolben."

msgid "Armored Gauntlets of Protection"
msgstr "Panzerhandschuhe des Schutzes"

msgid "The %{name} increase your defense skill by %{count}."
msgstr "Die %{name} erhöhen Ihre Verteidigung um %{count}."

#, fuzzy
msgid ""
"You encounter the infamous Black Knight! After a grueling duel ending in a "
"draw, the Knight, out of respect, offers you a pair of armored gauntlets."
msgstr ""
"Ihr trefft auf den berüchtigten Schwarzen Ritter!  Nach einem zermürbenden "
"Duell, das mit einem Unentschieden endet, bietet euch der Ritter aus Respekt "
"ein Paar gepanzerte Stulpen an."

msgid "Defender Helm of Protection"
msgstr "Verteidigungshelm des Schutzes"

msgid ""
"A glint of golden light catches your eye. Upon further investigation, you "
"find a golden helm hidden under a bush."
msgstr ""
"Ein goldener Lichtschimmer fällt euch ins Auge. Bei näherer Untersuchung "
"entdeckt ihr einen goldenen Helm, der unter einem Busch versteckt ist."

msgid "Giant Flail of Dominion"
msgstr "Riesige Peitsche der Herrschaft"

msgid ""
"A clumsy Giant has killed himself with his own flail. Knowing your superior "
"skill with this weapon, you confidently remove the spectacular flail from "
"the fallen Giant."
msgstr ""
"Ein ungeschickter Riese hat sich mit seinem eigenen Dreschflegel getötet. Im "
"Wissen um Ihre überragenden Fähigkeiten mit dieser Waffe nehmt Ihr dem "
"gefallenen Riesen selbstbewusst den spektakulären Dreschflegel ab."

msgid "Ballista of Quickness"
msgstr "Balliste der Schnelligkeit"

msgid "The %{name} gives your catapult one extra shot per combat round."
msgstr ""
"Der %{name} gibt Ihrem Katapult einen zusätzlichen Schuss pro Kampfrunde."

msgid ""
"Walking through the ruins of an ancient walled city, you find the instrument "
"of the city's destruction, an elaborately crafted ballista."
msgstr ""
"Bei einem Spaziergang durch die Ruinen einer alten ummauerten Stadt findet "
"ihr das Instrument zur Zerstörung der Stadt, eine kunstvoll gefertigte "
"Balliste."

msgid "Stealth Shield of Protection"
msgstr "Tarnschild des Schutzes"

msgid ""
"A stone statue of a warrior holds a silver shield. As you remove the shield, "
"the statue crumbles into dust."
msgstr ""
"Eine steinerne Statue eines Kriegers hält einen silbernen Schild. Wenn ihr "
"den Schild entfernt, zerbröckelt die Statue zu Staub."

msgid "Dragon Sword of Dominion"
msgstr "Drachenschwert der Herrschaft"

msgid ""
"As you are walking along a narrow path, a nearby bush suddenly bursts into "
"flames. Before your eyes the flames become the image of a beautiful woman. "
"She holds out a magnificent sword to you."
msgstr ""
"Ihr geht einen schmalen Weg entlang, als plötzlich ein Busch in der Nähe in "
"Flammen aufgeht. Vor euren Augen verwandeln sich die Flammen in das Bild "
"einer schönen Frau. Sie hält euch ein prächtiges Schwert hin."

msgid "Power Axe of Dominion"
msgstr "Poweraxt der Herrschaft"

msgid ""
"You see a silver axe embedded deeply in the ground. After several "
"unsuccessful attempts by your army to remove the axe, you tightly grip the "
"handle of the axe and effortlessly pull it free."
msgstr ""
"Ihr seht eine silberne Axt, die tief im Boden steckt. Nach mehreren "
"erfolglosen Versuchen Ihrer Armee, die Axt zu entfernen, packt ihr den Stiel "
"der Axt fest und zieht sie mühelos frei."

msgid "Divine Breastplate of Protection"
msgstr "Göttlicher Brustpanzer des Schutzes"

msgid ""
"A gang of Rogues is sifting through the possessions of dead warriors. "
"Scaring off the scavengers, you note the Rogues had overlooked a beautiful "
"breastplate."
msgstr ""
"Eine Bande von Schurken durchwühlt die Besitztümer toter Krieger. Ihr "
"verscheucht die Aasfresser und bemerkt, dass die Schurken einen schönen "
"Brustpanzer übersehen haben."

msgid "Minor Scroll of Knowledge"
msgstr "Kleine Schriftrolle des Wissens"

msgid ""
"Before you appears a levitating glass case with a scroll, perched upon a bed "
"of crimson velvet. At your touch, the lid opens and the scroll floats into "
"your awaiting hands."
msgstr ""
"Vor euch erscheint ein schwebender Glaskasten mit einer Schriftrolle, die "
"auf einem Bett aus purpurnem Samt liegt. Wenn ihr sie berührt, öffnet sich "
"der Deckel und die Schriftrolle schwebt in eure erwartungsvollen Hände."

msgid "Major Scroll of Knowledge"
msgstr "Grosse Schriftrolle des Wissens"

msgid ""
"Visiting a local wiseman, you explain the intent of your journey. He reaches "
"into a sack and withdraws a yellowed scroll and hands it to you."
msgstr ""
"Ihr besucht einen örtlichen Weisen und erklärt ihm das Ziel eurer Reise. Er "
"greift in einen Sack, zieht eine vergilbte Schriftrolle heraus und "
"überreicht sie euch."

msgid "Superior Scroll of Knowledge"
msgstr "Überlegene Schriftrolle des Wissens"

msgid ""
"You come across the remains of an ancient Druid. Bones, yellowed with age, "
"peer from the ragged folds of her robe. Searching the robe, you discover a "
"scroll hidden in the folds."
msgstr ""
"Ihr stoßt auf die Überreste einer alten Druidin. Vom Alter vergilbte Knochen "
"lugen aus den Falten ihres Gewandes hervor. Beim Durchsuchen des Gewandes "
"entdeckt ihr eine Schriftrolle, die in den Falten versteckt ist."

msgid "Foremost Scroll of Knowledge"
msgstr "Herausragendste Schriftrolle des Wissens"

msgid ""
"Mangled bones, yellowed with age, peer from the ragged folds of a dead "
"Druid's robe. Searching the robe, you discover a scroll hidden within."
msgstr ""
"Zerfetzte, vom Alter vergilbte Knochen lugen aus den zerrissenen Falten des "
"Gewandes eines toten Druiden hervor. Beim Durchsuchen des Gewandes entdeckst "
"ihr eine Schriftrolle, die darin versteckt ist."

msgid "Endless Sack of Gold"
msgstr "Endloser Goldsack"

msgid "The %{name} provides you with %{count} gold per day."
msgstr "Der %{name} bringt ein Einkommen von %{count} Gold pro Runde."

msgid ""
"A little leprechaun dances gleefully around a magic sack. Seeing you "
"approach, he stops in mid-stride. The little man screams and stamps his foot "
"ferociously, vanishing into thin air. Remembering the old leprechaun saying "
"'Finders Keepers', you grab the sack and leave."
msgstr ""
"Ein kleiner Kobold tanzt vergnügt um einen Zaubersack herum. Als er euch "
"kommen sieht, bleibt er mitten im Schritt stehen. Der kleine Mann schreit "
"auf, stampft wild mit dem Fuß auf und löst sich in Luft auf. Ihr erinnert "
"euch an das alte Kobold-Sprichwort \"Wers findet, dem gehörts\", schnappt "
"euch den Sack und geht."

msgid "Endless Bag of Gold"
msgstr "Endlose Goldtasche"

msgid ""
"A noblewoman, separated from her traveling companions, asks for your help. "
"After escorting her home, she rewards you with a bag filled with gold."
msgstr ""
"Eine Adlige, die von ihren Reisebegleitern getrennt wurde, bittet euch um "
"Hilfe. Nachdem du sie nach Hause begleitet hast, belohnt sie euch mit einem "
"mit Gold gefüllten Beutel."

msgid "Endless Purse of Gold"
msgstr "Endlose Goldbörse"

msgid ""
"In your travels, you find a leather purse filled with gold that once "
"belonged to a great warrior king who had the ability to transform any "
"inanimate object into gold."
msgstr ""
"Auf Ihrer Reise findet ihr einen mit Gold gefüllten Lederbeutel, der einst "
"einem großen Kriegerkönig gehörte, der die Fähigkeit besaß, jeden leblosen "
"Gegenstand in Gold zu verwandeln."

msgid "Nomad Boots of Mobility"
msgstr "Nomadenstiefel der Mobilität"

msgid "The %{name} increase your movement on land."
msgstr "Die %{name} erhöhen Ihre Bewegung auf dem Land."

msgid ""
"A Nomad trader seeks protection from a tribe of Goblins. For your "
"assistance, he gives you a finely crafted pair of boots made from the "
"softest leather. Looking closely, you see fascinating ancient carvings "
"engraved on the leather."
msgstr ""
"Ein nomadischer Händler sucht Schutz vor einem Goblin-Stamm. Für deine Hilfe "
"schenkt er euch ein fein gearbeitetes Paar Stiefel aus weichstem Leder. Wenn "
"ihr genau hinseht, entdeckt ihr faszinierende alte Schnitzereien auf dem "
"Leder."

msgid "Traveler's Boots of Mobility"
msgstr "Reisestiefel der Mobilität"

msgid ""
"Discovering a pair of beautifully beaded boots made from the finest and "
"softest leather, you thank the anonymous donor and add the boots to your "
"inventory."
msgstr ""
"Ihr entdeckt ein Paar wunderschöner, mit Perlen besetzter Stiefel aus "
"feinstem und weichem Leder, dankt dem anonymen Spender und fügt die Stiefel "
"eurem Bestand hinzu."

msgid "Lucky Rabbit's Foot"
msgstr "Glückbringende Hasenpfote"

msgid "The %{name} increases your luck in combat by %{count}."
msgstr "Der %{name} erhöht ihr Glück im Kampf um %{count}."

msgid ""
"A traveling merchant offers you a rabbit's foot, made of gleaming silver "
"fur, for safe passage. The merchant explains the charm will increase your "
"luck in combat."
msgstr ""
"Ein reisender Händler bietet euch eine Hasenpfote aus schimmerndem "
"Silberfell für eine sichere Reise an. Der Händler erklärt, dass der Talisman "
"euer Glück im Kampf erhöhen wird."

msgid "Golden Horseshoe"
msgstr "Goldenes Hufeisen"

msgid ""
"An ensnared Unicorn whinnies in fright. Murmuring soothing words, you set "
"her free. Snorting and stamping her front hoof once, she gallops off. "
"Looking down you see a golden horseshoe."
msgstr ""
"Ein gefangenes Einhorn wiehert verängstigt. Ihr murmelt beruhigende Worte "
"und befreit es. Es schnaubt und stampft einmal mit dem Vorderhuf, dann "
"galoppiert es davon. Wenn ihr nach unten schaut, seht ihr ein goldenes "
"Hufeisen."

msgid "Gambler's Lucky Coin"
msgstr "Glücksmünze des Spielers"

msgid ""
"You have captured a mischievous imp who has been terrorizing the region. In "
"exchange for his release, he rewards you with a magical coin."
msgstr ""
"Ihr habt einen schelmischen Kobold gefangen genommen, der die Region "
"terrorisiert hat. Als Gegenleistung für seine Freilassung belohnt er euch "
"mit einer magischen Münze."

msgid "Four-Leaf Clover"
msgstr "Vierblättriges Kleeblatt"

msgid ""
"In the middle of a patch of dead and dry vegetation, to your surprise you "
"find a healthy green four-leaf clover."
msgstr ""
"Mitten in einem Beet mit abgestorbener und trockener Vegetation findet ihr "
"zu eurer Überraschung einen gesunden grünen vierblättrigen Klee."

msgid "True Compass of Mobility"
msgstr "Wahrer Kompass der Mobilität"

msgid "The %{name} increases your movement on land and sea."
msgstr "Der %{name} erhöht Ihre Bewegung auf dem Land und Meer."

msgid ""
"An old man claiming to be an inventor asks you to try his latest invention. "
"He then hands you a compass."
msgstr ""
"Ein alter Mann, der behauptet, ein Erfinder zu sein, bittet euch, seine "
"neueste Erfindung auszuprobieren. Dann überreicht er euch einen Kompass."

msgid "Sailor's Astrolabe of Mobility"
msgstr "Seemannsastrolabium der Mobilität"

msgid "The %{name} increases your movement on sea."
msgstr "Der %{name} erhöht Ihre Bewegung auf dem Meer."

msgid ""
"An old sea captain is being tortured by Ogres. You save him, and in return "
"he rewards you with a wondrous instrument to measure the distance of a star."
msgstr ""
"Ein alter Seekapitän wird von Ogern gefoltert. Ihr rettet ihn und er belohnt "
"euch im Gegenzug mit einem wundersamen Instrument zur Messung der Entfernung "
"eines Sterns."

msgid "Evil Eye"
msgstr "Auge des Bösen"

msgid "The %{name} reduces the casting cost of curse spells by half."
msgstr "Der %{name} reduziert die Zauberkosten von Fluchzaubern um die Hälfte."

msgid ""
"While venturing into a decrepit hut you find the Skeleton of a long dead "
"witch. Investigation of the remains reveals a glass eye rolling around "
"inside an empty skull."
msgstr ""
"Beim Betreten einer verfallenen Hütte findet ihr das Skelett einer längst "
"verstorbenen Hexe. Bei der Untersuchung der Überreste findet sich ein "
"Glasauge, das in einem leeren Schädel herumrollt."

msgid "Enchanted Hourglass"
msgstr "Verzauberte Sanduhr"

msgid "The %{name} extends the duration of all your spells by %{count} turns."
msgstr ""
"Der %{name} verlängert die Dauer aller Ihrer Zauber um %{count} Runden."

#, fuzzy
msgid ""
"A surprise turn in the landscape finds you in the midst of a grisly scene: "
"Vultures picking at the aftermath of a terrible battle. Your cursory search "
"of the remains turns up an enchanted hourglass."
msgstr ""
"Eine überraschende Wendung in der Landschaft führt Sie mitten in eine "
"grausige Szene:  Geier rupfen an den Überresten einer schrecklichen "
"Schlacht. Bei der flüchtigen Durchsuchung der Überreste stößt ihr auf eine "
"verzauberte Sanduhr."

msgid "Gold Watch"
msgstr "Goldene Uhr"

msgid "The %{name} doubles the effectiveness of your hypnotize spells."
msgstr "Die %{name} verdoppelt die Wirksamkeit Ihrer Hypnosezauber."

msgid ""
"In reward for helping his cart out of a ditch, a traveling potion salesman "
"gives you a \"magic\" gold watch. Unbeknownst to him, the watch really is "
"magical."
msgstr ""
"Als Belohnung dafür, dass ihr seinem Karren aus dem Graben helft, schenkt "
"euch ein fahrender Zaubertrankverkäufer eine \"magische\" Golduhr. Was er "
"nicht weiß, ist, dass die Uhr wirklich magisch ist."

msgid "Skullcap"
msgstr "Totenkopfkappe"

msgid "The %{name} halves the casting cost of all mind influencing spells."
msgstr ""
"Der %{name} halbiert die Zauberkosten aller bewusstseinsverändernden Zauber."

msgid ""
"A brief stop at an improbable rural inn yields an exchange of money, tales, "
"and accidentally, luggage. You find a magical skullcap in your new backpack."
msgstr ""
"Bei einem kurzen Halt in einem unwahrscheinlichen ländlichen Gasthaus werden "
"Geld, Geschichten und zufällig auch Gepäck ausgetauscht. Ihr findet eine "
"magische Schädeldecke in eurem neuen Rucksack."

msgid "Ice Cloak"
msgstr "Eismantel"

msgid "The %{name} halves all damage your troops take from cold spells."
msgstr ""
"Der %{name} halbiert den Schaden, den Ihre Truppen durch Kältezauber "
"erleiden."

msgid ""
"Responding to the panicked cries of a damsel in distress, you discover a "
"young woman fleeing from a hungry bear. You slay the beast in the nick of "
"time, and the grateful Sorceress weaves a magic cloak from the bear's hide."
msgstr ""
"Als ihr auf die panischen Schreie eines Mädchens in Not reagiert, entdeckt "
"ihr eine junge Frau auf der Flucht vor einem hungrigen Bären. Ihr tötet das "
"Ungeheuer in letzter Sekunde, und die dankbare Zauberin webt aus dem Fell "
"des Bären einen magischen Umhang."

msgid "Fire Cloak"
msgstr "Feuermantel"

msgid "The %{name} halves all damage your troops take from fire spells."
msgstr ""
"Der %{name} halbiert den Schaden, den Ihre Truppen durch Feuerzauber "
"erleiden."

msgid ""
"You've come upon a fight between a Necromancer and a Paladin. The "
"Necromancer blasts the Paladin with a fire bolt, bringing him to his knees. "
"Acting quickly, you slay the evil one before the final blow. The grateful "
"Paladin gives you the fire cloak that saved him."
msgstr ""
"Ihr seid in einen Kampf zwischen einem Nekromanten und einem Paladin "
"geraten. Der Nekromant beschießt den Paladin mit einem Feuerblitz, der ihn "
"in die Knie zwingt. Ihr handelt schnell und tötet den Bösewicht vor dem "
"letzten Schlag. Der dankbare Paladin schenkt euch den Feuerumhang, der ihn "
"gerettet hat."

msgid "Lightning Helm"
msgstr "Blitzstrahlhelm"

msgid "The %{name} halves all damage your troops take from lightning spells."
msgstr ""
"Der %{name} halbiert den Schaden, den Ihre Truppen durch Blitzzauber "
"erleiden."

msgid ""
"A traveling tinker in need of supplies offers you a helm with a thunderbolt "
"design on its top in exchange for food and water. Curious, you accept, and "
"later find out that the helm is magical."
msgstr ""
"Ein umherziehender Kesselflicker, der Vorräte benötigt, bietet euch im "
"Tausch gegen Essen und Wasser einen Helm an, auf dessen Oberseite ein Blitz "
"abgebildet ist. Aus Neugier nehmt ihr an und findet später heraus, dass der "
"Helm magisch ist."

msgid "Evercold Icicle"
msgstr "Immerkalter Eiszapfen"

msgid ""
"The %{name} causes your cold spells to do %{count} percent more damage to "
"enemy troops."
msgstr ""
"Der %{name} bewirkt, dass Ihre Kältezauber %{count} Prozent mehr Schaden an "
"gegnerischen Truppen verursachen."

msgid ""
"An icicle withstanding the full heat of the noonday sun attracts your "
"attention. Intrigued, you break it off, and find that it does not melt in "
"your hand."
msgstr ""
"Ein Eiszapfen, der die volle Hitze der Mittagssonne aushält, erregt Ihre "
"Aufmerksamkeit. Fasziniert brichst ihr ihn ab und stellt fest, dass er nicht "
"in deiner Hand schmilzt."

msgid "Everhot Lava Rock"
msgstr "Immerheisser Lavafelsen"

msgid ""
"The %{name} causes your fire spells to do %{count} percent more damage to "
"enemy troops."
msgstr ""
"Der %{name} bewirkt, dass Ihre Feuerzauber %{count} Prozent mehr Schaden an "
"gegnerischen Truppen verursachen."

msgid ""
"Your wanderings bring you into contact with a tribe of ape-like beings using "
"a magical lava rock that never cools to light their fires. You take pity on "
"them and teach them to make fire with sticks. Believing you to be a god, the "
"apes give you their rock."
msgstr ""
"Auf deinen Wanderungen stößt ihr auf einen Stamm von affenähnlichen Wesen, "
"die ein magisches Lavagestein benutzen, das nie abkühlt, um ihr Feuer zu "
"entfachen. Ihr habt Mitleid mit ihnen und lehrt sie, mit Stöcken Feuer zu "
"machen. Die Affen glauben, dass du ein Gott bist, und schenken euch ihren "
"Stein."

msgid "Lightning Rod"
msgstr "Blitzableiter"

msgid ""
"The %{name} causes your lightning spells to do %{count} percent more damage "
"to enemy troops."
msgstr ""
"Der %{name} bewirkt, dass Ihre Blitzzauber %{count} Prozent mehr Schaden an "
"gegnerischen Truppen verursachen."

msgid ""
"While waiting out a storm, a lighting bolt strikes a nearby cottage's "
"lightning rod, which melts and falls to the ground. The tip of the rod, "
"however, survives intact and makes your hair stand on end when you touch it. "
"Hmm..."
msgstr ""
"Während Sie ein Gewitter abwarten, schlägt ein Blitz in den Blitzableiter "
"eines nahe gelegenen Hauses ein, der schmilzt und zu Boden fällt. Die Spitze "
"des Blitzableiters ist jedoch unversehrt geblieben und lässt einem die Haare "
"zu Berge stehen, wenn man sie berührt. Hmm..."

msgid "Snake-Ring"
msgstr "Schlangenring"

msgid "The %{name} halves the casting cost of all your bless spells."
msgstr "Der %{name} halbiert die Zauberkosten aller Ihrer Segenszauber."

msgid ""
"You've found an oddly shaped ring on the finger of a long dead traveler. The "
"ring looks like a snake biting its own tail."
msgstr ""
"Ihr habt einen seltsam geformten Ring am Finger eines längst verstorbenen "
"Reisenden gefunden. Der Ring sieht aus wie eine Schlange, die sich selbst in "
"den Schwanz beißt."

msgid "Ankh"
msgstr "Ankh"

msgid ""
"The %{name} doubles the effectiveness of all your resurrect and animate "
"spells."
msgstr ""
"Das %{name} verdoppelt die Wirksamkeit aller Ihrer Wiederbelebungs- und "
"Belebungszauber."

msgid ""
"A fierce windstorm reveals the entrance to a buried tomb. Your investigation "
"reveals that the tomb has already been looted, but the thieves overlooked an "
"ankh on a silver chain in the dark."
msgstr ""
"Ein heftiger Windsturm enthüllt den Eingang zu einem vergrabenen Grab. Ihre "
"Untersuchung ergibt, dass das Grab bereits geplündert wurde, aber die Diebe "
"haben in der Dunkelheit ein Ankh an einer Silberkette übersehen."

msgid "Book of Elements"
msgstr "Buch der Elemente"

msgid "The %{name} doubles the effectiveness of all your summoning spells."
msgstr "Das %{name} verdoppelt die Wirksamkeit all Ihrer Beschwörungszauber."

msgid ""
"You come across a conjurer who begs to accompany you and your army awhile "
"for safety. You agree, and he offers as payment a copy of the book of the "
"elements."
msgstr ""
"Ihr trefft auf einen Beschwörer, der euch bittet, euch und eure Armee eine "
"Weile in Sicherheit zu bringen. Ihr stimmt zu und er bietet euch als "
"Bezahlung ein Exemplar des Buches der Elemente an."

msgid "Elemental Ring"
msgstr "Elementring"

msgid "The %{name} halves the casting cost of all summoning spells."
msgstr "Der %{name} halbiert die Zauberkosten aller Beschwörungszauber."

msgid ""
"While pausing to rest, you notice a bobcat climbing a short tree to get at a "
"crow's nest. On impulse, you climb the tree yourself and scare off the cat. "
"When you look in the nest, you find a collection of shiny stones and a ring."
msgstr ""
"Bei einer Rast bemerkt ihr einen Rotluchs, der auf einen kurzen Baum "
"klettert, um an ein Krähennest zu gelangen. Aus einem Impuls heraus klettert "
"ihr selbst auf den Baum und verscheucht die Katze. Als ihr das Nest "
"untersucht, findet ihr eine Sammlung glänzender Steine und einen Ring."

msgid "Holy Pendant"
msgstr "Heiliger Anhänger"

msgid "The %{name} makes all your troops immune to curse spells."
msgstr "Der %{name} macht alle Ihre Truppen immun gegen Fluchzauber."

msgid ""
"In your wanderings you come across a hermit living in a small, tidy hut. "
"Impressed with your mission, he takes time out from his meditations to bless "
"and give you a charm against curses."
msgstr ""
"Auf eurer Wanderschaft trefft ihr auf einen Einsiedler, der in einer "
"kleinen, aufgeräumten Hütte lebt. Beeindruckt von deiner Mission, nimmt er "
"sich die Zeit, euch zu segnen und ein Zaubermittel gegen Flüche zu geben."

msgid "Pendant of Free Will"
msgstr "Anhänger des Freien Willens"

msgid "The %{name} makes all your troops immune to hypnotize spells."
msgstr "Der %{name} macht alle Ihre Truppen immun gegen Hypnosezauber."

msgid ""
"Responding to cries for help, you find river Sprites making a sport of "
"dunking an old man. Feeling vengeful, you rescue the man and drag a Sprite "
"onto dry land for awhile. The Sprite, uncomfortable in the air, gives you a "
"magic pendant to let him go."
msgstr ""
"Als ihr auf Hilferufe reagiert, findet ihr Fluss-Sprites, die sich einen "
"Spaß daraus machen, einen alten Mann zu ertränken. Du fühlst dich "
"rachsüchtig, rettest den Mann und ziehst einen Sprite für eine Weile an "
"Land. Der Sprite, der sich in der Luft unwohl fühlt, gibt euch einen "
"magischen Anhänger, damit ihr ihn gehen lasst."

msgid "Pendant of Life"
msgstr "Anhänger des Lebens"

msgid "The %{name} makes all your troops immune to death spells."
msgstr "Der %{name} macht alle Ihre Truppen immun gegen Todeszauber."

msgid ""
"A brief roadside encounter with a small caravan and a game of knucklebones "
"wins a magic pendant. Its former owner says that it protects from "
"Necromancers' death spells."
msgstr ""
"Bei einer kurzen Begegnung mit einer kleinen Karawane am Straßenrand und "
"einem Spiel mit Schlagringen wird ein magischer Anhänger gewonnen. Sein "
"früherer Besitzer sagt, dass er vor den Todeszaubern der Totenbeschwörer "
"schützt."

msgid "Serenity Pendant"
msgstr "Anhänger der Heiterkeit"

msgid "The %{name} makes all your troops immune to berserk spells."
msgstr "Der %{name} macht alle Ihre Truppen immun gegen Berserker-Zauber."

msgid ""
"The sounds of combat draw you to the scene of a fight between an old "
"Barbarian and an eight-headed Hydra. Your timely intervention swings the "
"battle in favor of the man, and he rewards you with a pendant he used to use "
"to calm his mind for battle."
msgstr ""
"Die Geräusche eines Kampfes locken euch an den Schauplatz eines Kampfes "
"zwischen einem alten Barbaren und einer achtköpfigen Hydra. Durch euer "
"rechtzeitiges Eingreifen wird der Kampf zu Gunsten des Mannes entschieden, "
"und er belohnt euch mit einem Anhänger, mit dem er seinen Geist für den "
"Kampf zu beruhigen pflegte."

msgid "Seeing-eye Pendant"
msgstr "Anhänger des Sehenden Auges"

msgid "The %{name} makes all your troops immune to blindness spells."
msgstr "Der %{name} macht alle Ihre Truppen immun gegen Blendungszauber."

msgid ""
"You come upon a very old woman, long blind from cataracts and dying alone. "
"You tend to her final needs and promise a proper burial. Grateful, she gives "
"you a magic pendant emblazoned with a stylized eye. It lets you see with "
"your eyes closed."
msgstr ""
"Ihr trefft auf eine sehr alte Frau, die seit langem am Grauen Star erblindet "
"ist und allein im Sterben liegt. Ihr kümmert euch um ihre letzten "
"Bedürfnisse und versprecht ihr ein angemessenes Begräbnis. Aus Dankbarkeit "
"schenkt sie euch einen magischen Anhänger, auf dem ein stilisiertes Auge "
"prangt. Er lässt euch mit geschlossenen Augen sehen."

msgid "Kinetic Pendant"
msgstr "Kinetischer Anhänger"

msgid "The %{name} makes all your troops immune to paralyze spells."
msgstr "Der %{name} macht alle Ihre Truppen immun gegen Lähmungszauber."

msgid ""
"You come across a golem wearing a glowing pendant and blocking your way. "
"Acting on a hunch, you cut the pendant from its neck. Deprived of its power "
"source, the golem breaks down, leaving you with the magical pendant."
msgstr ""
"Ihr stoßt auf einen Golem, der einen leuchtenden Anhänger trägt und euch den "
"Weg versperrt. Aufgrund einer Ahnung schneidet ihr den Anhänger vom Hals des "
"Golems ab. Ohne seine Energiequelle bricht der Golem zusammen und überlässt "
"euch den magischen Anhänger."

msgid "Pendant of Death"
msgstr "Anhänger des Todes"

msgid "The %{name} makes all your troops immune to holy spells."
msgstr "Der %{name} macht alle Ihre Truppen immun gegen heilige Zaubersprüche."

msgid ""
"A quick and deadly battle with a Necromancer wins you his magical pendant. "
"Later, a Wizard tells you that the pendant protects undead under your "
"control from holy word spells."
msgstr ""
"In einem schnellen und tödlichen Kampf mit einem Nekromanten gewinnt ihr "
"seinen magischen Anhänger. Später erfährt ihr von einem Zauberer, dass der "
"Anhänger die Untoten unter eurer Kontrolle vor den Zaubern des heiligen "
"Wortes schützt."

msgid "Wand of Negation"
msgstr "Stab der Aufhebung"

#, fuzzy
msgid "The %{name} makes all your troops immune to dispel magic spells."
msgstr "Der %{name} macht alle Ihre Truppen immun gegen Todeszauber."

#, fuzzy
msgid ""
"You meet an old Wizard friend of yours traveling in the opposite direction. "
"He presents  you with a gift: A wand that prevents the use of the dispel "
"magic spell on your allies."
msgstr ""
"Ihr trefft einen alten Zaubererfreund, der in die entgegengesetzte Richtung "
"reist. Er überreicht euch ein Geschenk:  Einen Zauberstab, der die Anwendung "
"des Zaubers \"Magie vertreiben\" bei deinen Verbündeten verhindert."

msgid "Golden Bow"
msgstr "Goldene Bogen"

msgid ""
"The %{name} eliminates the %{count} percent penalty for your troops shooting "
"past obstacles (e.g. castle walls)."
msgstr ""
"Der %{name} eliminiert den %{count} Prozentabzug für Ihre Truppen, die an "
"Hindernissen (z.B. Burgmauern) vorbeischießen."

msgid ""
"A chance meeting with a famous Archer finds you in a game of knucklebones "
"pitting his bow against your horse. You win."
msgstr ""
"Ein zufälliges Treffen mit einem berühmten Bogenschützen führt zu einem "
"Spiel mit Astragalen und er setzt seinen Bogen auf ihr Pferd. Ihr gewinnt."

msgid "Telescope"
msgstr "Teleskop"

msgid ""
"The %{name} increases the amount of terrain your hero reveals when "
"adventuring by %{count} extra square."
msgstr ""
"Der %{name} erhöht die Menge an Gelände, die Ihr Held bei Abenteuern "
"aufdeckt, um %{count} zusätzliche Felder."

msgid ""
"A merchant from far away lands trades you a new invention of his people for "
"traveling supplies. It makes distant objects appear closer, and he calls "
"it...\n"
"\n"
"a telescope."
msgstr ""
"Ein Händler aus einem fernen Land tauscht eine neue Erfindung seines Volkes "
"gegen Reiseproviant ein. Sie lässt entfernte Objekte näher erscheinen, und "
"er nennt sie...\n"
"\n"
"ein Teleskop."

msgid "Statesman's Quill"
msgstr "Feder des Staatsmannes"

msgid ""
"The %{name} reduces the cost of surrender to %{count} percent of the total "
"cost of troops you have in your army."
msgstr ""
"Der %{name} reduziert die Kosten der Kapitulation auf %{count} Prozent der "
"Gesamtkosten der Truppen in Ihrer Armee."

msgid ""
"You pause to help a diplomat with a broken axle fix his problem. In "
"gratitude, he gives you a writing quill with magical properties which he "
"says will \"help people see things your way\"."
msgstr ""
"Ihr haltet inne, um einem Diplomaten mit einer gebrochenen Achse zu helfen, "
"sein Problem zu lösen. Zum Dank schenkt er euch eine Schreibfeder mit "
"magischen Eigenschaften, die, wie er sagt, \"den Leuten helfen wird, die "
"Dinge auf eure Weise zu sehen\"."

msgid "Wizard's Hat"
msgstr "Hut des Zauberers"

msgid "The %{name} increases the duration of your spells by %{count} turns."
msgstr "Der %{name} erhöht die Dauer Ihrer Zaubersprüche um %{count} Runden."

msgid ""
"You see a Wizard fleeing from a Griffin and riding like the wind. The Wizard "
"opens a portal and rides through, getting his hat knocked off by the edge of "
"the gate. The Griffin follows; the gate closes. You pick the hat up, dust it "
"off, and put it on."
msgstr ""
"Ihr seht einen Zauberer, der vor einem Greifen flieht und wie der Wind "
"reitet. Der Zauberer öffnet ein Tor und reitet hindurch, wobei er seinen Hut "
"an der Kante des Tores abschlägt. Der Greif folgt ihm; das Tor schließt "
"sich. Ihr hebt den Hut auf, staubt ihn ab und setzt ihn wieder auf."

msgid "Power Ring"
msgstr "Ring der Macht"

msgid "The %{name} returns %{count} extra spell points per day to your hero."
msgstr ""
"Der %{name} gibt Ihrem Helden %{count} zusätzliche Zauberpunkte pro Tag."

msgid ""
"You find a small tree that closely resembles the great Warlock Carnauth with "
"a ring around one of its twigs. Scraps of clothing and rotting leather lead "
"you to suspect that it IS Carnauth, transformed. Since you can't help him, "
"you take the magic ring."
msgstr ""
"Ihr findet einen kleinen Baum, der dem großen Hexenmeister Carnauth sehr "
"ähnlich sieht und einen Ring um einen seiner Zweige trägt. Fetzen von "
"Kleidung und verrottendes Leder lässt euch vermuten, dass es sich um den "
"verwandelten Carnauth handelt. Da ihr ihm nicht helfen könnt, nehmt ihr den "
"magischen Ring."

msgid "Ammo Cart"
msgstr "Munitionskarren"

msgid "The %{name} provides endless ammunition for all your troops that shoot."
msgstr ""
"Der %{name} liefert unendlich viel Munition für alle Ihre Truppen, die "
"schießen."

msgid ""
"An ammunition cart in the middle of an old battlefield catches your eye. "
"Inspection shows it to be in good working order, so  you take it along."
msgstr ""
"Mitten auf einem alten Schlachtfeld fällt Ihnen ein Munitionswagen ins Auge. "
"Bei der Inspektion stellt sich heraus, dass er in gutem Zustand ist, also "
"nehmt ihr ihn mit."

msgid "Tax Lien"
msgstr "Steuererklärung"

msgid "The %{name} costs you %{count} gold pieces per day."
msgstr "Der %{name} kostet Ihnen %{count} Goldstücke pro Tag."

msgid ""
"Your big spending habits have earned you a massive tax bill that you can't "
"hope to pay. The tax man takes pity and agrees to only take 250 gold a day "
"from your account for life. Check here if you want one dollar to go to the "
"presidential campaign election fund."
msgstr ""
"Ihr großzügiges Ausgabeverhalten hat Ihnen eine hohe Steuerrechnung "
"eingebracht, die Sie nicht bezahlen können. Der Finanzbeamte hat Mitleid und "
"willigt ein, lebenslang nur 250 Gold pro Tag von Ihrem Konto abzuziehen. "
"Kreuzt hier an, wenn Ihr möchtet, dass ein Dollar in den Wahlkampffonds des "
"Präsidenten fließt."

msgid "Hideous Mask"
msgstr "Scheußliche Maske"

msgid "The %{name} prevents all 'wandering' armies from joining your hero."
msgstr ""
"Der %{name} verhindert, dass sich alle \"wandernden\" Armeen Ihrem Helden "
"anschließen."

#, fuzzy
msgid ""
"Your looting of the grave of Sinfilas Gardolad, the famous shapeshifting "
"Warlock, unearths his fabled mask. Trembling, you put it on and it twists "
"your visage into an awful grimace! Oh no! It's actually the hideous mask of "
"Gromluck Greene, and you are stuck with it."
msgstr ""
"Bei der Plünderung des Grabes von Sinfilas Gardolad, dem berühmten "
"gestaltwandelnden Hexenmeister, wird seine sagenumwobene Maske gefunden. "
"Zitternd setzt ihr sie auf, und sie verzerrt euer Gesicht zu einer "
"schrecklichen Fratze!  Oh nein! Es handelt sich tatsächlich um die "
"abscheuliche Maske von Gromluck Greene, und ihr habt sie am Hals."

msgid "Endless Pouch of Sulfur"
msgstr "Endloser Schwefelbeutel"

msgid "The %{name} provides %{count} unit of sulfur per day."
msgstr "Der %{name} liefert %{count} Einheit Schwefel pro Tag."

msgid ""
"You visit an alchemist who, upon seeing your army, is swayed by the "
"righteousness of your cause. The newly loyal subject gives you his endless "
"pouch of sulfur to help with the war effort."
msgstr ""
"Ihr besucht einen Alchemisten, der beim Anblick eurer Armee von der "
"Rechtschaffenheit eurer Sache überzeugt ist. Der neue loyale Untertan "
"schenkt euch seinen endlosen Beutel mit Schwefel, um euch bei den "
"Kriegsanstrengungen zu helfen."

msgid "Endless Vial of Mercury"
msgstr "Endloses Quecksilberfläschchen"

msgid "The %{name} provides %{count} unit of mercury per day."
msgstr "Der %{name} liefert %{count} Einheit Quecksilber pro Tag."

msgid ""
"A brief stop at a hastily abandoned Wizard's tower turns up a magical vial "
"of mercury that always has a little left on the bottom. Recognizing a "
"treasure when you see one, you cap it and slip it in your pocket."
msgstr ""
"Bei einem kurzen Zwischenstopp in einem hastig verlassenen Turm der Zauberer "
"findet man eine magische Phiole mit Quecksilber, von der immer ein wenig am "
"Boden übrig bleibt. Da ihr einen Schatz erkennt, wenn ihr einen seht, "
"verschließt ihr ihn und steckt ihn in eure Tasche."

msgid "Endless Pouch of Gems"
msgstr "Endloser Edelsteinbeutel"

msgid "The %{name} provides %{count} unit of gems per day."
msgstr "Der %{name} liefert %{count} Einheit Edelsteine pro Tag."

msgid ""
"A short rainstorm brings forth a rainbow...and you can see the end of it. "
"Riding quickly, you seize the pot of gold you find there. The leprechaun who "
"owns it, unable to stop you from taking it, offers an endless pouch of gems "
"for the return of his gold. You accept."
msgstr ""
"Ein kurzer Regenschauer bringt einen Regenbogen hervor... und ihr könnt das "
"Ende des Regenbogens sehen. Schnell reitet ihr los und nehmt den Goldtopf, "
"den ihr dort findet. Der Kobold, dem er gehört, kann euch nicht daran "
"hindern, ihn zu nehmen, und bietet euch einen endlosen Beutel mit "
"Edelsteinen an, wenn ihr ihm sein Gold zurückgebt. Du nimmst an."

msgid "Endless Cord of Wood"
msgstr "Endloses Holzbündel"

msgid "The %{name} provides %{count} unit of wood per day."
msgstr "Der %{name} liefert %{count} Einheit Holz pro Tag."

msgid ""
"Pausing to rest and light a cook fire, you pull wood out of a nearby pile of "
"dead wood. As you keep pulling wood from the pile, you notice that it "
"doesn't shrink. You realize to your delight that the wood is enchanted, so "
"you take it along."
msgstr ""
"Ihr macht eine Pause, um euch auszuruhen und ein Kochfeuer anzuzünden, und "
"zieht Holz aus einem nahe gelegenen Haufen toten Holzes. Als ihr weiter Holz "
"aus dem Stapel zieht, bemerkt ihr, dass es nicht schrumpft. Zu eurer Freude "
"stellt ihr fest, dass das Holz verzaubert ist, also nehmt ihr es mit."

msgid "Endless Cart of Ore"
msgstr "Endloser Erzkarren"

msgid "The %{name} provides %{count} unit of ore per day."
msgstr "Der %{name} liefert %{count} Einheit Erz pro Tag."

msgid ""
"You've found a Goblin weapon smithy making weapons for use against humans. "
"With a tremendous yell you and your army descend upon their camp and drive "
"them away. A search finds a magic ore cart that never runs out of iron."
msgstr ""
"Ihr habt eine Goblin-Waffenschmiede gefunden, die Waffen für den Einsatz "
"gegen Menschen herstellt. Mit einem gewaltigen Schrei fällt ihr mit eurer "
"Armee über ihr Lager her und vertreibt sie. Bei der Suche wird ein magischer "
"Erzkarren gefunden, dem das Eisen nie ausgeht."

msgid "Endless Pouch of Crystal"
msgstr "Endloser Kristallbeutel"

msgid "The %{name} provides %{count} unit of crystal per day."
msgstr "Der %{name} liefert %{count} Einheiten Kristall pro Tag."

#, fuzzy
msgid ""
"Taking shelter from a storm in a small cave, you notice a small patch of "
"crystal in one corner. Curious, you break a piece off and notice that the "
"original crystal grows the lost piece back. You decide to stuff the entire "
"patch into a pouch and take it with you."
msgstr ""
"Als ihr in einer kleinen Höhle Schutz vor einem Sturm sucht, bemerkt ihr in "
"einer Ecke ein kleines Stück Kristall. Neugierig brecht ihr ein Stück ab und "
"stellt fest, dass der ursprüngliche Kristall das verlorene Stück nachwachsen "
"lässt. Ihr beschließt, das gesamte Stück in einen Beutel zu stecken und "
"mitzunehmen."

msgid "Spiked Helm"
msgstr "Stachelhelm"

msgid ""
"Your army is ambushed by a small tribe of wild (and none too bright) Orcs. "
"You fend them off easily and the survivors flee in all directions. One of "
"the Orcs was wearing a polished spiked helm. Figuring it will make a good "
"souvenir, you take it."
msgstr ""
"Ihre Armee gerät in einen Hinterhalt eines kleinen Stammes wilder (und nicht "
"sehr intelligenter) Orks. Ihr wehrt sie mühelos ab, und die Überlebenden "
"fliehen in alle Richtungen. Einer der Orks trug einen polierten Helm mit "
"Stacheln. Ihr denkt euch, dass er ein gutes Souvenir ist und nehmt ihn mit."

msgid "Spiked Shield"
msgstr "Stachelschild"

msgid ""
"You come upon a bridge spanning a dry gully. Before you can cross, a Troll "
"steps out from under the bridge and demands payment before it will permit "
"you to pass. You refuse, and the Troll charges, forcing you to slay it. You "
"take its spiked shield as a trophy."
msgstr ""
"Ihr kommt zu einer Brücke, die eine trockene Schlucht überspannt. Bevor ihr "
"sie überqueren könnt, tritt ein Troll unter der Brücke hervor und verlangt "
"eine Bezahlung, bevor er euch die Brücke passieren lässt. Ihr lehnt ab, "
"woraufhin der Troll angreift und euch zwingt, ihn zu erschlagen. Ihr nehmt "
"seinen Stachelschild als Trophäe an euch."

msgid "White Pearl"
msgstr "Weisse Perle"

#, fuzzy
msgid ""
"A walk across a dry saltwater lake bed yields an unlikely prize: A white "
"pearl amidst shattered shells and debris."
msgstr ""
"Bei einem Spaziergang über das Bett eines trockenen Salzwassersees findet "
"ihr eine unwahrscheinliche Beute:  Eine weiße Perle inmitten von "
"zerbrochenen Muscheln und Schutt."

msgid "Black Pearl"
msgstr "Schwarze Perle"

msgid ""
"Rumors of a Griffin of unusual size preying upon the countryside lead you to "
"its cave lair. A quick, brutal fight dispatches the beast, and a search of "
"its foul nest turns up a huge black pearl."
msgstr ""
"Gerüchte über einen Greif von ungewöhnlicher Größe, der das Land heimsucht, "
"führen euch zu seinem Höhlenversteck. Ein schneller, brutaler Kampf "
"vertreibt die Bestie, und bei der Durchsuchung ihres fauligen Nestes wird "
"eine riesige schwarze Perle gefunden."

msgid "Magic Book"
msgstr "Zauberbuch"

msgid "The %{name} enables you to cast spells."
msgstr "Das %{name} ermöglicht Sie die Zaubersprüche zu wirken."

msgid "Dummy 1"
msgstr "Dummy 1"

msgid "The reserved artifact."
msgstr "Das reservierte Artefakt."

msgid "Dummy 2"
msgstr "Dummy 2"

msgid "Dummy 3"
msgstr "Dummy 3"

msgid "Dummy 4"
msgstr "Dummy 4"

msgid "Spell Scroll"
msgstr "Zauberspruchrolle"

msgid ""
"This %{name} gives your hero the ability to cast the %{spell} spell if your "
"hero has a Magic Book."
msgstr ""
"Dieser %{name} gibt Ihrem Helden die Fähigkeit, den %{spell} zu wirken, wenn "
"Ihr Held ein Zauberbuch besitzt."

msgid ""
"You find an elaborate container which houses an old vellum scroll. The runes "
"on the container are very old, and the artistry with which it was put "
"together is stunning. As you pull the scroll out, you feel imbued with "
"magical power."
msgstr ""
"Sie finden ein kunstvolles Gefäß, das eine alte Pergamentrolle enthält. Die "
"Runen auf dem Behälter sind sehr alt, und die Kunstfertigkeit, mit der er "
"zusammengesetzt wurde, ist atemberaubend. Als Sie die Schriftrolle "
"herausziehen, fühlen Sie sich von magischer Kraft durchdrungen."

msgid "Arm of the Martyr"
msgstr "Arm des Märtyrers"

msgid ""
"The %{name} increases your spell power by %{count} but adds the undead "
"morale penalty."
msgstr ""
"Der %{name} erhöht Ihre Zauberkraft um %{count}, fügt aber eine Strafe auf "
"die Moral für die Untote in der Armee hinzu."

msgid ""
"One of the less intelligent members of your party picks up an arm off of the "
"ground. Despite its missing a body, it is still moving. Your troops find the "
"dismembered arm repulsive, but you cannot bring yourself to drop it: it "
"seems to hold some sort of magical power that influences your decision "
"making."
msgstr ""
"Eines der weniger intelligenten Mitglieder Ihrer Gruppe hebt einen Arm vom "
"Boden auf. Obwohl ihm einen Körper fehlt, bewegt er sich noch. Ihre Truppen "
"finden den abgetrennten Arm abstoßend, aber Sie können sich nicht "
"überwinden, ihn fallen zu lassen: Er scheint eine Art magische Kraft zu "
"besitzen, die Ihre Entscheidungsfindung beeinflusst."

msgid "Breastplate of Anduran"
msgstr "Brustpanzer von Anduran"

msgid "The %{name} increases your defense by %{count}."
msgstr "Der %{name} erhöht Ihre Verteidigung um %{count}."

msgid ""
"You come upon a sign. It reads: \"Here lies the body of Anduran. Bow and "
"swear fealty, and you shall be rewarded.\" You decide to do as it says. As "
"you stand up, you feel a coldness against your skin. Looking down, you find "
"that you are suddenly wearing a gleaming, ornate breastplate."
msgstr ""
"Sie stoßen auf ein Schild. Darauf steht: \"Hier liegt die Leiche von "
"Anduran. Verbeuge dich und schwöre Treue, und du wirst belohnt werden.\" Sie "
"beschließen zu tun, was da steht. Als Sie aufstehen, spurren Sie eine Kälte "
"auf Ihrer Haut. Als Sie an sich herunterschauen, stellen Sie fest, dass Sie "
"plötzlich einen schimmernden, verzierten Brustpanzer tragen."

msgid "Broach of Shielding"
msgstr "Brosche der Abschirmung"

msgid ""
"The %{name} provides %{count} percent protection from Armageddon and "
"Elemental Storm, but decreases spell power by 2."
msgstr ""
"Der %{name} bietet %{count} Prozent Schutz vor Armageddon und "
"Elementarsturm, verringert aber die Zauberkraft um 2."

msgid ""
"A kindly Sorceress thinks that your army's defenses could use a magical "
"boost. She offers to enchant the Broach that you wear on your cloak, and you "
"accept."
msgstr ""
"Eine freundliche Zauberin ist der Meinung, dass die Verteidigung Ihrer Armee "
"eine magische Verstärkung gebrauchen könnte. Sie bietet Ihnen an, die "
"Brosche, die Sie an Ihrem Mantel tragen, zu verzaubern, also Sie akzeptieren "
"es."

msgid "Battle Garb of Anduran"
msgstr "Kampfrüstung von Anduran"

#, fuzzy
msgid ""
"The %{name} combines the powers of the three Anduran artifacts. It provides "
"maximum luck and morale for your troops and gives you the Town Portal spell."
msgstr ""
"Der %{name} vereint die Kräfte der drei anduranischen Artefakte.  Es bringt "
"Ihren Truppen maximales Glück und Moral und verleiht Ihnen den Zauber "
"\"Stadtportal\"."

msgid ""
"Out of pity for a poor peasant, you purchase a chest of old junk they are "
"hawking for too much gold. Later, as you search through it, you find it "
"contains the 3 pieces of the legendary battle garb of Anduran!"
msgstr ""
"Aus Mitleid mit einem armen Bauern kaufen Sie eine Truhe mit altem Gerümpel, "
"das dieser für zu viel Gold feilbietet. Als Sie die später durchsuchen, "
"entdecken Sie, dass die die 3 Teile des legendären Kampfgewandes von Anduran "
"enthält!"

msgid "Crystal Ball"
msgstr "Kristallkugel"

msgid ""
"The %{name} lets you get more specific information about monsters, enemy "
"heroes, and castles nearby the hero who holds it."
msgstr ""
"Mit %{name} erhalten Sie genauere Informationen über Monster, feindliche "
"Helden und Burgen in der Nähe des Helden, der sie hält."

msgid ""
"You come upon a caravan of gypsies who are feasting and fortifying their "
"bodies with mead. They call you forward and say \"If you prove that you can "
"dance the Rama-Buta, we will reward you.\" You don't know it, but try "
"anyway. They laugh hysterically, but admire your bravery, giving you a "
"Crystal Ball."
msgstr ""
"Sie treffen auf eine Karawane von Zigeunern, die feiern und sich mit Met "
"stärken. Sie rufen Sie nach vorne und sagen: \"Wenn du beweist, dass du die "
"Rama-Buta tanzen kannst, werden wir dich belohnen.\" Sie wissen es nicht, "
"versuchen es aber trotzdem. Die Zigeunern lachen hysterisch, bewundern aber "
"Ihre Tapferkeit und schenken Ihnen eine Kristallkugel."

msgid "Heart of Fire"
msgstr "Herz aus Feuer"

msgid ""
"The %{name} provides %{count} percent protection from fire, but doubles the "
"damage taken from cold."
msgstr ""
"Der %{name} bietet %{count} Prozent Schutz vor Feuer, verdoppelt aber den "
"durch Kälte erlittenen Schaden."

msgid ""
"You enter a recently burned glade and come upon a Fire Elemental sitting "
"atop a rock. It looks up, its flaming face contorted in a look of severe "
"pain. It then tosses a glowing object at you. You put up your hands to block "
"it, but it passes right through them and sears itself into your chest."
msgstr ""
"Sie betreten eine kürzlich verbrannte Lichtung und kommen auf ein "
"Feuerwesen, das auf einem Felsen sitzt. Es schaut auf, sein brennendes "
"Gesicht verzerrt sich in einem Blick starken Schmerzen. Es wirft dann ein "
"leuchtendes Objekt bei Ihnen. Sie legen Ihre Hände auf, um es zu blockieren, "
"aber es passiert direkt durch sie und brannt sich in Ihre Brust an."

msgid "Heart of Ice"
msgstr "Herz aus Eis"

msgid ""
"The %{name} provides %{count} percent protection from cold, but doubles the "
"damage taken from fire."
msgstr ""
"Der %{name} bietet %{count} Prozent Schutz vor Kälte, verdoppelt aber den "
"durch Feuer erlittenen Schaden."

#, fuzzy
msgid ""
"Suddenly, a biting coldness engulfs your body. You seize up, falling from "
"your horse. The pain subsides, but you still feel as if your chest is "
"frozen. As you pick yourself up off of the ground, you hear hearty laughter. "
"You turn around just in time to see a Frost Giant run off into the woods and "
"disappear."
msgstr ""
"Plötzlich durchdringt eine beißende Kälte Ihren Körper. Sie ergreifen auf "
"und fallen von Ihrem Pferd. Der Schmerz senkt, aber Sie fühlen immer noch "
"so, als ob Ihre Brust eingefroren ist. Als Sie sich vom Boden abholen, hören "
"Sie ein herzhaftes Gelächter. Sie drehen sich rechtzeitig um, um einen "
"Frostriesen zu sehen, der in den Wald läuft und verschwindet."

msgid "Helmet of Anduran"
msgstr "Helm von Anduran"

msgid ""
"You spy a gleaming object poking up out of the ground. You send a member of "
"your party over to investigate. He comes back with a golden helmet in his "
"hands. You realize that it must be the helmet of the legendary Anduran, the "
"only man who was known to wear solid gold armor."
msgstr ""
"Sie sehen ein glänzendes Objekt, das aus dem Boden stößt. Sie senden ein "
"Mitglied Ihrer Partei, um es zu untersuchen. Er kommt mit einem goldenen "
"Helm in den Händen zurück. Sie erkennen, dass es der Helm des legendären "
"Andurans sein muss, des einzigen Mannes, der dafür bekannt war, solide "
"Goldpanzer zu tragen."

msgid "Holy Hammer"
msgstr "Heiliger Hammer"

#, fuzzy
msgid ""
"You come upon a battle where a Paladin has been mortally wounded by a group "
"of Zombies. He asks you to take his hammer and finish what he started. As "
"you pick it up, it begins to hum, and then everything becomes a blur. The "
"Zombies lie dead, the hammer dripping with blood. You strap it to your belt."
msgstr ""
"Sie kommen auf eine Schlacht, in der ein Paladin von einer Gruppe von "
"Zombies tödlich verwundet wurde. Er bittet Sie, seinen Hammer mitzunehmen "
"und zu beenden, was er angefangen hat. Als Sie ihn abholen, beginnt er zu "
"Summen, und dann wird alles verschwommen. Die Zombies liegen tot, der Hammer "
"tropft mit Blut. Sie schnappen ihn an Ihren Gürtel."

msgid "Legendary Scepter"
msgstr "Legendäres Zepter"

msgid "The %{name} adds %{count} points to all attributes."
msgstr "Der %{name} fügt %{count} Punkte zu allen Attributen hinzu."

msgid ""
"Upon cresting a small hill, you come upon a ridiculous looking sight. A "
"Sprite is attempting to carry a Scepter that is almost as big as it is. "
"Trying not to laugh, you ask, \"Need help?\" The Sprite glares at you and "
"answers: \"You think this is funny? Fine. You can carry it. I much prefer "
"flying anyway.\""
msgstr ""
"Als Sie einen kleinen Hügel keimen, kommen Sie auf einen lächerlichen Blick. "
"Eine Fee versucht es, ein Zepter zu tragen, das fast so groß ist, wie sie "
"selbst. Sie versuchen nicht zu lachen und fragen: \"Hilfe gebraucht?\" Die "
"Fee gleicht auf Sie und antwortet: \"Du findest das lustig? Na gut. Du "
"kannst es tragen. Ich fliege sowieso viel lieber.\""

msgid ""
"An old seaman tells you a tale of an enchanted masthead that he used in his "
"youth to rally his crew during times of trouble. He then hands you a faded "
"map that shows where he hid it. After much exploring, you find it stashed "
"underneath a nearby dock."
msgstr ""
"Ein alter Seemann erzählt Ihnen die Geschichte eines verzauberten "
"Mastkopfes, den er in seiner Jugend benutzte, um seine Mannschaft in "
"schwierigen Zeiten zu sammeln. Er gibt Ihnen dann eine verblaßte Karte, die "
"zeigt, wo er es versteckt. Nach viel Erkundung finden Sie es unter einem "
"nahe gelegenen Dock."

msgid "Masthead"
msgstr "Gallionsfigur"

msgid "The %{name} boosts your luck and morale by %{count} each in sea combat."
msgstr ""
"Der %{name} erhöht Ihr Glück und Ihre Moral im Seekampf um jeweils %{count}."

msgid "Sphere of Negation"
msgstr "Zauberkugel der Aufhebung"

msgid "The %{name} disables all spell casting, for both sides, in combat."
msgstr "Der %{name} deaktiviert alle Zaubersprüche für beide Seiten im Kampf."

msgid ""
"You stop to help a Peasant catch a runaway mare. To show his gratitude, he "
"hands you a tiny sphere. As soon as you grasp it, you feel the magical "
"energy drain from your limbs..."
msgstr ""
"Sie halten auf, um einem Bauern zu helfen, eine runzelige Stute zu fangen. "
"Um seine Dankbarkeit zu zeigen, gibt er Ihnen eine winzige Kugel. Sobald Sie "
"es erfassen, spüren Sie den magischen Energieablauf von Ihren Gliedmaßen..."

msgid "Staff of Wizardry"
msgstr "Stab der Zauberei"

msgid "The %{name} boosts your spell power by %{count}."
msgstr "Der %{name} erhöht Ihre Zauberkraft um %{count}."

msgid ""
"While out scaring up game, your troops find a mysterious staff levitating "
"about three feet off of the ground. They hand it to you, and you notice an "
"inscription. It reads: \"Brains best brawn and magic beats might. Heed my "
"words, and you'll win every fight.\""
msgstr ""
"Als Ihre Truppen das Wild verjagten, finden sie einen geheimnisvollen Stab, "
"der etwa drei Meter vom Boden ausschwächt. Sie geben es Ihnen, und Sie "
"bemerken eine Inschrift. Es liest: \"Verstand schlägt Muskeln und Magie "
"schlägt Macht. Beachte meine Worte, und du wirst jeden Kampf gewinnen.\""

msgid "Sword Breaker"
msgstr "Schwertbrecher"

msgid "The %{name} increases your defense by %{count} and attack by 1."
msgstr ""
"Der %{name} erhöht Ihre Verteidigung um %{count} und Ihre Angriff um 1."

msgid ""
"A former Captain of the Guard admires your quest and gives you the enchanted "
"Sword Breaker that he relied on during his tour of duty."
msgstr ""
"Ein ehemaliger Hauptmann der Garde bewundert Ihre Suche und schenkt Ihnen "
"den verzauberten Schwertbrecher, auf den er sich während seiner Dienstzeit "
"verlassen hat."

msgid "Sword of Anduran"
msgstr "Schwert von Anduran"

msgid ""
"A Troll stops you and says: \"Pay me 5,000 gold, or the Sword of Anduran "
"will slay you where you stand.\" You refuse. The troll grabs the sword "
"hanging from its belt, screams in pain, and runs away. Picking up the fabled "
"sword, you give thanks that half-witted Trolls tend to grab the wrong end of "
"sharp objects."
msgstr ""
"Ein Troll stoppt Sie und sagt: \"Bezahl mir 5.000 Gold, oder das Schwert von "
"Anduran wird dich auf der Stelle töten.\" Sie verweigern. Der Troll packt "
"das Schwert, das an seinem Gürtel hängt, schreit voller Schmerz und läuft "
"weg. Als Sie das fähige Schwert abholen, danken Sie, dass halbgeteitete "
"Trolls dazu neigen, das falsche Ende von scharfen Gegenständen zu nutzen."

msgid "Spade of Necromancy"
msgstr "Spaten der Nekromantie"

msgid "The %{name} gives you increased necromancy skill."
msgstr "Der %{name} verleiht Ihnen erhöhte Nekromantie-Fähigkeiten."

msgid ""
"A dirty shovel has been thrust into a dirt mound nearby. Upon investigation, "
"you discover it to be the enchanted shovel of the Gravediggers, long thought "
"lost by mortals."
msgstr ""
"In der Nähe wurde eine schmutzige Spaten in einen Erdhügel gestoßen. Bei der "
"Untersuchung entdecken Sie, dass es sich um die verzauberte Spaten der "
"Totengräber handelt, die die Sterblichen schon lange verloren glaubten."

msgid "Wood"
msgstr "Holz"

msgid "Mercury"
msgstr "Quecksilber"

msgid "Ore"
msgstr "Erz"

msgid "Sulfur"
msgstr "Schwefel"

msgid "Crystal"
msgstr "Kristalle"

msgid "Gems"
msgstr "Edelsteine"

msgid "Gold"
msgstr "Gold"

msgid ""
"There are seven resources in Heroes 2, used to build and improves castles, "
"purchase troops and recruit heroes. Gold is the most common, required for "
"virtually everything. Wood and ore are used for most buildings. Gems, "
"Mercury, Sulfur and Crystal are rare magical resources used for the most "
"powerful creatures and buildings."
msgstr ""
"In Heroes 2 gibt es sieben Ressourcen, mit denen Burgen gebaut und "
"verbessert, Truppen gekauft und Helden rekrutiert werden können. Gold ist "
"der häufigste und wird für praktisch alles benötigt. Holz und Erze werden "
"für die meisten Gebäude verwendet. Edelsteine, Quecksilber, Schwefel und "
"Kristall sind seltene magische Ressourcen, die für die mächtigsten Kreaturen "
"und Gebäude verwendet werden."

msgid ""
"Causes a giant fireball to strike the selected area, damaging all nearby "
"creatures."
msgstr ""
"Verursacht einen riesigen Feuerball, der das ausgewählte Gebiet trifft und "
"allen Kreaturen in der Nähe Schaden zufügt."

msgid "Fireball"
msgstr "Feuerball"

msgid "Fireblast"
msgstr "Feuerstoß"

msgid ""
"An improved version of fireball, fireblast affects two hexes around the "
"center point of the spell, rather than one."
msgstr ""
"Eine verbesserte Version des Feuerballs: Der Feuerstoß wirkt auf zwei Felder "
"um den Mittelpunkt des Zaubers statt auf ein Feld."

msgid "Causes a bolt of electrical energy to strike the selected creature."
msgstr ""
"Verursacht einen Blitz aus elektrischer Energie, der die ausgewählte Kreatur "
"trifft."

msgid "Lightning Bolt"
msgstr "Blitzstrahl"

msgid "Chain Lightning"
msgstr "Kettenblitzstrahl"

#, fuzzy
msgid ""
"Causes a bolt of electrical energy to strike a selected creature, then "
"strike the nearest creature with half damage, then strike the NEXT nearest "
"creature with half again damage, and so on, until it becomes too weak to be "
"harmful. Warning: This spell can hit your own creatures!"
msgstr ""
"Verursacht einen Blitz elektrischer Energie, der eine ausgewählte Kreatur "
"trifft, dann die nächste Kreatur mit halbem Schaden trifft, dann die nächste "
"Kreatur mit wieder halbem Schaden trifft, und so weiter, bis er zu schwach "
"wird, um Schaden anzurichten.  Warnung!  Dieser Zauber kann Ihre eigenen "
"Kreaturen treffen!"

msgid "Teleport"
msgstr "Teleport"

msgid ""
"Teleports the creature you select to any open position on the battlefield."
msgstr ""
"Teleportiert die Kreatur, die Sie auswählen, an eine freie Position Ihrer "
"Wahl auf dem Schlachtfeld."

msgid "Cure"
msgstr "Heilung"

msgid ""
"Removes all negative spells cast upon one of your units, and restores up to "
"%{count} HP per level of spell power."
msgstr ""
"Entfernt alle negativen Zauber, die auf eine Ihrer Einheiten gewirkt wurden, "
"und stellt bis zu %{count} TP pro Stufe der Zauberkraft wieder her."

msgid "Mass Cure"
msgstr "Massenheilung"

msgid ""
"Removes all negative spells cast upon your forces, and restores up to "
"%{count} HP per level of spell power, per creature."
msgstr ""
"Entfernt alle negativen Zauber, die auf Ihre Truppen gewirkt wurden, und "
"stellt bis zu %{count} TP pro Stufe der Zauberkraft und pro Kreatur wieder "
"her."

msgid "Resurrect"
msgstr "Auferstehung"

msgid "Resurrects creatures from a damaged or dead unit until end of combat."
msgstr ""
"Lässt Kreaturen einer beschädigten oder toten Einheit bis zum Ende des "
"Kampfes wieder auferstehen."

msgid "Resurrect True"
msgstr "Wahre Auferstehung"

msgid "Resurrects creatures from a damaged or dead unit permanently."
msgstr ""
"Lässt Kreaturen aus einer beschädigten oder toten Einheit dauerhaft wieder "
"auferstehen."

msgid "Haste"
msgstr "Eile"

msgid "Increases the speed of any creature by %{count}."
msgstr "Erhöht die Geschwindigkeit einer beliebigen Kreatur um %{count}."

msgid "Increases the speed of all of your creatures by %{count}."
msgstr "Erhöht die Geschwindigkeit aller Ihrer Kreaturen um %{count}."

msgid "Mass Haste"
msgstr "Masseneile"

msgid "Slows target to half movement rate."
msgstr "Verlangsamt die Bewegungsgeschwindigkeit des Ziels auf die Hälfte."

msgid "spell|Slow"
msgstr "Verlangsamung"

msgid "Mass Slow"
msgstr "Massenverlangsamung"

msgid "Slows all enemies to half movement rate."
msgstr "Verlangsamt alle Feinde auf die halbe Bewegungsrate."

msgid "Clouds the affected creatures' eyes, preventing them from moving."
msgstr ""
"Trübt die Augen der betroffenen Kreaturen und hindert sie daran, sich zu "
"bewegen."

msgid "spell|Blind"
msgstr "Blenden"

msgid "Bless"
msgstr "Segen"

msgid "Causes the selected creatures to inflict maximum damage."
msgstr ""
"Bewirkt, dass die ausgewählten Kreaturen maximalen Schaden verursachen."

msgid "Causes all of your units to inflict maximum damage."
msgstr "Bewirkt, dass alle Ihre Einheiten maximalen Schaden verursachen."

msgid "Mass Bless"
msgstr "Massensegen"

msgid "Magically increases the defense skill of the selected creatures."
msgstr ""
"Erhöht auf magische Weise die Verteidigungsfähigkeit der ausgewählten "
"Kreaturen."

msgid "Stoneskin"
msgstr "Steinhaut"

#, fuzzy
msgid ""
"Increases the defense skill of the targeted creatures. This is an improved "
"version of Stoneskin."
msgstr ""
"Erhöht die Verteidigungsfähigkeit der ausgewählten Kreaturen.  Dies ist eine "
"verbesserte Version von Steinhaut."

msgid "Steelskin"
msgstr "Stahlhaut"

msgid "Causes the selected creatures to inflict minimum damage."
msgstr ""
"Bewirkt, dass die ausgewählten Kreaturen minimalen Schaden verursachen."

msgid "Curse"
msgstr "Fluch"

msgid "Causes all enemy troops to inflict minimum damage."
msgstr "Bewirkt, dass alle gegnerischen Truppen minimalen Schaden verursachen."

msgid "Mass Curse"
msgstr "Massenfluch"

msgid "Damages all undead in the battle."
msgstr "Schadet allen Untoten im Kampf."

msgid "Holy Word"
msgstr "Heiliges Wort"

#, fuzzy
msgid ""
"Damages all undead in the battle. This is an improved version of Holy Word."
msgstr ""
"Schadet allen Untoten im Kampf.  Dies ist eine verbesserte Version von "
"Heiliges Wort."

msgid "Holy Shout"
msgstr "Heiliger Ruf"

msgid "Anti-Magic"
msgstr "Anti-Magie"

msgid "Prevents harmful magic against the selected creatures."
msgstr "Verhindert schädliche Magie gegen die ausgewählten Kreaturen."

msgid "Dispel Magic"
msgstr "Magie zerstreuen"

msgid "Removes all magic spells from a single target."
msgstr "Entfernt alle Zaubersprüche von einem einzigen Ziel."

msgid "Mass Dispel"
msgstr "Magie-Mas- senzerstrg."

msgid "Removes all magic spells from all creatures."
msgstr "Entfernt alle Zaubersprüche von allen Kreaturen."

msgid "Causes a magic arrow to strike the selected target."
msgstr "Bewirkt, dass ein magischer Pfeil das ausgewählte Ziel trifft."

msgid "Magic Arrow"
msgstr "Magischer Pfeil"

msgid "Berserker"
msgstr "Berserker"

msgid "Causes a creature to attack its nearest neighbor."
msgstr "Bewirkt, dass eine Kreatur ihren nächsten Nachbarn angreift."

msgid "Armageddon"
msgstr "Armageddon"

msgid ""
"Holy terror strikes the battlefield, causing severe damage to all creatures."
msgstr ""
"Heiliger Terror schlägt auf dem Schlachtfeld zu und verursacht an allen "
"Kreaturen schweren Schaden."

msgid "Elemental Storm"
msgstr "Elementsturm"

msgid "Magical elements pour down on the battlefield, damaging all creatures."
msgstr ""
"Magische Elemente ergießen sich auf das Schlachtfeld und fügen allen "
"Kreaturen Schaden zu."

msgid ""
"A rain of rocks strikes an area of the battlefield, damaging all nearby "
"creatures."
msgstr ""
"Ein Steinregen trifft ein Gebiet auf dem Schlachtfeld und fügt allen "
"Kreaturen in der Nähe Schaden zu."

msgid "Meteor Shower"
msgstr "Meteorregen"

msgid "Paralyze"
msgstr "Lähmen"

msgid "The targeted creatures are paralyzed, unable to move or retaliate."
msgstr ""
"Die anvisierten Kreaturen sind gelähmt und können sich nicht bewegen oder "
"sich wehren."

msgid "Hypnotize"
msgstr "Hypnose"

msgid ""
"Brings a single enemy unit under your control if its hits are less than "
"%{count} times the caster's spell power."
msgstr ""
"Bringt eine einzelne feindliche Einheit unter deine Kontrolle, wenn ihre "
"Treffer weniger als das %{count}-fache der Zauberkraft des Zaubernden "
"betragen."

msgid "Cold Ray"
msgstr "Kalter Strahl"

msgid "Drains body heat from a single enemy unit."
msgstr "Entzieht einer einzelnen gegnerischen Einheit Körperwärme."

msgid "Cold Ring"
msgstr "Kalter Ring"

msgid ""
"Drains body heat from all units surrounding the center point, but not "
"including the center point."
msgstr ""
"Leitet die Körperwärme von allen Einheiten ab, die den Mittelpunkt umgeben, "
"aber den Mittelpunkt nicht einschließen."

msgid "Disrupting Ray"
msgstr "Zertruemmerungsstrahl"

msgid "Reduces the defense rating of an enemy unit by three."
msgstr "Reduziert den Verteidigungswert einer gegnerischen Einheit um drei."

msgid "Damages all living (non-undead) units in the battle."
msgstr "Schadet allen lebenden (nicht untoten) Einheiten in der Schlacht."

msgid "Death Ripple"
msgstr "Kleine Todeswelle"

msgid "Death Wave"
msgstr "Todeswelle"

#, fuzzy
msgid ""
"Damages all living (non-undead) units in the battle. This spell is an "
"improved version of Death Ripple."
msgstr ""
"Schadet allen lebenden (nicht untoten) Einheiten in der Schlacht.  Dieser "
"Zauber ist eine verbesserte Version von Kleine Todeswelle."

msgid "Dragon Slayer"
msgstr "Drachentöter"

msgid "Greatly increases a unit's attack skill vs. Dragons."
msgstr "Erhöht die Angriffsfähigkeit einer Einheit gegen Drachen erheblich."

msgid "Blood Lust"
msgstr "Blutdurst"

msgid "Increases a unit's attack skill."
msgstr "Erhöht die Angriffsfähigkeit einer Einheit."

msgid "Animate Dead"
msgstr "Tote beleben"

msgid "Resurrects creatures from a damaged or dead undead unit permanently."
msgstr ""
"Lässt Kreaturen aus einer beschädigten oder toten untoten Einheit dauerhaft "
"wieder auferstehen."

msgid "Mirror Image"
msgstr "Spiegelbild"

#, fuzzy
msgid ""
"Creates an illusionary unit that duplicates one of your existing units. This "
"illusionary unit does the same damages as the original, but will vanish if "
"it takes any damage."
msgstr ""
"Erzeugt eine illusionäre Einheit, die eine Ihrer vorhandenen Einheiten "
"dupliziert.  Diese illusionäre Einheit verursacht den gleichen Schaden wie "
"das Original, verschwindet aber, wenn sie Schaden nimmt."

msgid "Shield"
msgstr "Schild"

msgid ""
"Halves damage received from ranged attacks for a single unit. Does not "
"affect damage received from Turrets or Ballistae."
msgstr ""
"Halbiert den Schaden von Fernkampfangriffen für eine einzelne Einheit. "
"Beeinflusst nicht den von Geschütztürmen oder Ballisten erlittenen Schaden."

msgid "Mass Shield"
msgstr "Massenschild"

msgid ""
"Halves damage received from ranged attacks for all of your units. Does not "
"affect damage received from Turrets or Ballistae."
msgstr ""
"Halbiert den Schaden von Fernkampfangriffen für alle Ihre Einheiten. "
"Beeinflusst nicht den von Geschütztürmen oder Ballisten erlittenen Schaden."

msgid "Summon Earth Elemental"
msgstr "Erdwesen herbeirufen"

msgid "Summons Earth Elementals to fight for your army."
msgstr "Beschwört Erdwesen, um für Ihre Armee zu kämpfen."

msgid "Summon Air Elemental"
msgstr "Luftwesen herbeirufen"

msgid "Summons Air Elementals to fight for your army."
msgstr "Beschwört Luftwesen, um für Ihre Armee zu kämpfen."

msgid "Summon Fire Elemental"
msgstr "Feuerwesen herbeirufen"

msgid "Summons Fire Elementals to fight for your army."
msgstr "Beschwört Feuerwesen, um für Ihre Armee zu kämpfen."

msgid "Summon Water Elemental"
msgstr "Wasserwesen herbeirufen"

msgid "Summons Water Elementals to fight for your army."
msgstr "Beschwört Wasserwesen, um für Ihre Armee zu kämpfen."

msgid "Damages castle walls."
msgstr "Beschädigt die Burgmauern."

msgid "Earthquake"
msgstr "Erdbeben"

msgid "Causes all mines across the land to become visible."
msgstr "Bewirkt, dass alle Minen im Land sichtbar werden."

msgid "View Mines"
msgstr "Minen anzeigen"

msgid "Causes all resources across the land to become visible."
msgstr "Bewirkt, dass alle Ressourcen im Land sichtbar werden."

msgid "View Resources"
msgstr "Ressourcen anzeigen"

msgid "Causes all artifacts across the land to become visible."
msgstr "Bewirkt, dass alle Artefakte im Land sichtbar werden."

msgid "View Artifacts"
msgstr "Artefakte anzeigen"

msgid "Causes all towns and castles across the land to become visible."
msgstr ""
"Bewirkt, dass alle Städte und Schlösser im ganzen Land sichtbar werden."

msgid "View Towns"
msgstr "Städte anzeigen"

msgid "Causes all Heroes across the land to become visible."
msgstr "Bewirkt, dass alle Helden im ganzen Land sichtbar werden."

msgid "View Heroes"
msgstr "Held anzeigen"

msgid "Causes the entire land to become visible."
msgstr "Lässt das gesamte Land sichtbar werden."

msgid "View All"
msgstr "Alles anzeigen"

msgid "Allows the caster to view detailed information on enemy Heroes."
msgstr ""
"Ermöglicht es dem Zaubernden, detaillierte Informationen über feindliche "
"Helden einzusehen."

msgid "Summon Boat"
msgstr "Boot herbeirufen"

#, fuzzy
msgid ""
"Summons the nearest unoccupied, friendly boat to an adjacent shore location. "
"A friendly boat is one which you just built or were the most recent player "
"to occupy."
msgstr ""
"Ruft das nächstgelegene unbesetzte, befreundete Boot an einen benachbarten "
"Ort am Ufer.  Ein befreundetes Boot ist eines, das Sie gerade gebaut haben "
"oder das Sie als letzter Spieler besetzt haben."

msgid "Allows the caster to magically transport to a nearby location."
msgstr ""
"Ermöglicht es dem Zaubernden, sich auf magische Weise an einen nahe "
"gelegenen Ort zu begeben."

msgid "Dimension Door"
msgstr "Dimensionstor"

msgid "Returns the caster to any town or castle currently owned."
msgstr ""
"Bringt den Zaubernden in jene Stadt oder Burg zurück, die er gerade besitzt."

msgid "Town Gate"
msgstr "Stadttor"

msgid ""
"Returns the hero to the town or castle of choice, provided it is controlled "
"by you."
msgstr ""
"Bringt den Helden in die Stadt oder Burg Ihrer Wahl zurück, sofern diese von "
"Ihnen kontrolliert wird."

msgid "Visions"
msgstr "Vision"

msgid ""
"Visions predicts the likely outcome of an encounter with a neutral army camp."
msgstr ""
"Die Visionen sagen den wahrscheinlichen Ausgang einer Begegnung mit einem "
"neutralen Heerlager voraus."

msgid "Haunt"
msgstr "Spuk"

#, fuzzy
msgid ""
"Haunts a mine you control with Ghosts. This mine stops producing resources. "
"(If I can't keep it, nobody will!)"
msgstr ""
"Verfolgt eine Mine, die Sie kontrollieren, mit Geistern.  Diese Mine "
"produziert keine Rohstoffe mehr.  (Wenn ich sie nicht behalten kann, wird es "
"niemand tun!)"

msgid "Set Earth Guardian"
msgstr "Erdwesen-Wache"

msgid "Sets Earth Elementals to guard a mine against enemy armies."
msgstr "Setzt Erdwesen ein, um eine Mine vor feindlichen Armeen zu schützen."

msgid "Set Air Guardian"
msgstr "Luftwsn.-Wache"

msgid "Sets Air Elementals to guard a mine against enemy armies."
msgstr "Setzt Luftwesen ein, um eine Mine vor feindlichen Armeen zu schützen."

msgid "Set Fire Guardian"
msgstr "Feuerwsn.-Wache"

msgid "Sets Fire Elementals to guard a mine against enemy armies."
msgstr "Setzt Feuerwesen ein, um eine Mine vor feindlichen Armeen zu schützen."

msgid "Set Water Guardian"
msgstr "Wasserws.-Wache"

msgid "Sets Water Elementals to guard a mine against enemy armies."
msgstr ""
"Setzt Wasserwesen ein, um eine Mine vor feindlichen Armeen zu schützen."

msgid "Petrification"
msgstr "Versteinerung"

#, fuzzy
msgid ""
"Turns the affected creature into stone. A petrified creature receives half "
"damage from a direct attack."
msgstr ""
"Verwandelt die betroffene Kreatur in Stein.  Eine versteinerte Kreatur "
"erleidet bei einem direkten Angriff die Hälfte des Schadens."

msgid "You have no Magic Book, so you cannot cast a spell."
msgstr "Sie haben kein Zauberbuch und können daher nicht zaubern."

msgid "No spell to cast."
msgstr "Kein Zauber zu wirken."

msgid "Your hero has %{point} spell points remaining."
msgstr "Ihren Held hat noch %{point} Zauberpunkte übrig."

msgid "View Adventure Spells"
msgstr "Abenteuerzauber anzeigen"

msgid "View Combat Spells"
msgstr "Kampfzauber anzeigen"

msgid "View previous page"
msgstr "Vorherige Seite anzeigen"

msgid "View next page"
msgstr "Nächste Seite anzeigen"

msgid "Close Spellbook"
msgstr "Zauberbuch schließen"

msgid "View %{spell}"
msgstr "%{spell} Anzeigen"

msgid "This spell does %{damage} points of damage."
msgstr "Dieser Zauber verursacht %{damage} Schaden."

msgid ""
"This spell summons\n"
"%{count} %{monster}."
msgstr ""
"Dieser Zauber beschwört\n"
"%{count} %{monster}."

msgid "This spell restores %{hp} HP."
msgstr "Dieser Zauber stellt %{hp} TP wieder her."

msgid "This spell summons %{count} %{monster} to guard the mine."
msgstr "Dieser Zauber beschwört %{count} %{monster}, um die Mine zu bewachen."

msgid "The nearest town is %{town}."
msgstr "Die nächstgelegene Stadt ist %{town}."

msgid "This town is occupied by your hero %{hero}."
msgstr "Diese Stadt ist von Ihrem Helden %{hero} besetzt."

msgid ""
"This spell controls up to\n"
"%{hp} HP."
msgstr ""
"Dieser Zauberspruch kontrolliert bis zu\n"
"%{hp} TP."

msgid "The ultimate artifact is really the %{name}."
msgstr "Das ultimative Artefakt ist eigentlich der %{name}."

msgid "The ultimate artifact may be found in the %{name} regions of the world."
msgstr "Das ultimative Artefakt kann im %{name} von der Welt gefunden werden."

msgid "north-west"
msgstr "Nordwesten"

msgid "north"
msgstr "Nord"

msgid "north-east"
msgstr "Nordosten"

msgid "west"
msgstr "Westen"

msgid "center"
msgstr "Zentrum"

msgid "east"
msgstr "Osten"

msgid "south-west"
msgstr "Südwesten"

msgid "south"
msgstr "Süden"

msgid "south-east"
msgstr "Südosten"

msgid "The truth is out there."
msgstr "Die Wahrheit liegt auf der Hand."

msgid "The dark side is stronger."
msgstr "Die dunkle Seite ist stärker."

msgid "The end of the world is near."
msgstr "Das Ende der Welt ist nah."

msgid "The bones of Lord Slayer are buried in the foundation of the arena."
msgstr "Die Gebeine von Lord Slayer sind im Fundament der Arena begraben."

msgid "A Black Dragon will take out a Titan any day of the week."
msgstr "Ein Schwarzer Drache kann es jederzeit mit einem Titanen aufnehmen."

#, fuzzy
msgid "He told her: Yada yada yada... and then she said: Blah, blah, blah..."
msgstr "Er sagte ihr: Yada yada yada... und dann sagte sie: Bla, bla, bla..."

msgid "An unknown force is being resurrected..."
msgstr "Eine unbekannte Macht wird wiederbelebt..."

msgid ""
"Check the newest version of the game at\n"
"https://github.com/ihhub/\n"
"fheroes2/releases"
msgstr ""
"Die neueste Version des Spiels finden Sie unter\n"
"https://github.com/ihhub/\n"
"fheroes2/releases"<|MERGE_RESOLUTION|>--- conflicted
+++ resolved
@@ -3103,17 +3103,12 @@
 msgid "You have learned %{skill}."
 msgstr "Ihr habt %{skill} gelernt."
 
-<<<<<<< HEAD
-msgid "You may learn either:"
-msgstr "Ihr könnt lernen entweder:"
-=======
 #, fuzzy
 msgid ""
 "%{name} has gained a level.\n"
 "\n"
 "%{skill} +1"
 msgstr "%{name} hat eine neue Stufe erreicht."
->>>>>>> 0a08d0a9
 
 #, fuzzy
 msgid ""
@@ -3121,7 +3116,7 @@
 "%{skill1}\n"
 "or\n"
 "%{skill2}"
-msgstr "Sie dürfen lernen entweder:"
+msgstr "Ihr könnt lernen entweder:"
 
 msgid ""
 "Please inspect our fine wares. If you feel like offering a trade, click on "
