--- conflicted
+++ resolved
@@ -2793,15 +2793,9 @@
 "tongue, and make you an offer:\n"
 "\n"
 msgstr ""
-<<<<<<< HEAD
 "Die Kreaturen lassen sich von Eurem diplomatischen\n"
 "Geschick überzeugen und machen Euch ein Angebot:\n"
-" \n"
-=======
-"Die Kreaturen lassen sich von Ihre diplomatischen\n"
-"Zunge überzeugen und machen Ihnen ein Angebot:\n"
 "\n"
->>>>>>> 6fe82259
 
 msgid ""
 "%{offer} of the %{total} %{monster} will join your army, and the rest will "
