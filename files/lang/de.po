# German translation of fheroes2
# Copyright (C) 2022 fheroes2 team <fhomm2@gmail.com>
# This file is distributed under the same license as the fheroes2 package.
#
msgid ""
msgstr ""
"Project-Id-Version: \n"
"Report-Msgid-Bugs-To: \n"
"POT-Creation-Date: 2023-08-05 03:57+0000\n"
"PO-Revision-Date: 2023-04-09 23:51+0200\n"
"Last-Translator: fheroes2 team <fhomm2@gmail.com>\n"
"Language-Team: \n"
"Language: de\n"
"MIME-Version: 1.0\n"
"Content-Type: text/plain; charset=UTF-8\n"
"Content-Transfer-Encoding: 8bit\n"
"Plural-Forms: nplurals=2; plural=(n != 1);\n"
"X-Generator: Poedit 3.3.2\n"

msgid ""
"BATTLE\n"
"ONLY"
msgstr ""
"NUR\n"
"KAMPF"

msgid ""
"NEW\n"
"GAME"
msgstr ""
"NEUES\n"
"SPIEL"

msgid ""
"SAVE\n"
"GAME"
msgstr ""
"SPIEL\n"
"SPEICH."

msgid ""
"LOAD\n"
"GAME"
msgstr ""
"SPIEL\n"
"LADEN"

msgid "INFO"
msgstr "INFO"

msgid "QUIT"
msgstr "BEEND."

msgid "CANCEL"
msgstr "ABBR."

msgid "OKAY"
msgstr "OKAY"

msgid "smallerButton|OKAY"
msgstr "OKAY"

msgid "ACCEPT"
msgstr "AKZEPT."

msgid "DECLINE"
msgstr "ABLEHNEN"

msgid "LEARN"
msgstr "LERNEN"

msgid "TRADE"
msgstr "HANDELN"

msgid "YES"
msgstr "JA"

msgid "NO"
msgstr "NEIN"

msgid "EXIT"
msgstr "BEEND."

msgid "DISMISS"
msgstr "ABLEHNEN"

msgid "UPGRADE"
msgstr "AUFRÜST."

msgid "RESTART"
msgstr "NEUSTART"

msgid "HEROES"
msgstr "HELDEN"

msgid ""
"TOWNS/\n"
"CASTLES"
msgstr ""
"STÄDTE/\n"
"BURGEN"

msgid "S"
msgstr "S"

msgid "M"
msgstr "M"

msgid "L"
msgstr "L"

msgid "X-L"
msgstr "X-L"

msgid "ALL"
msgstr "ALLE"

msgid "SELECT"
msgstr "AUSW."

msgid ""
"STANDARD\n"
"GAME"
msgstr ""
"STANDARD\n"
"SPIEL"

msgid ""
"CAMPAIGN\n"
"GAME"
msgstr ""
"FELDZUG\n"
"SPIEL"

msgid ""
"MULTI-\n"
"PLAYER\n"
"GAME"
msgstr ""
"MEHR-\n"
"SPIELER\n"
"SPIEL"

msgid "CONFIG"
msgstr "KONFIG."

msgid ""
"ORIGINAL\n"
"CAMPAIGN"
msgstr ""
"ORIGINAL\n"
"FELDZUG"

msgid ""
"EXPANSION\n"
"CAMPAIGN"
msgstr ""
"ZUSATZ\n"
"FELDZUG"

msgid "HOT SEAT"
msgstr ""
"HEISSER\n"
"STUHL"

msgid "2 PLAYERS"
msgstr "2 SPIELER"

msgid "3 PLAYERS"
msgstr "3 SPIELER"

msgid "4 PLAYERS"
msgstr "4 SPIELER"

msgid "5 PLAYERS"
msgstr "5 SPIELER"

msgid "6 PLAYERS"
msgstr "6 SPIELER"

msgid "GIFT"
msgstr "SPEND."

msgid "DIFFICULTY"
msgstr "SCHWIERIGKEIT"

msgid "VIEW INTRO"
msgstr "INTRO ANZEIGEN"

msgid "MIN"
msgstr "MIN"

msgid "MAX"
msgstr "MAX"

msgid "Warrior"
msgstr "Krieger"

msgid "Builder"
msgstr "Ersteller"

msgid "Explorer"
msgstr "Forscher"

msgid "None"
msgstr "Niemand"

msgid ""
"A few\n"
"%{monster}"
msgstr ""
"Wenige\n"
"%{monster}"

msgid ""
"Several\n"
"%{monster}"
msgstr ""
"Einige\n"
"%{monster}"

msgid ""
"A pack of\n"
"%{monster}"
msgstr ""
"Mehrere\n"
"%{monster}"

msgid ""
"Lots of\n"
"%{monster}"
msgstr ""
"Viele\n"
"%{monster}"

msgid ""
"A horde of\n"
"%{monster}"
msgstr ""
"Eine Menge\n"
"%{monster}"

msgid ""
"A throng of\n"
"%{monster}"
msgstr ""
"Eine Horde\n"
"%{monster}"

msgid ""
"A swarm of\n"
"%{monster}"
msgstr ""
"Massen\n"
"%{monster}"

msgid ""
"Zounds...\n"
"%{monster}"
msgstr ""
"Ein Schwarm\n"
"%{monster}"

msgid ""
"A legion of\n"
"%{monster}"
msgstr ""
"Eine Legion\n"
"%{monster}"

msgid "army|Few"
msgstr "Wenige"

msgid "army|Several"
msgstr "Einige"

msgid "army|Pack"
msgstr "Mehrere"

msgid "army|Lots"
msgstr "Viele"

msgid "army|Horde"
msgstr "Eine Menge"

msgid "army|Throng"
msgstr "Horde"

msgid "army|Swarm"
msgstr "Massen"

msgid "army|Zounds"
msgstr "Schwarm"

msgid "army|Legion"
msgstr "Legion"

msgid "All %{race} troops +1"
msgstr "Alle %{race}-Truppen +1"

msgid "Multiple"
msgstr "Verschied"

msgid "Troops of %{count} alignments -%{penalty}"
msgstr "Truppen aus %{count} Gattungen -%{penalty}"

msgid "Some undead in group -1"
msgstr "Einige Untote in der Gruppe -1"

msgid "View %{name}"
msgstr "%{name} ansehen"

msgid "Move the %{name} "
msgstr "%{name} umstellen "

msgid "Move or right click to redistribute %{name}"
msgstr "%{name} verteilen: ziehen oder mit der rechten Maustaste tippen"

msgid "Combine %{name} armies"
msgstr "%{name} Armeen kombinieren"

msgid "Exchange %{name2} with %{name}"
msgstr "Tauschen %{name2} mit %{name} aus"

msgid "Select %{name}"
msgstr "%{name} wählen"

msgid "Cannot move last troop"
msgstr "Letzte Truppe kann nicht umgestellt werden"

msgid "Move the %{name}"
msgstr "%{name} umstellen"

msgid "Set Count"
msgstr "Anzahl festlegen"

msgid "%{name} destroys half the enemy troops!"
msgid_plural "%{name} destroy half the enemy troops!"
msgstr[0] "%{name} vernichtet die Hälfte der feindlichen Truppen!"
msgstr[1] "%{name} vernichten die Hälfte der feindlichen Truppen!"

msgid "%{name} has turned off the auto battle"
msgstr "%{name} hat den automatischen Kampf ausgeschaltet"

msgid "%{name} has turned on the auto battle"
msgstr "%{name} hat den automatischen Kampf eingeschaltet"

msgid "Spell failed!"
msgstr "Zauberspruch fehlgeschlagen!"

msgid ""
"The Sphere of Negation artifact is in effect for this battle, disabling all "
"combat spells."
msgstr ""
"Das Artefakt \"Sphäre der Verneinung\" ist in diesem Kampf aktiv und macht "
"alle Kampfzauber unwirksam."

msgid "You have already cast a spell this round."
msgstr "Sie haben in dieser Runde bereits einen Zauberspruch gewirkt."

#, fuzzy
msgid "That spell will have no effect!"
msgstr "Dieser Zauber wirkt sich auf niemanden aus!"

msgid "You may only summon one type of elemental per combat."
msgstr "Sie können nur eine Art von Wesen pro Kampf beschwören."

#, fuzzy
msgid ""
"There is no open space adjacent to your hero where you can summon an "
"Elemental to."
msgstr ""
"In der Nähe Ihres Helden gibt es keinen freien Platz, um einen Wesen zu "
"beschwören."

msgid ""
"The Moat reduces by -%{count} the defense skill of any unit and slows to "
"half movement rate."
msgstr ""
"Der Burggraben reduziert die Verteidigungsfähigkeit jeder Einheit, die auf "
"den tritt, um -%{count} und verlangsamt seine Bewegungsrate auf die Hälfte."

msgid "Speed: %{speed}"
msgstr "Geschw.: %{speed}"

msgid "Speed"
msgstr "Geschwindigkeit"

msgid "Army Order"
msgstr "Reihen- folge"

msgid "Off"
msgstr "Aus"

msgid "On"
msgstr "An"

msgid "Auto Spell Casting"
msgstr "Auto Zauber"

msgid "Grid"
msgstr "Gitter"

msgid "Shadow Movement"
msgstr "Schatten-bewegung"

msgid "Shadow Cursor"
msgstr "Schatten-Zeiger"

msgid "Audio"
msgstr "Audio"

msgid "Settings"
msgstr "Einstellungen"

msgid "Configure"
msgstr "Konfigurieren"

msgid "Hot Keys"
msgstr "Hotkeys"

msgid "Damage Info"
msgstr "Schadens-Information"

msgid "Set the speed of combat actions and animations."
msgstr "Geschwindigkeit von Kampfhandlungen und Animationen festlegen."

msgid "Toggle to display army order during the battle."
msgstr "Schaltet die Ansicht der Reihenfolge von Armeen ein oder aus."

msgid ""
"Toggle whether or not the computer will cast spells for you when auto combat "
"is on. (Note: This does not affect spell casting for computer players in any "
"way, nor does it affect quick combat.)"
msgstr ""
"Schaltet um, ob der Computer bei aktiviertem Autokampf für Sie zaubert oder "
"nicht. (Hinweis: Dies hat keinen Einfluss auf das Zaubern für "
"Computerspieler und auch nicht auf den Schnellkampf)."

msgid ""
"Toggle the hex grid on or off. The hex grid always underlies movement, even "
"if turned off. This switch only determines if the grid is visible."
msgstr ""
"Schaltet das Hex-Gitter ein oder aus. Das Hex-Gitter liegt immer unter der "
"Bewegung, auch wenn es ausgeschaltet ist. Dieser Schalter bestimmt nur, ob "
"das Gitter sichtbar ist."

msgid ""
"Toggle on or off shadows showing where your creatures can move and attack."
msgstr ""
"Schalten Sie die Schatten ein oder aus, die zeigen, wo sich Ihre Kreaturen "
"bewegen und angreifen können."

msgid ""
"Toggle on or off a shadow showing the current hex location of the mouse "
"cursor."
msgstr ""
"Schaltet einen Schatten ein oder aus, der die aktuelle Hex-Position des "
"Mauszeigers anzeigt."

msgid "Change the audio settings of the game."
msgstr "Ändere die Audioeinstellungen des Spiels."

msgid "Check and configure all the hot keys present in the game."
msgstr "Überprüfe und konfiguriere alle im Spiel verwendeten Hotkeys."

msgid "Toggle to display damage information during the battle."
msgstr "Schaltet die Ansicht der Schadensinformation während des Kampfes um."

msgid "Exit this menu."
msgstr "Dieses Menü verlassen."

msgid "Okay"
msgstr "Okay"

msgid "The enemy has surrendered!"
msgstr "Der Feind hat kapituliert!"

msgid "The enemy has fled!"
msgstr "Der Feind ist geflohen!"

msgid "A glorious victory!"
msgstr "Ein glorreicher Sieg!"

msgid "For valor in combat, %{name} receives %{exp} experience."
msgstr "Für Tapferkeit im Kampf erhält %{name} %{exp} Erfahrung."

msgid "The cowardly %{name} flees from battle."
msgstr "Der feige %{name} flieht vor der Schlacht."

msgid "%{name} surrenders to the enemy, and departs in shame."
msgstr "%{name} kapituliert vor dem Feind und zieht beschämt von dannen."

msgid "Your force suffer a bitter defeat, and %{name} abandons your cause."
msgstr ""
"Ihre Truppe erleidet eine bittere Niederlage, und %{name} gibt Ihre Sache "
"auf."

msgid "Your force suffer a bitter defeat."
msgstr "Ihre Truppe erleidet eine bittere Niederlage."

msgid "Battlefield Casualties"
msgstr "Opfer auf dem Schlachtfeld"

msgid "Attacker"
msgstr "Angreifer"

msgid "Defender"
msgstr "Verteidiger"

msgid "As you reach for the %{name}, it mysteriously disappears."
msgstr ""
"Als Sie nach dem %{name} greifen, verschwindet er auf mysteriöse Weise."

msgid "As your enemy reaches for the %{name}, it mysteriously disappears."
msgstr ""
"Als Ihr Gegner nach dem %{name} greift, verschwindet dieser auf mysteriöse "
"Weise."

msgid "You have captured an enemy artifact!"
msgstr "Sie haben ein feindliches Artefakt erbeutet!"

msgid "Necromancy!"
msgstr "Nekromantie!"

msgid ""
"Practicing the dark arts of necromancy, you are able to raise %{count} of "
"the enemy's dead to return under your service as %{monster}."
msgstr ""
"Indem Sie die dunklen Künste der Nekromantie praktizieren, sind Sie in der "
"Lage, %{count} der Toten des Feindes zu erwecken, damit sie als %{monster} "
"unter Ihren Dienst zurückkehren."

msgid "%{name} the %{race}"
msgstr "%{name} (%{race})"

msgid "Captain of %{name}"
msgstr "Hauptmann von %{name}"

msgid "Attack"
msgstr "Angriff"

msgid "Defense"
msgstr "Verteid."

msgid "Spell Power"
msgstr "Z-Kraft"

msgid "Knowledge"
msgstr "Wissen"

msgid "Morale"
msgstr "Moral"

msgid "Luck"
msgstr "Glück"

msgid "Spell Points"
msgstr "ZS-Punkte"

msgid "Hero's Options"
msgstr "Helden-Optionen"

msgid "Cast Spell"
msgstr "Zauber wirken"

msgid "Retreat"
msgstr "Zurückziehen"

msgid "Surrender"
msgstr "Aufgeben"

msgid "Cancel"
msgstr "Abbrechen"

msgid "Hero Screen"
msgstr "Heldenbildschirm"

msgid "Captain's Options"
msgstr "Möglichkeiten für den Kapitän"

msgid ""
"Cast a magical spell. You may only cast one spell per combat round. The "
"round is reset when every creature has had a turn."
msgstr ""
"Wirke einen magischen Zauberspruch. Pro Kampfrunde dürfen Sie nur einen "
"Zauberspruch wirken. Die Runde wird zurückgesetzt, wenn alle Kreaturen an "
"der Reihe waren."

msgid ""
"Retreat your hero, abandoning your creatures. Your hero will be available "
"for you to recruit again, however, the hero will have only a novice hero's "
"forces."
msgstr ""
"Ihren Helden zurückziehen und Ihre Kreaturen aufgeben. Ihr Held steht Ihnen "
"wieder zur Verfügung, allerdings hat er dann nur die Kräfte eines "
"Anfängerhelden."

msgid ""
"Surrendering costs gold. However if you pay the ransom, the hero and all of "
"his or her surviving creatures will be available to recruit again."
msgstr ""
"Das Aufgeben kostet Gold. Wenn Sie jedoch das Lösegeld bezahlen, können der "
"Held und alle seine überlebende Kreaturen wieder rekrutiert werden."

msgid "Open Hero Screen to view full information about the hero."
msgstr ""
"Öffne den Heldenbildschirm, um alle Informationen über den Helden anzuzeigen."

msgid "Return to the battle."
msgstr "Zurück in die Schlacht."

msgid "Not enough gold (%{gold})"
msgstr "Nicht genug Gold (%{gold})"

msgid "%{name} states:"
msgstr "%{name} erklärt:"

msgid "Captain of %{name} states:"
msgstr "Hauptmann von %{name}:"

msgid ""
"\"I will accept your surrender and grant you and your troops safe passage "
"for the price of %{price} gold.\""
msgstr ""
"\"Ich werde deine Kapitulation akzeptieren und dir und deinen Truppen eine "
"sichere Abzug für den Preis von %{price} Gold gewähren.\""

msgid "View %{monster} info"
msgstr "%{monster}-Infos anzeigen"

msgid "Fly %{monster} here"
msgstr "%{monster} hier fliegen"

msgid "Move %{monster} here"
msgstr "Bewegen %{monster} hier"

msgid "Shoot %{monster}"
msgstr "An %{monster} schießen"

msgid "(1 shot left)"
msgid_plural "(%{count} shots left)"
msgstr[0] "(1 Schuss übrig)"
msgstr[1] "(%{count} Schüsse übrig)"

msgid "Attack %{monster}"
msgstr "Angriff auf %{monster}"

msgid "Turn %{turn}"
msgstr "Runde %{turn}"

msgid "Teleport here"
msgstr "Hier teleportieren"

msgid "Invalid teleport destination"
msgstr "Ungültiges Teleport-Ziel"

msgid "Cast %{spell} on %{monster}"
msgstr "%{spell} auf %{monster} zaubern"

msgid "Cast %{spell}"
msgstr "Zaubern %{spell}"

msgid "Select spell target"
msgstr "Ziel des Zaubers auswählen"

msgid "View Ballista info"
msgstr "Ballista-Infos anzeigen"

msgid "Ballista"
msgstr "Ballista"

msgid "Enable auto combat"
msgstr "Autokampf einschalten"

msgid "Allows the computer to fight out the battle for you."
msgstr "Erlaubt dem Computer, den Kampf für Sie auszuführen."

msgid "Auto Combat"
msgstr "Autokampf"

msgid "Customize system options"
msgstr "System-Optionen anpassen"

msgid "Allows you to customize the combat screen."
msgstr "Ermöglicht es Ihnen, den Kampfbildschirm anzupassen."

msgid "System Options"
msgstr "System-Optionen"

msgid "Skip this unit"
msgstr "Diesen Zug aussetzen"

msgid "Skip"
msgstr "Aussetzen"

msgid ""
"Skips the current creature. The current creature ends its turn and does not "
"get to go again until the next round."
msgstr ""
"Aussetzt die aktuelle Kreatur. Die aktuelle Kreatur beendet ihren Zug und "
"darf erst in der nächsten Runde wieder losziehen."

msgid "View Captain's options"
msgstr "Möglichkeiten des Kapitäns anzeigen"

msgid "View Hero's options"
msgstr "Optionen für den Helden anzeigen"

msgid "View opposing Captain"
msgstr "Ansicht des gegnerischen Kapitäns"

msgid "View opposing Hero"
msgstr "Gegnerischen Helden anzeigen"

msgid "Hide logs"
msgstr "Protokolle ausblenden"

msgid "Show logs"
msgstr "Protokolle einblenden"

msgid "Message Bar"
msgstr "Nachrichtenleiste"

msgid "Shows the results of individual monster's actions."
msgstr "Zeigt die Ergebnisse der Aktionen der einzelnen Monster."

msgid "Are you sure you want to finish the battle in auto mode?"
msgstr "Sind Sie sicher, dass Sie den Kampf im Automodus beenden möchten?"

#, fuzzy
msgid "Are you sure you want to enable auto combat?"
msgstr "Sind Sie sicher, dass Sie sich zurückziehen wollen?"

msgid "%{name} skip their turn."
msgstr "%{name} setzt den Zug aus."

msgid "%{attacker} does %{damage} damage."
msgid_plural "%{attacker} do %{damage} damage."
msgstr[0] "%{attacker} verursacht %{damage} Schaden."
msgstr[1] "%{attacker} verursachen %{damage} Schaden."

msgid "1 creature perishes."
msgid_plural "%{count} creatures perish."
msgstr[0] "1 Kreatur stirbt."
msgstr[1] "%{count} Kreaturen sterben."

msgid "1 %{defender} perishes."
msgid_plural "%{count} %{defender} perish."
msgstr[0] "1 %{defender} stirbt."
msgstr[1] "%{count} %{defender} sterben."

msgid "1 soul is incorporated."
msgid_plural "%{count} souls are incorporated."
msgstr[0] "1 Seele wird aufgenommen."
msgstr[1] "%{count} Seelen werden aufgenommen."

msgid "1 %{unit} is revived."
msgid_plural "%{count} %{unit} are revived."
msgstr[0] "1 %{unit} wird wiederbelebt."
msgstr[1] "%{count} %{unit} werden wiederbelebt."

msgid "Moved %{monster}: from [%{src}] to [%{dst}]."
msgstr "Hat %{monster}: von [%{src}] nach [%{dst}] verschoben."

msgid "The %{name} resist the spell!"
msgstr "Die %{name} widerstehen dem Zauber!"

msgid "%{name} casts %{spell} on the %{troop}."
msgstr "%{name} zaubert %{spell} auf die %{troop}."

msgid "%{name} casts %{spell}."
msgstr "%{name} zaubert %{spell}."

msgid "The %{spell} does %{damage} damage to one undead creature."
msgstr "Der %{spell} verursacht %{damage} an einer untoten Kreatur."

msgid "The %{spell} does %{damage} damage to all undead creatures."
msgstr "Der %{spell} verursacht %{damage} an allen Untoten."

msgid "The %{spell} does %{damage} damage, %{count} creatures perish."
msgstr "Der %{spell} verursacht %{damage} Schaden, %{count} Kreaturen sterben."

msgid "The %{spell} does %{damage} damage."
msgstr "Der %{spell} verursacht %{damage} Schaden."

msgid "The %{spell} does %{damage} damage to one living creature."
msgstr "Der %{spell} fügt einer lebenden Kreatur %{damage} Schaden zu."

msgid "The %{spell} does %{damage} damage to all living creatures."
msgstr "Der %{spell} verursacht %{damage} Schaden an allen lebenden Kreaturen."

msgid "The %{attacker}' attack blinds the %{target}!"
msgstr "%{target} wegen des Angriffs von %{attacker} geblendet!"

msgid "The %{attacker}' gaze turns the %{target} to stone!"
msgstr "Der Blick des %{attacker} verwandelt das %{target} in Stein!"

msgid "The %{attacker}' curse falls upon the %{target}!"
msgstr "Der Fluch des %{attacker} fällt auf das %{target}!"

msgid "The %{target} are paralyzed by the %{attacker}!"
msgstr "Die %{target} sind durch den %{attacker} gelähmt!"

msgid "The %{attacker} dispel all good spells on your %{target}!"
msgstr "Der %{attacker} verbannt alle guten Zaubersprüche auf Ihrem %{target}!"

msgid "The %{attacker} cast %{spell} on %{target}!"
msgstr "Der %{attacker} hat %{spell} auf %{target} gewirkt!"

msgid "Bad luck descends on the %{attacker}."
msgstr "Der %{attacker} wird vom Pech verfolgt."

msgid "Good luck shines on the %{attacker}."
msgstr "Viel Glück scheint auf den %{attacker}."

msgid "High morale enables the %{monster} to attack again."
msgstr "Hohe Moral erlaubt dem %{monster} erneut anzugreifen."

msgid "Low morale causes the %{monster} to freeze in panic."
msgstr "Niedrige Moral lässt die %{monster} in Panik einfrieren."

msgid "%{tower} does %{damage} damage."
msgstr "%{tower} verursacht %{damage} Schaden."

msgid "The mirror image is created."
msgstr "Das Spiegelbild wird erstellt."

msgid "The mirror image is destroyed!"
msgstr "Das Spiegelbild ist zerstört!"

msgid "Are you sure you want to interrupt the auto battle?"
msgstr "Sind Sie sicher, dass Sie den Autokampf unterbrechen möchten?"

msgid "Error"
msgstr "Fehler"

msgid "No spells to cast."
msgstr "Keine Zaubersprüche zu wirken."

msgid "Are you sure you want to retreat?"
msgstr "Sind Sie sicher, dass Sie sich zurückziehen wollen?"

msgid "Retreat disabled"
msgstr "Rückzug deaktiviert"

msgid "Surrender disabled"
msgstr "Kapitulation deaktiviert"

msgid "Damage: %{max}"
msgstr "Schaden: %{max}"

msgid "Damage: %{min} - %{max}"
msgstr "Schäden: %{min} - %{max}"

msgid "Perish: %{max}"
msgstr "Sterben: %{max}"

msgid "Perish: %{min} - %{max}"
msgstr "Sterben: %{min} - %{max}"

msgid ""
"Through eagle-eyed observation, %{name} is able to learn the magic spell "
"%{spell}."
msgstr ""
"Durch die Beobachtung mit Adleraugen ist %{name} in der Lage, den "
"Zauberspruch %{spell} zu erlernen."

msgid "Human"
msgstr "Mensch"

msgid "AI"
msgstr "KI"

msgid "Please select another hero."
msgstr "Bitte wählen Sie einen anderen Helden aus."

msgid "Set Attack Skill"
msgstr "Angriff setzen"

msgid "Set Defense Skill"
msgstr "Verteidigung setzen"

msgid "Set Power Skill"
msgstr "Zauberkraft setzen"

msgid "Set Knowledge Skill"
msgstr "Wissen setzen"

msgid "%{race1} %{name1}"
msgstr "%{name1} (%{race1})"

msgid "vs"
msgstr "gegen"

msgid "%{race2} %{name2}"
msgstr "%{name2} (%{race2})"

msgid "Monsters"
msgstr "Monster"

msgid "N/A"
msgstr "N/A"

msgid "Left Turret"
msgstr "Linker Turm"

msgid "Right Turret"
msgstr "Rechter Turm"

msgid "The %{name} fires with the strength of %{count} Archers"
msgstr "Der %{name} feuert mit der Kraft von %{count} Bogenschützen"

msgid "each with a +%{attack} bonus to their attack skill."
msgstr "jeder mit einem +%{attack} Bonus auf seine Angriffsfähigkeit."

msgid "The %{name} is destroyed."
msgstr "Das %{name}  ist zerstört."

msgid ""
"The %{artifact} artifact is in effect for this battle, disabling %{spell} "
"spell."
msgstr ""
"Das %{artifact} Artefakt ist für diesen Kampf wirksam und deaktiviert "
"%{spell} Zauberspruch."

msgid "%{count} %{name} rises from the dead!"
msgid_plural "%{count} %{name} rise from the dead!"
msgstr[0] "%{count} %{name} steht von den Toten auf!"
msgstr[1] "%{count} %{name} stehen von den Toten auf!"

msgid "Dwarven Alliance"
msgstr "Zwergen-Allianz"

msgid "Sorceress Guild"
msgstr "Gilde der Zauberinnen"

msgid "Necromancer Guild"
msgstr "Totenbeschwörer-Gilde"

msgid "Ogre Alliance"
msgstr "Oger-Allianz"

msgid "Dwarfbane"
msgstr "Zwergenfluch"

msgid "Dragon Alliance"
msgstr "Drachen-Allianz"

msgid "Elven Alliance"
msgstr "Elfen-Bündnis"

msgid "Kraeger defeated"
msgstr "Kräger besiegt"

msgid "Wayward Son"
msgstr "Eigensinniger Sohn"

msgid "Uncle Ivan"
msgstr "Onkel Ivan"

msgid "Annexation"
msgstr "Annektion"

msgid "Force of Arms"
msgstr "Macht des Schwerts"

msgid "Save the Dwarves"
msgstr "Rettet die Zwerge"

msgid "Carator Mines"
msgstr "Die Carator-Minen"

msgid "Turning Point"
msgstr "Wendepunkt"

msgid "scenarioName|Defender"
msgstr "Verteidiger"

msgid "Corlagon's Defense"
msgstr "Corlagons Kampf"

msgid "The Crown"
msgstr "Die Krone"

msgid "The Gauntlet"
msgstr "Fehdehandschuh"

msgid "Betrayal"
msgstr "Verrat"

msgid "Final Justice"
msgstr "Gerechtigkeit"

msgid ""
"Roland needs you to defeat the lords near his castle to begin his war of "
"rebellion against his brother.  They are not allied with each other, so they "
"will spend most of their time fighting with one another.  Victory is yours "
"when you have defeated all of their castles and heroes."
msgstr ""
"Sie müssen die Herren in der Nähe von Rolands Burg besiegen, sodass er die "
"Rebellionskrieg gegen seinen Bruder beginnen kann.  Die sind nicht "
"miteinander verbündet, also werden sie die meiste Zeit miteinander kämpfen.  "
"Der Sieg gehört Ihnen, wenn Sie alle ihre Burgen und Helden besiegt haben."

msgid ""
"The local lords refuse to swear allegiance to Roland, and must be subdued. "
"They are wealthy and powerful, so be prepared for a tough fight. Capture all "
"enemy castles to win."
msgstr ""
"Die örtlichen Herren weigern sich, Roland die Treue zu schwören, und müssen "
"unterworfen werden. Sie sind wohlhabend und mächtig, also seien Sie auf "
"einen harten Kampf vorbereitet. Erobern Sie alle feindlichen Burgen, um zu "
"gewinnen."

msgid ""
"Your task is to defend the Dwarves against Archibald's forces. Capture all "
"of the enemy towns and castles to win, and be sure not to lose all of the "
"dwarf towns at once, or the enemy will have won."
msgstr ""
"Ihre Aufgabe ist es, die Zwerge gegen Archibalds Streitkräfte zu "
"verteidigen. Erobern Sie alle feindlichen Städte und Burgen, um zu gewinnen, "
"und achten Sie darauf, nicht alle Zwergenstädte auf einmal zu verlieren, "
"oder der Feind wird gewonnen haben."

msgid ""
"You will face four allied enemies in a straightforward fight for resource "
"and treasure. Capture all of the enemy castles for victory."
msgstr ""
"Sie werden vier verbündeten Feinden in einem direkten Kampf um Ressourcen "
"und Schätze gegenüberstehen. Erobern Sie alle feindlichen Burgen für den "
"Sieg."

msgid ""
"Your enemies are allied against you and start close by, so be ready to come "
"out fighting. You will need to own all four castles in this small valley to "
"win."
msgstr ""
"Ihre Feinde sind gegen Sie verbündet und fangen in der Nähe an, also seien "
"Sie bereit, aus dem Kampf zu kommen. Sie müssen alle vier Schlösser in "
"diesem kleinen Tal besitzen, um zu gewinnen."

msgid ""
"The Sorceress' guild of Noraston has requested Roland's aid against an "
"attack from Archibald's allies. Capture all of the enemy castles to win, and "
"don't lose Noraston, or you'll lose the scenario. (Hint: There is an enemy "
"castle on an island in the ocean.)"
msgstr ""
"Die Zauberinnengilde von Noraston hat Roland um Hilfe gegen einen Angriff "
"von Archibalds Verbündeten gebeten. Erobern Sie alle feindlichen Burgen, um "
"zu gewinnen, und verlieren Sie Noraston nicht, oder Sie verlieren das "
"Szenario. (Hinweis: Auf einer Insel im Ozean befindet sich eine feindliche "
"Burg.)"

msgid ""
"Gather as large an army as possible and capture the enemy castle within 8 "
"weeks. You are opposed by only one enemy, but must travel a long way to get "
"to the enemy castle. Any troops you have in your army at the end of this "
"scenario will be with you in the final battle."
msgstr ""
"Sammlen Sie eine so große Armee wie möglich und eroberen Sie die feindliche "
"Burg innerhalb von 8 Wochen. Sie werden nur von einem Feind bekämpft, müssen "
"aber einen langen Weg zurücklegen, um zur feindlichen Burg zu gelangen. Alle "
"Truppen, die Sie am Ende dieses Szenarios haben, werden in der letzten "
"Schlacht übergetragen."

msgid ""
"Find the Crown before Archibald's heroes find it. Roland will need the Crown "
"for the final battle against Archibald."
msgstr ""
"Finden Sie die Krone, bevor Archibalds Helden sie finden. Roland wird die "
"Krone für den letzten Kampf gegen Archibald benötigen."

msgid ""
"Three allied enemies stand before you and victory, including Lord Corlagon. "
"Roland is in a castle to the northwest, and you will lose if he falls to the "
"enemy. Remember that capturing Lord Corlagon will ensure that he will not "
"fight against you in the final scenario."
msgstr ""
"Drei verbündete Feinde stehen zwischen Ihnen und dem Sieg, darunter Lord "
"Corlagon. Roland befindet sich in einer Burg im Nordwesten, und Sie werden "
"verlieren, wenn er dem Feind fällt. Denken Sie daran, dass die Gefangennahme "
"von Lord Corlagon sicherstellen wird, dass er im endgültigen Szenario nicht "
"gegen Sie kämpfen wird."

msgid ""
"This is the final battle. Both you and your enemy are armed to the teeth, "
"and all are allied against you. Capture Archibald to end the war!"
msgstr ""
"Dies ist die letzte Schlacht. Sowohl Sie als auch Ihre Feinde sind bis an "
"die Zähne bewaffnet, und alle Feinde sind gegen Sie verbündet. Fangen Sie "
"Archibald ein, um den Krieg zu beenden!"

msgid ""
"Switching sides leaves you with three castles against the enemy's one.  This "
"battle will be the easiest one you will face for the rest of the war..."
"traitor."
msgstr ""
"Wenn ihr die Seiten wechselt, habt ihr drei Schlösser gegen eines des "
"Feindes.  Diese Schlacht wird für den Rest des Krieges die einfachste "
"sein... Verräter."

msgid "Barbarian Wars"
msgstr "Barbaren-Kriege"

msgid "First Blood"
msgstr "Erstes Blut"

msgid "Necromancers"
msgstr "Totenbeschwörer"

msgid "Slay the Dwarves"
msgstr "Schlachtet die Zwerge"

msgid "Country Lords"
msgstr "Landesfürsten"

msgid "Dragon Master"
msgstr "Drachenmeister"

msgid "Rebellion"
msgstr "Rebellion"

msgid "Apocalypse"
msgstr "Apocalypse"

msgid "Greater Glory"
msgstr "Größte Ehre"

msgid ""
"King Archibald requires you to defeat the three enemies in this region.  "
"They are not allied with one another, so they will spend most of their "
"energy fighting amongst themselves.  You will win when you own all of the "
"enemy castles and there are no more heroes left to fight."
msgstr ""
"König Archibald verlangt von Ihnen, dass Sie die drei Feinde in dieser "
"Region besiegen.  Sie sind nicht miteinander verbündet, also werden sie die "
"meiste Zeit miteinander kämpfen.  Sie werden gewinnen, wenn Sie alle "
"feindlichen Burgen besitzen und alle Helden besiegen."

msgid ""
"You must unify the barbarian tribes of the north by conquering them. As in "
"the previous mission, the enemy is not allied against you, but they have "
"more resources at their disposal. You will win when you own all of the enemy "
"castles and there are no more heroes left to fight."
msgstr ""
"Sie müssen die Barbarenstämme des Nordens vereinen, indem Sie sie erobern. "
"Wie in der vorherigen Mission sind die Feinde nicht miteinander verbündet, "
"aber sie haben mehr Ressourcen zur Verfügung. Sie werden gewinnen, wenn Sie "
"alle feindlichen Burgen besitzen und alle Helden besiegen."

msgid ""
"Do-gooder wizards have taken the Necromancers' castle. You must retake it to "
"achieve victory. Remember that while you start with a powerful army, you "
"have no castle and must take one within 7 days, or lose this battle. (Hint: "
"The nearest castle is to the southeast.)"
msgstr ""
"Gutmenschen-Zauberer haben die Burg der Nekromanten eingenommen. Sie müssen "
"sie zurückerobern, um den Sieg zu erringen. Obwohl Sie mit einer mächtigen "
"Armee starten, haben Sie keine Burg und müssen innerhalb von 7 Tagen eine "
"einnehmen, sonst verlieren Sie die Schlacht. (Tipp: Die nächstgelegene Burg "
"ist im Südosten)."

msgid ""
"The dwarves need conquering before they can interfere in King Archibald's "
"plans. Roland's forces have more than one hero and many towns to start with, "
"so be ready for attack from multiple directions. You must capture all of the "
"enemy towns and castles to claim victory."
msgstr ""
"Die Zwerge müssen besiegt werden, bevor sie sich in König Archibalds Pläne "
"einmischen können. Rolands Streitkräfte haben mehr als einen Helden und "
"viele Städte, also seien Sie bereit für Angriffe aus verschiedenen "
"Richtungen. Sie müssen alle feindlichen Städte und Burgen erobern, um den "
"Sieg zu erringen."

msgid ""
"You must put down a peasant revolt led by Roland's forces. All are allied "
"against you, but you have Lord Corlagon, an experienced hero, to help you. "
"Capture all enemy castles to win."
msgstr ""
"Sie müssen einen Bauernaufstand niederschlagen, der von Rolands "
"Streitkräften angeführt wird. Alle sind gegen Sie verbündet, aber Sie haben "
"Lord Corlagon, einen erfahrenen Helden, der Ihnen hilft. Erobern Sie alle "
"feindlichen Burgen, um zu gewinnen."

msgid ""
"There are two enemies allied against you in this mission. Both are well "
"armed and seek to evict you from their island. Avoid them and capture Dragon "
"City to win."
msgstr ""
"In dieser Mission sind zwei Feinde gegen Sie verbündet. Beide sind gut "
"bewaffnet und versuchen Sie von ihrer Insel zu vertreiben. Vermeiden Sie sie "
"und erobern Sie die Drachenstadt, um zu gewinnen."

msgid ""
"Your orders are to conquer the country lords that have sworn to serve "
"Roland. All of the enemy castles are unified against you. Since you start "
"without a castle, you must hurry to capture one before the end of the week. "
"Capture all enemy castles for victory."
msgstr ""
"Ihr Auftrag lautet, die Landherren zu erobern, die geschworen haben, Roland "
"zu dienen. Alle feindlichen Burgen sind gegen Sie vereint. Da Sie ohne eine "
"Burg beginnen, müssen Sie sich beeilen, eine vor dem Ende der Woche zu "
"erobern. Erobern Sie alle feindlichen Burgen, um zu gewinnen."

msgid ""
"Find the Crown before Roland's heroes find it. Archibald will need the Crown "
"for the final battle against Roland."
msgstr ""
"Finden Sie die Krone, bevor Rolands Helden sie finden. Archibald wird die "
"Krone für den letzten Kampf gegen Roland brauchen."

msgid ""
"This is the final battle. Both you and your enemy are armed to the teeth, "
"and all are allied against you. Capture Roland to win the war, and be sure "
"not to lose Archibald in the fight!"
msgstr ""
"Dies ist die letzte Schlacht. Sowohl Sie als auch Ihr Feind sind bis an die "
"Zähne bewaffnet, und alle sind gegen Sie verbündet. Nehmen Sie Roland "
"gefangen, um den Krieg zu gewinnen, und passen Sie auf, dass Sie Archibald "
"nicht verlieren!"

msgid "Arrow's Flight"
msgstr "Flug des Pfeils"

msgid "Island of Chaos"
msgstr "Insel des Chaos"

msgid "The Abyss"
msgstr "Der Abgrund"

msgid "Uprising"
msgstr "Aufstand"

msgid "Aurora Borealis"
msgstr "Aurora Borealis"

msgid "Betrayal's End"
msgstr "Das Ende des Betrugs"

msgid "Corruption's Heart"
msgstr "Das Herz der Korruption"

msgid "The Giant's Pass"
msgstr "Der Pass des Riesen"

msgid ""
"Subdue the unruly local lords in order to provide the Empire with facilities "
"to operate in this region."
msgstr ""
"Unterwerfen Sie die widerspenstigen lokalen Fürsten, um dem Kaiserreich die "
"Möglichkeit zu geben, in dieser Region zu operieren."

msgid ""
"Eliminate all opposition in this area. Then the first piece of the artifact "
"will be yours."
msgstr ""
"Beseitigen Sie alle Gegner in diesem Gebiet. Dann gehört das erste Stück des "
"Artefakts Ihnen."

msgid ""
"The sorceresses to the northeast are rebelling! For the good of the empire "
"you must quash their feeble uprising on your way to the mountains."
msgstr ""
"Die Magierinnen im Nordosten rebellieren! Zum Wohle des Reiches müssen Sie "
"ihren schwachen Aufstand auf Ihren Weg in die Berge niederschlagen."

msgid ""
"Having prepared for your arrival, Kraeger has arranged for a force of "
"necromancers to thwart your quest. You must capture the castle of Scabsdale "
"before the first day of the third week, or the Necromancers will be too "
"strong for you."
msgstr ""
"Kräger hat sich auf Ihre Ankunft vorbereitet und eine Truppe von Nekromanten "
"zusammengestellt, die Ihren Vorhaben vereiteln sollen. Sie müssen die Burg "
"von Scabsdale vor dem ersten Tag der dritten Woche einnehmen, sonst werden "
"die Nekromanten zu stark für Sie sein."

msgid ""
"The barbarian despot in this area is, as yet, ignorant of your presence. "
"Quickly, build up your forces before you are discovered and attacked! Secure "
"the region by subduing all enemy forces."
msgstr ""
"Der barbarische Despot in diesem Gebiet weiß noch nichts von Ihrer "
"Anwesenheit. Bauen Sie schnell Ihre Streitkräfte auf, bevor Sie entdeckt und "
"angegriffen werden! Sichern Sie die Region, indem Sie alle feindlichen "
"Truppen unterwerfen."

msgid ""
"The Empire is weak in this region. You will be unable to completely subdue "
"all forces in this area, so take what you can before reprisal strikes. "
"Remember, your true goal is to claim the Helmet of Anduran."
msgstr ""
"Das Imperium ist in dieser Region schwach. Sie werden nicht in der Lage "
"sein, alle Kräfte in diesem Gebiet vollständig zu unterwerfen, also nehmen "
"Sie, was Sie können, bevor die Vergeltung zuschlägt. Denken Sie daran, dass "
"es Ihr eigentliches Ziel ist, den Helm von Anduran zu erobern."

msgid "For the good of the Empire, eliminate Kraeger."
msgstr "Eliminieren Sie Kräger zum Wohle des Reiches."

msgid ""
"At last, you have the opportunity and the facilities to rid the Empire of "
"the necromancer's evil. Eradicate them completely, and you will be sung as a "
"hero for all time."
msgstr ""
"Endlich haben Sie die Gelegenheit und die Möglichkeiten, das Reich vom Bösen "
"des Nekromanten zu befreien. Vernichten Sie sie vollständig, und Sie werden "
"für alle Zeiten als Held gesungen sein."

msgid "Border Towns"
msgstr "Grenzstädte"

msgid "Conquer and Unify"
msgstr "Erobern und vereinen"

msgid "Crazy Uncle Ivan"
msgstr "Der verrückte Onkel Ivan"

msgid "The Wayward Son"
msgstr "Der eigensinnige Sohn"

msgid "Ivory Gates"
msgstr "Ivory Gates"

msgid "The Elven Lands"
msgstr "Das Land der Elfen"

msgid "The Epic Battle"
msgstr "Die heldenhafte Schlacht"

msgid "The Southern War"
msgstr "Der Südkrieg"

msgid ""
"Conquer and unite all the enemy tribes. Don't lose the hero Jarkonas, the "
"forefather of all descendants."
msgstr ""
"Eroberen und vereinigen Sie alle feindlichen Stämme. Verlieren Sie nicht den "
"Helden Jarkonas, den Urvater aller Nachkommen."

msgid ""
"Your rival, the Kingdom of Harondale, is attacking weak towns on your "
"border! Recover from their first strike and crush them completely!"
msgstr ""
"Ihre Rivale, das Königreich Harondale, greift schwache Städte an Ihrer "
"Grenze an! Erholen Sie sich von ihrem ersten Schlag und zerquetschen Sie sie "
"vollständig!"

msgid ""
"Find your wayward son Joseph who is rumored to be living in the desolate "
"lands. Do it before the first day of the third month or it will be of no "
"help to your family."
msgstr ""
"Finden Sie Ihren eigensinnigen Sohn Joseph, von dem gemunkelt wird, dass er "
"in den trostlosen Ländern lebt. Tun Sie es vor dem ersten Tag des dritten "
"Monats oder es wird Ihrer Familie keine Hilfe sein."

msgid ""
"Rescue your crazy uncle Ivan. Find him before the first day of the fourth "
"month or it will be no help to your kingdom."
msgstr ""
"Retten Sie Ihren verrückten Onkel Ivan. Finden Sie ihn vor dem ersten Tag "
"des vierten Monats oder es wird keine Hilfe für Ihren Königreich sein."

msgid ""
"Destroy the barbarians who are attacking the southern border of your "
"kingdom! Recover your fallen towns, and then invade the jungle kingdom. "
"Leave no enemy standing."
msgstr ""
"Zerstören Sie die Barbaren, die die Südgrenze Ihres Königreichs angreifen! "
"Holen Sie sich Ihre gefallenen Städte zurück und dringen Sie dann in das "
"Dschungelkönigreich ein. Lassen Sie keinen Feind stehen."

msgid "Retake the castle of Ivory Gates, which has fallen due to treachery."
msgstr ""
"Erobern Sie die Burg Ivory Gates zurück, die durch Verrat gefallen ist."

msgid ""
"Gain the favor of the elves. They will not allow trees to be chopped down, "
"so they will send you wood every 2 weeks. You must complete your mission "
"before the first day of the seventh month, or the kingdom will surely fall."
msgstr ""
"Gewinnen Sie die Gunst der Elfen. Sie werden nicht zulassen, dass Bäume "
"gefällt werden, also werden sie Ihnen alle 2 Wochen Holz schicken. Sie "
"mussen Ihre Mission vor dem ersten Tag des siebten Monats abschließen, sonst "
"wird das Königreich mit Sicherheit fallen."

msgid ""
"This is the final battle against your rival kingdom of Harondale. Eliminate "
"everyone, and don't lose the hero Jarkonas VI."
msgstr ""
"Dies ist die letzte Schlacht gegen Ihren rivalisierendes Königreich "
"Harondale. Beseitigen Sie alle Fiende und verlieren Sie nicht Ihren Helden "
"Jarkonas VI."

msgid "Fount of Wizardry"
msgstr "Der Zauberbrunnen"

msgid "Power's End"
msgstr "Das Ende der Macht"

msgid "The Eternal Scrolls"
msgstr "Die ewigen Schriftrollen"

msgid "The Shrouded Isles"
msgstr "Die Nebelinseln"

msgid ""
"Your mission is to vanquish the warring mages in the magical Shrouded Isles. "
"The completion of this task will give you a fighting chance against your "
"rivals."
msgstr ""
"Ihre Mission ist es, die kriegerischen Magier auf den magischen Nebelinseln "
"zu besiegen. Die Erfüllung dieser Aufgabe gibt Ihnen eine Kampfchance gegen "
"Ihre Rivalen."

msgid ""
"The location of the great library has been discovered! You must make your "
"way to it, and reclaim the city of Chronos in which it lies."
msgstr ""
"Der Standort der großen Bibliothek wurde entdeckt! Sie müssen sich auf den "
"Weg dorthin machen und die Stadt Chronos zurückerobern, in der sie liegt."

msgid ""
"Find the Orb of negation, which is said to be buried in this land. There are "
"clues inscribed on stone obelisks which will help lead you to your price. "
"Find the orb before the first day of the sixth month, or your rivals will "
"surely have gotten to the fount before you."
msgstr ""
"Finden Sie die Kugel der Negation, von der gesagt wird, dass sie in diesem "
"Land begraben ist. Es gibt Hinweise auf die Steinobelisken, die in Ihren "
"Suchen helfen sollen. Finden Sie die Kugel vor dem ersten Tag des sechsten "
"Monats, oder deine Rivalen werden sicherlich die Quelle vor Ihnen erreicht "
"haben."

msgid ""
"You must take control of the castle of Magic, where the fount of wizardry "
"lies. Do this and your victory will be supreme."
msgstr ""
"Sie müssen die Kontrolle über die Burg der Magie übernehmen, in dem die "
"Quelle der Zauberei liegt. Tun Sie dies und Ihr Sieg wird der Höchste sein."

msgid "Blood is Thicker"
msgstr "Blut ist dicker"

msgid "King and Country"
msgstr "König und Vaterland"

msgid "Pirate Isles"
msgstr "Pirateninseln"

msgid "Stranded"
msgstr "Gestrandet"

msgid ""
"Capture the town on the island off the southeast shore in order to construct "
"a boat and travel back towards the mainland. Do not lose the hero Gallavant."
msgstr ""
"Erobern Sie die Stadt auf der Insel vor der Südostküste, um ein Boot zu "
"bauen und zurück zum Festland zu fahren. Verlieren Sie nicht den Helden "
"Gallavant."

msgid ""
"Find and defeat Martine, the pirate leader, who resides in Pirates Cove. Do "
"not lose Gallavant or your quest will be over."
msgstr ""
"Finden und besiegen Sie Martine, die Piratenführerin, die in der "
"Piratenbucht wohnt. Verlieren Sie Gallavant nicht, sonst ist Ihre Quest "
"vorbei."

msgid ""
"Eliminate all the other forces who oppose the rule of Lord Alberon. "
"Gallavant must not die."
msgstr ""
"Eliminieren Sie alle anderen Kräfte, die sich der Herrschaft von Lord "
"Alberon widersetzen. Gallavant darf nicht sterben."

msgid ""
"Overthrow the entrenched monarchy of Lord Alberon, and claim all the land in "
"your name. Gallavant must not die."
msgstr ""
"Stürzen Sie die tief verwurzelte Monarchie von Lord Alberon und beanspruchen "
"Sie das ganze Land in Ihrem Namen. Gallavant darf nicht sterben."

msgid " bane"
msgstr " Fluch"

msgid " alliance"
msgstr " Allianz"

msgid "Carry-over forces"
msgstr "Übertragungskräfte"

msgid " bonus"
msgstr " Bonus"

msgid " defeated"
msgstr " besiegt"

msgid " will always run away from your army."
msgstr " werden immer vor Ihrer Armee weglaufen."

msgid " will be willing to join your army."
msgstr " bereit sein werden, sich Ihrer Armee anzuschließen."

msgid "\"%{artifact}\" artifact will be carried over the scenario."
msgstr "Das Artefakt \"%{artifact}\" wird in das Szenario übernommen."

msgid "The army will be carried over the scenario."
msgstr "Die Armee wird über das Szenario mitgenommen."

msgid "The kingdom will have +%{count} %{resource} each day."
msgstr "Das Königreich wird jeden Tag über +%{count} %{resource} verfügen."

msgid "\"%{spell}\" spell will be carried over the scenario."
msgstr "\"%{spell}\" wird in das Szenario übernommen."

msgid "%{hero} can be hired in the scenario."
msgstr "%{hero} kann in dem Szenario angeheuert werden."

msgid ""
"%{hero} has been defeated and will not appear in the subsequent scenarios."
msgstr ""
"%{hero} wurde besiegt und wird in den folgenden Szenarien nicht mehr "
"erscheinen."

msgid "The dwarves recognize their allies and gladly join your forces."
msgstr ""
"Die Zwerge erkennen ihren Verbündeten und schließen sich gerne Ihren Kräften "
"an."

msgid "The ogres recognize you as the Dwarfbane and lumber over to join you."
msgstr ""
"Die Oger erkennen Sie als die Zwergenfluch und humpeln zu Ihnen hinüber, um "
"sich Ihnen anzuschließen."

msgid ""
"The dragons, snarling and growling, agree to join forces with you, their "
"'Ally'."
msgstr ""
"Die Drachen, knurrend und grollend, stimmen zu, sich mit Ihnen, ihrem "
"\"Verbündeten\", zusammenzuschließen."

msgid ""
"As you approach the group of elves, their leader calls them all to "
"attention.  He shouts to them, \"Who of you is brave enough to join this "
"fearless ally of ours?\"  The group explodes with cheers as they run to join "
"your ranks."
msgstr ""
"Als Sie sich der Gruppe der Elfen nähern, macht ihr Anführer sie alle auf "
"sich aufmerksam.  Er ruft ihnen zu: \"Wer von euch ist mutig genug, sich "
"diesem furchtlosen Verbündeten von uns anzuschließen?\"  Die Gruppe "
"explodiert vor Jubel, als sie rennen, um sich Ihren Reihen anzuschließen."

msgid ""
"The dwarves hail you, \"Any friend of Roland is a friend of ours.  You may "
"pass.\""
msgstr ""
"Die Zwerge grüßen Sie: \"Jeder Freund Rolands ist ein Freund von uns.  Sie "
"können durchgehen.\""

msgid ""
"The ogres give you a grunt of recognition, \"Archibald's allies may pass.\""
msgstr ""
"Die Oger geben ein anerkennendes Grunzen von sich: \"Archibalds Verbündete "
"dürfen durchgehen.\""

msgid ""
"The dragons see you and call out.  \"Our alliance with Archibald compels us "
"to join you.  Unfortunately you have no room.  A pity!\"  They quickly "
"scatter."
msgstr ""
"Die Drachen sehen Ihnen zu und rufen.  \"Unser Bündnis mit Archibald zwingt "
"uns, uns euch anzuschließen.  Leider habt ihr keinen Platz.  Das ist schade!"
"\"  Schnell zerstreuen sie sich."

msgid ""
"The elves stand at attention as you approach.  Their leader calls to you and "
"says, \"Let us not impede your progress, ally!  Move on, and may victory be "
"yours.\""
msgstr ""
"Die Elfen stehen stramm, als Sie sich ihnen näheren.  Ihr Anführer ruft "
"Ihnen zu: \"Lasst uns euer Vorankommen nicht behindern, Verbündeter!  Geh "
"weiter, und möge der Sieg dein sein.\""

msgid "\"The Dwarfbane!!!!, run for your lives.\""
msgstr "\"Zwergenfluch!!!!, rennt um euer Leben.\""

msgid "campaignBonus|Animate Dead"
msgstr "Tote beleben"

msgid "campaignBonus|Chain Lightning"
msgstr "Kettenblitzstrahl"

msgid "campaignBonus|Fireblast"
msgstr "Feuerstoß"

msgid "campaignBonus|Mass Curse"
msgstr "Massenfluch"

msgid "campaignBonus|Mass Haste"
msgstr "Masseneile"

msgid "campaignBonus|Mirror Image"
msgstr "Spiegelbild"

msgid "campaignBonus|Resurrect"
msgstr "Tote beleben"

msgid "campaignBonus|Steelskin"
msgstr "Stahlhaut"

msgid "campaignBonus|Summon Earth"
msgstr "Erdwesen beschwören"

msgid "campaignBonus|View Heroes"
msgstr "Helden anzeigen"

msgid "campaignBonus|Ballista"
msgstr "Ballista"

msgid "campaignBonus|Black Pearl"
msgstr "Schwarze Perle"

msgid "campaignBonus|Caster's Bracelet"
msgstr "Zauberarmband"

msgid "campaignBonus|Defender Helm"
msgstr "Verteidigungshelm"

msgid "campaignBonus|Breastplate"
msgstr "Brustpanzer"

msgid "campaignBonus|Dragon Sword"
msgstr "Drachenschwert"

msgid "campaignBonus|Fizbin Medal"
msgstr "Fizbin des Pechs"

msgid "campaignBonus|Foremost Scroll"
msgstr "Herausragendste Schriftrolle"

msgid "campaignBonus|Gauntlets"
msgstr "Gepanzerter Handschuh"

msgid "campaignBonus|Hideous Mask"
msgstr "Scheußliche Maske"

msgid "campaignBonus|Mage's Ring"
msgstr "Ring des Magiers"

msgid "campaignBonus|Major Scroll"
msgstr "Grosse Schriftrolle"

msgid "campaignBonus|Medal of Honor"
msgstr "Medaille der Ehre"

msgid "campaignBonus|Medal of Valor"
msgstr "Medaille der Tapferkeit"

msgid "campaignBonus|Minor Scroll"
msgstr "Kleine Schriftrolle"

msgid "campaignBonus|Nomad Boots"
msgstr "Nomadenstiefel"

msgid "campaignBonus|Power Axe"
msgstr "Power-Axt"

msgid "campaignBonus|Spiked Shield"
msgstr "Stachelschild"

msgid "campaignBonus|Stealth Shield"
msgstr "Tarnkappenschild"

msgid "campaignBonus|Tax Lien"
msgstr "Steuererklärung"

msgid "campaignBonus|Thunder Mace"
msgstr "Donnerstab"

msgid "campaignBonus|Traveler's Boots"
msgstr "Reisestiefel"

msgid "campaignBonus|White Pearl"
msgstr "Weisse Perle"

msgid "campaignBonus|Basic Archery"
msgstr "Einfach Bogen"

msgid "campaignBonus|Advanced Archery"
msgstr "Verbessert Bogen"

msgid "campaignBonus|Expert Archery"
msgstr "Meisterhaft Bogen"

msgid "campaignBonus|Basic Ballistics"
msgstr "Einfache Ballistik"

msgid "campaignBonus|Advanced Ballistics"
msgstr "Verbesserte Ballistik"

msgid "campaignBonus|Expert Ballistics"
msgstr "Meisterhafte Ballistik"

msgid "campaignBonus|Basic Diplomacy"
msgstr "Einfache Diplomatie"

msgid "campaignBonus|Advanced Diplomacy"
msgstr "Verbesserte Diplomatie"

msgid "campaignBonus|Expert Diplomacy"
msgstr "Meisterhafte Diplomatie"

msgid "campaignBonus|Basic Eagle Eye"
msgstr "Einfaches Adlerauge"

msgid "campaignBonus|Advanced Eagle Eye"
msgstr "Verbessertes Adlerauge"

msgid "campaignBonus|Expert Eagle Eye"
msgstr "Meisterhaftes Adlerauge"

msgid "campaignBonus|Basic Estates"
msgstr "Einfach Grundbesitz"

msgid "campaignBonus|Advanced Estates"
msgstr "Verbessert Grundbesitz"

msgid "campaignBonus|Expert Estates"
msgstr "Meisterhaft Grundbesitz"

msgid "campaignBonus|Basic Leadership"
msgstr "Einfache Führung"

msgid "campaignBonus|Advanced Leadership"
msgstr "Verbesserte Führung"

msgid "campaignBonus|Expert Leadership"
msgstr "Meisterhafte Führung"

msgid "campaignBonus|Basic Logistics"
msgstr "Einfache Logistik"

msgid "campaignBonus|Advanced Logistics"
msgstr "Verbesserte Logistik"

msgid "campaignBonus|Expert Logistics"
msgstr "Meisterhafte Logistik"

msgid "campaignBonus|Basic Luck"
msgstr "Einfaches Glück"

msgid "campaignBonus|Advanced Luck"
msgstr "Verbessertes Glück"

msgid "campaignBonus|Expert Luck"
msgstr "Meisterhaftes Glück"

msgid "campaignBonus|Basic Mysticism"
msgstr "Einfache Mystik"

msgid "campaignBonus|Advanced Mysticism"
msgstr "Verbesserte Mystik"

msgid "campaignBonus|Expert Mysticism"
msgstr "Meisterhafte Mystik"

msgid "campaignBonus|Basic Navigation"
msgstr "Einfache Navigation"

msgid "campaignBonus|Advanced Navigation"
msgstr "Verbesserte Navigation"

msgid "campaignBonus|Expert Navigation"
msgstr "Meisterhafte Navigation"

msgid "campaignBonus|Basic Necromancy"
msgstr "Einfache Nekromantie"

msgid "campaignBonus|Advanced Necromancy"
msgstr "Verbesserte Nekromantie"

msgid "campaignBonus|Expert Necromancy"
msgstr "Meisterhafte Nekromantie"

msgid "campaignBonus|Basic Pathfinding"
msgstr "Einfaches Pfadfinden"

msgid "campaignBonus|Advanced Pathfinding"
msgstr "Verbessert Pfadfinden"

msgid "campaignBonus|Expert Pathfinding"
msgstr "Meisterhaft Pfadfinden"

msgid "campaignBonus|Basic Scouting"
msgstr "Einfaches Spähen"

msgid "campaignBonus|Advanced Scouting"
msgstr "Verbessertes Spähen"

msgid "campaignBonus|Expert Scouting"
msgstr "Meisterhaftes Spähen"

msgid "campaignBonus|Basic Wisdom"
msgstr "Einfache Weisheit"

msgid "campaignBonus|Advanced Wisdom"
msgstr "Verbesserte Weisheit"

msgid "campaignBonus|Expert Wisdom"
msgstr "Meisterhafte Weisheit"

msgid ""
"The main hero will have \"%{artifact}\" artifact at the start of the "
"scenario."
msgstr ""
"Der Hauptheld hat zu Beginn des Szenarios ein \"%{artifact}\"-Artefakt."

msgid ""
"The kingdom will receive %{amount} additional %{resource} at the start of "
"the scenario."
msgstr ""
"Das Königreich erhält zu Beginn des Szenarios %{amount} zusätzliche "
"%{resource}."

msgid ""
"The kingdom will have %{amount} less %{resource} at the start of the "
"scenario."
msgstr ""
"Das Königreich hat zu Beginn des Szenarios %{amount} weniger %{resource}."

msgid ""
"The main hero will have %{count} %{monster} at the start of the scenario."
msgstr "Der Hauptheld hat zu Beginn des Szenarios %{count} %{monster}."

msgid ""
"The main hero will have \"%{spell}\" spell at the start of the scenario."
msgstr "Der Hauptheld hat zu Beginn des Szenarios einen \"%{spell}\"-Zauber."

msgid "The starting race of the scenario will be %{race}."
msgstr "Die Startrasse des Szenarios ist %{race}."

msgid ""
"The main hero will have additional %{count} %{skill} at the start of the "
"scenario."
msgstr ""
"Der Hauptheld hat zu Beginn des Szenarios zusätzliche %{count} %{skill}."

msgid "The main hero will have %{skill} at the start of the scenario."
msgstr "Der Hauptheld hat zu Beginn des Szenarios %{skill}."

msgid "Roland"
msgstr "Roland"

msgid "Archibald"
msgstr "Archibald"

msgid "The Price of Loyalty"
msgstr "The Price of Loyalty"

msgid "Voyage Home"
msgstr "Heimreise"

msgid "Wizard's Isle"
msgstr "Die Insel der Zauberer"

msgid "Descendants"
msgstr "Nachkommen"

msgid "The %{building} produces %{monster}."
msgstr "Der %{building} produziert %{monster}."

msgid "Requires:"
msgstr "Erfordert:"

msgid "Cannot build. You have already built here today."
msgstr "Kann nicht bauen. Sie haben an diesem Tag bereits hier gebaut."

msgid "For this action it is necessary to build a castle first."
msgstr "Für diese Aktion ist es notwendig, zuerst eine Burg zu bauen."

msgid "Cannot build %{name} because castle is too far from water."
msgstr "Kann %{name} nicht bauen. Zu weit von der Gewässer entfernt."

msgid "disable build."
msgstr "Bauen deaktivieren."

msgid "Cannot afford %{name}."
msgstr "Kann sich %{name} nicht leisten."

msgid "%{name} is already built."
msgstr "%{name} ist bereits gebaut."

msgid "Cannot build %{name}."
msgstr "Kann %{name} nicht bauen."

msgid "Build %{name}."
msgstr "%{name} Bauen."

msgid "Blackridge"
msgstr "Blackridge"

msgid "Hillstone"
msgstr "Hillstone"

msgid "Pinehurst"
msgstr "Pinehurst"

msgid "Whiteshield"
msgstr "Whiteshield"

msgid "Woodhaven"
msgstr "Woodhaven"

msgid "Blackwind"
msgstr "Blackwind"

msgid "Bloodreign"
msgstr "Bloodreign"

msgid "Dragontooth"
msgstr "Dragontooth"

msgid "Greywind"
msgstr "Greywind"

msgid "Portsmith"
msgstr "Portsmith"

msgid "Atlantium"
msgstr "Atlantium"

msgid "Middle Gate"
msgstr "Middle Gate"

msgid "Sansobar"
msgstr "Sansobar"

msgid "Tundara"
msgstr "Tundara"

msgid "Vulcania"
msgstr "Vulcania"

msgid "Baywatch"
msgstr "Baywatch"

msgid "Fountainhead"
msgstr "Fountainhead"

msgid "Vertigo"
msgstr "Vertigo"

msgid "Wildabar"
msgstr "Wildabar"

msgid "Winterkill"
msgstr "Winterkill"

msgid "Brindamoor"
msgstr "Brindamoor"

msgid "Lakeside"
msgstr "Lakeside"

msgid "Nightshadow"
msgstr "Nightshadow"

msgid "Olympus"
msgstr "Olympus"

msgid "Sandcaster"
msgstr "Sandcaster"

msgid "Alamar"
msgstr "Alamar"

msgid "Burlock"
msgstr "Burlock"

msgid "Dragadune"
msgstr "Dragadune"

msgid "Kalindra"
msgstr "Kalindra"

msgid "Xabran"
msgstr "Xabran"

msgid "Algary"
msgstr "Algary"

msgid "Basenji"
msgstr "Basenji"

msgid "Blackfang"
msgstr "Blackfang"

msgid "New Dawn"
msgstr "New Dawn"

msgid "Sorpigal"
msgstr "Sorpigal"

msgid "Avone"
msgstr "Avone"

msgid "Big Oak"
msgstr "Big Oak"

msgid "Chandler"
msgstr "Chandler"

msgid "Erliquin"
msgstr "Erliquin"

msgid "Hampshire"
msgstr "Hampshire"

msgid "Antioch"
msgstr "Antioch"

msgid "Avalon"
msgstr "Avalon"

msgid "Roc Haven"
msgstr "Roc Haven"

msgid "South Mill"
msgstr "South Mill"

msgid "Weed Patch"
msgstr "Weed Patch"

msgid "Brownston"
msgstr "Brownston"

msgid "Hilltop"
msgstr "Hilltop"

msgid "Weddington"
msgstr "Weddington"

msgid "Westfork"
msgstr "Westfork"

msgid "Whittingham"
msgstr "Whittingham"

msgid "Cathcart"
msgstr "Cathcart"

msgid "Elk's Head"
msgstr "Elk's Head"

msgid "Roscomon"
msgstr "Roscomon"

msgid "Sherman"
msgstr "Sherman"

msgid "Yorksford"
msgstr "Yorksford"

msgid "Blackburn"
msgstr "Blackburn"

msgid "Blacksford"
msgstr "Blacksford"

msgid "Burton"
msgstr "Burton"

msgid "Pig's Eye"
msgstr "Pig's Eye"

msgid "Viper's Nest"
msgstr "Viper's Nest"

msgid "Fenton"
msgstr "Fenton"

msgid "Lankershire"
msgstr "Lankershire"

msgid "Lombard"
msgstr "Lombard"

msgid "Timberhill"
msgstr "Timberhill"

msgid "Troy"
msgstr "Troy"

msgid "Forder Oaks"
msgstr "Forder Oaks"

msgid "Meramec"
msgstr "Meramec"

msgid "Quick Silver"
msgstr "Quick Silver"

msgid "Westmoor"
msgstr "Westmoor"

msgid "Willow"
msgstr "Willow"

msgid "Corackston"
msgstr "Corackston"

msgid "Sheltemburg"
msgstr "Sheltemburg"

msgid "Cannot recruit - you already have a Hero in this town."
msgstr "Kann nicht rekrutieren - ein Held steht bereits in dieser Stadt."

msgid "Cannot recruit - you have too many Heroes."
msgstr "Kann nicht rekrutieren - Sie haben zu viele Helden."

msgid "Cannot afford a Hero"
msgstr "Kann sich einen Helden nicht leisten"

msgid "There is no room in the garrison for this army."
msgstr "Es gibt keinen Platz in der Garnison für diese Armee."

msgid "Fortifications"
msgstr "Befestigungen"

msgid "Farm"
msgstr "Farm"

msgid "Thatched Hut"
msgstr "Strohhütte"

msgid "Archery Range"
msgstr "Schießplatz"

msgid "Upg. Archery Range"
msgstr "Aufg. Schießplatz"

msgid "Blacksmith"
msgstr "Schmiede"

msgid "Upg. Blacksmith"
msgstr "Aufg. Schmiede"

msgid "Armory"
msgstr "Waffenfabrik"

msgid "Upg. Armory"
msgstr "Aufg. Waffenfabrik"

msgid "Jousting Arena"
msgstr "Turnierplatz"

msgid "Upg. Jousting Arena"
msgstr "Aufg. Turnierplatz"

msgid "Cathedral"
msgstr "Kathedrale"

msgid "Upg. Cathedral"
msgstr "Aufg. Kathedrale"

msgid "Coliseum"
msgstr "Kolosseum"

msgid "Garbage Heap"
msgstr "Müllhaufen"

msgid "Hut"
msgstr "Hütte"

msgid "Stick Hut"
msgstr "Stockhütte"

msgid "Upg. Stick Hut"
msgstr "Aufg. Stockhütte"

msgid "Den"
msgstr "Bau"

msgid "Adobe"
msgstr "Lehmsteinhaus"

msgid "Upg. Adobe"
msgstr "Aufg. Lehmsteinhaus"

msgid "Bridge"
msgstr "Brücke"

msgid "Upg. Bridge"
msgstr "Aufg. Brücke"

msgid "Pyramid"
msgstr "Pyramide"

msgid "Rainbow"
msgstr "Regenbogen"

msgid "Crystal Garden"
msgstr "Kristallgarten"

msgid "Treehouse"
msgstr "Baumhaus"

msgid "Cottage"
msgstr "Landhaus"

msgid "Upg. Cottage"
msgstr "Aufg. Landhaus"

msgid "Stonehenge"
msgstr "Stonehenge"

msgid "Upg. Stonehenge"
msgstr "Aufg. Stonehenge"

msgid "Fenced Meadow"
msgstr "Eingezäunte Wiese"

msgid "sorceress|Red Tower"
msgstr "Roter Turm"

msgid "Dungeon"
msgstr "Verlies"

msgid "Waterfall"
msgstr "Wasserfall"

msgid "Cave"
msgstr "Höhle"

msgid "Crypt"
msgstr "Gruft"

msgid "Nest"
msgstr "Nest"

msgid "Maze"
msgstr "Labyrinth"

msgid "Upg. Maze"
msgstr "Aufg. Labyrinth"

msgid "Swamp"
msgstr "Sumpf"

msgid "Green Tower"
msgstr "Grüner Turm"

msgid "warlock|Red Tower"
msgstr "Roter Turm"

msgid "Black Tower"
msgstr "Schwarzer Turm"

msgid "Library"
msgstr "Bibliothek"

msgid "Orchard"
msgstr "Obstgarten"

msgid "Habitat"
msgstr "Wohnhaus"

msgid "Pen"
msgstr "Verschlag der Eber"

msgid "Foundry"
msgstr "Gießerei"

msgid "Upg. Foundry"
msgstr "Aufg. Gießerei"

msgid "Cliff Nest"
msgstr "Felsennest"

msgid "Ivory Tower"
msgstr "Elfenbeinturm"

msgid "Upg. Ivory Tower"
msgstr "Aufg. Elfenbeinturm"

msgid "Cloud Castle"
msgstr "Wolkenburg"

msgid "Upg. Cloud Castle"
msgstr "Aufg. Wolkenburg"

msgid "Storm"
msgstr "Sturm"

msgid "Skull Pile"
msgstr "Schädelhaufen"

msgid "Excavation"
msgstr "Ausgrabung"

msgid "Graveyard"
msgstr "Friedhof"

msgid "Upg. Graveyard"
msgstr "Aufg. Friedhof"

msgid "Upg. Pyramid"
msgstr "Aufg. Pyramide"

msgid "Mansion"
msgstr "Spukhaus"

msgid "Upg. Mansion"
msgstr "Aufg. Spukhaus"

msgid "Mausoleum"
msgstr "Mausoleum"

msgid "Upg. Mausoleum"
msgstr "Aufg. Mausoleum"

msgid "Laboratory"
msgstr "Laboratorium"

msgid "Shrine"
msgstr "Schrein"

msgid ""
"The Fortifications increase the toughness of the walls, increasing the "
"number of turns it takes to knock them down."
msgstr ""
"Die Befestigungen erhöhen die Zähigkeit der Mauern, wodurch sich die Anzahl "
"der Runden erhöht, die nötig sind, um sie niederzureißen."

msgid "The Farm increases production of Peasants by %{count} per week."
msgstr "Die Farm erhöht die Produktion von Bauern um %{count} pro Woche."

msgid ""
"The Coliseum provides inspiring spectacles to defending troops, raising "
"their morale by two during combat."
msgstr ""
"Das Kolosseum bietet den verteidigenden Truppen ein inspirierendes Spektakel "
"und hebt ihre Moral während des Kampfes um zwei."

msgid "The Garbage Heap increases production of Goblins by %{count} per week."
msgstr ""
"Der Müllhaufen erhöht die Produktion von Goblins um %{count} pro Woche."

msgid "The Rainbow increases the luck of the defending units by two."
msgstr "Der Regenbogen erhöht das Glück der verteidigenden Einheiten um zwei."

msgid ""
"The Crystal Garden increases production of Sprites by %{count} per week."
msgstr ""
"Der Kristallgarten erhöht die Produktion von Feen um %{count} pro Woche."

msgid "The Dungeon increases the income of the town by %{count} gold per day."
msgstr "Der Dungeon erhöht das Einkommen der Stadt um %{count} Gold pro Tag."

msgid "The Waterfall increases production of Centaurs by %{count} per week."
msgstr ""
"Der Wasserfall erhöht die Produktion von Zentauren um %{count} pro Woche."

msgid ""
"The Library increases the number of spells in the Guild by one for each "
"level of the guild."
msgstr ""
"Die Bibliothek erhöht die Anzahl der Zaubersprüche in der Gilde um einen für "
"jede Stufe der Gilde."

msgid "The Orchard increases production of Halflings by %{count} per week."
msgstr ""
"Der Obstgarten erhöht die Produktion von Halblingen um %{count} pro Woche."

msgid "The Storm adds +2 to the power of spells of a defending spell caster."
msgstr ""
"Der Sturm fügt der Zauberkraft eines verteidigenden Zauberwirkers +2 hinzu."

msgid "The Skull Pile increases production of Skeletons by %{count} per week."
msgstr ""
"Der Schädelhaufen erhöht die Produktion von Skeletten um %{count} pro Woche."

msgid "Thieves' Guild"
msgstr "Diebesgilde"

msgid "Tavern"
msgstr "Taverne"

msgid "Shipyard"
msgstr "Schiffswerft"

msgid "Well"
msgstr "Brunnen"

msgid "Statue"
msgstr "Statue"

msgid "Marketplace"
msgstr "Marktplatz"

msgid "Moat"
msgstr "Burggraben"

msgid "Castle"
msgstr "Burg"

msgid "Tent"
msgstr "Zelt"

msgid "Captain's Quarters"
msgstr "Hauptmannsquartier"

msgid "Mage Guild, Level 1"
msgstr "Magiergilde, Stufe 1"

msgid "Mage Guild, Level 2"
msgstr "Magiergilde, Stufe 2"

msgid "Mage Guild, Level 3"
msgstr "Magiergilde, Stufe 3"

msgid "Mage Guild, Level 4"
msgstr "Magiergilde, Stufe 4"

msgid "Mage Guild, Level 5"
msgstr "Magiergilde, Stufe 5"

msgid ""
"The Shrine increases the necromancy skill of all your necromancers by 10 "
"percent."
msgstr ""
"Der Schrein erhöht die Nekromantiefertigkeit aller Ihren Nekromanten um 10 "
"Prozent."

msgid ""
"The Thieves' Guild provides information on enemy players. Thieves' Guilds "
"can also provide scouting information on enemy towns. Additional Guilds "
"provide more information."
msgstr ""
"Die Diebesgilde liefert Informationen über gegnerische Spieler. Die "
"Diebesgilde kann auch Aufklärungsinformationen über gegnerische Städte "
"liefern. Weitere Diebesgilden liefern weitere Informationen."

msgid "The Tavern increases morale for troops defending the castle."
msgstr "Die Taverne erhöht die Moral der Truppen, die die Burg verteidigen."

msgid "The Shipyard allows ships to be built."
msgstr "In der Schiffswerft können Boote gebaut werden."

msgid ""
"The Well increases the growth rate of all dwellings by %{count} creatures "
"per week."
msgstr ""
"Der Brunnen erhöht die Wachstumsrate aller Behausungen um %{count} Lebewesen "
"pro Woche."

msgid "The Statue increases your town's income by %{count} gold per day."
msgstr "Die Statue erhöht das Einkommen ihrer Stadt um %{count} Gold pro Tag."

msgid "The Left Turret provides extra firepower during castle combat."
msgstr ""
"Der linker Geschützturm bietet zusätzliche Feuerkraft während der Belagerung."

msgid "The Right Turret provides extra firepower during castle combat."
msgstr ""
"Der rechter Geschützturm bietet zusätzliche Feuerkraft während der "
"Belagerung."

msgid ""
"The Marketplace can be used to convert one type of resource into another. "
"The more marketplaces you control, the better the exchange rate."
msgstr ""
"Der Marktplatz kann dazu verwendet werden, eine Art von Ressource in eine "
"andere umzuwandeln. Je mehr Marktplätze Sie kontrollieren, desto besser ist "
"der Umtauschkurs."

msgid ""
"The Moat slows attacking units. Any unit entering the moat must end its turn "
"there and becomes more vulnerable to attack."
msgstr ""
"Der Burggraben verlangsamt angreifende Einheiten. Jede Einheit, die den "
"Graben betritt, muss ihren Zug dort beenden und wird für Angriffe anfälliger."

msgid ""
"The Castle improves town defense and increases income to %{count} gold per "
"day."
msgstr ""
"Die Burg verbessert die Stadtverteidigung und erhöht das Einkommen auf "
"%{count} Gold pro Tag."

msgid ""
"The Tent provides workers to build a castle, provided the materials and the "
"gold are available."
msgstr ""
"Das Zelt stellt Arbeiter zur Verfügung, um eine Burg zu bauen, sofern die "
"Rohstoffe und das Gold vorhanden sind."

msgid ""
"The Captain's Quarters provides a captain to assist in the castle's defense "
"when no hero is present."
msgstr ""
"Das Hauptmannsquartier stellt den Hauptmann zur Verfügung, der bei der "
"Verteidigung der Burg hilft, wenn kein Held anwesend ist."

msgid ""
"The Mage Guild allows heroes to learn spells and replenish their spell "
"points."
msgstr ""
"Die Magiergilde ermöglicht es Helden, Zaubersprüche zu erlernen und ihre "
"Zauberpunkte wieder aufzufüllen."

msgid "Recruit %{name}"
msgstr "Rekrutieren %{name}"

msgid "Month: %{month}, Week: %{week}, Day: %{day}"
msgstr "Monat: %{month}, Woche: %{week}, Tag: %{day}"

msgid ""
"You must purchase a spell book to use the mage guild, but you currently have "
"no room for a spell book. Try giving one of your artifacts to another hero."
msgstr ""
"Sie müssen ein Zauberbuch kaufen, um die Magiergilde zu nutzen, aber Sie "
"haben derzeit keinen Platz für ein Zauberbuch. Versuchen Sie, eines Ihrer "
"Artefakte einem anderen Helden zu übergeben."

msgid "Exit"
msgstr "Verlassen"

msgid "Click to show next town."
msgstr "Tippe, um die nächste Stadt anzuzeigen."

msgid "Show next town"
msgstr "Nächste Stadt anzeigen"

msgid "Click to show previous town."
msgstr "Tippe, um die vorherige Stadt anzuzeigen."

msgid "Show previous town"
msgstr "Vorherige Stadt anzeigen"

msgid "This town may not be upgraded to a castle."
msgstr "Diese Stadt darf nicht zu einer Burg ausgebaut werden."

msgid "Town"
msgstr "Stadt"

msgid "Exit Castle"
msgstr "Burg verlassen"

msgid "Exit Town"
msgstr "Stadt verlassen"

msgid "Show Income"
msgstr "Einkommen anzeigen"

msgid "View Hero"
msgstr "Helden anzeigen"

msgid "The above spells are available here."
msgstr "Die oben genannten Zaubersprüche sind hier verfügbar."

msgid "The above spells have been added to your book."
msgstr "Diese Zaubersprüche wurden Ihrem Buch hinzugefügt."

msgid "A generous tip for the barkeep yields the following rumor:"
msgstr ""
"Ein großzügiges Trinkgeld für den Barkeeper führt zu dem folgenden Gerücht:"

msgid "Recruit Hero"
msgstr "Held rekrutieren"

msgid "%{name} is a level %{value} %{race} "
msgstr "%{name} ist ein Erfahrungsstufe %{value} %{race} "

msgid "with %{count} artifacts."
msgstr "mit %{count} Artefakten."

msgid "with 1 artifact."
msgstr "mit 1 Artefakt."

msgid "without artifacts."
msgstr "ohne Artefakte."

msgid ""
"'Spread' combat formation spreads your armies from the top to the bottom of "
"the battlefield, with at least one empty space between each army."
msgstr ""
"Die \"Ausbreitende\" Kampfformation verteilt die Armeen von oben nach unten "
"auf dem Schlachtfeld, wobei zwischen jeder Armee mindestens ein freies Feld "
"bleibt."

msgid ""
"'Grouped' combat formation bunches your army together in the center of your "
"side of the battlefield."
msgstr ""
"Die 'Gruppierte' Kampfformation bündelt Ihre Armee in der Mitte Ihrer Seite "
"des Schlachtfelds."

msgid "Spread Formation"
msgstr "Ausbreitende Formation"

msgid "Grouped Formation"
msgstr "Gruppierte Formation"

msgid "Recruit %{name} the %{race}"
msgstr "%{name} (%{race}) rekrutieren"

msgid "Set garrison combat formation to 'Spread'"
msgstr "Garnisonskampfformation auf \"Ausbreitend\" einstellen"

msgid "Set garrison combat formation to 'Grouped'"
msgstr "Garnisonskampfformation auf \"Gruppiert\" einstellen"

msgid "Exit Castle Options"
msgstr "Burg Optionen verlassen"

msgid "Castle Options"
msgstr "Burg Optionen"

msgid "Not enough resources to recruit creatures."
msgstr "Nicht genügend Ressourcen, um Kreaturen zu rekrutieren."

msgid "You are unable to recruit at this time, your ranks are full."
msgstr "Sie können zur Zeit nicht rekrutieren, Ihre Ränge sind voll."

msgid "No creatures available for purchase."
msgstr "Keine Kreatur zum Kauf verfügbar."

msgid "Recruit Creatures"
msgstr "Kreaturen rekrutieren"

msgid "Max"
msgstr "Max"

msgid "Hire all creatures in the town."
msgstr "Alle Kreaturen in der Stadt rekrutieren."

msgid "Available"
msgstr "Verfügbar"

msgid "Town Population Information and Statistics"
msgstr "Informationen und Statistiken zur Bevölkerung der Stadt"

msgid "Damage"
msgstr "Schaden"

msgid "HP"
msgstr "TP"

msgid "Growth"
msgstr "Wachstum"

msgid "week"
msgstr "Woche"

msgid "View World"
msgstr "Alles anzeigen"

msgid "View the entire world."
msgstr "Die ganze Welt sehen."

msgid "Puzzle"
msgstr "Puzzle"

msgid "View the obelisk puzzle."
msgstr "Das Obelisken-Puzzle ansehen."

msgid "Scenario Information"
msgstr "Informationen zum Szenario"

msgid "View information on the scenario you are currently playing."
msgstr "Informationen über das Szenario, das Sie gerade spielen, anzeigen."

msgid "Dig for the Ultimate Artifact."
msgstr "Nach dem ultimativen Artefakt graben."

msgid "Digging"
msgstr "Graben"

msgid "Exit this menu without doing anything."
msgstr "Dieses Menü verlassen."

msgid "Arena"
msgstr "Arena"

msgid ""
"You enter the arena and face a pack of vicious lions. You handily defeat "
"them, to the wild cheers of the crowd.  Impressed by your skill, the aged "
"trainer of gladiators agrees to train you in a skill of your choice."
msgstr ""
"Sie betreten die Arena und stehen einem Rudel bösartiger Löwen gegenüber. "
"Sie besiegen sie mit Leichtigkeit und unter dem Jubel der Menge.  "
"Beeindruckt von Ihren Fähigkeiten, erklärt sich der alte Gladiatorentrainer "
"bereit, Sie in einer Fähigkeit Ihrer Wahl zu unterrichten."

msgid "Attack Skill"
msgstr "Angriff"

msgid "Defense Skill"
msgstr "Verteidigung"

msgid "Shots"
msgstr "Schüsse"

msgid "Shots Left"
msgstr "Schüsse übrig"

msgid "Hit Points"
msgstr "Trefferpunkte"

msgid "Hit Points Left"
msgstr "TP übrig"

msgid "You can't afford to upgrade your troops!"
msgstr "Sie können es sich nicht leisten, Ihre Truppen aufzurüsten!"

msgid ""
"Your troops can be upgraded, but it will cost you dearly. Do you wish to "
"upgrade them?"
msgstr ""
"Ihre Truppen können aufgerüstet werden, aber das wird Sie teuer zu stehen "
"kommen. Willen Sie die aufwerten?"

msgid "Are you sure you want to dismiss this army?"
msgstr "Sind Sie sicher, dass Sie diese Armee entlassen wollen?"

msgid "Upgrade"
msgstr "Upgrade"

msgid "Upgrade your troops."
msgstr "Rüsten Sie Ihre Truppen auf."

msgid "Dismiss"
msgstr "Entlassen"

msgid "Dismiss this army."
msgstr "Entlassen der Armee."

msgid "Followers"
msgstr "Anhänger"

msgid ""
"A group of %{monster} with a desire for greater glory wish to join you.\n"
"Do you accept?"
msgstr ""
"Eine Gruppe von %{monster}, die nach größerem Ruhm streben, möchte sich "
"Ihnen anschließen.\n"
"Nehmen Sie an?"

msgid ""
"The %{monster} is swayed by your diplomatic tongue, and offers to join your "
"army for the sum of %{gold} gold.\n"
"Do you accept?"
msgstr ""
"Der %{monster} lässt sich von Ihrer diplomatischen Zunge überzeugen und "
"bietet Ihnen an, sich Ihre Armee für die Summe von %{gold} Gold "
"anzuschließen.\n"
"Nehmen Sie an?"

msgid ""
"The creatures are swayed by your diplomatic\n"
"tongue, and make you an offer:\n"
" \n"
msgstr ""
"Die Kreaturen lassen sich von Ihre diplomatischen\n"
"Zunge überzeugen und machen Ihnen ein Angebot:\n"
" \n"

msgid ""
"%{offer} of the %{total} %{monster} will join your army, and the rest will "
"leave you alone, for the sum of %{gold} gold.\n"
"Do you accept?"
msgstr ""
"%{offer} von %{total} %{monster} werden sich Ihre Armee anschließen, und der "
"Rest wird Sie in Ruhe lassen, für die Summe von %{gold} Gold.\n"
"Nehmen Sie an?"

msgid ""
"All %{offer} of the %{monster} will join your army for the sum of %{gold} "
"gold.\n"
"Do you accept?"
msgstr ""
"Alle %{offer} der %{monster} werden sich Ihre Armee für die Summe von "
"%{gold} Gold anschließen.\n"
"Nehmen Sie an?"

msgid "(Rate: %{percent})"
msgstr "(Grad: %{percent})"

msgid "off"
msgstr "Aus"

msgid "Music"
msgstr "Musik"

msgid "Effects"
msgstr "Effekte"

msgid "MIDI"
msgstr "MIDI"

msgid "MIDI Expansion"
msgstr "MIDI Expansion"

msgid "External"
msgstr "Extern"

msgid "Music Type"
msgstr "Klangtyp"

msgid "3D Audio"
msgstr "3D Audio"

msgid "Toggle ambient music level."
msgstr "Lautstärke der Umgebungsmusik umschalten."

msgid "Toggle foreground sounds level."
msgstr "Lautstärke des Vordergrunds umschalten."

msgid "Change the type of music."
msgstr "Klangtyp ändern."

msgid "Toggle 3D effects of foreground sounds."
msgstr "3D-Effekte der Vordergrundgeräusche umschalten."

msgid "Build a new ship:"
msgstr "Ein neues Boot bauen:"

msgid "Resource cost:"
msgstr "Ressourcenkosten:"

msgid "Total: "
msgstr "Insgesamt: "

msgid "Need: "
msgstr "Bedarf: "

msgid "Load Game"
msgstr "Spiel laden"

msgid "No save files to load."
msgstr "Keine Speicherdateien zu laden."

msgid "New Game"
msgstr "Neues Spiel"

msgid "Start a single or multi-player game."
msgstr "Einzel- oder Multi-Player Spiel starten."

msgid "Load a previously saved game."
msgstr "Zuvor gespeichertes Spiel laden."

msgid "Save Game"
msgstr "Spiel speichern"

msgid "Save the current game."
msgstr "Das aktuelle Spiel speichern."

msgid "Quit"
msgstr "Beenden"

msgid "Quit out of Heroes of Might and Magic II."
msgstr "Heroes of Might and Magic II beenden."

msgid "Language"
msgstr "Sprache"

msgid "Graphics"
msgstr "Grafik"

msgid "Black & White"
msgstr "Schwarz & Weiß"

msgid "Mouse Cursor"
msgstr "Mauszeiger"

msgid "Color"
msgstr "Farbe"

msgid "Text Support"
msgstr "Text-Unterst."

msgid "Change the language of the game."
msgstr "Sprache des Spiels ändern."

msgid "Select Game Language"
msgstr "Spielsprache auswählen"

msgid "Change the graphics settings of the game."
msgstr "Ändere die Grafikeinstellungen des Spiels."

#, fuzzy
msgid "Toggle colored cursor on or off. This is only an aesthetic choice."
msgstr ""
"Schaltet den farbigen Cursor ein oder aus. Dies ist nur eine ästhetische "
"Entscheidung."

msgid ""
"Toggle text support mode to output extra information about windows and "
"events in the game."
msgstr ""
"Schaltet den Textunterstützungsmodus um, um zusätzliche Informationen über "
"Fenster und Ereignisse im Spiel auszugeben."

msgid ""
"Map\n"
"Difficulty"
msgstr ""
"Karten-\n"
"grad"

msgid ""
"Game\n"
"Difficulty"
msgstr ""
"Spiel-\n"
"grad"

msgid "Rating"
msgstr "Grad"

msgid "Map Size"
msgstr ""
"Karten-\n"
"größe"

msgid "Opponents"
msgstr "Gegner"

msgid "Class"
msgstr "Klasse"

msgid ""
"Victory\n"
"Conditions"
msgstr ""
"Sieg-\n"
"bedingungen"

msgid ""
"Loss\n"
"Conditions"
msgstr ""
"Verlust-\n"
"bedingungen"

msgid "First select recipients!"
msgstr "Wählen Sie zuerst die Empfänger aus!"

msgid "You cannot select %{resource}!"
msgstr "Sie können %{resource} nicht auswählen!"

msgid "Select count %{resource}:"
msgstr "Anzahl %{resource} wählen:"

msgid "Select Recipients"
msgstr "Empfänger auswählen"

msgid "Your Funds"
msgstr "Ihre Kasse"

msgid "Planned Gift"
msgstr "Geplantes Geschenk"

msgid "Gift from %{name}"
msgstr "Geschenk von %{name}"

msgid "Resolution"
msgstr "Auflösung"

msgid "Fullscreen"
msgstr "Vollbild"

msgid "window|Mode"
msgstr "Modus"

msgid "Windowed"
msgstr "Mit Fenster"

msgid "V-Sync"
msgstr "V-Sync"

msgid "on"
msgstr "ein"

msgid "FPS"
msgstr "FPS"

msgid "System Info"
msgstr "System-Information"

msgid "Change the resolution of the game."
msgstr "Auflösung des Spiels ändern."

msgid "Select Game Resolution"
msgstr "Spielauflösung wählen"

msgid "Toggle between fullscreen and windowed modes."
msgstr "Umschalten zwischen Vollbildmodus und Fenstermodus."

msgid ""
"The V-Sync option can be enabled to resolve flickering issues on some "
"monitors."
msgstr ""
"Die Option V-Sync kann aktiviert werden, um Flackerprobleme auf einigen "
"Monitoren zu beheben."

msgid "Show extra information such as FPS and current time."
msgstr "Zeige zusätzliche Informationen wie die FPS und die aktuelle Zeit an."

msgid "Hot Keys:"
msgstr "Hotkeys:"

msgid "Select Game Language:"
msgstr "Spielsprache wählen:"

msgid "Click to choose the selected language."
msgstr "Klickt, um die ausgewählte Auflösung anzuwenden."

msgid "%{name} has gained a level."
msgstr "%{name} hat eine neue Stufe erreicht."

msgid "%{skill} +1"
msgstr "%{skill} +1"

msgid "You have learned %{skill}."
msgstr "Sie haben %{skill} gelernt."

msgid "You may learn either:"
msgstr "Sie dürfen lernen entweder:"

msgid "or"
msgstr "oder"

msgid ""
"Please inspect our fine wares. If you feel like offering a trade, click on "
"the items you wish to trade with and for."
msgstr ""
"Bitte sehen Sie sich unsere schönen Waren an. Wenn Sie einen Handel anbieten "
"möchten, klicken Sie auf die Artikel, mit denen und gegen die Sie handeln "
"möchten."

msgid ""
"You have received quite a bargain. I expect to make no profit on the deal. "
"Can I interest you in any of my other wares?"
msgstr ""
"Sie haben ein Schnäppchen gemacht. Ich erwarte keinen Gewinn aus diesem "
"Geschäft. Kann ich Sie für eine meiner anderen Waren interessieren?"

msgid "I can offer you %{count} for 1 unit of %{resfrom}."
msgstr "Ich kann Ihnen %{count} für 1 Einheit von %{resfrom} anbieten."

msgid "I can offer you 1 unit of %{resto} for %{count} units of %{resfrom}."
msgstr ""
"Ich kann Ihnen 1 Einheit von %{resto} für %{count} Einheiten von %{resfrom} "
"anbieten."

msgid "Min"
msgstr "Min"

msgid "Qty to trade"
msgstr "Menge zu handeln"

msgid "Trading Post"
msgstr "Handelsposten"

msgid "Your Resources"
msgstr "Ihre Ressourcen"

msgid "Available Trades"
msgstr "Verfügbarer Handel"

msgid "n/a"
msgstr "n/a"

msgid "guarded by %{count} %{monster}"
msgstr "bewacht von %{count} %{monster}"

msgid "guarded by "
msgstr "beschützt von "

msgid "(available: %{count})"
msgstr "(vorhanden: %{count})"

msgid "(empty)"
msgstr "(leer)"

msgid "already learned"
msgstr "schon gelernt"

msgid "already knows this skill"
msgstr "kennt diese Fähigkeit schon"

msgid "already has max skills"
msgstr "hat bereits maximale Fähigkeiten"

msgid "(already visited)"
msgstr "(schon besucht)"

msgid "(not visited)"
msgstr "(nicht besucht)"

msgid "%{color} Barrier"
msgstr "%{color} Barriere"

msgid "%{color} Tent"
msgstr "%{color} Zelt"

msgid "Road"
msgstr "Weg"

msgid "(digging ok)"
msgstr "(Graben ok)"

msgid "(no digging)"
msgstr "(kein Graben)"

msgid "penalty: %{cost}"
msgstr "Strafe: %{cost}"

msgid "Uncharted Territory"
msgstr "Unerforschtes Land"

msgid "Defenders:"
msgstr "Verteidiger:"

msgid "Unknown"
msgstr "Unbekannt"

msgid "%{name} (Level %{level})"
msgstr "%{name} (Stufe %{level})"

msgid "Attack:"
msgstr "Angriff:"

msgid "Defense:"
msgstr "Verteidigung:"

msgid "Spell Power:"
msgstr "Zauberkraft:"

msgid "Knowledge:"
msgstr "Wissen:"

msgid "Spell Points:"
msgstr "Zauberpunkte:"

msgid "Move Points:"
msgstr "Bewegungspunkte:"

msgid "Cost per troop:"
msgstr "Kosten pro Truppe:"

msgid "Available: %{count}"
msgstr "Vorhanden: %{count}"

msgid "Number to buy:"
msgstr "Anzahl:"

msgid "Recruit selected monsters."
msgstr "Rekrutiere ausgewählte Monster."

msgid "Select maximum monsters to be recruited."
msgstr "Wähle die maximale Anzahl an zu rekrutierenden Monstern."

msgid "Select only 1 monster to be recruited."
msgstr "Wähle nur 1 Monster aus, das rekrutiert werden soll."

msgid "Select Game Resolution:"
msgstr "Spielauflösung wählen:"

msgid "Click to apply the selected resolution."
msgstr "Klicken Sie, um die ausgewählte Auflösung anzuwenden."

msgid "Click to apply the entered text."
msgstr "Klicken zur Übernahme des eingegebenen Textes."

msgid "Click to open the Virtual Keyboard dialog."
msgstr "Klicken Sie hier, um die virtuelle Tastatur zu öffnen."

msgid "Open Virtual Keyboard"
msgstr "Virtuelle Tastatur öffnen"

msgid "How many troops to move?"
msgstr "Wie viele Truppen sollen verlegt werden?"

msgid "Fast separation into slots:"
msgstr "Schnelle Trennung in Schlitze:"

msgid "Map: "
msgstr "Karte: "

msgid ""
"\n"
"\n"
"Month: "
msgstr ""
"\n"
"\n"
"Monat: "

msgid ", Week: "
msgstr ", Woche: "

msgid ", Day: "
msgstr ", Tag: "

msgid ""
"\n"
"\n"
"Location: "
msgstr ""
"\n"
"Ort: "

msgid "File to Save:"
msgstr "Datei zum Speichern:"

msgid "File to Load:"
msgstr "Datei zum Laden:"

msgid "Click to save the current game."
msgstr "Klicken Sie, um das aktuelle Spiel zu speichern."

msgid "Click to load a previously saved game."
msgstr "Klicken Sie, um ein zuvor gespeichertes Spiel zu laden."

msgid "Are you sure you want to delete file:"
msgstr "Sind Sie sicher, dass Sie die Datei löschen möchten:"

msgid "Warning!"
msgstr "Achtung!"

msgid "Select Monster:"
msgstr "Monster auswählen:"

msgid "Select Hero:"
msgstr "Held auswählen:"

msgid "Select Artifact:"
msgstr "Artefakt auswählen:"

msgid "Select Spell:"
msgstr "Zauberspruch auswählen:"

msgid "Select Skill:"
msgstr "Fähigkeit auswählen:"

msgid "Map Type:\n"
msgstr "Kartentyp:\n"

msgid "The Succession Wars"
msgstr "The Succession Wars"

msgid "Lose all your heroes and towns."
msgstr "Alle Ihre Helden und Städte verlieren."

msgid "Lose a specific town."
msgstr "Eine bestimmte Stadt verlieren."

msgid "Lose a specific hero."
msgstr "Einen bestimmten Helden verlieren."

msgid "Run out of time. Fail to win by a certain point."
msgstr "Keine Zeit mehr haben. Nicht bis zu einem bestimmten Punkt gewinnen."

msgid "Loss Condition"
msgstr "Verlustbedingungen-Icon"

msgid "Defeat all enemy heroes and towns."
msgstr "Alle feindlichen Helden und Städte besiegen."

msgid "Capture a specific town."
msgstr "Eine bestimmte Stadt einnehmen."

msgid "Defeat a specific hero."
msgstr "Einen bestimmten Helden besiegen."

msgid "Find a specific artifact."
msgstr "Ein bestimmtes Artefakt finden."

msgid "Your side defeats the opposing side."
msgstr "Ihre Seite besiegt die gegnerische Seite."

msgid "Accumulate a large amount of gold."
msgstr "Eine große Menge an Gold ansammeln."

msgid "Victory Condition"
msgstr "Siegbedingung-Icon"

msgid "Map difficulty:"
msgstr "Kartenschwierigkeit:"

msgid "N"
msgstr "N"

msgid "No maps exist at that size"
msgstr "Es gibt keine Karten in dieser Größe"

msgid "Small Maps"
msgstr "Kleine Karten"

msgid "View only maps of size small (36 x 36)."
msgstr "Nur kleine Karten (36 x 36) anzeigen."

msgid "Medium Maps"
msgstr "Mittelgroße Karten"

msgid "View only maps of size medium (72 x 72)."
msgstr "Nur mittelgroße Karten (72 x 72) anzeigen."

msgid "Large Maps"
msgstr "Große Karten"

msgid "View only maps of size large (108 x 108)."
msgstr "Nur große Karten (108 x 108) anzeigen."

msgid "Extra Large Maps"
msgstr "Extragrosse Karten"

msgid "View only maps of size extra large (144 x 144)."
msgstr "Nur extragroße Karten (144 x 144) anzeigen."

msgid "All Maps"
msgstr "Alle Karten"

msgid "View all maps, regardless of size."
msgstr "Alle Maps anzeigen, unabhängig von der Größe."

msgid "Players Icon"
msgstr "Spieler-Icon"

msgid ""
"Indicates how many players total are in the scenario. Any positions not "
"occupied by humans will be occupied by computer players."
msgstr ""
"Gibt an, wie viele Spieler insgesamt im Szenario sind. Alle Positionen, die "
"nicht von Menschen besetzt sind, werden von Computerspielern besetzt."

msgid ""
"Indicates whether the map\n"
"is small (36 x 36), medium\n"
"(72 x 72), large (108 x 108),\n"
"or extra large (144 x 144)."
msgstr ""
"Zeigt an, ob die Karte\n"
"klein (36 x 36), mittelgroß\n"
"(72 x 72), groß (108 x 108)\n"
"oder extragroß (144 x 144) ist."

msgid "Size Icon"
msgstr "Größen-Icon"

msgid ""
"Indicates whether the map is made for \"The Succession Wars\" or \"The Price "
"of Loyalty\" version of the game."
msgstr ""
"Zeigt an, ob die Karte für die Version \"The Succession Wars\" oder \"The "
"Price of Loyalty\" des Spiels erstellt wurde."

msgid "Map Type"
msgstr "Kartenart"

msgid "Selected Name"
msgstr "Ausgewählter Name"

msgid "The name of the currently selected map."
msgstr "Der Name der aktuell ausgewählten Karte."

msgid "Selected Map Difficulty"
msgstr "Ausgewählter Schwierigkeitsgrad"

msgid ""
"The map difficulty of the currently selected map.  The map difficulty is "
"determined by the scenario designer. More difficult maps might include more "
"or stronger enemies, fewer resources, or other special conditions making "
"things tougher for the human player."
msgstr ""
"Die Kartenschwierigkeit der aktuell ausgewählten Karte.  Der "
"Schwierigkeitsgrad der Karte wird vom Szenario-Designer festgelegt. "
"Schwierigere Karten können mehr oder stärkere Feinde, weniger Ressourcen "
"oder andere spezielle Bedingungen enthalten, die die Dinge für den "
"menschlichen Spieler schwieriger machen."

msgid "Selected Description"
msgstr "Ausgewählte Beschreibung"

msgid "The description of the currently selected map."
msgstr "Die Beschreibung der aktuell ausgewählten Karte."

msgid "Accept the choice made."
msgstr "Akzeptieren Sie die getroffene Wahl."

msgid "Jump"
msgstr "Sprung"

msgid "Hero Speed"
msgstr "Heldgeschw."

msgid "Don't Show"
msgstr "Nicht anzeigen"

msgid "Enemy Speed"
msgstr "Feindgeschw."

msgid "Slow"
msgstr "Langsam"

msgid "Normal"
msgstr "Normal"

msgid "Fast"
msgstr "Schnell"

msgid "Very Fast"
msgstr "Sehr Schnell"

msgid "Scroll Speed"
msgstr "Scrollgeschw."

msgid "Evil"
msgstr "Böse"

msgid "Good"
msgstr "Gut"

msgid "Interface Type"
msgstr "Interface"

msgid "Hide"
msgstr "Ausblenden"

msgid "Show"
msgstr "Einblenden"

msgid "Interface"
msgstr "Interface"

msgid "Auto Resolve"
msgstr "Auto-Auflösen"

msgid "Auto, No Spells"
msgstr "Auto, ohne Zauber"

msgid "Battles"
msgstr "Schlachten"

msgid "autoBattle|Manual"
msgstr "Manuell"

msgid "Toggle colored cursor on or off. This is only an esthetic choice."
msgstr ""
"Schaltet den farbigen Cursor ein oder aus. Dies ist nur eine ästhetische "
"Entscheidung."

msgid "Change the speed at which your heroes move on the main screen."
msgstr ""
"Änderen die Geschwindigkeit, mit der sich Ihre Helden auf dem "
"Hauptbildschirm bewegen."

msgid ""
"Sets the speed that A.I. heroes move at.  You can also elect not to view A."
"I. movement at all."
msgstr ""
"Legt die Geschwindigkeit fest, mit der sich die KI-Helden bewegen.  Sie "
"können auch festlegen, dass die KI-Bewegung überhaupt nicht angezeigt wird."

msgid "Sets the speed at which you scroll the window."
msgstr "Legt die Geschwindigkeit fest, mit der Sie das Fenster verschieben."

msgid "Toggle the type of interface you want to use."
msgstr "Schaltet die Art der Schnittstelle um, die Sie verwenden möchten."

msgid "Toggle interface visibility."
msgstr "Sichtbarkeit der Interface ändern."

msgid "Toggle instant battle mode."
msgstr "Sofortigen Kampfmodus umschalten."

msgid "Att."
msgstr "Angr."

msgid "Def."
msgstr "Vert."

msgid "Power"
msgstr "Kraft"

msgid "Knowl"
msgstr "Wissen"

msgid "1st"
msgstr "1."

msgid "2nd"
msgstr "2."

msgid "3rd"
msgstr "3."

msgid "4th"
msgstr "4."

msgid "5th"
msgstr "5."

msgid "6th"
msgstr "6."

msgid "Oracle: Player Rankings"
msgstr "Orakel: Spieler-Ränge"

msgid "Thieves' Guild: Player Rankings"
msgstr "Diebesgilde: Spieler-Ränge"

msgid "Number of Towns:"
msgstr "Anzahl der Städte:"

msgid "Number of Castles:"
msgstr "Anzahl der Burgen:"

msgid "Number of Heroes:"
msgstr "Anzahl der Helden:"

msgid "Gold in Treasury:"
msgstr "Gold in Schatzkammer:"

msgid "Wood & Ore:"
msgstr "Holz & Erz:"

msgid "Gems, Cr, Slf & Mer:"
msgstr "Andere Rohstoffe:"

msgid "Obelisks Found:"
msgstr "Obelisken gefunden:"

msgid "Artifacts:"
msgstr "Artefakte:"

msgid "Total Army Strength:"
msgstr "Gesamte Armeestärke:"

msgid "Income:"
msgstr "Einkommen:"

msgid "Best Hero:"
msgstr "Bester Held:"

msgid "Best Hero Stats:"
msgstr "Status bester Held:"

msgid "Personality:"
msgstr "Person:"

msgid "Best Monster:"
msgstr "Bestes Monster:"

msgid ""
"Are you sure you want to load a new map? (Any unsaved changes to the current "
"map will be lost.)"
msgstr ""
"Sind Sie sicher, dass Sie eine neue Karte laden wollen? (Alle nicht "
"gespeicherten Änderungen an der aktuellen Karte gehen verloren)."

msgid ""
"Are you sure you want to create a new map? (Any unsaved changes to the "
"current map will be lost.)"
msgstr ""
"Sind Sie sicher, dass Sie eine neue Karte erstellen wollen? (Alle nicht "
"gespeicherten Änderungen an der aktuellen Karte gehen verloren)."

msgid ""
"Create a new map, either from scratch or using the random map generator."
msgstr ""
"Erstelle eine neue Karte, entweder von Grund auf oder mit Hilfe des "
"Zufallsgenerators."

msgid "New Map"
msgstr "Neue Karte"

msgid "Load Map"
msgstr "Karte laden"

msgid "Load an existing map."
msgstr "Eine vorhandene Karte laden."

msgid "Save Map"
msgstr "Karte speichern"

msgid "Save the current map."
msgstr "Speichern Sie die aktuelle Karte."

msgid "Quit out of the map editor."
msgstr "Verlasse den Karteneditor."

msgid "Ocean Objects"
msgstr "Ozean-Objekte"

msgid "Grass Objects"
msgstr "Gras-Objekte"

msgid "Snow Objects"
msgstr "Schnee-Objekte"

msgid "Swamp Objects"
msgstr "Sumpf-Objekte"

msgid "Lava Objects"
msgstr "Lava-Objekte"

msgid "Desert Objects"
msgstr "Wüsten-Objekte"

msgid "Dirt Objects"
msgstr "Erde-Objekte"

msgid "Wasteland Objects"
msgstr "Ödland-Objekte"

msgid "Beach Objects"
msgstr "Strand-Objekte"

msgid "Towns"
msgstr "Städte"

msgid "Heroes"
msgstr "Helden"

msgid "Artifacts"
msgstr "Artefakte"

msgid "Treasures"
msgstr "Schätze"

msgid ""
"Draws terrain in\n"
"%{size} by %{size} square increments."
msgstr ""
"Zeichnet das Terrain in\n"
"%{size} mal %{size} in Quadratschritten."

msgid ""
"Erases objects in\n"
"%{size} by %{size} square increments."
msgstr ""
"Löscht Objekte in\n"
"%{size} mal %{size} in Quadratschritten."

msgid "Small Brush"
msgstr "Kleiner Pinsel"

msgid "Medium Brush"
msgstr "Mittlerer Pinsel"

msgid "Large Brush"
msgstr "Großer Pinsel"

msgid "Area Fill"
msgstr "Bereich füllen"

msgid "Used to click and drag for filling in large areas."
msgstr "Wird zum Klicken und Ziehen verwendet, um große Flächen auszufüllen."

msgid "Clear Area"
msgstr "Bereich löschen"

msgid "Used to click and drag for clearing large areas."
msgstr "Wird zum Klicken und Ziehen verwendet, um große Bereiche zu löschen."

msgid ""
"Costs %{rate} times normal movement for all heroes. (Pathfinding reduces or "
"eliminates the penalty.)"
msgstr ""
"Kostet das %{rate}-fache der normalen Bewegung für alle Helden. "
"(Pfadfinderei reduziert oder eliminiert den Abzug)."

msgid "Traversable only by boat."
msgstr "Nur mit dem Boot befahrbar."

msgid "No special modifiers."
msgstr "Keine besonderen Modifikatoren."

msgid "Used to place objects most appropriate for use on %{terrain}."
msgstr ""
"Wird verwendet, um Objekte zu platzieren, die am besten für die Verwendung "
"auf %{terrain} geeignet sind."

msgid ""
"Used to place\n"
"a town or castle."
msgstr ""
"Verwendet, um eine\n"
"Stadt oder Burg zu platzieren."

msgid ""
"Used to place\n"
"a monster group."
msgstr ""
"Verwendet, um eine\n"
"Monstergruppe zu platzieren."

msgid "Used to place a hero."
msgstr "Verwendet, um einen Helden zu platzieren."

msgid "Used to place an artifact."
msgstr "Wird verwendet, um ein Artefakt zu platzieren."

msgid ""
"Used to place\n"
"a resource or treasure."
msgstr ""
"Wird verwendet, um eine\n"
"Ressource oder einen Schatz zu platzieren."

msgid "Terrain Mode"
msgstr "Gelände-Modus"

msgid "Used to draw the underlying grass, dirt, water, etc. on the map."
msgstr ""
"Wird verwendet, um das darunter liegende Gras, die Erde, das Wasser usw. auf "
"der Karte zu zeichnen."

msgid "Object Mode"
msgstr "Objekt-Modus"

msgid "Used to place objects (mountains, trees, treasure, etc.) on the map."
msgstr ""
"Wird verwendet, um Objekte (Berge, Bäume, Schätze usw.) auf der Karte zu "
"platzieren."

msgid "Detail Mode"
msgstr "Detail-Modus"

msgid "Used for special editing of monsters, heroes and towns."
msgstr ""
"Wird für die spezielle Bearbeitung von Monstern, Helden und Städten "
"verwendet."

msgid "Allows you to draw streams by clicking and dragging."
msgstr "Ermöglicht das Zeichnen von Wasserläufen durch Klicken und Ziehen."

msgid "Stream Mode"
msgstr "Wasserlauf-Modus"

msgid "Allows you to draw roads by clicking and dragging."
msgstr "Ermöglicht das Zeichnen von Straßen durch Klicken und Ziehen."

msgid "Road Mode"
msgstr "Straßen-Modus"

msgid "Erase Mode"
msgstr "Lösch-Modus"

msgid "Used to erase objects off the map."
msgstr "Dient zum Löschen von Objekten von der Karte."

msgid "Change between zoom and normal view."
msgstr "Wechsel zwischen Zoom- und Normalansicht."

msgid "Magnify"
msgstr "Vergrößern"

msgid "Undo"
msgstr "Rückgängig"

msgid "Undo your last action. Press again to redo the action."
msgstr ""
"Macht die letzte Aktion rückgängig. Erneut drücken, um die Aktion zu "
"wiederholen."

msgid "Create a new map either from scratch or using the random map generator."
msgstr ""
"Erstellen Sie eine neue Karte entweder von Grund auf oder mit Hilfe des "
"Zufallsgenerators."

msgid "Edit map title, description, and other general information."
msgstr ""
"Bearbeitung von Kartentitel, Beschreibung und anderen allgemeinen "
"Informationen."

msgid "Specifications"
msgstr "Spezifikationen"

msgid "File Options"
msgstr "Datei-Optionen"

msgid ""
"Open the file options menu, where you can save or load maps, or quit out of "
"the editor."
msgstr ""
"Öffnen Sie das Dateioptionen-Menü, in dem Sie Maps speichern oder laden oder "
"den Editor verlassen können."

msgid "View the editor system options, which let you customize the editor."
msgstr ""
"Zeigen Sie die Editor-Systemoptionen an, mit denen Sie den Editor anpassen "
"können."

msgid "Create a map that is %{size} squares wide and %{size} squares high."
msgstr ""
"Erstellt eine Karte, die %{size} Quadrate breit und %{size} Quadrate hoch "
"ist."

msgid "Cancel back to the New Map menu."
msgstr "Abbrechen, zurück zum Neue Karte Menü."

msgid "Cancel back to the main menu."
msgstr "Abbrechen und zurück zum Hauptmenü."

msgid "From Scratch"
msgstr "Von Grund auf neu"

msgid "Start from scratch with a blank map."
msgstr "Beginne bei Null mit einer leeren Karte."

msgid "Create a randomly generated map."
msgstr "Erstelle eine zufällig generierte Karte."

msgid "Random"
msgstr "Zufällig"

msgid "Cancel back to the Map Editor main menu."
msgstr "Abbrechen und zurück zum Hauptmenü des Karteneditors."

msgid "No maps available!"
msgstr "Keine Karten vorhanden!"

msgid "Warning"
msgstr "Achtung"

msgid "difficulty|Easy"
msgstr "Leicht"

msgid "difficulty|Normal"
msgstr "Normal"

msgid "difficulty|Hard"
msgstr "Schwer"

msgid "difficulty|Expert"
msgstr "Experte"

msgid "difficulty|Impossible"
msgstr "Unmögl."

msgid "and more..."
msgstr "und mehr..."

msgid "Easy"
msgstr "Leicht"

msgid "Hard"
msgstr "Schwer"

msgid "Campaign Difficulty"
msgstr "Feldzugschwierigkeit"

msgid ""
"Choose this difficulty if you want to prefer game story over challenge. AI "
"is weaker in comparison with normal difficulty."
msgstr ""
"Wenn Sie die Geschichte der Herausforderung vorziehen: Die KI ist im "
"Vergleich zum normalen Schwierigkeitsgrad schwächer."

msgid ""
"Choose this difficulty to enjoy the campaign as per the original design."
msgstr ""
"Wählt diesen Schwierigkeitsgrad, um den Feldzug wie im Original zu spielen."

msgid ""
"Choose this difficulty if you want challenge. AI is stronger in comparison "
"with normal difficulty."
msgstr "Die KI ist im Vergleich zum normalen Schwierigkeitsgrad stärker."

msgid ""
"Congratulations!\n"
"\n"
"Days: %{days}\n"
msgstr ""
"Herzlichen Glückwunsch!\n"
"\n"
"Tage: %{days}\n"

msgid ""
"\n"
"Difficulty: %{difficulty}\n"
"\n"
msgstr ""
"\n"
"Schwierigkeitsgrad: %{difficulty}\n"
"\n"

msgid ""
"Score: %{score}\n"
"\n"
"Rating:\n"
"%{rating}"
msgstr ""
"Punktzahl: %{score}\n"
"\n"
"Bewertung:\n"
"%{rating}"

msgid "Start the selected scenario."
msgstr "Startet das ausgewählte Szenario."

msgid "View Intro"
msgstr "Intro ansehen"

msgid "View Intro videos for the current state of the campaign."
msgstr "Sehen Sie sich die Intro-Videos zum aktuellen Stand des Feldzuges an."

msgid ""
"Select the campaign difficulty. This can be lowered at any point during the "
"campaign."
msgstr ""
"Wählen Sie den Schwierigkeitsgrad der Kampagne. Dieser kann während der "
"Kampagne jederzeit herabgesetzt werden."

msgid "Restart"
msgstr "Neustart"

msgid "Restart the current scenario."
msgstr "Neustart des aktuellen Szenarios."

msgid "Difficulty"
msgstr "Schwierigkeitsgrad"

msgid ""
"You have changed to a lower difficulty for the campaign. You will not be "
"able to revert this after this point. The high score will be calculated "
"based solely on the new difficulty. Do you want to proceed?"
msgstr ""
"Sie haben einen niedrigeren Schwierigkeitsgrad für die Kampagne gewählt. Sie "
"können dies danach nicht mehr rückgängig machen. Der Highscore wird "
"ausschließlich auf Basis des neuen Schwierigkeitsgrades berechnet. Möchten "
"Sie fortfahren?"

msgid "Are you sure you want to restart this scenario?"
msgstr "Sind Sie sicher, dass Sie dieses Szenario neu starten wollen?"

msgid "Campaign Scenario loading failure"
msgstr "Fehler beim Laden des Feldzugspiels"

msgid "Please make sure that campaign files are correct and present."
msgstr ""
"Bitte stellen Sie sicher, dass die Feldzugdateien korrekt und vorhanden sind."

msgid "Days spent"
msgstr "Verbrachte Tage"

msgid "The number of days spent on this campaign."
msgstr "Die Anzahl der Tage, die für diesen Feldzug aufgewendet wurden."

msgid "Project Coordination and Core Development"
msgstr "Projektkoordination und Kernentwicklung"

msgid "Development"
msgstr "Entwicklung"

msgid "Visit us at "
msgstr "Besuchen Sie uns bei "

msgid "QA and Support"
msgstr "QA und Unterstützung"

msgid "Dev and Support"
msgstr "Entwicklung und Support"

msgid "Special Thanks to"
msgstr "Besonderen Dank an"

msgid "and many other contributors!"
msgstr "und viele andere Mitwirkende!"

msgid "and many-many other supporters!"
msgstr "und viele, viele andere Unterstützer!"

msgid "Support us at"
msgstr "Unterstützen Sie uns bei"

msgid "local-donation-platform|https://www.patreon.com/fheroes2"
msgstr "https://www.patreon.com/fheroes2"

msgid "Connect with us at"
msgstr "Verbinden Sie sich mit uns bei"

msgid "local-social-network|https://www.facebook.com/groups/fheroes2"
msgstr "https://www.facebook.com/groups/fheroes2"

msgid "Need help with the game?"
msgstr "Brauchen Sie Hilfe beim Spiel?"

msgid "Original project before 0.7"
msgstr "Ursprüngliches Projekt vor 0.7"

msgid "Heroes of Might and Magic II: The Succession Wars team"
msgstr "Heroes of Might and Magic II: The Succession Wars-Team"

msgid "Designed and Directed"
msgstr "Entworfen und geleitet"

msgid "Programming and Design"
msgstr "Programmierung und Gestaltung"

msgid "Executive Producer"
msgstr "Ausführender Produzent"

msgid "Producer"
msgstr "Produzent"

msgid "Additional Design"
msgstr "Zusätzliches Gestaltung"

msgid "Additional Programming"
msgstr "Zusätzliche Programmierung"

msgid "Musical Production"
msgstr "Musikalische Produktion"

msgid "Music and Sound Design"
msgstr "Musik und Klanggestaltung"

msgid "Vocalists"
msgstr "Vokalisten"

msgid "Art Director"
msgstr "Künstlerischer Leiter"

msgid "Assistant Art Director"
msgstr "Assistentin der künstlerischen Leitung"

msgid "Artists"
msgstr "Künstler"

msgid "QA Manager"
msgstr "QA-Leiter"

msgid "QA"
msgstr "QA"

msgid "Writing"
msgstr "Schriftsteller"

msgid "Manual and Helpfile"
msgstr "Handbuch und Hilfedatei"

msgid "Scenarios"
msgstr "Szenarien"

msgid "Heroes of Might and Magic II: The Price of Loyalty team"
msgstr "Heroes of Might and Magic II: The Price of Loyalty-Team"

msgid "Design Lead"
msgstr "Designleitung"

msgid "Designers"
msgstr "Designer"

msgid "Programming Lead"
msgstr "Leitung der Programmierung"

msgid "Art Lead"
msgstr "Künstlerische Leitung"

msgid "Playtesters"
msgstr "Spieltester"

msgid "Designer"
msgstr "Designer"

msgid "Producers"
msgstr "Produzenten"

msgid "QA Managers"
msgstr "QA-Manager"

msgid "Sound Design"
msgstr "Sounddesign"

msgid "Town Themes"
msgstr "Stadt-Themen"

msgid "Alto Sax"
msgstr "Altsaxophon"

msgid "Harpsichord and Piano"
msgstr "Cembalo und Piano"

msgid "Basso Vocal"
msgstr "Basso-Gesang"

msgid "Soprano Vocal"
msgstr "Sopran-Gesang"

msgid "Recorded at %{recordingStudio}"
msgstr "Aufgenommen in den %{recordingStudio}"

msgid "credits|Manual"
msgstr "Anleitung"

msgid "German Consultant"
msgstr "Deutscher Berater"

msgid "Map Designers"
msgstr "Kartendesigner"

msgid "Package Design"
msgstr "Verpackungsdesign"

msgid "Your Name"
msgstr "Ihr Name"

msgid "Unknown Hero"
msgstr "Unbekannter Held"

msgid "Standard"
msgstr "Standard"

msgid "View High Scores for Standard Maps."
msgstr "Bestenliste für Standardkarten anzeigen."

msgid "Campaign"
msgstr "Feldzug"

msgid "View High Scores for Campaigns."
msgstr "Bestenliste für Feldzüge anzeigen."

msgid "hotkey|default okay event"
msgstr "Standard-Event: Okay"

msgid "hotkey|default cancel event"
msgstr "Standard-Event: Abbrechen"

msgid "hotkey|default left"
msgstr "Standard: Links"

msgid "hotkey|default right"
msgstr "Standard: Rechts"

msgid "hotkey|default up"
msgstr "Standard: Hoch"

msgid "hotkey|default down"
msgstr "Standard: Runter"

msgid "hotkey|toggle fullscreen"
msgstr "Vollbild umschalten"

msgid "hotkey|toggle text support mode"
msgstr "Textunterstützungsmodus umschalten"

msgid "hotkey|new game"
msgstr "Neues Spiel"

msgid "hotkey|load game"
msgstr "Spiel laden"

msgid "hotkey|highscores"
msgstr "Highscores"

msgid "hotkey|credits"
msgstr "Credits"

msgid "hotkey|standard game"
msgstr "Standard-Spiel"

msgid "hotkey|campaign game"
msgstr "Feldzug-Spiel"

msgid "hotkey|multi-player game"
msgstr "Multi-Player Spiel"

msgid "hotkey|settings"
msgstr "Einstellungen"

msgid "hotkey|quit"
msgstr "Beenden"

msgid "hotkey|select map"
msgstr "Karte auswählen"

msgid "hotkey|select small map size"
msgstr "Kleine Karten auswählen"

msgid "hotkey|select medium map size"
msgstr "Mittelgroße Karten auswählen"

msgid "hotkey|select large map size"
msgstr "Große Karten auswählen"

msgid "hotkey|select extra large map size"
msgstr "Extra große Karten auswählen"

msgid "hotkey|select all map sizes"
msgstr "Alle Kartengrößen auswählen"

msgid "hotkey|hotseat game"
msgstr "\"Heißer Stuhl\" Spiel"

msgid "hotkey|battle only game"
msgstr "\"Nur Schlacht\" Spiel"

msgid "hotkey|choose the original campaign"
msgstr "Originaler Feldzug auswählen"

msgid "hotkey|choose the expansion campaign"
msgstr "Zusätzlicher Feldzug auswählen"

msgid "hotkey|map editor main menu"
msgstr "Hauptmenü des Karteneditors"

msgid "hotkey|new map menu"
msgstr "Neue Karte Menü"

msgid "hotkey|load map menu"
msgstr "Karte Laden Menü"

msgid "hotkey|new map from scratch"
msgstr "Neue Karte von Beginn Menü"

msgid "hotkey|new random map"
msgstr "Neue zufällige Karte Menü"

msgid "hotkey|roland campaign"
msgstr "Roland-Feldzug"

msgid "hotkey|archibald campaign"
msgstr "Archibald-Feldzug"

msgid "hotkey|the price of loyalty campaign"
msgstr "\"The Price of Loyalty\"-Feldzug"

msgid "hotkey|voyage home campaign"
msgstr "Heimreise-Feldzug"

msgid "hotkey|wizard's isle campaign"
msgstr "\"Die Insel der Zauberer\"-Feldzug"

msgid "hotkey|descendants campaign"
msgstr "Nachkommen-Feldzug"

msgid "hotkey|select first campaign bonus"
msgstr "Wähle ersten Feldzug-Bonus"

msgid "hotkey|select second campaign bonus"
msgstr "Wähle zweiten Feldzug-Bonus"

msgid "hotkey|select third campaign bonus"
msgstr "Wähle dritten Feldzug-Bonus"

msgid "hotkey|view campaign intro"
msgstr "Feldzug-Intro anzeigen"

msgid "hotkey|select campaign difficulty"
msgstr "Feldzugschwierigkeit"

msgid "hotkey|restart campaign scenario"
msgstr "Feldzug-Szenario neustarten"

msgid "hotkey|world map left"
msgstr "Weltkarte links"

msgid "hotkey|world map right"
msgstr "Weltkarte rechts"

msgid "hotkey|world map up"
msgstr "Weltkarte hoch"

msgid "hotkey|world map down"
msgstr "Weltkarte runter"

msgid "hotkey|world map up left"
msgstr "Weltkarte hoch links"

msgid "hotkey|world map up right"
msgstr "Weltkarte hoch rechts"

msgid "hotkey|world map down left"
msgstr "Weltkarte runter links"

msgid "hotkey|world map down right"
msgstr "Weltkarte runter rechts"

msgid "hotkey|save game"
msgstr "Spiel speichern"

msgid "hotkey|next hero"
msgstr "Nächster Held"

msgid "hotkey|continue hero movement"
msgstr "Bewegung fortsetzen"

msgid "hotkey|cast adventure spell"
msgstr "Abenteuer-Zauberspruch aussprechen"

msgid "hotkey|put hero to sleep"
msgstr "Held schlafen legen"

msgid "hotkey|next town"
msgstr "Nächste Stadt"

msgid "hotkey|end turn"
msgstr "Zug beenden"

msgid "hotkey|file options"
msgstr "Datei-Optionen"

msgid "hotkey|adventure options"
msgstr "Abenteuer-Optionen"

msgid "hotkey|puzzle map"
msgstr "Puzzlekarte"

msgid "hotkey|scenario information"
msgstr "Szenario-Informationen"

msgid "hotkey|dig for artifact"
msgstr "Nach dem Artefakt graben"

msgid "hotkey|view world"
msgstr "Weltkarte anzeigen"

msgid "hotkey|kingdom summary"
msgstr "Zusammenfassung des Königreichs"

msgid "hotkey|default action"
msgstr "Standardaktion"

msgid "hotkey|open focus"
msgstr "Fokus öffnen"

msgid "hotkey|system options"
msgstr "System-Optionen"

msgid "hotkey|scroll left"
msgstr "Links scrollen"

msgid "hotkey|scroll right"
msgstr "Rechts scrollen"

msgid "hotkey|scroll up"
msgstr "Nach oben scrollen"

msgid "hotkey|scroll down"
msgstr "Nach unten scrollen"

msgid "hotkey|toggle control panel"
msgstr "Bedienfeld umschalten"

msgid "hotkey|toggle radar"
msgstr "Radar umschalten"

msgid "hotkey|toggle buttons"
msgstr "Buttons umschalten"

msgid "hotkey|toggle status"
msgstr "Status umschalten"

msgid "hotkey|toggle icons"
msgstr "Icons umschalten"

msgid "hotkey|transfer control to ai"
msgstr "Kontrolle zur KI übertragen"

msgid "hotkey|retreat from battle"
msgstr "Vom Kampf zurückziehen"

msgid "hotkey|surrender during battle"
msgstr "Aufgeben während des Kampfes"

msgid "hotkey|toggle battle auto mode"
msgstr "Auto-Kampf-Modus umschalten"

msgid "hotkey|finish the battle in auto mode"
msgstr "Kampf im Automodus beenden"

msgid "hotkey|battle options"
msgstr "Kampf-Optionen"

msgid "hotkey|skip turn in battle"
msgstr "Runde im Kampf überspringen"

msgid "hotkey|cast battle spell"
msgstr "Kampfzauber wirken"

msgid "hotkey|dwelling level 1"
msgstr "Behausung Stufe 1"

msgid "hotkey|dwelling level 2"
msgstr "Behausung Stufe 2"

msgid "hotkey|dwelling level 3"
msgstr "Behausung Stufe 3"

msgid "hotkey|dwelling level 4"
msgstr "Behausung Stufe 4"

msgid "hotkey|dwelling level 5"
msgstr "Behausung Stufe 5"

msgid "hotkey|dwelling level 6"
msgstr "Behausung Stufe 6"

msgid "hotkey|well"
msgstr "Brunnen"

msgid "hotkey|marketplace"
msgstr "Marktplatz"

msgid "hotkey|mage guild"
msgstr "Magiergilde"

msgid "hotkey|shipyard"
msgstr "Schiffswerft"

msgid "hotkey|thieves guild"
msgstr "Diebesgilde"

msgid "hotkey|tavern"
msgstr "Taverne"

msgid "hotkey|construction screen"
msgstr "Bau-Bildschirm"

msgid "hotkey|buy all monsters in well"
msgstr "Alle Monster im Brunnen kaufen"

msgid "hotkey|split stack by half"
msgstr "Stapel halbieren"

msgid "hotkey|split stack by one"
msgstr "Stapel um eins aufteilen"

msgid "hotkey|join stacks"
msgstr "Stapel zusammenfügen"

msgid "hotkey|upgrade troop"
msgstr "Truppen aufrüsten"

msgid "hotkey|dismiss hero or troop"
msgstr "Held oder Truppe entlassen"

msgid ""
"Do you want to regain control from AI? The effect will take place only on "
"the next turn."
msgstr ""
"Möchten Sie die Kontrolle über die KI zurückgewinnen? Der Effekt tritt erst "
"in der nächsten Runde ein."

msgid ""
"Do you want to transfer control from you to the AI? The effect will take "
"place only on the next turn."
msgstr ""
"Möchten Sie die Kontrolle von Euch auf die KI übertragen? Der Effekt tritt "
"erst in der nächsten Runde ein."

msgid "The save file is corrupted."
msgstr "Die Speicherdatei ist beschädigt."

msgid "Unsupported save format: "
msgstr "Unterstütztes Speicherformat: "

msgid "Current game version: "
msgstr "Aktuelle Spielversion: "

msgid "Last supported version: "
msgstr "Letzte unterstützte Version: "

msgid "This file contains a save with an invalid game type."
msgstr "Diese Datei enthält einen Spielstand mit einem ungültigen Spieltyp."

msgid ""
"This file was saved for a \"The Price of Loyalty\" map, but the "
"corresponding game assets have not been provided to the engine."
msgstr ""
"Diese Datei wurde als \"The Price of Loyalty\"-Karte gespeichert, aber die "
"entsprechenden Spiel-Assets wurden der Engine nicht zur Verfügung gestellt."

msgid "This saved game is localized to '"
msgstr "Dieses gespeicherte Spiel ist lokalisiert in '"

msgid "' language, but the current language of the game is '"
msgstr "' Sprache, aber die aktuelle Sprache des Spiels ist '"

msgid "Hot Seat"
msgstr "Heißer Stuhl"

msgid ""
"Play a Hot Seat game, where 2 to 4 players play around the same computer, "
"switching into the 'Hot Seat' when it is their turn."
msgstr ""
"\"Heißen Stuhl\" spielen, bei dem 2 bis 4 Spieler spielen an einem Rechner "
"abwechselnd gegeneinander."

msgid "A single player game playing out a single map."
msgstr "Ein Einzelspieler-Spiel, das auf einer einzigen Karte spielt."

msgid "Standard Game"
msgstr "Standard-Spiel"

msgid "A single player game playing through a series of maps."
msgstr ""
"Ein Einzelspieler-Spiel, bei dem man sich durch eine Reihe von Karten spielt."

msgid "Campaign Game"
msgstr "Feldzug-Spiel"

msgid ""
"A multi-player game, with several human players completing against each "
"other on a single map."
msgstr ""
"Ein Multiplayer-Spiel, bei dem mehrere menschliche Spieler auf einer "
"einzigen Karte gegeneinander antreten."

msgid "Multi-Player Game"
msgstr "Multi-Player Spiel"

msgid "fheroes2 Resurrection Team presents"
msgstr "fheroes2 Resurrection Team präsentiert"

msgid "Greetings!"
msgstr "Grüße!"

msgid "Welcome to Heroes of Might and Magic II powered by fheroes2 engine!"
msgstr ""
"Willkommen bei Heroes of Might and Magic II (ermöglicht durch die fheroes2-"
"Engine)!"

msgid ""
"Welcome to Heroes of Might and Magic II powered by fheroes2 engine! Before "
"starting the game please choose game resolution."
msgstr ""
"Willkommen bei Heroes of Might and Magic II (ermöglicht durch die fheroes2-"
"Engine)! Bevor Sie das Spiel starten, bitte die Auflösung des Spiels wählen."

msgid "Please Remember"
msgstr "Bitte merken"

# Needs extra whitespace to avoid yellow word splitting
msgid "You can always change game resolution by clicking on the "
msgstr ""
"Sie können die Auflösung des Spiels jederzeit ändern, indem Sie auf die  "

msgid "door"
msgstr "Tür"

msgid ""
" on the left side of main menu or by clicking on the configuration button. \n"
"\n"
"Enjoy the game!"
msgstr ""
" auf der linken Seite des Hauptmenüs oder durch Klicken auf die Schaltfläche "
"Konfiguration. \n"
"\n"
"Viel Spaß mit dem Spiel!"

msgid "Quit Heroes of Might and Magic II and return to the operating system."
msgstr ""
"Beendet Heroes of Might and Magic II und kehrt zum Betriebssystem zurück."

msgid "Credits"
msgstr "Credits"

msgid "View the credits screen."
msgstr "Abspannbildschirm zeigen."

msgid "High Scores"
msgstr "Bestenliste"

msgid "View the high scores screen."
msgstr "Die Bestenliste anzeigen."

msgid "Change language, resolution and settings of the game."
msgstr "Sprache, Auflösung und Einstellungen des Spiels ändern."

msgid "Game Settings"
msgstr "Spieleinstellungen"

msgid ""
"Required video files for campaign selection window are missing. Please make "
"sure that all necessary files are present in the system."
msgstr ""
"Die erforderlichen Videodateien für das Feldzugauswahlfenster fehlen. Stellt "
"bitte sicher, dass alle erforderlichen Dateien im System vorhanden sind."

msgid ""
"Either Roland's or Archibald's campaign from the original Heroes of Might "
"and Magic II."
msgstr ""
"Entweder Rolands oder Archibalds Feldzug aus dem ursprünglichen Heroes of "
"Might and Magic II."

msgid "Original Campaign"
msgstr "Original Feldzug"

msgid "Expansion Campaign"
msgstr "Zusätzlicher Feldzug"

msgid "One of the four new campaigns from the Price of Loyalty expansion set."
msgstr ""
"Ein der vier neuen Feldzüge aus dem Erweiterungsset \"The Price of Loyalty\"."

msgid "Loading video. Please wait..."
msgstr "Video wird geladen. Bitte warten..."

msgid "Host"
msgstr "Gastgeber"

msgid ""
"The host sets up the game options. There can only be one host per network "
"game."
msgstr ""
"Der Gastgeber legt die Spieloptionen fest. Es kann nur einen Gastgeber pro "
"Netzwerkspiel geben."

msgid "Guest"
msgstr "Gast"

msgid ""
"The guest waits for the host to set up the game, then is automatically added "
"in. There can be multiple guests for TCP/IP games."
msgstr ""
"Der Gast wartet darauf, dass der Gastgeber das Spiel einrichtet, und wird "
"dann automatisch hinzugefügt. Bei TCP/IP-Spielen kann es mehrere Gäste geben."

msgid "Battle Only"
msgstr "Nur Schlacht"

msgid "Setup and play a battle without loading any map."
msgstr "Einen Schlacht einrichten und spielen, ohne eine Karte zu laden."

msgid "2 Players"
msgstr "2 Spieler"

msgid ""
"Play with 2 human players, and optionally, up to 4 additional computer "
"players."
msgstr ""
"Ein Spiel mit 2 menschlichen Spielern und optional mit bis zu 4 zusätzlichen "
"Computerspielern."

msgid "3 Players"
msgstr "3 Spieler"

msgid ""
"Play with 3 human players, and optionally, up to 3 additional computer "
"players."
msgstr ""
"Ein Spiel mit 3 menschlichen Spielern und optional mit bis zu 3 zusätzlichen "
"Computerspielern."

msgid "4 Players"
msgstr "3 Spieler"

msgid ""
"Play with 4 human players, and optionally, up to 2 additional computer "
"players."
msgstr ""
"Ein Spiel mit 4 menschlichen Spielern und optional mit bis zu 2 zusätzlichen "
"Computerspielern."

msgid "5 Players"
msgstr "5 Spieler"

msgid ""
"Play with 5 human players, and optionally, up to 1 additional computer "
"player."
msgstr ""
"Ein Spiel mit 5 menschlichen Spielern und optional mit bis zu 1 zusätzliche "
"Computerspieler."

msgid "6 Players"
msgstr "6 Spieler"

msgid "Play with 6 human players."
msgstr "Ein Spiel mit 6 menschlichen Spielern."

msgid "Dragon city has fallen!  You are now the Master of the Dragons."
msgstr ""
"Die Drachenstadt ist gefallen!  Sie sind jetzt der Meister der Drachen."

msgid ""
"You captured %{name}!\n"
"You are victorious."
msgstr ""
"Sie haben %{name} erfassen!\n"
"Sie sind siegreich."

msgid ""
"You have captured the enemy hero %{name}!\n"
"Your quest is complete."
msgstr ""
"Sie haben den feindlichen Helden %{name} gefangen genommen!\n"
"Ihre Suche ist abgeschlossen."

msgid ""
"You have found the %{name}.\n"
"Your quest is complete."
msgstr ""
"Sie haben den %{name} gefunden.\n"
"Ihre Suche ist abgeschlossen."

msgid "Ultimate Artifact"
msgstr "Ultimativen Artefakt"

msgid ""
"The enemy is beaten.\n"
"Your side has triumphed!"
msgstr ""
"Der Feind ist besiegt.\n"
"Ihre Seite hat gesiegt!"

msgid ""
"You have built up over %{count} gold in your treasury.\n"
"All enemies bow before your wealth and power."
msgstr ""
"Sie haben über %{count} Gold in Ihrer Schatzkammer angehäuft.\n"
"Alle Feinde verneigen sich vor Ihrem Reichtum und Ihrer Macht."

msgid ""
"The enemy has captured %{name}!\n"
"They are triumphant."
msgstr ""
"Der Feind hat %{name} gefangen genommen!\n"
"Der ist triumphierend."

msgid ""
"The enemy has built up over %{count} gold in his treasury.\n"
"You must bow done in defeat before his wealth and power."
msgstr ""
"Der Feind hat über %{count} Gold in seiner Schatzkammer angehäuft.\n"
"Sie müssen sich in der Niederlage vor seinem Reichtum und seiner Macht "
"beugen."

msgid "You have been eliminated from the game!!!"
msgstr "Sie sind aus dem Spiel ausgeschieden!!!"

msgid ""
"You have lost the hero %{name}.\n"
"Your quest is over."
msgstr ""
"Sie haben den Helden %{name} verloren.\n"
"Ihr Abenteuer ist vorbei."

msgid ""
"You have failed to complete your quest in time.\n"
"All is lost."
msgstr ""
"Sie haben es nicht geschafft, Ihr Abenteuer rechtzeitig zu beenden.\n"
"Alles ist verloren."

msgid "Defeat!"
msgstr "Besiegt!"

msgid ""
"Base score: %{score}\n"
"Difficulty: %{difficulty}\n"
"\n"
msgstr ""
"Basispunktzahl: %{score}\n"
"Schwierigkeit: %{difficulty}\n"
"\n"

msgid "Defeat all enemy heroes and capture all enemy towns and castles."
msgstr ""
"Alle feindlichen Helden besiegen und alle feindlichen Städte und Burgen "
"erfassen."

msgid "Run out of time. (Fail to win by a certain point.)"
msgstr ""
"Die Zeit läuft ab. (Nicht mit einem bestimmten Punkt Vorsprung gewinnen.)"

msgid "You must defeat the enemy %{enemies}."
msgid_plural "You must defeat the enemy alliance of %{enemies}."
msgstr[0] "Sie müssen den Feind %{enemies} besiegen."
msgstr[1] "Sie müssen die feindliche Allianz %{enemies} besiegen."

msgid ""
"The alliance consisting of %{allies} and you must defeat the enemy "
"%{enemies}."
msgid_plural ""
"The alliance consisting of %{allies} and you must defeat the enemy alliance "
"of %{enemies}."
msgstr[0] ""
"Die Allianz, bestehend aus %{allies} und Ihnen, muss den Feind %{enemies} "
"besiegen."
msgstr[1] ""
"Die Allianz, bestehend aus %{allies} und Ihnen, muss die feindliche Allianz "
"%{enemies} besiegen."

msgid "Capture the castle '%{name}'."
msgstr "Die Burg '%{name}' erobern."

msgid "Capture the town '%{name}'."
msgstr "Die Stadt '%{name}' erobern."

msgid "Defeat the hero '%{name}'."
msgstr "Den Helden '%{name}' besiegen."

msgid "Find the ultimate artifact."
msgstr "Das ultimative Artefakt finden."

msgid "Find the '%{name}' artifact."
msgstr "Das Artefakt '%{name}' finden."

msgid "Accumulate %{count} gold."
msgstr "%{count} Gold ansammeln."

msgid ""
", or you may win by defeating all enemy heroes and capturing all enemy towns "
"and castles."
msgstr ""
", oder Sie können gewinnen, indem Sie alle gegnerischen Helden besiegen und "
"alle gegnerischen Städte und Burgen erfassen."

msgid "Lose the castle '%{name}'."
msgstr "Die Burg '%{name}' verlieren."

msgid "Lose the town '%{name}'."
msgstr "Die Stadt '%{name}' verlieren."

msgid "Lose the hero: %{name}."
msgstr "Den Helden verlieren: %{name}."

msgid "Fail to win by the end of month %{month}, week %{week}, day %{day}."
msgstr ""
"Nicht bis zum Ende des Monats %{month}, der Woche %{week}, des Tages %{day} "
"gewinnen."

msgid "%{color} player has been vanquished!"
msgstr "Spieler %{color} wurde besiegt!"

msgid "Major Event!"
msgstr "Großes Ereignis!"

msgid "Scenario:"
msgstr "Szenario:"

msgid "Game Difficulty:"
msgstr "Schwierigkeitsgrad:"

msgid "Opponents:"
msgstr "Gegner:"

msgid "Class:"
msgstr "Klasse:"

msgid "Rating %{rating}%"
msgstr "Grad %{rating}%"

msgid "Click here to select which scenario to play."
msgstr ""
"Klicken Sie hier, um auszuwählen, welches Szenario Sie spielen möchten."

msgid "Scenario"
msgstr "Szenario"

msgid "Game Difficulty"
msgstr "Spielschwierigkeit"

msgid ""
"This lets you change the starting difficulty at which you will play. Higher "
"difficulty levels start you of with fewer resources, and at the higher "
"settings, give extra resources to the computer."
msgstr ""
"Damit können Sie die Startschwierigkeit ändern, mit der Sie spielen. Bei "
"höheren Schwierigkeitsgraden haben Sie zu Beginn weniger Ressourcen, und bei "
"höheren Einstellungen erhält der Computer zusätzliche Ressourcen."

msgid "Difficulty Rating"
msgstr "Schwierigkeitsgrad"

msgid ""
"The difficulty rating reflects a combination of various settings for your "
"game. This number will be applied to your final score."
msgstr ""
"Der Schwierigkeitsgrad spiegelt eine Kombination aus verschiedenen "
"Einstellungen für Ihr Spiel wider. Diese Zahl wird auf Ihr Endergebnis "
"angewandt."

msgid "Click to accept these settings and start a new game."
msgstr "Diese Einstellungen übernehmen und ein neues Spiel beginnen."

msgid "Click to return to the main menu."
msgstr "Klicken, um zum Hauptmenü zurückzukehren."

msgid "Astrologers proclaim the Month of the %{name}."
msgstr "Astrologen verkündigen den Monat des %{name}."

msgid "Astrologers proclaim the Week of the %{name}."
msgstr "Astrologen verkündigen die Woche des %{name}."

msgid "After regular growth, the population of %{monster} is doubled!"
msgstr ""
"Nach regelmäßigem Wachstum verdoppelt sich die Population von %{monster}!"

msgid ""
"After regular growth, the population of %{monster} increases by %{count} "
"percent!"
msgid_plural ""
"After regular growth, the population of %{monster} increases by %{count} "
"percent!"
msgstr[0] ""
"Nach regelmäßigem Wachstum steigt die Bevölkerung von %{monster} um %{count} "
"Prozent!"
msgstr[1] ""
"Nach regelmäßigem Wachstum steigt die Bevölkerung von %{monster} um %{count} "
"Prozent!"

msgid "%{monster} growth +%{count}."
msgstr "Die Bevölkerung von %{monster} steigt um +%{count}."

msgid " All populations are halved."
msgstr " Alle Bevölkerungen werden halbiert."

msgid " All dwellings increase population."
msgstr " Alle Wohnungen erhöhen die Bevölkerung."

msgid "New Week!"
msgstr "Neue Woche!"

msgid "Beware!"
msgstr "Aufgepasst!"

msgid ""
"%{color} player, this is your last day to capture a town, or you will be "
"banished from this land."
msgstr ""
"Spieler %{color}, dies ist Ihr letzter Tag, um eine Stadt zu erobern, oder "
"Sie werden aus diesem Land verbannt."

msgid ""
"%{color} player, you only have %{day} days left to capture a town, or you "
"will be banished from this land."
msgstr ""
"Spieler %{color}, Sie haben nur noch %{day} Tage Zeit, um eine Stadt zu "
"erobern, oder werden Sie aus diesem Land verbannt."

msgid "%{color} player's turn."
msgstr "Spieler %{color} ist dran."

msgid ""
"%{color} player, you have lost your last town. If you do not conquer another "
"town in next week, you will be eliminated."
msgstr ""
"Spieler %{color}, Sie haben Ihre letzte Stadt verloren. Wenn Sie in der "
"nächsten Woche keine weitere Stadt erobern, werden Sie aus diesem Land "
"verbannt."

msgid ""
"%{color} player, your heroes abandon you, and you are banished from this "
"land."
msgstr ""
"Spieler %{color}, Ihre Helden lassen Sie im Stich, und Sie werden aus diesem "
"Land verbannt."

msgid "Lord Kilburn"
msgstr "Lord Kilburn"

msgid "Tsabu"
msgstr "Tsabu"

msgid "Sir Galant"
msgstr "Sir Galant"

msgid "Thundax"
msgstr "Thundax"

msgid "Lord Haart"
msgstr "Lord Haart"

msgid "Ariel"
msgstr "Ariel"

msgid "Rebecca"
msgstr "Rebecca"

msgid "Sandro"
msgstr "Sandro"

msgid "Crodo"
msgstr "Crodo"

msgid "Barock"
msgstr "Barock"

msgid "Antoine"
msgstr "Antoine"

msgid "Astra"
msgstr "Astra"

msgid "Agar"
msgstr "Agar"

msgid "Vatawna"
msgstr "Vatawna"

msgid "Vesper"
msgstr "Vesper"

msgid "Ambrose"
msgstr "Ambrose"

msgid "Troyan"
msgstr "Troyan"

msgid "Jojosh"
msgstr "Jojosh"

msgid "Wrathmont"
msgstr "Wrathmont"

msgid "Maximus"
msgstr "Maximus"

msgid "Next Hero"
msgstr "Nächster Held"

msgid "Select the next Hero."
msgstr "Nächster Held wählen."

msgid "Continue Movement"
msgstr "Bewegung fortsetzen"

msgid "Continue the Hero's movement along the current path."
msgstr "Setzt die Bewegung des Helden auf dem aktuellen Pfad fort."

msgid "Kingdom Summary"
msgstr "Zusammenfassung des Königreichs"

msgid "View a Summary of your Kingdom."
msgstr "Eine Zusammenfassung Ihres Königreichs anzeigen."

msgid "Cast an adventure spell."
msgstr "Einen Abenteuer-Zauberspruch aussprechen."

msgid "End Turn"
msgstr "Zug beenden"

msgid "End your turn and left the computer take its turn."
msgstr "Beendet Ihren Zug und lasst den Computer seinen Zug machen."

msgid "Adventure Options"
msgstr "Abenteuer-Optionen"

msgid "Bring up the adventure options menu."
msgstr "Ruft das Menü der Abenteuer-Optionen auf."

msgid ""
"Bring up the file options menu, allowing you to load, save, start a new game "
"or quit."
msgstr ""
"Ruft das Menü \"Dateioptionen\" auf, in dem Sie das Spiel laden, speichern, "
"neu starten oder aufgeben können."

msgid "Bring up the system options menu, allowing you to customize your game."
msgstr ""
"Ruft das Menü \"Systemoptionen\" auf, in dem Sie Ihr Spiel anpassen können."

msgid ""
"One or more heroes may still move, are you sure you want to end your turn?"
msgstr ""
"Ein oder mehrere Helden können sich noch bewegen. Sind Sie sicher, dass Sie "
"Ihren Zug beenden wollen?"

msgid "Are you sure you want to quit?"
msgstr "Sind Sie sicher, dass Sie das Spiel verlassen wollen?"

msgid "Are you sure you want to restart? (Your current game will be lost.)"
msgstr ""
"Sind Sie sicher, dass Sie neu starten wollen? (Ihr aktuelles Spiel wird "
"verloren gehen.)"

msgid "Are you sure you want to overwrite the save with this name?"
msgstr ""
"Sind Sie sicher, dass Sie die Datei mit diesem Namen überschreiben wollen?"

msgid "Game saved successfully."
msgstr "Spiel erfolgreich gespeichert."

msgid "There was an issue during saving."
msgstr "Es gab ein Problem beim Speichern."

msgid ""
"Are you sure you want to load a new game? (Your current game will be lost.)"
msgstr ""
"Sind Sie sicher, dass Sie ein neues Spiel laden wollen? (Ihr aktuelles Spiel "
"geht dabei verloren.)"

msgid "Try looking on land!!!"
msgstr "Versuchen Sie es, auf dem Land zu suchen!!!"

msgid ""
"Searching for the Ultimate Artifact is fruitless. Your hero could not carry "
"it even if he found it - all his artifact slots are full."
msgstr ""
"Die Suche nach dem ultimativen Artefakt ist erfolglos. Ihr Held könnte es "
"nicht tragen, selbst wenn er es gefunden hätte - alle seine Artefaktplätze "
"sind voll."

msgid "Digging for artifacts requires a whole day, try again tomorrow."
msgstr ""
"Das Graben nach Artefakten dauert einen ganzen Tag, versuchen Sie es morgen "
"noch einmal."

msgid ""
"After spending many hours digging here, you have uncovered the %{artifact}."
msgstr ""
"Nachdem Sie hier viele Stunden gegraben haben, haben Sie das %{artifact} "
"gefunden."

msgid "Congratulations!"
msgstr "Gratulation!"

msgid "Nothing here. Where could it be?"
msgstr "Hier ist nichts. Wo könnte es nur sein?"

msgid "Try searching on clear ground."
msgstr "Versuchen Sie, auf freiem Feld zu suchen."

msgid "A miniature view of the known world. Left click to move viewing area."
msgstr ""
"Eine Miniaturansicht der bekannten Welt. Klicken Sie mit der linken "
"Maustaste, um den Sichtbereich zu verschieben."

msgid "World Map"
msgstr "Weltkarte"

msgid "Month: %{month} Week: %{week}"
msgstr "Monat: %{month} Woche: %{week}"

msgid "Day: %{day}"
msgstr "Tag: %{day}"

msgid ""
"You find a small\n"
"quantity of %{resource}."
msgstr ""
"Sie finden eine kleine\n"
"Menge an %{resource}."

msgid "Status Window"
msgstr "Statusfenster"

msgid ""
"This window provides information on the status of your hero or kingdom, and "
"shows the date."
msgstr ""
"Dieses Fenster gibt Auskunft über den Status Ihres Helden oder Königreichs "
"und zeigt das Datum an."

msgid ""
"This window provides information on the status of your hero or kingdom, and "
"shows the date. Left click here to cycle through these windows."
msgstr ""
"Dieses Fenster gibt Auskunft über den Status Ihres Helden oder Königreichs "
"und zeigt das Datum an. Klicken Sie hier mit der linken Maustaste, um durch "
"diese Fenster zu ziehen."

msgid ""
"This lets you change player starting positions and colors. A particular "
"color will always start in a particular location. Some positions may only be "
"played by a computer player or only by a human player."
msgstr ""
"Damit können Sie die Startpositionen und Farben der Spieler ändern. Eine "
"bestimmte Farbe beginnt immer an einer bestimmten Stelle. Einige Positionen "
"können nur von einem Computerspieler oder nur von einem menschlichen Spieler "
"gespielt werden."

msgid ""
"This lets you change the class of a player. Classes are not always "
"changeable. Depending on the scenario, a player may receive additional towns "
"and/or heroes not of their primary alignment."
msgstr ""
"Damit können Sie die Klasse eines Spielers ändern. Die Klassen sind nicht "
"immer änderbar. Je nach Szenario kann ein Spieler zusätzliche Städte und/"
"oder Helden erhalten, die nicht seiner primären Ausrichtung angehören."

msgid "Handicap"
msgstr "Handicap"

#
msgid ""
"This lets you change the handicap of a particular player. Only humans may be "
"handicapped. Handicapped players start with fewer resources and earn 15 or "
"30% fewer resources per turn for mild and severe handicaps, respectively."
msgstr ""
"Damit können Sie das Handicap eines bestimmten Spielers ändern. Nur Menschen "
"können ein Handicap haben. Spieler mit Handicap beginnen mit weniger "
"Ressourcen und erhalten 15 bzw. 30 % weniger Ressourcen pro Runde für "
"leichte bzw. schwere Handicaps."

msgid "%{color} player"
msgstr "Spieler %{color}"

msgid "No Handicap"
msgstr "Kein Handicap"

msgid "No special restrictions on start resources and earning them per turn."
msgstr ""
"Es gibt keine besonderen Beschränkungen für Startressourcen und deren Erwerb "
"pro Zug."

msgid "Mild Handicap"
msgstr "Leichtes Handicap"

#
msgid ""
"Mild handicapped players start with fewer resources and earn 15% fewer "
"resources per turn."
msgstr ""
"Spieler mit einem leichten Handicap beginnen mit weniger Ressourcen und "
"erhalten 15% weniger Ressourcen pro Zug."

msgid "Severe Handicap"
msgstr "Schweres Handicap"

#
msgid ""
"Severe handicapped players start with fewer resources and earn 30% fewer "
"resources per turn."
msgstr ""
"Spieler mit einem schwerem Handicap beginnen mit weniger Ressourcen und "
"erhalten 30% weniger Ressourcen pro Zug."

msgid "View %{skill} Info"
msgstr "Info über %{skill} anzeigen"

msgid "Keyboard|123"
msgstr "123"

msgid "Keyboard|SPACE"
msgstr "LEERTASTE"

msgid "Keyboard|ABC"
msgstr "ABC"

msgid "Kingdom Income"
msgstr "Einkommen"

msgid "Kingdom Income per day."
msgstr "Einkommen des Königreichs pro Tag."

msgid "For every lighthouse controlled, your ships will move further each day."
msgstr ""
"Für jeden kontrollierten Leuchtturm bewegen sich Ihre Schiffe jeden Tag "
"weiter."

msgid "English"
msgstr "Englisch"

msgid "French"
msgstr "Französisch"

msgid "Polish"
msgstr "Polnisch"

msgid "German"
msgstr "Deutsch"

msgid "Russian"
msgstr "Russisch"

msgid "Italian"
msgstr "Italienisch"

msgid "Czech"
msgstr "Tschechisch"

msgid "Norwegian"
msgstr "Norwegisch"

msgid "Belarusian"
msgstr "Weißrussisch"

msgid "Bulgarian"
msgstr "Bulgarisch"

msgid "Ukrainian"
msgstr "Ukrainisch"

msgid "Romanian"
msgstr "Rumänisch"

msgid "Spanish"
msgstr "Spanisch"

msgid "Swedish"
msgstr "Schwedisch"

msgid "Portuguese"
msgstr "Portugiesisch"

msgid "Turkish"
msgstr "Türkisch"

msgid "Dutch"
msgstr "Niederländisch"

msgid "Hungarian"
msgstr "Ungarisch"

msgid "Danish"
msgstr "Dänisch"

msgid "Slovak"
msgstr "Slowakisch"

msgid "Vietnamese"
msgstr "Vietnamesisch"

msgid ", FPS: "
msgstr ", FPS: "

msgid "%{object} robber"
msgstr "%{object} Räuber"

msgid "%{object} raided"
msgstr "%{object} überfallen"

msgid "Ector"
msgstr "Ector"

msgid "Gwenneth"
msgstr "Gwenneth"

msgid "Sir Gallant"
msgstr "Sir Gallant"

msgid "Tyro"
msgstr "Tyro"

msgid "Dimitry"
msgstr "Dimitry"

msgid "Ruby"
msgstr "Ruby"

msgid "Crag Hack"
msgstr "Crag Hack"

msgid "Fineous"
msgstr "Fineous"

msgid "Jezebel"
msgstr "Jezebel"

msgid "Atlas"
msgstr "Atlas"

msgid "Ergon"
msgstr "Ergon"

msgid "Jaclyn"
msgstr "Jaclyn"

msgid "Gem"
msgstr "Gem"

msgid "Natasha"
msgstr "Natascha"

msgid "Carlawn"
msgstr "Carlawn"

msgid "Luna"
msgstr "Luna"

msgid "Arie"
msgstr "Arie"

msgid "Barok"
msgstr "Barok"

msgid "Kastore"
msgstr "Kastore"

msgid "Falagar"
msgstr "Falagar"

msgid "Dawn"
msgstr "Dawn"

msgid "Flint"
msgstr "Flint"

msgid "Halon"
msgstr "Halon"

msgid "Myra"
msgstr "Myra"

msgid "Myrini"
msgstr "Myrini"

msgid "Wilfrey"
msgstr "Wilfrey"

msgid "Mandigal"
msgstr "Mandigal"

msgid "Sarakin"
msgstr "Sarakin"

msgid "Charity"
msgstr "Charity"

msgid "Darlana"
msgstr "Darlana"

msgid "Ranloo"
msgstr "Ranloo"

msgid "Rialdo"
msgstr "Rialdo"

msgid "Zam"
msgstr "Zam"

msgid "Zom"
msgstr "Zom"

msgid "Celia"
msgstr "Celia"

msgid "Roxana"
msgstr "Roxana"

msgid "Lord Corlagon"
msgstr "Lord Corlagon"

msgid "Lord Halton"
msgstr "Lord Halton"

msgid "Sister Eliza"
msgstr "Schwester Eliza"

msgid "Brother Brax"
msgstr "Bruder Brax"

msgid "Dainwin"
msgstr "Dainwin"

msgid "Joseph"
msgstr "Joseph"

msgid "Mog"
msgstr "Mog"

msgid "Solmyr"
msgstr "Solmyr"

msgid "Ceallach"
msgstr "Ceallach"

msgid "Drakonia"
msgstr "Drakonia"

msgid "Elderian"
msgstr "Elderian"

msgid "Gallavant"
msgstr "Gallavant"

msgid "Jarkonas"
msgstr "Jarkonas"

msgid "Martine"
msgstr "Martine"

msgid " gives you maximum morale"
msgstr " gibt Ihnen maximale Moral"

msgid " gives you maximum luck"
msgstr " gibt Ihnen maximales Glück"

msgid "You cannot pick up this artifact, you already have a full load!"
msgstr ""
"Sie können dieses Artefakt nicht aufsammlen, Sie haben bereits eine volle "
"Ladung!"

msgid "To cast spells, you must first buy a spell book for %{gold} gold."
msgstr ""
"Um Zaubersprüche zu wirken, müssen Sie zuerst ein Zauberbuch für %{gold} "
"Gold kaufen."

msgid "Unfortunately, you seem to be a little short of cash at the moment."
msgstr "Leider scheinen Sie im Moment ein wenig knapp bei Kasse zu sein."

msgid "Do you wish to buy one?"
msgstr "Möchten Sie eines kaufen?"

msgid "%{count} / day"
msgstr "%{count} / Tag"

msgid "one"
msgstr "1"

msgid "two"
msgstr "2"

msgid "A whirlpool engulfs your ship. Some of your army has fallen overboard."
msgstr ""
"Ein Strudel verschlingt Ihr Schiff. Ein Teil Ihrer Armee ist über Bord "
"gefallen."

msgid "Insulted by your refusal of their offer, the monsters attack!"
msgstr "Beleidigt durch Ihre Ablehnung ihres Angebots, greifen die Monster an!"

msgid ""
"The %{monster}, awed by the power of your forces, begin to scatter.\n"
"Do you wish to pursue and engage them?"
msgstr ""
"Die %{monster}, erschrocken über die Macht Ihrer Kräfte, beginnen sich zu "
"zerstreuen.\n"
"Wollen Sie die verfolgen und angreifen?"

msgid "Ransacking an enemy camp, you discover a hidden cache of treasures."
msgstr ""
"Bei der Plünderung eines feindlichen Lagers entdecken Sie ein verborgenes "
"Versteck mit Schätzen."

msgid ""
"The keeper of the mill announces:\n"
"\"Milord, I have been working very hard to provide you with these resources, "
"come back next week for more.\""
msgstr ""
"Der Wächter der Mühle verkündet:\n"
"\"Mein Herr, ich habe sehr hart gearbeitet, um Ihnen diese Ressourcen zur "
"Verfügung zu stellen, kommen Sie nächste Woche wieder für mehr.\""

msgid ""
"The keeper of the mill announces:\n"
"\"Milord, I am sorry, there are no resources currently available. Please try "
"again next week.\""
msgstr ""
"Der Wächter der Mühle meldet sich:\n"
"\"Mein Herr, es tut mir leid, es sind derzeit keine Ressourcen verfügbar. "
"Bitte versuchen Sie es nächste Woche noch einmal.\""

msgid ""
"The keeper of the mill announces:\n"
"\"Milord, I have been working very hard to provide you with this gold, come "
"back next week for more.\""
msgstr ""
"Der Wächter der Mühle verkündet:\n"
"\"Mein Herr, ich habe sehr hart gearbeitet, um Ihnen dieses Gold zu "
"beschaffen, kommen Sie nächste Woche wieder, um mehr zu bekommen.\""

msgid ""
"The keeper of the mill announces:\n"
"\"Milord, I am sorry, there is no gold currently available. Please try again "
"next week.\""
msgstr ""
"Der Wächter der Mühle meldet:\n"
"\"Mein Herr, es tut mir leid, es ist derzeit kein Gold verfügbar. Bitte "
"versuchen Sie es nächste Woche wieder.\""

msgid ""
"You've found an abandoned lean-to.\n"
"Poking about, you discover some resources hidden nearby."
msgstr ""
"Sie haben einen verlassenen Anbau gefunden.\n"
"Beim Herumstöbern entdecken Sie einige in der Nähe versteckte Ressourcen."

msgid "The lean-to is long abandoned. There is nothing of value here."
msgstr "Der Anbau ist längst aufgegeben. Hier gibt es nichts von Wert."

msgid ""
"You catch a leprechaun foolishly sleeping amidst a cluster of magic "
"mushrooms.\n"
"In exchange for his freedom, he guides you to a small pot filled with "
"precious things."
msgstr ""
"Sie fangen einen Kobold, der dummerweise inmitten eines Haufens von "
"Zauberpilzen schläft.\n"
"Im Austausch für seine Freiheit, führt er Sie zu einem kleinen Topf mit "
"wertvollen Dingen drin."

msgid ""
"You've found a magic garden, the kind of place that leprechauns and faeries "
"like to cavort in, but there is no one here today.\n"
"Perhaps you should try again next week."
msgstr ""
"Sie haben einen Zaubergarten gefunden, die Art von Ort, an dem sich Kobolde "
"und Feen gerne tummeln, aber es ist heute niemand hier.\n"
"Vielleicht sollten Sie es nächste Woche noch einmal versuchen."

msgid "You come upon the remains of an unfortunate adventurer."
msgstr "Sie stoßen auf die Überreste eines unglücklichen Abenteurers."

msgid "Treasure"
msgstr "Schatz"

msgid "Searching through the tattered clothing, you find the %{artifact}."
msgstr "Beim Durchsuchen der zerrissenen Kleidung finden Sie %{artifact}."

msgid "Searching through the tattered clothing, you find nothing."
msgstr "Beim Durchsuchen der zerfledderten Kleidung finden Sie nichts."

msgid ""
"You come across an old wagon left by a trader who didn't quite make it to "
"safe terrain."
msgstr ""
"Sie stoßen auf einen alten Wagen, der von einem Händler zurückgelassen "
"wurde, der es nicht ganz auf sicheres Land geschafft hat."

msgid "Unfortunately, others have found it first, and the wagon is empty."
msgstr "Leider haben es andere zuerst gefunden, und der Wagen ist leer."

msgid "Searching inside, you find the %{artifact}."
msgstr "Wenn Sie im Inneren suchen, finden Sie das %{artifact}."

msgid "Inside, you find some of the wagon's cargo still intact."
msgstr "Im Inneren finden Sie einen Teil der Ladung des Wagens noch intakt."

msgid "You search through the flotsam, and find some wood and some gold."
msgstr "Sie durchsuchen das Treibgut und finden etwas Holz und etwas Gold."

msgid "You search through the flotsam, and find some wood."
msgstr "Sie durchsuchen das Treibgut und finden etwas Holz."

msgid "You search through the flotsam, but find nothing."
msgstr "Sie durchsuchen das Treibgut, finden aber nichts."

msgid "Shrine of the 1st Circle"
msgstr "Schrein des ersten Kreises"

msgid ""
"You come across a small shrine attended by a group of novice acolytes.\n"
"In exchange for your protection, they agree to teach you a simple spell - "
"'%{spell}'."
msgstr ""
"Sie stoßen auf einen kleinen Schrein, der von einer Gruppe neuer Akolythen "
"besucht wird.\n"
"Als Gegenleistung für Ihren Schutz erklären sie sich bereit, Ihnen einen "
"einfachen Zauberspruch beizubringen - \"%{spell}\"."

msgid "Shrine of the 2nd Circle"
msgstr "Schrein des zweiten Kreises"

msgid ""
"You come across an ornate shrine attended by a group of rotund friars.\n"
"In exchange for your protection, they agree to teach you a spell - "
"'%{spell}'."
msgstr ""
"Sie stoßen auf einen verschnörkelten Schrein, der von einer Gruppe "
"rundlicher Mönche besucht wird.\n"
"Als Gegenleistung für Ihren Schutz erklären sie sich bereit, Sie einen "
"Zauberspruch zu lehren - \"%{spell}\"."

msgid "Shrine of the 3rd Circle"
msgstr "Schrein des dritten Kreises"

msgid ""
"You come across a lavish shrine attended by a group of high priests.\n"
"In exchange for your protection, they agree to teach you a sophisticated "
"spell - '%{spell}'."
msgstr ""
"Sie stoßen auf einen üppigen Schrein, der von einer Gruppe von Hohepriestern "
"besucht wird.\n"
"Als Gegenleistung für Ihren Schutz erklären sie sich bereit, Ihnen einen "
"raffinierten Zauberspruch beizubringen - \"%{spell}\"."

msgid ""
"\n"
"Unfortunately, you do not have the wisdom to understand the spell, and you "
"are unable to learn it."
msgstr ""
"\n"
"Leider haben Sie nicht die Weisheit, den Zauberspruch zu verstehen, und "
"können ihn nicht lernen."

msgid ""
"\n"
"Unfortunately, you already have knowledge of this spell, so there is nothing "
"more for them to teach you."
msgstr ""
"\n"
"Leider haben Sie bereits Kenntnisse über diesen Zauber, so dass sie Ihnen "
"nichts mehr beibringen können."

msgid ""
"\n"
"Unfortunately, you have no Magic Book to record the spell with."
msgstr ""
"\n"
"Leider haben Sie kein Zauberbuch, mit dem Sie den Zauberspruch aufzeichnen "
"können."

msgid ""
"You approach the hut and observe a witch inside studying an ancient tome on "
"%{skill}.\n"
" \n"
msgstr ""
"Sie nähern sich der Hütte und beobachten darin eine Hexe, die einen uralten "
"Folianten auf %{skill} studiert.\n"
" \n"

msgid ""
"As you approach, she turns and focuses her one glass eye on you.\n"
"\"You already know everything you deserve to learn!\" the witch screeches. "
"\"NOW GET OUT OF MY HOUSE!\""
msgstr ""
"Als Sie sich nähern, dreht sie sich um und richtet ihr einziges Glasauge auf "
"Sie.\n"
"\"Du weißt bereits alles, was du zu lernen verdienst!\", kreischt die Hexe. "
"\"UND JETZT VERSCHWINDE AUS MEINEM HAUS!\""

msgid ""
"As you approach, she turns and speaks.\n"
"\"You already know that which I would teach you. I can help you no further.\""
msgstr ""
"Als Sie sich nähern, dreht sie sich um und spricht.\n"
"\"Du weißt bereits, was ich dich lehren möchte. Ich kann dir nicht weiter "
"helfen.\""

msgid ""
"An ancient and immortal witch living in a hut with bird's legs for stilts "
"teaches you %{skill} for her own inscrutable purposes."
msgstr ""
"Eine uralte und unsterbliche Hexe, die in einer Hütte mit Vogelbeinen als "
"Stelzen lebt, lehrt Sie %{skill} für ihre eigenen undurchschaubaren Zwecke."

msgid "As you drink the sweet water, you gain luck for your next battle."
msgstr ""
"Als Sie das süße Wasser trinken, erhalten Sie Glück für Ihren nächsten Kampf."

msgid "You drink from the enchanted fountain, but nothing happens."
msgstr "Sie trinken aus dem verwunschenen Brunnen, aber es passiert nichts."

msgid "You enter the faerie ring, but nothing happens."
msgstr "Sie betreten den Feenring, aber es passiert nichts."

msgid ""
"Upon entering the mystical faerie ring, your army gains luck for its next "
"battle."
msgstr ""
"Beim Betreten des mystischen Feenrings erhält Ihre Armee Glück für die "
"nächste Schlacht."

msgid ""
"You've found an ancient and weathered stone idol.\n"
"It is supposed to grant luck to visitors, but since the stars are already "
"smiling upon you, it does nothing."
msgstr ""
"Sie haben ein uraltes und verwittertes Steingötzenbild gefunden.\n"
"Es soll den Besuchern Glück schenken, aber da die Sterne bereits auf Sie "
"lächeln, bewirkt sie nichts."

msgid ""
"You've found an ancient and weathered stone idol.\n"
"Kissing it is supposed to be lucky, so you do. The stone is very cold to the "
"touch."
msgstr ""
"Sie haben ein altes und verwittertes Steingötzenbild gefunden.\n"
"Ihn zu küssen soll Glück bringen, also tun Sie es. Der Stein fühlt sich sehr "
"kalt an."

msgid "The mermaids silently entice you to return later and be blessed again."
msgstr ""
"Die Meerjungfrauen locken Sie stillschweigend dazu, später zurückzukehren "
"und sich erneut segnen zu lassen."

msgid ""
"The magical, soothing beauty of the Mermaids reaches you and your crew.\n"
"Just for a moment, you forget your worries and bask in the beauty of the "
"moment.\n"
"The mermaids charms bless you with increased luck for your next combat."
msgstr ""
"Die magische, beruhigende Schönheit der Meerjungfrauen erreicht Sie und Ihre "
"Besatzung.\n"
"Nur für einen Moment vergessen Sie Ihre Sorgen und sonnst Sie in der "
"Schönheit des Augenblicks.\n"
"Der Charme der Meerjungfrauen segnet Sie mit mehr Glück für Ihren nächsten "
"Kampf."

msgid ""
"You come upon the pyramid of a great and ancient king.\n"
"You are tempted to search it for treasure, but all the old stories warn of "
"fearful curses and undead guardians.\n"
"Will you search?"
msgstr ""
"Sie stoßen auf die Pyramide eines großen und alten Königs.\n"
"Sie sind versucht, sie nach Schätzen zu durchsuchen, aber alle alten "
"Geschichten warnen vor schrecklichen Flüchen und untoten Wächtern.\n"
"Werden Sie suchen?"

msgid ""
"Upon defeating the monsters, you decipher an ancient glyph on the wall, "
"telling the secret of the spell - '"
msgstr ""
"Nachdem Sie die Monster besiegt haben, entziffern Sie eine alte Glyphe an "
"der Wand, die das Geheimnis des Zaubers verrät - '"

msgid "Unfortunately, you have no Magic Book to record the spell with."
msgstr ""
"Leider haben Sie kein Zauberbuch, mit dem Sie den Zauberspruch aufzeichnen "
"können."

msgid ""
"Unfortunately, you do not have the wisdom to understand the spell, and you "
"are unable to learn it."
msgstr ""
"Leider haben Sie nicht die Weisheit, den Zauberspruch zu verstehen, und "
"können ihn nicht lernen."

msgid ""
"You come upon the pyramid of a great and ancient king.\n"
"Routine exploration reveals that the pyramid is completely empty."
msgstr ""
"Sie stoßen auf die Pyramide eines großen und alten Königs.\n"
"Die routinemäßige Erkundung zeigt, dass die Pyramide völlig leer ist."

msgid ""
"A drink at the well is supposed to restore your spell points, but you are "
"already at maximum."
msgstr ""
"Ein Schluck aus dem Brunnen soll Ihre Zauberpunkte wiederherstellen, aber "
"Sie sind bereits am Maximum."

msgid "A second drink at the well in one day will not help you."
msgstr ""
"Ein zweiter Schluck aus dem Brunnen an einem Tag wird Ihnen nicht helfen."

msgid "A drink from the well has restored your spell points to maximum."
msgstr ""
"Ein Schluck aus dem Brunnen hat Ihre Zauberpunkte wieder auf das Maximum "
"gebracht."

msgid ""
"\"I'm sorry sir,\" The leader of the soldiers says, \"but you already know "
"everything we have to teach.\""
msgstr ""
"\"Es tut mir leid, Sir\", sagt der Anführer der Soldaten, \"aber Sie wissen "
"bereits alles, was wir zu lehren haben.\""

msgid "The soldiers living in the fort teach you a few new defensive tricks."
msgstr ""
"Die im Fort lebenden Soldaten bringen Ihnen ein paar neue "
"Verteidigungstricks bei."

msgid ""
"You've come upon a mercenary camp practicing their tactics. \"You're too "
"advanced for us,\" the mercenary captain says. \"We can teach nothing more.\""
msgstr ""
"Sie sind auf ein Lager gestoßen, wo die Söldner ihre Taktik üben. \"Ihr seid "
"zu weit fortgeschritten für uns\", sagt der Söldnerhauptmann. \"Wir können "
"euch nichts mehr beibringen.\""

msgid ""
"You've come upon a mercenary camp practicing their tactics. The mercenaries "
"welcome you and your troops and invite you to train with them."
msgstr ""
"Sie sind auf ein Lager gestoßen, wo die Söldner ihre Taktik üben. Die "
"Söldner begrüßen Sie und Ihre Truppen und laden Sie ein, mit ihnen zu "
"trainieren."

msgid "\"Go 'way!\", the witch doctor barks, \"you know all I know.\""
msgstr "\"Geh weg!\", bellt der Hexendoktor, \"du weißt alles, was ich weiß.\""

msgid ""
"An Orcish witch doctor living in the hut deepens your knowledge of magic by "
"showing you how to cast stones, read portents, and decipher the intricacies "
"of chicken entrails."
msgstr ""
"Ein orkischer Hexendoktor, der in der Hütte lebt, vertieft Ihr Wissen über "
"Magie, indem er Ihnen zeigt, wie man Steine wirft, Vorzeichen liest und die "
"Feinheiten von Hühnerinnereien entschlüsselt."

msgid ""
"You've found a group of Druids worshipping at one of their strange stone "
"edifices. Silently, the Druids turn you away, indicating they have nothing "
"new to teach you."
msgstr ""
"Sie haben eine Gruppe von Druiden gefunden, die an einem ihrer seltsamen "
"Steinbauten beten. Die Druiden weisen Sie schweigend ab und geben zu "
"verstehen, dass sie Ihnen nichts Neues zu lehren haben."

msgid ""
"You've found a group of Druids worshipping at one of their strange stone "
"edifices. Silently, they teach you new ways to cast spells."
msgstr ""
"Sie haben eine Gruppe von Druiden gefunden, die an einem ihrer seltsamen "
"Steinbauten beten. Im Stillen lehren sie Sie neue Wege, Zauber zu wirken."

msgid ""
"You tentatively approach the burial ground of ancient warriors. Do you want "
"to search the graves?"
msgstr ""
"Sie nähern sich zögerlich dem Gräberfeld der alten Krieger. Wollen Sie die "
"Gräber durchsuchen?"

msgid ""
"You spend several hours searching the graves and find nothing. Such a "
"despicable act reduces your army's morale."
msgstr ""
"Sie verbringen mehrere Stunden damit, die Gräber zu durchsuchen und finden "
"nichts. Ein solch abscheulicher Akt senkt die Moral Ihrer Armee."

msgid "Upon defeating the Zombies you search the graves and find something!"
msgstr ""
"Nachdem Sie die Zombies besiegt haben, durchsuchen Sie die Gräber und finden "
"etwas!"

msgid ""
"The rotting hulk of a great pirate ship creaks eerily as it is pushed "
"against the rocks. Do you wish to search the shipwreck?"
msgstr ""
"Der verrottende Rumpf eines großen Piratenschiffs knarrt unheimlich, als er "
"gegen die Felsen gedrückt wird. Möchten Sie das Schiffswrack durchsuchen?"

msgid ""
"You spend several hours sifting through the debris and find nothing. Such a "
"despicable act reduces your army's morale."
msgstr ""
"Nachdem Sie die Geister besiegt haben, verbringen Sie mehrere Stunden damit, "
"die Trümmer zu durchsuchen und finden nichts. Solch eine "
"verabscheuungswürdige Tat senkt die Moral Ihrer Armee."

msgid ""
"Upon defeating the Ghosts you sift through the debris and find something!"
msgstr ""
"Nachdem Sie die Geister besiegt haben, durchsuchen Sie die Trümmer und "
"finden etwas!"

msgid ""
"The rotting hulk of a great pirate ship creaks eerily as it is pushed "
"against the rocks. Do you wish to search the ship?"
msgstr ""
"Der verrottende Rumpf eines großen Piratenschiffs knarrt unheimlich, als er "
"gegen die Felsen gedrückt wird. Möchten Sie das Schiff durchsuchen?"

msgid ""
"Upon defeating the Skeletons you sift through the debris and find something!"
msgstr ""
"Nachdem Sie die Skelette besiegt haben, durchsuchen Sie die Trümmer und "
"finden etwas!"

msgid "Your men spot a navigational buoy, confirming that you are on course."
msgstr ""
"Ihre Männer entdecken eine Navigationsboje, die Ihnen bestätigt, dass Sie "
"auf Kurs sind."

msgid ""
"Your men spot a navigational buoy, confirming that you are on course and "
"increasing their morale."
msgstr ""
"Ihre Männer entdecken eine Navigationsboje, die ihnen bestätigt, dass Sie "
"auf Kurs sind und ihre Moral steigert."

msgid ""
"The drink at the oasis is refreshing, but offers no further benefit. The "
"oasis might help again if you fought a battle first."
msgstr ""
"Der Schluck an der Oase ist erfrischend, bietet aber keinen weiteren Nutzen. "
"Die Oase könnte wieder helfen, wenn Sie zuerst eine Schlacht gekämpft haben."

msgid ""
"A drink at the oasis fills your troops with strength and lifts their "
"spirits.  You can travel a bit further today."
msgstr ""
"Ein Schluck an der Oase in der Oase füllt Ihre Truppen mit Kraft und hebt "
"ihre Laune.  Sie können heute ein Stück weiter reisen."

msgid ""
"The drink at the watering hole is refreshing, but offers no further benefit. "
"The watering hole might help again if you fought a battle first."
msgstr ""
"Der Schluck an der Wasserstelle ist erfrischend, bietet aber keinen weiteren "
"Nutzen. Die Wasserstelle könnte wieder helfen, wenn Sie zuerst eine Schlacht "
"geschlagen haben."

msgid ""
"A drink at the watering hole fills your troops with strength and lifts their "
"spirits. You can travel a bit further today."
msgstr ""
"Ein Schluck an der Wasserstelle füllt Ihre Truppen mit Kraft und hebt ihre "
"Laune. Sie können heute ein Stück weiter reisen."

msgid ""
"It doesn't help to pray twice before a battle. Come back after you've fought."
msgstr ""
"Es nützt nichts, vor einem Kampf zweimal zu beten. Kommen Sie zurück, "
"nachdem Sie gekämpft haben."

msgid "A visit and a prayer at the temple raises the morale of your troops."
msgstr "Ein Besuch und ein Gebet im Tempel hebt die Moral Ihrer Truppen."

msgid ""
"An old Knight appears on the steps of the gazebo. \"I am sorry, my liege, I "
"have taught you all I can.\""
msgstr ""
"Ein alter Ritter erscheint auf den Stufen des Pavillons. \"Es tut mir leid, "
"mein Lehnsherr, ich habe Euch alles beigebracht, was ich kann.\""

msgid ""
"An old Knight appears on the steps of the gazebo. \"My liege, I will teach "
"you all that I know to aid you in your travels.\""
msgstr ""
"Ein alter Ritter erscheint auf den Stufen des Pavillons. \"Mein Lehnsherr, "
"ich werde Euch alles lehren, was ich weiß, um Euch auf Eurer Reise zu helfen."
"\""

msgid ""
"You've pulled a shipwreck survivor from certain death in an unforgiving "
"ocean. Grateful, he says, \"I would give you an artifact as a reward, but "
"you're all full.\""
msgstr ""
"Sie haben einen Schiffbrüchigen vor dem sicheren Tod in dem unbarmherzigen "
"Ozean gerettet. Dankbar sagt er: \"Ich würde dir ein Artefakt als Belohnung "
"geben, aber du bist schon voll.\""

msgid ""
"You've pulled a shipwreck survivor from certain death in an unforgiving "
"ocean. Grateful, he rewards you for your act of kindness by giving you the "
"%{art}."
msgstr ""
"Sie haben einen Schiffbrüchigen vor dem sicheren Tod in dem unbarmherzigen "
"Ozean gerettet. Aus Dankbarkeit belohnt er Sie für Ihren Akt der "
"Freundlichkeit, indem er Ihnen die %{art} schenkt."

msgid "A leprechaun offers you the %{art} for the small price of %{gold} Gold."
msgstr ""
"Ein Kobold bietet Ihnen die %{art} für den kleinen Preis von %{gold} Gold an."

msgid ""
"A leprechaun offers you the %{art} for the small price of %{gold} Gold and "
"%{count} %{res}."
msgstr ""
"Ein Kobold bietet Ihnen die %{art} für den kleinen Preis von %{gold} Gold "
"und %{count} %{res} an."

msgid "Do you wish to buy this artifact?"
msgstr "Möchten Sie dieses Artefakt kaufen?"

msgid ""
"You try to pay the leprechaun, but realize that you can't afford it. The "
"leprechaun stamps his foot and ignores you."
msgstr ""
"Sie versuchen, den Kobold zu bezahlen, merken aber, dass Sie es sich nicht "
"leisten können. Der Kobold stampft mit dem Fuß auf und ignoriert Sie."

msgid ""
"Insulted by your refusal of his generous offer, the leprechaun stamps his "
"foot and ignores you."
msgstr ""
"Beleidigt durch Ihre Ablehnung seines großzügigen Angebots, stampft der "
"Kobold mit dem Fuß auf und ignoriert Sie."

msgid "You've found the artifact: "
msgstr "Sie haben das Artefakt gefunden: "

msgid ""
"You've found the humble dwelling of a withered hermit. The hermit tells you "
"that he is willing to give the %{art} to the first wise person he meets."
msgstr ""
"Sie haben die bescheidene Behausung eines vertrockneten Einsiedlers "
"gefunden. Der Einsiedler erzählt Ihnen, dass er bereit ist, die %{art} dem "
"ersten weisen Menschen zu geben, den er trifft."

msgid ""
"You've come across the spartan quarters of a retired soldier. The soldier "
"tells you that he is willing to pass on the %{art} to the first true leader "
"he meets."
msgstr ""
"Sie sind auf das spartanische Quartier eines pensionierten Soldaten "
"gestoßen. Der Soldat erzählt Ihnen, dass er bereit ist, die %{art} an den "
"ersten wahren Anführer weiterzugeben, den er trifft."

msgid ""
"You've encountered a strange person with a hat and an owl on it. He tells "
"you that he is willing to give %{art} if you have %{skill}."
msgstr ""
"Sie sind einer seltsamen Person mit einem Hut und einer Eule darauf "
"begegnet. Er sagt Ihnen, dass er bereit ist, %{art} zu geben, wenn Sie "
"%{skill} haben."

msgid ""
"You come upon an ancient artifact. As you reach for it, a pack of Rogues "
"leap out of the brush to guard their stolen loot."
msgstr ""
"Sie stoßen auf ein uraltes Artefakt. Als Sie danach greifen, springt ein "
"Rudel Schurken aus dem Gebüsch, um ihre gestohlene Beute zu bewachen."

msgid ""
"Through a clearing you observe an ancient artifact. Unfortunately, it's "
"guarded by a nearby %{monster}. Do you want to fight the %{monster} for the "
"artifact?"
msgstr ""
"Auf einer Lichtung entdecken Sie ein uraltes Artefakt. Leider wird es von "
"einem %{monster} in der Nähe bewacht. Wollen Sie gegen der %{monster} um das "
"Artefakt kämpfen?"

msgid "Victorious, you take your prize, the %{art}."
msgstr "Als Sieger nehmen Sie Ihren Preis, die %{art}, entgegen."

msgid ""
"Discretion is the better part of valor, and you decide to avoid this fight "
"for today."
msgstr ""
"Diskretion ist der bessere Teil der Tapferkeit, also beschließen Sie, diesen "
"Kampf für heute zu vermeiden."

msgid ""
"After spending hours trying to fish the chest out of the sea, you open it "
"and find %{gold} gold pieces."
msgstr ""
"Nachdem Sie stundenlang versucht haben, die Kiste aus dem Meer zu fischen, "
"öffnen Sie sie und finden %{gold}-Goldstücke."

msgid ""
"After spending hours trying to fish the chest out of the sea, you open it "
"and find %{gold} gold and the %{art}."
msgstr ""
"Nachdem Sie stundenlang versucht haben, die Kiste aus dem Meer zu fischen, "
"öffnen Sie sie und finden %{gold} Gold und die %{art}."

msgid ""
"After spending hours trying to fish the chest out of the sea, you open it, "
"only to find it empty."
msgstr ""
"Nachdem Sie stundenlang versucht haben, die Kiste aus dem Meer zu fischen, "
"öffnen Sie sie, nur um sie leer vorzufinden."

msgid ""
"After scouring the area, you fall upon a hidden treasure cache. You may take "
"the gold or distribute the gold to the peasants for experience. Do you wish "
"to keep the gold?"
msgstr ""
"Nachdem Sie das Gebiet durchkämmt haben, stoßen Sie auf ein verborgenes "
"Schatzversteck. Sie können das Gold mitnehmen oder das Gold an die Bauern "
"für Erfahrung verteilen. Möchten Sie das Gold behalten?"

msgid ""
"After scouring the area, you fall upon a hidden chest, containing the "
"%{gold} gold pieces."
msgstr ""
"Nachdem Sie das Gebiet durchkämmt haben, stoßen Sie auf eine versteckte "
"Kiste, die die %{gold}-Goldstücke enthält."

msgid ""
"After scouring the area, you fall upon a hidden chest, containing the "
"ancient artifact %{art}."
msgstr ""
"Nachdem Sie das Gebiet durchkämmt haben, stoßen Sie auf eine versteckte "
"Kiste, die das uralte Artefakt %{art} enthält."

msgid ""
"You stumble upon a dented and tarnished lamp lodged deep in the earth. Do "
"you wish to rub the lamp?"
msgstr ""
"Sie stolpern über eine verbeulte und angeschlagene Lampe, die tief in der "
"Erde steckt. Möchten Sie die Lampe reiben?"

msgid ""
"You have taken control of the local Alchemist shop. It will provide you with "
"%{count} unit of Mercury per day."
msgstr ""
"Sie haben die Kontrolle über den örtlichen Alchemistenladen übernommen. Er "
"versorgt Sie mit %{count} Einheit Quecksilber pro Tag."

msgid ""
"You gain control of a sawmill. It will provide you with %{count} units of "
"wood per day."
msgstr ""
"Sie erhalten die Kontrolle über ein Sägewerk. Es wird Sie mit %{count} "
"Einheiten Holz pro Tag versorgen."

msgid ""
"You gain control of an ore mine. It will provide you with %{count} units of "
"ore per day."
msgstr ""
"Sie erhalten die Kontrolle über eine Erzmine. Sie versorgt Sie mit %{count} "
"Einheiten Erz pro Tag."

msgid ""
"You gain control of a sulfur mine. It will provide you with %{count} unit of "
"sulfur per day."
msgstr ""
"Sie erhalten die Kontrolle über eine Schwefelmine. Sie versorgt Sie mit "
"%{count} Einheiten Schwefel pro Tag."

msgid ""
"You gain control of a crystal mine. It will provide you with %{count} unit "
"of crystal per day."
msgstr ""
"Sie erhalten die Kontrolle über eine Kristallmine. Sie versorgt Sie mit "
"%{count} Einheit Kristall pro Tag."

msgid ""
"You gain control of a gem mine. It will provide you with %{count} unit of "
"gems per day."
msgstr ""
"Sie erhalten die Kontrolle über eine Edelsteinmine. Sie versorgt Sie mit "
"%{count} Einheit Edelsteine pro Tag."

msgid ""
"You gain control of a gold mine. It will provide you with %{count} gold per "
"day."
msgstr ""
"Sie erhalten die Kontrolle über eine Goldmine. Sie versorgt Sie mit %{count} "
"Gold pro Tag."

msgid ""
"The lighthouse is now under your control, and all of your ships will now "
"move further each day."
msgstr ""
"Der Leuchtturm ist nun unter Ihrer Kontrolle, und alle Ihre Schiffe bewegen "
"sich nun jeden Tag weiter."

msgid "You gain control of a %{name}."
msgstr "Sie erhalten die Kontrolle über einen %{name}."

msgid ""
"You come upon an abandoned gold mine. The mine appears to be haunted. Do you "
"wish to enter?"
msgstr ""
"Sie stoßen auf eine verlassene Goldmine. In der Mine scheint es zu spuken. "
"Möchten Sie sie betreten?"

msgid "You beat the Ghosts and are able to restore the mine to production."
msgstr ""
"Sie haben die Geister besiegt und können die Mine wieder in Betrieb nehmen."

msgid ""
"A group of %{monster} with a desire for greater glory wish to join you. Do "
"you accept?"
msgstr ""
"Eine Gruppe von %{monster} mit dem Wunsch nach größerem Ruhm möchte sich "
"Ihnen anschließen. Akzeptieren Sie?"

msgid "As you approach the dwelling, you notice that there is no one here."
msgstr "Als Sie sich der Behausung nähern, bemerken Sie, dass niemand da ist."

msgid ""
"You search the ruins, but the Medusas that used to live here are gone. "
"Perhaps there will be more next week."
msgstr ""
"Sie durchsuchen die Ruinen, aber die Medusen, die hier früher gelebt haben, "
"sind weg. Vielleicht gibt es nächste Woche mehr."

msgid ""
"You've found some Medusas living in the ruins. They are willing to join your "
"army for a price. Do you want to recruit Medusas?"
msgstr ""
"Sie haben einige Medusen gefunden, die in den Ruinen leben. Sie sind bereit, "
"sich Ihrer Armee für einen bestimmten Preis anzuschließen. Möchten Sie "
"Medusen rekrutieren?"

msgid ""
"You've found a Sprite Tree City. Unfortunately, none of the Sprites living "
"there wish to join an army. Maybe next week."
msgstr ""
"Sie haben eine Baumstadt der Feen gefunden. Leider will sich keiner der dort "
"lebenden Feen einer Armee anschließen. Vielleicht nächste Woche."

msgid ""
"Some of the Sprites living in the tree city are willing to join your army "
"for a price. Do you want to recruit Sprites?"
msgstr ""
"Einige der Feen, die in der Baumstadt leben, sind bereit, sich Ihrer Armee "
"für einen Preis anzuschließen. Möchten Sie Feen rekrutieren?"

msgid ""
"A colorful Rogues' wagon stands empty here. Perhaps more Rogues will be here "
"later."
msgstr ""
"Ein bunter Wagen der Schurken steht hier leer. Vielleicht werden später noch "
"mehr Schurken hier sein."

msgid ""
"Distant sounds of music and laughter draw you to a colorful wagon housing "
"Rogues. Do you wish to have any Rogues join your army?"
msgstr ""
"Ferne Klänge von Musik und Gelächter locken Sie zu einem bunten Wagen, in "
"dem Schurken wohnen. Möchten Sie, dass sich Schurken Ihrer Armee anschließen?"

msgid ""
"A group of tattered tents, billowing in the sandy wind, beckons you. The "
"tents are unoccupied. Perhaps more Nomads will be here later."
msgstr ""
"Eine Gruppe zerfledderter Zelte, die sich im sandigen Wind wiegen, winkt "
"Ihnen zu. Die Zelte sind unbewohnt. Vielleicht werden später mehr Nomaden "
"hier sein."

msgid ""
"A group of tattered tents, billowing in the sandy wind, beckons you. Do you "
"wish to have any Nomads join you during your travels?"
msgstr ""
"Eine Gruppe zerfledderter Zelte, die sich im sandigen Wind wiegen, winkt "
"Ihnen zu. Wünschen Sie, dass sich Ihnen Nomaden auf Ihrer Reise anschließen?"

msgid "The pit of mud bubbles for a minute and then lies still."
msgstr "Die Schlammgrube blubbert eine Minute lang und liegt dann still."

msgid ""
"As you approach the bubbling pit of mud, creatures begin to climb out and "
"position themselves around it. In unison they say: \"Mother Earth would like "
"to offer you a few of her troops. Do you want to recruit Earth Elementals?\""
msgstr ""
"Als Sie sich der blubbernden Schlammgrube nähern, beginnen Kreaturen "
"herauszuklettern und sich um sie herum zu positionieren. Unisono sagen sie: "
"\"Mutter Erde möchte euch ein paar ihrer Truppen anbieten. Wollt ihr "
"Erdwesen rekrutieren?\""

msgid "You enter the structure of white stone pillars, and find nothing."
msgstr "Sie betreten die Struktur aus weißen Steinsäulen und finden nichts."

msgid ""
"White stone pillars support a roof that rises up to the sky. As you enter "
"the structure, the dead air of the outside gives way to a whirling gust that "
"almost pushes you back out. The air current materializes into a barely "
"visible form. The creature asks, in what can only be described as a loud "
"whisper: \"Why have you come? Are you here to call upon the forces of the "
"air?\""
msgstr ""
"Weiße Steinsäulen stützen ein Dach, das sich in den Himmel erhebt. Als Sie "
"das Bauwerk betreten, weicht die tote Luft des Außenbereichs einem "
"wirbelnden Windstoß, der Sie fast wieder hinausdrängt. Der Luftstrom "
"materialisiert sich zu einer kaum sichtbaren Gestalt. Die Kreatur fragt, was "
"man nur als lautes Flüstern bezeichnen kann: \"Warum bist du gekommen? Bist "
"du hier, um die Kräfte der Luft anzurufen?\""

msgid "No Fire Elementals approach you from the lava pool."
msgstr "Es nähern sich keine Feuerwesen aus dem Lavapool."

msgid ""
"Beneath a structure that serves to hold in heat, Fire Elementals move about "
"in a fiery pool of molten lava. A group of them approach you and offer their "
"services. Would you like to recruit Fire Elementals?"
msgstr ""
"Unter einer Struktur, die dazu dient, die Hitze zu halten, bewegen sich "
"Feuerwesen in einem feurigen Becken aus geschmolzener Lava. Eine Gruppe von "
"ihnen kommt auf Sie zu und bietet Ihnen ihre Dienste an. Möchten Sie "
"Feuerwesen rekrutieren?"

msgid "A face forms in the water for a moment, and then is gone."
msgstr ""
"Ein Gesicht formt sich für einen Moment im Wasser und ist dann verschwunden."

msgid ""
"Crystalline structures cast shadows over a small reflective pool of water. "
"You peer into the pool, and a face that is not your own peers back. It asks: "
"\"Would you like to call upon the powers of water?\""
msgstr ""
"Kristalline Strukturen werfen Schatten über ein kleines, reflektierendes "
"Wasserbecken. Sie blicken in das Becken, und ein Gesicht, das nicht Ihr "
"eigenes ist, blickt zurück. Es fragt: \"Möchten Sie die Kräfte des Wassers "
"anrufen?\""

msgid "This burial site is deathly still."
msgstr "Diese Grabstätte ist totenstill."

msgid ""
"Restless spirits of long dead warriors seeking their final resting place "
"offer to join you in hopes of finding peace. Do you wish to recruit ghosts?"
msgstr ""
"Rastlose Geister längst verstorbener Krieger, die ihre letzte Ruhestätte "
"suchen, bieten Ihnen an, sich Ihnen anzuschließen, in der Hoffnung, Frieden "
"zu finden. Möchten Sie Geister rekrutieren?"

msgid ""
"The City of the Dead is empty of life, and empty of unlife as well. Perhaps "
"some undead will move in next week."
msgstr ""
"Die Stadt der Toten ist leer vom Leben, und leer vom Unleben auch. "
"Vielleicht werden nächste Woche einige Untote einziehen."

msgid ""
"Some Liches living here are willing to join your army for a price. Do you "
"want to recruit Liches?"
msgstr ""
"Einige hier lebende Liches sind bereit, sich Ihrer Armee für einen Preis "
"anzuschließen. Wollen Sie Liches rekrutieren?"

msgid ""
"You've found the ruins of an ancient city, now inhabited solely by the "
"undead. Will you search?"
msgstr ""
"Sie haben die Ruinen einer alten Stadt gefunden, die jetzt nur noch von "
"Untoten bewohnt wird. Werden Sie suchen?"

msgid ""
"Some of the surviving Liches are impressed by your victory over their "
"fellows, and offer to join you for a price. Do you want to recruit Liches?"
msgstr ""
"Einige der überlebenden Liches sind von Ihrem Sieg über ihre Gefährten "
"beeindruckt und bieten Ihnen an, sich Ihnen gegen einen Preis anzuschließen. "
"Wollen Sie Liches rekrutieren?"

msgid ""
"You've found one of those bridges that Trolls are so fond of living under, "
"but there are none here. Perhaps there will be some next week."
msgstr ""
"Sie haben eine dieser Brücken gefunden, unter denen Trolle so gerne leben, "
"aber hier gibt es keine. Vielleicht wird es nächste Woche welche geben."

msgid ""
"Some Trolls living under a bridge are willing to join your army, but for a "
"price. Do you want to recruit Trolls?"
msgstr ""
"Einige Trolle, die unter einer Brücke leben, sind bereit, Ihrer Armee "
"beizutreten, aber für einen Preis. Wollen Sie Trolle rekrutieren?"

msgid "Trolls living under the bridge challenge you. Will you fight them?"
msgstr ""
"Trolle, die unter der Brücke leben, fordern Sie heraus. Werden Sie sie "
"bekämpfen?"

msgid ""
"A few Trolls remain, cowering under the bridge. They approach you and offer "
"to join your forces as mercenaries. Do you want to buy any Trolls?"
msgstr ""
"Ein paar Trolle bleiben zurück und kauern unter der Brücke. Sie kommen auf "
"Sie zu und bieten Ihnen an, sich Ihren Truppen als Söldner anzuschließen. "
"Wollen Sie Trolle kaufen?"

msgid ""
"The Dragon city has no Dragons willing to join you this week. Perhaps a "
"Dragon will become available next week."
msgstr ""
"Die Drachenstadt hat diese Woche keine Drachen, die bereit sind, sich Ihnen "
"anzuschließen. Vielleicht wird nächste Woche ein Drache verfügbar."

msgid ""
"The Dragon city is willing to offer some Dragons for your army for a price. "
"Do you wish to recruit Dragons?"
msgstr ""
"Die Drachenstadt ist bereit, einige Drachen für Ihre Armee gegen einen Preis "
"anzubieten. Möchten Sie Drachen rekrutieren?"

msgid ""
"You stand before the Dragon City, a place off-limits to mere humans. Do you "
"wish to violate this rule and challenge the Dragons to a fight?"
msgstr ""
"Du stehst vor der Drachenstadt, einem Ort, der für Menschen tabu ist. Willst "
"du gegen diese Regel verstoßen und die Drachen zu einem Kampf herausfordern?"

msgid ""
"Having defeated the Dragon champions, the city's leaders agree to supply "
"some Dragons to your army for a price. Do you wish to recruit Dragons?"
msgstr ""
"Nachdem Sie die Drachenchampions besiegt haben, erklären sich die Anführer "
"der Stadt bereit, Ihrer Armee einige Drachen für einen bestimmten Preis zur "
"Verfügung zu stellen. Möchten Sie Drachen rekrutieren?"

msgid "From the observation tower, you are able to see distant lands."
msgstr "Vom Beobachtungsturm aus kann man weit in die Ferne blicken."

msgid ""
"The spring only refills once a week, and someone's already been here this "
"week."
msgstr ""
"Die Quelle füllt sich nur einmal pro Woche, und diese Woche war schon jemand "
"hier."

msgid ""
"A drink at the spring is supposed to give you twice your normal spell "
"points, but you are already at that level."
msgstr ""
"Ein Schluck an der Quelle soll Ihnen das Doppelte Ihrer normalen "
"Zauberpunkte geben, aber Sie sind bereits auf dieser Stufe."

msgid ""
"A drink from the spring fills your blood with magic! You have twice your "
"normal spell points in reserve."
msgstr ""
"Ein Schluck aus der Quelle füllt Ihr Blut mit Magie! Sie haben das Doppelte "
"Ihrer normalen Zauberpunkte in Reserve."

msgid ""
"Recognizing you, the butler refuses to admit you. \"The master,\" he says, "
"\"will not see the same student twice.\""
msgstr ""
"Als der Butler Sie erkennt, weigert er sich, Sie einzulassen. \"Der "
"Meister\", sagt er, \"will denselben Schüler nicht zweimal sehen.\""

msgid ""
"The butler admits you to see the master of the house. He trains you in the "
"four skills a hero should know."
msgstr ""
"Der Butler empfängt Sie beim Herrn des Hauses. Er trainiert Sie in den vier "
"Fertigkeiten, die ein Held beherrschen sollte."

msgid ""
"The butler opens the door and looks you up and down. \"You are neither "
"famous nor diplomatic enough to be admitted to see my master,\" he sniffs. "
"\"Come back when you think yourself worthy.\""
msgstr ""
"Der Butler öffnet die Tür und mustert Sie von oben bis unten. \"Sie sind "
"weder berühmt noch diplomatisch genug, um zu meinem Herrn vorgelassen zu "
"werden\", schnieft er. \"Kommen Sie wieder, wenn Sie sich für würdig halten."
"\""

msgid " and "
msgstr " und "

msgid ""
"All of the %{monsters} you have in your army have been trained by the battle "
"masters of the fort. Your army now contains %{monsters2}."
msgstr ""
"Alle %{monsters}, die Sie in Ihrer Armee haben, wurden von den Kampfmeistern "
"der Festung ausgebildet. Ihre Armee enthält jetzt %{monsters2}."

msgid ""
"An unusual alliance of Ogres, Orcs, and Dwarves offer to train (upgrade) any "
"such troops brought to them. Unfortunately, you have none with you."
msgstr ""
"Eine ungewöhnliche Allianz aus Ogern, Orks und Zwergen bietet an, solche "
"Truppen, die zu ihnen gebracht werden, auszubilden (aufzurüsten). Leider "
"haben Sie keine dabei."

msgid "All of your %{monsters} have been upgraded into %{monsters2}."
msgstr "Alle Ihre %{monsters} wurden zu %{monsters2} aufgerüstet."

msgid ""
"A blacksmith working at the foundry offers to convert all Pikemen and "
"Swordsmen's weapons brought to him from iron to steel. He also says that he "
"knows a process that will convert Iron Golems into Steel Golems. "
"Unfortunately, you have none of these troops in your army, so he can't help "
"you."
msgstr ""
"Ein Schmied, der in der Gießerei arbeitet, bietet an, alle Waffen von "
"Pikemen und Swordsmen, die zu ihm gebracht werden, von Eisen in Stahl "
"umzuwandeln. Er sagt auch, dass er ein Verfahren kennt, mit dem man "
"Eisengoleme in Stahlgoleme umwandeln kann. Leider haben Sie keine dieser "
"Truppen in Ihrer Armee, also kann er Ihnen nicht helfen."

msgid ""
"The captain looks at you with surprise and says:\n"
"\"You already have all the maps I know about. Let me fish in peace now.\""
msgstr ""
"Der Hauptmann sieht Sie überrascht an und sagt:\n"
"\"Sie haben bereits alle Karten, die ich kenne. Lassen Sie mich jetzt in "
"Ruhe fischen.\""

msgid ""
"A retired captain living on this refurbished fishing platform offers to sell "
"you maps of the sea he made in his younger days for 1,000 gold. Do you wish "
"to buy the maps?"
msgstr ""
"Ein Hauptmann im Ruhestand, der auf dieser renovierten Fischerplattform "
"lebt, bietet Ihnen an, für 1.000 Gold die Karten des Meeres zu verkaufen, "
"die er in seinen jüngeren Tagen angefertigt hat. Möchten Sie die Karten "
"kaufen?"

msgid ""
"The captain sighs. \"You don't have enough money, eh?  You can't expect me "
"to give my maps away for free!\""
msgstr ""
"Der Hauptmann seufzt. \"Du hast nicht genug Geld, was?  Du kannst nicht "
"erwarten, dass ich meine Karten umsonst ausgebe!\""

msgid ""
"You come upon an obelisk made from a type of stone you have never seen "
"before. Staring at it intensely, the smooth surface suddenly changes to an "
"inscription. The inscription is a piece of a lost ancient map. Quickly you "
"copy down the piece and the inscription vanishes as abruptly as it appeared."
msgstr ""
"Sie stoßen auf einen Obelisken aus einer Steinsorte, die Sie noch nie "
"gesehen haben. Sie starren ihn intensiv an, als sich auf der glatten "
"Oberfläche plötzlich eine Inschrift abzeichnet. Die Inschrift ist ein Stück "
"einer verlorenen alten Karte. Schnell schreiben Sie das Stück ab und die "
"Inschrift verschwindet so abrupt, wie sie aufgetaucht ist."

msgid "You have already been to this obelisk."
msgstr "Sie waren bereits an diesem Obelisken."

msgid ""
"Upon your approach, the tree opens its eyes in delight. \"It is good to see "
"you, my student. I hope my teachings have helped you.\""
msgstr ""
"Als Sie sich nähern, öffnet der Baum erfreut seine Augen. \"Es ist schön, "
"dich zu sehen, mein Schüler. Ich hoffe, meine Lehren haben dir geholfen.\""

msgid ""
"Upon your approach, the tree opens its eyes in delight. \"Ahh, an "
"adventurer! Allow me to teach you a little of what I have learned over the "
"ages.\""
msgstr ""
"Als Sie sich nähern, öffnet der Baum erfreut seine Augen. \"Ahh, ein "
"Abenteurer! Erlaube mir, dich ein wenig von dem zu lehren, was ich im Laufe "
"der Zeit gelernt habe.\""

msgid "Upon your approach, the tree opens its eyes in delight."
msgstr "Als Sie sich nähern, öffnet der Baum erfreut seine Augen."

msgid ""
"\"Ahh, an adventurer! I will be happy to teach you a little of what I have "
"learned over the ages for a mere %{count} %{res}.\""
msgstr ""
"\"Ahh, ein Abenteurer! Ich bringe dich gerne ein wenig von dem bei, was ich "
"im Laufe der Zeit gelernt habe, für nur %{count} %{res}.\""

msgid "(Just bury it around my roots.)"
msgstr "(vergrab es einfach um meine Wurzeln herum.)"

msgid "Tears brim in the eyes of the tree."
msgstr "In den Augen des Baumes kullern Tränen."

msgid "\"I need %{count} %{res}.\""
msgstr "\"Ich brauche %{count} %{res}.\""

msgid "it whispers. (sniff) \"Well, come back when you can pay me.\""
msgstr ""
"flüstert er. (schnieft) \"Na, dann komm wieder, wenn du mich bezahlen kannst."
"\""

msgid ""
"Nestled among the trees sits a blind seer. After you explain the intent of "
"your journey, the seer activates his crystal ball, allowing you to see the "
"strengths and weaknesses of your opponents."
msgstr ""
"Eingebettet zwischen den Bäumen sitzt ein blinder Seher. Nachdem Sie ihm das "
"Ziel Ihrer Reise erklärt haben, aktiviert der Seher seine Kristallkugel, mit "
"der Sie die Stärken und Schwächen Ihrer Gegner sehen können."

msgid ""
"The entrance to the cave is dark, and a foul, sulfurous smell issues from "
"the cave mouth. Will you enter?"
msgstr ""
"Der Eingang der Höhle ist dunkel, und ein fauliger, schwefliger Geruch "
"strömt aus dem Höhleneingang. Werden Sie eintreten?"

msgid "Except for evidence of a terrible battle, the cave is empty."
msgstr "Bis auf die Spuren einer schrecklichen Schlacht ist die Höhle leer."

msgid ""
"You find a powerful and grotesque Demon in the cave. \"Today,\" it rasps, "
"\"you will fight and surely die. But I will give you a choice of deaths. You "
"may fight me, or you may fight my servants. Do you prefer to fight my "
"servants?\""
msgstr ""
"Sie finden einen mächtigen und grotesken Dämon in der Höhle. \"Heute\", "
"krächzt er, \"wirst du kämpfen und sicher sterben. Aber ich lasse dir die "
"Wahl zwischen zwei Todesarten. Ihr könnt gegen mich kämpfen, oder gegen "
"meine Diener. Wollt ihr lieber gegen meine Diener kämpfen?\""

msgid ""
"The Demon screams its challenge and attacks! After a short, desperate "
"battle, you slay the monster and receive %{exp} experience points."
msgstr ""
"Der Dämon schreit seine Herausforderung und greift an! Nach einem kurzen, "
"verzweifelten Kampf erschlagen Sie das Monster und erhalten %{exp} "
"Erfahrungspunkte."

msgid ""
"The Demon screams its challenge and attacks! After a short, desperate "
"battle, you slay the monster and receive %{exp} experience points and "
"%{count} gold."
msgstr ""
"Der Dämon schreit seine Herausforderung und greift an! Nach einem kurzen, "
"verzweifelten Kampf erschlagen Sie das Monster und erhalten %{exp} "
"Erfahrungspunkte und %{count} Gold."

msgid ""
"The Demon screams its challenge and attacks! After a short, desperate "
"battle, you slay the monster and find the %{art} in the back of the cave."
msgstr ""
"Der Dämon schreit seine Herausforderung und greift an! Nach einem kurzen, "
"verzweifelten Kampf erschlagen Sie das Monster und finden die %{art} im "
"hinteren Teil der Höhle."

msgid ""
"Seeing that you do not have %{count} gold, the demon slashes you with its "
"claws, and the last thing you see is a red haze."
msgstr ""
"Als der Dämon sieht, dass Sie kein %{count} Gold haben, schlitzt er Sie mit "
"seinen Klauen auf, und das Letzte, was Sie sehen, ist ein roter Schleier."

msgid ""
"The Demon leaps upon you and has its claws at your throat before you can "
"even draw your sword. \"Your life is mine,\" it says. \"I will sell it back "
"to you for %{count} gold.\""
msgstr ""
"Der Dämon springt Sie an und hat seine Klauen an Ihrer Kehle, bevor Sie "
"überhaupt Ihren Schwert ziehen können. \"Dein Leben gehört mir\", sagt er. "
"\"Ich werde es dir für %{count} Gold zurückverkaufen.\""

msgid ""
"Upon defeating the daemon's servants, you find a hidden cache with %{count} "
"gold."
msgstr ""
"Nachdem Sie die Diener des Dämons besiegt haben, finden Sie einen "
"verborgenen Versteck mit %{count} Gold."

msgid ""
"As you enter the Alchemist's Tower, a hobbled, graying man in a brown cloak "
"makes his way towards you."
msgstr ""
"Als Sie den Alchemistenturm betreten, kommt ein humpelnder, ergrauter Mann "
"in einem braunen Mantel auf Sie zu."

msgid "He checks your pack, and sees that you have 1 cursed item."
msgid_plural ""
"He checks your pack, and sees that you have %{count} cursed items."
msgstr[0] ""
"Er überprüft Ihren Rucksack und sieht, dass Sie 1 verfluchten Gegenstand "
"haben."
msgstr[1] ""
"Er überprüft Ihren Rucksack und sieht, dass Sie %{count} verfluchte "
"Gegenstände haben."

msgid "For %{gold} gold, the alchemist will remove it for you. Do you pay?"
msgid_plural ""
"For %{gold} gold, the alchemist will remove them for you. Do you pay?"
msgstr[0] ""
"Für %{gold} Gold wird der Alchemist es für Sie entfernen. Bezahlen Sie?"
msgstr[1] ""
"Für %{gold} Gold wird der Alchemist die für Sie entfernen. Bezahlen Sie?"

msgid ""
"After you consent to pay the requested amount of gold, the alchemist grabs "
"the cursed artifact and throws it into his magical cauldron."
msgid_plural ""
"After you consent to pay the requested amount of gold, the alchemist grabs "
"all cursed artifacts and throws them into his magical cauldron."
msgstr[0] ""
"Nachdem Sie eingewilligt haben, den geforderten Goldbetrag zu zahlen, "
"schnappt sich der Alchemist das verfluchte Artefakt und wirft es in seinen "
"magischen Kessel."
msgstr[1] ""
"Nachdem Sie eingewilligt haben, den geforderten Goldbetrag zu zahlen, "
"schnappt sich der Alchemist alle verfluchten Artefakte und wirft sie in "
"seinen magischen Kessel."

msgid ""
"You hear a voice from behind the locked door, \"You don't have enough gold "
"to pay for my services.\""
msgstr ""
"Sie hören eine Stimme hinter der verschlossenen Tür: \"Sie haben nicht genug "
"Gold, um meine Dienste zu bezahlen.\""

msgid ""
"You hear a voice from high above in the tower, \"Go away! I can't help you!\""
msgstr ""
"Sie hören eine Stimme von hoch oben aus dem Turm: \"Geh weg! Ich kann dir "
"nicht helfen!\""

msgid ""
"The head groom speaks to you, \"That is a fine looking horse you have. I am "
"afraid we can give you no better, but the horses your cavalry are riding "
"look to be of poor breeding stock. We have many trained war horses which "
"would aid your riders greatly. I insist you take them.\""
msgstr ""
"Der Oberpfleger spricht zu Ihnen: \"Das ist ein schönes Pferd, das Sie da "
"haben. Ich fürchte, wir können Euch kein besseres geben, aber die Pferde, "
"die Eure Kavallerie reitet, scheinen aus schlechter Zucht zu sein. Wir haben "
"viele ausgebildete Kriegspferde, die euren Reitern sehr helfen würden. Ich "
"bestehe darauf, dass ihr sie nehmt.\""

msgid ""
"As you approach the stables, the head groom appears, leading a fine looking "
"war horse. \"This steed will help speed you in your travels. Alas, he will "
"grow tired in a week. You must also let me give better horses to your "
"mounted soldiers, their horses look shoddy and weak.\""
msgstr ""
"Als Sie sich den Ställen nähern, erscheint der Stallmeister und führt ein "
"gut aussehendes Schlachtross. \"Dieses Ross wird Euch helfen, Eure Reisen zu "
"beschleunigen. Leider wird es in einer Woche müde werden. Ihr müsst mir auch "
"erlauben, Euren berittenen Soldaten bessere Pferde zu geben, ihre Pferde "
"sehen schäbig und schwach aus.\""

msgid ""
"The head groom approaches you and speaks, \"You already have a fine horse, "
"and have no inexperienced cavalry which might make use of our trained war "
"horses.\""
msgstr ""
"Der Oberpfleger tritt an Sie heran und spricht: \"Sie haben schon ein "
"schönes Pferd und keine unerfahrene Kavallerie, die unsere ausgebildeten "
"Schlachtrösser gebrauchen könnte.\""

msgid ""
"As you approach the stables, the head groom appears, leading a fine looking "
"war horse. \"This steed will help speed you in your travels. Alas, his "
"endurance will wane with a lot of heavy riding, and you must return for a "
"fresh mount in a week. We also have many fine war horses which could benefit "
"mounted soldiers, but you have none we can help.\""
msgstr ""
"Als Sie sich den Ställen nähern, erscheint der Stallmeister und führt ein "
"gut aussehendes Schlachtross. \"Dieses Ross wird Euch auf Euren Reisen "
"helfen, schneller voranzukommen. Leider wird seine Ausdauer bei viel "
"schwerem Reiten nachlassen, und Ihr müsst in einer Woche wiederkommen, um "
"ein neues Pferd zu holen. Wir haben auch viele gute Kriegspferde, die "
"berittenen Soldaten helfen könnten, aber Sie haben keines, dem wir helfen "
"können.\""

msgid "The Arena guards turn you away."
msgstr "Die Arena-Wächter weisen Sie ab."

msgid ""
"You have your crew stop up their ears with wax before the sirens' eerie song "
"has any chance of luring them to a watery grave."
msgstr ""
"Ihr müsst eurer Mannschaft die Ohren mit Wachs verstopfen, bevor der "
"unheimliche Gesang der Sirenen sie in ein nasses Grab locken kann."

msgid ""
"As the sirens sing their eerie song, your small, determined army manages to "
"overcome the urge to dive headlong into the sea."
msgstr ""
"Während die Sirenen ihr unheimliches Lied singen, schafft es Ihre kleine, "
"entschlossene Armee, den Drang zu überwinden, kopfüber ins Meer zu stürzen."

msgid ""
"An eerie wailing song emanates from the sirens perched upon the rocks. Many "
"of your crew fall under its spell, and dive into the water where they drown. "
"You are now wiser for the visit, and gain %{exp} experience."
msgstr ""
"Von den auf den Felsen sitzenden Sirenen geht ein unheimlicher Heulgesang "
"aus. Viele Ihrer Mannschaft geraten in seinen Bann und tauchen ins Wasser, "
"wo sie ertrinken. Ihr seid nun um diesen Besuch reicher und erhaltet %{exp} "
"Erfahrung."

msgid ""
"In a dazzling display of daring, you break into the local jail and free the "
"hero imprisoned there, who, in return, pledges loyalty to your cause."
msgstr ""
"In einer schillernden Darbietung von Wagemut brechen Sie in das örtliche "
"Gefängnis ein und befreien den dort eingesperrten Helden, der im Gegenzug "
"Ihrer Sache die Treue schwört."

msgid ""
"You already have %{count} heroes, and regretfully must leave the prisoner in "
"this jail to languish in agony for untold days."
msgstr ""
"Sie haben bereits %{count} Helden und müssen leider den Gefangenen in diesem "
"Gefängnis zurücklassen, um für unzählige Tage in Agonie zu schmachten."

msgid ""
"You enter a rickety hut and talk to the magician who lives there. He tells "
"you of places near and far which may aid you in your journeys."
msgstr ""
"Sie betreten eine klapprige Hütte und sprechen mit dem Magier, der dort "
"lebt. Er erzählt Ihnen von Orten in der Nähe und in der Ferne, die Ihnen auf "
"Ihren Reisen helfen können."

msgid "This eye seems to be intently studying its surroundings."
msgstr "Dieses Auge scheint seine Umgebung aufmerksam zu studieren."

msgid "You come across a giant Sphinx. The Sphinx remains strangely quiet."
msgstr "Sie stoßen auf eine riesige Sphinx. Die Sphinx bleibt seltsam ruhig."

msgid ""
"\"I have a riddle for you,\" the Sphinx says. \"Answer correctly, and you "
"shall be rewarded. Answer incorrectly, and you shall be eaten. Do you accept "
"the challenge?\""
msgstr ""
"\"Ich habe ein Rätsel für dich\", sagt die Sphinx. \"Antworte richtig, und "
"du wirst belohnt werden. Antworte falsch, und du wirst gefressen werden. "
"Nimmst du die Herausforderung an?\""

msgid ""
"The Sphinx asks you the following riddle:\n"
" \n"
"'%{riddle}'\n"
" \n"
"Your answer?"
msgstr ""
"Die Sphinx stellt Ihnen das folgende Rätsel:\n"
" \n"
"'%{riddle}'\n"
" \n"
"Ihre Antwort?"

msgid ""
"\"You guessed incorrectly,\" the Sphinx says, smiling. The Sphinx swipes at "
"you with a paw, knocking you to the ground. Another blow makes the world go "
"black, and you know no more."
msgstr ""
"\"Du hast falsch geraten\", sagt die Sphinx und lächelt. Die Sphinx schlägt "
"mit einer Pranke nach Ihnen und wirft Sie zu Boden. Ein weiterer Schlag "
"lässt die Welt schwarz werden, und Sie wissen nichts mehr."

msgid ""
"Looking somewhat disappointed, the Sphinx sighs. \"You've answered my riddle "
"so here's your reward. Now begone.\""
msgstr ""
"Die Sphinx sieht etwas enttäuscht aus und seufzt. \"Du hast mein Rätsel "
"gelöst, hier ist deine Belohnung. Und nun verschwinde.\""

msgid ""
"A magical barrier stands tall before you, blocking your way. Runes on the "
"arch read,\n"
"\"Speak the key and you may pass.\"\n"
"As you speak the magic word, the glowing barrier dissolves into nothingness."
msgstr ""
"Eine magische Barriere steht hoch vor Ihnen und versperrt Ihnen den Weg. Auf "
"dem Bogen stehen Runen,\n"
"\"Sprich den Schlüssel und du darfst passieren.\"\n"
"Als Sie das magische Wort sprechen, löst sich die glühende Barriere in "
"Nichts auf."

msgid ""
"A magical barrier stands tall before you, blocking your way. Runes on the "
"arch read,\n"
"\"Speak the key and you may pass.\"\n"
"You speak, and nothing happens."
msgstr ""
"Eine magische Barriere steht hoch vor Ihnen und versperrt Ihnen den Weg. Auf "
"dem Bogen stehen Runen,\n"
"\"Sprich den Schlüssel und du kannst passieren.\"\n"
"Sie sprechen, aber es passiert nichts."

msgid ""
"You enter the tent and see an old woman gazing into a magic gem. She looks "
"up and says,\n"
"\"In my travels, I have learned much in the way of arcane magic. A great "
"oracle taught me his skill. I have the answer you seek.\""
msgstr ""
"Sie betreten das Zelt und sehen eine alte Frau, die in einen magischen "
"Edelstein blickt. Sie schaut auf und sagt,\n"
"\"Auf meinen Reisen habe ich viel über die arkane Magie gelernt. Ein großes "
"Orakel lehrte mich sein Können. Ich habe die Antwort, die Ihr sucht.\""

#, fuzzy
msgid "No spell book is present."
msgstr "Das Zauberbuch ist nicht vorhanden."

msgid ""
"This spell costs %{mana} spell points. You have no spell points, so you "
"cannot cast it."
msgstr ""
"Dieser Zauberspruch kostet %{mana} Mana. Sie haben kein Mana, also können "
"Sie den Zauber nicht wirken."

#, fuzzy
msgid ""
"This spell costs %{mana} spell points. You only have %{point} spell points, "
"so you cannot cast it."
msgstr ""
"Dieser Zauberspruch kostet %{mana} Mana. Sie haben nur %{point} Mana, also "
"können Sie den Zauber nicht wirken."

msgid "The spell was not found."
msgstr "Der Zauberspruch wurde nicht gefunden."

msgid "Only heroes can cast this spell."
msgstr "Nur Helden können diesen Zauberspruch wirken."

msgid "This hero is not able to cast adventure spells."
msgstr "Dieser Held ist nicht in der Lage, Abenteuerzauber zu wirken."

msgid "Your hero is too tired to cast this spell today. Try again tomorrow."
msgstr ""
"Ihr Held ist zu müde, um diesen Zauber heute zu wirken. Versuchen Sie es "
"morgen erneut."

#, fuzzy
msgid "This spell cannot be cast on a boat."
msgstr "Dieser Zauber kann nicht auf einem Boot verwendet werden."

<<<<<<< HEAD
msgid "This spell can be casted only nearby ocean."
msgstr "Dieser Zauber kann nur in der Nähe des Ozeans gewirkt werden."
=======
#, fuzzy
msgid "This spell can only be cast near an ocean."
msgstr "Dieser Zauber kann nur in der Nähe von Wasser gewirkt werden."
>>>>>>> d7ee1140

msgid ""
"There are no boats available and no ocean adjacent to the hero where this "
"spell will work."
msgstr ""
"In der Nähe des Helden gibt es kein Boot und keinen freien Platz im Meer, um "
"diesen Zauber zu wirken."

<<<<<<< HEAD
msgid "There is no more boat available to cast this spell."
msgstr "Es ist kein Boot mehr verfügbar, um diesen Spruch zu wirken."
=======
#, fuzzy
msgid "There are no boats available for this spell."
msgstr "Abenteuer-Zauberspruch aussprechen"
>>>>>>> d7ee1140

#, fuzzy
msgid "There is no ocean adjacent to the hero where this spell will work."
msgstr ""
<<<<<<< HEAD
"In der Nähe des Helden gibt es keinen freien Platz im Meer, um diesen Zauber "
"zu wirken."
=======
"In der Nähe Ihres Helden gibt es keinen freien Platz, um einen Wesen zu "
"beschwören."
>>>>>>> d7ee1140

msgid ""
"You do not own any town or castle that is not currently occupied by a hero. "
"You cannot cast this spell."
msgstr ""
"Sie besitzen derzeit keine Stadt oder Burg, die nicht von einem Helden "
"bewohnt wird, also können Sie den Zauber nicht wirken."

#, fuzzy
msgid "This hero is already in a town, so you cannot cast this spell."
msgstr ""
"Dieser Held befindet sich bereits in einer Stadt, sodass Ihr den Zauber "
"nicht wirken könnt."

msgid ""
"The nearest town is %{town}.\n"
" \n"
"This town is occupied by your hero %{hero}."
msgstr ""
"Die nächstgelegene Stadt ist %{town}.\n"
" \n"
"Diese Stadt ist von deinem Helden %{hero} besetzt."

#, fuzzy
msgid "This spell is already in effect."
msgstr "Dieser Zauber ist bereits in Gebrauch."

msgid ""
"No opponent neither has nor can have any hero under their command anymore. "
"Casting this spell will have no effect."
msgstr ""
"Kein Gegner kann mehr Helden unter seinem Kommando haben. Das Wirken dieses "
"Zaubers bringt keinen Vorteil."

msgid ""
"No opponent has a hero under their command at this time. Casting this spell "
"will have no effect."
msgstr ""
"Kein Gegner hat zu diesem Zeitpunkt einen Helden unter seinem Kommando. Das "
"Wirken dieses Zaubers bringt keinen Vorteil."

msgid ""
"You must be within %{count} spaces of a monster for the Visions spell to "
"work."
msgstr ""
"Sie müssen sich innerhalb von %{count} Feldern eines Monsters befinden, "
"damit die Vision wirkt."

#, fuzzy
msgid ""
"You must be standing on the entrance to a mine (sawmills and alchemist labs "
"do not count) to cast this spell."
msgstr ""
"Sie müssen am Eingang einer Mine stehen (Sägewerke und Alchemisten zählen "
"nicht), um diesen Zauber zu wirken."

msgid "You must first defeat the ghosts guarding the mine to cast this spell."
msgstr ""
"Um diesen Zauber zu wirken, müssen zuerst die Geister besiegt werden, die "
"die Mine bewachen."

msgid ""
"There are already at least as many elementals guarding the mine as this hero "
"can generate. Casting this spell will have no effect."
msgstr ""
"Es gibt bereits mindestens so viele Elementare, die die Mine bewachen, wie "
"der Zauberspruch erzeugen kann. Das Wirken dieses Zaubers wird keinen "
"Vorteil bringen."

msgid "%{name} the %{race} (Level %{level})"
msgstr "%{name} (Stufe %{level} %{race})"

msgid "Are you sure you want to dismiss this Hero?"
msgstr "Sind Sie sicher, dass Sie diesen Helden entlassen wollen?"

msgid "View Experience Info"
msgstr "Infos zur Erfahrung anzeigen"

msgid "View Spell Points Info"
msgstr "Infos zu Zauberpunkten anzeigen"

msgid "Set army combat formation to 'Spread'"
msgstr "Armeekampfformation auf \"Ausbreitend\" einstellen"

msgid "Set army combat formation to 'Grouped'"
msgstr "Armeekampfformation auf \"Gruppiert\" einstellen"

msgid "Exit Hero Screen"
msgstr "Heldenbildschirm verlassen"

msgid "You cannot dismiss a hero in a castle"
msgstr "Man kann einen Helden nicht in einer Burg entlassen"

msgid "Dismissal of %{name} the %{race} is prohibited by scenario"
msgstr "Die Entlassung von %{name} (%{race}) ist durch das Szenario verboten"

msgid "Dismiss %{name} the %{race}"
msgstr "%{name} (%{race}) entlassen"

msgid "Show previous hero"
msgstr "Vorherigen Helden anzeigen"

msgid "Show next hero"
msgstr "Nächsten Helden anzeigen"

msgid "Blood Morale"
msgstr "Blutmoral"

msgid "%{morale} Morale"
msgstr "%{morale} Moral"

msgid "%{luck} Luck"
msgstr "%{luck} Glück"

msgid "Current Luck Modifiers:"
msgstr "Aktuelle Glücksmodifikatoren:"

msgid "Current Morale Modifiers:"
msgstr "Aktuelle Moralmodifikatoren:"

msgid "Entire army is undead, so morale does not apply."
msgstr "Die gesamte Armee ist untot, also gilt die Moral nicht."

msgid ""
"Current experience %{exp1}.\n"
" Next level %{exp2}."
msgstr ""
"Aktuelle Erfahrung %{exp1}.\n"
" Nächste Stufe %{exp2}."

msgid "Level %{level}"
msgstr "Stufe %{level}"

msgid ""
"%{name} currently has %{point} spell points out of a maximum of %{max}. The "
"maximum number of spell points is 10 times your knowledge. It is "
"occasionally possible to have more than your maximum spell points via "
"special events."
msgstr ""
"%{name} hat derzeit %{point} Zauberpunkte von einem Maximum von %{max}. Die "
"maximale Anzahl an Zauberpunkten ist das 10-fache ihr Wissens. Es ist "
"gelegentlich möglich, durch besondere Ereignisse mehr als die maximale "
"Anzahl an Zauberpunkten zu erhalten."

msgid "%{name1} meets %{name2}"
msgstr "%{name1} trifft %{name2}"

msgid "Town Portal"
msgstr "Stadtportal"

msgid "Select town to port to."
msgstr "Wählen Sie die Zielstadt aus."

msgid "Enemy heroes are now fully identifiable."
msgstr "Feindliche Helden sind jetzt vollständig identifizierbar."

msgid "Identify Hero"
msgstr "Held identifiz."

msgid "The creatures are willing to join us!"
msgstr "Die Kreaturen sind bereit, sich uns anzuschließen!"

msgid "All the creatures will join us..."
msgstr "Alle Kreaturen werden sich uns anschließen..."

msgid "The creature will join us..."
msgid_plural "%{count} of the creatures will join us..."
msgstr[0] "Die Kreatur wird sich uns anschließen..."
msgstr[1] "%{count} der Kreaturen werden sich uns anschließen..."

msgid ""
"\n"
" for a fee of %{gold} gold."
msgstr ""
"\n"
"gegen eine Gebühr von %{gold} Gold."

msgid "These weak creatures will surely flee before us."
msgstr "Diese schwachen Kreaturen werden sicher vor uns fliehen."

msgid "I fear these creatures are in the mood for a fight."
msgstr "Ich fürchte, diese Kreaturen sind in der Stimmung für einen Kampf."

msgid "Your attack skill is a bonus added to each creature's attack skill."
msgstr ""
"Ihre Angriffsfähigkeit ist ein Bonus, der zur Angriffsfähigkeit jeder "
"Kreatur addiert wird."

msgid "Your defense skill is a bonus added to each creature's defense skill."
msgstr ""
"Ihre Verteidigung ist ein Bonus, der zur Verteidigung jeder Kreatur addiert "
"wird."

msgid "Your spell power determines the length or power of a spell."
msgstr "Ihre Zauberkraft bestimmt die Länge oder Stärke eines Zaubers."

msgid ""
"Your knowledge determines how many spell points your hero may have. Under "
"normal circumstances, a hero is limited to 10 spell points per level of "
"knowledge."
msgstr ""
"Ihr Wissen bestimmt, wie viele Zauberpunkte Ihr Held haben darf. Unter "
"normalen Umständen ist ein Held auf 10 Zauberpunkte pro Wissensstufe "
"beschränkt."

msgid "Current Modifiers:"
msgstr "Aktuelle Modifikatoren:"

msgid "skill|Basic"
msgstr "Einfach"

msgid "skill|Advanced"
msgstr "Verbessert"

msgid "skill|Expert"
msgstr "Meisterhaft"

msgid "Pathfinding"
msgstr "Pfadfinden"

msgid "Archery"
msgstr "Bogen"

msgid "Logistics"
msgstr "Logistik"

msgid "Scouting"
msgstr "Spähen"

msgid "Diplomacy"
msgstr "Diplomatie"

msgid "Navigation"
msgstr "Navigation"

msgid "Leadership"
msgstr "Führung"

msgid "Wisdom"
msgstr "Weisheit"

msgid "Mysticism"
msgstr "Mystik"

msgid "Ballistics"
msgstr "Ballistik"

msgid "Eagle Eye"
msgstr "Adlerauge"

msgid "Necromancy"
msgstr "Nekromantie"

msgid "Estates"
msgstr "Grundbesitz"

msgid "Advanced Archery"
msgstr "Verbessert Bogen"

msgid "Advanced Pathfinding"
msgstr "Verbessert Pfadfinden"

msgid "Basic Archery"
msgstr "Einfach Bogen"

msgid "Basic Pathfinding"
msgstr "Einfaches Pfadfinden"

msgid "Expert Pathfinding"
msgstr "Meisterhaft Pfadfinden"

msgid "Advanced Logistics"
msgstr "Verbesserte Logistik"

msgid "Basic Logistics"
msgstr "Einfache Logistik"

msgid "Basic Scouting"
msgstr "Einfaches Spähen"

msgid "Expert Archery"
msgstr "Meisterhaft Bogen"

msgid "Expert Logistics"
msgstr "Meisterhafte Logistik"

msgid "Advanced Diplomacy"
msgstr "Verbesserte Diplomatie"

msgid "Advanced Scouting"
msgstr "Verbessertes Spähen"

msgid "Basic Diplomacy"
msgstr "Einfache Diplomatie"

msgid "Expert Diplomacy"
msgstr "Meisterhafte Diplomatie"

msgid "Expert Scouting"
msgstr "Meisterhaftes Spähen"

msgid "Advanced Leadership"
msgstr "Verbesserte Führung"

msgid "Advanced Navigation"
msgstr "Verbesserte Navigation"

msgid "Basic Leadership"
msgstr "Einfache Führung"

msgid "Basic Navigation"
msgstr "Einfache Navigation"

msgid "Expert Navigation"
msgstr "Meisterhafte Navigation"

msgid "Advanced Wisdom"
msgstr "Verbesserte Weisheit"

msgid "Basic Mysticism"
msgstr "Einfache Mystik"

msgid "Basic Wisdom"
msgstr "Einfache Weisheit"

msgid "Expert Leadership"
msgstr "Meisterhafte Führung"

msgid "Expert Wisdom"
msgstr "Meisterhafte Weisheit"

msgid "Advanced Luck"
msgstr "Verbessertes Glück"

msgid "Advanced Mysticism"
msgstr "Verbesserte Mystik"

msgid "Basic Luck"
msgstr "Einfaches Glück"

msgid "Expert Luck"
msgstr "Meisterhaftes Glück"

msgid "Expert Mysticism"
msgstr "Meisterhafte Mystik"

msgid "Advanced Ballistics"
msgstr "Verbesserte Ballistik"

msgid "Advanced Eagle Eye"
msgstr "Verbessertes Adlerauge"

msgid "Basic Ballistics"
msgstr "Einfache Ballistik"

msgid "Basic Eagle Eye"
msgstr "Einfaches Adlerauge"

msgid "Expert Ballistics"
msgstr "Meisterhafte Ballistik"

msgid "Advanced Necromancy"
msgstr "Verbesserte Nekromantie"

msgid "Basic Estates"
msgstr "Einfach Grundbesitz"

msgid "Basic Necromancy"
msgstr "Einfache Nekromantie"

msgid "Expert Eagle Eye"
msgstr "Meisterhaftes Adlerauge"

msgid "Expert Necromancy"
msgstr "Meisterhafte Nekromantie"

msgid "Advanced Estates"
msgstr "Verbessert Grundbesitz"

msgid "Expert Estates"
msgstr "Meisterhaft Grundbesitz"

msgid ""
"%{skill} reduces the movement penalty for rough terrain by %{count} percent."
msgstr ""
"%{skill} reduziert den Bewegungsabzug für unwegsames Gelände um %{count} "
"Prozent."

msgid "%{skill} eliminates the movement penalty for rough terrain."
msgstr "%{skill} eliminiert den Bewegungsabzug für unwegsames Gelände."

msgid ""
"%{skill} increases the damage done by range attacking creatures by %{count} "
"percent."
msgstr ""
"%{skill} erhöht den Schaden von Kreaturen, die aus der Entfernung angreifen, "
"um %{count} Prozent."

msgid "%{skill} increases your hero's movement points by %{count} percent."
msgstr "%{skill} erhöht die Bewegungspunkte Ihres Helden um %{count} Prozent."

msgid "%{skill} increases your hero's viewable area by one square."
msgid_plural ""
"%{skill} increases your hero's viewable area by %{count} squares."
msgstr[0] ""
"%{skill} vergrößert den sichtbaren Bereich Ihres Helden um ein Quadrat."
msgstr[1] ""
"%{skill} vergrößert den sichtbaren Bereich Ihres Helden um %{count} Quadrate."

msgid ""
"%{skill} allows you to negotiate with monsters who are weaker than your "
"group. "
msgstr ""
"%{skill} erlaubt Ihnen, mit Monstern zu verhandeln, die schwächer als Ihre "
"Gruppe sind. "

msgid "Approximately %{count} percent of the creatures may offer to join you."
msgstr ""
"Ungefähr %{count} Prozent der Kreaturen werden Ihnen anbieten, sich Ihnen "
"anzuschließen."

msgid "All of the creatures may offer to join you."
msgstr "Alle Kreaturen können anbieten, sich Ihnen anzuschließen."

msgid ""
"%{skill} increases your hero's movement points over water by %{count} "
"percent."
msgstr ""
"%{skill} erhöht die Bewegungspunkte Ihres Helden über Wasser um %{count} "
"Prozent."

msgid "%{skill} increases your hero's troops morale by %{count}."
msgstr "%{skill} erhöht die Moral der Truppen Ihres Helden um %{count}."

msgid "%{skill} allows your hero to learn third level spells."
msgstr "%{skill} erlaubt es Ihrem Helden, Zauber der dritten Stufe zu lernen."

msgid "%{skill} allows your hero to learn fourth level spells."
msgstr "%{skill} erlaubt es Ihrem Helden, Zauber der vierten Stufe zu lernen."

msgid "%{skill} allows your hero to learn fifth level spells."
msgstr "%{skill} erlaubt es Ihrem Helden, Zauber der fünften Stufe zu lernen."

msgid "%{skill} regenerates one additional spell point per day to your hero."
msgid_plural ""
"%{skill} regenerates %{count} additional spell points per day to your hero."
msgstr[0] ""
"%{skill} regeneriert einen zusätzlichen Zauberpunkt pro Tag für Ihren Helden."
msgstr[1] ""
"%{skill} regeneriert %{count} zusätzliche Zauberpunkte pro Tag für Ihren "
"Helden."

msgid "%{skill} increases your hero's luck by %{count}."
msgstr "%{skill} erhöht das Glück Ihres Helden um %{count}."

msgid ""
"%{skill} gives your hero's catapult shots a greater chance to hit and do "
"damage to castle walls."
msgstr ""
"%{skill} gibt den Katapultschüssen Ihres Helden eine größere Chance, die "
"Burgmauern zu treffen und Schaden zu verursachen."

msgid ""
"%{skill} gives your hero's catapult an extra shot, and each shot has a "
"greater chance to hit and do damage to castle walls."
msgstr ""
"%{skill} gibt dem Katapult Ihres Helden einen zusätzlichen Schuss, und jeder "
"Schuss hat eine größere Chance, die Burgmauern zu treffen und Schaden zu "
"verursachen."

msgid ""
"%{skill} gives your hero's catapult an extra shot, and each shot "
"automatically destroys any wall, except a fortified wall in a Knight castle."
msgstr ""
"%{skill} gibt dem Katapult Ihres Helden einen zusätzlichen Schuss, und jeder "
"Schuss zerstört automatisch jede Mauer, außer einer befestigten Mauer in "
"einer Ritterburg."

msgid ""
"%{skill} gives your hero a %{count} percent chance to learn any given 1st or "
"2nd level enemy spell used against him in a combat."
msgstr ""
"%{skill} gibt Ihrem Helden eine %{count} Prozent Chance, jeden gegnerischen "
"Zauber der Stufe 1 oder 2 zu erlernen, der in einem Kampf gegen ihn "
"eingesetzt wird."

msgid ""
"%{skill} gives your hero a %{count} percent chance to learn any given 3rd "
"level spell (or below) used against him in combat."
msgstr ""
"%{skill} gibt Ihrem Helden eine %{count} Prozent Chance, jeden beliebigen "
"Zauber der Stufe 3 (oder niedriger) zu lernen, der im Kampf gegen ihn "
"eingesetzt wird."

msgid ""
"%{skill} gives your hero a %{count} percent chance to learn any given 4th "
"level spell (or below) used against him in combat."
msgstr ""
"%{skill} gibt Ihrem Helden eine %{count} Prozent Chance, jeden beliebigen "
"Zauber der Stufe 4 (oder niedriger) zu lernen, der im Kampf gegen ihn "
"eingesetzt wird."

msgid ""
"%{skill} allows %{count} percent of the creatures killed in combat to be "
"brought back from the dead as Skeletons."
msgstr ""
"%{skill} erlaubt es %{count} Prozent der im Kampf getöteten Kreaturen als "
"Skelette aus den Toten zurückzubringen."

msgid ""
"Your hero produces %{count} gold pieces per day as tax revenue from estates."
msgstr ""
"Ihr Held produziert %{count} Goldstücke pro Tag als Steuereinnahmen aus "
"Ländereien."

msgid "Blue"
msgstr "Blau"

msgid "Green"
msgstr "Grün"

msgid "Red"
msgstr "Rot"

msgid "Yellow"
msgstr "Gelb"

msgid "Orange"
msgstr "Orange"

msgid "Purple"
msgstr "Lila"

msgid "barrier|Aqua"
msgstr "Aqua"

msgid "barrier|Blue"
msgstr "Blaue"

msgid "barrier|Brown"
msgstr "Braune"

msgid "barrier|Gold"
msgstr "Goldene"

msgid "barrier|Green"
msgstr "Grüne"

msgid "barrier|Orange"
msgstr "Orange"

msgid "barrier|Purple"
msgstr "Lila"

msgid "barrier|Red"
msgstr "Rote"

msgid "tent|Aqua"
msgstr "Aqua"

msgid "tent|Blue"
msgstr "Blaues"

msgid "tent|Brown"
msgstr "Braunes"

msgid "tent|Gold"
msgstr "Goldenes"

msgid "tent|Green"
msgstr "Grünes"

msgid "tent|Orange"
msgstr "Orange"

msgid "tent|Purple"
msgstr "Lila"

msgid "tent|Red"
msgstr "Rotes"

msgid "Experience"
msgstr "Erfahrung"

msgid ""
"Experience allows your heroes to go up levels, increasing their primary and "
"secondary skills."
msgstr ""
"Mit der Erfahrung steigen die Helden im Level auf und verbessern ihre "
"primären und sekundären Fähigkeiten."

msgid "Hero/Stats"
msgstr "Held/Stats"

msgid "Skills"
msgstr "Fähigkeiten"

msgid "Town/Castle"
msgstr "Stadt/Burg"

msgid "Garrison"
msgstr "Garnison"

msgid "Gold Per Day:"
msgstr "Gold pro Tag:"

msgid "View Heroes."
msgstr "Helden anzeigen."

msgid "Towns/Castles"
msgstr "Stadt/Burg"

msgid "View Towns and Castles."
msgstr "Städte anzeigen."

msgid "luck|Cursed"
msgstr "Verfluchtes"

msgid "luck|Awful"
msgstr "Furchtbares"

msgid "luck|Bad"
msgstr "Schlechtes"

msgid "luck|Normal"
msgstr "Normales"

msgid "luck|Good"
msgstr "Gutes"

msgid "luck|Great"
msgstr "Wunderbares"

msgid "luck|Irish"
msgstr "Irisches"

msgid ""
"Bad luck sometimes falls on your armies in combat, causing their attacks to "
"only do half damage."
msgstr ""
"Ihre Armeen werden im Kampf manchmal vom Pech verfolgt, so dass ihre "
"Angriffe nur halben Schaden anrichten."

msgid ""
"Neutral luck means your armies will never get lucky or unlucky attacks on "
"the enemy."
msgstr ""
"Neutrales Glück bedeutet, dass Ihre Armeen keine glücklichen oder "
"unglücklichen Angriffe auf den Feind haben werden."

msgid ""
"Good luck sometimes lets your armies get lucky attacks (double strength) in "
"combat."
msgstr ""
"Mit viel Glück können Ihre Armeen manchmal glückliche Angriffe (doppelte "
"Stärke) im Kampf erhalten."

msgid "morale|Treason"
msgstr "Verratende"

msgid "morale|Awful"
msgstr "Furchtbare"

msgid "morale|Poor"
msgstr "Schlechte"

msgid "morale|Normal"
msgstr "Normale"

msgid "morale|Good"
msgstr "Hohe"

msgid "morale|Great"
msgstr "Wunderbare"

msgid "morale|Blood!"
msgstr "Blut!"

msgid "Bad morale may cause your armies to freeze in combat."
msgstr ""
"Eine schlechte Moral kann dazu führen, dass Ihre Armeen im Kampf erstarren."

msgid ""
"Neutral morale means your armies will never be blessed with extra attacks or "
"freeze in combat."
msgstr ""
"Neutrale Moral bedeutet, dass Ihre Armeen nie mit zusätzlichen Angriffen "
"gesegnet werden oder im Kampf einfrieren."

msgid "Good morale may give your armies extra attacks in combat."
msgstr ""
"Eine gute Moral kann Ihre Armeen zusätzliche Angriffe im Kampf verschaffen."

msgid "Knight"
msgstr "Ritter"

msgid "Barbarian"
msgstr "Barbar"

msgid "Sorceress"
msgstr "Zauberin"

msgid "Warlock"
msgstr "Hexer"

msgid "Wizard"
msgstr "Zauberer"

msgid "Necromancer"
msgstr "Totenbeschwörer"

msgid "Multi"
msgstr "Verschied"

msgid "race|Random"
msgstr "Zufällig"

msgid "race|Neutral"
msgstr "Neutral"

msgid "doubleLined|Knight"
msgstr "Ritter"

msgid "doubleLined|Barbarian"
msgstr "Barbar"

msgid "doubleLined|Sorceress"
msgstr "Zauberin"

msgid "doubleLined|Warlock"
msgstr "Hexer"

msgid "doubleLined|Wizard"
msgstr "Zauberer"

msgid ""
"doubleLined|Necro-\n"
"mancer"
msgstr ""
"Totenbe-\n"
"schwörer"

msgid "doubleLinedRace|Multi"
msgstr "Verschied"

msgid "doubleLinedRace|Random"
msgstr "Zufällig"

msgid "doubleLinedRace|Neutral"
msgstr "Neutral"

msgid "speed|Standing"
msgstr "Stehend"

msgid "speed|Crawling"
msgstr "Schleichend"

msgid "speed|Very Slow"
msgstr "Sehr langsam"

msgid "speed|Slow"
msgstr "Langsam"

msgid "speed|Average"
msgstr "Normal"

msgid "speed|Fast"
msgstr "Schnell"

msgid "speed|Very Fast"
msgstr "Sehr Schnell"

msgid "speed|Ultra Fast"
msgstr "Ultra schnell"

msgid "speed|Blazing"
msgstr "Blitzschnell"

msgid "speed|Instant"
msgstr "Sofort"

msgid "week|Squirrel"
msgstr "Eichhörnchen"

msgid "week|Rabbit"
msgstr "Kaninchen"

msgid "week|Gopher"
msgstr "Erdhörnchen"

msgid "week|Badger"
msgstr "Dachs"

msgid "week|Rat"
msgstr "Ratte"

msgid "week|Eagle"
msgstr "Adler"

msgid "week|Weasel"
msgstr "Wiesel"

msgid "week|Raven"
msgstr "Rabe"

msgid "week|Mongoose"
msgstr "Manguste"

msgid "week|Dog"
msgstr "Hund"

msgid "week|Aardvark"
msgstr "Erdferkel"

msgid "week|Lizard"
msgstr "Eidechse"

msgid "week|Tortoise"
msgstr "Schildkröte"

msgid "week|Hedgehog"
msgstr "Igel"

msgid "week|Condor"
msgstr "Condor"

msgid "week|Ant"
msgstr "Ameise"

msgid "week|Grasshopper"
msgstr "Grashüpfer"

msgid "week|Dragonfly"
msgstr "Libelle"

msgid "week|Spider"
msgstr "Spinne"

msgid "week|Butterfly"
msgstr "Schmetterling"

msgid "week|Bumblebee"
msgstr "Hummel"

msgid "week|Locust"
msgstr "Heuschrecke"

msgid "week|Earthworm"
msgstr "Regenwurm"

msgid "week|Hornet"
msgstr "Hornisse"

msgid "week|Beetle"
msgstr "Käfer"

msgid "week|PLAGUE"
msgstr "PEST"

msgid "week|Unnamed"
msgstr "Unbenannt"

msgid "Desert"
msgstr "Wüste"

msgid "Snow"
msgstr "Schnee"

msgid "Wasteland"
msgstr "Ödland"

msgid "Beach"
msgstr "Strand"

msgid "Lava"
msgstr "Lava"

msgid "Dirt"
msgstr "Erde"

msgid "Grass"
msgstr "Gras"

msgid "Ocean"
msgstr "Ozean"

msgid "maps|Small"
msgstr "Kleine"

msgid "maps|Medium"
msgstr "Mittlere"

msgid "maps|Large"
msgstr "Grosse"

msgid "maps|Extra Large"
msgstr "Extragrosse"

msgid "maps|Custom Size"
msgstr "Individuelle Größe"

msgid "Ore Mine"
msgstr "Erzmine"

msgid "Sulfur Mine"
msgstr "Schwefelmine"

msgid "Crystal Mine"
msgstr "Kristallmine"

msgid "Gems Mine"
msgstr "Edelsteinmine"

msgid "Gold Mine"
msgstr "Goldmine"

msgid "Mine"
msgstr "Mine"

msgid "Burma shave."
msgstr "Burma shave."

msgid "Next sign 50 miles."
msgstr "Nächstes Schild 50 Meilen."

msgid "See Rock City."
msgstr "Siehe Rock City."

msgid "This space for rent."
msgstr "Dieser Raum ist zu vermieten."

msgid "No object"
msgstr "Kein Objekt"

msgid "Alchemist Lab"
msgstr "Alchemistenlabor"

msgid "Sign"
msgstr "Zeichen"

msgid "Buoy"
msgstr "Boje"

msgid "Skeleton"
msgstr "Skelett"

msgid "Daemon Cave"
msgstr "Dämonenhöhle"

msgid "Treasure Chest"
msgstr "Schatzkiste"

msgid "Faerie Ring"
msgstr "Feenring"

msgid "Campfire"
msgstr "Lagerfeuer"

msgid "Fountain"
msgstr "Brunnen"

msgid "Gazebo"
msgstr "Pavillon"

msgid "Genie Lamp"
msgstr "Antike Lampe"

msgid "Archer's House"
msgstr "Haus des Bogenschützen"

msgid "Goblin Hut"
msgstr "Goblinhütte"

msgid "Dwarf Cottage"
msgstr "Zwergenhaus"

msgid "Peasant Hut"
msgstr "Bauernhaus"

msgid "Stables"
msgstr "Ställe"

msgid "Alchemist's Tower"
msgstr "Turm des Alchemisten"

msgid "Event"
msgstr "Ereignis"

msgid "Dragon City"
msgstr "Drachenstadt"

msgid "Lighthouse"
msgid_plural "Lighthouses"
msgstr[0] "Leuchtturm"
msgstr[1] "Leuchttürme"

msgid "Water Wheel"
msgid_plural "Water Wheels"
msgstr[0] "Wasserrad"
msgstr[1] "Wasserräder"

msgid "Mines"
msgstr "Minen"

msgid "Monster"
msgstr "Monster"

msgid "Obelisk"
msgstr "Obelisk"

msgid "Oasis"
msgstr "Oase"

msgid "Resource"
msgstr "Ressource"

msgid "Sawmill"
msgstr "Sägemühle"

msgid "Oracle"
msgstr "Orakel"

msgid "Shrine of the First Circle"
msgstr "Schrein des ersten Kreises"

msgid "Shipwreck"
msgstr "Schiffswrack"

msgid "Sea Chest"
msgstr "Seekiste"

msgid "Desert Tent"
msgstr "Wüstenzelt"

msgid "Stone Liths"
msgstr "Steinsäulen"

msgid "Wagon Camp"
msgstr "Wagenlager"

msgid "Hut of the Magi"
msgstr "Hütte des Magiers"

msgid "Whirlpool"
msgstr "Whirlpool"

msgid "Windmill"
msgid_plural "Windmills"
msgstr[0] "Windmühle"
msgstr[1] "Windmühlen"

msgid "Artifact"
msgstr "Artefakt"

msgid "Mermaid"
msgstr "Meerjungfrau"

msgid "Boat"
msgstr "Boot"

msgid "Random Ultimate Artifact"
msgstr "Zufälliges ultimatives Artefakt"

msgid "Random Artifact"
msgstr "Zufälliges Artefakt"

msgid "Random Resource"
msgstr "Zufällige Ressource"

msgid "Random Monster"
msgstr "Zufälliges Monster"

msgid "Random Town"
msgstr "Zufällige Stadt"

msgid "Random Castle"
msgstr "Zufälliges Burg"

msgid "Eye of the Magi"
msgstr "Auge des Magiers"

msgid "Random Monster - weak"
msgstr "Zufälliges Monster - schwach"

msgid "Random Monster - medium"
msgstr "Zufälliges Monster - mittel"

msgid "Random Monster - strong"
msgstr "Zufälliges Monster - stark"

msgid "Random Monster - very strong"
msgstr "Zufälliges Monster - sehr stark"

msgid "Nothing Special"
msgstr "Nichts besonderes"

msgid "Mossy Rock"
msgstr "Moosiger Felsen"

msgid "Watch Tower"
msgstr "Wachturm"

msgid "Tree House"
msgstr "Baumhaus"

msgid "Tree City"
msgstr "Baumhausstadt"

msgid "Ruins"
msgstr "Ruinen"

msgid "Fort"
msgstr "Fort"

msgid "Abandoned Mine"
msgstr "Verlassene Mine"

msgid "Sirens"
msgstr "Sirenen"

msgid "Standing Stones"
msgstr "Stehende Steine"

msgid "Idol"
msgstr "Götzenbild"

msgid "Tree of Knowledge"
msgstr "Baum des Wissens"

msgid "Witch Doctor's Hut"
msgstr "Hütte des Hexendoktors"

msgid "Temple"
msgstr "Tempel"

msgid "Hill Fort"
msgstr "Hügelfort"

msgid "Halfling Hole"
msgstr "Loch des Halblings"

msgid "Mercenary Camp"
msgstr "Söldnerlager"

msgid "Shrine of the Second Circle"
msgstr "Schrein des zweiten Kreises"

msgid "Shrine of the Third Circle"
msgstr "Schrein des dritten Kreises"

msgid "City of the Dead"
msgstr "Stadt der Toten"

msgid "Sphinx"
msgstr "Sphinx"

msgid "Wagon"
msgstr "Waggon"

msgid "Tar Pit"
msgstr "Teergrube"

msgid "Artesian Spring"
msgstr "Artesische Quelle"

msgid "Troll Bridge"
msgstr "Trollbrücke"

msgid "Watering Hole"
msgstr "Wasserloch"

msgid "Witch's Hut"
msgstr "Hexenhütte"

msgid "Xanadu"
msgstr "Xanadu"

msgid "Lean-To"
msgstr "Anbau"

msgid "Magellan's Maps"
msgstr "Magellans Karten"

msgid "Flotsam"
msgstr "Treibgut"

msgid "Derelict Ship"
msgstr "Heruntergekommenes Schiff"

msgid "Shipwreck Survivor"
msgstr "Schiffbrüchiger"

msgid "Bottle"
msgstr "Flasche"

msgid "Magic Well"
msgstr "Magischer Brunnen"

msgid "Magic Garden"
msgid_plural "Magic Gardens"
msgstr[0] "Zaubergarten"
msgstr[1] "Zaubergärten"

msgid "Observation Tower"
msgstr "Beobachtungsturm"

msgid "Freeman's Foundry"
msgstr "Freemans Giesserei"

msgid "Reefs"
msgstr "Riffe"

msgid "Trees"
msgstr "Bäume"

msgid "Mountains"
msgstr "Berge"

msgid "Volcano"
msgstr "Vulkan"

msgid "Flowers"
msgstr "Blumen"

msgid "Rock"
msgstr "Fels"

msgid "Water Lake"
msgstr "See"

msgid "Mandrake"
msgstr "Mandragola"

msgid "Dead Tree"
msgstr "Toter Baum"

msgid "Stump"
msgstr "Stumpf"

msgid "Crater"
msgstr "Krater"

msgid "Cactus"
msgstr "Kaktus"

msgid "Mound"
msgstr "Erdhügel"

msgid "Dune"
msgstr "Düne"

msgid "Lava Pool"
msgstr "Lavabecken"

msgid "Shrub"
msgstr "Strauch"

msgid "Barrow Mounds"
msgstr "Vergrabener Karren"

msgid "Random Artifact - Treasure"
msgstr "Zufälliges Artefakt - Schatz"

msgid "Random Artifact - Minor"
msgstr "Zufälliges Artefakt - Klein"

msgid "Random Artifact - Major"
msgstr "Zufälliges Artefakt - Groß"

msgid "Barrier"
msgstr "Barriere"

msgid "Traveller's Tent"
msgstr "Zelt des Reisenden"

msgid "Jail"
msgstr "Gefängnis"

msgid "Fire Summoning Altar"
msgstr "Feuerwesen-Altar"

msgid "Air Summoning Altar"
msgstr "Luftwesen-Altar"

msgid "Earth Summoning Altar"
msgstr "Erdwesen-Altar"

msgid "Water Summoning Altar"
msgstr "Wasserwesen-Altar"

msgid "Unknown Monster"
msgstr "Unbekanntes Monster"

msgid "Unknown Monsters"
msgstr "Unbekannte Monster"

msgid "Peasant"
msgstr "Bauer"

msgid "Peasants"
msgstr "Bauern"

msgid "Archer"
msgstr "Bogenschütze"

msgid "Archers"
msgstr "Bogenschützen"

msgid "Ranger"
msgstr "Ranger"

msgid "Rangers"
msgstr "Rangers"

msgid "Pikeman"
msgstr "Pikenier"

msgid "Pikemen"
msgstr "Pikeniere"

msgid "Veteran Pikeman"
msgstr "Meister-Pikenier"

msgid "Veteran Pikemen"
msgstr "Meister-Pikeniere"

msgid "Swordsman"
msgstr "Schwertkämpfer"

msgid "Swordsmen"
msgstr "Schwertkämpfer"

msgid "Master Swordsman"
msgstr "Schwertmeister"

msgid "Master Swordsmen"
msgstr "Schwertmeistern"

msgid "Cavalries"
msgstr "Kavallerien"

msgid "Cavalry"
msgstr "Kavallerie"

msgid "Champion"
msgstr "Champion"

msgid "Champions"
msgstr "Champions"

msgid "Paladin"
msgstr "Paladin"

msgid "Paladins"
msgstr "Paladine"

msgid "Crusader"
msgstr "Kreuzritter"

msgid "Crusaders"
msgstr "Kreuzritter"

msgid "Goblin"
msgstr "Goblin"

msgid "Goblins"
msgstr "Goblins"

msgid "Orc"
msgstr "Ork"

msgid "Orcs"
msgstr "Orks"

msgid "Orc Chief"
msgstr "Orkführer"

msgid "Orc Chiefs"
msgstr "Orkführer"

msgid "Wolf"
msgstr "Wolf"

msgid "Wolves"
msgstr "Wölfe"

msgid "Ogre"
msgstr "Oger"

msgid "Ogres"
msgstr "Oger"

msgid "Ogre Lord"
msgstr "Ogerlord"

msgid "Ogre Lords"
msgstr "Ogerlords"

msgid "Troll"
msgstr "Troll"

msgid "Trolls"
msgstr "Trolle"

msgid "War Troll"
msgstr "Kriegstroll"

msgid "War Trolls"
msgstr "Kriegstrolle"

msgid "Cyclopes"
msgstr "Zyklopen"

msgid "Cyclops"
msgstr "Zyklop"

msgid "Sprite"
msgstr "Fee"

msgid "Sprites"
msgstr "Feen"

msgid "Dwarf"
msgstr "Zwerg"

msgid "Dwarves"
msgstr "Zwerge"

msgid "Battle Dwarf"
msgstr "Kampfzwerg"

msgid "Battle Dwarves"
msgstr "Kampfzwerge"

msgid "Elf"
msgstr "Elf"

msgid "Elves"
msgstr "Elfen"

msgid "Grand Elf"
msgstr "Grosself"

msgid "Grand Elves"
msgstr "Grosselfen"

msgid "Druid"
msgstr "Druide"

msgid "Druids"
msgstr "Druiden"

msgid "Greater Druid"
msgstr "Grossdruide"

msgid "Greater Druids"
msgstr "Grossdruiden"

msgid "Unicorn"
msgstr "Einhorn"

msgid "Unicorns"
msgstr "Einhörner"

msgid "Phoenix"
msgstr "Phönix"

msgid "Phoenixes"
msgstr "Phönixe"

msgid "Centaur"
msgstr "Zentaur"

msgid "Centaurs"
msgstr "Zentauren"

msgid "Gargoyle"
msgstr "Wasserspeier"

msgid "Gargoyles"
msgstr "Wasserspeier"

msgid "Griffin"
msgstr "Greifvogel"

msgid "Griffins"
msgstr "Greifvögel"

msgid "Minotaur"
msgstr "Minotaur"

msgid "Minotaurs"
msgstr "Minotauren"

msgid "Minotaur King"
msgstr "Minotaurenkönig"

msgid "Minotaur Kings"
msgstr "Minotaurenkönige"

msgid "Hydra"
msgstr "Hydra"

msgid "Hydras"
msgstr "Hydras"

msgid "Green Dragon"
msgstr "Grüner Drache"

msgid "Green Dragons"
msgstr "Grüne Drachen"

msgid "Red Dragon"
msgstr "Roter Drache"

msgid "Red Dragons"
msgstr "Rote Drachen"

msgid "Black Dragon"
msgstr "Schwarzer Drache"

msgid "Black Dragons"
msgstr "Schwarze Drachen"

msgid "Halfling"
msgstr "Halbling"

msgid "Halflings"
msgstr "Halblinge"

msgid "Boar"
msgstr "Eber"

msgid "Boars"
msgstr "Eber"

msgid "Iron Golem"
msgstr "Eisengolem"

msgid "Iron Golems"
msgstr "Eisengoleme"

msgid "Steel Golem"
msgstr "Stahlgolem"

msgid "Steel Golems"
msgstr "Stahlgoleme"

msgid "Roc"
msgstr "Roc"

msgid "Rocs"
msgstr "Rocs"

msgid "Mage"
msgstr "Magier"

msgid "Magi"
msgstr "Magier"

msgid "Archmage"
msgstr "Meistermagier"

msgid "Archmagi"
msgstr "Meistermagier"

msgid "Giant"
msgstr "Riese"

msgid "Giants"
msgstr "Riesen"

msgid "Titan"
msgstr "Titan"

msgid "Titans"
msgstr "Titane"

msgid "Skeletons"
msgstr "Skelette"

msgid "Zombie"
msgstr "Zombie"

msgid "Zombies"
msgstr "Zombies"

msgid "Mutant Zombie"
msgstr "Mutierter Zombie"

msgid "Mutant Zombies"
msgstr "Mutierte Zombies"

msgid "Mummies"
msgstr "Mumien"

msgid "Mummy"
msgstr "Mumie"

msgid "Royal Mummies"
msgstr "Königsmumien"

msgid "Royal Mummy"
msgstr "Königsmumie"

msgid "Vampire"
msgstr "Vampir"

msgid "Vampires"
msgstr "Vampire"

msgid "Vampire Lord"
msgstr "Vampirlord"

msgid "Vampire Lords"
msgstr "Vampirlorde"

msgid "Lich"
msgstr "Lich"

msgid "Liches"
msgstr "Liches"

msgid "Power Lich"
msgstr "Meister-Lich"

msgid "Power Liches"
msgstr "Meister-Liches"

msgid "Bone Dragon"
msgstr "Knochendrache"

msgid "Bone Dragons"
msgstr "Knochendrachen"

msgid "Rogue"
msgstr "Schurke"

msgid "Rogues"
msgstr "Schurken"

msgid "Nomad"
msgstr "Nomade"

msgid "Nomads"
msgstr "Nomaden"

msgid "Ghost"
msgstr "Geist"

msgid "Ghosts"
msgstr "Geister"

msgid "Genie"
msgstr "Dschinn"

msgid "Genies"
msgstr "Dschinne"

msgid "Medusa"
msgstr "Meduse"

msgid "Medusas"
msgstr "Medusen"

msgid "Earth Elemental"
msgstr "Erdwesen"

msgid "Earth Elementals"
msgstr "Erdwesen"

msgid "Air Elemental"
msgstr "Luftwesen"

msgid "Air Elementals"
msgstr "Luftwesen"

msgid "Fire Elemental"
msgstr "Feuerwesen"

msgid "Fire Elementals"
msgstr "Feuerwesen"

msgid "Water Elemental"
msgstr "Wasserwesen"

msgid "Water Elementals"
msgstr "Wasserwesen"

msgid "Random Monsters"
msgstr "Zufällige Monster"

msgid "Random Monster 1"
msgstr "Zufälliges Monster 1"

msgid "Random Monsters 1"
msgstr "Zufällige Monster 1"

msgid "Random Monster 2"
msgstr "Zufälliges Monster 2"

msgid "Random Monsters 2"
msgstr "Zufällige Monster 2"

msgid "Random Monster 3"
msgstr "Zufälliges Monster 3"

msgid "Random Monsters 3"
msgstr "Zufällige Monster 3"

msgid "Random Monster 4"
msgstr "Zufälliges Monster 4"

msgid "Random Monsters 4"
msgstr "Zufällige Monster 4"

msgid "Double shot"
msgstr "Doppelter Schuss"

msgid "2-hex monster"
msgstr "2-Felder Monster"

msgid "Double strike"
msgstr "Doppelschlag"

msgid "Double damage to Undead"
msgstr "Doppelter Schaden an Untoten"

msgid "% magic resistance"
msgstr "% Magieresistenz"

msgid "Immune to Mind spells"
msgstr "Immun gegen Geisteszauber"

msgid "Immune to Elemental spells"
msgstr "Immun gegen Elementarzauber"

msgid "Immune to Fire spells"
msgstr "Immun gegen Feuerzauber"

msgid "Immune to Cold spells"
msgstr "Immun gegen Kältezauber"

msgid "Immune to "
msgstr "Immun gegen "

msgid "% immunity to %{spell} spell"
msgstr "% immunität gegen %{spell}"

msgid "% damage from Elemental spells"
msgstr "% Schaden von Elementarzaubern"

msgid "% chance to Dispel beneficial spells"
msgstr "% Chance, nützliche Zauber zu bannen"

msgid "% chance to Paralyze"
msgstr "% Chance auf Lähmen"

msgid "% chance to Petrify"
msgstr "% Chance auf Versteinern"

msgid "% chance to Blind"
msgstr "% Chance auf Blendung"

msgid "% chance to Curse"
msgstr "% Chance auf Fluch"

msgid "% chance to cast %{spell} spell"
msgstr "% Chance um %{spell} zu wirken"

msgid "HP regeneration"
msgstr "TP-Regeneration"

msgid "Two hexes attack"
msgstr "Angriff an zwei Felder"

msgid "Flyer"
msgstr "Fliegend"

msgid "Always retaliates"
msgstr "Vergeltet immer"

msgid "Attacks all adjacent enemies"
msgstr "Greift alle benachbarten Feinde an"

msgid "No melee penalty"
msgstr "Keine Strafe im Nahkampf"

msgid "Dragon"
msgstr "Drache"

msgid "Undead"
msgstr "Untot"

msgid "No enemy retaliation"
msgstr "Keine feindliche Vergeltung"

msgid "HP drain"
msgstr "TP-Abfluss"

msgid "Cloud attack"
msgstr "Wolke-Angriff"

msgid "Decreases enemy's morale by "
msgstr "Senkt die Moral des Gegners um "

msgid "% chance to halve enemy"
msgstr "% Chance, den Gegner zu halbieren"

msgid "Soul Eater"
msgstr "Seelenfresser"

msgid "Elemental"
msgstr "Element"

msgid "No Morale"
msgstr "Keine Moral"

msgid "200% damage from Fire spells"
msgstr "200% Schaden von Feuerzaubern"

msgid "200% damage from Cold spells"
msgstr "200% Schaden von Kälterzaubern"

msgid "% damage from %{spell} spell"
msgstr "% Schaden durch %{spell}"

msgid "% immunity to "
msgstr "% immunität gegen "

msgid "Lightning"
msgstr "Blitz"

msgid "% damage from "
msgstr "% Schaden von "

msgid "The three Anduran artifacts magically combine into one."
msgstr ""
"Die drei anduranischen Artefakte verbinden sich auf magische Weise zu einem "
"einzigen."

msgid "View Spells"
msgstr "Zaubersprüche anzeigen"

msgid "View %{name} Info"
msgstr "Info von %{name} anzeigen"

msgid "Move %{name}"
msgstr "%{name} umstellen"

msgid "Cannot move the Spellbook"
msgstr "Das Zauberbuch kann nicht umgestellt werden"

msgid "This item can't be traded."
msgstr "Dieser Gegenstand kann nicht gehandelt werden."

msgid "Invalid Artifact"
msgstr "Ungültiges Artefakt"

msgid "The %{name} increases your knowledge by %{count}."
msgstr "Die %{name} erhöht Ihr Wissen um %{count}."

msgid "Ultimate Book of Knowledge"
msgstr "Ultimatives Buch des Wissens"

msgid "The %{name} increases your attack skill by %{count}."
msgstr "Der %{name} erhöht Ihren Angriff um %{count}."

msgid "Ultimate Sword of Dominion"
msgstr "Ultimatives Schwert der Herrschaft"

msgid "The %{name} increases your defense skill by %{count}."
msgstr "Der %{name} erhöht Ihre Verteidigung um %{count}."

msgid "Ultimate Cloak of Protection"
msgstr "Ultimativer Mantel des Schutzes"

msgid "The %{name} increases your spell power by %{count}."
msgstr "Der %{name} erhöht Ihre Zauberkraft um %{count}."

msgid "Ultimate Wand of Magic"
msgstr "Ultimativer Zauberstab"

msgid "The %{name} increases your attack and defense skills by %{count} each."
msgstr ""
"Der %{name} erhöht Ihren Angriff und Ihre Verteidigung um jeweils %{count}."

msgid "Ultimate Shield"
msgstr "Ultimatives Schild"

msgid "The %{name} increases your spell power and knowledge by %{count} each."
msgstr ""
"Die %{name} erhöht Ihre Zauberkraft und Ihr Wissen um jeweils %{count}."

msgid "Ultimate Staff"
msgstr "Ultimativer Stab"

msgid "The %{name} increases each of your basic skills by %{count} points."
msgstr "Der %{name} erhöht jede Ihrer Grundfertigkeiten um %{count} Punkte."

msgid "Ultimate Crown"
msgstr "Ultimative Krone"

msgid "Golden Goose"
msgstr "Goldene Gans"

msgid "The %{name} brings in an income of %{count} gold per day."
msgstr "Der %{name} bringt ein Einkommen von %{count} Gold pro Tag."

msgid "Arcane Necklace of Magic"
msgstr "Geheime Zauberhalskette"

msgid ""
"After rescuing a Sorceress from a cursed tomb, she rewards your heroism with "
"an exquisite jeweled necklace."
msgstr ""
"Nachdem ihr eine Zauberin aus einer verfluchten Gruft gerettet habt, belohnt "
"sie euren Heldenmut mit einer exquisiten Juwelenkette."

msgid "Caster's Bracelet of Magic"
msgstr "Zauberarmband der Magie"

msgid ""
"While searching through the rubble of a caved-in mine, you free a group of "
"trapped Dwarves. Grateful, the leader gives you a golden bracelet."
msgstr ""
"Beim Durchsuchen der Trümmer einer eingestürzten Mine befreien Sie eine "
"Gruppe gefangener Zwerge. Aus Dankbarkeit schenkt euch der Anführer einen "
"goldenen Armreif."

msgid "Mage's Ring of Power"
msgstr "Magierring der Macht"

msgid ""
"A cry of pain leads you to a Centaur, caught in a trap. Upon setting the "
"creature free, he hands you a small pouch. Emptying the contents, you find a "
"dazzling jeweled ring."
msgstr ""
"Ein Schmerzensschrei führt euch zu einem Zentauren, der in einer Falle "
"gefangen ist. Nachdem er die Kreatur befreit hat, überreicht er Ihnen einen "
"kleinen Beutel. Wenn ihr den Inhalt ausleert, findet ihr einen schillernden "
"Ring mit Juwelen."

msgid "Witch's Broach of Magic"
msgstr "Hexenbrosche der Magie"

msgid ""
"Alongside the remains of a burnt witch lies a beautiful broach, intricately "
"designed. Approaching the corpse with caution, you add the broach to your "
"inventory."
msgstr ""
"Neben den Überresten einer verbrannten Hexe liegt eine wunderschöne, "
"kunstvoll gestaltete Brosche. Ihr nähert euch dem Leichnam vorsichtig und "
"nehmt die Brosche in euer Inventar auf."

msgid "Medal of Valor"
msgstr "Medaille der Tapferkeit"

msgid "The %{name} increases your morale by %{count}."
msgstr "Der %{name} erhöht Ihre Moral um %{count}."

msgid ""
"Freeing a virtuous maiden from the clutches of an evil overlord, you are "
"granted a Medal of Valor by the King's herald."
msgstr ""
"Ihr befreit ein tugendhaftes Mädchen aus den Fängen eines bösen Herrschers "
"und erhaltet dafür vom Herold des Königs eine Tapferkeitsmedaille."

msgid "Medal of Courage"
msgstr "Medaille des Mutes"

msgid ""
"After saving a young boy from a vicious pack of Wolves, you return him to "
"his father's manor. The grateful nobleman awards you with a Medal of Courage."
msgstr ""
"Nachdem ihr einen kleinen Jungen vor einem bösartigen Wolfsrudel gerettet "
"habt, bringt ihr ihn auf das Landgut seines Vaters zurück. Der dankbare "
"Adlige verleiht euch eine Tapferkeitsmedaille."

msgid "Medal of Honor"
msgstr "Medaille der Ehre"

msgid ""
"After freeing a princess of a neighboring kingdom from the evil clutches of "
"despicable slavers, she awards you with a Medal of Honor."
msgstr ""
"Nachdem ihr die Prinzessin eines Nachbarkönigreichs aus den Fängen "
"abscheulicher Sklavenhändler befreit haben, zeichnet sie euch mit einer "
"Ehrenmedaille aus."

msgid "Medal of Distinction"
msgstr "Medaille der Auszeichnung"

msgid ""
"Ridding the countryside of the hideous Minotaur who made a sport of eating "
"noblemen's Knights, you are honored with the Medal of Distinction."
msgstr ""
"Ihr habt das Land von dem abscheulichen Minotaurus befreit, der sich einen "
"Spaß daraus machte, die Ritter der Adligen zu verspeisen, und werdet dafür "
"mit der Medaille für besondere Verdienste geehrt."

msgid "Fizbin of Misfortune"
msgstr "Fizbin des Pechs"

msgid "The %{name} greatly decreases your morale by %{count}."
msgstr "Der %{name} senkt Ihre Moral stark um %{count}."

msgid ""
"You stumble upon a medal lying alongside the empty road. Adding the medal to "
"your inventory, you become aware that you have acquired the undesirable "
"Fizbin of Misfortune, greatly decreasing your army's morale."
msgstr ""
"Ihr stoßt auf eine Medaille, die am Rande der leeren Straße liegt. Als du "
"die Medaille in dein Inventar aufnimmst, stellt sich heraus, dass ihr den "
"unerwünschten Fizbin des Unglücks erhalten habt, der die Moral eurer Armee "
"stark senkt."

msgid "Thunder Mace of Dominion"
msgstr "Donnerstab der Herrschaft"

msgid ""
"During a sudden storm, a bolt of lightning strikes a tree, splitting it. "
"Inside the tree you find a mysterious mace."
msgstr ""
"Während eines plötzlichen Gewitters schlägt ein Blitz in einen Baum ein und "
"spaltet ihn. Im Inneren des Baumes findet ihr einen geheimnisvollen "
"Streitkolben."

msgid "Armored Gauntlets of Protection"
msgstr "Panzerhandschuhe des Schutzes"

msgid "The %{name} increase your defense skill by %{count}."
msgstr "Die %{name} erhöhen Ihre Verteidigung um %{count}."

msgid ""
"You encounter the infamous Black Knight!  After a grueling duel ending in a "
"draw, the Knight, out of respect, offers you a pair of armored gauntlets."
msgstr ""
"Ihr trefft auf den berüchtigten Schwarzen Ritter!  Nach einem zermürbenden "
"Duell, das mit einem Unentschieden endet, bietet euch der Ritter aus Respekt "
"ein Paar gepanzerte Stulpen an."

msgid "Defender Helm of Protection"
msgstr "Verteidigungshelm des Schutzes"

msgid ""
"A glint of golden light catches your eye. Upon further investigation, you "
"find a golden helm hidden under a bush."
msgstr ""
"Ein goldener Lichtschimmer fällt euch ins Auge. Bei näherer Untersuchung "
"entdeckt ihr einen goldenen Helm, der unter einem Busch versteckt ist."

msgid "Giant Flail of Dominion"
msgstr "Riesige Peitsche der Herrschaft"

msgid ""
"A clumsy Giant has killed himself with his own flail. Knowing your superior "
"skill with this weapon, you confidently remove the spectacular flail from "
"the fallen Giant."
msgstr ""
"Ein ungeschickter Riese hat sich mit seinem eigenen Dreschflegel getötet. Im "
"Wissen um Ihre überragenden Fähigkeiten mit dieser Waffe nehmt Ihr dem "
"gefallenen Riesen selbstbewusst den spektakulären Dreschflegel ab."

msgid "Ballista of Quickness"
msgstr "Balliste der Schnelligkeit"

msgid "The %{name} gives your catapult one extra shot per combat round."
msgstr ""
"Der %{name} gibt Ihrem Katapult einen zusätzlichen Schuss pro Kampfrunde."

msgid ""
"Walking through the ruins of an ancient walled city, you find the instrument "
"of the city's destruction, an elaborately crafted ballista."
msgstr ""
"Bei einem Spaziergang durch die Ruinen einer alten ummauerten Stadt findet "
"ihr das Instrument zur Zerstörung der Stadt, eine kunstvoll gefertigte "
"Balliste."

msgid "Stealth Shield of Protection"
msgstr "Tarnschild des Schutzes"

msgid ""
"A stone statue of a warrior holds a silver shield. As you remove the shield, "
"the statue crumbles into dust."
msgstr ""
"Eine steinerne Statue eines Kriegers hält einen silbernen Schild. Wenn ihr "
"den Schild entfernt, zerbröckelt die Statue zu Staub."

msgid "Dragon Sword of Dominion"
msgstr "Drachenschwert der Herrschaft"

msgid ""
"As you are walking along a narrow path, a nearby bush suddenly bursts into "
"flames. Before your eyes the flames become the image of a beautiful woman. "
"She holds out a magnificent sword to you."
msgstr ""
"Ihr geht einen schmalen Weg entlang, als plötzlich ein Busch in der Nähe in "
"Flammen aufgeht. Vor euren Augen verwandeln sich die Flammen in das Bild "
"einer schönen Frau. Sie hält euch ein prächtiges Schwert hin."

msgid "Power Axe of Dominion"
msgstr "Poweraxt der Herrschaft"

msgid ""
"You see a silver axe embedded deeply in the ground. After several "
"unsuccessful attempts by your army to remove the axe, you tightly grip the "
"handle of the axe and effortlessly pull it free."
msgstr ""
"Ihr seht eine silberne Axt, die tief im Boden steckt. Nach mehreren "
"erfolglosen Versuchen Ihrer Armee, die Axt zu entfernen, packt ihr den Stiel "
"der Axt fest und zieht sie mühelos frei."

msgid "Divine Breastplate of Protection"
msgstr "Göttlicher Brustpanzer des Schutzes"

msgid ""
"A gang of Rogues is sifting through the possessions of dead warriors. "
"Scaring off the scavengers, you note the Rogues had overlooked a beautiful "
"breastplate."
msgstr ""
"Eine Bande von Schurken durchwühlt die Besitztümer toter Krieger. Ihr "
"verscheucht die Aasfresser und bemerkt, dass die Schurken einen schönen "
"Brustpanzer übersehen haben."

msgid "Minor Scroll of Knowledge"
msgstr "Kleine Schriftrolle des Wissens"

msgid ""
"Before you appears a levitating glass case with a scroll, perched upon a bed "
"of crimson velvet. At your touch, the lid opens and the scroll floats into "
"your awaiting hands."
msgstr ""
"Vor euch erscheint ein schwebender Glaskasten mit einer Schriftrolle, die "
"auf einem Bett aus purpurnem Samt liegt. Wenn ihr sie berührt, öffnet sich "
"der Deckel und die Schriftrolle schwebt in eure erwartungsvollen Hände."

msgid "Major Scroll of Knowledge"
msgstr "Grosse Schriftrolle des Wissens"

msgid ""
"Visiting a local wiseman, you explain the intent of your journey. He reaches "
"into a sack and withdraws a yellowed scroll and hands it to you."
msgstr ""
"Ihr besucht einen örtlichen Weisen und erklärt ihm das Ziel eurer Reise. Er "
"greift in einen Sack, zieht eine vergilbte Schriftrolle heraus und "
"überreicht sie euch."

msgid "Superior Scroll of Knowledge"
msgstr "Überlegene Schriftrolle des Wissens"

msgid ""
"You come across the remains of an ancient Druid. Bones, yellowed with age, "
"peer from the ragged folds of her robe. Searching the robe, you discover a "
"scroll hidden in the folds."
msgstr ""
"Ihr stoßt auf die Überreste einer alten Druidin. Vom Alter vergilbte Knochen "
"lugen aus den Falten ihres Gewandes hervor. Beim Durchsuchen des Gewandes "
"entdeckt ihr eine Schriftrolle, die in den Falten versteckt ist."

msgid "Foremost Scroll of Knowledge"
msgstr "Herausragendste Schriftrolle des Wissens"

msgid ""
"Mangled bones, yellowed with age, peer from the ragged folds of a dead "
"Druid's robe. Searching the robe, you discover a scroll hidden within."
msgstr ""
"Zerfetzte, vom Alter vergilbte Knochen lugen aus den zerrissenen Falten des "
"Gewandes eines toten Druiden hervor. Beim Durchsuchen des Gewandes entdeckst "
"ihr eine Schriftrolle, die darin versteckt ist."

msgid "Endless Sack of Gold"
msgstr "Endloser Goldsack"

msgid "The %{name} provides you with %{count} gold per day."
msgstr "Der %{name} bringt ein Einkommen von %{count} Gold pro Runde."

msgid ""
"A little leprechaun dances gleefully around a magic sack. Seeing you "
"approach, he stops in mid-stride. The little man screams and stamps his foot "
"ferociously, vanishing into thin air. Remembering the old leprechaun saying "
"'Finders Keepers', you grab the sack and leave."
msgstr ""
"Ein kleiner Kobold tanzt vergnügt um einen Zaubersack herum. Als er euch "
"kommen sieht, bleibt er mitten im Schritt stehen. Der kleine Mann schreit "
"auf, stampft wild mit dem Fuß auf und löst sich in Luft auf. Ihr erinnert "
"euch an das alte Kobold-Sprichwort \"Wers findet, dem gehörts\", schnappt "
"euch den Sack und geht."

msgid "Endless Bag of Gold"
msgstr "Endlose Goldtasche"

msgid ""
"A noblewoman, separated from her traveling companions, asks for your help. "
"After escorting her home, she rewards you with a bag filled with gold."
msgstr ""
"Eine Adlige, die von ihren Reisebegleitern getrennt wurde, bittet euch um "
"Hilfe. Nachdem du sie nach Hause begleitet hast, belohnt sie euch mit einem "
"mit Gold gefüllten Beutel."

msgid "Endless Purse of Gold"
msgstr "Endlose Goldbörse"

msgid ""
"In your travels, you find a leather purse filled with gold that once "
"belonged to a great warrior king who had the ability to transform any "
"inanimate object into gold."
msgstr ""
"Auf Ihrer Reise findet ihr einen mit Gold gefüllten Lederbeutel, der einst "
"einem großen Kriegerkönig gehörte, der die Fähigkeit besaß, jeden leblosen "
"Gegenstand in Gold zu verwandeln."

msgid "Nomad Boots of Mobility"
msgstr "Nomadenstiefel der Mobilität"

msgid "The %{name} increase your movement on land."
msgstr "Die %{name} erhöhen Ihre Bewegung auf dem Land."

msgid ""
"A Nomad trader seeks protection from a tribe of Goblins. For your "
"assistance, he gives you a finely crafted pair of boots made from the "
"softest leather. Looking closely, you see fascinating ancient carvings "
"engraved on the leather."
msgstr ""
"Ein nomadischer Händler sucht Schutz vor einem Goblin-Stamm. Für deine Hilfe "
"schenkt er euch ein fein gearbeitetes Paar Stiefel aus weichstem Leder. Wenn "
"ihr genau hinseht, entdeckt ihr faszinierende alte Schnitzereien auf dem "
"Leder."

msgid "Traveler's Boots of Mobility"
msgstr "Reisestiefel der Mobilität"

msgid ""
"Discovering a pair of beautifully beaded boots made from the finest and "
"softest leather, you thank the anonymous donor and add the boots to your "
"inventory."
msgstr ""
"Ihr entdeckt ein Paar wunderschöner, mit Perlen besetzter Stiefel aus "
"feinstem und weichem Leder, dankt dem anonymen Spender und fügt die Stiefel "
"eurem Bestand hinzu."

msgid "Lucky Rabbit's Foot"
msgstr "Glückbringende Hasenpfote"

msgid "The %{name} increases your luck in combat by %{count}."
msgstr "Der %{name} erhöht ihr Glück im Kampf um %{count}."

msgid ""
"A traveling merchant offers you a rabbit's foot, made of gleaming silver "
"fur, for safe passage. The merchant explains the charm will increase your "
"luck in combat."
msgstr ""
"Ein reisender Händler bietet euch eine Hasenpfote aus schimmerndem "
"Silberfell für eine sichere Reise an. Der Händler erklärt, dass der Talisman "
"euer Glück im Kampf erhöhen wird."

msgid "Golden Horseshoe"
msgstr "Goldenes Hufeisen"

msgid ""
"An ensnared Unicorn whinnies in fright. Murmuring soothing words, you set "
"her free. Snorting and stamping her front hoof once, she gallops off. "
"Looking down you see a golden horseshoe."
msgstr ""
"Ein gefangenes Einhorn wiehert verängstigt. Ihr murmelt beruhigende Worte "
"und befreit es. Es schnaubt und stampft einmal mit dem Vorderhuf, dann "
"galoppiert es davon. Wenn ihr nach unten schaut, seht ihr ein goldenes "
"Hufeisen."

msgid "Gambler's Lucky Coin"
msgstr "Glücksmünze des Spielers"

msgid ""
"You have captured a mischievous imp who has been terrorizing the region. In "
"exchange for his release, he rewards you with a magical coin."
msgstr ""
"Ihr habt einen schelmischen Kobold gefangen genommen, der die Region "
"terrorisiert hat. Als Gegenleistung für seine Freilassung belohnt er euch "
"mit einer magischen Münze."

msgid "Four-Leaf Clover"
msgstr "Vierblättriges Kleeblatt"

msgid ""
"In the middle of a patch of dead and dry vegetation, to your surprise you "
"find a healthy green four-leaf clover."
msgstr ""
"Mitten in einem Beet mit abgestorbener und trockener Vegetation findet ihr "
"zu eurer Überraschung einen gesunden grünen vierblättrigen Klee."

msgid "True Compass of Mobility"
msgstr "Wahrer Kompass der Mobilität"

msgid "The %{name} increases your movement on land and sea."
msgstr "Der %{name} erhöht Ihre Bewegung auf dem Land und Meer."

msgid ""
"An old man claiming to be an inventor asks you to try his latest invention. "
"He then hands you a compass."
msgstr ""
"Ein alter Mann, der behauptet, ein Erfinder zu sein, bittet euch, seine "
"neueste Erfindung auszuprobieren. Dann überreicht er euch einen Kompass."

msgid "Sailor's Astrolabe of Mobility"
msgstr "Seemannsastrolabium der Mobilität"

msgid "The %{name} increases your movement on sea."
msgstr "Der %{name} erhöht Ihre Bewegung auf dem Meer."

msgid ""
"An old sea captain is being tortured by Ogres. You save him, and in return "
"he rewards you with a wondrous instrument to measure the distance of a star."
msgstr ""
"Ein alter Seekapitän wird von Ogern gefoltert. Ihr rettet ihn und er belohnt "
"euch im Gegenzug mit einem wundersamen Instrument zur Messung der Entfernung "
"eines Sterns."

msgid "Evil Eye"
msgstr "Auge des Bösen"

msgid "The %{name} reduces the casting cost of curse spells by half."
msgstr "Der %{name} reduziert die Zauberkosten von Fluchzaubern um die Hälfte."

msgid ""
"While venturing into a decrepit hut you find the Skeleton of a long dead "
"witch. Investigation of the remains reveals a glass eye rolling around "
"inside an empty skull."
msgstr ""
"Beim Betreten einer verfallenen Hütte findet ihr das Skelett einer längst "
"verstorbenen Hexe. Bei der Untersuchung der Überreste findet sich ein "
"Glasauge, das in einem leeren Schädel herumrollt."

msgid "Enchanted Hourglass"
msgstr "Verzauberte Sanduhr"

msgid "The %{name} extends the duration of all your spells by %{count} turns."
msgstr ""
"Der %{name} verlängert die Dauer aller Ihrer Zauber um %{count} Runden."

msgid ""
"A surprise turn in the landscape finds you in the midst of a grisly scene:  "
"Vultures picking at the aftermath of a terrible battle. Your cursory search "
"of the remains turns up an enchanted hourglass."
msgstr ""
"Eine überraschende Wendung in der Landschaft führt Sie mitten in eine "
"grausige Szene:  Geier rupfen an den Überresten einer schrecklichen "
"Schlacht. Bei der flüchtigen Durchsuchung der Überreste stößt ihr auf eine "
"verzauberte Sanduhr."

msgid "Gold Watch"
msgstr "Goldene Uhr"

msgid "The %{name} doubles the effectiveness of your hypnotize spells."
msgstr "Die %{name} verdoppelt die Wirksamkeit Ihrer Hypnosezauber."

msgid ""
"In reward for helping his cart out of a ditch, a traveling potion salesman "
"gives you a \"magic\" gold watch. Unbeknownst to him, the watch really is "
"magical."
msgstr ""
"Als Belohnung dafür, dass ihr seinem Karren aus dem Graben helft, schenkt "
"euch ein fahrender Zaubertrankverkäufer eine \"magische\" Golduhr. Was er "
"nicht weiß, ist, dass die Uhr wirklich magisch ist."

msgid "Skullcap"
msgstr "Totenkopfkappe"

msgid "The %{name} halves the casting cost of all mind influencing spells."
msgstr ""
"Der %{name} halbiert die Zauberkosten aller bewusstseinsverändernden Zauber."

msgid ""
"A brief stop at an improbable rural inn yields an exchange of money, tales, "
"and accidentally, luggage. You find a magical skullcap in your new backpack."
msgstr ""
"Bei einem kurzen Halt in einem unwahrscheinlichen ländlichen Gasthaus werden "
"Geld, Geschichten und zufällig auch Gepäck ausgetauscht. Ihr findet eine "
"magische Schädeldecke in eurem neuen Rucksack."

msgid "Ice Cloak"
msgstr "Eismantel"

msgid "The %{name} halves all damage your troops take from cold spells."
msgstr ""
"Der %{name} halbiert den Schaden, den Ihre Truppen durch Kältezauber "
"erleiden."

msgid ""
"Responding to the panicked cries of a damsel in distress, you discover a "
"young woman fleeing from a hungry bear. You slay the beast in the nick of "
"time, and the grateful Sorceress weaves a magic cloak from the bear's hide."
msgstr ""
"Als ihr auf die panischen Schreie eines Mädchens in Not reagiert, entdeckt "
"ihr eine junge Frau auf der Flucht vor einem hungrigen Bären. Ihr tötet das "
"Ungeheuer in letzter Sekunde, und die dankbare Zauberin webt aus dem Fell "
"des Bären einen magischen Umhang."

msgid "Fire Cloak"
msgstr "Feuermantel"

msgid "The %{name} halves all damage your troops take from fire spells."
msgstr ""
"Der %{name} halbiert den Schaden, den Ihre Truppen durch Feuerzauber "
"erleiden."

msgid ""
"You've come upon a fight between a Necromancer and a Paladin. The "
"Necromancer blasts the Paladin with a fire bolt, bringing him to his knees. "
"Acting quickly, you slay the evil one before the final blow. The grateful "
"Paladin gives you the fire cloak that saved him."
msgstr ""
"Ihr seid in einen Kampf zwischen einem Nekromanten und einem Paladin "
"geraten. Der Nekromant beschießt den Paladin mit einem Feuerblitz, der ihn "
"in die Knie zwingt. Ihr handelt schnell und tötet den Bösewicht vor dem "
"letzten Schlag. Der dankbare Paladin schenkt euch den Feuerumhang, der ihn "
"gerettet hat."

msgid "Lightning Helm"
msgstr "Blitzstrahlhelm"

msgid "The %{name} halves all damage your troops take from lightning spells."
msgstr ""
"Der %{name} halbiert den Schaden, den Ihre Truppen durch Blitzzauber "
"erleiden."

msgid ""
"A traveling tinker in need of supplies offers you a helm with a thunderbolt "
"design on its top in exchange for food and water. Curious, you accept, and "
"later find out that the helm is magical."
msgstr ""
"Ein umherziehender Kesselflicker, der Vorräte benötigt, bietet euch im "
"Tausch gegen Essen und Wasser einen Helm an, auf dessen Oberseite ein Blitz "
"abgebildet ist. Aus Neugier nehmt ihr an und findet später heraus, dass der "
"Helm magisch ist."

msgid "Evercold Icicle"
msgstr "Immerkalter Eiszapfen"

msgid ""
"The %{name} causes your cold spells to do %{count} percent more damage to "
"enemy troops."
msgstr ""
"Der %{name} bewirkt, dass Ihre Kältezauber %{count} Prozent mehr Schaden an "
"gegnerischen Truppen verursachen."

msgid ""
"An icicle withstanding the full heat of the noonday sun attracts your "
"attention. Intrigued, you break it off, and find that it does not melt in "
"your hand."
msgstr ""
"Ein Eiszapfen, der die volle Hitze der Mittagssonne aushält, erregt Ihre "
"Aufmerksamkeit. Fasziniert brichst ihr ihn ab und stellt fest, dass er nicht "
"in deiner Hand schmilzt."

msgid "Everhot Lava Rock"
msgstr "Immerheisser Lavafelsen"

msgid ""
"The %{name} causes your fire spells to do %{count} percent more damage to "
"enemy troops."
msgstr ""
"Der %{name} bewirkt, dass Ihre Feuerzauber %{count} Prozent mehr Schaden an "
"gegnerischen Truppen verursachen."

msgid ""
"Your wanderings bring you into contact with a tribe of ape-like beings using "
"a magical lava rock that never cools to light their fires. You take pity on "
"them and teach them to make fire with sticks. Believing you to be a god, the "
"apes give you their rock."
msgstr ""
"Auf deinen Wanderungen stößt ihr auf einen Stamm von affenähnlichen Wesen, "
"die ein magisches Lavagestein benutzen, das nie abkühlt, um ihr Feuer zu "
"entfachen. Ihr habt Mitleid mit ihnen und lehrt sie, mit Stöcken Feuer zu "
"machen. Die Affen glauben, dass du ein Gott bist, und schenken euch ihren "
"Stein."

msgid "Lightning Rod"
msgstr "Blitzableiter"

msgid ""
"The %{name} causes your lightning spells to do %{count} percent more damage "
"to enemy troops."
msgstr ""
"Der %{name} bewirkt, dass Ihre Blitzzauber %{count} Prozent mehr Schaden an "
"gegnerischen Truppen verursachen."

msgid ""
"While waiting out a storm, a lighting bolt strikes a nearby cottage's "
"lightning rod, which melts and falls to the ground. The tip of the rod, "
"however, survives intact and makes your hair stand on end when you touch it. "
"Hmm..."
msgstr ""
"Während Sie ein Gewitter abwarten, schlägt ein Blitz in den Blitzableiter "
"eines nahe gelegenen Hauses ein, der schmilzt und zu Boden fällt. Die Spitze "
"des Blitzableiters ist jedoch unversehrt geblieben und lässt einem die Haare "
"zu Berge stehen, wenn man sie berührt. Hmm..."

msgid "Snake-Ring"
msgstr "Schlangenring"

msgid "The %{name} halves the casting cost of all your bless spells."
msgstr "Der %{name} halbiert die Zauberkosten aller Ihrer Segenszauber."

msgid ""
"You've found an oddly shaped ring on the finger of a long dead traveler. The "
"ring looks like a snake biting its own tail."
msgstr ""
"Ihr habt einen seltsam geformten Ring am Finger eines längst verstorbenen "
"Reisenden gefunden. Der Ring sieht aus wie eine Schlange, die sich selbst in "
"den Schwanz beißt."

msgid "Ankh"
msgstr "Ankh"

msgid ""
"The %{name} doubles the effectiveness of all your resurrect and animate "
"spells."
msgstr ""
"Das %{name} verdoppelt die Wirksamkeit aller Ihrer Wiederbelebungs- und "
"Belebungszauber."

msgid ""
"A fierce windstorm reveals the entrance to a buried tomb. Your investigation "
"reveals that the tomb has already been looted, but the thieves overlooked an "
"ankh on a silver chain in the dark."
msgstr ""
"Ein heftiger Windsturm enthüllt den Eingang zu einem vergrabenen Grab. Ihre "
"Untersuchung ergibt, dass das Grab bereits geplündert wurde, aber die Diebe "
"haben in der Dunkelheit ein Ankh an einer Silberkette übersehen."

msgid "Book of Elements"
msgstr "Buch der Elemente"

msgid "The %{name} doubles the effectiveness of all your summoning spells."
msgstr "Das %{name} verdoppelt die Wirksamkeit all Ihrer Beschwörungszauber."

msgid ""
"You come across a conjurer who begs to accompany you and your army awhile "
"for safety. You agree, and he offers as payment a copy of the book of the "
"elements."
msgstr ""
"Ihr trefft auf einen Beschwörer, der euch bittet, euch und eure Armee eine "
"Weile in Sicherheit zu bringen. Ihr stimmt zu und er bietet euch als "
"Bezahlung ein Exemplar des Buches der Elemente an."

msgid "Elemental Ring"
msgstr "Elementring"

msgid "The %{name} halves the casting cost of all summoning spells."
msgstr "Der %{name} halbiert die Zauberkosten aller Beschwörungszauber."

msgid ""
"While pausing to rest, you notice a bobcat climbing a short tree to get at a "
"crow's nest. On impulse, you climb the tree yourself and scare off the cat. "
"When you look in the nest, you find a collection of shiny stones and a ring."
msgstr ""
"Bei einer Rast bemerkt ihr einen Rotluchs, der auf einen kurzen Baum "
"klettert, um an ein Krähennest zu gelangen. Aus einem Impuls heraus klettert "
"ihr selbst auf den Baum und verscheucht die Katze. Als ihr das Nest "
"untersucht, findet ihr eine Sammlung glänzender Steine und einen Ring."

msgid "Holy Pendant"
msgstr "Heiliger Anhänger"

msgid "The %{name} makes all your troops immune to curse spells."
msgstr "Der %{name} macht alle Ihre Truppen immun gegen Fluchzauber."

msgid ""
"In your wanderings you come across a hermit living in a small, tidy hut. "
"Impressed with your mission, he takes time out from his meditations to bless "
"and give you a charm against curses."
msgstr ""
"Auf eurer Wanderschaft trefft ihr auf einen Einsiedler, der in einer "
"kleinen, aufgeräumten Hütte lebt. Beeindruckt von deiner Mission, nimmt er "
"sich die Zeit, euch zu segnen und ein Zaubermittel gegen Flüche zu geben."

msgid "Pendant of Free Will"
msgstr "Anhänger des Freien Willens"

msgid "The %{name} makes all your troops immune to hypnotize spells."
msgstr "Der %{name} macht alle Ihre Truppen immun gegen Hypnosezauber."

msgid ""
"Responding to cries for help, you find river Sprites making a sport of "
"dunking an old man. Feeling vengeful, you rescue the man and drag a Sprite "
"onto dry land for awhile. The Sprite, uncomfortable in the air, gives you a "
"magic pendant to let him go."
msgstr ""
"Als ihr auf Hilferufe reagiert, findet ihr Fluss-Sprites, die sich einen "
"Spaß daraus machen, einen alten Mann zu ertränken. Du fühlst dich "
"rachsüchtig, rettest den Mann und ziehst einen Sprite für eine Weile an "
"Land. Der Sprite, der sich in der Luft unwohl fühlt, gibt euch einen "
"magischen Anhänger, damit ihr ihn gehen lasst."

msgid "Pendant of Life"
msgstr "Anhänger des Lebens"

msgid "The %{name} makes all your troops immune to death spells."
msgstr "Der %{name} macht alle Ihre Truppen immun gegen Todeszauber."

msgid ""
"A brief roadside encounter with a small caravan and a game of knucklebones "
"wins a magic pendant. Its former owner says that it protects from "
"Necromancers' death spells."
msgstr ""
"Bei einer kurzen Begegnung mit einer kleinen Karawane am Straßenrand und "
"einem Spiel mit Schlagringen wird ein magischer Anhänger gewonnen. Sein "
"früherer Besitzer sagt, dass er vor den Todeszaubern der Totenbeschwörer "
"schützt."

msgid "Serenity Pendant"
msgstr "Anhänger der Heiterkeit"

msgid "The %{name} makes all your troops immune to berserk spells."
msgstr "Der %{name} macht alle Ihre Truppen immun gegen Berserker-Zauber."

msgid ""
"The sounds of combat draw you to the scene of a fight between an old "
"Barbarian and an eight-headed Hydra. Your timely intervention swings the "
"battle in favor of the man, and he rewards you with a pendant he used to use "
"to calm his mind for battle."
msgstr ""
"Die Geräusche eines Kampfes locken euch an den Schauplatz eines Kampfes "
"zwischen einem alten Barbaren und einer achtköpfigen Hydra. Durch euer "
"rechtzeitiges Eingreifen wird der Kampf zu Gunsten des Mannes entschieden, "
"und er belohnt euch mit einem Anhänger, mit dem er seinen Geist für den "
"Kampf zu beruhigen pflegte."

msgid "Seeing-eye Pendant"
msgstr "Anhänger des Sehenden Auges"

msgid "The %{name} makes all your troops immune to blindness spells."
msgstr "Der %{name} macht alle Ihre Truppen immun gegen Blendungszauber."

msgid ""
"You come upon a very old woman, long blind from cataracts and dying alone. "
"You tend to her final needs and promise a proper burial. Grateful, she gives "
"you a magic pendant emblazoned with a stylized eye. It lets you see with "
"your eyes closed."
msgstr ""
"Ihr trefft auf eine sehr alte Frau, die seit langem am Grauen Star erblindet "
"ist und allein im Sterben liegt. Ihr kümmert euch um ihre letzten "
"Bedürfnisse und versprecht ihr ein angemessenes Begräbnis. Aus Dankbarkeit "
"schenkt sie euch einen magischen Anhänger, auf dem ein stilisiertes Auge "
"prangt. Er lässt euch mit geschlossenen Augen sehen."

msgid "Kinetic Pendant"
msgstr "Kinetischer Anhänger"

msgid "The %{name} makes all your troops immune to paralyze spells."
msgstr "Der %{name} macht alle Ihre Truppen immun gegen Lähmungszauber."

msgid ""
"You come across a golem wearing a glowing pendant and blocking your way. "
"Acting on a hunch, you cut the pendant from its neck. Deprived of its power "
"source, the golem breaks down, leaving you with the magical pendant."
msgstr ""
"Ihr stoßt auf einen Golem, der einen leuchtenden Anhänger trägt und euch den "
"Weg versperrt. Aufgrund einer Ahnung schneidet ihr den Anhänger vom Hals des "
"Golems ab. Ohne seine Energiequelle bricht der Golem zusammen und überlässt "
"euch den magischen Anhänger."

msgid "Pendant of Death"
msgstr "Anhänger des Todes"

msgid "The %{name} makes all your troops immune to holy spells."
msgstr "Der %{name} macht alle Ihre Truppen immun gegen heilige Zaubersprüche."

msgid ""
"A quick and deadly battle with a Necromancer wins you his magical pendant. "
"Later, a Wizard tells you that the pendant protects undead under your "
"control from holy word spells."
msgstr ""
"In einem schnellen und tödlichen Kampf mit einem Nekromanten gewinnt ihr "
"seinen magischen Anhänger. Später erfährt ihr von einem Zauberer, dass der "
"Anhänger die Untoten unter eurer Kontrolle vor den Zaubern des heiligen "
"Wortes schützt."

msgid "Wand of Negation"
msgstr "Stab der Aufhebung"

msgid "The %{name} protects your troops from the Dispel Magic spell."
msgstr ""
"Der %{name} schützt deine Truppen vor dem Zauberspruch \"Magie zerstreuen\"."

msgid ""
"You meet an old Wizard friend of yours traveling in the opposite direction. "
"He presents  you with a gift:  A wand that prevents the use of the dispel "
"magic spell on your allies."
msgstr ""
"Ihr trefft einen alten Zaubererfreund, der in die entgegengesetzte Richtung "
"reist. Er überreicht euch ein Geschenk:  Einen Zauberstab, der die Anwendung "
"des Zaubers \"Magie vertreiben\" bei deinen Verbündeten verhindert."

msgid "Golden Bow"
msgstr "Goldene Bogen"

msgid ""
"The %{name} eliminates the %{count} percent penalty for your troops shooting "
"past obstacles (e.g. castle walls)."
msgstr ""
"Der %{name} eliminiert den %{count} Prozentabzug für Ihre Truppen, die an "
"Hindernissen (z.B. Burgmauern) vorbeischießen."

msgid ""
"A chance meeting with a famous Archer finds you in a game of knucklebones "
"pitting his bow against your horse. You win."
msgstr ""
"Ein zufälliges Treffen mit einem berühmten Bogenschützen führt zu einem "
"Spiel mit Astragalen und er setzt seinen Bogen auf ihr Pferd. Ihr gewinnt."

msgid "Telescope"
msgstr "Teleskop"

msgid ""
"The %{name} increases the amount of terrain your hero reveals when "
"adventuring by %{count} extra square."
msgstr ""
"Der %{name} erhöht die Menge an Gelände, die Ihr Held bei Abenteuern "
"aufdeckt, um %{count} zusätzliche Felder."

msgid ""
"A merchant from far away lands trades you a new invention of his people for "
"traveling supplies. It makes distant objects appear closer, and he calls "
"it...\n"
"\n"
"a telescope."
msgstr ""
"Ein Händler aus einem fernen Land tauscht eine neue Erfindung seines Volkes "
"gegen Reiseproviant ein. Sie lässt entfernte Objekte näher erscheinen, und "
"er nennt sie...\n"
"\n"
"ein Teleskop."

msgid "Statesman's Quill"
msgstr "Feder des Staatsmannes"

msgid ""
"The %{name} reduces the cost of surrender to %{count} percent of the total "
"cost of troops you have in your army."
msgstr ""
"Der %{name} reduziert die Kosten der Kapitulation auf %{count} Prozent der "
"Gesamtkosten der Truppen in Ihrer Armee."

msgid ""
"You pause to help a diplomat with a broken axle fix his problem. In "
"gratitude, he gives you a writing quill with magical properties which he "
"says will \"help people see things your way\"."
msgstr ""
"Ihr haltet inne, um einem Diplomaten mit einer gebrochenen Achse zu helfen, "
"sein Problem zu lösen. Zum Dank schenkt er euch eine Schreibfeder mit "
"magischen Eigenschaften, die, wie er sagt, \"den Leuten helfen wird, die "
"Dinge auf eure Weise zu sehen\"."

msgid "Wizard's Hat"
msgstr "Hut des Zauberers"

msgid "The %{name} increases the duration of your spells by %{count} turns."
msgstr "Der %{name} erhöht die Dauer Ihrer Zaubersprüche um %{count} Runden."

msgid ""
"You see a Wizard fleeing from a Griffin and riding like the wind. The Wizard "
"opens a portal and rides through, getting his hat knocked off by the edge of "
"the gate. The Griffin follows; the gate closes. You pick the hat up, dust it "
"off, and put it on."
msgstr ""
"Ihr seht einen Zauberer, der vor einem Greifen flieht und wie der Wind "
"reitet. Der Zauberer öffnet ein Tor und reitet hindurch, wobei er seinen Hut "
"an der Kante des Tores abschlägt. Der Greif folgt ihm; das Tor schließt "
"sich. Ihr hebt den Hut auf, staubt ihn ab und setzt ihn wieder auf."

msgid "Power Ring"
msgstr "Ring der Macht"

msgid "The %{name} returns %{count} extra spell points per day to your hero."
msgstr ""
"Der %{name} gibt Ihrem Helden %{count} zusätzliche Zauberpunkte pro Tag."

msgid ""
"You find a small tree that closely resembles the great Warlock Carnauth with "
"a ring around one of its twigs. Scraps of clothing and rotting leather lead "
"you to suspect that it IS Carnauth, transformed. Since you can't help him, "
"you take the magic ring."
msgstr ""
"Ihr findet einen kleinen Baum, der dem großen Hexenmeister Carnauth sehr "
"ähnlich sieht und einen Ring um einen seiner Zweige trägt. Fetzen von "
"Kleidung und verrottendes Leder lässt euch vermuten, dass es sich um den "
"verwandelten Carnauth handelt. Da ihr ihm nicht helfen könnt, nehmt ihr den "
"magischen Ring."

msgid "Ammo Cart"
msgstr "Munitionskarren"

msgid "The %{name} provides endless ammunition for all your troops that shoot."
msgstr ""
"Der %{name} liefert unendlich viel Munition für alle Ihre Truppen, die "
"schießen."

msgid ""
"An ammunition cart in the middle of an old battlefield catches your eye. "
"Inspection shows it to be in good working order, so  you take it along."
msgstr ""
"Mitten auf einem alten Schlachtfeld fällt Ihnen ein Munitionswagen ins Auge. "
"Bei der Inspektion stellt sich heraus, dass er in gutem Zustand ist, also "
"nehmt ihr ihn mit."

msgid "Tax Lien"
msgstr "Steuererklärung"

msgid "The %{name} costs you %{count} gold pieces per day."
msgstr "Der %{name} kostet Ihnen %{count} Goldstücke pro Tag."

msgid ""
"Your big spending habits have earned you a massive tax bill that you can't "
"hope to pay. The tax man takes pity and agrees to only take 250 gold a day "
"from your account for life. Check here if you want one dollar to go to the "
"presidential campaign election fund."
msgstr ""
"Ihr großzügiges Ausgabeverhalten hat Ihnen eine hohe Steuerrechnung "
"eingebracht, die Sie nicht bezahlen können. Der Finanzbeamte hat Mitleid und "
"willigt ein, lebenslang nur 250 Gold pro Tag von Ihrem Konto abzuziehen. "
"Kreuzt hier an, wenn Ihr möchtet, dass ein Dollar in den Wahlkampffonds des "
"Präsidenten fließt."

msgid "Hideous Mask"
msgstr "Scheußliche Maske"

msgid "The %{name} prevents all 'wandering' armies from joining your hero."
msgstr ""
"Der %{name} verhindert, dass sich alle \"wandernden\" Armeen Ihrem Helden "
"anschließen."

msgid ""
"Your looting of the grave of Sinfilas Gardolad, the famous shapeshifting "
"Warlock, unearths his fabled mask. Trembling, you put it on and it twists "
"your visage into an awful grimace!  Oh no!  It's actually the hideous mask "
"of Gromluck Greene, and you are stuck with it."
msgstr ""
"Bei der Plünderung des Grabes von Sinfilas Gardolad, dem berühmten "
"gestaltwandelnden Hexenmeister, wird seine sagenumwobene Maske gefunden. "
"Zitternd setzt ihr sie auf, und sie verzerrt euer Gesicht zu einer "
"schrecklichen Fratze!  Oh nein! Es handelt sich tatsächlich um die "
"abscheuliche Maske von Gromluck Greene, und ihr habt sie am Hals."

msgid "Endless Pouch of Sulfur"
msgstr "Endloser Schwefelbeutel"

msgid "The %{name} provides %{count} unit of sulfur per day."
msgstr "Der %{name} liefert %{count} Einheit Schwefel pro Tag."

msgid ""
"You visit an alchemist who, upon seeing your army, is swayed by the "
"righteousness of your cause. The newly loyal subject gives you his endless "
"pouch of sulfur to help with the war effort."
msgstr ""
"Ihr besucht einen Alchemisten, der beim Anblick eurer Armee von der "
"Rechtschaffenheit eurer Sache überzeugt ist. Der neue loyale Untertan "
"schenkt euch seinen endlosen Beutel mit Schwefel, um euch bei den "
"Kriegsanstrengungen zu helfen."

msgid "Endless Vial of Mercury"
msgstr "Endloses Quecksilberfläschchen"

msgid "The %{name} provides %{count} unit of mercury per day."
msgstr "Der %{name} liefert %{count} Einheit Quecksilber pro Tag."

msgid ""
"A brief stop at a hastily abandoned Wizard's tower turns up a magical vial "
"of mercury that always has a little left on the bottom. Recognizing a "
"treasure when you see one, you cap it and slip it in your pocket."
msgstr ""
"Bei einem kurzen Zwischenstopp in einem hastig verlassenen Turm der Zauberer "
"findet man eine magische Phiole mit Quecksilber, von der immer ein wenig am "
"Boden übrig bleibt. Da ihr einen Schatz erkennt, wenn ihr einen seht, "
"verschließt ihr ihn und steckt ihn in eure Tasche."

msgid "Endless Pouch of Gems"
msgstr "Endloser Edelsteinbeutel"

msgid "The %{name} provides %{count} unit of gems per day."
msgstr "Der %{name} liefert %{count} Einheit Edelsteine pro Tag."

msgid ""
"A short rainstorm brings forth a rainbow...and you can see the end of it. "
"Riding quickly, you seize the pot of gold you find there. The leprechaun who "
"owns it, unable to stop you from taking it, offers an endless pouch of gems "
"for the return of his gold. You accept."
msgstr ""
"Ein kurzer Regenschauer bringt einen Regenbogen hervor... und ihr könnt das "
"Ende des Regenbogens sehen. Schnell reitet ihr los und nehmt den Goldtopf, "
"den ihr dort findet. Der Kobold, dem er gehört, kann euch nicht daran "
"hindern, ihn zu nehmen, und bietet euch einen endlosen Beutel mit "
"Edelsteinen an, wenn ihr ihm sein Gold zurückgebt. Du nimmst an."

msgid "Endless Cord of Wood"
msgstr "Endloses Holzbündel"

msgid "The %{name} provides %{count} unit of wood per day."
msgstr "Der %{name} liefert %{count} Einheit Holz pro Tag."

msgid ""
"Pausing to rest and light a cook fire, you pull wood out of a nearby pile of "
"dead wood. As you keep pulling wood from the pile, you notice that it "
"doesn't shrink. You realize to your delight that the wood is enchanted, so "
"you take it along."
msgstr ""
"Ihr macht eine Pause, um euch auszuruhen und ein Kochfeuer anzuzünden, und "
"zieht Holz aus einem nahe gelegenen Haufen toten Holzes. Als ihr weiter Holz "
"aus dem Stapel zieht, bemerkt ihr, dass es nicht schrumpft. Zu eurer Freude "
"stellt ihr fest, dass das Holz verzaubert ist, also nehmt ihr es mit."

msgid "Endless Cart of Ore"
msgstr "Endloser Erzkarren"

msgid "The %{name} provides %{count} unit of ore per day."
msgstr "Der %{name} liefert %{count} Einheit Erz pro Tag."

msgid ""
"You've found a Goblin weapon smithy making weapons for use against humans. "
"With a tremendous yell you and your army descend upon their camp and drive "
"them away. A search finds a magic ore cart that never runs out of iron."
msgstr ""
"Ihr habt eine Goblin-Waffenschmiede gefunden, die Waffen für den Einsatz "
"gegen Menschen herstellt. Mit einem gewaltigen Schrei fällt ihr mit eurer "
"Armee über ihr Lager her und vertreibt sie. Bei der Suche wird ein magischer "
"Erzkarren gefunden, dem das Eisen nie ausgeht."

msgid "Endless Pouch of Crystal"
msgstr "Endloser Kristallbeutel"

msgid "The %{name} provides %{count} unit of crystal per day."
msgstr "Der %{name} liefert %{count} Einheiten Kristall pro Tag."

msgid ""
"Taking shelter from a storm in a small cave,  you notice a small patch of "
"crystal in one corner. Curious, you break a piece off and notice that the "
"original crystal grows the lost piece back. You decide to stuff the entire "
"patch into a pouch and take it with you."
msgstr ""
"Als ihr in einer kleinen Höhle Schutz vor einem Sturm sucht, bemerkt ihr in "
"einer Ecke ein kleines Stück Kristall. Neugierig brecht ihr ein Stück ab und "
"stellt fest, dass der ursprüngliche Kristall das verlorene Stück nachwachsen "
"lässt. Ihr beschließt, das gesamte Stück in einen Beutel zu stecken und "
"mitzunehmen."

msgid "Spiked Helm"
msgstr "Stachelhelm"

msgid ""
"Your army is ambushed by a small tribe of wild (and none too bright) Orcs. "
"You fend them off easily and the survivors flee in all directions. One of "
"the Orcs was wearing a polished spiked helm. Figuring it will make a good "
"souvenir, you take it."
msgstr ""
"Ihre Armee gerät in einen Hinterhalt eines kleinen Stammes wilder (und nicht "
"sehr intelligenter) Orks. Ihr wehrt sie mühelos ab, und die Überlebenden "
"fliehen in alle Richtungen. Einer der Orks trug einen polierten Helm mit "
"Stacheln. Ihr denkt euch, dass er ein gutes Souvenir ist und nehmt ihn mit."

msgid "Spiked Shield"
msgstr "Stachelschild"

msgid ""
"You come upon a bridge spanning a dry gully. Before you can cross, a Troll "
"steps out from under the bridge and demands payment before it will permit "
"you to pass. You refuse, and the Troll charges, forcing you to slay it. You "
"take its spiked shield as a trophy."
msgstr ""
"Ihr kommt zu einer Brücke, die eine trockene Schlucht überspannt. Bevor ihr "
"sie überqueren könnt, tritt ein Troll unter der Brücke hervor und verlangt "
"eine Bezahlung, bevor er euch die Brücke passieren lässt. Ihr lehnt ab, "
"woraufhin der Troll angreift und euch zwingt, ihn zu erschlagen. Ihr nehmt "
"seinen Stachelschild als Trophäe an euch."

msgid "White Pearl"
msgstr "Weisse Perle"

msgid ""
"A walk across a dry saltwater lake bed yields an unlikely prize:  A white "
"pearl amidst shattered shells and debris."
msgstr ""
"Bei einem Spaziergang über das Bett eines trockenen Salzwassersees findet "
"ihr eine unwahrscheinliche Beute:  Eine weiße Perle inmitten von "
"zerbrochenen Muscheln und Schutt."

msgid "Black Pearl"
msgstr "Schwarze Perle"

msgid ""
"Rumors of a Griffin of unusual size preying upon the countryside lead you to "
"its cave lair. A quick, brutal fight dispatches the beast, and a search of "
"its foul nest turns up a huge black pearl."
msgstr ""
"Gerüchte über einen Greif von ungewöhnlicher Größe, der das Land heimsucht, "
"führen euch zu seinem Höhlenversteck. Ein schneller, brutaler Kampf "
"vertreibt die Bestie, und bei der Durchsuchung ihres fauligen Nestes wird "
"eine riesige schwarze Perle gefunden."

msgid "Magic Book"
msgstr "Zauberbuch"

msgid "The %{name} enables you to cast spells."
msgstr "Das %{name} ermöglicht Sie die Zaubersprüche zu wirken."

msgid "Dummy 1"
msgstr "Dummy 1"

msgid "The reserved artifact."
msgstr "Das reservierte Artefakt."

msgid "Dummy 2"
msgstr "Dummy 2"

msgid "Dummy 3"
msgstr "Dummy 3"

msgid "Dummy 4"
msgstr "Dummy 4"

msgid "Spell Scroll"
msgstr "Zauberspruchrolle"

msgid ""
"This %{name} gives your hero the ability to cast the %{spell} spell if your "
"hero has a Magic Book."
msgstr ""
"Dieser %{name} gibt Ihrem Helden die Fähigkeit, den %{spell} zu wirken, wenn "
"Ihr Held ein Zauberbuch besitzt."

msgid ""
"You find an elaborate container which houses an old vellum scroll. The runes "
"on the container are very old, and the artistry with which it was put "
"together is stunning. As you pull the scroll out, you feel imbued with "
"magical power."
msgstr ""
"Sie finden ein kunstvolles Gefäß, das eine alte Pergamentrolle enthält. Die "
"Runen auf dem Behälter sind sehr alt, und die Kunstfertigkeit, mit der er "
"zusammengesetzt wurde, ist atemberaubend. Als Sie die Schriftrolle "
"herausziehen, fühlen Sie sich von magischer Kraft durchdrungen."

msgid "Arm of the Martyr"
msgstr "Arm des Märtyrers"

msgid ""
"The %{name} increases your spell power by %{count} but adds the undead "
"morale penalty."
msgstr ""
"Der %{name} erhöht Ihre Zauberkraft um %{count}, fügt aber eine Strafe auf "
"die Moral für die Untote in der Armee hinzu."

msgid ""
"One of the less intelligent members of your party picks up an arm off of the "
"ground. Despite its missing a body, it is still moving. Your troops find the "
"dismembered arm repulsive, but you cannot bring yourself to drop it: it "
"seems to hold some sort of magical power that influences your decision "
"making."
msgstr ""
"Eines der weniger intelligenten Mitglieder Ihrer Gruppe hebt einen Arm vom "
"Boden auf. Obwohl ihm einen Körper fehlt, bewegt er sich noch. Ihre Truppen "
"finden den abgetrennten Arm abstoßend, aber Sie können sich nicht "
"überwinden, ihn fallen zu lassen: Er scheint eine Art magische Kraft zu "
"besitzen, die Ihre Entscheidungsfindung beeinflusst."

msgid "Breastplate of Anduran"
msgstr "Brustpanzer von Anduran"

msgid "The %{name} increases your defense by %{count}."
msgstr "Der %{name} erhöht Ihre Verteidigung um %{count}."

msgid ""
"You come upon a sign. It reads: \"Here lies the body of Anduran. Bow and "
"swear fealty, and you shall be rewarded.\" You decide to do as it says. As "
"you stand up, you feel a coldness against your skin. Looking down, you find "
"that you are suddenly wearing a gleaming, ornate breastplate."
msgstr ""
"Sie stoßen auf ein Schild. Darauf steht: \"Hier liegt die Leiche von "
"Anduran. Verbeuge dich und schwöre Treue, und du wirst belohnt werden.\" Sie "
"beschließen zu tun, was da steht. Als Sie aufstehen, spurren Sie eine Kälte "
"auf Ihrer Haut. Als Sie an sich herunterschauen, stellen Sie fest, dass Sie "
"plötzlich einen schimmernden, verzierten Brustpanzer tragen."

msgid "Broach of Shielding"
msgstr "Brosche der Abschirmung"

msgid ""
"The %{name} provides %{count} percent protection from Armageddon and "
"Elemental Storm, but decreases spell power by 2."
msgstr ""
"Der %{name} bietet %{count} Prozent Schutz vor Armageddon und "
"Elementarsturm, verringert aber die Zauberkraft um 2."

msgid ""
"A kindly Sorceress thinks that your army's defenses could use a magical "
"boost. She offers to enchant the Broach that you wear on your cloak, and you "
"accept."
msgstr ""
"Eine freundliche Zauberin ist der Meinung, dass die Verteidigung Ihrer Armee "
"eine magische Verstärkung gebrauchen könnte. Sie bietet Ihnen an, die "
"Brosche, die Sie an Ihrem Mantel tragen, zu verzaubern, also Sie akzeptieren "
"es."

msgid "Battle Garb of Anduran"
msgstr "Kampfrüstung von Anduran"

msgid ""
"The %{name} combines the powers of the three Anduran artifacts.  It provides "
"maximum luck and morale for your troops and gives you the Town Portal spell."
msgstr ""
"Der %{name} vereint die Kräfte der drei anduranischen Artefakte.  Es bringt "
"Ihren Truppen maximales Glück und Moral und verleiht Ihnen den Zauber "
"\"Stadtportal\"."

msgid ""
"Out of pity for a poor peasant, you purchase a chest of old junk they are "
"hawking for too much gold. Later, as you search through it, you find it "
"contains the 3 pieces of the legendary battle garb of Anduran!"
msgstr ""
"Aus Mitleid mit einem armen Bauern kaufen Sie eine Truhe mit altem Gerümpel, "
"das dieser für zu viel Gold feilbietet. Als Sie die später durchsuchen, "
"entdecken Sie, dass die die 3 Teile des legendären Kampfgewandes von Anduran "
"enthält!"

msgid "Crystal Ball"
msgstr "Kristallkugel"

msgid ""
"The %{name} lets you get more specific information about monsters, enemy "
"heroes, and castles nearby the hero who holds it."
msgstr ""
"Mit %{name} erhalten Sie genauere Informationen über Monster, feindliche "
"Helden und Burgen in der Nähe des Helden, der sie hält."

msgid ""
"You come upon a caravan of gypsies who are feasting and fortifying their "
"bodies with mead. They call you forward and say \"If you prove that you can "
"dance the Rama-Buta, we will reward you.\" You don't know it, but try "
"anyway. They laugh hysterically, but admire your bravery, giving you a "
"Crystal Ball."
msgstr ""
"Sie treffen auf eine Karawane von Zigeunern, die feiern und sich mit Met "
"stärken. Sie rufen Sie nach vorne und sagen: \"Wenn du beweist, dass du die "
"Rama-Buta tanzen kannst, werden wir dich belohnen.\" Sie wissen es nicht, "
"versuchen es aber trotzdem. Die Zigeunern lachen hysterisch, bewundern aber "
"Ihre Tapferkeit und schenken Ihnen eine Kristallkugel."

msgid "Heart of Fire"
msgstr "Herz aus Feuer"

msgid ""
"The %{name} provides %{count} percent protection from fire, but doubles the "
"damage taken from cold."
msgstr ""
"Der %{name} bietet %{count} Prozent Schutz vor Feuer, verdoppelt aber den "
"durch Kälte erlittenen Schaden."

msgid ""
"You enter a recently burned glade and come upon a Fire Elemental sitting "
"atop a rock. It looks up, its flaming face contorted in a look of severe "
"pain. It then tosses a glowing object at you. You put up your hands to block "
"it, but it passes right through them and sears itself into your chest."
msgstr ""
"Sie betreten eine kürzlich verbrannte Lichtung und kommen auf ein "
"Feuerwesen, das auf einem Felsen sitzt. Es schaut auf, sein brennendes "
"Gesicht verzerrt sich in einem Blick starken Schmerzen. Es wirft dann ein "
"leuchtendes Objekt bei Ihnen. Sie legen Ihre Hände auf, um es zu blockieren, "
"aber es passiert direkt durch sie und brannt sich in Ihre Brust an."

msgid "Heart of Ice"
msgstr "Herz aus Eis"

msgid ""
"The %{name} provides %{count} percent protection from cold, but doubles the "
"damage taken from fire."
msgstr ""
"Der %{name} bietet %{count} Prozent Schutz vor Kälte, verdoppelt aber den "
"durch Feuer erlittenen Schaden."

msgid ""
"Suddenly, a biting coldness engulfs your body. You seize up, falling from "
"your horse. The pain subsides, but you still feel as if your chest is "
"frozen.  As you pick yourself up off of the ground, you hear hearty "
"laughter. You turn around just in time to see a Frost Giant run off into the "
"woods and disappear."
msgstr ""
"Plötzlich durchdringt eine beißende Kälte Ihren Körper. Sie ergreifen auf "
"und fallen von Ihrem Pferd. Der Schmerz senkt, aber Sie fühlen immer noch "
"so, als ob Ihre Brust eingefroren ist. Als Sie sich vom Boden abholen, hören "
"Sie ein herzhaftes Gelächter. Sie drehen sich rechtzeitig um, um einen "
"Frostriesen zu sehen, der in den Wald läuft und verschwindet."

msgid "Helmet of Anduran"
msgstr "Helm von Anduran"

msgid ""
"You spy a gleaming object poking up out of the ground. You send a member of "
"your party over to investigate. He comes back with a golden helmet in his "
"hands. You realize that it must be the helmet of the legendary Anduran, the "
"only man who was known to wear solid gold armor."
msgstr ""
"Sie sehen ein glänzendes Objekt, das aus dem Boden stößt. Sie senden ein "
"Mitglied Ihrer Partei, um es zu untersuchen. Er kommt mit einem goldenen "
"Helm in den Händen zurück. Sie erkennen, dass es der Helm des legendären "
"Andurans sein muss, des einzigen Mannes, der dafür bekannt war, solide "
"Goldpanzer zu tragen."

msgid "Holy Hammer"
msgstr "Heiliger Hammer"

msgid ""
"You come upon a battle where a Paladin has been mortally wounded by a group "
"of Zombies. He asks you to take his hammer and finish what he started.  As "
"you pick it up, it begins to hum, and then everything becomes a blur. The "
"Zombies lie dead, the hammer dripping with blood. You strap it to your belt."
msgstr ""
"Sie kommen auf eine Schlacht, in der ein Paladin von einer Gruppe von "
"Zombies tödlich verwundet wurde. Er bittet Sie, seinen Hammer mitzunehmen "
"und zu beenden, was er angefangen hat. Als Sie ihn abholen, beginnt er zu "
"Summen, und dann wird alles verschwommen. Die Zombies liegen tot, der Hammer "
"tropft mit Blut. Sie schnappen ihn an Ihren Gürtel."

msgid "Legendary Scepter"
msgstr "Legendäres Zepter"

msgid "The %{name} adds %{count} points to all attributes."
msgstr "Der %{name} fügt %{count} Punkte zu allen Attributen hinzu."

msgid ""
"Upon cresting a small hill, you come upon a ridiculous looking sight. A "
"Sprite is attempting to carry a Scepter that is almost as big as it is. "
"Trying not to laugh, you ask, \"Need help?\" The Sprite glares at you and "
"answers: \"You think this is funny? Fine. You can carry it. I much prefer "
"flying anyway.\""
msgstr ""
"Als Sie einen kleinen Hügel keimen, kommen Sie auf einen lächerlichen Blick. "
"Eine Fee versucht es, ein Zepter zu tragen, das fast so groß ist, wie sie "
"selbst. Sie versuchen nicht zu lachen und fragen: \"Hilfe gebraucht?\" Die "
"Fee gleicht auf Sie und antwortet: \"Du findest das lustig? Na gut. Du "
"kannst es tragen. Ich fliege sowieso viel lieber.\""

msgid "Masthead"
msgstr "Gallionsfigur"

msgid "The %{name} boosts your luck and morale by %{count} each in sea combat."
msgstr ""
"Der %{name} erhöht Ihr Glück und Ihre Moral im Seekampf um jeweils %{count}."

msgid ""
"An old seaman tells you a tale of an enchanted masthead that he used in his "
"youth to rally his crew during times of trouble. He then hands you a faded "
"map that shows where he hid it. After much exploring, you find it stashed "
"underneath a nearby dock."
msgstr ""
"Ein alter Seemann erzählt Ihnen die Geschichte eines verzauberten "
"Mastkopfes, den er in seiner Jugend benutzte, um seine Mannschaft in "
"schwierigen Zeiten zu sammeln. Er gibt Ihnen dann eine verblaßte Karte, die "
"zeigt, wo er es versteckt. Nach viel Erkundung finden Sie es unter einem "
"nahe gelegenen Dock."

msgid "Sphere of Negation"
msgstr "Zauberkugel der Aufhebung"

msgid "The %{name} disables all spell casting, for both sides, in combat."
msgstr "Der %{name} deaktiviert alle Zaubersprüche für beide Seiten im Kampf."

msgid ""
"You stop to help a Peasant catch a runaway mare. To show his gratitude, he "
"hands you a tiny sphere. As soon as you grasp it, you feel the magical "
"energy drain from your limbs..."
msgstr ""
"Sie halten auf, um einem Bauern zu helfen, eine runzelige Stute zu fangen. "
"Um seine Dankbarkeit zu zeigen, gibt er Ihnen eine winzige Kugel. Sobald Sie "
"es erfassen, spüren Sie den magischen Energieablauf von Ihren Gliedmaßen..."

msgid "Staff of Wizardry"
msgstr "Stab der Zauberei"

msgid "The %{name} boosts your spell power by %{count}."
msgstr "Der %{name} erhöht Ihre Zauberkraft um %{count}."

msgid ""
"While out scaring up game, your troops find a mysterious staff levitating "
"about three feet off of the ground. They hand it to you, and you notice an "
"inscription. It reads: \"Brains best brawn and magic beats might. Heed my "
"words, and you'll win every fight.\""
msgstr ""
"Als Ihre Truppen das Wild verjagten, finden sie einen geheimnisvollen Stab, "
"der etwa drei Meter vom Boden ausschwächt. Sie geben es Ihnen, und Sie "
"bemerken eine Inschrift. Es liest: \"Verstand schlägt Muskeln und Magie "
"schlägt Macht. Beachte meine Worte, und du wirst jeden Kampf gewinnen.\""

msgid "Sword Breaker"
msgstr "Schwertbrecher"

msgid "The %{name} increases your defense by %{count} and attack by 1."
msgstr ""
"Der %{name} erhöht Ihre Verteidigung um %{count} und Ihre Angriff um 1."

msgid ""
"A former Captain of the Guard admires your quest and gives you the enchanted "
"Sword Breaker that he relied on during his tour of duty."
msgstr ""
"Ein ehemaliger Hauptmann der Garde bewundert Ihre Suche und schenkt Ihnen "
"den verzauberten Schwertbrecher, auf den er sich während seiner Dienstzeit "
"verlassen hat."

msgid ""
"A Troll stops you and says: \"Pay me 5,000 gold, or the Sword of Anduran "
"will slay you where you stand.\" You refuse. The troll grabs the sword "
"hanging from its belt, screams in pain, and runs away. Picking up the fabled "
"sword, you give thanks that half-witted Trolls tend to grab the wrong end of "
"sharp objects."
msgstr ""
"Ein Troll stoppt Sie und sagt: \"Bezahl mir 5.000 Gold, oder das Schwert von "
"Anduran wird dich auf der Stelle töten.\" Sie verweigern. Der Troll packt "
"das Schwert, das an seinem Gürtel hängt, schreit voller Schmerz und läuft "
"weg. Als Sie das fähige Schwert abholen, danken Sie, dass halbgeteitete "
"Trolls dazu neigen, das falsche Ende von scharfen Gegenständen zu nutzen."

msgid "Sword of Anduran"
msgstr "Schwert von Anduran"

msgid "Spade of Necromancy"
msgstr "Spaten der Nekromantie"

msgid "The %{name} gives you increased necromancy skill."
msgstr "Der %{name} verleiht Ihnen erhöhte Nekromantie-Fähigkeiten."

msgid ""
"A dirty shovel has been thrust into a dirt mound nearby. Upon investigation, "
"you discover it to be the enchanted shovel of the Gravediggers, long thought "
"lost by mortals."
msgstr ""
"In der Nähe wurde eine schmutzige Spaten in einen Erdhügel gestoßen. Bei der "
"Untersuchung entdecken Sie, dass es sich um die verzauberte Spaten der "
"Totengräber handelt, die die Sterblichen schon lange verloren glaubten."

msgid "Wood"
msgstr "Holz"

msgid "Mercury"
msgstr "Quecksilber"

msgid "Ore"
msgstr "Erz"

msgid "Sulfur"
msgstr "Schwefel"

msgid "Crystal"
msgstr "Kristalle"

msgid "Gems"
msgstr "Edelsteine"

msgid "Gold"
msgstr "Gold"

msgid ""
"There are seven resources in Heroes 2, used to build and improves castles, "
"purchase troops and recruit heroes. Gold is the most common, required for "
"virtually everything. Wood and ore are used for most buildings. Gems, "
"Mercury, Sulfur and Crystal are rare magical resources used for the most "
"powerful creatures and buildings."
msgstr ""
"In Heroes 2 gibt es sieben Ressourcen, mit denen Burgen gebaut und "
"verbessert, Truppen gekauft und Helden rekrutiert werden können. Gold ist "
"der häufigste und wird für praktisch alles benötigt. Holz und Erze werden "
"für die meisten Gebäude verwendet. Edelsteine, Quecksilber, Schwefel und "
"Kristall sind seltene magische Ressourcen, die für die mächtigsten Kreaturen "
"und Gebäude verwendet werden."

msgid ""
"Causes a giant fireball to strike the selected area, damaging all nearby "
"creatures."
msgstr ""
"Verursacht einen riesigen Feuerball, der das ausgewählte Gebiet trifft und "
"allen Kreaturen in der Nähe Schaden zufügt."

msgid "Fireball"
msgstr "Feuerball"

msgid "Fireblast"
msgstr "Feuerstoß"

msgid ""
"An improved version of fireball, fireblast affects two hexes around the "
"center point of the spell, rather than one."
msgstr ""
"Eine verbesserte Version des Feuerballs: Der Feuerstoß wirkt auf zwei Felder "
"um den Mittelpunkt des Zaubers statt auf ein Feld."

msgid "Causes a bolt of electrical energy to strike the selected creature."
msgstr ""
"Verursacht einen Blitz aus elektrischer Energie, der die ausgewählte Kreatur "
"trifft."

msgid "Lightning Bolt"
msgstr "Blitzstrahl"

msgid "Chain Lightning"
msgstr "Kettenblitzstrahl"

msgid ""
"Causes a bolt of electrical energy to strike a selected creature, then "
"strike the nearest creature with half damage, then strike the NEXT nearest "
"creature with half again damage, and so on, until it becomes too weak to be "
"harmful.  Warning:  This spell can hit your own creatures!"
msgstr ""
"Verursacht einen Blitz elektrischer Energie, der eine ausgewählte Kreatur "
"trifft, dann die nächste Kreatur mit halbem Schaden trifft, dann die nächste "
"Kreatur mit wieder halbem Schaden trifft, und so weiter, bis er zu schwach "
"wird, um Schaden anzurichten.  Warnung!  Dieser Zauber kann Ihre eigenen "
"Kreaturen treffen!"

msgid "Teleport"
msgstr "Teleport"

msgid ""
"Teleports the creature you select to any open position on the battlefield."
msgstr ""
"Teleportiert die Kreatur, die Sie auswählen, an eine freie Position Ihrer "
"Wahl auf dem Schlachtfeld."

msgid "Cure"
msgstr "Heilung"

msgid ""
"Removes all negative spells cast upon one of your units, and restores up to "
"%{count} HP per level of spell power."
msgstr ""
"Entfernt alle negativen Zauber, die auf eine Ihrer Einheiten gewirkt wurden, "
"und stellt bis zu %{count} TP pro Stufe der Zauberkraft wieder her."

msgid "Mass Cure"
msgstr "Massenheilung"

msgid ""
"Removes all negative spells cast upon your forces, and restores up to "
"%{count} HP per level of spell power, per creature."
msgstr ""
"Entfernt alle negativen Zauber, die auf Ihre Truppen gewirkt wurden, und "
"stellt bis zu %{count} TP pro Stufe der Zauberkraft und pro Kreatur wieder "
"her."

msgid "Resurrect"
msgstr "Auferstehung"

msgid "Resurrects creatures from a damaged or dead unit until end of combat."
msgstr ""
"Lässt Kreaturen einer beschädigten oder toten Einheit bis zum Ende des "
"Kampfes wieder auferstehen."

msgid "Resurrect True"
msgstr "Wahre Auferstehung"

msgid "Resurrects creatures from a damaged or dead unit permanently."
msgstr ""
"Lässt Kreaturen aus einer beschädigten oder toten Einheit dauerhaft wieder "
"auferstehen."

msgid "Haste"
msgstr "Eile"

msgid "Increases the speed of any creature by %{count}."
msgstr "Erhöht die Geschwindigkeit einer beliebigen Kreatur um %{count}."

msgid "Increases the speed of all of your creatures by %{count}."
msgstr "Erhöht die Geschwindigkeit aller Ihrer Kreaturen um %{count}."

msgid "Mass Haste"
msgstr "Masseneile"

msgid "Slows target to half movement rate."
msgstr "Verlangsamt die Bewegungsgeschwindigkeit des Ziels auf die Hälfte."

msgid "spell|Slow"
msgstr "Verlangsamung"

msgid "Mass Slow"
msgstr "Massenverlangsamung"

msgid "Slows all enemies to half movement rate."
msgstr "Verlangsamt alle Feinde auf die halbe Bewegungsrate."

msgid "Clouds the affected creatures' eyes, preventing them from moving."
msgstr ""
"Trübt die Augen der betroffenen Kreaturen und hindert sie daran, sich zu "
"bewegen."

msgid "spell|Blind"
msgstr "Blenden"

msgid "Bless"
msgstr "Segen"

msgid "Causes the selected creatures to inflict maximum damage."
msgstr ""
"Bewirkt, dass die ausgewählten Kreaturen maximalen Schaden verursachen."

msgid "Causes all of your units to inflict maximum damage."
msgstr "Bewirkt, dass alle Ihre Einheiten maximalen Schaden verursachen."

msgid "Mass Bless"
msgstr "Massensegen"

msgid "Magically increases the defense skill of the selected creatures."
msgstr ""
"Erhöht auf magische Weise die Verteidigungsfähigkeit der ausgewählten "
"Kreaturen."

msgid "Stoneskin"
msgstr "Steinhaut"

msgid ""
"Increases the defense skill of the targeted creatures.  This is an improved "
"version of Stoneskin."
msgstr ""
"Erhöht die Verteidigungsfähigkeit der ausgewählten Kreaturen.  Dies ist eine "
"verbesserte Version von Steinhaut."

msgid "Steelskin"
msgstr "Stahlhaut"

msgid "Causes the selected creatures to inflict minimum damage."
msgstr ""
"Bewirkt, dass die ausgewählten Kreaturen minimalen Schaden verursachen."

msgid "Curse"
msgstr "Fluch"

msgid "Causes all enemy troops to inflict minimum damage."
msgstr "Bewirkt, dass alle gegnerischen Truppen minimalen Schaden verursachen."

msgid "Mass Curse"
msgstr "Massenfluch"

msgid "Damages all undead in the battle."
msgstr "Schadet allen Untoten im Kampf."

msgid "Holy Word"
msgstr "Heiliges Wort"

msgid ""
"Damages all undead in the battle.  This is an improved version of Holy Word."
msgstr ""
"Schadet allen Untoten im Kampf.  Dies ist eine verbesserte Version von "
"Heiliges Wort."

msgid "Holy Shout"
msgstr "Heiliger Ruf"

msgid "Anti-Magic"
msgstr "Anti-Magie"

msgid "Prevents harmful magic against the selected creatures."
msgstr "Verhindert schädliche Magie gegen die ausgewählten Kreaturen."

msgid "Dispel Magic"
msgstr "Magie zerstreuen"

msgid "Removes all magic spells from a single target."
msgstr "Entfernt alle Zaubersprüche von einem einzigen Ziel."

msgid "Mass Dispel"
msgstr "Magie-Mas- senzerstrg."

msgid "Removes all magic spells from all creatures."
msgstr "Entfernt alle Zaubersprüche von allen Kreaturen."

msgid "Causes a magic arrow to strike the selected target."
msgstr "Bewirkt, dass ein magischer Pfeil das ausgewählte Ziel trifft."

msgid "Magic Arrow"
msgstr "Magischer Pfeil"

msgid "Berserker"
msgstr "Berserker"

msgid "Causes a creature to attack its nearest neighbor."
msgstr "Bewirkt, dass eine Kreatur ihren nächsten Nachbarn angreift."

msgid "Armageddon"
msgstr "Armageddon"

msgid ""
"Holy terror strikes the battlefield, causing severe damage to all creatures."
msgstr ""
"Heiliger Terror schlägt auf dem Schlachtfeld zu und verursacht an allen "
"Kreaturen schweren Schaden."

msgid "Elemental Storm"
msgstr "Elementsturm"

msgid "Magical elements pour down on the battlefield, damaging all creatures."
msgstr ""
"Magische Elemente ergießen sich auf das Schlachtfeld und fügen allen "
"Kreaturen Schaden zu."

msgid ""
"A rain of rocks strikes an area of the battlefield, damaging all nearby "
"creatures."
msgstr ""
"Ein Steinregen trifft ein Gebiet auf dem Schlachtfeld und fügt allen "
"Kreaturen in der Nähe Schaden zu."

msgid "Meteor Shower"
msgstr "Meteorregen"

msgid "Paralyze"
msgstr "Lähmen"

msgid "The targeted creatures are paralyzed, unable to move or retaliate."
msgstr ""
"Die anvisierten Kreaturen sind gelähmt und können sich nicht bewegen oder "
"sich wehren."

msgid "Hypnotize"
msgstr "Hypnose"

msgid ""
"Brings a single enemy unit under your control if its hits are less than "
"%{count} times the caster's spell power."
msgstr ""
"Bringt eine einzelne feindliche Einheit unter deine Kontrolle, wenn ihre "
"Treffer weniger als das %{count}-fache der Zauberkraft des Zaubernden "
"betragen."

msgid "Cold Ray"
msgstr "Kalter Strahl"

msgid "Drains body heat from a single enemy unit."
msgstr "Entzieht einer einzelnen gegnerischen Einheit Körperwärme."

msgid "Cold Ring"
msgstr "Kalter Ring"

msgid ""
"Drains body heat from all units surrounding the center point, but not "
"including the center point."
msgstr ""
"Leitet die Körperwärme von allen Einheiten ab, die den Mittelpunkt umgeben, "
"aber den Mittelpunkt nicht einschließen."

msgid "Disrupting Ray"
msgstr "Zertruemmerungsstrahl"

msgid "Reduces the defense rating of an enemy unit by three."
msgstr "Reduziert den Verteidigungswert einer gegnerischen Einheit um drei."

msgid "Damages all living (non-undead) units in the battle."
msgstr "Schadet allen lebenden (nicht untoten) Einheiten in der Schlacht."

msgid "Death Ripple"
msgstr "Kleine Todeswelle"

msgid "Death Wave"
msgstr "Todeswelle"

msgid ""
"Damages all living (non-undead) units in the battle.  This spell is an "
"improved version of Death Ripple."
msgstr ""
"Schadet allen lebenden (nicht untoten) Einheiten in der Schlacht.  Dieser "
"Zauber ist eine verbesserte Version von Kleine Todeswelle."

msgid "Dragon Slayer"
msgstr "Drachentöter"

msgid "Greatly increases a unit's attack skill vs. Dragons."
msgstr "Erhöht die Angriffsfähigkeit einer Einheit gegen Drachen erheblich."

msgid "Blood Lust"
msgstr "Blutdurst"

msgid "Increases a unit's attack skill."
msgstr "Erhöht die Angriffsfähigkeit einer Einheit."

msgid "Animate Dead"
msgstr "Tote beleben"

msgid "Resurrects creatures from a damaged or dead undead unit permanently."
msgstr ""
"Lässt Kreaturen aus einer beschädigten oder toten untoten Einheit dauerhaft "
"wieder auferstehen."

msgid "Mirror Image"
msgstr "Spiegelbild"

msgid ""
"Creates an illusionary unit that duplicates one of your existing units.  "
"This illusionary unit does the same damages as the original, but will vanish "
"if it takes any damage."
msgstr ""
"Erzeugt eine illusionäre Einheit, die eine Ihrer vorhandenen Einheiten "
"dupliziert.  Diese illusionäre Einheit verursacht den gleichen Schaden wie "
"das Original, verschwindet aber, wenn sie Schaden nimmt."

msgid "Shield"
msgstr "Schild"

msgid ""
"Halves damage received from ranged attacks for a single unit. Does not "
"affect damage received from Turrets or Ballistae."
msgstr ""
"Halbiert den Schaden von Fernkampfangriffen für eine einzelne Einheit. "
"Beeinflusst nicht den von Geschütztürmen oder Ballisten erlittenen Schaden."

msgid "Mass Shield"
msgstr "Massenschild"

msgid ""
"Halves damage received from ranged attacks for all of your units. Does not "
"affect damage received from Turrets or Ballistae."
msgstr ""
"Halbiert den Schaden von Fernkampfangriffen für alle Ihre Einheiten. "
"Beeinflusst nicht den von Geschütztürmen oder Ballisten erlittenen Schaden."

msgid "Summon Earth Elemental"
msgstr "Erdwesen herbeirufen"

msgid "Summons Earth Elementals to fight for your army."
msgstr "Beschwört Erdwesen, um für Ihre Armee zu kämpfen."

msgid "Summon Air Elemental"
msgstr "Luftwesen herbeirufen"

msgid "Summons Air Elementals to fight for your army."
msgstr "Beschwört Luftwesen, um für Ihre Armee zu kämpfen."

msgid "Summon Fire Elemental"
msgstr "Feuerwesen herbeirufen"

msgid "Summons Fire Elementals to fight for your army."
msgstr "Beschwört Feuerwesen, um für Ihre Armee zu kämpfen."

msgid "Summon Water Elemental"
msgstr "Wasserwesen herbeirufen"

msgid "Summons Water Elementals to fight for your army."
msgstr "Beschwört Wasserwesen, um für Ihre Armee zu kämpfen."

msgid "Damages castle walls."
msgstr "Beschädigt die Burgmauern."

msgid "Earthquake"
msgstr "Erdbeben"

msgid "Causes all mines across the land to become visible."
msgstr "Bewirkt, dass alle Minen im Land sichtbar werden."

msgid "View Mines"
msgstr "Minen anzeigen"

msgid "Causes all resources across the land to become visible."
msgstr "Bewirkt, dass alle Ressourcen im Land sichtbar werden."

msgid "View Resources"
msgstr "Ressourcen anzeigen"

msgid "Causes all artifacts across the land to become visible."
msgstr "Bewirkt, dass alle Artefakte im Land sichtbar werden."

msgid "View Artifacts"
msgstr "Artefakte anzeigen"

msgid "Causes all towns and castles across the land to become visible."
msgstr ""
"Bewirkt, dass alle Städte und Schlösser im ganzen Land sichtbar werden."

msgid "View Towns"
msgstr "Städte anzeigen"

msgid "Causes all Heroes across the land to become visible."
msgstr "Bewirkt, dass alle Helden im ganzen Land sichtbar werden."

msgid "View Heroes"
msgstr "Held anzeigen"

msgid "Causes the entire land to become visible."
msgstr "Lässt das gesamte Land sichtbar werden."

msgid "View All"
msgstr "Alles anzeigen"

msgid "Allows the caster to view detailed information on enemy Heroes."
msgstr ""
"Ermöglicht es dem Zaubernden, detaillierte Informationen über feindliche "
"Helden einzusehen."

msgid "Summon Boat"
msgstr "Boot herbeirufen"

msgid ""
"Summons the nearest unoccupied, friendly boat to an adjacent shore "
"location.  A friendly boat is one which you just built or were the most "
"recent player to occupy."
msgstr ""
"Ruft das nächstgelegene unbesetzte, befreundete Boot an einen benachbarten "
"Ort am Ufer.  Ein befreundetes Boot ist eines, das Sie gerade gebaut haben "
"oder das Sie als letzter Spieler besetzt haben."

msgid "Allows the caster to magically transport to a nearby location."
msgstr ""
"Ermöglicht es dem Zaubernden, sich auf magische Weise an einen nahe "
"gelegenen Ort zu begeben."

msgid "Dimension Door"
msgstr "Dimensionstor"

msgid "Returns the caster to any town or castle currently owned."
msgstr ""
"Bringt den Zaubernden in jene Stadt oder Burg zurück, die er gerade besitzt."

msgid "Town Gate"
msgstr "Stadttor"

msgid ""
"Returns the hero to the town or castle of choice, provided it is controlled "
"by you."
msgstr ""
"Bringt den Helden in die Stadt oder Burg Ihrer Wahl zurück, sofern diese von "
"Ihnen kontrolliert wird."

msgid "Visions"
msgstr "Vision"

msgid ""
"Visions predicts the likely outcome of an encounter with a neutral army camp."
msgstr ""
"Die Visionen sagen den wahrscheinlichen Ausgang einer Begegnung mit einem "
"neutralen Heerlager voraus."

msgid "Haunt"
msgstr "Spuk"

msgid ""
"Haunts a mine you control with Ghosts.  This mine stops producing "
"resources.  (If I can't keep it, nobody will!)"
msgstr ""
"Verfolgt eine Mine, die Sie kontrollieren, mit Geistern.  Diese Mine "
"produziert keine Rohstoffe mehr.  (Wenn ich sie nicht behalten kann, wird es "
"niemand tun!)"

msgid "Set Earth Guardian"
msgstr "Erdwesen-Wache"

msgid "Sets Earth Elementals to guard a mine against enemy armies."
msgstr "Setzt Erdwesen ein, um eine Mine vor feindlichen Armeen zu schützen."

msgid "Set Air Guardian"
msgstr "Luftwsn.-Wache"

msgid "Sets Air Elementals to guard a mine against enemy armies."
msgstr "Setzt Luftwesen ein, um eine Mine vor feindlichen Armeen zu schützen."

msgid "Set Fire Guardian"
msgstr "Feuerwsn.-Wache"

msgid "Sets Fire Elementals to guard a mine against enemy armies."
msgstr "Setzt Feuerwesen ein, um eine Mine vor feindlichen Armeen zu schützen."

msgid "Set Water Guardian"
msgstr "Wasserws.-Wache"

msgid "Sets Water Elementals to guard a mine against enemy armies."
msgstr ""
"Setzt Wasserwesen ein, um eine Mine vor feindlichen Armeen zu schützen."

msgid "Petrification"
msgstr "Versteinerung"

msgid ""
"Turns the affected creature into stone.  A petrified creature receives half "
"damage from a direct attack."
msgstr ""
"Verwandelt die betroffene Kreatur in Stein.  Eine versteinerte Kreatur "
"erleidet bei einem direkten Angriff die Hälfte des Schadens."

msgid "You have no Magic Book, so you cannot cast a spell."
msgstr "Sie haben kein Zauberbuch und können daher nicht zaubern."

msgid "No spell to cast."
msgstr "Kein Zauber zu wirken."

msgid "Your hero has %{point} spell points remaining."
msgstr "Ihren Held hat noch %{point} Zauberpunkte übrig."

msgid "View Adventure Spells"
msgstr "Abenteuerzauber anzeigen"

msgid "View Combat Spells"
msgstr "Kampfzauber anzeigen"

msgid "View previous page"
msgstr "Vorherige Seite anzeigen"

msgid "View next page"
msgstr "Nächste Seite anzeigen"

msgid "Close Spellbook"
msgstr "Zauberbuch schließen"

msgid "View %{spell}"
msgstr "%{spell} Anzeigen"

msgid "This spell does %{damage} points of damage."
msgstr "Dieser Zauber verursacht %{damage} Schaden."

msgid ""
"This spell summons\n"
"%{count} %{monster}."
msgstr ""
"Dieser Zauber beschwört\n"
"%{count} %{monster}."

msgid "This spell restores %{hp} HP."
msgstr "Dieser Zauber stellt %{hp} TP wieder her."

msgid "This spell summons %{count} %{monster} to guard the mine."
msgstr "Dieser Zauber beschwört %{count} %{monster}, um die Mine zu bewachen."

msgid "The nearest town is %{town}."
msgstr "Die nächstgelegene Stadt ist %{town}."

msgid "This town is occupied by your hero %{hero}."
msgstr "Diese Stadt ist von Ihrem Helden %{hero} besetzt."

msgid ""
"This spell controls up to\n"
"%{hp} HP."
msgstr ""
"Dieser Zauberspruch kontrolliert bis zu\n"
"%{hp} TP."

msgid "The ultimate artifact is really the %{name}."
msgstr "Das ultimative Artefakt ist eigentlich der %{name}."

msgid "The ultimate artifact may be found in the %{name} regions of the world."
msgstr "Das ultimative Artefakt kann im %{name} von der Welt gefunden werden."

msgid "north-west"
msgstr "Nordwesten"

msgid "north"
msgstr "Nord"

msgid "north-east"
msgstr "Nordosten"

msgid "west"
msgstr "Westen"

msgid "center"
msgstr "Zentrum"

msgid "east"
msgstr "Osten"

msgid "south-west"
msgstr "Südwesten"

msgid "south"
msgstr "Süden"

msgid "south-east"
msgstr "Südosten"

msgid "The truth is out there."
msgstr "Die Wahrheit liegt auf der Hand."

msgid "The dark side is stronger."
msgstr "Die dunkle Seite ist stärker."

msgid "The end of the world is near."
msgstr "Das Ende der Welt ist nah."

msgid "The bones of Lord Slayer are buried in the foundation of the arena."
msgstr "Die Gebeine von Lord Slayer sind im Fundament der Arena begraben."

msgid "A Black Dragon will take out a Titan any day of the week."
msgstr "Ein Schwarzer Drache kann es jederzeit mit einem Titanen aufnehmen."

msgid "He told her: Yada yada yada...  and then she said: Blah, blah, blah..."
msgstr "Er sagte ihr: Yada yada yada... und dann sagte sie: Bla, bla, bla..."

msgid "An unknown force is being resurrected..."
msgstr "Eine unbekannte Macht wird wiederbelebt..."

msgid ""
"Check the newest version of the game at\n"
"https://github.com/ihhub/\n"
"fheroes2/releases"
msgstr ""
"Die neueste Version des Spiels finden Sie unter\n"
"https://github.com/ihhub/\n"
"fheroes2/releases"

#~ msgid "Damg"
#~ msgstr "Schaden"

#~ msgid "guildWell|EXIT"
#~ msgstr "ENDE"

#~ msgid "%{spell} failed!!!"
#~ msgstr "%{spell} fehlgeschlagen!!!"<|MERGE_RESOLUTION|>--- conflicted
+++ resolved
@@ -6952,18 +6952,11 @@
 "Ihr Held ist zu müde, um diesen Zauber heute zu wirken. Versuchen Sie es "
 "morgen erneut."
 
-#, fuzzy
 msgid "This spell cannot be cast on a boat."
 msgstr "Dieser Zauber kann nicht auf einem Boot verwendet werden."
 
-<<<<<<< HEAD
-msgid "This spell can be casted only nearby ocean."
-msgstr "Dieser Zauber kann nur in der Nähe des Ozeans gewirkt werden."
-=======
-#, fuzzy
 msgid "This spell can only be cast near an ocean."
 msgstr "Dieser Zauber kann nur in der Nähe von Wasser gewirkt werden."
->>>>>>> d7ee1140
 
 msgid ""
 "There are no boats available and no ocean adjacent to the hero where this "
@@ -6972,25 +6965,12 @@
 "In der Nähe des Helden gibt es kein Boot und keinen freien Platz im Meer, um "
 "diesen Zauber zu wirken."
 
-<<<<<<< HEAD
-msgid "There is no more boat available to cast this spell."
-msgstr "Es ist kein Boot mehr verfügbar, um diesen Spruch zu wirken."
-=======
-#, fuzzy
 msgid "There are no boats available for this spell."
-msgstr "Abenteuer-Zauberspruch aussprechen"
->>>>>>> d7ee1140
-
-#, fuzzy
+msgstr "Es ist kein Boot verfügbar, um diesen Spruch zu wirken."
+
 msgid "There is no ocean adjacent to the hero where this spell will work."
 msgstr ""
-<<<<<<< HEAD
-"In der Nähe des Helden gibt es keinen freien Platz im Meer, um diesen Zauber "
-"zu wirken."
-=======
-"In der Nähe Ihres Helden gibt es keinen freien Platz, um einen Wesen zu "
-"beschwören."
->>>>>>> d7ee1140
+"In der Nähe des Helden gibt es keinen Ozean, in dem dieser Zauber funktioniert."
 
 msgid ""
 "You do not own any town or castle that is not currently occupied by a hero. "
