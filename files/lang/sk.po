--- conflicted
+++ resolved
@@ -6502,14 +6502,8 @@
 "oracle taught me his skill. I have the answer you seek.\""
 msgstr ""
 
-<<<<<<< HEAD
-msgid "Spell book is not present."
-msgstr "Kniha kúziel nie je k dispozícii."
-=======
-#, fuzzy
 msgid "No spell book is present."
-msgstr "Žiadne kúzla na zoslanie."
->>>>>>> d7ee1140
+msgstr "Kniha kúziel nie je k dispozícii.
 
 msgid ""
 "This spell costs %{mana} spell points. You have no spell points, so you "
@@ -6549,16 +6543,8 @@
 msgid "There are no boats available for this spell."
 msgstr "vyčaruj výpravné kúzlo"
 
-<<<<<<< HEAD
-msgid "There is no free ocean location near the hero to cast this spell."
-msgstr ""
-"V blízkosti hrdinu nie je voľné miesto v oceáne, takže toto kúzlo nie je "
-"možné zoslať."
-=======
-#, fuzzy
 msgid "There is no ocean adjacent to the hero where this spell will work."
-msgstr "Blízko hrdinu nie je voľné miesto pre vyvolanie Elementála."
->>>>>>> d7ee1140
+msgstr "Vedľa hrdinu nie je miesto v oceáne, kde by toto kúzlo fungovalo."
 
 msgid ""
 "You do not own any town or castle that is not currently occupied by a hero. "
