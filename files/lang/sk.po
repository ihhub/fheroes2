# Slovak translation of fheroes2
# Copyright (C) 2023 fheroes2 team <fhomm2@gmail.com>
# This file is distributed under the same license as the fheroes2 package.
#
msgid ""
msgstr ""
"Project-Id-Version: fheroes2\n"
"Report-Msgid-Bugs-To: \n"
<<<<<<< HEAD
"POT-Creation-Date: 2023-09-10 02:00+0000\n"
"PO-Revision-Date: 2023-09-11 20:22+0200\n"
=======
"POT-Creation-Date: 2023-09-11 14:45+0000\n"
"PO-Revision-Date: 2023-09-07 22:21+0200\n"
>>>>>>> 17739f4a
"Last-Translator: fheroes2 team <fhomm2@gmail.com>\n"
"Language-Team: \n"
"Language: sk\n"
"MIME-Version: 1.0\n"
"Content-Type: text/plain; charset=UTF-8\n"
"Content-Transfer-Encoding: 8bit\n"
"Plural-Forms: nplurals=3; plural=( ( n == 1 ) ? 0 : ( n >= 2 && n <= 4 ) ? "
"1 : 2 );\n"
"X-Generator: Poedit 3.3.2\n"

msgid ""
"BATTLE\n"
"ONLY"
msgstr ""
"RÝCHLY\n"
"BOJ"

msgid ""
"NEW\n"
"GAME"
msgstr ""
"NOVÁ\n"
"HRA"

msgid ""
"SAVE\n"
"GAME"
msgstr ""
"ULOŽIŤ\n"
"HRU"

msgid ""
"LOAD\n"
"GAME"
msgstr ""
"NA-\n"
"HRAŤ\n"
"HRU"

msgid "INFO"
msgstr "INFO"

msgid "QUIT"
msgstr ""
"OPUSŤ\n"
"HRU"

msgid "CANCEL"
msgstr "ZRUŠIŤ"

msgid "OKAY"
msgstr "OK"

msgid "smallerButton|OKAY"
msgstr "OK"

msgid "ACCEPT"
msgstr "PRIJAŤ"

msgid "DECLINE"
msgstr "ODMIETNUŤ"

msgid "LEARN"
msgstr "UČIŤ"

msgid "TRADE"
msgstr "VYMENIŤ"

msgid "YES"
msgstr "ÁNO"

msgid "NO"
msgstr "NIE"

msgid "EXIT"
msgstr "PREČ"

msgid "smallerButton|EXIT"
msgstr "ODÍĎ"

msgid "DISMISS"
msgstr "PREPUSŤ"

msgid "UPGRADE"
msgstr "POVÝŠ"

msgid "RESTART"
msgstr "REŠTART"

msgid "HEROES"
msgstr ""
"HRDI-\n"
"NOVIA"

msgid ""
"TOWNS/\n"
"CASTLES"
msgstr ""
"MESTÁ/\n"
"HRADY"

msgid "S"
msgstr "S"

msgid "M"
msgstr "M"

msgid "L"
msgstr "L"

msgid "X-L"
msgstr "X-L"

msgid "ALL"
msgstr "CELÝ"

msgid "SELECT"
msgstr "ZVOĽ"

msgid ""
"STANDARD\n"
"GAME"
msgstr ""
"BEŽNÁ\n"
"HRA"

msgid ""
"CAMPAIGN\n"
"GAME"
msgstr "KAMPAŇ"

msgid ""
"MULTI-\n"
"PLAYER\n"
"GAME"
msgstr ""
"HRA\n"
"VIAC\n"
"HRÁČOV"

msgid "CONFIG"
msgstr "NASTAV"

msgid ""
"ORIGINAL\n"
"CAMPAIGN"
msgstr ""
"PÔVODNÁ\n"
"KAMPAŇ"

msgid ""
"EXPANSION\n"
"CAMPAIGN"
msgstr ""
"KAMPAŇ\n"
"EXPANZIE"

msgid "HOT SEAT"
msgstr ""
"HORÚCE\n"
"KRESLO"

msgid "2 PLAYERS"
msgstr "2 HRÁČI"

msgid "3 PLAYERS"
msgstr "3 HRÁČI"

msgid "4 PLAYERS"
msgstr "4 HRÁČI"

msgid "5 PLAYERS"
msgstr "5 HRÁČOV"

msgid "6 PLAYERS"
msgstr "6 HRÁČOV"

msgid "GIFT"
msgstr "DARUJ"

msgid "MAX"
msgstr "MAX"

msgid "DIFFICULTY"
msgstr "OBTIAŽNOSŤ"

msgid "VIEW INTRO"
msgstr "ZOBRAZIŤ INTRO"

msgid "MIN"
msgstr "MIN"

msgid ""
"D\n"
"I\n"
"S\n"
"M\n"
"I\n"
"S\n"
"S"
msgstr ""
"P\n"
"R\n"
"E\n"
"P\n"
"U\n"
"S\n"
"Ť"

msgid ""
"E\n"
"X\n"
"I\n"
"T"
msgstr ""
"P\n"
"R\n"
"E\n"
"Č"

msgid ""
"C\n"
"A\n"
"M\n"
"P\n"
"A\n"
"I\n"
"G\n"
"N"
msgstr ""
<<<<<<< HEAD
"K\n"
"A\n"
"M\n"
"P\n"
"A\n"
"Ň"
=======
>>>>>>> 17739f4a

msgid ""
"S\n"
"T\n"
"A\n"
"N\n"
"D\n"
"A\n"
"R\n"
"D"
msgstr ""
<<<<<<< HEAD
"Š\n"
"T\n"
"A\n"
"N\n"
"D\n"
"A\n"
"R\n"
"D"
=======
>>>>>>> 17739f4a

msgid "Warrior"
msgstr "Bojovník"

msgid "Builder"
msgstr "Staviteľ"

msgid "Explorer"
msgstr "Prieskumník"

msgid "None"
msgstr "Žiadny"

msgid ""
"A few\n"
"%{monster}"
msgstr ""
"%{monster}\n"
"(málo)"

msgid ""
"Several\n"
"%{monster}"
msgstr ""
"%{monster}\n"
"(niekoľko)"

msgid ""
"A pack of\n"
"%{monster}"
msgstr ""
"%{monster}\n"
"(skupina)"

msgid ""
"Lots of\n"
"%{monster}"
msgstr ""
"%{monster}\n"
"(veľa)"

msgid ""
"A horde of\n"
"%{monster}"
msgstr ""
"%{monster}\n"
"(horda)"

msgid ""
"A throng of\n"
"%{monster}"
msgstr ""
"%{monster}\n"
"(zástup)"

msgid ""
"A swarm of\n"
"%{monster}"
msgstr ""
"%{monster}\n"
"(dav)"

msgid ""
"Zounds...\n"
"%{monster}"
msgstr ""
"%{monster}\n"
"(mračná)"

msgid ""
"A legion of\n"
"%{monster}"
msgstr ""
"%{monster}\n"
"(légia)"

msgid "army|Few"
msgstr "Málo"

msgid "army|Several"
msgstr "Niekoľko"

msgid "army|Pack"
msgstr "Skupina"

msgid "army|Lots"
msgstr "Veľa"

msgid "army|Horde"
msgstr "Horda"

msgid "army|Throng"
msgstr "Zástup"

msgid "army|Swarm"
msgstr "Dav"

msgid "army|Zounds"
msgstr "Mračná"

msgid "army|Legion"
msgstr "Légia"

msgid "All %{race} troops +1"
msgstr "Všetky jednotky typu %{race} +1"

msgid "Multiple"
msgstr "Viaceré"

msgid "Troops of %{count} alignments -%{penalty}"
msgstr "Jednotky %{count} zoskupení -%{penalty}"

msgid "Some undead in group -1"
msgstr "Nemŕtvi v skupine -1"

msgid "View %{name}"
msgstr "Zobraz: %{name}"

msgid "Move the %{name} "
msgstr "Premiestni %{name} "

msgid "Move or right click to redistribute %{name}"
msgstr "Pohyb alebo pravý klik prerozdelí: %{name}"

msgid "Combine %{name} armies"
msgstr "Skombinuj armádu: %{name}"

msgid "Exchange %{name2} with %{name}"
msgstr "Vymeň: %{name2} za: %{name}"

msgid "Select %{name}"
msgstr "Vyber: %{name}"

msgid "Cannot move last troop"
msgstr "Nemožné presunúť"

msgid "Move the %{name}"
msgstr "Premiestni: %{name}"

msgid "Set Count"
msgstr "Nastav počet"

msgid "%{name} destroys half the enemy troops!"
msgid_plural "%{name} destroy half the enemy troops!"
msgstr[0] "%{name} zničil polovicu nepriateľov!"
msgstr[1] "%{name} zničili polovicu nepriateľov!"
msgstr[2] "%{name} zničili polovicu nepriateľov!"

msgid "%{name} has turned off the auto battle"
msgstr "%{name} vypol automatizovaný boj"

msgid "%{name} has turned on the auto battle"
msgstr "%{name} zapol automatizovaný boj"

msgid "Spell failed!"
msgstr "Kúzlo zlyhalo!"

msgid ""
"The Sphere of Negation artifact is in effect for this battle, disabling all "
"combat spells."
msgstr ""
"Tento boj je ovplyvnený artefaktom Guľa negácie, ktorá znemožní kúzliť."

msgid "You have already cast a spell this round."
msgstr "V tomto kole už bolo použité kúzlo."

msgid "That spell will have no effect!"
msgstr "Kúzlo nikoho neovplyvní!"

msgid "You may only summon one type of elemental per combat."
msgstr "Smieš vyvolať len jeden typ Elementála za boj."

msgid ""
"There is no open space adjacent to your hero where you can summon an "
"Elemental to."
msgstr "Vedľa hrdinu nie je voľné miesto pre vyvolanie Elementála."

msgid ""
"The Moat reduces by -%{count} the defense skill of any unit and slows to "
"half movement rate."
msgstr ""
"Priekopa znižuje obranu každého o -%{count} a spomaľuje pohyb na polovicu."

msgid "Speed: %{speed}"
msgstr "Rýchlosť: %{speed}"

msgid "Speed"
msgstr "Rýchlosť"

msgid "Off"
msgstr "Vypnuté"

msgid "On"
msgstr "Zapnuté"

msgid "Turn Order"
msgstr "Poradie"

msgid "Auto Spell Casting"
msgstr "Kúzla počas auto boja"

msgid "Grid"
msgstr "Mriežka"

msgid "Shadow Movement"
msgstr "Tieň pohybu"

msgid "Shadow Cursor"
msgstr "Tieň kurzora"

msgid "Audio"
msgstr "Zvuk"

msgid "Settings"
msgstr "Nastavenie"

msgid "Configure"
msgstr "Nastav"

msgid "Hot Keys"
msgstr "Skratky"

msgid "Damage Info"
msgstr "Info škôd"

msgid "Set the speed of combat actions and animations."
msgstr "Nastav rýchlosť bojových akcií a animácií."

msgid "Toggle to display the turn order during the battle."
msgstr "Prepni zobrazenie poradia armády počas boja."

msgid ""
"Toggle whether or not the computer will cast spells for you when auto combat "
"is on. (Note: This does not affect spell casting for computer players in any "
"way, nor does it affect quick combat.)"
msgstr ""
"Zmeň možnosť kúzlenia počas automatizovaného boja. (Viď: Toto nemá vplyv na "
"kúzlenie hráčov ovládaných počítačom ani na rýchly boj.)"

msgid ""
"Toggle the hex grid on or off. The hex grid always underlies movement, even "
"if turned off. This switch only determines if the grid is visible."
msgstr ""
"Zmeň zobrazenie mriežky. Šesťhranná mriežka je vždy základom pohybu, aj keď "
"je vypnutá. Toto nastavenie má vplyv len na viditeľnosť mriežky."

msgid ""
"Toggle on or off shadows showing where your creatures can move and attack."
msgstr ""
"Zapne alebo vypne tiene ukazujúce kde sa bojovníci smú pohnúť alebo útočiť."

msgid ""
"Toggle on or off a shadow showing the current hex location of the mouse "
"cursor."
msgstr "Zapne alebo vypne tieň zobrazujúci aktuálnu pozíciu kurzora v mriežke."

msgid "Change the audio settings of the game."
msgstr "Zmeň nastavenie zvuku hry."

msgid "Check and configure all the hot keys present in the game."
msgstr "Prezri a nastav všetky klávesové skratky hry."

msgid "Toggle to display damage information during the battle."
msgstr "Zmeň zobrazenie informácie o poškodení počas boja."

msgid "Exit this menu."
msgstr "Odíď z menu."

msgid "Okay"
msgstr "Ok"

msgid "The enemy has surrendered!"
msgstr "Nepriateľ sa vzdal!"

msgid "The enemy has fled!"
msgstr "Nepriateľ utiekol!"

msgid "A glorious victory!"
msgstr "Slávne víťazstvo!"

msgid "For valor in combat, %{name} receives %{exp} experience."
msgstr "Za odvahu v boji, %{name} získava %{exp} skúseností."

msgid "The cowardly %{name} flees from battle."
msgstr "%{name} zbabelo uteká z boja."

msgid "%{name} surrenders to the enemy, and departs in shame."
msgstr "%{name} sa vzdáva nepriateľovi a hanobne odchádza."

msgid "Your force suffer a bitter defeat, and %{name} abandons your cause."
msgstr "Tvoje vojská sú porazené a %{name} ťa opúšťa."

msgid "Your force suffer a bitter defeat."
msgstr "Tvoje vojská sú porazené."

msgid "Battlefield Casualties"
msgstr "Obete boja"

msgid "Attacker"
msgstr "Útočník"

msgid "Defender"
msgstr "Obranca"

msgid "As you reach for the %{name}, it mysteriously disappears."
msgstr "Akonáhle siahaš po %{name}, náhle mizne."

msgid "As your enemy reaches for the %{name}, it mysteriously disappears."
msgstr "Akonáhle nepriateľ siaha po %{name}, náhle mizne."

msgid "You have captured an enemy artifact!"
msgstr "Získal si nepriateľov artefakt!"

msgid "Necromancy!"
msgstr "Nekromancia!"

msgid ""
"Practicing the dark arts of necromancy, you are able to raise %{count} of "
"the enemy's dead to return under your service as %{monster}."
msgstr ""
"Praktizovaním temného umenia nekromancie dokážeš vzkriesiť %{count} z "
"mŕtvych nepriateľa aby ti slúžili ako %{monster}."

msgid "%{name} the %{race}"
msgstr "%{race} %{name}"

msgid "Captain of %{name}"
msgstr "Kapitán: %{name}"

msgid "Attack"
msgstr "Útok"

msgid "Defense"
msgstr "Obrana"

msgid "Spell Power"
msgstr "Sila kúziel"

msgid "Knowledge"
msgstr "Vedomosti"

msgid "Morale"
msgstr "Morálka"

msgid "Luck"
msgstr "Šťastie"

msgid "Spell Points"
msgstr "Body kúziel"

msgid "Hero's Options"
msgstr "Ukáž hrdinu"

msgid "Cast Spell"
msgstr "Kúzli"

msgid "Retreat"
msgstr "Uteč"

msgid "Surrender"
msgstr "Vzdaj sa"

msgid "Cancel"
msgstr "Zrušiť"

msgid "Hero Screen"
msgstr "Okno hrdinu"

msgid "Captain's Options"
msgstr "Možnosti kapitána"

msgid ""
"Cast a magical spell. You may only cast one spell per combat round. The "
"round is reset when every creature has had a turn."
msgstr ""
"Čarovať magické kúzlo. Smieš zoslať len jedno kúzlo počas kola. Po skončení "
"pohybu všetkých bojovníkov je kolo obnovené."

msgid ""
"Retreat your hero, abandoning your creatures. Your hero will be available "
"for you to recruit again, however, the hero will have only a novice hero's "
"forces."
msgstr ""
"Ustúp s hrdinom, čo opustí tvoje jednotky. Hrdina bude k dispozícii na "
"najatie, ale bude mať len základné jednotky."

msgid ""
"Surrendering costs gold. However if you pay the ransom, the hero and all of "
"his or her surviving creatures will be available to recruit again."
msgstr ""
"Vzdanie sa stojí zlato. Avšak pokiaľ zaplatíš, hrdina a zostávajúce jednotky "
"budú k dispozícii k nájmu."

msgid "Open Hero Screen to view full information about the hero."
msgstr "Otvor okno hrdinu pre zobrazenie informácií o hrdinovi."

msgid "Return to the battle."
msgstr "Späť do boja."

msgid "Not enough gold (%{gold})"
msgstr "Málo zlata (%{gold})"

msgid "%{name} states:"
msgstr "%{name} hovorí:"

msgid "Captain of %{name} states:"
msgstr "Kapitán hradu %{name} hovorí:"

msgid ""
"\"I will accept your surrender and grant you and your troops safe passage "
"for the price of %{price} gold.\""
msgstr ""
"\"Prijmem tvoju kapituláciu a poskytnem tebe a tvojim jednotkám bezpečný "
"odchod za %{price} zlata.\""

msgid "View %{monster} info"
msgstr "Zobraz info: %{monster}"

msgid "Fly %{monster} here"
msgstr "Leť sem s: %{monster}"

msgid "Move %{monster} here"
msgstr "Premiestni: %{monster}"

msgid "Shoot %{monster}"
msgstr "Streľ do: %{monster}"

msgid "(1 shot left)"
msgid_plural "(%{count} shots left)"
msgstr[0] "(ostáva posledná strela)"
msgstr[1] "(ostávajú %{count} strely)"
msgstr[2] "(ostáva %{count} striel)"

msgid "Attack %{monster}"
msgstr "Útok na: %{monster}"

msgid "Turn %{turn}"
msgstr "%{turn}. kolo"

msgid "Teleport here"
msgstr "Teleport sem"

msgid "Invalid teleport destination"
msgstr "Neplatný cieľ teleportu"

msgid "Cast %{spell} on %{monster}"
msgstr "Kúzli %{spell} na: %{monster}"

msgid "Cast %{spell}"
msgstr "Kúzli %{spell}"

msgid "Select spell target"
msgstr "Urči cieľ kúzla"

msgid "View Ballista info"
msgstr "Zobraz info o balistovi"

msgid "Ballista"
msgstr "Balista"

msgid "Enable auto combat"
msgstr "Povoľ automatizovaný boj"

msgid "Allows the computer to fight out the battle for you."
msgstr "Umožní počítaču vybojovať boj za teba."

msgid "Auto Combat"
msgstr "Auto boj"

msgid "Customize system options"
msgstr "Nastav systémové možnosti"

msgid "Allows you to customize the combat screen."
msgstr "Umožní ti nastaviť obrazovku boja."

msgid "System Options"
msgstr "Systémové nastavenia"

msgid "Skip this unit"
msgstr "Preskoč túto jednotku"

msgid "Skip"
msgstr "Preskoč"

msgid ""
"Skips the current creature. The current creature ends its turn and does not "
"get to go again until the next round."
msgstr ""
"Preskoč bojovníka. Terajší bojovník ukončí svoje kolo a ďalej nebude k "
"dispozícii do ďalšieho kola."

msgid "View Captain's options"
msgstr "Zobraz možnosti kapitána"

msgid "View Hero's options"
msgstr "Zobraz možnosti hrdinu"

msgid "View opposing Captain"
msgstr "Zobraz kapitána nepriateľa"

msgid "View opposing Hero"
msgstr "Zobraz hrdinu nepriateľa"

msgid "Hide logs"
msgstr "Skry zápis"

msgid "Show logs"
msgstr "Ukáž zápis"

msgid "Message Bar"
msgstr "Panel správ"

msgid "Shows the results of individual monster's actions."
msgstr "Ukáže výsledky činností jednotlivých bojovníkov."

msgid "Are you sure you want to finish the battle in auto mode?"
msgstr "Určite chceš dokončiť boj v automatizovanom móde?"

msgid "Are you sure you want to enable auto combat?"
msgstr "Určite chceš povoliť automatický boj?"

msgid "%{name} skip their turn."
msgstr "%{name} vynecháva kolo."

msgid "%{attacker} does %{damage} damage."
msgid_plural "%{attacker} do %{damage} damage."
msgstr[0] "%{attacker} pôsobí %{damage} škôd."
msgstr[1] "%{attacker} pôsobia %{damage} škôd."
msgstr[2] "%{attacker} pôsobia %{damage} škôd."

msgid "1 creature perishes."
msgid_plural "%{count} creatures perish."
msgstr[0] "Jeden bojovník zahynul."
msgstr[1] "%{count} bojovníci zahynuli."
msgstr[2] "%{count} bojovníkov zahynulo."

msgid "1 %{defender} perishes."
msgid_plural "%{count} %{defender} perish."
msgstr[0] "1 %{defender} hynie."
msgstr[1] "%{count} %{defender} zahynuli."
msgstr[2] "%{defender} zahynuli (%{count})."

msgid "1 soul is incorporated."
msgid_plural "%{count} souls are incorporated."
msgstr[0] "Jedna duša je začlenená."
msgstr[1] "%{count} duše sú začlenené."
msgstr[2] "%{count} duší je začlenených."

msgid "1 %{unit} is revived."
msgid_plural "%{count} %{unit} are revived."
msgstr[0] "Oživenie: 1 %{unit}."
msgstr[1] "Oživenie: %{count} %{unit}."
msgstr[2] "Oživenie: %{unit} (%{count} )."

msgid "Moved %{monster}: from [%{src}] to [%{dst}]."
msgstr "Presun - %{monster}: od [%{src}] na [%{dst}]."

msgid "The %{name} resist the spell!"
msgstr "Jednotka %{name} odoláva kúzlu!"

msgid "%{name} casts %{spell} on the %{troop}."
msgstr "%{name} kúzli %{spell} na: %{troop}."

msgid "%{name} casts %{spell}."
msgstr "%{name} kúzli %{spell}."

msgid "The %{spell} does %{damage} damage to one undead creature."
msgstr "Kúzlo %{spell} pôsobí %{damage} poškodenia nemŕtvej jednotke."

msgid "The %{spell} does %{damage} damage to all undead creatures."
msgstr "Kúzlo %{spell} pôsobí %{damage} poškodenia všetkým nemŕtvym."

msgid "The %{spell} does %{damage} damage, %{count} creatures perish."
msgstr "Kúzlo %{spell} pôsobí %{damage} poškodenia, %{count} jednotiek hynie."

msgid "The %{spell} does %{damage} damage."
msgstr "Kúzlo %{spell} pôsobí %{damage} poškodenia."

msgid "The %{spell} does %{damage} damage to one living creature."
msgstr "Kúzlo %{spell} pôsobí %{damage} poškodenia živej jednotke."

msgid "The %{spell} does %{damage} damage to all living creatures."
msgstr "Kúzlo %{spell} pôsobí %{damage} poškodenia všetkým živým."

msgid "The %{attacker}' attack blinds the %{target}!"
msgstr "Útok od: %{attacker} oslepuje: %{target}!"

msgid "The %{attacker}' gaze turns the %{target} to stone!"
msgstr "Pohľad od: %{attacker} mení: %{target} na kameň!"

msgid "The %{attacker}' curse falls upon the %{target}!"
msgstr "Kliatba: %{attacker} padá na: %{target}!"

msgid "The %{target} are paralyzed by the %{attacker}!"
msgstr "Útok od: %{attacker} paralyzuje: %{target}!"

msgid "The %{attacker} dispel all good spells on your %{target}!"
msgstr "Útok od: %{attacker} ruší všetky dobré kúzla, ktoré má: %{target}!"

msgid "The %{attacker} cast %{spell} on %{target}!"
msgstr "%{attacker} kúzli/a %{spell} na: %{target}!"

msgid "Bad luck descends on the %{attacker}."
msgstr "Smola padá na: %{attacker}."

msgid "Good luck shines on the %{attacker}."
msgstr "Šťastie je na strane: %{attacker}."

msgid "High morale enables the %{monster} to attack again."
msgstr "Vysoká morálka umožňuje ťahať znovu pre: %{monster}."

msgid "Low morale causes the %{monster} to freeze in panic."
msgstr "Nízka morálka spôsobuje, že jednotka %{monster} mrzne v panike."

msgid "%{tower} does %{damage} damage."
msgstr "%{tower} pôsobí %{damage} poškodenia."

msgid "The mirror image is created."
msgstr "Zrkadlový obraz je vytvorený."

msgid "The mirror image is destroyed!"
msgstr "Zrkadlový obraz je zničený!"

msgid "Are you sure you want to interrupt the auto battle?"
msgstr "Určite chceš prerušiť automatizovaný súboj?"

msgid "Error"
msgstr "Chyba"

msgid "No spells to cast."
msgstr "Žiadne kúzla na čarovanie."

msgid "Are you sure you want to retreat?"
msgstr "Určite chceš ustúpiť?"

msgid "Retreat disabled"
msgstr "Ústup znemožnený"

msgid "Surrender disabled"
msgstr "Vzdanie sa znemožnené"

msgid "Damage: %{max}"
msgstr "Poškodenie: %{max}"

msgid "Damage: %{min} - %{max}"
msgstr "Poškodenie: %{min} - %{max}"

msgid "Perish: %{max}"
msgstr "Zahynie: %{max}"

msgid "Perish: %{min} - %{max}"
msgstr "Zahynie: %{min} - %{max}"

msgid ""
"Through eagle-eyed observation, %{name} is able to learn the magic spell "
"%{spell}."
msgstr "Pozorovaním orlím zrakom, %{name} sa dokáže naučiť kúzlo %{spell}."

msgid "Human"
msgstr "Človek"

msgid "AI"
msgstr "UI"

msgid "Please select another hero."
msgstr "Prosím zvoľ ďalšieho hrdinu."

msgid "Set Attack Skill"
msgstr "Zvoľ zručnosť útoku"

msgid "Set Defense Skill"
msgstr "Zvoľ zručnosť obrany"

msgid "Set Power Skill"
msgstr "Zvoľ zručnosť moci"

msgid "Set Knowledge Skill"
msgstr "Zvoľ zručnosť vedomostí"

msgid "%{race1} %{name1}"
msgstr "%{race1} %{name1}"

msgid "vs"
msgstr "proti"

msgid "%{race2} %{name2}"
msgstr "%{race2} %{name2}"

msgid "Monsters"
msgstr "Bojovníci"

msgid "N/A"
msgstr "nie je"

msgid "Left Turret"
msgstr "Ľavá veža"

msgid "Right Turret"
msgstr "Pravá veža"

msgid "The %{name} fires with the strength of %{count} Archers"
msgstr "%{name} strieľa so silou %{count} lukostrelcov"

msgid "each with a +%{attack} bonus to their attack skill."
msgstr "s bonusom +%{attack} k ich zručnosti útoku."

msgid "The %{name} is destroyed."
msgstr "%{name} je zničený/á."

msgid ""
"The %{artifact} artifact is in effect for this battle, disabling %{spell} "
"spell."
msgstr ""
"Artefakt %{artifact} je aktívny pre tento boj a znemožňuje kúzlo %{spell}."

msgid "%{count} %{name} rises from the dead!"
msgid_plural "%{count} %{name} rise from the dead!"
msgstr[0] "%{count} %{name} vstáva z mŕtvych!"
msgstr[1] "%{count} %{name} vstávajú z mŕtvych!"
msgstr[2] "%{count} %{name} vstáva z mŕtvych!"

msgid "Dwarven Alliance"
msgstr "Aliancia trpaslíkov"

msgid "Sorceress Guild"
msgstr "Cech čarodejníc"

msgid "Necromancer Guild"
msgstr "Cech nekromantov"

msgid "Ogre Alliance"
msgstr "Cech zlobrov"

msgid "Dwarfbane"
msgstr "Trpasličí zmar"

msgid "Dragon Alliance"
msgstr "Dračia aliancia"

msgid "Elven Alliance"
msgstr "Aliancia elfov"

msgid "Kraeger defeated"
msgstr "Kraeger porazený"

msgid "Wayward Son"
msgstr "Spurný syn"

msgid "Uncle Ivan"
msgstr "Strýko Ivan"

msgid "Annexation"
msgstr "Anexia"

msgid "Force of Arms"
msgstr "Sila zbraní"

msgid "Save the Dwarves"
msgstr "Zachráň trpaslíkov"

msgid "Carator Mines"
msgstr "Karátorské bane"

msgid "Turning Point"
msgstr "Zvrat"

msgid "scenarioName|Defender"
msgstr "Obranca"

msgid "Corlagon's Defense"
msgstr "Corlagonova obrana"

msgid "The Crown"
msgstr "Koruna"

msgid "The Gauntlet"
msgstr "Výzva"

msgid "Betrayal"
msgstr "Zrada"

msgid "Final Justice"
msgstr "Konečná spravodlivosť"

msgid ""
"Roland needs you to defeat the lords near his castle to begin his war of "
"rebellion against his brother.  They are not allied with each other, so they "
"will spend most of their time fighting with one another.  Victory is yours "
"when you have defeated all of their castles and heroes."
msgstr ""
"Roland ťa potrebuje na porazenie lordov v blízkosti jeho hradu, aby mohol "
"začať svoju vojnu vzbury proti jeho bratovi. Nie sú medzi sebou v "
"spojenectve, takže mnoho času strávia bojom medzi sebou. Víťazstvo je tvoje, "
"keď porazíš všetky ich hrady a hrdinov."

msgid ""
"The local lords refuse to swear allegiance to Roland, and must be subdued. "
"They are wealthy and powerful, so be prepared for a tough fight. Capture all "
"enemy castles to win."
msgstr ""
"Miestni lordi odmietajú prisahať vernosť Rolandovi a musia byť pokorení. Sú "
"bohatí a mocní, takže sa priprav na tvrdý boj. Pre víťazstvo ovládni všetky "
"nepriateľské hrady."

msgid ""
"Your task is to defend the Dwarves against Archibald's forces. Capture all "
"of the enemy towns and castles to win, and be sure not to lose all of the "
"dwarf towns at once, or the enemy will have won."
msgstr ""
"Tvojou úlohou je ubrániť trpaslíkov proti Archibaldovým silám. Obsaď všetky "
"nepriateľské mestá a hrady pre výhru, no uisti sa, že nestratíš všetky "
"trpasličie mestá naraz, inak nepriateľ vyhrá."

msgid ""
"You will face four allied enemies in a straightforward fight for resource "
"and treasure. Capture all of the enemy castles for victory."
msgstr ""
"V priamom boji o zdroje a poklady budeš čeliť štyrom nepriateľom v "
"spojenectve. Pre víťazstvo ovládni všetky nepriateľské hrady."

msgid ""
"Your enemies are allied against you and start close by, so be ready to come "
"out fighting. You will need to own all four castles in this small valley to "
"win."
msgstr ""
"Tvoji nepriatelia sú proti tebe v spojení a začínajú blízko, takže sa "
"priprav vyraziť do boja. Ak chceš vyhrať, budeš musieť vlastniť všetky štyri "
"hrady v tomto malom údolí."

msgid ""
"The Sorceress' guild of Noraston has requested Roland's aid against an "
"attack from Archibald's allies. Capture all of the enemy castles to win, and "
"don't lose Noraston, or you'll lose the scenario. (Hint: There is an enemy "
"castle on an island in the ocean.)"
msgstr ""
"Cech čarodejníc z Norastonu požiadal Rolanda o pomoc proti útoku od "
"Archibaldových spojencov. Obsaď všetky nepriateľské hrady pre výhru a "
"nestrať Noraston, inak prehráš boj. (Tip: Na ostrove v oceáne je "
"nepriateľský hrad.)"

msgid ""
"Gather as large an army as possible and capture the enemy castle within 8 "
"weeks. You are opposed by only one enemy, but must travel a long way to get "
"to the enemy castle. Any troops you have in your army at the end of this "
"scenario will be with you in the final battle."
msgstr ""
"Zhromaždi čo najväčšiu armádu a doby nepriateľský hrad do 8 týždňov. Proti "
"tebe stojí iba jeden nepriateľ, ale musíš prejsť dlhú cestu kým dorazíš do "
"nepriateľského hradu. Všetky jednotky, ktoré máš vo svojej armáde na konci "
"tohto scenára, budú s tebou v záverečnom boji."

msgid ""
"Find the Crown before Archibald's heroes find it. Roland will need the Crown "
"for the final battle against Archibald."
msgstr ""
"Nájdi Korunu skôr, ako ju nájdu Archibaldovi hrdinovia. Roland bude "
"potrebovať Korunu na posledný boj proti Archibaldovi."

msgid ""
"Three allied enemies stand before you and victory, including Lord Corlagon. "
"Roland is in a castle to the northwest, and you will lose if he falls to the "
"enemy. Remember that capturing Lord Corlagon will ensure that he will not "
"fight against you in the final scenario."
msgstr ""
"Pred tebou a víťazstvom stoja traja nepriatelia v spojenectve, vrátane lorda "
"Corlagona. Roland je v hrade na severozápade a prehráš, ak padne do rúk "
"nepriateľa. Pamätaj, že zajatie lorda Corlagona zabezpečí, že v konečnom "
"scenári nebude bojovať proti tebe."

msgid ""
"This is the final battle. Both you and your enemy are armed to the teeth, "
"and all are allied against you. Capture Archibald to end the war!"
msgstr ""
"Toto je posledný boj. Ty aj tvoj nepriateľ ste po zuby ozbrojení a všetci sú "
"proti tebe v spojenectve. Zajmi Archibalda a ukonči vojnu!"

msgid ""
"Switching sides leaves you with three castles against the enemy's one.  This "
"battle will be the easiest one you will face for the rest of the war..."
"traitor."
msgstr ""
"Prejdením na druhú stranu získaš tri hrady proti jednému nepriateľskému. "
"Tento boj bude ten najjednoduchší, ktorému budeš čeliť po zvyšok vojny... "
"zradca."

msgid "Barbarian Wars"
msgstr "Barbarské vojny"

msgid "First Blood"
msgstr "Prvá krv"

msgid "Necromancers"
msgstr "Nekromanti"

msgid "Slay the Dwarves"
msgstr "Pobi trpaslíkov"

msgid "Country Lords"
msgstr "Vládcovia krajov"

msgid "Dragon Master"
msgstr "Dračí majster"

msgid "Rebellion"
msgstr "Vzbura"

msgid "Apocalypse"
msgstr "Apokalypsa"

msgid "Greater Glory"
msgstr "Väčšia sláva"

msgid ""
"King Archibald requires you to defeat the three enemies in this region.  "
"They are not allied with one another, so they will spend most of their "
"energy fighting amongst themselves.  You will win when you own all of the "
"enemy castles and there are no more heroes left to fight."
msgstr ""
"Kráľ Archibald od teba vyžaduje porazenie troch nepriateľov v tejto "
"oblasti.  Nie sú medzi sebou spojencami, takže väčšinu energie vynaložia na "
"boj medzi sebou.  Vyhráš, keď budeš vlastniť všetky nepriateľské hrady a "
"nezostane už žiadny hrdina, s ktorým by si mohol bojovať."

msgid ""
"You must unify the barbarian tribes of the north by conquering them. As in "
"the previous mission, the enemy is not allied against you, but they have "
"more resources at their disposal. You will win when you own all of the enemy "
"castles and there are no more heroes left to fight."
msgstr ""
"Musíš zjednotiť barbarské kmene na severe ich dobytím. Podobne ako v "
"predchádzajúcej misii, nepriateľ nie je proti tebe v spojenectve, ale má k "
"dispozícii viac zdrojov. Vyhráš, keď budeš vlastniť všetky nepriateľské "
"hrady a nezostane už žiadny hrdina, ktorý by mohol bojovať."

msgid ""
"Do-gooder wizards have taken the Necromancers' castle. You must retake it to "
"achieve victory. Remember that while you start with a powerful army, you "
"have no castle and must take one within 7 days, or lose this battle. (Hint: "
"The nearest castle is to the southeast.)"
msgstr ""
"Mágovia dobrodinci obsadili hrad Nekromantov. Musíš ho znovu dobyť, na "
"dosiahnutie víťazstva. Pamätaj, že hoci začínaš so silnou armádou, nemáš "
"žiadny hrad a musíš nejaký dobyť do 7 dní, inak túto bitku prehráš. (Tip: "
"Najbližší hrad je na juhovýchode.)"

msgid ""
"The dwarves need conquering before they can interfere in King Archibald's "
"plans. Roland's forces have more than one hero and many towns to start with, "
"so be ready for attack from multiple directions. You must capture all of the "
"enemy towns and castles to claim victory."
msgstr ""
"Treba dobyť trpaslíkov, kým budú môcť zasiahnuť do plánov kráľa Archibalda. "
"Rolandove sily majú na začiatok viac ako jedného hrdinu a veľa miest, takže "
"buď v strehu a očakávaj útok z viacerých strán. Musíš dobyť všetky "
"nepriateľské mestá a hrady pre zisk víťazstva."

msgid ""
"You must put down a peasant revolt led by Roland's forces. All are allied "
"against you, but you have Lord Corlagon, an experienced hero, to help you. "
"Capture all enemy castles to win."
msgstr ""
"Musíte potlačiť roľnícku vzburu vedenú Rolandovými silami. Všetci sú proti "
"tebe v spojení, ale máš na pomoc skúseného hrdinu, lorda Corlagona. Pre "
"víťazstvo ovládni všetky nepriateľské hrady."

msgid ""
"There are two enemies allied against you in this mission. Both are well "
"armed and seek to evict you from their island. Avoid them and capture Dragon "
"City to win."
msgstr ""
"V tejto misii sú proti tebe v spojení dvaja nepriatelia. Obaja sú dobre "
"vyzbrojení a snažia sa ťa vyhnať zo svojho ostrova. Vyhni sa im a doby "
"Dračie mesto, aby bola výhra dosiahnutá."

msgid ""
"Your orders are to conquer the country lords that have sworn to serve "
"Roland. All of the enemy castles are unified against you. Since you start "
"without a castle, you must hurry to capture one before the end of the week. "
"Capture all enemy castles for victory."
msgstr ""
"Máš splniť rozkaz dobyť vládcov krajiny, ktorí prisahali slúžiť Rolandovi. "
"Všetky nepriateľské hrady sú zjednotené proti tebe. Keďže začínaš bez hradu, "
"musíš sa poponáhľať s dobytím jedného z nich do konca týždňa. Obsaď všetky "
"nepriateľské hrady pre víťazstvo."

msgid ""
"Find the Crown before Roland's heroes find it. Archibald will need the Crown "
"for the final battle against Roland."
msgstr ""
"Nájdi Korunu skôr, ako ju nájdu Rolandovi hrdinovia. Archibald bude "
"potrebovať Korunu na posledný boj proti Rolandovi."

msgid ""
"This is the final battle. Both you and your enemy are armed to the teeth, "
"and all are allied against you. Capture Roland to win the war, and be sure "
"not to lose Archibald in the fight!"
msgstr ""
"Toto je posledný boj. Ty aj tvoj nepriateľ ste po zuby ozbrojení a všetci sú "
"proti tebe v spojenectve. Zajmi Rolanda, aby vojna bola vyhratá, a uisti sa, "
"že nestratíš Archibalda v boji!"

msgid "Arrow's Flight"
msgstr "Let šípu"

msgid "Island of Chaos"
msgstr "Ostrov chaosu"

msgid "The Abyss"
msgstr "Priepasť"

msgid "Uprising"
msgstr "Povstanie"

msgid "Aurora Borealis"
msgstr "Polárna žiara"

msgid "Betrayal's End"
msgstr "Koniec zrady"

msgid "Corruption's Heart"
msgstr "Srdce korupcie"

msgid "The Giant's Pass"
msgstr "Obrov priesmyk"

msgid ""
"Subdue the unruly local lords in order to provide the Empire with facilities "
"to operate in this region."
msgstr ""
"Podmaň si neposlušných miestnych lordov, aby bolo Impériu poskytnuté zázemie "
"na pôsobenie v tomto regióne."

msgid ""
"Eliminate all opposition in this area. Then the first piece of the artifact "
"will be yours."
msgstr ""
"Odstráň protivníkov v tejto oblasti. Potom bude prvý kus artefaktu tvoj."

msgid ""
"The sorceresses to the northeast are rebelling! For the good of the empire "
"you must quash their feeble uprising on your way to the mountains."
msgstr ""
"Čarodejnice na severovýchode sa búria! Pre dobro Impéria musíš potlačiť ich "
"slabé povstanie na tvojej ceste do hôr."

msgid ""
"Having prepared for your arrival, Kraeger has arranged for a force of "
"necromancers to thwart your quest. You must capture the castle of Scabsdale "
"before the first day of the third week, or the Necromancers will be too "
"strong for you."
msgstr ""
"S prípravou na tvoj príchod Kraeger zariadil, aby nekromanti prekazili tvoju "
"výpravu. Musíš dobyť hrad Scabsdale pred prvým dňom tretieho týždňa, inak "
"budú na teba nekromanti príliš silní."

msgid ""
"The barbarian despot in this area is, as yet, ignorant of your presence. "
"Quickly, build up your forces before you are discovered and attacked! Secure "
"the region by subduing all enemy forces."
msgstr ""
"Barbarský despota v tejto oblasti zatiaľ neuvažuje o tvojej prítomnosti. "
"Rýchlo vybuduj svoje sily skôr, ako ťa objavia a zaútočia! Zabezpeč región "
"podmanením všetkých nepriateľských síl."

msgid ""
"The Empire is weak in this region. You will be unable to completely subdue "
"all forces in this area, so take what you can before reprisal strikes. "
"Remember, your true goal is to claim the Helmet of Anduran."
msgstr ""
"Impérium je v tomto regióne slabé. Nebudeš mať schopnosť úplne si podmaniť "
"všetky sily v tejto oblasti, takže si vezmi, čo môžeš, kým zaútočí odveta. "
"Pamätaj, že tvojim skutočným cieľom je získať Anduranovu prilbu."

msgid "For the good of the Empire, eliminate Kraeger."
msgstr "Pre dobro Impéria zlikviduj Kraegera."

msgid ""
"At last, you have the opportunity and the facilities to rid the Empire of "
"the necromancer's evil. Eradicate them completely, and you will be sung as a "
"hero for all time."
msgstr ""
"Konečne máš príležitosť a možnosti zbaviť Impérium nekromantovho zla. Úplne "
"ho vyhub a budeš navždy ospevovaný ako hrdina."

msgid "Border Towns"
msgstr "Pohraničné mestá"

msgid "Conquer and Unify"
msgstr "Dobyť a zjednotiť"

msgid "Crazy Uncle Ivan"
msgstr "Bláznivý strýko Ivan"

msgid "The Wayward Son"
msgstr "Zblúdilý syn"

msgid "Ivory Gates"
msgstr "Slonovinové Brány"

msgid "The Elven Lands"
msgstr "Krajiny elfov"

msgid "The Epic Battle"
msgstr "Epický boj"

msgid "The Southern War"
msgstr "Južná vojna"

msgid ""
"Conquer and unite all the enemy tribes. Don't lose the hero Jarkonas, the "
"forefather of all descendants."
msgstr ""
"Doby a zjednoť všetky nepriateľské kmene. Nestrať hrdinu Jarkonasa, praotca "
"všetkých potomkov."

msgid ""
"Your rival, the Kingdom of Harondale, is attacking weak towns on your "
"border! Recover from their first strike and crush them completely!"
msgstr ""
"Tvoj súper, kráľovstvo Harondale, útočí na slabé mestá na tvojej hranici! "
"Zotav sa z ich prvého úderu a rozdrv ich úplne!"

msgid ""
"Find your wayward son Joseph who is rumored to be living in the desolate "
"lands. Do it before the first day of the third month or it will be of no "
"help to your family."
msgstr ""
"Nájdi svojho neposlušného syna Jozefa, o ktorom sa hovorí, že žije v pustých "
"krajinách. Urob tak pred prvým dňom tretieho mesiaca, inak to tvojej rodine "
"nepomôže."

msgid ""
"Rescue your crazy uncle Ivan. Find him before the first day of the fourth "
"month or it will be no help to your kingdom."
msgstr ""
"Zachráň svojho bláznivého strýka Ivana. Nájdi ho pred prvým dňom štvrtého "
"mesiaca, inak to tvojmu kráľovstvu nepomôže."

msgid ""
"Destroy the barbarians who are attacking the southern border of your "
"kingdom! Recover your fallen towns, and then invade the jungle kingdom. "
"Leave no enemy standing."
msgstr ""
"Znič barbarov, ktorí útočia na južnú hranicu tvojho kráľovstva! Obnov svoje "
"padlé mestá a potom prepadni kráľovstvo džungle. Nenechaj žiadneho "
"nepriateľa nažive."

msgid "Retake the castle of Ivory Gates, which has fallen due to treachery."
msgstr "Získaj späť hrad Ivory Gates, ktorý padol v dôsledku zrady."

msgid ""
"Gain the favor of the elves. They will not allow trees to be chopped down, "
"so they will send you wood every 2 weeks. You must complete your mission "
"before the first day of the seventh month, or the kingdom will surely fall."
msgstr ""
"Získaj si priazeň elfov. Stromy rúbať nedovolia, preto ti pošlú drevo každé "
"2 týždne. Svoju misiu musíš dokončiť pred prvým dňom siedmeho mesiaca, inak "
"kráľovstvo určite padne."

msgid ""
"This is the final battle against your rival kingdom of Harondale. Eliminate "
"everyone, and don't lose the hero Jarkonas VI."
msgstr ""
"Toto je posledný boj proti tvojmu súperiacemu kráľovstvu Harondale. "
"Zneškodni všetkých a nestrať hrdinu Jarkonasa VI."

msgid "Fount of Wizardry"
msgstr "Prameň čarodejníctva"

msgid "Power's End"
msgstr "Koniec moci"

msgid "The Eternal Scrolls"
msgstr "Večné zvitky"

msgid "The Shrouded Isles"
msgstr "Zahalené ostrovy"

msgid ""
"Your mission is to vanquish the warring mages in the magical Shrouded Isles. "
"The completion of this task will give you a fighting chance against your "
"rivals."
msgstr ""
"Tvojou úlohou je poraziť bojujúcich mágov na čarovných Zahalených ostrovoch. "
"Splnenie tejto úlohy ti dá šancu bojovať proti tvojim súperom."

msgid ""
"The location of the great library has been discovered! You must make your "
"way to it, and reclaim the city of Chronos in which it lies."
msgstr ""
"Poloha veľkej knižnice bola odhalená! Musíš sa k nej dostať a získať mesto "
"Chronos, v ktorom leží."

msgid ""
"Find the Orb of negation, which is said to be buried in this land. There are "
"clues inscribed on stone obelisks which will help lead you to your price. "
"Find the orb before the first day of the sixth month, or your rivals will "
"surely have gotten to the fount before you."
msgstr ""
"Nájdi Orb negácie, ktorý je údajne zakopaný v tejto krajine. Na kamenných "
"obeliskoch sú napísané stopy, ktoré ťa dovedú k tvojej cene. Nájdi orb pred "
"prvým dňom šiesteho mesiaca, inak sa tvoji súperi už určite dostali k nemu "
"pred tebou."

msgid ""
"You must take control of the castle of Magic, where the fount of wizardry "
"lies. Do this and your victory will be supreme."
msgstr ""
"Musíš prevziať kontrolu nad hradom mágie, kde leží prameň čarodejníctva. "
"Urob tak a tvoje víťazstvo bude mimoriadne."

msgid "Blood is Thicker"
msgstr "Krv je hustejšia"

msgid "King and Country"
msgstr "Kráľ a krajina"

msgid "Pirate Isles"
msgstr "Pirátske ostrovy"

msgid "Stranded"
msgstr "Uviaznutý"

msgid ""
"Capture the town on the island off the southeast shore in order to construct "
"a boat and travel back towards the mainland. Do not lose the hero Gallavant."
msgstr ""
"Obsaď mesto na ostrove pri juhovýchodnom pobreží za účelom postaviť loď a "
"doplaviť sa späť na pevninu. Nestrať hrdinu Gallavanta."

msgid ""
"Find and defeat Martine, the pirate leader, who resides in Pirates Cove. Do "
"not lose Gallavant or your quest will be over."
msgstr ""
"Nájdi a poraz Martine, pirátsku vodkyňu, ktorá sídli v Zátoke pirátov. "
"Nestrať Gallavanta lebo tvoje pátranie sa skončí."

msgid ""
"Eliminate all the other forces who oppose the rule of Lord Alberon. "
"Gallavant must not die."
msgstr ""
"Zlikviduj všetky ostatné sily, ktoré sú proti vláde lorda Alberona. "
"Gallavant nesmie padnúť."

msgid ""
"Overthrow the entrenched monarchy of Lord Alberon, and claim all the land in "
"your name. Gallavant must not die."
msgstr ""
"Zvrhni zakorenenú monarchiu lorda Alberona a získaj všetku zem vo svojom "
"mene. Gallavant nesmie padnúť."

msgid " bane"
msgstr " zmar"

msgid " alliance"
msgstr " aliancia"

msgid "Carry-over forces"
msgstr "Prenosné jednotky"

msgid " bonus"
msgstr " bonus"

msgid " defeated"
msgstr " porazený"

msgid " will always run away from your army."
msgstr " vždy utečú pred tvojou armádou."

msgid " will be willing to join your army."
msgstr " sa ochotne pridajú k tvojej armáde."

msgid "\"%{artifact}\" artifact will be carried over the scenario."
msgstr "Artefakt \"%{artifact}\" sa prenesie cez scenár."

msgid "The army will be carried over the scenario."
msgstr "Armáda sa prenesie cez scenár."

msgid "The kingdom will have +%{count} %{resource} each day."
msgstr "Kráľovstvo bude každý deň mať zvýšené zásoby: +%{count} %{resource}."

msgid "\"%{spell}\" spell will be carried over the scenario."
msgstr "Kúzlo \"%{spell}\" sa prenesie cez scenár."

msgid "%{hero} can be hired in the scenario."
msgstr "%{hero} bude k dispozícii v tomto scenári."

msgid ""
"%{hero} has been defeated and will not appear in the subsequent scenarios."
msgstr "%{hero} bol porazený a neobjaví sa v nasledujúcich scenároch."

msgid "The dwarves recognize their allies and gladly join your forces."
msgstr ""
"Trpaslíci spoznávajú svojich spojencov a radi sa pridajú k tvojim silám."

msgid "The ogres recognize you as the Dwarfbane and lumber over to join you."
msgstr ""
"Zlobri ťa poznajú ako Trpasličí zmar a pristupujú aby sa k tebe pridali."

msgid ""
"The dragons, snarling and growling, agree to join forces with you, their "
"'Ally'."
msgstr ""
"Vrčiaci draci súhlasia s pridaním sa k tvojim jednotkám, ich 'Spojencom'."

msgid ""
"As you approach the group of elves, their leader calls them all to "
"attention.  He shouts to them, \"Who of you is brave enough to join this "
"fearless ally of ours?\"  The group explodes with cheers as they run to join "
"your ranks."
msgstr ""
"Kým sa blížiš ku skupine elfov, ich vodca ich všetkých zvolá do pozornosti. "
"Zvoláva na nich: \"Kto z vás má dosť odvahy, aby sa pridal k tomuto nášmu "
"nebojácnemu spojencovi?\" Skupina jasá pričom sa hrnie pridať sa k tvojim "
"radom."

msgid ""
"The dwarves hail you, \"Any friend of Roland is a friend of ours.  You may "
"pass.\""
msgstr ""
"Trpaslíci ťa zdravia: \"Každý priateľ Rolanda je našim priateľom. Smieš "
"prejsť.\""

msgid ""
"The ogres give you a grunt of recognition, \"Archibald's allies may pass.\""
msgstr ""
"Zlobri na teba uznanlivo zavrčia: \"Archibaldovi spojenci môžu prejsť.\""

msgid ""
"The dragons see you and call out.  \"Our alliance with Archibald compels us "
"to join you.  Unfortunately you have no room.  A pity!\"  They quickly "
"scatter."
msgstr ""
"Draci ťa vidia a ozývajú sa: \"Naše spojenectvo s Archibaldom nás núti "
"pridať sa k tebe. Žiaľ, nemáš pre nás miesto. Aká škoda.\" Rýchlo sa "
"rozchádzajú."

msgid ""
"The elves stand at attention as you approach.  Their leader calls to you and "
"says, \"Let us not impede your progress, ally!  Move on, and may victory be "
"yours.\""
msgstr ""
"Kým sa približuješ, elfovia sa stavajú do strehu. Ich vodca na teba volá a "
"hovorí: \"Nebudeme ti brániť v ceste, spojenec! Prejdi a nech je víťazstvo "
"tvoje.\""

msgid "\"The Dwarfbane!!!!, run for your lives.\""
msgstr "\"Trpasličí zmar! Utekajte o život!\""

msgid "campaignBonus|Animate Dead"
msgstr "Animácia mŕtvych"

msgid "campaignBonus|Chain Lightning"
msgstr "Reťazový blesk"

msgid "campaignBonus|Fireblast"
msgstr "Výbuch ohňa"

msgid "campaignBonus|Mass Curse"
msgstr "Hromadná kliatba"

msgid "campaignBonus|Mass Haste"
msgstr "Hromadný zhon"

msgid "campaignBonus|Mirror Image"
msgstr "Zrkadlový obraz"

msgid "campaignBonus|Resurrect"
msgstr "Vzkriesenie"

msgid "campaignBonus|Steelskin"
msgstr "Oceľová koža"

msgid "campaignBonus|Summon Earth"
msgstr "Vyvolaj zem"

msgid "campaignBonus|View Heroes"
msgstr "Zobraz hrdinov"

msgid "campaignBonus|Ballista"
msgstr "Balista"

msgid "campaignBonus|Black Pearl"
msgstr "Čierna perla"

msgid "campaignBonus|Caster's Bracelet"
msgstr "Čarodejov náramok"

msgid "campaignBonus|Defender Helm"
msgstr "Helma obrancu"

msgid "campaignBonus|Breastplate"
msgstr "Náprsné brnenie"

msgid "campaignBonus|Dragon Sword"
msgstr "Dračí meč"

msgid "campaignBonus|Fizbin Medal"
msgstr "Fizbinova medaila"

msgid "campaignBonus|Foremost Scroll"
msgstr "Najprednejší zvitok"

msgid "campaignBonus|Gauntlets"
msgstr "Rukavice"

msgid "campaignBonus|Hideous Mask"
msgstr "Hnusná maska"

msgid "campaignBonus|Mage's Ring"
msgstr "Prsteň mága"

msgid "campaignBonus|Major Scroll"
msgstr "Hlavný zvitok"

msgid "campaignBonus|Medal of Honor"
msgstr "Medaila cti"

msgid "campaignBonus|Medal of Valor"
msgstr "Medaila za statočnosť"

msgid "campaignBonus|Minor Scroll"
msgstr "Menší zvitok"

msgid "campaignBonus|Nomad Boots"
msgstr "Nomádske čižmy"

msgid "campaignBonus|Power Axe"
msgstr "Sekera moci"

msgid "campaignBonus|Spiked Shield"
msgstr "Ostnatý štít"

msgid "campaignBonus|Stealth Shield"
msgstr "Štít prikrádania"

msgid "campaignBonus|Tax Lien"
msgstr "Daňové záložné právo"

msgid "campaignBonus|Thunder Mace"
msgstr "Palcát hromu"

msgid "campaignBonus|Traveler's Boots"
msgstr "Cestovateľove topánky"

msgid "campaignBonus|White Pearl"
msgstr "Biela perla"

msgid "campaignBonus|Basic Archery"
msgstr "Základná lukostreľba"

msgid "campaignBonus|Advanced Archery"
msgstr "Pokročilá lukostreľba"

msgid "campaignBonus|Expert Archery"
msgstr "Expert lukostreľby"

msgid "campaignBonus|Basic Ballistics"
msgstr "Základná balistika"

msgid "campaignBonus|Advanced Ballistics"
msgstr "Pokročilá balistika"

msgid "campaignBonus|Expert Ballistics"
msgstr "Expert balistiky"

msgid "campaignBonus|Basic Diplomacy"
msgstr "Základná diplomacia"

msgid "campaignBonus|Advanced Diplomacy"
msgstr "Pokročilá diplomacia"

msgid "campaignBonus|Expert Diplomacy"
msgstr "Expert diplomacie"

msgid "campaignBonus|Basic Eagle Eye"
msgstr "Základný orlí zrak"

msgid "campaignBonus|Advanced Eagle Eye"
msgstr "Pokročilý orlí zrak"

msgid "campaignBonus|Expert Eagle Eye"
msgstr "Expert orlieho zraku"

msgid "campaignBonus|Basic Estates"
msgstr "Základné statky"

msgid "campaignBonus|Advanced Estates"
msgstr "Pokročilé statky"

msgid "campaignBonus|Expert Estates"
msgstr "Expert statkov"

msgid "campaignBonus|Basic Leadership"
msgstr "Základné vedenie"

msgid "campaignBonus|Advanced Leadership"
msgstr "Pokročilé vedenie"

msgid "campaignBonus|Expert Leadership"
msgstr "Expert vedenia"

msgid "campaignBonus|Basic Logistics"
msgstr "Základná logistika"

msgid "campaignBonus|Advanced Logistics"
msgstr "Pokročilá logistika"

msgid "campaignBonus|Expert Logistics"
msgstr "Expert logistiky"

msgid "campaignBonus|Basic Luck"
msgstr "Základné šťastie"

msgid "campaignBonus|Advanced Luck"
msgstr "Pokročilé šťastie"

msgid "campaignBonus|Expert Luck"
msgstr "Expert šťastia"

msgid "campaignBonus|Basic Mysticism"
msgstr "Základná mystika"

msgid "campaignBonus|Advanced Mysticism"
msgstr "Pokročilá mystika"

msgid "campaignBonus|Expert Mysticism"
msgstr "Expert mystiky"

msgid "campaignBonus|Basic Navigation"
msgstr "Základná navigácia"

msgid "campaignBonus|Advanced Navigation"
msgstr "Pokročilá navigácia"

msgid "campaignBonus|Expert Navigation"
msgstr "Expert navigácie"

msgid "campaignBonus|Basic Necromancy"
msgstr "Základná nekromancia"

msgid "campaignBonus|Advanced Necromancy"
msgstr "Pokročilá nekromancia"

msgid "campaignBonus|Expert Necromancy"
msgstr "Expert nekromancie"

msgid "campaignBonus|Basic Pathfinding"
msgstr "Základné hľadanie cesty"

msgid "campaignBonus|Advanced Pathfinding"
msgstr "Pokročilé hľadanie cesty"

msgid "campaignBonus|Expert Pathfinding"
msgstr "Expert hľadania cesty"

msgid "campaignBonus|Basic Scouting"
msgstr "Základný prieskum"

msgid "campaignBonus|Advanced Scouting"
msgstr "Pokročilý prieskum"

msgid "campaignBonus|Expert Scouting"
msgstr "Expert prieskumu"

msgid "campaignBonus|Basic Wisdom"
msgstr "Základná múdrosť"

msgid "campaignBonus|Advanced Wisdom"
msgstr "Pokročilá múdrosť"

msgid "campaignBonus|Expert Wisdom"
msgstr "Expert múdrosti"

msgid ""
"The main hero will have \"%{artifact}\" artifact at the start of the "
"scenario."
msgstr "Hlavný hrdina bude mať artefakt \"%{artifact}\" na začiatku scenára."

msgid ""
"The kingdom will receive %{amount} additional %{resource} at the start of "
"the scenario."
msgstr ""
"Kráľovstvo dostane na začiatku scenára suroviny navyše: + %{amount} "
"%{resource}."

msgid ""
"The kingdom will have %{amount} less %{resource} at the start of the "
"scenario."
msgstr ""
"Kráľovstvu budú na začiatku scenára odobrané suroviny: - %{amount} "
"%{resource}."

msgid ""
"The main hero will have %{count} %{monster} at the start of the scenario."
msgstr ""
"Hlavný hrdina obdrží jednotky navyše na začiatku scenára: + %{count} "
"%{monster}"

msgid ""
"The main hero will have \"%{spell}\" spell at the start of the scenario."
msgstr "Hlavný hrdina bude ovládať kúzlo \"%{spell}\" na začiatku scenára."

msgid "The starting race of the scenario will be %{race}."
msgstr "Začiatočnou rasou scenára bude %{race}."

msgid ""
"The main hero will have additional %{count} %{skill} at the start of the "
"scenario."
msgstr ""
"Hlavný hrdina obdrží skúsenosť navyše na začiatku scenára: + %{count} "
"%{skill}"

msgid "The main hero will have %{skill} at the start of the scenario."
msgstr "Hlavný hrdina bude ovládať %{skill} na začiatku scenára."

msgid "Roland"
msgstr "Roland"

msgid "Archibald"
msgstr "Archibald"

msgid "The Price of Loyalty"
msgstr "Cena vernosti"

msgid "Voyage Home"
msgstr "Plavba domov"

msgid "Wizard's Isle"
msgstr "Čarodejov ostrov"

msgid "Descendants"
msgstr "Potomkovia"

msgid "The %{building} produces %{monster}."
msgstr "%{building} produkuje: %{monster}."

msgid "Requires:"
msgstr "Potrebuje:"

msgid "Cannot build. You have already built here today."
msgstr "Nedá sa stavať. Dnes tu už bola budova postavená."

msgid "For this action it is necessary to build a castle first."
msgstr "Pre tento krok je potrebné najprv postaviť hrad."

msgid "Cannot build %{name} because the castle is too far away from an ocean."
msgstr "Nedá sa postaviť %{name} pretože hrad je priďaleko od vodnej plochy."

msgid "disable build."
msgstr "budovanie zakázané."

msgid "Cannot afford %{name}."
msgstr "Budovu %{name} si nemôžeš dovoliť."

msgid "%{name} is already built."
msgstr "Budova %{name} je už postavená."

msgid "Cannot build %{name}."
msgstr "Nedá sa postaviť budovu %{name}."

msgid "Build %{name}."
msgstr "Postav budovu %{name}."

msgid "Blackridge"
msgstr "Čierny Hrebeň"

msgid "Hillstone"
msgstr "Horský Kameň"

msgid "Pinehurst"
msgstr "Borovicový Kopček"

msgid "Whiteshield"
msgstr "Biely Štít"

msgid "Woodhaven"
msgstr "Drevený Prístav"

msgid "Blackwind"
msgstr "Čierny Vietor"

msgid "Bloodreign"
msgstr "Krvomoc"

msgid "Dragontooth"
msgstr "Dračí Zub"

msgid "Greywind"
msgstr "Sivý Vietor"

msgid "Portsmith"
msgstr "Kutý Prístav"

msgid "Atlantium"
msgstr "Atlantium"

msgid "Middle Gate"
msgstr "Stredná Brána"

msgid "Sansobar"
msgstr "Sansobar"

msgid "Tundara"
msgstr "Tundara"

msgid "Vulcania"
msgstr "Vulkánia"

msgid "Baywatch"
msgstr "Zálivná Stráž"

msgid "Fountainhead"
msgstr "Prameň"

msgid "Vertigo"
msgstr "Závrat"

msgid "Wildabar"
msgstr "Wildabar"

msgid "Winterkill"
msgstr "Zimomor"

msgid "Brindamoor"
msgstr "Brindamoč"

msgid "Lakeside"
msgstr "Jazerné Brehy"

msgid "Nightshadow"
msgstr "Nočný Tieň"

msgid "Olympus"
msgstr "Olymp"

msgid "Sandcaster"
msgstr "Pieskoval"

msgid "Alamar"
msgstr "Alamar"

msgid "Burlock"
msgstr "Burlock"

msgid "Dragadune"
msgstr "Dragaduna"

msgid "Kalindra"
msgstr "Kalindra"

msgid "Xabran"
msgstr "Xabran"

msgid "Algary"
msgstr "Algária"

msgid "Basenji"
msgstr "Basendži"

msgid "Blackfang"
msgstr "Čierny Tesák"

msgid "New Dawn"
msgstr "Nový Úsvit"

msgid "Sorpigal"
msgstr "Sorpigal"

msgid "Avone"
msgstr "Zdravá Voda"

msgid "Big Oak"
msgstr "Veľký Dub"

msgid "Chandler"
msgstr "Čendler"

msgid "Erliquin"
msgstr "Erlikín"

msgid "Hampshire"
msgstr "Studnička"

msgid "Antioch"
msgstr "Antiochia"

msgid "Avalon"
msgstr "Avalon"

msgid "Roc Haven"
msgstr "Rochovník"

msgid "South Mill"
msgstr "Južný Mlyn"

msgid "Weed Patch"
msgstr "Záhon Buriny"

msgid "Brownston"
msgstr "Hnedany"

msgid "Hilltop"
msgstr "Vrchol"

msgid "Weddington"
msgstr "Bohušove Panstvo"

msgid "Westfork"
msgstr "Západné Rozcestie"

msgid "Whittingham"
msgstr "Vítova Ves"

msgid "Cathcart"
msgstr "Vozov"

msgid "Elk's Head"
msgstr "Losia Hlava"

msgid "Roscomon"
msgstr "Karolov Vŕšok"

msgid "Sherman"
msgstr "Šerman"

msgid "Yorksford"
msgstr "Kančí Brod"

msgid "Blackburn"
msgstr "Černopal"

msgid "Blacksford"
msgstr "Černobrod"

msgid "Burton"
msgstr "Dvorná"

msgid "Pig's Eye"
msgstr "Svinské Oko"

msgid "Viper's Nest"
msgstr "Hniezdo Zmije"

msgid "Fenton"
msgstr "Močiarno"

msgid "Lankershire"
msgstr "Krivokraj"

msgid "Lombard"
msgstr "Lombard"

msgid "Timberhill"
msgstr "Drevený Kopec"

msgid "Troy"
msgstr "Trója"

msgid "Forder Oaks"
msgstr "Dubobrod"

msgid "Meramec"
msgstr "Horká Voda"

msgid "Quick Silver"
msgstr "Ortutie"

msgid "Westmoor"
msgstr "Západný Močiar"

msgid "Willow"
msgstr "Vrbina"

msgid "Corackston"
msgstr "Starý Lom"

msgid "Sheltemburg"
msgstr "Štítnica"

msgid "Cannot recruit - you already have a Hero in this town."
msgstr "Nedá sa najať - v tomto meste už máš hrdinu."

msgid "Cannot recruit - you have too many Heroes."
msgstr "Nedá sa najať - máš príliš mnoho hrdinov."

msgid "Cannot afford a Hero"
msgstr "Hrdinu si nemôžeš dovoliť"

msgid "There is no room in the garrison for this army."
msgstr "V posádke nie je miesto pre túto armádu."

msgid "Fortifications"
msgstr "Opevnenia"

msgid "Farm"
msgstr "Farma"

msgid "Thatched Hut"
msgstr "Slamená chatrč"

msgid "Archery Range"
msgstr "Luková strelnica"

msgid "Upg. Archery Range"
msgstr "Pov. Luková strelnica"

msgid "Blacksmith"
msgstr "Kováč"

msgid "Upg. Blacksmith"
msgstr "Pov. Kováč"

msgid "Armory"
msgstr "Zbrojnica"

msgid "Upg. Armory"
msgstr "Pov. Zbrojnica"

msgid "Jousting Arena"
msgstr "Turnajová aréna"

msgid "Upg. Jousting Arena"
msgstr "Pov. Turnajová aréna"

msgid "Cathedral"
msgstr "Katedrála"

msgid "Upg. Cathedral"
msgstr "Pov. Katedrála"

msgid "Coliseum"
msgstr "Koloseum"

msgid "Garbage Heap"
msgstr "Smetisko"

msgid "Hut"
msgstr "Chatrč"

msgid "Stick Hut"
msgstr "Drevenica"

msgid "Upg. Stick Hut"
msgstr "Pov. Drevenica"

msgid "Den"
msgstr "Brloh"

msgid "Adobe"
msgstr "Tehlový dom"

msgid "Upg. Adobe"
msgstr "Pov. Tehlový dom"

msgid "Bridge"
msgstr "Most"

msgid "Upg. Bridge"
msgstr "Pov. Most"

msgid "Pyramid"
msgstr "Pyramída"

msgid "Rainbow"
msgstr "Dúha"

msgid "Crystal Garden"
msgstr "Krištáľová záhrada"

msgid "Treehouse"
msgstr "Dom na strome"

msgid "Cottage"
msgstr "Chalupa"

msgid "Upg. Cottage"
msgstr "Pov. Chalupa"

msgid "Stonehenge"
msgstr "Stonehenge"

msgid "Upg. Stonehenge"
msgstr "Pov. Stonehenge"

msgid "Fenced Meadow"
msgstr "Oplotená lúka"

msgid "sorceress|Red Tower"
msgstr "Červená veža"

msgid "Dungeon"
msgstr "Žalár"

msgid "Waterfall"
msgstr "Vodopád"

msgid "Cave"
msgstr "Jaskyňa"

msgid "Crypt"
msgstr "Krypta"

msgid "Nest"
msgstr "Hniezdo"

msgid "Maze"
msgstr "Labyrint"

msgid "Upg. Maze"
msgstr "Pov. Labyrint"

msgid "Swamp"
msgstr "Močiar"

msgid "Green Tower"
msgstr "Zelená veža"

msgid "warlock|Red Tower"
msgstr "Červená veža"

msgid "Black Tower"
msgstr "Čierna veža"

msgid "Library"
msgstr "Knižnica"

msgid "Orchard"
msgstr "Ovocný sad"

msgid "Habitat"
msgstr "Habitát"

msgid "Pen"
msgstr "Ohrada"

msgid "Foundry"
msgstr "Zlievareň"

msgid "Upg. Foundry"
msgstr "Pov. Zlievareň"

msgid "Cliff Nest"
msgstr "Hniezdo na útese"

msgid "Ivory Tower"
msgstr "Veža zo slonoviny"

msgid "Upg. Ivory Tower"
msgstr "Pov. Veža zo slonoviny"

msgid "Cloud Castle"
msgstr "Oblačné mesto"

msgid "Upg. Cloud Castle"
msgstr "Pov. Oblačné mesto"

msgid "Storm"
msgstr "Búrka"

msgid "Skull Pile"
msgstr "Hromada lebiek"

msgid "Excavation"
msgstr "Vykopávka"

msgid "Graveyard"
msgstr "Cintorín"

msgid "Upg. Graveyard"
msgstr "Pov. Cintorín"

msgid "Upg. Pyramid"
msgstr "Pov. Pyramída"

msgid "Mansion"
msgstr "Kaštieľ"

msgid "Upg. Mansion"
msgstr "Pov. Kaštieľ"

msgid "Mausoleum"
msgstr "Mauzóleum"

msgid "Upg. Mausoleum"
msgstr "Pov. Mauzóleum"

msgid "Laboratory"
msgstr "Laboratórium"

msgid "Shrine"
msgstr "Svätyňa"

msgid ""
"The Fortifications increase the toughness of the walls, increasing the "
"number of turns it takes to knock them down."
msgstr ""
"Opevnenia zvyšujú húževnatosť múrov a zvyšujú počet kôl potrebných na ich "
"zbúranie."

msgid "The Farm increases production of Peasants by %{count} per week."
msgstr "Farma zvyšuje produkciu roľníkov o %{count} za týždeň."

msgid ""
"The Coliseum provides inspiring spectacles to defending troops, raising "
"their morale by two during combat."
msgstr ""
"Koloseum poskytuje obranným jednotkám inšpiratívne predstavenie, ktoré počas "
"boja zvýši ich morálku o dve."

msgid "The Garbage Heap increases production of Goblins by %{count} per week."
msgstr "Smetisko zvyšuje produkciu goblinov o %{count} za týždeň."

msgid "The Rainbow increases the luck of the defending units by two."
msgstr "Dúha zvyšuje šťastie obranných jednotiek o dve."

msgid ""
"The Crystal Garden increases production of Sprites by %{count} per week."
msgstr "Krištáľová záhrada zvyšuje produkciu víl o %{count} za týždeň."

msgid "The Dungeon increases the income of the town by %{count} gold per day."
msgstr "Žalár zvyšuje príjem mesta o %{count} zlata za deň."

msgid "The Waterfall increases production of Centaurs by %{count} per week."
msgstr "Vodopád zvyšuje produkciu kentaurov o %{count} za týždeň."

msgid ""
"The Library increases the number of spells in the Guild by one for each "
"level of the guild."
msgstr "Knižnica zvyšuje počet kúziel v cechu o jedno za každú úroveň cechu."

msgid "The Orchard increases production of Halflings by %{count} per week."
msgstr "Ovocný sad zvyšuje produkciu polčíkov o %{count} za týždeň."

msgid "The Storm adds +2 to the power of spells of a defending spell caster."
msgstr "Búrka pridáva +2 k sile kúziel brániaceho kúzelníka."

msgid "The Skull Pile increases production of Skeletons by %{count} per week."
msgstr "Hromada lebiek zvyšuje produkciu kostlivcov o %{count} za týždeň."

msgid "Thieves' Guild"
msgstr "Cech zlodejov"

msgid "Tavern"
msgstr "Krčma"

msgid "Shipyard"
msgstr "Lodenica"

msgid "Well"
msgstr "Studňa"

msgid "Statue"
msgstr "Socha"

msgid "Marketplace"
msgstr "Trhovisko"

msgid "Moat"
msgstr "Priekopa"

msgid "Castle"
msgstr "Hrad"

msgid "Tent"
msgstr "Stan"

msgid "Captain's Quarters"
msgstr "Kapitánova ubytovňa"

msgid "Mage Guild, Level 1"
msgstr "Cech mágov, úroveň 1"

msgid "Mage Guild, Level 2"
msgstr "Cech mágov, úroveň 2"

msgid "Mage Guild, Level 3"
msgstr "Cech mágov, úroveň 3"

msgid "Mage Guild, Level 4"
msgstr "Cech mágov, úroveň 4"

msgid "Mage Guild, Level 5"
msgstr "Cech mágov, úroveň 5"

msgid ""
"The Shrine increases the necromancy skill of all your necromancers by 10 "
"percent."
msgstr ""
"Svätyňa zvyšuje zručnosť nekromancie všetkých tvojich nekromantov o 10 "
"percent."

msgid ""
"The Thieves' Guild provides information on enemy players. Thieves' Guilds "
"can also provide scouting information on enemy towns. Additional Guilds "
"provide more information."
msgstr ""
"Cech zlodejov poskytuje informácie o nepriateľských hráčoch. Cech zlodejov "
"tiež poskytuje prieskumné informácie o nepriateľských mestách. Dodatočné "
"cechy poskytnú viac informácií."

msgid "The Tavern increases morale for troops defending the castle."
msgstr "Krčma zvyšuje morálku pre jednotky brániace hrad."

msgid "The Shipyard allows ships to be built."
msgstr "Lodenica umožňuje stavbu lodí."

msgid ""
"The Well increases the growth rate of all dwellings by %{count} creatures "
"per week."
msgstr ""
"Studňa zvyšuje rýchlosť nárastu bojovníkov všetkých obydlí o %{count} za "
"týždeň."

msgid "The Statue increases your town's income by %{count} gold per day."
msgstr "Socha zvyšuje príjem tvojho mesta o %{count} zlata za deň."

msgid "The Left Turret provides extra firepower during castle combat."
msgstr "Ľavá veža poskytuje palebnú silu navyše počas boja o hrad."

msgid "The Right Turret provides extra firepower during castle combat."
msgstr "Pravá veža poskytuje palebnú silu navyše počas boja o hrad."

msgid ""
"The Marketplace can be used to convert one type of resource into another. "
"The more marketplaces you control, the better the exchange rate."
msgstr ""
"Trhovisko možno použiť na zámenu jedného typu zdroja za iný. Čím viac "
"trhovísk vlastníš, tým lepší je výmenný kurz."

msgid ""
"The Moat slows attacking units. Any unit entering the moat must end its turn "
"there and becomes more vulnerable to attack."
msgstr ""
"Priekopa spomaľuje útočiace jednotky. Každá jednotka, ktorá vstúpi do "
"priekopy, tam musí svoj ťah ukončiť a stane sa zraniteľnejšou voči útoku."

msgid ""
"The Castle improves town defense and increases income to %{count} gold per "
"day."
msgstr "Hrad zlepšuje obranu mesta a zvyšuje príjem na %{count} zlata za deň."

msgid ""
"The Tent provides workers to build a castle, provided the materials and the "
"gold are available."
msgstr ""
"Stan poskytuje robotníkov na stavbu hradu za predpokladu, že sú k dispozícii "
"materiály a zlato."

msgid ""
"The Captain's Quarters provides a captain to assist in the castle's defense "
"when no hero is present."
msgstr ""
"Kapitánova ubytovňa poskytuje kapitána, ktorý pomáha pri obrane hradu, keď "
"nie je prítomný žiadny hrdina."

msgid ""
"The Mage Guild allows heroes to learn spells and replenish their spell "
"points."
msgstr "Cech mágov umožňuje hrdinom učiť sa kúzla a dopĺňať si body kúziel."

msgid "Recruit %{name}"
msgstr "Najať: %{name}"

msgid "Month: %{month}, Week: %{week}, Day: %{day}"
msgstr "Mesiac: %{month}, Týždeň: %{week}, Deň: %{day}"

msgid ""
"You must purchase a spell book to use the mage guild, but you currently have "
"no room for a spell book. Try giving one of your artifacts to another hero."
msgstr ""
"Ak chceš používať cech mágov, musíš si kúpiť knihu kúziel, ale momentálne "
"nemáš miesto pre knihu kúziel. Skús dať jeden zo svojich artefaktov inému "
"hrdinovi."

msgid "Exit"
msgstr "Preč"

msgid "Click to show next town."
msgstr "Kliknutím zobraz ďalšie mesto."

msgid "Show next town"
msgstr "Ukáž ďalšie mesto"

msgid "Click to show previous town."
msgstr "Kliknutím zobraz predošlé mesto."

msgid "Show previous town"
msgstr "Ukáž predošlé mesto"

msgid "This town may not be upgraded to a castle."
msgstr "Toto mesto nemôže byť povýšené na hrad."

msgid "Town"
msgstr "Mesto"

msgid "Exit Castle"
msgstr "Preč z hradu"

msgid "Exit Town"
msgstr "Preč z mesta"

msgid "Show Income"
msgstr "Ukáž príjem"

msgid "View Hero"
msgstr "Ukáž hrdinu"

msgid "The above spells are available here."
msgstr "Vyššie uvedené kúzla sú tu dostupné."

msgid "The spells the hero can learn have been added to their book."
msgstr "Do knihy boli pridané kúzla, ktoré sa hrdina môže naučiť."

msgid "A generous tip for the barkeep yields the following rumor:"
msgstr "Štedré prepitné pre barmana prináša nasledujúcu fámu:"

msgid "Recruit Hero"
msgstr "Najať hrdinu"

msgid "%{name} is a level %{value} %{race} "
msgstr "%{name} je %{race} na úrovni %{value} "

msgid "with %{count} artifacts."
msgstr "s %{count} artefaktmi."

msgid "with 1 artifact."
msgstr "s jedným artefaktom."

msgid "without artifacts."
msgstr "bez artefaktov."

msgid ""
"'Spread' combat formation spreads your armies from the top to the bottom of "
"the battlefield, with at least one empty space between each army."
msgstr ""
"'Široká' bojová formácia rozprestiera tvoje armády zhora nadol na bojisko, "
"pričom medzi každou armádou je aspoň jedno prázdne miesto."

msgid ""
"'Grouped' combat formation bunches your army together in the center of your "
"side of the battlefield."
msgstr ""
"'Zoskupená' bojová formácia spája tvoju armádu v strede tvojej strany "
"bojiska."

msgid "Spread Formation"
msgstr "Široká formácia"

msgid "Grouped Formation"
msgstr "Zoskupená formácia"

msgid "Recruit %{name} the %{race}"
msgstr "Najmi: %{race} %{name}"

msgid "Set garrison combat formation to 'Spread'"
msgstr "Nastaviť bojovú formáciu posádky na 'Široká'"

msgid "Set garrison combat formation to 'Grouped'"
msgstr "Nastaviť bojovú formáciu posádky na 'Zoskupená'"

msgid "Exit Castle Options"
msgstr "Preč z možností hradu"

msgid "Castle Options"
msgstr "Možnosti hradu"

msgid "Not enough resources to recruit creatures."
msgstr "Nie je dostatok zdrojov na nábor bojovníkov."

msgid "You are unable to recruit at this time, your ranks are full."
msgstr "Momentálne nemôžeš robiť nábor, tvoje rady sú plné."

msgid "No creatures available for purchase."
msgstr "Žiadni bojovníci nie sú k dispozícii na nákup."

msgid "Recruit Creatures"
msgstr "Najať bojovníkov"

msgid "Max"
msgstr "Max"

msgid "Hire all creatures in the town."
msgstr "Najmi všetkých bojovníkov v meste."

msgid "Available"
msgstr "Dostupné"

msgid "Town Population Information and Statistics"
msgstr "Informácie o obyvateľstve a štatistika mesta"

msgid "Damage"
msgstr "Poškodenie"

msgid "HP"
msgstr "Zdravie"

msgid "Growth"
msgstr "Nárast"

msgid "week"
msgstr "týždeň"

msgid "View World"
msgstr "Ukáž svet"

msgid "View the entire world."
msgstr "Ukáž celý svet."

msgid "Puzzle"
msgstr "Rébus"

msgid "View the obelisk puzzle."
msgstr "Ukáž rébus obeliskov."

msgid "Scenario Information"
msgstr "Informácie o hre"

msgid "View information on the scenario you are currently playing."
msgstr "Pozri si informácie o hre, ktorú práve hráš."

msgid "Dig for the Ultimate Artifact."
msgstr "Kop za ultimátnym artefaktom."

msgid "Digging"
msgstr "Kopanie"

msgid "Exit this menu without doing anything."
msgstr "Opusti túto ponuku bez vykonania akcie."

msgid "Arena"
msgstr "Aréna"

msgid ""
"You enter the arena and face a pack of vicious lions. You handily defeat "
"them, to the wild cheers of the crowd.  Impressed by your skill, the aged "
"trainer of gladiators agrees to train you in a skill of your choice."
msgstr ""
"Po vstupe do arény čelíš svorke zlostných levov. Šikovne ich porážaš za "
"divokého jasotu davu. Starý tréner gladiátorov, ohromený tvojou zručnosťou, "
"súhlasí, že ťa vycvičí v zručnosti podľa tvojho výberu."

msgid "Attack Skill"
msgstr "Útok"

msgid "Defense Skill"
msgstr "Obrana"

msgid "Shots"
msgstr "Strely"

msgid "Shots Left"
msgstr "Ostáva striel"

msgid "Hit Points"
msgstr "Zdravie max"

msgid "Hit Points Left"
msgstr "Zdravie teraz"

msgid "You can't afford to upgrade your troops!"
msgstr "Nemôžeš si dovoliť povýšiť svoje jednotky!"

msgid ""
"Your troops can be upgraded, but it will cost you dearly. Do you wish to "
"upgrade them?"
msgstr ""
"Tvoje jednotky môžu byť vylepšené, ale bude ťa to stáť draho. Chceš ich "
"povýšiť?"

msgid "Are you sure you want to dismiss this army?"
msgstr "Určite chceš prepustiť túto armádu?"

msgid "Upgrade"
msgstr "Povýš"

msgid "Upgrade your troops."
msgstr "Povýš svoje jednotky."

msgid "Dismiss"
msgstr "Prepusti"

msgid "Dismiss this army."
msgstr "Prepusti túto armádu."

msgid "Followers"
msgstr "Nasledovníci"

msgid ""
"A group of %{monster} with a desire for greater glory wish to join you.\n"
"Do you accept?"
msgstr ""
"%{monster}, s túžbou po väčšej sláve, sa k tebe chcú pridať.\n"
"Prijímaš ich?"

msgid ""
"The %{monster} is swayed by your diplomatic tongue, and offers to join your "
"army for the sum of %{gold} gold.\n"
"Do you accept?"
msgstr ""
"%{monster} je ovplyvnený/á tvojim diplomatickým jazykom a ponúka ti vstup do "
"tvojej armády za sumu %{gold} zlata.\n"
"Prijímaš ponuku?"

msgid ""
"The creatures are swayed by your diplomatic\n"
"tongue, and make you an offer:\n"
" \n"
msgstr ""
"Bojovníci sú pohnutí tvojim diplomatickým\n"
"jazykom a ponúkajú:\n"
"\n"

msgid ""
"%{offer} of the %{total} %{monster} will join your army, and the rest will "
"leave you alone, for the sum of %{gold} gold.\n"
"Do you accept?"
msgstr ""
"%{monster}, presnejšie %{offer} z celkových %{total} sa pripoja k tvojej "
"armáde a zvyšok ťa nechá na pokoji za sumu %{gold} zlata.\n"
"Prijímaš ponuku?"

msgid ""
"All %{offer} of the %{monster} will join your army for the sum of %{gold} "
"gold.\n"
"Do you accept?"
msgstr ""
"Celá skupina - %{offer} %{monster}, sa pripojí k tvojej armáde za sumu "
"%{gold} zlata.\n"
"Prijímaš ponuku?"

msgid "(Rate: %{percent})"
msgstr "%{percent}% všetkých bojovníkov"

msgid "off"
msgstr "vypnuté"

msgid "Music"
msgstr "Hudba"

msgid "Effects"
msgstr "Zvukové efekty"

msgid "MIDI"
msgstr "MIDI"

msgid "MIDI Expansion"
msgstr "Rozšírenie MIDI"

msgid "External"
msgstr "Externý"

msgid "Music Type"
msgstr "Typ hudby"

msgid "3D Audio"
msgstr "3D zvuk"

msgid "Toggle ambient music level."
msgstr "Zmeň úroveň zvukov okolia."

msgid "Toggle foreground sounds level."
msgstr "Zmeň úroveň zvukov popredia."

msgid "Change the type of music."
msgstr "Zmeň typ hudby."

msgid "Toggle 3D effects of foreground sounds."
msgstr "Zmeň 3D efekty zvukov popredia."

msgid "Build a new ship:"
msgstr "Postav novú loď:"

msgid "Resource cost:"
msgstr "Náklady:"

msgid "Total: "
msgstr "Celkovo: "

msgid "Need: "
msgstr "Potreba: "

msgid "Load Game"
msgstr "Nahraj hru"

msgid "No save files to load."
msgstr "Žiadne uložené hry."

msgid "New Game"
msgstr "Nová hra"

msgid "Start a single or multi-player game."
msgstr "Začni hru jedného alebo viac hráčov."

msgid "Load a previously saved game."
msgstr "Nahraj predtým uloženú hru."

msgid "Save Game"
msgstr "Ulož hru"

msgid "Save the current game."
msgstr "Ulož terajšiu hru."

msgid "Quit"
msgstr "Koniec"

msgid "Quit out of Heroes of Might and Magic II."
msgstr "Odíď z Heroes of Might and Magic II."

msgid "Language"
msgstr "Jazyk"

msgid "Graphics"
msgstr "Grafika"

msgid "Black & White"
msgstr "Čiernobiela"

msgid "Mouse Cursor"
msgstr "Kurzor myši"

msgid "Color"
msgstr "Farba"

msgid "Text Support"
msgstr "Podpora textu"

msgid "Change the language of the game."
msgstr "Zmeň jazyk hry."

msgid "Select Game Language"
msgstr "Vyber jazyk hry"

msgid "Change the graphics settings of the game."
msgstr "Zmeň nastavenie grafiky hry."

msgid "Toggle colored cursor on or off. This is only an aesthetic choice."
msgstr "Zapnutie alebo vypnutie farebného kurzora. Ide len o estetickú voľbu."

msgid ""
"Toggle text support mode to output extra information about windows and "
"events in the game."
msgstr ""
"Prepni režim podpory textu na výstup dodatočných informácií o oknách a "
"udalostiach v hre."

msgid ""
"Map\n"
"Difficulty"
msgstr ""
"Obtiažnosť\n"
"mapy"

msgid ""
"Game\n"
"Difficulty"
msgstr ""
"Obtiažnosť\n"
"hry"

msgid "Rating"
msgstr "Hodnotenie"

msgid "Map Size"
msgstr "Veľkosť mapy"

msgid "Opponents"
msgstr "Oponenti"

msgid "Class"
msgstr "Trieda"

msgid ""
"Victory\n"
"Conditions"
msgstr ""
"Podmienky\n"
"víťazstva"

msgid ""
"Loss\n"
"Conditions"
msgstr ""
"Podmienky\n"
"prehry"

msgid "First select recipients!"
msgstr "Najprv zvoľ príjemcov!"

msgid "You cannot select %{resource}!"
msgstr "Nemôžeš zvoliť %{resource}!"

msgid "Select count %{resource}:"
msgstr "Zvoľ počet - %{resource}:"

msgid "Select Recipients"
msgstr "Zvoľ príjemcov"

msgid "Your Funds"
msgstr "Tvoj majetok"

msgid "Planned Gift"
msgstr "Plánovaný dar"

msgid "Gift from %{name}"
msgstr "Dar od: %{name}"

msgid "Resolution"
msgstr "Rozlíšenie"

msgid "Fullscreen"
msgstr "Celá obrazovka"

msgid "window|Mode"
msgstr "Mód"

msgid "Windowed"
msgstr "Okno"

msgid "V-Sync"
msgstr "V-Sync"

msgid "on"
msgstr "zapnuté"

msgid "FPS"
msgstr "FPS"

msgid "System Info"
msgstr "Systémové info"

msgid "Change the resolution of the game."
msgstr "Zmeň rozlíšenie hry."

msgid "Select Game Resolution"
msgstr "Zvoľ rozlíšenie hry"

msgid "Toggle between fullscreen and windowed modes."
msgstr "Prepni medzi módom celej obrazovky a oknom."

msgid ""
"The V-Sync option can be enabled to resolve flickering issues on some "
"monitors."
msgstr ""
"Možnosť V-Sync dokáže vyriešiť problém s blikaním na niektorých monitoroch."

msgid "Show extra information such as FPS and current time."
msgstr "Ukáž informácie navyše ako FPS a momentálny čas."

msgid "Hot Keys:"
msgstr "Skratky:"

msgid "Select Game Language:"
msgstr "Zvoľ jazyk hry:"

msgid "Click to choose the selected language."
msgstr "Klikni pre výber zvoleného jazyka."

msgid "%{name} has gained a level."
msgstr "%{name} získava úroveň."

msgid "%{skill} +1"
msgstr "%{skill} +1"

msgid "You have learned %{skill}."
msgstr "Naučená zručnosť %{skill}."

msgid "You may learn either:"
msgstr "Smieš sa naučiť buď:"

msgid "or"
msgstr "alebo"

msgid ""
"Please inspect our fine wares. If you feel like offering a trade, click on "
"the items you wish to trade with and for."
msgstr ""
"Prosím, prezri si náš kvalitný tovar. Ak chceš ponúknuť výmenu, klikni na "
"predmety, s ktorými chceš obchodovať."

msgid ""
"You have received quite a bargain. I expect to make no profit on the deal. "
"Can I interest you in any of my other wares?"
msgstr ""
"Získali ste poriadne výhodnú ponuku. Neočakávam, že na tomto obchode "
"zarobím. Môžem vám ponúknuť nejaký ďalší tovar?"

msgid "I can offer you %{count} for 1 unit of %{resfrom}."
msgstr "Ponúkam %{count} za 1 kus typu %{resfrom}."

msgid "I can offer you 1 unit of %{resto} for %{count} units of %{resfrom}."
msgstr "Ponúkam 1 kus typu %{resto} za %{count} kusov typu %{resfrom}."

msgid "Min"
msgstr "Min"

msgid "Qty to trade"
msgstr "Množstvo"

msgid "Trading Post"
msgstr "Obchodník"

msgid "Your Resources"
msgstr "Tvoje zdroje"

msgid "Available Trades"
msgstr "Možné obchody"

msgid "n/a"
msgstr "nie je"

msgid "guarded by %{count} %{monster}"
msgstr "strážené: %{monster} (%{count})"

msgid "guarded by "
msgstr "strážené: "

msgid "(available: %{count})"
msgstr "(dostupné: %{count})"

msgid "(empty)"
msgstr "(prázdne)"

msgid "already learned"
msgstr "už naučené"

msgid "already knows this skill"
msgstr "už má túto zručnosť"

msgid "already has max skills"
msgstr "už má plno zručností"

msgid "(already visited)"
msgstr "(už navštívené)"

msgid "(not visited)"
msgstr "(nenavštívené)"

msgid "%{color} Barrier"
msgstr "%{color} bariéra"

msgid "%{color} Tent"
msgstr "%{color} stan"

msgid "Road"
msgstr "Cesta"

msgid "(digging ok)"
msgstr "(dá sa kopať)"

msgid "(no digging)"
msgstr "(nedá sa kopať)"

msgid "penalty: %{cost}"
msgstr "penalta: %{cost}"

msgid "Uncharted Territory"
msgstr "Nepreskúmané územie"

msgid "Defenders:"
msgstr "Obrancovia:"

msgid "Unknown"
msgstr "Neznáme"

msgid "%{name} (Level %{level})"
msgstr "%{name} na úrovni %{level}"

msgid "Attack:"
msgstr "Útok:"

msgid "Defense:"
msgstr "Obrana:"

msgid "Spell Power:"
msgstr "Sila kúziel:"

msgid "Knowledge:"
msgstr "Vedomosti:"

msgid "Spell Points:"
msgstr "Body kúziel:"

msgid "Move Points:"
msgstr "Body pohybu:"

msgid "Cost per troop:"
msgstr "Cena za jednotku:"

msgid "Available: %{count}"
msgstr "Dostupné: %{count}"

msgid "Number to buy:"
msgstr "Počet na nákup:"

msgid "Recruit selected monsters."
msgstr "Najmi zvolených bojovníkov."

msgid "Select maximum monsters to be recruited."
msgstr "Zvoľ najväčší možný počet bojovníkov k nájmu."

msgid "Select only 1 monster to be recruited."
msgstr "Zvoľ iba jedného bojovníka k nájmu."

msgid "Select Game Resolution:"
msgstr "Zvoľ rozlíšenie hry:"

msgid "Click to apply the selected resolution."
msgstr "Klikni pre výber zvoleného rozlíšenia."

msgid "Click to apply the entered text."
msgstr "Klikni pre použitie zadaného textu."

msgid "Click to open the Virtual Keyboard dialog."
msgstr "Klikni pre otvorenie dialógu virtuálnej klávesnice."

msgid "Open Virtual Keyboard"
msgstr "Otvor virtuálnu klávesnicu"

msgid "How many troops to move?"
msgstr "Koľko jednotiek na presun?"

msgid "Fast separation into slots:"
msgstr "Rýchle rozdelenie do polí:"

msgid "Map: "
msgstr "Mapa: "

msgid ""
"\n"
"\n"
"Month: "
msgstr ""
"\n"
"\n"
"Mesiac: "

msgid ", Week: "
msgstr ", Týždeň: "

msgid ", Day: "
msgstr ", Deň: "

msgid ""
"\n"
"\n"
"Location: "
msgstr ""
"\n"
"\n"
"Umiestnenie: "

msgid "Click to save the current game."
msgstr "Klikni pre uloženie terajšej hry."

msgid "Click to load a previously saved game."
msgstr "Klikni pre nahranie vopred uloženej hry."

msgid "Are you sure you want to delete file:"
msgstr "Určite chceš vymazať súbor:"

msgid "Warning!"
msgstr "Pozor!"

msgid "File to Save:"
msgstr "Uložiť súbor:"

msgid "File to Load:"
msgstr "Nahrať súbor:"

msgid "Accept the choice made."
msgstr "Prijať uskutočnený výber."

msgid "Select Skill:"
msgstr "Zvoľ zručnosť:"

msgid "Select Spell:"
msgstr "Zvoľ kúzlo:"

msgid "Select Artifact:"
msgstr "Zvoľ artefakt:"

msgid "Select Monster:"
msgstr "Zvoľ bojovníka:"

msgid "Select Hero:"
msgstr "Zvoľ hrdinu:"

msgid "Map Type:\n"
msgstr "Typ mapy:\n"

msgid "The Succession Wars"
msgstr "Vojna o dedičstvo"

msgid "Lose all your heroes and towns."
msgstr "Strať všetkých hrdinov a mestá."

msgid "Lose a specific town."
msgstr "Strať konkrétne mesto."

msgid "Lose a specific hero."
msgstr "Strať konkrétneho hrdinu."

msgid "Run out of time. Fail to win by a certain point."
msgstr "Po uplynutí určitej doby stále nevyhráš."

msgid "Loss Condition"
msgstr "Podmienka prehry"

msgid "Defeat all enemy heroes and towns."
msgstr "Poraz nepriateľských hrdinov a mestá."

msgid "Capture a specific town."
msgstr "Doby konkrétne mesto."

msgid "Defeat a specific hero."
msgstr "Poraz konkrétneho hrdinu."

msgid "Find a specific artifact."
msgstr "Nájdi konkrétny artefakt."

msgid "Your side defeats the opposing side."
msgstr "Tvoja strana porazí opozíciu."

msgid "Accumulate a large amount of gold."
msgstr "Nahromaď obrovské množstvo zlata."

msgid "Victory Condition"
msgstr "Podmienka výhry"

msgid "Map difficulty:"
msgstr "Obtiažnosť mapy:"

msgid "N"
msgstr "N"

msgid "No maps exist at that size"
msgstr "Mapy tejto veľkosti nie sú"

msgid "Small Maps"
msgstr "Malé mapy"

msgid "View only maps of size small (36 x 36)."
msgstr "Zobraz iba mapy malej veľkosti (36 x 36)."

msgid "Medium Maps"
msgstr "Stredné mapy"

msgid "View only maps of size medium (72 x 72)."
msgstr "Zobraz iba mapy strednej veľkosti (72 x 72)."

msgid "Large Maps"
msgstr "Veľké mapy"

msgid "View only maps of size large (108 x 108)."
msgstr "Zobraz iba mapy veľkej veľkosti (108 x 108)."

msgid "Extra Large Maps"
msgstr "Extra veľké mapy"

msgid "View only maps of size extra large (144 x 144)."
msgstr "Zobraz iba mapy extra veľkej veľkosti (144 x 144)."

msgid "All Maps"
msgstr "Všetky mapy"

msgid "View all maps, regardless of size."
msgstr "Zobraz všetky mapy bez ohľadu na veľkosť."

msgid "Players Icon"
msgstr "Ikona hráča"

msgid ""
"Indicates how many players total are in the scenario. Any positions not "
"occupied by humans will be occupied by computer players."
msgstr ""
"Značí, koľko hráčov je celkovo v scenári. Akékoľvek pozície, ktoré nie sú "
"obsadené ľuďmi, budú obsadené počítačovými hráčmi."

msgid ""
"Indicates whether the map\n"
"is small (36 x 36), medium\n"
"(72 x 72), large (108 x 108),\n"
"or extra large (144 x 144)."
msgstr ""
"Značí, či je mapa malá (36 x 36), stredná (72 x 72), veľká (108 x 108), "
"alebo extra veľká (144 x 144)."

msgid "Size Icon"
msgstr "Ikona veľkosti"

msgid ""
"Indicates whether the map is made for \"The Succession Wars\" or \"The Price "
"of Loyalty\" version of the game."
msgstr ""
"Značí, či je mapa tvorená pre verziu hry \"The Succession Wars\" alebo \"The "
"Price of Loyalty\"."

msgid "Map Type"
msgstr "Typ mapy"

msgid "Selected Name"
msgstr "Zvolené meno"

msgid "The name of the currently selected map."
msgstr "Názov momentálne zvolenej mapy."

msgid "Selected Map Difficulty"
msgstr "Zvolená obtiažnosť mapy"

msgid ""
"The map difficulty of the currently selected map.  The map difficulty is "
"determined by the scenario designer. More difficult maps might include more "
"or stronger enemies, fewer resources, or other special conditions making "
"things tougher for the human player."
msgstr ""
"Obtiažnosť aktuálne zvolenej mapy. Obtiažnosť mapy určuje tvorca scenára. "
"Náročnejšie mapy môžu obsahovať viacero silnejších nepriateľov, menej "
"zdrojov alebo iné špeciálne podmienky, ktoré ľudskému hráčovi sťažujú hru."

msgid "Selected Description"
msgstr "Zvolený opis"

msgid "The description of the currently selected map."
msgstr "Opis aktuálne zvolenej mapy."

msgid "Jump"
msgstr "Skok"

msgid "Hero Speed"
msgstr "Rýchlosť hrdinu"

msgid "Don't Show"
msgstr "Neukazuj"

msgid "Enemy Speed"
msgstr "Rýchlosť nepriateľa"

msgid "Slow"
msgstr "Pomalá"

msgid "Normal"
msgstr "Normálna"

msgid "Fast"
msgstr "Rýchla"

msgid "Very Fast"
msgstr "Veľmi rýchla"

msgid "Scroll Speed"
msgstr "Rýchlosť posunu"

msgid "Evil"
msgstr "Zlo"

msgid "Good"
msgstr "Dobro"

msgid "Interface Type"
msgstr "Typ rozhrania"

msgid "Hide"
msgstr "Skry"

msgid "Show"
msgstr "Zobraz"

msgid "Interface"
msgstr "Rozhranie"

msgid "Auto Resolve"
msgstr "Automaticky"

msgid "Auto, No Spells"
msgstr "Auto bez kúziel"

msgid "Battles"
msgstr "Boje"

msgid "autoBattle|Manual"
msgstr "Manuálne"

msgid "Toggle colored cursor on or off. This is only an esthetic choice."
msgstr "Prepni farebný kurzor. Toto je len estetická voľba."

msgid "Change the speed at which your heroes move on the main screen."
msgstr "Zmeň rýchlosť, ktorou sa tvoji hrdinovia pohybujú v hlavnom okne."

msgid ""
"Sets the speed that A.I. heroes move at.  You can also elect not to view A."
"I. movement at all."
msgstr ""
"Nastaví rýchlosť, ktorou sa počítačom riadení hrdinovia hýbu. Tento pohyb je "
"možné nezobraziť."

msgid "Sets the speed at which you scroll the window."
msgstr "Nastaví rýchlosť, ktorou sa posúva okno."

msgid "Toggle the type of interface you want to use."
msgstr "Prepni typ rozhrania, ktorý chceš vidieť."

msgid "Toggle interface visibility."
msgstr "Prepni viditeľnosť rozhrania."

msgid "Toggle instant battle mode."
msgstr "Prepni mód rýchleho boja."

msgid "Att."
msgstr "Útok"

msgid "Def."
msgstr "Obr."

msgid "Power"
msgstr "Sila"

msgid "Knowl"
msgstr "Ved."

msgid "1st"
msgstr "Prvý"

msgid "2nd"
msgstr "Druhý"

msgid "3rd"
msgstr "Tretí"

msgid "4th"
msgstr "Štvrtý"

msgid "5th"
msgstr "Piaty"

msgid "6th"
msgstr "Šiesty"

msgid "Oracle: Player Rankings"
msgstr "Prorok: Rebríček hráčov"

msgid "Thieves' Guild: Player Rankings"
msgstr "Cech zlodejov: Rebríček hráčov"

msgid "Number of Towns:"
msgstr "Počet miest:"

msgid "Number of Castles:"
msgstr "Počet hradov:"

msgid "Number of Heroes:"
msgstr "Počet hrdinov:"

msgid "Gold in Treasury:"
msgstr "Zlato v pokladnici:"

msgid "Wood & Ore:"
msgstr "Drevo a ruda:"

msgid "Gems, Cr, Slf & Mer:"
msgstr "Špeciálne suroviny:"

msgid "Obelisks Found:"
msgstr "Nájdených obeliskov:"

msgid "Artifacts:"
msgstr "Artefakty:"

msgid "Total Army Strength:"
msgstr "Celková sila armády:"

msgid "Income:"
msgstr "Príjem:"

msgid "Best Hero:"
msgstr "Najlepší hrdina:"

msgid "Best Hero Stats:"
msgstr "Vlastn. naj hrdinu:"

msgid "Personality:"
msgstr "Osobnosť:"

msgid "Best Monster:"
msgstr "Najlepší bojovník:"

msgid ""
"Are you sure you want to load a new map? (Any unsaved changes to the current "
"map will be lost.)"
msgstr ""
"Určite chceš načítať novú mapu? (Všetky neuložené zmeny v aktuálnej mape sa "
"stratia.)"

msgid ""
"Are you sure you want to create a new map? (Any unsaved changes to the "
"current map will be lost.)"
msgstr ""
"Určite chceš vytvoriť novú mapu? (Všetky neuložené zmeny v aktuálnej mape sa "
"stratia.)"

msgid ""
"Create a new map, either from scratch or using the random map generator."
msgstr ""
"Vytvoriť novú mapu buď od začiatku, alebo pomocou generátora náhodných máp."

msgid "New Map"
msgstr "Nová mapa"

msgid "Load Map"
msgstr "Nahraj mapu"

msgid "Load an existing map."
msgstr "Načítať existujúcu mapu."

msgid "Save Map"
msgstr "Ulož mapu"

msgid "Save the current map."
msgstr "Uložiť aktuálnu mapu."

msgid "Quit out of the map editor."
msgstr "Ukončiť prácu v editore máp."

msgid "Ocean Objects"
msgstr "Objekty oceánu"

msgid "Grass Objects"
msgstr "Objekty trávy"

msgid "Snow Objects"
msgstr "Objekty snehu"

msgid "Swamp Objects"
msgstr "Objekty močiara"

msgid "Lava Objects"
msgstr "Objekty lávy"

msgid "Desert Objects"
msgstr "Objekty púšte"

msgid "Dirt Objects"
msgstr "Objekty hliny"

msgid "Wasteland Objects"
msgstr "Objekty pustatiny"

msgid "Beach Objects"
msgstr "Objekty pláže"

msgid "Towns"
msgstr "Mestá"

msgid "Heroes"
msgstr "Hrdinovia"

msgid "Artifacts"
msgstr "Artefakty"

msgid "Treasures"
msgstr "Poklady"

msgid ""
"Draws terrain in\n"
"%{size} by %{size} square increments."
msgstr ""
"Kreslí terén v\n"
"%{size} krát %{size} štvorcových krokoch."

msgid ""
"Erases objects in\n"
"%{size} by %{size} square increments."
msgstr ""
"Maže terén v\n"
"%{size} krát %{size} štvorcových krokoch."

msgid "Small Brush"
msgstr "Malý štetec"

msgid "Medium Brush"
msgstr "Stredný štetec"

msgid "Large Brush"
msgstr "Veľký štetec"

msgid "Area Fill"
msgstr "Výplň oblasti"

msgid "Used to click and drag for filling in large areas."
msgstr "Slúži na kliknutie a ťahanie na vyplnenie veľkých plôch."

msgid "Clear Area"
msgstr "Vyčistiť oblasť"

msgid "Used to click and drag for clearing large areas."
msgstr "Slúži na kliknutie a ťahanie na vyčistenie veľkých plôch."

msgid ""
"Costs %{rate} times normal movement for all heroes. (Pathfinding reduces or "
"eliminates the penalty.)"
msgstr ""
"Stojí %{rate} krát normálny pohyb pre všetkých hrdinov. (Hľadanie cesty "
"znižuje alebo odstraňuje tento postih.)"

msgid "Traversable only by boat."
msgstr "Prejazdné len loďou."

msgid "No special modifiers."
msgstr "Žiadne zvláštne modifikátory."

msgid "Used to place objects most appropriate for use on %{terrain}."
msgstr ""
"Slúži na umiestnenie objektov najvhodnejších na použitie na %{terrain}."

msgid ""
"Used to place\n"
"a town or castle."
msgstr ""
"Slúži na umiestnenie\n"
"mesta alebo hradu."

msgid ""
"Used to place\n"
"a monster group."
msgstr ""
"Slúži na umiestnenie\n"
"skupiny tvorov."

msgid "Used to place a hero."
msgstr "Slúži na umiestnenie hrdinu."

msgid "Used to place an artifact."
msgstr "Slúži na umiestnenie artefaktu."

msgid ""
"Used to place\n"
"a resource or treasure."
msgstr ""
"Slúži na umiestnenie\n"
"zdroja alebo pokladu."

msgid "Terrain Mode"
msgstr "Režim terénu"

msgid "Used to draw the underlying grass, dirt, water, etc. on the map."
msgstr "Slúži na kreslenie podkladovej trávy, hliny, vody atď. na mapu."

msgid "Object Mode"
msgstr "Objektový režim"

msgid "Used to place objects (mountains, trees, treasure, etc.) on the map."
msgstr "Slúži na umiestnenie objektov (hôr, stromov, pokladov atď.) na mapu."

msgid "Detail Mode"
msgstr "Režim detailov"

msgid "Used for special editing of monsters, heroes and towns."
msgstr "Slúži na špeciálne úpravy príšer, hrdinov a miest."

msgid "Allows you to draw streams by clicking and dragging."
msgstr "Umožňuje kresliť toky kliknutím a ťahaním."

msgid "Stream Mode"
msgstr "Režim tokov"

msgid "Allows you to draw roads by clicking and dragging."
msgstr "Umožňuje kresliť cesty kliknutím a ťahaním."

msgid "Road Mode"
msgstr "Cestný režim"

msgid "Erase Mode"
msgstr "Režim mazania"

msgid "Used to erase objects off the map."
msgstr "Slúži na vymazanie objektov z mapy."

msgid "Change between zoom and normal view."
msgstr "Prepínanie medzi priblížením a normálnym zobrazením."

msgid "Magnify"
msgstr "Zväčšiť"

msgid "Undo"
msgstr "Vrátiť"

msgid "Undo your last action. Press again to redo the action."
msgstr ""
"Vrátiť späť tvoju poslednú akciu. Ak chceš akciu zopakovať, stlač tlačidlo "
"znova."

msgid "Create a new map either from scratch or using the random map generator."
msgstr ""
"Vytvoriť novú mapu buď od začiatku, alebo pomocou generátora náhodných máp."

msgid "Edit map title, description, and other general information."
msgstr "Upraviť názov mapy, popis a ďalšie všeobecné informácie."

msgid "Specifications"
msgstr "Parametre"

msgid "File Options"
msgstr "Súborové menu"

msgid ""
"Open the file options menu, where you can save or load maps, or quit out of "
"the editor."
msgstr ""
"Otvorte súborové menu, v ktorom môžete ukladať alebo načítavať mapy, "
"prípadne ukončiť prácu s editorom."

msgid "View the editor system options, which let you customize the editor."
msgstr ""
"Zobraziť systémové možnosti editora, ktoré umožňujú prispôsobiť editor."

msgid "Create a map that is %{size} squares wide and %{size} squares high."
msgstr ""
"Vytvoriť mapu, ktorá má šírku %{size} štvorcov a výšku %{size} štvorcov."

msgid "Cancel back to the New Map menu."
msgstr "Zrušenie a návrat do ponuky Nová mapa."

msgid "Cancel back to the main menu."
msgstr "Zrušiť a späť do hlavného menu."

msgid "From Scratch"
msgstr "Od nuly"

msgid "Start from scratch with a blank map."
msgstr "Začať od nuly s prázdnou mapou."

msgid "Create a randomly generated map."
msgstr "Vytvoriť náhodne vygenerovanú mapu."

msgid "Random"
msgstr "Náhodná"

msgid "Cancel back to the Map Editor main menu."
msgstr "Zrušenie a návrat do hlavnej ponuky Editora máp."

msgid "No maps available!"
msgstr "Žiadne dostupné mapy!"

msgid "Warning"
msgstr "Pozor"

msgid "difficulty|Easy"
msgstr "Ľahká"

msgid "difficulty|Normal"
msgstr "Normálna"

msgid "difficulty|Hard"
msgstr "Ťažká"

msgid "difficulty|Expert"
msgstr "Expertná"

msgid "difficulty|Impossible"
msgstr "Nemožná"

msgid "and more..."
msgstr "a viac..."

msgid "Easy"
msgstr "Ľahká"

msgid "Hard"
msgstr "Ťažká"

msgid "Campaign Difficulty"
msgstr "Obtiažnosť kampane"

msgid ""
"Choose this difficulty if you want to prefer game story over challenge. AI "
"is weaker in comparison with normal difficulty."
msgstr ""
"Zvoľ túto obtiažnosť pokiaľ preferuješ príbeh nad výzvou. Počítač je slabší "
"v porovnaní s normálnou obtiažnosťou."

msgid ""
"Choose this difficulty to enjoy the campaign as per the original design."
msgstr "Zvoľ túto obtiažnosť pre pôžitok z pôvodne mieneného návrhu."

msgid ""
"Choose this difficulty if you want challenge. AI is stronger in comparison "
"with normal difficulty."
msgstr ""
"Zvoľ túto obtiažnosť pokiaľ chceš výzvu. Počítač je silnejší v porovnaní s "
"normálnou obtiažnosťou."

msgid ""
"Congratulations!\n"
"\n"
"Days: %{days}\n"
msgstr ""
"Gratulujem!\n"
"\n"
"Počet dní: %{days}\n"

msgid ""
"\n"
"Difficulty: %{difficulty}\n"
"\n"
msgstr ""
"\n"
"Obtiažnosť: %{difficulty}\n"
"\n"

msgid ""
"Score: %{score}\n"
"\n"
"Rating:\n"
"%{rating}"
msgstr ""
"Skóre: %{score}\n"
"\n"
"Hodnosť:\n"
"%{rating}"

msgid "Start the selected scenario."
msgstr "Začni zvolený scenár."

msgid "View Intro"
msgstr "Ukáž intro"

msgid "View Intro videos for the current state of the campaign."
msgstr "Ukáž intro video pre terajší stav kampane."

msgid ""
"Select the campaign difficulty. This can be lowered at any point during the "
"campaign."
msgstr "Zvoľ obtiažnosť kampane. Neskôr sa bude dať kedykoľvek znížiť."

msgid "Restart"
msgstr "Reštart"

msgid "Restart the current scenario."
msgstr "Začni terajší scenár od začiatku."

msgid "Difficulty"
msgstr "Obtiažnosť"

msgid ""
"You have changed to a lower difficulty for the campaign. You will not be "
"able to revert this after this point. The high score will be calculated "
"based solely on the new difficulty. Do you want to proceed?"
msgstr ""
"V kampani prechádzaš na nižšiu obtiažnosť. Po tomto bode to už nebudete môcť "
"vrátiť späť. Najlepšie skóre sa vypočíta výlučne na základe novej "
"obtiažnosti. Chceš pokračovať?"

msgid "Are you sure you want to restart this scenario?"
msgstr "Určite chceš začať terajší scenár od začiatku?"

msgid "Campaign Scenario loading failure"
msgstr "Chyba pri nahrávaní scenára kampane"

msgid "Please make sure that campaign files are correct and present."
msgstr "Uisti sa, že súbory kampane sú správne a sú prítomné."

msgid "Days spent"
msgstr "Strávené dni"

msgid "The number of days spent on this campaign."
msgstr "Počet dní strávených na tejto kampani."

msgid "Project Coordination and Core Development"
msgstr "Koordinácia projektu a hlavný vývoj"

msgid "Development"
msgstr "Vývoj"

msgid "Visit us at "
msgstr "Navštív nás na "

msgid "QA and Support"
msgstr "Zabezpečenie kvality a podpora"

msgid "Dev and Support"
msgstr "Vývoj a podpora"

msgid "Special Thanks to"
msgstr "Špeciálne poďakovanie pre"

msgid "and many other contributors!"
msgstr "a mnoho ďalších prispievateľov!"

msgid "and many-many other supporters!"
msgstr "a mnoho ďalších podporovateľov!"

msgid "Support us at"
msgstr "Prispej na"

msgid "local-donation-platform|https://www.patreon.com/fheroes2"
msgstr "https://www.patreon.com/fheroes2"

msgid "Connect with us at"
msgstr "Spoj sa s nami na"

msgid "local-social-network|https://www.facebook.com/groups/fheroes2"
msgstr "https://www.facebook.com/groups/fheroes2"

msgid "Need help with the game?"
msgstr "Potrebuješ pomoc s hrou?"

msgid "Original project before 0.7"
msgstr "Originálny projekt pred 0.7"

msgid "Heroes of Might and Magic II: The Succession Wars team"
msgstr "Heroes of Might and Magic II: The Succession Wars tím"

msgid "Designed and Directed"
msgstr "Navrhnuté a režírované"

msgid "Programming and Design"
msgstr "Programovanie a dizajn"

msgid "Executive Producer"
msgstr "Výkonný producent"

msgid "Producer"
msgstr "Producent"

msgid "Additional Design"
msgstr "Dodatočný dizajn"

msgid "Additional Programming"
msgstr "Dodatočné programovanie"

msgid "Musical Production"
msgstr "Hudobná produkcia"

msgid "Music and Sound Design"
msgstr "Hudobný a zvukový dizajn"

msgid "Vocalists"
msgstr "Vokalisti"

msgid "Art Director"
msgstr "Réžia umenia"

msgid "Assistant Art Director"
msgstr "Asistent réžii umenia"

msgid "Artists"
msgstr "Umelci"

msgid "QA Manager"
msgstr "Manažér zabezpečenia kvality"

msgid "QA"
msgstr "Zabezpečenie kvality"

msgid "Writing"
msgstr "Písanie"

msgid "Manual and Helpfile"
msgstr "Manuál a súbor pomoci"

msgid "Scenarios"
msgstr "Scenáre"

msgid "Heroes of Might and Magic II: The Price of Loyalty team"
msgstr "Heroes of Might and Magic II: The Price of Loyalty tím"

msgid "Design Lead"
msgstr "Vedenie dizajnu"

msgid "Designers"
msgstr "Dizajnéri"

msgid "Programming Lead"
msgstr "Vedenie programovania"

msgid "Art Lead"
msgstr "Vedenie umenia"

msgid "Playtesters"
msgstr "Testovanie hry"

msgid "Designer"
msgstr "Dizajnér"

msgid "Producers"
msgstr "Producenti"

msgid "QA Managers"
msgstr "Manažéri zabezpečenia kvality"

msgid "Sound Design"
msgstr "Zvukový dizajn"

msgid "Town Themes"
msgstr "Hudba miest"

msgid "Alto Sax"
msgstr "Alto Saxofón"

msgid "Harpsichord and Piano"
msgstr "Čembalo a klavír"

msgid "Basso Vocal"
msgstr "Basso spev"

msgid "Soprano Vocal"
msgstr "Sopránový spev"

msgid "Recorded at %{recordingStudio}"
msgstr "Nahrané v %{recordingStudio}"

msgid "credits|Manual"
msgstr "Manuál"

msgid "German Consultant"
msgstr "Nemecký konzultant"

msgid "Map Designers"
msgstr "Návrhári máp"

msgid "Package Design"
msgstr "Dizajn balíkov"

msgid "Your Name"
msgstr "Tvoje meno"

msgid "Unknown Hero"
msgstr "Neznámy hrdina"

msgid "Standard"
msgstr "Štandard"

msgid "View High Scores for Standard Maps."
msgstr "Zobraz najvyššie skóre pre štandardné mapy."

msgid "Campaign"
msgstr "Kampaň"

msgid "View High Scores for Campaigns."
msgstr "Zobraz najvyššie skóre pre kampane."

msgid "hotkey|default okay event"
msgstr "predvolené ok"

msgid "hotkey|default cancel event"
msgstr "predvolené zruš"

msgid "hotkey|default left"
msgstr "predvolené vľavo"

msgid "hotkey|default right"
msgstr "predvolené vpravo"

msgid "hotkey|default up"
msgstr "predvolené hore"

msgid "hotkey|default down"
msgstr "predvolené dole"

msgid "hotkey|toggle fullscreen"
msgstr "prepni celú obrazovku"

msgid "hotkey|toggle text support mode"
msgstr "prepni mód podpory textu"

msgid "hotkey|new game"
msgstr "nová hra"

msgid "hotkey|load game"
msgstr "nahraj hru"

msgid "hotkey|highscores"
msgstr "najvyššie skóre"

msgid "hotkey|credits"
msgstr "zásluhy"

msgid "hotkey|standard game"
msgstr "bežná hra"

msgid "hotkey|campaign game"
msgstr "kampaň"

msgid "hotkey|multi-player game"
msgstr "hra viacero hráčov"

msgid "hotkey|settings"
msgstr "nastavenie"

msgid "hotkey|quit"
msgstr "ukonči"

msgid "hotkey|select map"
msgstr "zvoľ mapu"

msgid "hotkey|select small map size"
msgstr "zvoľ mapy veľkosti malá"

msgid "hotkey|select medium map size"
msgstr "zvoľ mapy veľkosti stredná"

msgid "hotkey|select large map size"
msgstr "zvoľ mapy veľkosti veľká"

msgid "hotkey|select extra large map size"
msgstr "zvoľ mapy veľkosti extra veľká"

msgid "hotkey|select all map sizes"
msgstr "zvoľ mapy všetkých veľkostí"

msgid "hotkey|hotseat game"
msgstr "horúce kreslo"

msgid "hotkey|battle only game"
msgstr "rýchly boj"

msgid "hotkey|choose the original campaign"
msgstr "zvoľ pôvodnú kampaň"

msgid "hotkey|choose the expansion campaign"
msgstr "zvoľ rozšírenú kampaň"

msgid "hotkey|map editor main menu"
msgstr "hlavné menu editora"

msgid "hotkey|new map menu"
msgstr "nová mapa"

msgid "hotkey|load map menu"
msgstr "nahraj mapu"

msgid "hotkey|new map from scratch"
msgstr "nová mapa, od nuly"

msgid "hotkey|new random map"
msgstr "nová mapa, náhodná"

msgid "hotkey|roland campaign"
msgstr "kampaň roland"

msgid "hotkey|archibald campaign"
msgstr "kampaň archibald"

msgid "hotkey|the price of loyalty campaign"
msgstr "kampaň cena vernosti"

msgid "hotkey|voyage home campaign"
msgstr "kampaň plavba domov"

msgid "hotkey|wizard's isle campaign"
msgstr "kampaň čarodejov ostrov"

msgid "hotkey|descendants campaign"
msgstr "kampaň potomkovia"

msgid "hotkey|select first campaign bonus"
msgstr "zvoľ prvý bonus kampane"

msgid "hotkey|select second campaign bonus"
msgstr "zvoľ druhý bonus kampane"

msgid "hotkey|select third campaign bonus"
msgstr "zvoľ tretí bonus kampane"

msgid "hotkey|view campaign intro"
msgstr "ukáž intro kampane"

msgid "hotkey|select campaign difficulty"
msgstr "zvoľ obtiažnosť kampane"

msgid "hotkey|restart campaign scenario"
msgstr "reštartuj scenár kampane"

msgid "hotkey|world map left"
msgstr "mapa vľavo"

msgid "hotkey|world map right"
msgstr "mapa vpravo"

msgid "hotkey|world map up"
msgstr "mapa hore"

msgid "hotkey|world map down"
msgstr "mapa dole"

msgid "hotkey|world map up left"
msgstr "mapa vľavo hore"

msgid "hotkey|world map up right"
msgstr "mapa vpravo hore"

msgid "hotkey|world map down left"
msgstr "mapa vľavo dole"

msgid "hotkey|world map down right"
msgstr "mapa vpravo dole"

msgid "hotkey|save game"
msgstr "ulož hru"

msgid "hotkey|next hero"
msgstr "ďalší hrdina"

msgid "hotkey|continue hero movement"
msgstr "pokračuj v pohybe hrdinom"

msgid "hotkey|cast adventure spell"
msgstr "vyčaruj výpravné kúzlo"

msgid "hotkey|put hero to sleep"
msgstr "uspi hrdinu"

msgid "hotkey|next town"
msgstr "ďalšie mesto"

msgid "hotkey|end turn"
msgstr "ukonči kolo"

msgid "hotkey|file options"
msgstr "súborové menu"

msgid "hotkey|adventure options"
msgstr "možnosti výpravy"

msgid "hotkey|puzzle map"
msgstr "mapa rébusu"

msgid "hotkey|scenario information"
msgstr "informácie o scenári"

msgid "hotkey|dig for artifact"
msgstr "kop za artefaktom"

msgid "hotkey|view world"
msgstr "ukáž svet"

msgid "hotkey|kingdom summary"
msgstr "súhrn kráľovstva"

msgid "hotkey|default action"
msgstr "predvolená činnosť"

msgid "hotkey|open focus"
msgstr "otvor zaostrenie"

msgid "hotkey|system options"
msgstr "systémové možnosti"

msgid "hotkey|scroll left"
msgstr "posun naľavo"

msgid "hotkey|scroll right"
msgstr "posun napravo"

msgid "hotkey|scroll up"
msgstr "posun nahor"

msgid "hotkey|scroll down"
msgstr "posun nadol"

msgid "hotkey|toggle control panel"
msgstr "prepni kontrolný panel"

msgid "hotkey|toggle radar"
msgstr "prepni radar"

msgid "hotkey|toggle buttons"
msgstr "prepni klávesy"

msgid "hotkey|toggle status"
msgstr "prepni status"

msgid "hotkey|toggle icons"
msgstr "prepni ikony"

msgid "hotkey|transfer control to ai"
msgstr "presuň kontrolu počítaču"

msgid "hotkey|retreat from battle"
msgstr "uteč z boja"

msgid "hotkey|surrender during battle"
msgstr "vzdaj sa počas boja"

msgid "hotkey|toggle battle auto mode"
msgstr "prepni boj do automatického módu"

msgid "hotkey|finish the battle in auto mode"
msgstr "ukonči boj v automatickom móde"

msgid "hotkey|battle options"
msgstr "možnosti boja"

msgid "hotkey|skip turn in battle"
msgstr "preskoč kolo v boji"

msgid "hotkey|cast battle spell"
msgstr "vyčaruj bojové kúzlo"

msgid "hotkey|dwelling level 1"
msgstr "obydlie úrovne 1"

msgid "hotkey|dwelling level 2"
msgstr "obydlie úrovne 2"

msgid "hotkey|dwelling level 3"
msgstr "obydlie úrovne 3"

msgid "hotkey|dwelling level 4"
msgstr "obydlie úrovne 4"

msgid "hotkey|dwelling level 5"
msgstr "obydlie úrovne 5"

msgid "hotkey|dwelling level 6"
msgstr "obydlie úrovne 6"

msgid "hotkey|well"
msgstr "studňa"

msgid "hotkey|marketplace"
msgstr "trhovisko"

msgid "hotkey|mage guild"
msgstr "cech mágov"

msgid "hotkey|shipyard"
msgstr "lodenica"

msgid "hotkey|thieves guild"
msgstr "cech zlodejov"

msgid "hotkey|tavern"
msgstr "krčma"

msgid "hotkey|construction screen"
msgstr "okno stavania"

msgid "hotkey|buy all monsters in well"
msgstr "kúp všetkých v studni"

msgid "hotkey|split stack by half"
msgstr "rozdeľ skupinu na polovicu"

msgid "hotkey|split stack by one"
msgstr "rozdeľ skupinu po jednom"

msgid "hotkey|join stacks"
msgstr "zlúč skupinu"

msgid "hotkey|upgrade troop"
msgstr "povýš jednotku"

msgid "hotkey|dismiss hero or troop"
msgstr "prepusti jednotku alebo hrdinu"

msgid ""
"Do you want to regain control from AI? The effect will take place only on "
"the next turn."
msgstr "Chceš prevziať kontrolu nad hráčom? Efekt sa prejaví v ďalšom kole."

msgid ""
"Do you want to transfer control from you to the AI? The effect will take "
"place only on the next turn."
msgstr ""
"Chceš preniesť kontrolu z teba na umelú inteligenciu? Účinok sa prejaví až "
"od ďalšieho kola."

msgid "The save file is corrupted."
msgstr "Uložený súbor je poškodený."

msgid "Unsupported save format: "
msgstr "Nepodporovaný formát uloženia: "

msgid "Current game version: "
msgstr "Aktuálna verzia hry: "

msgid "Last supported version: "
msgstr "Posledná podporovaná verzia: "

msgid "This file contains a save with an invalid game type."
msgstr "Tento súbor obsahuje uloženie s neplatným typom hry."

msgid ""
"This file was saved for a \"The Price of Loyalty\" map, but the "
"corresponding game assets have not been provided to the engine."
msgstr ""
"Tento súbor bol uložený pre mapu pre \"The Price of Loyalty\", ale príslušné "
"herné prostriedky neboli enginu poskytnuté."

msgid "This saved game is localized to '"
msgstr "Táto uložená hra je zlokalizovaná na jazyk '"

msgid "' language, but the current language of the game is '"
msgstr "', ale aktuálny jazyk hry je '"

msgid "Hot Seat"
msgstr "Horúce kreslo"

msgid ""
"Play a Hot Seat game, where 2 to 4 players play around the same computer, "
"switching into the 'Hot Seat' when it is their turn."
msgstr ""
"Zahrajte si hru Horúce kreslo, v ktorej 2 až 4 hráči hrajú pri tom istom "
"počítači a keď sú na rade, prepnú sa do \"horúceho kresla\"."

msgid "A single player game playing out a single map."
msgstr "Hra pre jedného hráča na jednej mape."

msgid "Standard Game"
msgstr "Bežná hra"

msgid "A single player game playing through a series of maps."
msgstr "Hra pre jedného hráča so sériou máp."

msgid "Campaign Game"
msgstr "Kampaň"

msgid ""
"A multi-player game, with several human players completing against each "
"other on a single map."
msgstr ""
"Hra pre viacerých hráčov, v ktorej proti sebe na jednej mape nastupuje "
"niekoľko ľudských hráčov."

msgid "Multi-Player Game"
msgstr "Hra viacero hráčov"

msgid "fheroes2 Resurrection Team presents"
msgstr "Tím fheroes2 Resurrection uvádza"

msgid "Greetings!"
msgstr "Zdravím ťa!"

msgid "Welcome to Heroes of Might and Magic II powered by fheroes2 engine!"
msgstr "Vitaj v hre Heroes of Might and Magic II poháňanej enginom fheroes2!"

msgid ""
"Welcome to Heroes of Might and Magic II powered by fheroes2 engine! Before "
"starting the game please choose game resolution."
msgstr ""
"Vitaj v hre Heroes of Might and Magic II poháňanej enginom fheroes2! Pred "
"spustením hry si vyber rozlíšenie."

msgid "Please Remember"
msgstr "Nezabudni, prosím"

msgid "You can always change game resolution by clicking on the "
msgstr "Rozlíšenie hry si vždy môžeš zmeniť kliknutím na "

msgid "door"
msgstr "dvere"

msgid ""
" on the left side of main menu or by clicking on the configuration button. \n"
"\n"
"Enjoy the game!"
msgstr ""
" na ľavej strane hlavnej ponuky alebo kliknutím na tlačidlo nastavenia. \n"
"\n"
"Prajeme ti príjemnú hru!"

msgid "Quit Heroes of Might and Magic II and return to the operating system."
msgstr ""
"Ukončiť hru Heroes of Might and Magic II a vrátiť sa do operačného systému."

msgid "Credits"
msgstr "Zásluhy"

msgid "View the credits screen."
msgstr "Zobrazenie obrazovky so zásluhami."

msgid "High Scores"
msgstr "Najvyššie skóre"

msgid "View the high scores screen."
msgstr "Zobrazenie obrazovky s najvyššími výsledkami."

msgid "Change language, resolution and settings of the game."
msgstr "Zmena jazyka, rozlíšenia a nastavení hry."

msgid "Game Settings"
msgstr "Nastavenie hry"

msgid ""
"Required video files for campaign selection window are missing. Please make "
"sure that all necessary files are present in the system."
msgstr ""
"Chýbajú požadované video súbory pre okno výberu kampane. Uisti sa prosím, že "
"máš v systéme všetky potrebné súbory."

msgid ""
"Either Roland's or Archibald's campaign from the original Heroes of Might "
"and Magic II."
msgstr ""
"Buď Rolandova, alebo Archibaldova kampaň z pôvodnej hry Heroes of Might and "
"Magic II."

msgid "Original Campaign"
msgstr "Pôvodná kampaň"

msgid "Expansion Campaign"
msgstr "Kampaň expanzie"

msgid "One of the four new campaigns from the Price of Loyalty expansion set."
msgstr "Jedna zo štyroch nových kampaní z rozširujúcej sady Price of Loyalty."

msgid "Loading video. Please wait..."
msgstr "Načítanie videa. Chvíľku vydrž, prosím..."

msgid "Host"
msgstr "Hostiteľ"

msgid ""
"The host sets up the game options. There can only be one host per network "
"game."
msgstr ""
"Hostiteľ nastaví možnosti hry. V jednej sieťovej hre môže byť len jeden "
"hostiteľ."

msgid "Guest"
msgstr "Hosť"

msgid ""
"The guest waits for the host to set up the game, then is automatically added "
"in. There can be multiple guests for TCP/IP games."
msgstr ""
"Hosť počká, kým hostiteľ nastaví hru, a potom sa automaticky pridá do hry. "
"Pri hrách cez TCP/IP môže byť viacero hostí."

msgid "Battle Only"
msgstr "Rýchly boj"

msgid "Setup and play a battle without loading any map."
msgstr "Nastaviť a hrať bitku bez načítania mapy."

msgid "2 Players"
msgstr "2 hráči"

msgid ""
"Play with 2 human players, and optionally, up to 4 additional computer "
"players."
msgstr ""
"Hraj s 2 ľudskými hráčmi a prípadne až so 4 ďalšími počítačovými hráčmi."

msgid "3 Players"
msgstr "3 hráči"

msgid ""
"Play with 3 human players, and optionally, up to 3 additional computer "
"players."
msgstr ""
"Hraj s 3 ľudskými hráčmi a prípadne až s 3 ďalšími počítačovými hráčmi."

msgid "4 Players"
msgstr "4 hráči"

msgid ""
"Play with 4 human players, and optionally, up to 2 additional computer "
"players."
msgstr ""
"Hraj so 4 ľudskými hráčmi a prípadne až s 2 ďalšími počítačovými hráčmi."

msgid "5 Players"
msgstr "5 hráčov"

msgid ""
"Play with 5 human players, and optionally, up to 1 additional computer "
"player."
msgstr "Hraj s 5 ľudskými hráčmi a prípadne až s 1 ďalším počítačovým hráčom."

msgid "6 Players"
msgstr "6 hráčov"

msgid "Play with 6 human players."
msgstr "Hraj so 6 hráčmi."

msgid "Dragon city has fallen!  You are now the Master of the Dragons."
msgstr "Dračie mesto padlo!  Teraz si Majstrom drakov."

msgid ""
"You captured %{name}!\n"
"You are victorious."
msgstr ""
"Dobyl/a si %{name}!\n"
"Víťazíš."

msgid ""
"You have captured the enemy hero %{name}!\n"
"Your quest is complete."
msgstr ""
"Zajal/a si nepriateľského hrdinu %{name}!\n"
"Tvoja úloha je splnená."

msgid ""
"You have found the %{name}.\n"
"Your quest is complete."
msgstr ""
"Podarilo sa ti nájsť %{name}.\n"
"Tvoja úloha je splnená."

msgid "Ultimate Artifact"
msgstr "Ultimátny artefakt"

msgid ""
"The enemy is beaten.\n"
"Your side has triumphed!"
msgstr ""
"Nepriateľ je porazený.\n"
"Tvoja strana zvíťazila!"

msgid ""
"You have built up over %{count} gold in your treasury.\n"
"All enemies bow before your wealth and power."
msgstr ""
"Vo svojej pokladnici si nahromadil viac ako %{count} zlata.\n"
"Všetci nepriatelia sa skláňajú pred tvojím bohatstvom a mocou."

msgid "Victory!"
msgstr "Víťazstvo!"

msgid ""
"The enemy has captured %{name}!\n"
"They are triumphant."
msgstr ""
"Nepriateľ obsadil %{name}!\n"
"Triumfálne zvíťazili."

msgid ""
"The enemy has built up over %{count} gold in his treasury.\n"
"You must bow done in defeat before his wealth and power."
msgstr ""
"Nepriateľ si vo svojej pokladnici nahromadil viac ako %{count} zlata.\n"
"Musíš sa porazene skloniť pred jeho bohatstvom a mocou."

msgid "You have been eliminated from the game!!!"
msgstr "Bol/a si eliminovaný/á z hry!!!"

msgid ""
"You have lost the hero %{name}.\n"
"Your quest is over."
msgstr ""
"Hrdina %{name} bol stratený.\n"
"Tvoja výprava sa skončila."

msgid ""
"You have failed to complete your quest in time.\n"
"All is lost."
msgstr ""
"Nepodarilo sa ti včas dokončiť úlohu.\n"
"Všetko je stratené."

msgid "Defeat!"
msgstr "Porážka!"

msgid ""
"Base score: %{score}\n"
"Difficulty: %{difficulty}\n"
"\n"
msgstr ""
"Základné skóre: %{score}\n"
"Obtiažnosť: %{difficulty}\n"
"\n"

msgid "Defeat all enemy heroes and capture all enemy towns and castles."
msgstr ""
"Poraz všetkých nepriateľských hrdinov a získaj všetky nepriateľské mestá a "
"hrady."

msgid "Run out of time. (Fail to win by a certain point.)"
msgstr "Vyprší ti čas. (Nevyhráš do určitého bodu)."

msgid "You must defeat the enemy %{enemies}."
msgid_plural "You must defeat the enemy alliance of %{enemies}."
msgstr[0] "Musíš poraziť nepriateľa: %{enemies}."
msgstr[1] "Musíš poraziť nepriateľskú alianciu: %{enemies}."
msgstr[2] "Musíš poraziť nepriateľskú alianciu: %{enemies}."

msgid ""
"The alliance consisting of %{allies} and you must defeat the enemy "
"%{enemies}."
msgid_plural ""
"The alliance consisting of %{allies} and you must defeat the enemy alliance "
"of %{enemies}."
msgstr[0] ""
"Aliancia pozostávajúca z %{allies} a teba musí poraziť nepriateľa %{enemies}."
msgstr[1] ""
"Aliancia pozostávajúca z %{allies} a teba musí poraziť alianciu z %{enemies}."
msgstr[2] ""
"Aliancia pozostávajúca z %{allies} a teba musí poraziť alianciu z %{enemies}."

msgid "Capture the castle '%{name}'."
msgstr "Obsaď hrad '%{name}'."

msgid "Capture the town '%{name}'."
msgstr "Obsaď mesto '%{name}'."

msgid "Defeat the hero '%{name}'."
msgstr "Poraz hrdinu '%{name}'."

msgid "Find the ultimate artifact."
msgstr "Nájdi ultimátny artefakt."

msgid "Find the '%{name}' artifact."
msgstr "Nájdi artefakt '%{name}'."

msgid "Accumulate %{count} gold."
msgstr "Nahromaď %{count} zlata."

msgid ""
", or you may win by defeating all enemy heroes and capturing all enemy towns "
"and castles."
msgstr ""
"alebo môžeš vyhrať, ak porazíš všetkých nepriateľských hrdinov a dobyješ "
"všetky nepriateľské mestá a hrady."

msgid "Lose the castle '%{name}'."
msgstr "Stratíš hrad '%{name}'."

msgid "Lose the town '%{name}'."
msgstr "Stratíš mesto '%{name}'."

msgid "Lose the hero: %{name}."
msgstr "Stratíš hrdinu '%{name}'."

msgid "Fail to win by the end of month %{month}, week %{week}, day %{day}."
msgstr ""
"Nepodarí sa ti vyhrať do konca %{month}. mesiaca, %{week}. týždňa a %{day}. "
"dňa."

msgid "%{color} player has been vanquished!"
msgstr "%{color} hráč bol porazený!"

msgid "Major Event!"
msgstr "Významná udalosť!"

msgid "Scenario:"
msgstr "Scenár:"

msgid "Game Difficulty:"
msgstr "Obtiažnosť hry:"

msgid "Opponents:"
msgstr "Súperi:"

msgid "Class:"
msgstr "Trieda:"

msgid "Rating %{rating}%"
msgstr "Hodnotenie: %{rating}%"

msgid "Click here to select which scenario to play."
msgstr "Klikni sem a vyber scenár, ktorý chceš hrať."

msgid "Scenario"
msgstr "Scenár"

msgid "Game Difficulty"
msgstr "Obtiažnosť hry"

msgid ""
"This lets you change the starting difficulty at which you will play. Higher "
"difficulty levels start you of with fewer resources, and at the higher "
"settings, give extra resources to the computer."
msgstr ""
"Tu si môžeš zmeniť počiatočnú obtiažnosť, s ktorou budeš hrať. Pri vyšších "
"úrovniach obtiažnosti začneš s menším množstvom zdrojov a pri vyšších "
"nastaveniach dostane ďalšie zdroje počítač."

msgid "Difficulty Rating"
msgstr "Hodnotenie obtiažnosti"

msgid ""
"The difficulty rating reflects a combination of various settings for your "
"game. This number will be applied to your final score."
msgstr ""
"Hodnotenie obtiažnosti odráža kombináciu rôznych nastavení pre tvoju hru. "
"Toto číslo sa použije na tvoje konečné skóre."

msgid "Click to accept these settings and start a new game."
msgstr "Kliknutím akceptuješ tieto nastavenia a spustíš novú hru."

msgid "Click to return to the main menu."
msgstr "Kliknutím sa vrátiš do hlavnej ponuky."

msgid "Astrologers proclaim the Month of the %{name}."
msgstr "Astrológovia vyhlasujú mesiac %{name}."

msgid "Astrologers proclaim the Week of the %{name}."
msgstr "Astrológovia vyhlasujú týždeň %{name}."

msgid "After regular growth, the population of %{monster} is doubled!"
msgstr "%{monster} budú mať po bežnom raste dvojnásobnú populáciu!"

msgid ""
"After regular growth, the population of %{monster} increases by %{count} "
"percent!"
msgid_plural ""
"After regular growth, the population of %{monster} increases by %{count} "
"percent!"
msgstr[0] "%{monster} budú mať po bežnom raste nárast o %{count} percento!"
msgstr[1] "%{monster} budú mať po bežnom raste nárast o %{count} percentá!"
msgstr[2] "%{monster} budú mať po bežnom raste nárast o %{count} percent!"

msgid "%{monster} growth +%{count}."
msgstr "%{monster} vzrástli o %{count}."

msgid " All populations are halved."
msgstr " Všetky populácie sú znížené na polovicu."

msgid " All dwellings increase population."
msgstr " Všetky obydlia zvyšujú počet obyvateľov."

msgid "New Month!"
msgstr "Nový mesiac!"

msgid "New Week!"
msgstr "Nový týždeň!"

msgid "Beware!"
msgstr "Pozor!"

msgid ""
"%{color} player, this is your last day to capture a town, or you will be "
"banished from this land."
msgstr ""
"%{color} hráč, toto je tvoj posledný deň na dobytie mesta, inak budeš "
"vyhnaný z tejto krajiny."

msgid ""
"%{color} player, you only have %{day} days left to capture a town, or you "
"will be banished from this land."
msgstr ""
"%{color} hráč, máš už len %{day} dni na dobytie mesta, inak budeš vyhostený "
"z tejto krajiny."

msgid "%{color} player's turn."
msgstr "%{color} hráč je na ťahu."

msgid ""
"%{color} player, you have lost your last town. If you do not conquer another "
"town in next week, you will be eliminated."
msgstr ""
"%{color} hráč, stratil si svoje posledné mesto. Ak v nasledujúcom týždni "
"nedobyješ ďalšie mesto, budeš eliminovaný."

msgid ""
"%{color} player, your heroes abandon you, and you are banished from this "
"land."
msgstr ""
"%{color} hráč, tvoji hrdinovia ťa opustili a ty si vyhostený z tejto krajiny."

msgid "Lord Kilburn"
msgstr "Lord Kilburn"

msgid "Tsabu"
msgstr "Tsabu"

msgid "Sir Galant"
msgstr "Sir Galant"

msgid "Thundax"
msgstr "Thundax"

msgid "Lord Haart"
msgstr "Lord Haart"

msgid "Ariel"
msgstr "Ariel"

msgid "Rebecca"
msgstr "Rebecca"

msgid "Sandro"
msgstr "Sandro"

msgid "Crodo"
msgstr "Crodo"

msgid "Barock"
msgstr "Barock"

msgid "Antoine"
msgstr "Antoine"

msgid "Astra"
msgstr "Astra"

msgid "Agar"
msgstr "Agar"

msgid "Vatawna"
msgstr "Vatawna"

msgid "Vesper"
msgstr "Vesper"

msgid "Ambrose"
msgstr "Ambrose"

msgid "Troyan"
msgstr "Troyan"

msgid "Jojosh"
msgstr "Jojosh"

msgid "Wrathmont"
msgstr "Wrathmont"

msgid "Maximus"
msgstr "Maximus"

msgid "Next Hero"
msgstr "Ďalší hrdina"

msgid "Select the next Hero."
msgstr "Vybrať ďalšieho Hrdinu."

msgid "Continue Movement"
msgstr "Pokračovať v pohybe"

msgid "Continue the Hero's movement along the current path."
msgstr "Pokračovať po vytýčenej trase Hrdinu."

msgid "Kingdom Summary"
msgstr "Zhrnutie kráľovstva"

msgid "View a Summary of your Kingdom."
msgstr "Pozri si prehľad svojho kráľovstva."

msgid "Cast an adventure spell."
msgstr "Zoslať kúzlo."

msgid "End Turn"
msgstr "Ukončiť ťah"

msgid "End your turn and left the computer take its turn."
msgstr "Ukonči svoj ťah a nechaj tiahnuť počítač."

msgid "Adventure Options"
msgstr "Možnosti hry"

msgid "Bring up the adventure options menu."
msgstr "Zobraziť menu dobrodružstva."

msgid ""
"Bring up the file options menu, allowing you to load, save, start a new game "
"or quit."
msgstr ""
"Zobraziť voľby pre uloženie a načítanie hry, spustenie novej hry alebo "
"ukončenie hry."

msgid "Bring up the system options menu, allowing you to customize your game."
msgstr ""
"Zobraziť ponuku systémových možností, ktorá umožňuje prispôsobiť si hru."

msgid ""
"One or more heroes may still move, are you sure you want to end your turn?"
msgstr ""
"Jeden alebo viac hrdinov sa ešte môže pohnúť, naozaj chceš ukončiť svoj ťah?"

msgid "Are you sure you want to quit?"
msgstr "Určite chceš skončiť?"

msgid "Are you sure you want to restart? (Your current game will be lost.)"
msgstr "Určite chceš reštartovať hru? (Tvoja aktuálna hra sa stratí.)"

msgid "Are you sure you want to overwrite the save with this name?"
msgstr "Naozaj chceš prepísať uložený súbor s týmto názvom?"

msgid "Game saved successfully."
msgstr "Hra bola úspešne uložená."

msgid "There was an issue during saving."
msgstr "Pri ukladaní nastal problém."

msgid ""
"Are you sure you want to load a new game? (Your current game will be lost.)"
msgstr "Určite chceš načítať novú hru? (Tvoja aktuálna hra sa stratí.)"

msgid "Try looking on land!!!"
msgstr "Skús hľadať na súši!!!"

msgid ""
"Searching for the Ultimate Artifact is fruitless. Your hero could not carry "
"it even if he found it - all his artifact slots are full."
msgstr ""
"Hľadanie ultimátneho artefaktu je márne. Tvoj hrdina by ho nemohol nosiť, "
"ani keby ho našiel - všetky jeho sloty na artefakty sú plné."

msgid "Digging for artifacts requires a whole day, try again tomorrow."
msgstr "Kopanie artefaktov si vyžaduje celý deň, skús to zajtra."

msgid ""
"After spending many hours digging here, you have uncovered the %{artifact}."
msgstr ""
"Po mnohých hodinách strávených kopaním na tomto mieste odkrývaš %{artifact}."

msgid "Congratulations!"
msgstr "Gratulujem!"

msgid "Nothing here. Where could it be?"
msgstr "Tu nič nie je. Kde by to mohlo byť?"

msgid "Try searching on clear ground."
msgstr "Skús hľadať na čistom teréne."

msgid "A miniature view of the known world. Left click to move viewing area."
msgstr ""
"Miniatúrny pohľad na známy svet. Kliknutím ľavým tlačidlom myši presunieš "
"oblasť zobrazenia."

msgid "World Map"
msgstr "Mapa sveta"

msgid "Month: %{month} Week: %{week}"
msgstr "Mesiac: %{month} Týždeň: %{week}"

msgid "Day: %{day}"
msgstr "Deň: %{day}"

msgid ""
"You find a small\n"
"quantity of %{resource}."
msgstr ""
"Nachádzaš malé\n"
"množstvo: %{resource}."

msgid "Status Window"
msgstr "Stavové okno"

msgid ""
"This window provides information on the status of your hero or kingdom, and "
"shows the date."
msgstr ""
"Toto okno poskytuje informácie o stave tvojho hrdinu alebo kráľovstva a "
"zobrazuje dátum."

msgid ""
"This window provides information on the status of your hero or kingdom, and "
"shows the date. Left click here to cycle through these windows."
msgstr ""
"Toto okno poskytuje informácie o stave tvojho hrdinu alebo kráľovstva a "
"zobrazuje dátum. Kliknutím ľavým tlačidlom myši tu môžeš prechádzať týmito "
"oknami."

msgid ""
"This lets you change player starting positions and colors. A particular "
"color will always start in a particular location. Some positions may only be "
"played by a computer player or only by a human player."
msgstr ""
"Tu môžeš meniť počiatočné pozície a farby hráčov. Určitá farba bude vždy "
"začínať na určitom mieste. Niektoré pozície môže hrať iba počítačový hráč "
"alebo iba ľudský hráč."

msgid ""
"This lets you change the class of a player. Classes are not always "
"changeable. Depending on the scenario, a player may receive additional towns "
"and/or heroes not of their primary alignment."
msgstr ""
"Toto ti umožní zmeniť triedu hráča. Triedy nie je vždy možné meniť. V "
"závislosti od scenára môže hráč získať ďalšie mestá a/alebo hrdinov, ktorí "
"nepatria do jeho primárnej línie."

msgid "Handicap"
msgstr "Hendikep"

#
msgid ""
"This lets you change the handicap of a particular player. Only humans may be "
"handicapped. Handicapped players start with fewer resources and earn 15 or "
"30% fewer resources per turn for mild and severe handicaps, respectively."
msgstr ""
"Tu je možné zmeniť hendikep konkrétneho hráča. Hendikep môžu mať len ľudia. "
"Hendikepovaní hráči začínajú s menším množstvom zdrojov a získavajú o 15, "
"resp. 30% menej zdrojov za ťah v prípade mierneho a ťažkého hendikepu."

msgid "%{color} player"
msgstr "%{color} hráč"

msgid "No Handicap"
msgstr "Bez hendikepu"

msgid "No special restrictions on start resources and earning them per turn."
msgstr ""
"Žiadne osobitné obmedzenia týkajúce sa počiatočných zdrojov a ich získavania "
"za ťah."

msgid "Mild Handicap"
msgstr "Mierny hendikep"

#
msgid ""
"Mild handicapped players start with fewer resources and earn 15% fewer "
"resources per turn."
msgstr ""
"Hráči s miernym hendikepom začínajú s menším počtom zdrojov a získavajú o "
"15% menej zdrojov za ťah."

msgid "Severe Handicap"
msgstr "Ťažký hendikep"

#
msgid ""
"Severe handicapped players start with fewer resources and earn 30% fewer "
"resources per turn."
msgstr ""
"Hráči s ťažkým hendikepom začínajú s menším počtom zdrojov a získavajú o 30% "
"menej zdrojov za ťah."

msgid "View %{skill} Info"
msgstr "Zobraz info: %{skill}"

msgid "Keyboard|123"
msgstr "123"

msgid "Keyboard|SPACE"
msgstr "MEDZERNÍK"

msgid "Keyboard|ABC"
msgstr "ABC"

msgid "Kingdom Income"
msgstr "Príjmy kráľovstva"

msgid "Kingdom Income per day."
msgstr "Denné príjmy kráľovstva."

msgid "For every lighthouse controlled, your ships will move further each day."
msgstr "Za každý kontrolovaný maják sa tvoje lode každý deň dostanú ďalej."

msgid "English"
msgstr "Anglicky"

msgid "French"
msgstr "Francúzsky"

msgid "Polish"
msgstr "Poľsky"

msgid "German"
msgstr "Nemecky"

msgid "Russian"
msgstr "Rusky"

msgid "Italian"
msgstr "Taliansky"

msgid "Czech"
msgstr "Česky"

msgid "Norwegian"
msgstr "Nórsky"

msgid "Belarusian"
msgstr "Bielorusky"

msgid "Bulgarian"
msgstr "Bulharsky"

msgid "Ukrainian"
msgstr "Ukrajinsky"

msgid "Romanian"
msgstr "Rumunsky"

msgid "Spanish"
msgstr "Španielsky"

msgid "Swedish"
msgstr "Švédsky"

msgid "Portuguese"
msgstr "Portugalsky"

msgid "Turkish"
msgstr "Turecky"

msgid "Dutch"
msgstr "Holandsky"

msgid "Hungarian"
msgstr "Maďarsky"

msgid "Danish"
msgstr "Dánsky"

msgid "Slovak"
msgstr "Slovensky"

msgid "Vietnamese"
msgstr "Vietnamsky"

msgid ", FPS: "
msgstr ", FPS: "

msgid "%{object} robber"
msgstr "%{object} vykradnutý"

msgid "%{object} raided"
msgstr "%{object} vyplienená"

msgid "Ector"
msgstr "Ector"

msgid "Gwenneth"
msgstr "Gwenneth"

msgid "Sir Gallant"
msgstr "Sir Gallant"

msgid "Tyro"
msgstr "Tyro"

msgid "Dimitry"
msgstr "Dimitri"

msgid "Ruby"
msgstr "Ruby"

msgid "Crag Hack"
msgstr "Crag Hack"

msgid "Fineous"
msgstr "Fineous"

msgid "Jezebel"
msgstr "Jezabel"

msgid "Atlas"
msgstr "Atlas"

msgid "Ergon"
msgstr "Ergon"

msgid "Jaclyn"
msgstr "Jaclyn"

msgid "Gem"
msgstr "Zafíra"

msgid "Natasha"
msgstr "Nataša"

msgid "Carlawn"
msgstr "Carlawn"

msgid "Luna"
msgstr "Luna"

msgid "Arie"
msgstr "Arie"

msgid "Barok"
msgstr "Barok"

msgid "Kastore"
msgstr "Kastore"

msgid "Falagar"
msgstr "Falagar"

msgid "Dawn"
msgstr "Dawn"

msgid "Flint"
msgstr "Flint"

msgid "Halon"
msgstr "Halon"

msgid "Myra"
msgstr "Myra"

msgid "Myrini"
msgstr "Myrini"

msgid "Wilfrey"
msgstr "Wilfrey"

msgid "Mandigal"
msgstr "Mandigal"

msgid "Sarakin"
msgstr "Sarakin"

msgid "Charity"
msgstr "Charity"

msgid "Darlana"
msgstr "Darlana"

msgid "Ranloo"
msgstr "Ranloo"

msgid "Rialdo"
msgstr "Rialdo"

msgid "Zam"
msgstr "Zam"

msgid "Zom"
msgstr "Zom"

msgid "Celia"
msgstr "Celia"

msgid "Roxana"
msgstr "Roxana"

msgid "Lord Corlagon"
msgstr "Lord Corlagon"

msgid "Lord Halton"
msgstr "Lord Halton"

msgid "Sister Eliza"
msgstr "Sestra Eliza"

msgid "Brother Brax"
msgstr "Brat Brax"

msgid "Dainwin"
msgstr "Dainwin"

msgid "Joseph"
msgstr "Joseph"

msgid "Mog"
msgstr "Mog"

msgid "Solmyr"
msgstr "Solmyr"

msgid "Ceallach"
msgstr "Ceallach"

msgid "Drakonia"
msgstr "Drakonia"

msgid "Elderian"
msgstr "Elderian"

msgid "Gallavant"
msgstr "Gallavant"

msgid "Jarkonas"
msgstr "Jarkonas"

msgid "Martine"
msgstr "Martine"

msgid " gives you maximum morale"
msgstr " dáva maximálnu morálku"

msgid " gives you maximum luck"
msgstr " dáva maximálne šťastie"

msgid "You cannot pick up this artifact, you already have a full load!"
msgstr "Tento artefakt nemôžeš zdvihnúť, už máš plný náklad!"

msgid "To cast spells, you must first buy a spell book for %{gold} gold."
msgstr ""
"Ak chceš zosielať kúzla, musíš si najprv kúpiť Knihu kúziel za %{gold} zlata."

msgid "Unfortunately, you seem to be a little short of cash at the moment."
msgstr "Nanešťastie sa zdá, že momentálne nemáš dostatok hotovosti."

msgid "Do you wish to buy one?"
msgstr "Chceš si jednu kúpiť?"

msgid "%{count} / day"
msgstr "%{count} / deň"

msgid "one"
msgstr "1"

msgid "two"
msgstr "2"

msgid "A whirlpool engulfs your ship. Some of your army has fallen overboard."
msgstr "Tvoju loď pohlcuje vír. Časť tvojej armády padá cez palubu."

msgid "Insulted by your refusal of their offer, the monsters attack!"
msgstr "Bojovníci, urazení tvojím odmietnutím ich ponuky, zaútočia!"

msgid ""
"The %{monster}, awed by the power of your forces, begin to scatter.\n"
"Do you wish to pursue and engage them?"
msgstr ""
"%{monster} sa začnú rozptyľovať, ohromení silou tvojich vojsk.\n"
"Chceš ich prenasledovať a bojovať s nimi?"

msgid "Ransacking an enemy camp, you discover a hidden cache of treasures."
msgstr "Pri plienení nepriateľského tábora objavíš skrytú skrýšu s pokladmi."

msgid ""
"The keeper of the mill announces:\n"
"\"Milord, I have been working very hard to provide you with these resources, "
"come back next week for more.\""
msgstr ""
"Správca mlyna oznamuje:\n"
"\"Milord, pracoval som veľmi tvrdo, aby som vám poskytol tieto suroviny, "
"príďte si na budúci týždeň pre ďalšie.\""

msgid ""
"The keeper of the mill announces:\n"
"\"Milord, I am sorry, there are no resources currently available. Please try "
"again next week.\""
msgstr ""
"Správca mlyna oznamuje:\n"
"\"Milord, je mi ľúto, ale momentálne nemáme k dispozícii žiadne zdroje. "
"Prosím, skúste to znova budúci týždeň.\""

msgid ""
"The keeper of the mill announces:\n"
"\"Milord, I have been working very hard to provide you with this gold, come "
"back next week for more.\""
msgstr ""
"Správca mlyna oznamuje:\n"
"\"Milord, pracoval som veľmi tvrdo, aby som vám zabezpečil toto zlato, "
"príďte si na budúci týždeň po ďalšie.\""

msgid ""
"The keeper of the mill announces:\n"
"\"Milord, I am sorry, there is no gold currently available. Please try again "
"next week.\""
msgstr ""
"Správca mlyna oznamuje:\n"
"\" Milord, je mi ľúto, ale momentálne nie je k dispozícii žiadne zlato. "
"Prosím, skúste to znova o týždeň.\""

msgid ""
"You've found an abandoned lean-to.\n"
"Poking about, you discover some resources hidden nearby."
msgstr ""
"Nachádzaš opustený prístrešok.\n"
"Keď sa okolo neho obzeráš, objavíš nejaké suroviny ukryté neďaleko."

msgid "The lean-to is long abandoned. There is nothing of value here."
msgstr "Prístrešok je už dávno opustený. Nenachádza sa tu nič cenné."

msgid ""
"You catch a leprechaun foolishly sleeping amidst a cluster of magic "
"mushrooms.\n"
"In exchange for his freedom, he guides you to a small pot filled with "
"precious things."
msgstr ""
"Prichytíš leprikóna, ktorý nerozumne zaspal uprostred skupinky čarovných "
"húb.\n"
"Výmenou za svoju slobodu ťa dovedie k malému hrncu plného vzácnych vecí."

msgid ""
"You've found a magic garden, the kind of place that leprechauns and faeries "
"like to cavort in, but there is no one here today.\n"
"Perhaps you should try again next week."
msgstr ""
"Nachádzaš čarovnú záhradu, v ktorej sa radi preháňajú leprikóny a víly, ale "
"dnes tu nikto nie je.\n"
"Možno bude lepšie skúsiť to znova na budúci týždeň."

msgid "You come upon the remains of an unfortunate adventurer."
msgstr "Narazíš na pozostatky nešťastného dobrodruha."

msgid "Treasure"
msgstr "Poklad"

msgid "Searching through the tattered clothing, you find the %{artifact}."
msgstr "Pri prehľadávaní roztrhaného oblečenia nájdeš %{artifact}."

msgid "Searching through the tattered clothing, you find nothing."
msgstr "Pri prehľadávaní roztrhaného oblečenia nič nenachádzaš."

msgid ""
"You come across an old wagon left by a trader who didn't quite make it to "
"safe terrain."
msgstr ""
"Narazíš na starý voz, ktorý tu zanechal obchodník, ktorý sa úplne nedokázal "
"dostať do bezpečia."

msgid "Unfortunately, others have found it first, and the wagon is empty."
msgstr "Bohužiaľ, ostatní ho našli skôr a voz je prázdny."

msgid "Searching inside, you find the %{artifact}."
msgstr "Pri hľadaní vo vnútri nájdeš %{artifact}."

msgid "Inside, you find some of the wagon's cargo still intact."
msgstr "Vnútri nájdeš časť nákladu voza, ktorý je stále neporušený."

msgid "You search through the flotsam, and find some wood and some gold."
msgstr "Prehľadáš vyhodený náklad a nájdeš nejaké drevo a zlato."

msgid "You search through the flotsam, and find some wood."
msgstr "Prehľadáš vyhodený náklad a nájdeš nejaké drevo."

msgid "You search through the flotsam, but find nothing."
msgstr "Prehľadávaš vyhodený náklad, ale nič nenachádzaš."

msgid "Shrine of the 1st Circle"
msgstr "Svätyňa 1. kruhu"

msgid ""
"You come across a small shrine attended by a group of novice acolytes.\n"
"In exchange for your protection, they agree to teach you a simple spell - "
"'%{spell}'."
msgstr ""
"Narazíš na malú svätyňu, ktorú navštevuje skupina začínajúcich akolytov.\n"
"Výmenou za tvoju ochranu súhlasia, že ťa naučia jednoduché kúzlo - "
"'%{spell}'."

msgid "Shrine of the 2nd Circle"
msgstr "Svätyňa 2. kruhu"

msgid ""
"You come across an ornate shrine attended by a group of rotund friars.\n"
"In exchange for your protection, they agree to teach you a spell - "
"'%{spell}'."
msgstr ""
"Narazíš na zdobenú svätyňu, ktorú navštevuje skupina zavalitých mníchov.\n"
"Výmenou za tvoju ochranu súhlasia, že ťa naučia kúzlo - '%{spell}'."

msgid "Shrine of the 3rd Circle"
msgstr "Svätyňa 3. kruhu"

msgid ""
"You come across a lavish shrine attended by a group of high priests.\n"
"In exchange for your protection, they agree to teach you a sophisticated "
"spell - '%{spell}'."
msgstr ""
"Narazíš na honosnú svätyňu, ktorú navštevuje skupina veľkňazov.\n"
"Výmenou za tvoju ochranu súhlasia, že ťa naučia zložité kúzlo - '%{spell}'."

msgid ""
"\n"
"Unfortunately, you do not have the wisdom to understand the spell, and you "
"are unable to learn it."
msgstr ""
"\n"
"Nanešťastie nemáš dostatok múdrosti na pochopenie tohto kúzla a nedokážeš sa "
"ho naučiť."

msgid ""
"\n"
"Unfortunately, you already have knowledge of this spell, so there is nothing "
"more for them to teach you."
msgstr ""
"\n"
"Nanešťastie, toto kúzlo už ovládaš, takže ťa už nemajú čo naučiť."

msgid ""
"\n"
"Unfortunately, you have no Magic Book to record the spell with."
msgstr ""
"\n"
"Nanešťastie nemáš Magickú knihu na zaznamenanie kúzla."

msgid ""
"You approach the hut and observe a witch inside studying an ancient tome on "
"%{skill}.\n"
" \n"
msgstr ""
"Pristúpiš k chatrči a zbadáš čarodejnicu, ako vo vnútri študuje starobylý "
"zväzok na tému %{skill}.\n"
"\n"

msgid ""
"As you approach, she turns and focuses her one glass eye on you.\n"
"\"You already know everything you deserve to learn!\" the witch screeches. "
"\"NOW GET OUT OF MY HOUSE!\""
msgstr ""
"Keď sa blížiš, otočí sa a uprie na teba svoje jediné sklenené oko.\n"
"\"Už vieš všetko, čo si zaslúžiš vedieť!\" vykríkne čarodejnica. \"A TERAZ "
"VYPADNI Z MÔJHO DOMU!\""

msgid ""
"As you approach, she turns and speaks.\n"
"\"You already know that which I would teach you. I can help you no further.\""
msgstr ""
"Keď sa blížiš, otočí sa a prehovorí.\n"
"\"To, čo som ťa chcela naučiť, už vieš. Nemôžem ti už pomôcť.\""

msgid ""
"An ancient and immortal witch living in a hut with bird's legs for stilts "
"teaches you %{skill} for her own inscrutable purposes."
msgstr ""
"Prastará a nesmrteľná čarodejnica žijúca v domčeku na vtáčích nohách ťa učí "
"%{skill} pre svoje vlastné nepochopiteľné účely."

msgid "As you drink the sweet water, you gain luck for your next battle."
msgstr "Keď sa napiješ sladkej vody, získaš šťastie do ďalšieho boja."

msgid "You drink from the enchanted fountain, but nothing happens."
msgstr "Napiješ sa zo zakliatej fontány, ale nič sa nestane."

msgid "You enter the faerie ring, but nothing happens."
msgstr "Vstúpiš do prsteňa víl, ale nič sa nedeje."

msgid ""
"Upon entering the mystical faerie ring, your army gains luck for its next "
"battle."
msgstr ""
"Po vstupe do mystického kruhu víl získava tvoja armáda šťastie do ďalšej "
"bitky."

msgid ""
"You've found an ancient and weathered stone idol.\n"
"It is supposed to grant luck to visitors, but since the stars are already "
"smiling upon you, it does nothing."
msgstr ""
"Nachádzaš starobylú a zvetranú kamennú modlu.\n"
"Mala by návštevníkom prinášať šťastie, ale keďže sa na teba už hviezdy "
"usmievajú, nič nerobí."

msgid ""
"You've found an ancient and weathered stone idol.\n"
"Kissing it is supposed to be lucky, so you do. The stone is very cold to the "
"touch."
msgstr ""
"Nachádzaš starobylú a zvetranú kamennú modlu.\n"
"Jej pobozkanie má priniesť šťastie, a tak to aj urobíš. Kameň je na dotyk "
"veľmi studený."

msgid "The mermaids silently entice you to return later and be blessed again."
msgstr ""
"Morské panny ťa ticho lákajú, aby si sa neskôr vrátil a nechal sa znova "
"požehnať."

msgid ""
"The magical, soothing beauty of the Mermaids reaches you and your crew.\n"
"Just for a moment, you forget your worries and bask in the beauty of the "
"moment.\n"
"The mermaids charms bless you with increased luck for your next combat."
msgstr ""
"Magická, upokojujúca krása morských panien sa dostane k tebe a tvojej "
"posádke.\n"
"Na chvíľu zabúdaš na svoje starosti a vychutnávaš si krásu okamihu.\n"
"Čaro morských panien ti žehná väčším šťastím do ďalšieho boja."

msgid ""
"You come upon the pyramid of a great and ancient king.\n"
"You are tempted to search it for treasure, but all the old stories warn of "
"fearful curses and undead guardians.\n"
"Will you search?"
msgstr ""
"Narazíš na pyramídu veľkého a starobylého kráľa.\n"
"Láka ťa hľadať v nej poklad, ale všetky staré príbehy varujú pred strašnými "
"kliatbami a nemŕtvymi strážcami.\n"
"Budeš hľadať?"

msgid ""
"Upon defeating the monsters, you decipher an ancient glyph on the wall, "
"telling the secret of the spell - '"
msgstr ""
"Po porážke príšer rozlúštiš starodávny symbol na stene, ktorý ti prezradí "
"tajomstvo kúzla - '"

msgid "Unfortunately, you have no Magic Book to record the spell with."
msgstr ""
"Nanešťastie však nemáš Magickú knihu, do ktorej by sa dalo kúzlo zaznamenať."

msgid ""
"Unfortunately, you do not have the wisdom to understand the spell, and you "
"are unable to learn it."
msgstr ""
"Nanešťastie nemáš dostatok múdrosti k pochopeniu tohto kúzla a nedokážeš sa "
"ho naučiť."

msgid ""
"You come upon the pyramid of a great and ancient king.\n"
"Routine exploration reveals that the pyramid is completely empty."
msgstr ""
"Narazíš na pyramídu veľkého a starobylého kráľa.\n"
"Pri obvyklom prieskume sa ukáže, že pyramída je úplne prázdna."

msgid ""
"A drink at the well is supposed to restore your spell points, but you are "
"already at maximum."
msgstr "Pitie zo studne ti má obnoviť body kúzliel, ale ty už máš maximum."

msgid "A second drink at the well in one day will not help you."
msgstr "Druhé pitie v studni v jeden deň ti nepomôže."

msgid "A drink from the well has restored your spell points to maximum."
msgstr "Pitie zo studne obnovilo tvoje body kúziel na maximum."

msgid ""
"\"I'm sorry sir,\" The leader of the soldiers says, \"but you already know "
"everything we have to teach.\""
msgstr ""
"\"Je mi ľúto\" hovorí veliteľ vojakov, \"ale vy už viete všetko, čo vás "
"môžeme naučiť.\""

msgid "The soldiers living in the fort teach you a few new defensive tricks."
msgstr "Vojaci žijúci v pevnosti ťa naučia niekoľko nových obranných trikov."

msgid ""
"You've come upon a mercenary camp practicing their tactics. \"You're too "
"advanced for us,\" the mercenary captain says. \"We can teach nothing more.\""
msgstr ""
"Nachádzaš sa v tábore žoldnierov, ktorí si precvičujú taktiku. \"Ste pre nás "
"príliš pokročilí,\" hovorí kapitán žoldnierov. \"Už vás nemôžeme nič naučiť."
"\""

msgid ""
"You've come upon a mercenary camp practicing their tactics. The mercenaries "
"welcome you and your troops and invite you to train with them."
msgstr ""
"Nachádzaš sa v tábore žoldnierov, ktorí si precvičujú taktiku. Žoldnieri "
"vítajú teba a tvojich vojakov a pozývajú vás, aby ste s nimi trénovali."

msgid "\"Go 'way!\", the witch doctor barks, \"you know all I know.\""
msgstr "\"Vypadni!\", vyštekne liečiteľ, \"vieš všetko, čo viem.\""

msgid ""
"An Orcish witch doctor living in the hut deepens your knowledge of magic by "
"showing you how to cast stones, read portents, and decipher the intricacies "
"of chicken entrails."
msgstr ""
"Orkský liečiteľ žijúci v chatrči prehĺbi tvoje znalosti mágie tým, že ti "
"ukáže, ako hodiť kameňmi, rozpoznať znamenia a rozlúštiť zákutia kuracích "
"vnútorností."

msgid ""
"You've found a group of Druids worshipping at one of their strange stone "
"edifices. Silently, the Druids turn you away, indicating they have nothing "
"new to teach you."
msgstr ""
"Nachádzaš skupinu druidov, ktorí sa klaňajú v jednej zo svojich zvláštnych "
"kamenných stavieb. Druidi ťa mlčky odvrátia a naznačia, že ťa nemajú čo nové "
"naučiť."

msgid ""
"You've found a group of Druids worshipping at one of their strange stone "
"edifices. Silently, they teach you new ways to cast spells."
msgstr ""
"Nachádzaš skupinu druidov, ktorí sa klaňajú v jednej zo svojich zvláštnych "
"kamenných stavieb. V tichosti ťa učia nové spôsoby zaklínania."

msgid ""
"You tentatively approach the burial ground of ancient warriors. Do you want "
"to search the graves?"
msgstr ""
"Neisto sa približuješ k pohrebisku dávnych bojovníkov. Chceš prehľadať hroby?"

msgid ""
"You spend several hours searching the graves and find nothing. Such a "
"despicable act reduces your army's morale."
msgstr ""
"Stráviš niekoľko hodín prehľadávaním hrobov a nič nenachádzaš. Takýto podlý "
"čin znižuje morálku tvojej armády."

msgid "Upon defeating the Zombies you search the graves and find something!"
msgstr "Po porážke Zombíkov prehľadáš hroby a niečo nájdeš!"

msgid ""
"The rotting hulk of a great pirate ship creaks eerily as it is pushed "
"against the rocks. Do you wish to search the shipwreck?"
msgstr ""
"Hnijúci trup veľkej pirátskej lode strašidelne vŕzga, tlačiac sa na skaly. "
"Chceš prehľadať vrak lode?"

msgid ""
"You spend several hours sifting through the debris and find nothing. Such a "
"despicable act reduces your army's morale."
msgstr ""
"Stráviš niekoľko hodín prehľadávaním trosiek a nič nenájdeš. Takýto podlý "
"čin znižuje morálku tvojej armády."

msgid ""
"Upon defeating the Ghosts you sift through the debris and find something!"
msgstr "Po porážke Duchov sa prehrabeš troskami a niečo nájdeš!"

msgid ""
"The rotting hulk of a great pirate ship creaks eerily as it is pushed "
"against the rocks. Do you wish to search the ship?"
msgstr ""
"Hnijúci trup veľkej pirátskej lode strašidelne vŕzga, tlačiac sa na skaly. "
"Chceš prehľadať loď?"

msgid ""
"Upon defeating the Skeletons you sift through the debris and find something!"
msgstr "Po porážke Kostlivcov sa prehrabeš troskami a niečo nájdeš!"

msgid "Your men spot a navigational buoy, confirming that you are on course."
msgstr ""
"Tvoji muži spozorujú navigačnú bóju, ktorá potvrdzuje, že ste na správnom "
"kurze."

msgid ""
"Your men spot a navigational buoy, confirming that you are on course and "
"increasing their morale."
msgstr ""
"Tvoji muži spozorujú navigačnú bóju, ktorá potvrdzuje, že ste na správnom "
"kurze, a zvyšuje ich morálku."

msgid ""
"The drink at the oasis is refreshing, but offers no further benefit. The "
"oasis might help again if you fought a battle first."
msgstr ""
"Nápoj v oáze je osviežujúci, ale neponúka žiadny ďalší úžitok. Oáza by mohla "
"opäť pomôcť, ak by si najprv vybojoval/a bitku."

msgid ""
"A drink at the oasis fills your troops with strength and lifts their "
"spirits.  You can travel a bit further today."
msgstr ""
"Pitie v oáze dodá tvojim vojakom silu a zdvihne im náladu.  Dnes môžeš "
"cestovať o kúsok ďalej."

msgid ""
"The drink at the watering hole is refreshing, but offers no further benefit. "
"The watering hole might help again if you fought a battle first."
msgstr ""
"Pitie z napájadla je osviežujúce, ale neprináša žiadny ďalší úžitok. "
"Napájadlo by mohlo opäť pomôcť, ak by si najprv vybojoval/a bitku."

msgid ""
"A drink at the watering hole fills your troops with strength and lifts their "
"spirits. You can travel a bit further today."
msgstr ""
"Pitie z napájadla dodá tvojim vojakom silu a zdvihne im náladu. Dnes môžeš "
"cestovať o kúsok ďalej."

msgid ""
"It doesn't help to pray twice before a battle. Come back after you've fought."
msgstr "Pred bitkou nepomáha modliť sa dvakrát. Vráť sa až po boji."

msgid "A visit and a prayer at the temple raises the morale of your troops."
msgstr "Návšteva a modlitba v chráme zvyšuje morálku tvojich vojakov."

msgid ""
"An old Knight appears on the steps of the gazebo. \"I am sorry, my liege, I "
"have taught you all I can.\""
msgstr ""
"Na schodoch altánku sa objaví starý Rytier. \"Je mi ľúto, môj pane, naučil "
"som vás všetko, čo som mohol.\""

msgid ""
"An old Knight appears on the steps of the gazebo. \"My liege, I will teach "
"you all that I know to aid you in your travels.\""
msgstr ""
"Na schodoch altánku sa objaví starý Rytier. \"Môj pane, naučím vás všetko, "
"čo viem, aby som vám pomohol na vašich cestách.\""

msgid ""
"You've pulled a shipwreck survivor from certain death in an unforgiving "
"ocean. Grateful, he says, \"I would give you an artifact as a reward, but "
"you're all full.\""
msgstr ""
"Z istej smrti v neľútostnom oceáne vyťahuješ človeka, ktorý prežil "
"stroskotanie lode. Vďačne ti povie: \"Dal by som vám za odmenu artefakt, ale "
"už máte plno.\""

msgid ""
"You've pulled a shipwreck survivor from certain death in an unforgiving "
"ocean. Grateful, he rewards you for your act of kindness by giving you the "
"%{art}."
msgstr ""
"Z istej smrti v neľútostnom oceáne vyťahuješ človeka, ktorý prežil "
"stroskotanie lode. Vďačne ťa za tvoj láskavý čin odmení tým, že ti dá %{art}."

msgid "A leprechaun offers you the %{art} for the small price of %{gold} Gold."
msgstr "Leprikón ti ponúka %{art} za malú cenu %{gold} zlatých."

msgid ""
"A leprechaun offers you the %{art} for the small price of %{gold} Gold and "
"%{count} %{res}."
msgstr ""
"Leprikón ti ponúka %{art} za malú cenu %{gold} zlatých a %{count} %{res}."

msgid "Do you wish to buy this artifact?"
msgstr "Želáš si tento artefakt kúpiť?"

msgid ""
"You try to pay the leprechaun, but realize that you can't afford it. The "
"leprechaun stamps his foot and ignores you."
msgstr ""
"Snažíš sa leprikónovi zaplatiť, ale zisťuješ, že si to nemôžeš dovoliť. "
"Leprikón si dupne nohou a ignoruje ťa."

msgid ""
"Insulted by your refusal of his generous offer, the leprechaun stamps his "
"foot and ignores you."
msgstr ""
"Leprikón, urazený tvojím odmietnutím jeho veľkorysej ponuky, si dupne nohou "
"a ignoruje ťa."

msgid "You've found the artifact: "
msgstr "Nachádzaš artefakt: "

msgid ""
"You've found the humble dwelling of a withered hermit. The hermit tells you "
"that he is willing to give the %{art} to the first wise person he meets."
msgstr ""
"Podarilo sa ti nájsť skromný príbytok zvädnutého pustovníka. Pustovník ti "
"povie, že je ochotný dať %{art} prvému múdremu človeku, ktorého stretne."

msgid ""
"You've come across the spartan quarters of a retired soldier. The soldier "
"tells you that he is willing to pass on the %{art} to the first true leader "
"he meets."
msgstr ""
"Narazíš na sparťanské priestory vyslúžilého vojaka. Vojak ti povie, že je "
"ochotný odovzdať %{art} prvému skutočnému vodcovi, ktorého stretne."

msgid ""
"You've encountered a strange person with a hat and an owl on it. He tells "
"you that he is willing to give %{art} if you have %{skill}."
msgstr ""
"Stretávaš zvláštnu osobu v klobúku so sovou na vrchu. Povie ti, že je "
"ochotný dať ti %{art}, ak máš %{skill}."

msgid ""
"You come upon an ancient artifact. As you reach for it, a pack of Rogues "
"leap out of the brush to guard their stolen loot."
msgstr ""
"Natrafíš na starobylý artefakt. Keď sa poň načiahneš, z krovia vyskočí "
"svorka Tulákov, ktorí si strážia ukradnutú korisť."

msgid ""
"Through a clearing you observe an ancient artifact. Unfortunately, it's "
"guarded by a nearby %{monster}. Do you want to fight the %{monster} for the "
"artifact?"
msgstr ""
"Cez mýtinu pozoruješ starobylý artefakt. Nanešťastie ho stráži neďaleký "
"%{monster}. Chceš s ním o artefakt bojovať?"

msgid "Victorious, you take your prize, the %{art}."
msgstr "Víťazne si prevezmeš svoju cenu, %{art}."

msgid ""
"Discretion is the better part of valor, and you decide to avoid this fight "
"for today."
msgstr ""
"Obozretnosť je lepšia časť statočnosti a rozhodneš sa tomuto boju pre dnešok "
"vyhnúť."

msgid ""
"After spending hours trying to fish the chest out of the sea, you open it "
"and find %{gold} gold pieces."
msgstr ""
"Po hodinách strávených snahou vyloviť truhlicu z mora ju otvoríš a nájdeš "
"%{gold} zlatých."

msgid ""
"After spending hours trying to fish the chest out of the sea, you open it "
"and find %{gold} gold and the %{art}."
msgstr ""
"Po hodinách strávených snahou vyloviť truhlicu z mora ju otvoríš a nájdeš "
"%{gold} zlatých a %{art}."

msgid ""
"After spending hours trying to fish the chest out of the sea, you open it, "
"only to find it empty."
msgstr ""
"Po hodinách strávených snahou vyloviť truhlicu z mora ju otvoríš a zistíš, "
"že je prázdna."

msgid ""
"After scouring the area, you fall upon a hidden treasure cache. You may take "
"the gold or distribute the gold to the peasants for experience. Do you wish "
"to keep the gold?"
msgstr ""
"Po prehľadaní oblasti narazíš na skrytú skrýšu s pokladom. Zlato si môžeš "
"vziať alebo ho rozdať sedliakom za skúsenosti. Chceš si zlato nechať?"

msgid ""
"After scouring the area, you fall upon a hidden chest, containing the "
"%{gold} gold pieces."
msgstr ""
"Po prehľadaní oblasti narazíš na skrytú truhlicu, ktorá obsahuje %{gold} "
"zlatých."

msgid ""
"After scouring the area, you fall upon a hidden chest, containing the "
"ancient artifact %{art}."
msgstr ""
"Po prehľadaní oblasti narazíš na skrytú truhlicu, ktorá obsahuje starobylý "
"artefakt %{art}."

msgid ""
"You stumble upon a dented and tarnished lamp lodged deep in the earth. Do "
"you wish to rub the lamp?"
msgstr ""
"Narazíš na preliačenú a znečistenú lampu zapichnutú hlboko v zemi. Chceš tú "
"lampu poutierať?"

msgid ""
"You have taken control of the local Alchemist shop. It will provide you with "
"%{count} unit of Mercury per day."
msgstr ""
"Získavaš kontrolu nad miestnou alchymistickou dielňou. Bude ti poskytovať "
"%{count} jednotku ortuti denne."

msgid ""
"You gain control of a sawmill. It will provide you with %{count} units of "
"wood per day."
msgstr ""
"Získavaš kontrolu nad pílou. Denne ti poskytne %{count} jednotky dreva.."

msgid ""
"You gain control of an ore mine. It will provide you with %{count} units of "
"ore per day."
msgstr ""
"Získavaš kontrolu nad rudnou baňou. Denne ti poskytne %{count} jednotky rudy."

msgid ""
"You gain control of a sulfur mine. It will provide you with %{count} unit of "
"sulfur per day."
msgstr ""
"Získavaš kontrolu nad baňou na síru. Denne ti poskytne %{count} jednotku "
"síry."

msgid ""
"You gain control of a crystal mine. It will provide you with %{count} unit "
"of crystal per day."
msgstr ""
"Získavaš kontrolu nad kryštálovou baňou. Denne ti poskytne %{count} jednotku "
"kryštálu."

msgid ""
"You gain control of a gem mine. It will provide you with %{count} unit of "
"gems per day."
msgstr ""
"Získavaš kontrolu nad baňou na drahokamy. Denne ti poskytne %{count} "
"jednotku drahokamov.."

msgid ""
"You gain control of a gold mine. It will provide you with %{count} gold per "
"day."
msgstr ""
"Získavaš kontrolu nad zlatou baňou. Denne ti poskytne %{count} zlatých."

msgid ""
"The lighthouse is now under your control, and all of your ships will now "
"move further each day."
msgstr ""
"Maják je teraz pod tvojou kontrolou a všetky tvoje lode sa odteraz každý deň "
"dostanú ďalej."

msgid "You gain control of a %{name}."
msgstr "%{name} je odteraz pod tvojou kontrolou."

msgid ""
"You come upon an abandoned gold mine. The mine appears to be haunted. Do you "
"wish to enter?"
msgstr ""
"Narazíš na opustenú zlatú baňu. Zdá sa, že v bani straší. Chceš vstúpiť?"

msgid "You beat the Ghosts and are able to restore the mine to production."
msgstr "Porážaš Duchov a darí sa ti obnoviť ťažbu v bani."

msgid ""
"A group of %{monster} with a desire for greater glory wish to join you. Do "
"you accept?"
msgstr ""
"%{monster} s túžbou po väčšej sláve si želajú pripojiť sa k tebe. Prijmeš "
"ich?"

msgid "As you approach the dwelling, you notice that there is no one here."
msgstr "Keď sa blížiš k obydliu, všimneš si, že tu nikto nie je."

msgid ""
"You search the ruins, but the Medusas that used to live here are gone. "
"Perhaps there will be more next week."
msgstr ""
"Prehľadávaš ruiny, ale Medúzy, ktoré tu kedysi žili, sú preč. Možno pribudnú "
"na budúci týždeň."

msgid ""
"You've found some Medusas living in the ruins. They are willing to join your "
"army for a price. Do you want to recruit Medusas?"
msgstr ""
"V ruinách nachádzaš niekoľko Medúz, ktoré tu žijú. Sú ochotné pridať sa k "
"tvojej armáde za určitú cenu. Chceš naverbovať Medúzy?"

msgid ""
"You've found a Sprite Tree City. Unfortunately, none of the Sprites living "
"there wish to join an army. Maybe next week."
msgstr ""
"Podarilo sa ti nájsť Stromové mesto víl. Bohužiaľ, nikto z víl, ktoré tam "
"žijú, sa nechce pridať k armáde. Možno na budúci týždeň."

msgid ""
"Some of the Sprites living in the tree city are willing to join your army "
"for a price. Do you want to recruit Sprites?"
msgstr ""
"Niektoré zo šprintov žijúcich v meste stromov sú ochotné pridať sa k tvojej "
"armáde za určitú cenu. Chceš naverbovať Víly?"

msgid ""
"A colorful Rogues' wagon stands empty here. Perhaps more Rogues will be here "
"later."
msgstr ""
"Farebný voz Tulákov tu stojí prázdny. Možno sa tu neskôr nejakí Tuláci "
"objavia."

msgid ""
"Distant sounds of music and laughter draw you to a colorful wagon housing "
"Rogues. Do you wish to have any Rogues join your army?"
msgstr ""
"Vzdialené zvuky hudby a smiechu ťa prilákajú k farebnému vozu, v ktorom sa "
"zdržiavajú Tuláci. Chceš, aby sa niektorí Tuláci pridali k tvojmu vojsku?"

msgid ""
"A group of tattered tents, billowing in the sandy wind, beckons you. The "
"tents are unoccupied. Perhaps more Nomads will be here later."
msgstr ""
"Láka ťa skupina ošarpaných stanov, ktoré vejú v piesočnom vetre. Stany sú "
"neobsadené. Možno tu neskôr budú ďalší Nomádi."

msgid ""
"A group of tattered tents, billowing in the sandy wind, beckons you. Do you "
"wish to have any Nomads join you during your travels?"
msgstr ""
"Láka ťa skupina ošarpaných stanov, ktoré vejú v piesočnom vetre. Chceš, aby "
"sa k tebe na tvojich cestách pridali nejakí Nomádi?"

msgid "The pit of mud bubbles for a minute and then lies still."
msgstr "Jama s bahnom chvíľu buble a potom zostane ležať."

msgid ""
"As you approach the bubbling pit of mud, creatures begin to climb out and "
"position themselves around it. In unison they say: \"Mother Earth would like "
"to offer you a few of her troops. Do you want to recruit Earth Elementals?\""
msgstr ""
"Keď sa priblížiš k bublajúcej jame s bahnom, začnú z nej vyliezať tvory a "
"rozmiestňovať sa okolo nej. Jednohlasne hovoria: \"Matka Zem by ti rada "
"ponúkla niekoľko svojich vojakov. Chceš naverbovať Zemských elementálov?\""

msgid "You enter the structure of white stone pillars, and find nothing."
msgstr "Vstúpiš do stavby z bielych kamenných stĺpov a nič nenájdeš."

msgid ""
"White stone pillars support a roof that rises up to the sky. As you enter "
"the structure, the dead air of the outside gives way to a whirling gust that "
"almost pushes you back out. The air current materializes into a barely "
"visible form. The creature asks, in what can only be described as a loud "
"whisper: \"Why have you come? Are you here to call upon the forces of the "
"air?\""
msgstr ""
"Biele kamenné stĺpy podopierajú strechu, ktorá sa dvíha k nebu. Keď vstúpiš "
"do stavby, bezvetrie vonkajška ustúpi vírivému vetru, ktorý ťa takmer "
"vytlačí späť von. Prúd vzduchu sa zhmotní do sotva viditeľnej podoby. Tvor "
"sa pýta niečím, čo sa dá opísať len ako hlasný šepot: \"Prečo prichádzaš? Si "
"tu, lebo chceš privolať vzdušné sily?\""

msgid "No Fire Elementals approach you from the lava pool."
msgstr "Z lávového jazierka sa k tebe nepriblížia žiadni Ohniví elementáli."

msgid ""
"Beneath a structure that serves to hold in heat, Fire Elementals move about "
"in a fiery pool of molten lava. A group of them approach you and offer their "
"services. Would you like to recruit Fire Elementals?"
msgstr ""
"Pod štruktúrou, ktorá slúži na udržiavanie tepla, sa ohnivé živly pohybujú v "
"ohnivej kaluži roztavenej lávy. Skupina týchto bytostí sa k tebe priblíži a "
"ponúkne ti svoje služby. Chceš naverbovať Ohnivých elementálov?"

msgid "A face forms in the water for a moment, and then is gone."
msgstr "Vo vode sa na chvíľu objaví tvár a potom zmizne."

msgid ""
"Crystalline structures cast shadows over a small reflective pool of water. "
"You peer into the pool, and a face that is not your own peers back. It asks: "
"\"Would you like to call upon the powers of water?\""
msgstr ""
"Kryštalické štruktúry vrhajú tiene na malý odrazový bazén s vodou. Zahľadíš "
"sa do bazéna a tvár, ktorá nie je tvoja, sa pozerá späť. Pýta sa: \"Praješ "
"si privolať silu vody?\""

msgid "This burial site is deathly still."
msgstr "Toto pohrebisko je mŕtvolne tiché."

msgid ""
"Restless spirits of long dead warriors seeking their final resting place "
"offer to join you in hopes of finding peace. Do you wish to recruit ghosts?"
msgstr ""
"Nepokojní duchovia dávno mŕtvych bojovníkov, ktorí hľadajú miesto svojho "
"posledného odpočinku, sa k tebe pridajú v nádeji, že nájdu pokoj. Chcete "
"naverbovať Duchov?"

msgid ""
"The City of the Dead is empty of life, and empty of unlife as well. Perhaps "
"some undead will move in next week."
msgstr ""
"Mesto mŕtvych je prázdne od života a prázdne aj od neživota. Možno sa sem na "
"budúci týždeň nasťahujú nejakí nemŕtvi."

msgid ""
"Some Liches living here are willing to join your army for a price. Do you "
"want to recruit Liches?"
msgstr ""
"Niektorí Kostejovia, ktorí tu žijú, sú ochotní pridať sa k tvojej armáde za "
"odmenu. Chcete naverbovať Kostejov?"

msgid ""
"You've found the ruins of an ancient city, now inhabited solely by the "
"undead. Will you search?"
msgstr ""
"Nachádzaš ruiny starobylého mesta, ktoré teraz obývajú výlučne nemŕtvi. "
"Budeš pátrať?"

msgid ""
"Some of the surviving Liches are impressed by your victory over their "
"fellows, and offer to join you for a price. Do you want to recruit Liches?"
msgstr ""
"Niektorí z preživších Kostejov sú ohromení tvojim víťazstvom nad svojimi "
"druhmi a ponúknu ti, že sa k tebe za odmenu pridajú. Chceš naverbovať "
"Kostejov?"

msgid ""
"You've found one of those bridges that Trolls are so fond of living under, "
"but there are none here. Perhaps there will be some next week."
msgstr ""
"Nachádzaš jeden z tých mostov, pod ktorými Trolovia tak radi žijú, ale tu "
"žiadni nie sú. Možno sa nejakí objavia na budúci týždeň."

msgid ""
"Some Trolls living under a bridge are willing to join your army, but for a "
"price. Do you want to recruit Trolls?"
msgstr ""
"Niektorí Trolovia žijúci pod mostom sú ochotní pridať sa k tvojej armáde, "
"ale za určitú cenu. Chceš naverbovať Trolov?"

msgid "Trolls living under the bridge challenge you. Will you fight them?"
msgstr "Trolovia žijúci pod mostom ťa vyzývajú. Budeš s nimi bojovať?"

msgid ""
"A few Trolls remain, cowering under the bridge. They approach you and offer "
"to join your forces as mercenaries. Do you want to buy any Trolls?"
msgstr ""
"Stále zostáva zopár Trolov, ktorí sa skrývajú pod mostom. Pristúpia k tebe a "
"ponúknu ti, že sa pridajú k tvojim jednotkám ako žoldnieri. Chceš kúpiť "
"nejakých Trolov?"

msgid ""
"The Dragon city has no Dragons willing to join you this week. Perhaps a "
"Dragon will become available next week."
msgstr ""
"V Dračom meste nie sú draci, ktorí by sa k tebe chceli tento týždeň pridať. "
"Možno sa nejaký drak uvoľní budúci týždeň."

msgid ""
"The Dragon city is willing to offer some Dragons for your army for a price. "
"Do you wish to recruit Dragons?"
msgstr ""
"Dračie mesto je ochotné ponúknuť niekoľko Drakov pre tvoju armádu za určitú "
"cenu. Chceš naverbovať Drakov?"

msgid ""
"You stand before the Dragon City, a place off-limits to mere humans. Do you "
"wish to violate this rule and challenge the Dragons to a fight?"
msgstr ""
"Stojíš pred Dračím mestom, miestom, ktoré je pre obyčajných ľudí "
"neprístupné. Chceš toto pravidlo porušiť a vyzvať drakov na súboj?"

msgid ""
"Having defeated the Dragon champions, the city's leaders agree to supply "
"some Dragons to your army for a price. Do you wish to recruit Dragons?"
msgstr ""
"Po porážke Dračích šampiónov vodcovia mesta súhlasia s tým, že za odmenu "
"dodajú niekoľko Drakov do tvojej armády. Chceš naverbovať Drakov?"

msgid "From the observation tower, you are able to see distant lands."
msgstr "Z vyhliadkovej veže vidíš vzdialené končiny."

msgid ""
"The spring only refills once a week, and someone's already been here this "
"week."
msgstr "Prameň sa obnovuje len raz týždenne a tento týždeň tu už niekto bol."

msgid ""
"A drink at the spring is supposed to give you twice your normal spell "
"points, but you are already at that level."
msgstr ""
"Pitie z prameňa ti má priniesť dvojnásobok bežných bodov kúziel, ale ty ich "
"už máš na tejto úrovni."

msgid ""
"A drink from the spring fills your blood with magic! You have twice your "
"normal spell points in reserve."
msgstr ""
"Pitie z prameňa naplní tvoju krv mágiou! V rezerve máš dvojnásobok svojich "
"bežných bodov kúziel."

msgid ""
"Recognizing you, the butler refuses to admit you. \"The master,\" he says, "
"\"will not see the same student twice.\""
msgstr ""
"Majordómus ťa spoznáva, ale odmieta ťa prijať. \"Pán,\" hovorí, \"neprijme "
"dvakrát toho istého študenta.\""

msgid ""
"The butler admits you to see the master of the house. He trains you in the "
"four skills a hero should know."
msgstr ""
"Majordómus ťa pustí k pánovi domu. Ten ťa zaškolí v štyroch zručnostiach, "
"ktoré by mal hrdina ovládať."

msgid ""
"The butler opens the door and looks you up and down. \"You are neither "
"famous nor diplomatic enough to be admitted to see my master,\" he sniffs. "
"\"Come back when you think yourself worthy.\""
msgstr ""
"Majordómus otvorí dvere a premeria si vás pohľadom. \"Nie ste ani dostatočne "
"slávny, ani dostatočne diplomatický, aby ste boli prijatý k môjmu pánovi,\" "
"odfrkne si. \"Vráťte sa, keď sa budete považovať za hodného.\""

msgid " and "
msgstr " a "

msgid ""
"All of the %{monsters} you have in your army have been trained by the battle "
"masters of the fort. Your army now contains %{monsters2}."
msgstr ""
"%{monsters}, v tvojej armáde, boli vycvičení bojovými majstrami pevnosti. "
"Teraz sú to už %{monsters2}."

msgid ""
"An unusual alliance of Ogres, Orcs, and Dwarves offer to train (upgrade) any "
"such troops brought to them. Unfortunately, you have none with you."
msgstr ""
"Nezvyčajná aliancia Zlobrov, Orkov a Trpaslíkov ponúka výcvik (vylepšenie) "
"všetkých takýchto jednotiek, ktoré k nim privedieš. Nanešťastie so sebou "
"žiadne nemáš."

msgid "All of your %{monsters} have been upgraded into %{monsters2}."
msgstr "%{monsters} sa vylepšili na %{monsters2}."

msgid ""
"A blacksmith working at the foundry offers to convert all Pikemen and "
"Swordsmen's weapons brought to him from iron to steel. He also says that he "
"knows a process that will convert Iron Golems into Steel Golems. "
"Unfortunately, you have none of these troops in your army, so he can't help "
"you."
msgstr ""
"Kováč pracujúci v zlievarni sa ponúkne, že všetky zbrane Kopijníkov a "
"Šermiarov, ktoré mu prinesieš, prerobí zo železa na oceľ. Tiež hovorí, že "
"pozná postup, ktorý premení Železných golemov na Oceľových golemov. "
"Bohužiaľ, vo svojej armáde nemáš ani jedného z týchto vojakov, takže ti "
"nemôže pomôcť."

msgid ""
"The captain looks at you with surprise and says:\n"
"\"You already have all the maps I know about. Let me fish in peace now.\""
msgstr ""
"Kapitán sa na teba prekvapene pozrie a povie:\n"
"\"Už máš všetky mapy, o ktorých viem. Nechaj ma teraz v pokoji loviť ryby.\""

msgid ""
"A retired captain living on this refurbished fishing platform offers to sell "
"you maps of the sea he made in his younger days for 1,000 gold. Do you wish "
"to buy the maps?"
msgstr ""
"Kapitán na dôchodku, ktorý žije na tejto zrekonštruovanej rybárskej plošine, "
"ti za 1000 zlatých ponúkne na predaj mapy mora, ktoré vytvoril za svojich "
"mladších čias. Chceš si tieto mapy kúpiť?"

msgid ""
"The captain sighs. \"You don't have enough money, eh?  You can't expect me "
"to give my maps away for free!\""
msgstr ""
"Kapitán si vzdychne. \"Nemáš dosť peňazí, čo?  Nemôžeš predsa očakávať, že "
"budem rozdávať svoje mapy zadarmo!\""

msgid ""
"You come upon an obelisk made from a type of stone you have never seen "
"before. Staring at it intensely, the smooth surface suddenly changes to an "
"inscription. The inscription is a piece of a lost ancient map. Quickly you "
"copy down the piece and the inscription vanishes as abruptly as it appeared."
msgstr ""
"Narazíš na obelisk z kameňa, aký si nikdy predtým nevidel. Pozorne sa naň "
"zadívaš a hladký povrch sa zrazu zmení na rytinu. Nápis je kúskom stratenej "
"prastarej mapy. Rýchlo si ten kúsok odkreslíš a rytina zmizne tak náhle, ako "
"sa objavila."

msgid "You have already been to this obelisk."
msgstr "Pri tomto obelisku si už bol/a."

msgid ""
"Upon your approach, the tree opens its eyes in delight. \"It is good to see "
"you, my student. I hope my teachings have helped you.\""
msgstr ""
"Keď sa k nemu priblížiš, strom s radosťou otvorí oči. \"Rád ťa opäť vidím, "
"študent/ka môj/moja. Dúfam, že ti moje učenie pomohlo.\""

msgid ""
"Upon your approach, the tree opens its eyes in delight. \"Ahh, an "
"adventurer! Allow me to teach you a little of what I have learned over the "
"ages.\""
msgstr ""
"Keď sa k nemu priblížiš, strom s radosťou otvorí oči. \"Ach, dobrodružný "
"človek! Dovoľ mi, aby som ťa naučil niečo z toho, čo som sa naučil za celé "
"veky.\""

msgid "Upon your approach, the tree opens its eyes in delight."
msgstr "Keď sa k nemu priblížiš, strom s radosťou otvorí oči."

msgid ""
"\"Ahh, an adventurer! I will be happy to teach you a little of what I have "
"learned over the ages for a mere %{count} %{res}.\""
msgstr ""
"\"Ach, dobrodružný človek! Rád ťa naučím niečo z toho, čo som sa naučil za "
"celé veky, len za %{count} %{res}.\""

msgid "(Just bury it around my roots.)"
msgstr "(Len to zakop okolo mojich koreňov.)"

msgid "Tears brim in the eyes of the tree."
msgstr "V očiach stromu sa zalesknú slzy."

msgid "\"I need %{count} %{res}.\""
msgstr "\"Potrebujem %{count} %{res}.\""

msgid "it whispers. (sniff) \"Well, come back when you can pay me.\""
msgstr "šepká. (fňuk) \"No, vráť sa, keď mi budeš môcť zaplatiť.\""

msgid ""
"Nestled among the trees sits a blind seer. After you explain the intent of "
"your journey, the seer activates his crystal ball, allowing you to see the "
"strengths and weaknesses of your opponents."
msgstr ""
"Medzi stromami sedí slepý veštec. Keď mu vysvetlíš zámer tvojej cesty, "
"aktivuje svoju krištáľovú guľu a umožní ti vidieť silné a slabé stránky "
"tvojich protivníkov."

msgid ""
"The entrance to the cave is dark, and a foul, sulfurous smell issues from "
"the cave mouth. Will you enter?"
msgstr ""
"Vchod do jaskyne je tmavý a z ústia jaskyne sa šíri nepríjemný sírny zápach. "
"Vstúpiš?"

msgid "Except for evidence of a terrible battle, the cave is empty."
msgstr "Až na stopy po strašnej bitke je jaskyňa prázdna."

msgid ""
"You find a powerful and grotesque Demon in the cave. \"Today,\" it rasps, "
"\"you will fight and surely die. But I will give you a choice of deaths. You "
"may fight me, or you may fight my servants. Do you prefer to fight my "
"servants?\""
msgstr ""
"V jaskyni nájdeš mocného a ohavného démona. \"Dnes,\" zavrčí, \"budeš "
"bojovať a určite zomrieš. Dám ti však na výber z viacerých spôsobov smrti. "
"Môžeš bojovať so mnou, alebo s mojimi služobníkmi. Dáš prednosť boju s "
"mojimi sluhami?\""

msgid ""
"The Demon screams its challenge and attacks! After a short, desperate "
"battle, you slay the monster and receive %{exp} experience points."
msgstr ""
"Démon zakričí svoju výzvu a zaútočí! Po krátkom, zúfalom boji príšeru "
"zabiješ a získavaš %{exp} skúsenostných bodov."

msgid ""
"The Demon screams its challenge and attacks! After a short, desperate "
"battle, you slay the monster and receive %{exp} experience points and "
"%{count} gold."
msgstr ""
"Démon zakričí svoju výzvu a zaútočí! Po krátkom, zúfalom boji príšeru "
"zabiješ a získavaš %{exp} skúsenostných bodov a %{count} zlata."

msgid ""
"The Demon screams its challenge and attacks! After a short, desperate "
"battle, you slay the monster and find the %{art} in the back of the cave."
msgstr ""
"Démon zakričí svoju výzvu a zaútočí! Po krátkom zúfalom boji príšeru zabiješ "
"a v zadnej časti jaskyne nájdeš %{art}."

msgid ""
"Seeing that you do not have %{count} gold, the demon slashes you with its "
"claws, and the last thing you see is a red haze."
msgstr ""
"Vidiac, že nemáš %{count} zlata, démon ťa sekne svojimi pazúrmi a posledné, "
"čo vidíš, je červená hmla."

msgid ""
"The Demon leaps upon you and has its claws at your throat before you can "
"even draw your sword. \"Your life is mine,\" it says. \"I will sell it back "
"to you for %{count} gold.\""
msgstr ""
"Démon na teba skočí a chňapne po tvojom hrdle skôr, ako stihneš vytasiť meč. "
"\"Tvoj život je môj,\" hovorí. \"Predám ti ho späť za %{count} zlata.\""

msgid ""
"Upon defeating the daemon's servants, you find a hidden cache with %{count} "
"gold."
msgstr ""
"Po porážke démonových služobníkov nájdeš skrytú skrýšu s %{count} zlata."

msgid ""
"As you enter the Alchemist's Tower, a hobbled, graying man in a brown cloak "
"makes his way towards you."
msgstr ""
"Keď vstupuješ do Alchymistickej veže, približuje sa k tebe chromý, šedivý "
"muž v hnedom plášti."

msgid "He checks your pack, and sees that you have 1 cursed item."
msgid_plural ""
"He checks your pack, and sees that you have %{count} cursed items."
msgstr[0] "Skontroluje tvoj batoh a zistí, že máš jeden prekliaty predmet."
msgstr[1] "Skontroluje tvoj batoh a zistí, že máš %{count} prekliate predmety."
msgstr[2] ""
"Skontroluje tvoj batoh a zistí, že máš %{count} prekliatych predmetov."

msgid "For %{gold} gold, the alchemist will remove it for you. Do you pay?"
msgid_plural ""
"For %{gold} gold, the alchemist will remove them for you. Do you pay?"
msgstr[0] "Alchymista ti ho za %{gold} zlatých odstráni. Zaplatíš mu?"
msgstr[1] "Alchymista ti ich za %{gold} zlatých odstráni. Zaplatíš mu?"
msgstr[2] "Alchymista ti ich za %{gold} zlatých odstráni. Zaplatíš mu?"

msgid ""
"After you consent to pay the requested amount of gold, the alchemist grabs "
"the cursed artifact and throws it into his magical cauldron."
msgid_plural ""
"After you consent to pay the requested amount of gold, the alchemist grabs "
"all cursed artifacts and throws them into his magical cauldron."
msgstr[0] ""
"Po tom, čo súhlasíš so zaplatením požadovanej sumy zlata, alchymista vezme "
"prekliaty artefakt a hodí ho do svojho magického kotla."
msgstr[1] ""
"Po tom, čo súhlasíš so zaplatením požadovanej sumy zlata, alchymista vezme "
"prekliate artefakty a hodí ich do svojho magického kotla."
msgstr[2] ""
"Po tom, čo súhlasíš so zaplatením požadovanej sumy zlata, alchymista vezme "
"prekliate artefakty a hodí ich do svojho magického kotla."

msgid ""
"You hear a voice from behind the locked door, \"You don't have enough gold "
"to pay for my services.\""
msgstr ""
"Spoza zamknutých dverí počuješ hlas: \"Nemáš dosť zlata, aby si zaplatil za "
"moje služby.\""

msgid ""
"You hear a voice from high above in the tower, \"Go away! I can't help you!\""
msgstr "Z veže počuješ hlas: \"Choď preč! Nemôžem ti pomôcť!\""

msgid ""
"The head groom speaks to you, \"That is a fine looking horse you have. I am "
"afraid we can give you no better, but the horses your cavalry are riding "
"look to be of poor breeding stock. We have many trained war horses which "
"would aid your riders greatly. I insist you take them.\""
msgstr ""
"Hlavný koniar k tebe prehovorí: \"Máte pekného koňa. Obávam sa, že vám "
"nemôžeme dať lepšieho, ale kone, na ktorých jazdí vaša kavaléria, vyzerajú "
"byť zo zlého chovu. Máme veľa vycvičených vojnových koní, ktoré by vašim "
"jazdcom veľmi pomohli. Trvám na tom, aby ste si ich vzali.\""

msgid ""
"As you approach the stables, the head groom appears, leading a fine looking "
"war horse. \"This steed will help speed you in your travels. Alas, he will "
"grow tired in a week. You must also let me give better horses to your "
"mounted soldiers, their horses look shoddy and weak.\""
msgstr ""
"Keď sa blížiš k stajniam, objaví sa hlavný koniar, ktorý vedie pekne "
"vyzerajúceho vojnového koňa. \"Tento kôň vám pomôže urýchliť vaše putovanie. "
"Žiaľ, za týždeň sa unaví. Musíte mi tiež dovoliť, aby som vašim jazdeckým "
"vojakom dal lepšie kone, ich kone vyzerajú chatrne a slabo.\""

msgid ""
"The head groom approaches you and speaks, \"You already have a fine horse, "
"and have no inexperienced cavalry which might make use of our trained war "
"horses.\""
msgstr ""
"Pristúpi k tebe hlavný koniar a prehovorí: \"Už máte pekného koňa a nemáte "
"neskúsenú kavalériu, ktorá by mohla využiť naše vycvičené vojnové kone.\""

msgid ""
"As you approach the stables, the head groom appears, leading a fine looking "
"war horse. \"This steed will help speed you in your travels. Alas, his "
"endurance will wane with a lot of heavy riding, and you must return for a "
"fresh mount in a week. We also have many fine war horses which could benefit "
"mounted soldiers, but you have none we can help.\""
msgstr ""
"Keď sa blížiš k stajniam, objaví sa hlavný koniar, ktorý vedie pekne "
"vyzerajúceho vojnového koňa. \"Tento kôň vám pomôže urýchliť vaše cesty. "
"Žiaľ, jeho výdrž sa pri ťažkej jazde oslabí a o týždeň sa musíte vrátiť pre "
"nového koňa. Máme aj veľa pekných vojnových koní, ktoré by mohli byť "
"užitočné pre vojenských jazdcov, ale nemáte žiadneho, ktorému by sme mohli "
"pomôcť.\""

msgid "The Arena guards turn you away."
msgstr "Strážcovia arény ťa odvrátia."

msgid ""
"You have your crew stop up their ears with wax before the sirens' eerie song "
"has any chance of luring them to a watery grave."
msgstr ""
"Prikážeš svojej posádke, aby si zapchala uši voskom skôr, než ich má "
"strašidelná pieseň sirén šancu zlákať do ich vodného hrobu."

msgid ""
"As the sirens sing their eerie song, your small, determined army manages to "
"overcome the urge to dive headlong into the sea."
msgstr ""
"Kým sirény spievajú svoju hrôzostrašnú pieseň, tvoja malá, odhodlaná armáda "
"dokáže prekonať nutkanie vrhnúť sa bezhlavo do mora."

msgid ""
"An eerie wailing song emanates from the sirens perched upon the rocks. Many "
"of your crew fall under its spell, and dive into the water where they drown. "
"You are now wiser for the visit, and gain %{exp} experience."
msgstr ""
"Od sirén sediacich na skalách sa ozýva strašidelný kvílivý spev. Mnohí z "
"tvojej posádky podľahnú ich kúzlu a ponoria sa do vody, kde sa utopia. Teraz "
"si múdrejší a získavaš %{exp} skúseností."

msgid ""
"In a dazzling display of daring, you break into the local jail and free the "
"hero imprisoned there, who, in return, pledges loyalty to your cause."
msgstr ""
"Oslnivo odvážne sa vlámeš do miestneho žalára a oslobodíš tam uväzneného "
"hrdinu, ktorý ti na oplátku sľúbi vernosť."

msgid ""
"You already have %{count} heroes, and regretfully must leave the prisoner in "
"this jail to languish in agony for untold days."
msgstr ""
"Už máš %{count} hrdinov a s poľutovaním musíš nechať väzňa v tomto žalári "
"trápiť sa po nespočetné dni."

msgid ""
"You enter a rickety hut and talk to the magician who lives there. He tells "
"you of places near and far which may aid you in your journeys."
msgstr ""
"Vstúpiš do polorozpadnutej chatrče a porozprávaš sa s kúzelníkom, ktorý tam "
"žije. Povie ti o blízkych i vzdialených miestach, ktoré ti môžu pomôcť na "
"tvojich cestách."

msgid "This eye seems to be intently studying its surroundings."
msgstr "Zdá sa, že toto oko pozorne skúma svoje okolie."

msgid "You come across a giant Sphinx. The Sphinx remains strangely quiet."
msgstr "Narazíš na obrovskú sfingu. Sfinga zostáva podivne tichá."

msgid ""
"\"I have a riddle for you,\" the Sphinx says. \"Answer correctly, and you "
"shall be rewarded. Answer incorrectly, and you shall be eaten. Do you accept "
"the challenge?\""
msgstr ""
"\"Mám pre teba hádanku,\" hovorí Sfinga. \"Odpovedz správne a dostane sa ti "
"odmeny. Ak odpovieš nesprávne, zjem ťa. Prijímaš túto výzvu?\""

msgid ""
"The Sphinx asks you the following riddle:\n"
" \n"
"'%{riddle}'\n"
" \n"
"Your answer?"
msgstr ""
"Sfinga ti položí nasledujúcu hádanku:\n"
" \n"
"'%{riddle}'\n"
" \n"
"Tvoja odpoveď?"

msgid ""
"\"You guessed incorrectly,\" the Sphinx says, smiling. The Sphinx swipes at "
"you with a paw, knocking you to the ground. Another blow makes the world go "
"black, and you know no more."
msgstr ""
"\"Nesprávna odpoveď,\" povie Sfinga a usmeje sa. Sfinga po tebe švihne labou "
"a zhodí ťa na zem. Ďalší úder spôsobí, že svet sčernie, a ty už nič nevieš."

msgid ""
"Looking somewhat disappointed, the Sphinx sighs. \"You've answered my riddle "
"so here's your reward. Now begone.\""
msgstr ""
"Sfinga si trochu sklamane povzdychne. \"Tvoja odpoveď na moju hádanku je "
"správna, takže tu je tvoja odmena. Teraz odíď.\""

msgid ""
"A magical barrier stands tall before you, blocking your way. Runes on the "
"arch read,\n"
"\"Speak the key and you may pass.\"\n"
"As you speak the magic word, the glowing barrier dissolves into nothingness."
msgstr ""
"Pred tebou sa týči magická bariéra, ktorá ti blokuje cestu. Na oblúku je "
"runami napísané,\n"
"\"Vyslov kľúč a môžeš prejsť.\"\n"
"Keď vyslovíš magické slovo, žiariaca bariéra sa rozplynie do ničoty."

msgid ""
"A magical barrier stands tall before you, blocking your way. Runes on the "
"arch read,\n"
"\"Speak the key and you may pass.\"\n"
"You speak, and nothing happens."
msgstr ""
"Pred tebou sa týči magická bariéra, ktorá ti blokuje cestu. Na oblúku je "
"runami napísané,\n"
"\"Vyslov kľúč a môžeš prejsť.\"\n"
"Vyslovíš ho a nič sa nestane."

msgid ""
"You enter the tent and see an old woman gazing into a magic gem. She looks "
"up and says,\n"
"\"In my travels, I have learned much in the way of arcane magic. A great "
"oracle taught me his skill. I have the answer you seek.\""
msgstr ""
"Vstúpiš do stanu a uvidíš starú ženu, ktorá sa pozerá do čarovného "
"drahokamu. Pozrie sa hore a povie,\n"
"\"Na svojich cestách som sa naučila veľa z oblasti tajomnej mágie. Moju "
"schopnosť ma naučil jeden veľký veštec. Mám odpoveď, ktorú hľadáš.\""

msgid "No spell book is present."
msgstr "Kniha kúziel nie je k dispozícii."

msgid ""
"This spell costs %{mana} spell points. You have no spell points, so you "
"cannot cast it."
msgstr ""
"Toto kúzlo stojí %{mana} bodov kúziel. Nemáš žiadne body kúziel, takže ho "
"nemôžeš zoslať."

msgid ""
"This spell costs %{mana} spell points. You only have %{point} spell points, "
"so you cannot cast it."
msgstr ""
"Toto kúzlo stojí %{mana} bodov kúziel. Máš len %{point} bodov kúziel, takže "
"ho nemôžeš zoslať."

msgid "The spell was not found."
msgstr "Zaklínadlo sa nenašlo."

msgid "Only heroes can cast this spell."
msgstr "Toto kúzlo môžu zoslať len hrdinovia."

msgid "This hero is not able to cast adventure spells."
msgstr "Tento hrdina nie je schopný zosielať dobrodružné kúzla."

msgid "Your hero is too tired to cast this spell today. Try again tomorrow."
msgstr ""
"Tvoj hrdina je príliš unavený na to, aby dnes toto kúzlo zoslal. Skús to "
"opäť zajtra."

msgid "This spell cannot be cast on a boat."
msgstr "Toto kúzlo nemožno použiť na lodi."

msgid "This spell can only be cast near an ocean."
msgstr "Toto kúzlo možno zoslať len v blízkosti oceánu."

msgid ""
"There are no boats available and no ocean adjacent to the hero where this "
"spell will work."
msgstr ""
"V blízkosti hrdinu nie sú k dispozícii žiadne lode ani oceán, kde by toto "
"kúzlo fungovalo."

msgid "There are no boats available for this spell."
msgstr "Na zoslanie tohto kúzla už nie je k dispozícii žiadna loď."

msgid "There is no ocean adjacent to the hero where this spell will work."
msgstr "Vedľa hrdinu nie je miesto v oceáne, kde by toto kúzlo fungovalo."

msgid ""
"You do not own any town or castle that is not currently occupied by a hero. "
"You cannot cast this spell."
msgstr ""
"Momentálne nevlastníš žiadne mesto ani hrad, takže toto kúzlo nemôžeš zoslať."

msgid "This hero is already in a town, so you cannot cast this spell."
msgstr ""
"Tento hrdina sa už v meste nachádza, takže toto kúzlo nie je možné zoslať."

msgid ""
"The nearest town is %{town}.\n"
" \n"
"This town is occupied by your hero %{hero}."
msgstr ""
"Najbližšie mesto je %{town}.\n"
" \n"
"V tomto meste sa však už nachádza hrdina %{hero}."

msgid "This spell is already in effect."
msgstr "Toto kúzlo je už v platnosti."

msgid ""
"No opponent neither has nor can have any hero under their command anymore. "
"Casting this spell will have no effect."
msgstr ""
"Žiadny protivník už nemá ani nemôže mať pod svojím velením žiadneho hrdinu. "
"Zoslanie tohto kúzla nebude mať žiadny účinok."

msgid ""
"No opponent has a hero under their command at this time. Casting this spell "
"will have no effect."
msgstr ""
"Žiadny protivník nemá v tejto chvíli pod svojím velením hrdinu. Zoslanie "
"tohto kúzla nebude mať žiadny účinok."

msgid ""
"You must be within %{count} spaces of a monster for the Visions spell to "
"work."
msgstr ""
"Aby kúzlo Vízie fungovalo, musíš sa nachádzať do vzdialenosti %{count} "
"políčok od bojovníkov."

msgid ""
"You must be standing on the entrance to a mine (sawmills and alchemist labs "
"do not count) to cast this spell."
msgstr ""
"Na zoslanie tohto kúzla musíš stáť pri vchode do bane (píly a alchymistické "
"laboratóriá sa nepočítajú)."

msgid "You must first defeat the ghosts guarding the mine to cast this spell."
msgstr ""
"Aby sa toto kúzlo dalo použiť, musíš najprv poraziť Duchov, ktorí strážia "
"baňu."

msgid ""
"There are already at least as many elementals guarding the mine as this hero "
"can generate. Casting this spell will have no effect."
msgstr ""
"V bani už stráži minimálne toľko elementálov, koľko ich tento hrdina dokáže "
"vygenerovať. Zoslanie tohto kúzla nebude mať žiadny účinok."

msgid "%{name} the %{race} (Level %{level})"
msgstr "%{race} %{name} (Úroveň %{level})"

msgid "Are you sure you want to dismiss this Hero?"
msgstr "Určite chceš tohto hrdinu prepustiť?"

msgid "View Experience Info"
msgstr "Zobraz info o skúsenostiach"

msgid "View Spell Points Info"
msgstr "Zobraz info o bodoch kúziel"

msgid "Set army combat formation to 'Spread'"
msgstr "Nastaviť bojovú formáciu na 'Široká'"

msgid "Set army combat formation to 'Grouped'"
msgstr "Nastaviť bojovú formáciu na 'Zoskupená'"

msgid "Exit Hero Screen"
msgstr "Zavrieť obrazovku hrdinu"

msgid "You cannot dismiss a hero in a castle"
msgstr "Nemôžeš prepustiť hrdinu v hrade"

msgid "Dismissal of %{name} the %{race} is prohibited by scenario"
msgstr "%{race} %{name} nesmie byť podľa scenára prepustený"

msgid "Dismiss %{name} the %{race}"
msgstr "Prepustiť: %{race} %{name}"

msgid "Show previous hero"
msgstr "Ukáž predošlého hrdinu"

msgid "Show next hero"
msgstr "Ukáž ďalšieho hrdinu"

msgid "Blood Morale"
msgstr "Krvná Morálka"

msgid "%{morale} Morale"
msgstr "%{morale} Morálka"

msgid "%{luck} Luck"
msgstr "%{luck} Šťastie"

msgid "Current Luck Modifiers:"
msgstr "Aktuálne modifikátory šťastia:"

msgid "Current Morale Modifiers:"
msgstr "Aktuálne modifikátory morálky:"

msgid "Entire army is undead, so morale does not apply."
msgstr "Celá armáda je nemŕtva, takže morálka sa na ňu nevzťahuje."

msgid ""
"Current experience %{exp1}.\n"
" Next level %{exp2}."
msgstr ""
"Súčasné skúsenosti %{exp1}.\n"
" Ďalšia úroveň %{exp2}."

msgid "Level %{level}"
msgstr "Úroveň %{level}"

msgid ""
"%{name} currently has %{point} spell points out of a maximum of %{max}. The "
"maximum number of spell points is 10 times your knowledge. It is "
"occasionally possible to have more than your maximum spell points via "
"special events."
msgstr ""
"%{name} má v súčasnosti %{point} bodov kúziel z maximálneho počtu %{max}. "
"Maximálny počet bodov kúziel je 10-násobok tvojich znalostí. Príležitostne "
"je možné mať viac, ako je tvoj maximálny počet bodov kúziel, prostredníctvom "
"špeciálnych udalostí."

msgid "%{name1} meets %{name2}"
msgstr "%{name1} a %{name2} sa stretávajú"

msgid "Town Portal"
msgstr "Mestský portál"

msgid "Select town to port to."
msgstr "Vyber mesto, do ktorého sa chceš preniesť."

msgid "Enemy heroes are now fully identifiable."
msgstr "Nepriateľskí hrdinovia sú teraz plne identifikovateľní."

msgid "Identify Hero"
msgstr "Identifikovať hrdinu"

msgid "The creatures are willing to join us!"
msgstr "Bojovníci sú ochotní sa k nám pridať!"

msgid "All the creatures will join us..."
msgstr "Všetci bojovníci sa k nám pridajú..."

msgid "The creature will join us..."
msgid_plural "%{count} of the creatures will join us..."
msgstr[0] "Bojovník sa k nám pridá..."
msgstr[1] "%{count} bojovníci sa k nám pridajú..."
msgstr[2] "%{count} bojovníkov sa k nám pridá..."

msgid ""
"\n"
" for a fee of %{gold} gold."
msgstr ""
"\n"
" za poplatok %{gold} zlata."

msgid "These weak creatures will surely flee before us."
msgstr "Títo slabí bojovníci pred nami určite utečú."

msgid "I fear these creatures are in the mood for a fight."
msgstr "Obávam sa, že títo bojovníci sú naladení na boj."

msgid "Your attack skill is a bonus added to each creature's attack skill."
msgstr ""
"Tvoja útočná schopnosť je bonus pridaný k útočnej schopnosti každého "
"bojovníka."

msgid "Your defense skill is a bonus added to each creature's defense skill."
msgstr ""
"Tvoja obranná schopnosť je bonus pridaný k obrannej schopnosti každého "
"bojovníka."

msgid "Your spell power determines the length or power of a spell."
msgstr "Tvoja Sila kúziel určuje dĺžku alebo silu kúzla."

msgid ""
"Your knowledge determines how many spell points your hero may have. Under "
"normal circumstances, a hero is limited to 10 spell points per level of "
"knowledge."
msgstr ""
"Tvoje vedomosti určujú, koľko bodov kúziel môže mať tvoj hrdina. Za "
"normálnych okolností je hrdina obmedzený na 10 bodov kúziel na úroveň "
"vedomosti."

msgid "Current Modifiers:"
msgstr "Súčasné modifikátory:"

msgid "skill|Basic"
msgstr "Základ"

msgid "skill|Advanced"
msgstr "Pokročilý"

msgid "skill|Expert"
msgstr "Expert"

msgid "Pathfinding"
msgstr "Hľad. ciest"

msgid "Archery"
msgstr "Lukostreľba"

msgid "Logistics"
msgstr "Logistika"

msgid "Scouting"
msgstr "Prieskum"

msgid "Diplomacy"
msgstr "Diplomacia"

msgid "Navigation"
msgstr "Navigácia"

msgid "Leadership"
msgstr "Vedenie"

msgid "Wisdom"
msgstr "Múdrosť"

msgid "Mysticism"
msgstr "Mystika"

msgid "Ballistics"
msgstr "Balistika"

msgid "Eagle Eye"
msgstr "Orlí zrak"

msgid "Necromancy"
msgstr "Nekromancia"

msgid "Estates"
msgstr "Statky"

msgid "Advanced Archery"
msgstr "Pokročilá lukostreľba"

msgid "Advanced Pathfinding"
msgstr "Pokročilé hľadanie ciest"

msgid "Basic Archery"
msgstr "Základná lukostreľba"

msgid "Basic Pathfinding"
msgstr "Základné hľadanie ciest"

msgid "Expert Pathfinding"
msgstr "Expertné hľadanie ciest"

msgid "Advanced Logistics"
msgstr "Pokročilá logistika"

msgid "Basic Logistics"
msgstr "Základná logistika"

msgid "Basic Scouting"
msgstr "Základný prieskum"

msgid "Expert Archery"
msgstr "Expertná lukostreľba"

msgid "Expert Logistics"
msgstr "Expertná logistika"

msgid "Advanced Diplomacy"
msgstr "Pokročilá diplomacia"

msgid "Advanced Scouting"
msgstr "Pokročilý prieskum"

msgid "Basic Diplomacy"
msgstr "Základná diplomacia"

msgid "Expert Diplomacy"
msgstr "Expertná diplomacia"

msgid "Expert Scouting"
msgstr "Expertný prieskum"

msgid "Advanced Leadership"
msgstr "Pokročilé vedenie"

msgid "Advanced Navigation"
msgstr "Pokročilá navigácia"

msgid "Basic Leadership"
msgstr "Základné vedenie"

msgid "Basic Navigation"
msgstr "Základná navigácia"

msgid "Expert Navigation"
msgstr "Expertná navigácia"

msgid "Advanced Wisdom"
msgstr "Pokročilá múdrosť"

msgid "Basic Mysticism"
msgstr "Základná mystika"

msgid "Basic Wisdom"
msgstr "Základná múdrosť"

msgid "Expert Leadership"
msgstr "Expertné vedenie"

msgid "Expert Wisdom"
msgstr "Expertná múdrosť"

msgid "Advanced Luck"
msgstr "Pokročilé šťastie"

msgid "Advanced Mysticism"
msgstr "Pokročilá mystika"

msgid "Basic Luck"
msgstr "Základné šťastie"

msgid "Expert Luck"
msgstr "Expertné šťastie"

msgid "Expert Mysticism"
msgstr "Expertná mystika"

msgid "Advanced Ballistics"
msgstr "Pokročilá balistika"

msgid "Advanced Eagle Eye"
msgstr "Pokročilý orlí zrak"

msgid "Basic Ballistics"
msgstr "Základná balistika"

msgid "Basic Eagle Eye"
msgstr "Základný orlí zrak"

msgid "Expert Ballistics"
msgstr "Expertná balistika"

msgid "Advanced Necromancy"
msgstr "Pokročilá nekromancia"

msgid "Basic Estates"
msgstr "Základné statky"

msgid "Basic Necromancy"
msgstr "Základná nekromancia"

msgid "Expert Eagle Eye"
msgstr "Expertný orlí zrak"

msgid "Expert Necromancy"
msgstr "Expertná nekromancia"

msgid "Advanced Estates"
msgstr "Pokročilé statky"

msgid "Expert Estates"
msgstr "Expertné statky"

msgid ""
"%{skill} reduces the movement penalty for rough terrain by %{count} percent."
msgstr ""
"%{skill} znižuje postih za pohyb po nerovnom teréne o %{count} percent."

msgid "%{skill} eliminates the movement penalty for rough terrain."
msgstr "%{skill} eliminuje postih za pohyb po nerovnom teréne."

msgid ""
"%{skill} increases the damage done by range attacking creatures by %{count} "
"percent."
msgstr ""
"%{skill} zvyšuje poškodenie spôsobené bojovníkmi útočiacimi na diaľku o "
"%{count} percent."

msgid "%{skill} increases your hero's movement points by %{count} percent."
msgstr "%{skill} zvýši pohybové body tvojho hrdinu o %{count} percent."

msgid "%{skill} increases your hero's viewable area by one square."
msgid_plural ""
"%{skill} increases your hero's viewable area by %{count} squares."
msgstr[0] "%{skill} zväčší dohľadnú oblasť tvojho hrdinu o jeden štvorec."
msgstr[1] "%{skill} zväčší dohľadnú oblasť tvojho hrdinu o %{count} štvorce."
msgstr[2] "%{skill} zväčší dohľadnú oblasť tvojho hrdinu o %{count} štvorcov."

msgid ""
"%{skill} allows you to negotiate with monsters who are weaker than your "
"group. "
msgstr ""
"%{skill} ti umožňuje vyjednávanie s príšerami, ktoré sú slabšie ako tvoja "
"skupina. "

msgid "Approximately %{count} percent of the creatures may offer to join you."
msgstr ""
"Približne %{count} percent bojovníkov ti môže ponúknuť, že sa k tebe pridá."

msgid "All of the creatures may offer to join you."
msgstr "Všetci bojovníci ti môžu ponúknuť, že sa k tebe pridajú."

msgid ""
"%{skill} increases your hero's movement points over water by %{count} "
"percent."
msgstr "%{skill} zvýši pohybové body tvojho hrdinu po vode o %{count} percent."

msgid "%{skill} increases your hero's troops morale by %{count}."
msgstr "%{skill} zvýši morálku vojska tvojho hrdinu o %{count}."

msgid "%{skill} allows your hero to learn third level spells."
msgstr "%{skill} umožňuje tvojmu hrdinovi naučiť sa kúzla tretej úrovne."

msgid "%{skill} allows your hero to learn fourth level spells."
msgstr "%{skill} umožňuje tvojmu hrdinovi naučiť sa kúzla štvrtej úrovne."

msgid "%{skill} allows your hero to learn fifth level spells."
msgstr "%{skill} umožňuje tvojmu hrdinovi naučiť sa kúzla piatej úrovne."

msgid "%{skill} regenerates one additional spell point per day to your hero."
msgid_plural ""
"%{skill} regenerates %{count} additional spell points per day to your hero."
msgstr[0] ""
"%{skill} regeneruje tvojmu hrdinovi o %{count} bod kúziel za deň viac."
msgstr[1] ""
"%{skill} regeneruje tvojmu hrdinovi o %{count} body kúziel za deň viac."
msgstr[2] ""
"%{skill} regeneruje tvojmu hrdinovi o %{count} bodov kúziel za deň viac."

msgid "%{skill} increases your hero's luck by %{count}."
msgstr "%{skill} zvyšuje šťastie tvojho hrdinu o %{count}."

msgid ""
"%{skill} gives your hero's catapult shots a greater chance to hit and do "
"damage to castle walls."
msgstr ""
"%{skill} dáva výstrelom z katapultu tvojho hrdinu väčšiu šancu zasiahnuť a "
"poškodiť hradné múry."

msgid ""
"%{skill} gives your hero's catapult an extra shot, and each shot has a "
"greater chance to hit and do damage to castle walls."
msgstr ""
"%{skill} dáva katapultu tvojho hrdinu jeden výstrel navyše a každý výstrel "
"má väčšiu šancu zasiahnuť a poškodiť hradné múry."

msgid ""
"%{skill} gives your hero's catapult an extra shot, and each shot "
"automatically destroys any wall, except a fortified wall in a Knight castle."
msgstr ""
"%{skill} dáva katapultu tvojho hrdinu jeden výstrel navyše a každý výstrel "
"automaticky zničí akúkoľvek stenu, okrem opevnenej steny v Rytierskom hrade."

#, fuzzy
msgid ""
"%{skill} gives your hero a %{count} percent chance to learn any given 1st or "
"2nd level spell that was cast by an enemy during combat."
msgstr ""
"%{skill} dáva tvojmu hrdinovi %{count}-percentnú šancu naučiť sa akékoľvek "
"kúzlo 1. alebo 2. úrovne, ktoré bolo zoslané nepriateľom počas boja."

#, fuzzy
msgid ""
"%{skill} gives your hero a %{count} percent chance to learn any given 3rd "
"level spell (or below) that was cast by an enemy during combat."
msgstr ""
"%{skill} dáva tvojmu hrdinovi %{count}-percentnú šancu naučiť sa akékoľvek "
"kúzlo 3. úrovne (alebo nižšej), ktoré bolo zoslané nepriateľom počas boja."

#, fuzzy
msgid ""
"%{skill} gives your hero a %{count} percent chance to learn any given 4th "
"level spell (or below) that was cast by an enemy during combat."
msgstr ""
"%{skill} dáva tvojmu hrdinovi %{count}-percentnú šancu naučiť sa akékoľvek "
"kúzlo 4. úrovne (alebo nižšej), ktoré bolo zoslané nepriateľom počas boja."

msgid ""
"%{skill} allows %{count} percent of the creatures killed in combat to be "
"brought back from the dead as Skeletons."
msgstr ""
"%{skill} umožňuje, aby %{count} percent bojovníkov zabitých v boji vstalo z "
"mŕtvych ako Kostlivci."

msgid ""
"Your hero produces %{count} gold pieces per day as tax revenue from estates."
msgstr ""
"Tvoj hrdina vyprodukuje %{count} zlata za deň ako daňový príjem z majetku."

msgid "Blue"
msgstr "Modrý"

msgid "Green"
msgstr "Zelený"

msgid "Red"
msgstr "Červený"

msgid "Yellow"
msgstr "Žltý"

msgid "Orange"
msgstr "Oranžový"

msgid "Purple"
msgstr "Fialový"

msgid "barrier|Aqua"
msgstr "Tyrkysová"

msgid "barrier|Blue"
msgstr "Modrá"

msgid "barrier|Brown"
msgstr "Hnedá"

msgid "barrier|Gold"
msgstr "Zlatá"

msgid "barrier|Green"
msgstr "Zelená"

msgid "barrier|Orange"
msgstr "Oranžová"

msgid "barrier|Purple"
msgstr "Fialová"

msgid "barrier|Red"
msgstr "Červená"

msgid "tent|Aqua"
msgstr "Tyrkysový"

msgid "tent|Blue"
msgstr "Modrý"

msgid "tent|Brown"
msgstr "Hnedý"

msgid "tent|Gold"
msgstr "Zlatý"

msgid "tent|Green"
msgstr "Zelený"

msgid "tent|Orange"
msgstr "Oranžový"

msgid "tent|Purple"
msgstr "Fialový"

msgid "tent|Red"
msgstr "Červený"

msgid "Experience"
msgstr "Skúsenosti"

msgid ""
"Experience allows your heroes to go up levels, increasing their primary and "
"secondary skills."
msgstr ""
"Skúsenosti umožňujú hrdinom zvyšovať úroveň, čím sa zvyšujú ich prvotné a "
"druhotné zručnosti."

msgid "Hero/Stats"
msgstr "Hrdina/Štatistika"

msgid "Skills"
msgstr "Zručnosti"

msgid "Town/Castle"
msgstr "Mesto/Hrad"

msgid "Garrison"
msgstr "Posádka"

msgid "Gold Per Day:"
msgstr "Zlato za deň:"

msgid "View Heroes."
msgstr "Ukáž hrdinov."

msgid "Towns/Castles"
msgstr "Mestá/Hrady"

msgid "View Towns and Castles."
msgstr "Ukáž mestá a hrady."

msgid "luck|Cursed"
msgstr "Prekliate"

msgid "luck|Awful"
msgstr "Hrozné"

msgid "luck|Bad"
msgstr "Zlé"

msgid "luck|Normal"
msgstr "Normálne"

msgid "luck|Good"
msgstr "Dobré"

msgid "luck|Great"
msgstr "Skvelé"

msgid "luck|Irish"
msgstr "Írske"

msgid ""
"Bad luck sometimes falls on your armies in combat, causing their attacks to "
"only do half damage."
msgstr ""
"V boji sa na tvoje vojsko niekedy obráti smola a jeho útoky spôsobia len "
"polovičné poškodenie."

msgid ""
"Neutral luck means your armies will never get lucky or unlucky attacks on "
"the enemy."
msgstr ""
"Neutrálne šťastie znamená, že tvoje vojsko nikdy nebude mať šťastie alebo "
"smolu pri útokoch na nepriateľa."

msgid ""
"Good luck sometimes lets your armies get lucky attacks (double strength) in "
"combat."
msgstr ""
"Šťastie niekedy umožňuje tvojmu vojsku získať šťastné útoky (dvojnásobnú "
"silu) v boji."

msgid "morale|Treason"
msgstr "Zrada"

msgid "morale|Awful"
msgstr "Hrozná"

msgid "morale|Poor"
msgstr "Slabá"

msgid "morale|Normal"
msgstr "Normálna"

msgid "morale|Good"
msgstr "Dobrá"

msgid "morale|Great"
msgstr "Skvelá"

msgid "morale|Blood!"
msgstr "Krvná!"

msgid "Bad morale may cause your armies to freeze in combat."
msgstr "Zlá morálka môže spôsobiť, že sa tvoje vojsko v boji zastaví."

msgid ""
"Neutral morale means your armies will never be blessed with extra attacks or "
"freeze in combat."
msgstr ""
"Neutrálna morálka znamená, že tvoje vojsko nebude nikdy obdarené extra "
"útokmi ani nezamrzne v boji."

msgid "Good morale may give your armies extra attacks in combat."
msgstr "Dobrá morálka môže tvojmu vojsku poskytnúť extra útoky v boji."

msgid "Knight"
msgstr "Rytier"

msgid "Barbarian"
msgstr "Barbar"

msgid "Sorceress"
msgstr "Zaklínačka"

msgid "Warlock"
msgstr "Černokňažník"

msgid "Wizard"
msgstr "Mág"

msgid "Necromancer"
msgstr "Nekromant"

msgid "Multi"
msgstr "Multi"

msgid "race|Random"
msgstr "Náhodná"

msgid "race|Neutral"
msgstr "Neutrálna"

msgid "doubleLined|Knight"
msgstr "Rytier"

msgid "doubleLined|Barbarian"
msgstr "Barbar"

msgid "doubleLined|Sorceress"
msgstr "Zaklínačka"

msgid "doubleLined|Warlock"
msgstr ""
"Černo-\n"
"kňažník"

msgid "doubleLined|Wizard"
msgstr "Mág"

msgid ""
"doubleLined|Necro-\n"
"mancer"
msgstr "Nekromant"

msgid "doubleLinedRace|Multi"
msgstr "Multi"

msgid "doubleLinedRace|Random"
msgstr "Náhodná"

msgid "doubleLinedRace|Neutral"
msgstr "Neutrálna"

msgid "speed|Standing"
msgstr "Stojaca"

msgid "speed|Crawling"
msgstr "Plaziaca"

msgid "speed|Very Slow"
msgstr "Veľmi pomalá"

msgid "speed|Slow"
msgstr "Pomalá"

msgid "speed|Average"
msgstr "Priemerná"

msgid "speed|Fast"
msgstr "Rýchla"

msgid "speed|Very Fast"
msgstr "Veľmi rýchla"

msgid "speed|Ultra Fast"
msgstr "Ultrarýchla"

msgid "speed|Blazing"
msgstr "Spaľujúca"

msgid "speed|Instant"
msgstr "Okamžitá"

msgid "week|Squirrel"
msgstr "Veverice"

msgid "week|Rabbit"
msgstr "Zajaca"

msgid "week|Gopher"
msgstr "Svišťa"

msgid "week|Badger"
msgstr "Jazveca"

msgid "week|Rat"
msgstr "Potkana"

msgid "week|Eagle"
msgstr "Orla"

msgid "week|Weasel"
msgstr "Lasice"

msgid "week|Raven"
msgstr "Havrana"

msgid "week|Mongoose"
msgstr "Mangusty"

msgid "week|Dog"
msgstr "Psa"

msgid "week|Aardvark"
msgstr "Mravčiara"

msgid "week|Lizard"
msgstr "Jašterice"

msgid "week|Tortoise"
msgstr "Korytnačky"

msgid "week|Hedgehog"
msgstr "Ježa"

msgid "week|Condor"
msgstr "Kondora"

msgid "week|Ant"
msgstr "Mravca"

msgid "week|Grasshopper"
msgstr "Lúčneho koníka"

msgid "week|Dragonfly"
msgstr "Vážky"

msgid "week|Spider"
msgstr "Pavúka"

msgid "week|Butterfly"
msgstr "Motýľa"

msgid "week|Bumblebee"
msgstr "Čmeliaka"

msgid "week|Locust"
msgstr "Kobylky"

msgid "week|Earthworm"
msgstr "Dážďovky"

msgid "week|Hornet"
msgstr "Sršňa"

msgid "week|Beetle"
msgstr "Chrobáka"

msgid "week|PLAGUE"
msgstr "POHROMY"

msgid "week|Unnamed"
msgstr "Bez mena"

msgid "Desert"
msgstr "Púšť"

msgid "Snow"
msgstr "Sneh"

msgid "Wasteland"
msgstr "Pustatina"

msgid "Beach"
msgstr "Pláž"

msgid "Lava"
msgstr "Láva"

msgid "Dirt"
msgstr "Hlina"

msgid "Grass"
msgstr "Tráva"

msgid "Ocean"
msgstr "Oceán"

msgid "maps|Small"
msgstr "Malá"

msgid "maps|Medium"
msgstr "Stredná"

msgid "maps|Large"
msgstr "Veľká"

msgid "maps|Extra Large"
msgstr "Extra veľká"

msgid "maps|Custom Size"
msgstr "Vlastná veľkosť"

msgid "Ore Mine"
msgstr "Baňa na rudu"

msgid "Sulfur Mine"
msgstr "Baňa na síru"

msgid "Crystal Mine"
msgstr "Kryštálová baňa"

msgid "Gems Mine"
msgstr "Baňa na drahokamy"

msgid "Gold Mine"
msgstr "Zlatá baňa"

msgid "Mine"
msgstr "Baňa"

msgid "Burma shave."
msgstr "Barmské holenie."

msgid "Next sign 50 miles."
msgstr "Ďalšia značka o 50 míľ."

msgid "See Rock City."
msgstr "Navštívte Rock City."

msgid "This space for rent."
msgstr "Tieto priestory na prenájom."

msgid "No object"
msgstr "Nič"

msgid "Alchemist Lab"
msgstr "Alchymistické laboratórium"

msgid "Sign"
msgstr "Značka"

msgid "Buoy"
msgstr "Bója"

msgid "Skeleton"
msgstr "Kostlivec"

msgid "Daemon Cave"
msgstr "Jaskyňa démona"

msgid "Treasure Chest"
msgstr "Truhlica s pokladom"

msgid "Faerie Ring"
msgstr "Vílý kruh"

msgid "Campfire"
msgstr "Táborák"

msgid "Fountain"
msgstr "Fontána"

msgid "Gazebo"
msgstr "Altánok"

msgid "Genie Lamp"
msgstr "Džinova lampa"

msgid "Archer's House"
msgstr "Lukostrelecký dom"

msgid "Goblin Hut"
msgstr "Chata Goblinov"

msgid "Dwarf Cottage"
msgstr "Trpasličia chalúpka"

msgid "Peasant Hut"
msgstr "Sedliacka chatrč"

msgid "Stables"
msgstr "Stajne"

msgid "Alchemist's Tower"
msgstr "Alchymistova veža"

msgid "Event"
msgstr "Udalosť"

msgid "Dragon City"
msgstr "Dračie mesto"

msgid "Lighthouse"
msgid_plural "Lighthouses"
msgstr[0] "Maják"
msgstr[1] "Majáky"
msgstr[2] "Majákov"

msgid "Water Wheel"
msgid_plural "Water Wheels"
msgstr[0] "Vodné koleso"
msgstr[1] "Vodné kolesá"
msgstr[2] "Vodných kolies"

msgid "Mines"
msgstr "Bane"

msgid "Monster"
msgstr "Tvor"

msgid "Obelisk"
msgstr "Obelisk"

msgid "Oasis"
msgstr "Oáza"

msgid "Resource"
msgstr "Surovina"

msgid "Sawmill"
msgstr "Píla"

msgid "Oracle"
msgstr "Veštec"

msgid "Shrine of the First Circle"
msgstr "Svätyňa prvého kruhu"

msgid "Shipwreck"
msgstr "Lodný vrak"

msgid "Sea Chest"
msgstr "Morská truhlica"

msgid "Desert Tent"
msgstr "Púštny stan"

msgid "Stone Liths"
msgstr "Kamenné pylóny"

msgid "Wagon Camp"
msgstr "Vozový tábor"

msgid "Hut of the Magi"
msgstr "Chata mágov"

msgid "Whirlpool"
msgstr "Vodný vír"

msgid "Windmill"
msgid_plural "Windmills"
msgstr[0] "Veterný mlyn"
msgstr[1] "Veterné mlyny"
msgstr[2] "Veterných mlynov"

msgid "Artifact"
msgstr "Artefakt"

msgid "Mermaid"
msgstr "Morská panna"

msgid "Boat"
msgstr "Loď"

msgid "Random Ultimate Artifact"
msgstr "Náhodný ultimátny artefakt"

msgid "Random Artifact"
msgstr "Náhodný artefakt"

msgid "Random Resource"
msgstr "Náhodná surovina"

msgid "Random Monster"
msgstr "Náhodný tvor"

msgid "Random Town"
msgstr "Náhodné mesto"

msgid "Random Castle"
msgstr "Náhodný hrad"

msgid "Eye of the Magi"
msgstr "Oko mágov"

msgid "Random Monster - weak"
msgstr "Náhodný tvor - slabý"

msgid "Random Monster - medium"
msgstr "Náhodný tvor - stredný"

msgid "Random Monster - strong"
msgstr "Náhodný tvor - silný"

msgid "Random Monster - very strong"
msgstr "Náhodný tvor - veľmi silný"

msgid "Nothing Special"
msgstr "Nič zvláštne"

msgid "Mossy Rock"
msgstr "Machový kameň"

msgid "Watch Tower"
msgstr "Strážna veža"

msgid "Tree House"
msgstr "Dom na strome"

msgid "Tree City"
msgstr "Stromové mesto"

msgid "Ruins"
msgstr "Ruiny"

msgid "Fort"
msgstr "Pevnosť"

msgid "Abandoned Mine"
msgstr "Opustená baňa"

msgid "Sirens"
msgstr "Sirény"

msgid "Standing Stones"
msgstr "Stojace kamene"

msgid "Idol"
msgstr "Modla"

msgid "Tree of Knowledge"
msgstr "Strom poznania"

msgid "Witch Doctor's Hut"
msgstr "Liečiteľova chatrč"

msgid "Temple"
msgstr "Chrám"

msgid "Hill Fort"
msgstr "Hradisko"

msgid "Halfling Hole"
msgstr "Polčíčia diera"

msgid "Mercenary Camp"
msgstr "Žoldniersky tábor"

msgid "Shrine of the Second Circle"
msgstr "Svätyňa druhého kruhu"

msgid "Shrine of the Third Circle"
msgstr "Svätyňa tretieho kruhu"

msgid "City of the Dead"
msgstr "Mesto mŕtvych"

msgid "Sphinx"
msgstr "Sfinga"

msgid "Wagon"
msgstr "Voz"

msgid "Tar Pit"
msgstr "Smolná jama"

msgid "Artesian Spring"
msgstr "Artézsky prameň"

msgid "Troll Bridge"
msgstr "Trolí most"

msgid "Watering Hole"
msgstr "Napájadlo"

msgid "Witch's Hut"
msgstr "Ježibabin domček"

msgid "Xanadu"
msgstr "Xanadu"

msgid "Lean-To"
msgstr "Prístrešok"

msgid "Magellan's Maps"
msgstr "Magalhaesove mapy"

msgid "Flotsam"
msgstr "Vyhodený náklad"

msgid "Derelict Ship"
msgstr "Opustená loď"

msgid "Shipwreck Survivor"
msgstr "Trosečník"

msgid "Bottle"
msgstr "Fľaša"

msgid "Magic Well"
msgstr "Čarovná studňa"

msgid "Magic Garden"
msgid_plural "Magic Gardens"
msgstr[0] "Čarovná záhrada"
msgstr[1] "Čarovné záhrady"
msgstr[2] "Čarovných záhrad"

msgid "Observation Tower"
msgstr "Rozhľadňa"

msgid "Freeman's Foundry"
msgstr "Súkromná zlievareň"

msgid "Reefs"
msgstr "Útesy"

msgid "Trees"
msgstr "Stromy"

msgid "Mountains"
msgstr "Hory"

msgid "Volcano"
msgstr "Sopka"

msgid "Flowers"
msgstr "Kvety"

msgid "Rock"
msgstr "Skala"

msgid "Water Lake"
msgstr "Jazero s vodou"

msgid "Mandrake"
msgstr "Mandragora"

msgid "Dead Tree"
msgstr "Odumretý strom"

msgid "Stump"
msgstr "Peň"

msgid "Crater"
msgstr "Kráter"

msgid "Cactus"
msgstr "Kaktus"

msgid "Mound"
msgstr "Mohyla"

msgid "Dune"
msgstr "Duna"

msgid "Lava Pool"
msgstr "Lávové jazierko"

msgid "Shrub"
msgstr "Krík"

msgid "Barrow Mounds"
msgstr "Norné mohyly"

msgid "Random Artifact - Treasure"
msgstr "Náhodný artefakt - Poklad"

msgid "Random Artifact - Minor"
msgstr "Náhodný artefakt - Menší"

msgid "Random Artifact - Major"
msgstr "Náhodný artefakt - Väčší"

msgid "Barrier"
msgstr "Bariéra"

msgid "Traveller's Tent"
msgstr "Cestovateľský stan"

msgid "Jail"
msgstr "Žalár"

msgid "Fire Summoning Altar"
msgstr "Oltár vyvolávania ohňa"

msgid "Air Summoning Altar"
msgstr "Oltár vyvolávania vzuchu"

msgid "Earth Summoning Altar"
msgstr "Oltár vyvolávania zeme"

msgid "Water Summoning Altar"
msgstr "Oltár vyvolávania vody"

msgid "Unknown Monster"
msgstr "Neznámy bojovník"

msgid "Unknown Monsters"
msgstr "Neznámi bojovníci"

msgid "Peasant"
msgstr "Roľník"

msgid "Peasants"
msgstr "Roľníci"

msgid "Archer"
msgstr "Lukostrelec"

msgid "Archers"
msgstr "Lukostrelci"

msgid "Ranger"
msgstr "Hraničiar"

msgid "Rangers"
msgstr "Hraničiari"

msgid "Pikeman"
msgstr "Kopijník"

msgid "Pikemen"
msgstr "Kopijníci"

msgid "Veteran Pikeman"
msgstr "Veterán kopijník"

msgid "Veteran Pikemen"
msgstr "Veteráni kopijníci"

msgid "Swordsman"
msgstr "Šermiar"

msgid "Swordsmen"
msgstr "Šermiari"

msgid "Master Swordsman"
msgstr "Majster šermiar"

msgid "Master Swordsmen"
msgstr "Majstri šermiari"

msgid "Cavalries"
msgstr "Kavaléri"

msgid "Cavalry"
msgstr "Kavalér"

msgid "Champion"
msgstr "Šampión"

msgid "Champions"
msgstr "Šampióni"

msgid "Paladin"
msgstr "Paladín"

msgid "Paladins"
msgstr "Paladíni"

msgid "Crusader"
msgstr "Križiak"

msgid "Crusaders"
msgstr "Križiaci"

msgid "Goblin"
msgstr "Goblin"

msgid "Goblins"
msgstr "Goblini"

msgid "Orc"
msgstr "Ork"

msgid "Orcs"
msgstr "Orkovia"

msgid "Orc Chief"
msgstr "Náčelník orkov"

msgid "Orc Chiefs"
msgstr "Náčelníci orkov"

msgid "Wolf"
msgstr "Vlk"

msgid "Wolves"
msgstr "Vlky"

msgid "Ogre"
msgstr "Zlobor"

msgid "Ogres"
msgstr "Zlobri"

msgid "Ogre Lord"
msgstr "Lord zlobrov"

msgid "Ogre Lords"
msgstr "Lordi zlobrov"

msgid "Troll"
msgstr "Trol"

msgid "Trolls"
msgstr "Trolovia"

msgid "War Troll"
msgstr "Bojový trol"

msgid "War Trolls"
msgstr "Bojoví trolovia"

msgid "Cyclopes"
msgstr "Kyklopi"

msgid "Cyclops"
msgstr "Kyklop"

msgid "Sprite"
msgstr "Víla"

msgid "Sprites"
msgstr "Víly"

msgid "Dwarf"
msgstr "Trpaslík"

msgid "Dwarves"
msgstr "Trpaslíci"

msgid "Battle Dwarf"
msgstr "Bojový trpaslík"

msgid "Battle Dwarves"
msgstr "Bojoví trpaslíci"

msgid "Elf"
msgstr "Elf"

msgid "Elves"
msgstr "Elfovia"

msgid "Grand Elf"
msgstr "Vznešený elf"

msgid "Grand Elves"
msgstr "Vznešení elfovia"

msgid "Druid"
msgstr "Druid"

msgid "Druids"
msgstr "Druidi"

msgid "Greater Druid"
msgstr "Arcidruid"

msgid "Greater Druids"
msgstr "Arcidruidi"

msgid "Unicorn"
msgstr "Jednorožec"

msgid "Unicorns"
msgstr "Jednorožci"

msgid "Phoenix"
msgstr "Fénix"

msgid "Phoenixes"
msgstr "Fénixovia"

msgid "Centaur"
msgstr "Kentaur"

msgid "Centaurs"
msgstr "Kentauri"

msgid "Gargoyle"
msgstr "Chrlič"

msgid "Gargoyles"
msgstr "Chrliče"

msgid "Griffin"
msgstr "Gryf"

msgid "Griffins"
msgstr "Gryfy"

msgid "Minotaur"
msgstr "Minotaur"

msgid "Minotaurs"
msgstr "Minotauri"

msgid "Minotaur King"
msgstr "Minotaurí kráľ"

msgid "Minotaur Kings"
msgstr "Minotaurí králi"

msgid "Hydra"
msgstr "Hydra"

msgid "Hydras"
msgstr "Hydry"

msgid "Green Dragon"
msgstr "Zelený drak"

msgid "Green Dragons"
msgstr "Zelení draci"

msgid "Red Dragon"
msgstr "Červený drak"

msgid "Red Dragons"
msgstr "Červení draci"

msgid "Black Dragon"
msgstr "Čierny drak"

msgid "Black Dragons"
msgstr "Čierni draci"

msgid "Halfling"
msgstr "Polčík"

msgid "Halflings"
msgstr "Polčíci"

msgid "Boar"
msgstr "Kanec"

msgid "Boars"
msgstr "Kance"

msgid "Iron Golem"
msgstr "Železný golem"

msgid "Iron Golems"
msgstr "Železní golemovia"

msgid "Steel Golem"
msgstr "Oceľový golem"

msgid "Steel Golems"
msgstr "Oceľoví golemovia"

msgid "Roc"
msgstr "Roch"

msgid "Rocs"
msgstr "Rochy"

msgid "Mage"
msgstr "Mág"

msgid "Magi"
msgstr "Mágovia"

msgid "Archmage"
msgstr "Arcimág"

msgid "Archmagi"
msgstr "Arcimágovia"

msgid "Giant"
msgstr "Obor"

msgid "Giants"
msgstr "Obri"

msgid "Titan"
msgstr "Titán"

msgid "Titans"
msgstr "Titáni"

msgid "Skeletons"
msgstr "Kostlivci"

msgid "Zombie"
msgstr "Zombík"

msgid "Zombies"
msgstr "Zombíci"

msgid "Mutant Zombie"
msgstr "Zombík mutant"

msgid "Mutant Zombies"
msgstr "Zombíci mutanti"

msgid "Mummies"
msgstr "Múmie"

msgid "Mummy"
msgstr "Múmia"

msgid "Royal Mummies"
msgstr "Kráľovské múmie"

msgid "Royal Mummy"
msgstr "Kráľovská múmia"

msgid "Vampire"
msgstr "Upír"

msgid "Vampires"
msgstr "Upíri"

msgid "Vampire Lord"
msgstr "Upírí lord"

msgid "Vampire Lords"
msgstr "Upírí lordi"

msgid "Lich"
msgstr "Kostej"

msgid "Liches"
msgstr "Kostejovia"

msgid "Power Lich"
msgstr "Mocný kostej"

msgid "Power Liches"
msgstr "Mocní kostejovia"

msgid "Bone Dragon"
msgstr "Kostnatý drak"

msgid "Bone Dragons"
msgstr "Kostnatí draci"

msgid "Rogue"
msgstr "Tulák"

msgid "Rogues"
msgstr "Tuláci"

msgid "Nomad"
msgstr "Nomád"

msgid "Nomads"
msgstr "Nomádi"

msgid "Ghost"
msgstr "Duch"

msgid "Ghosts"
msgstr "Duchovia"

msgid "Genie"
msgstr "Džin"

msgid "Genies"
msgstr "Džinovia"

msgid "Medusa"
msgstr "Medúza"

msgid "Medusas"
msgstr "Medúzy"

msgid "Earth Elemental"
msgstr "Zemský elementál"

msgid "Earth Elementals"
msgstr "Zemskí elementáli"

msgid "Air Elemental"
msgstr "Vzdušný elementál"

msgid "Air Elementals"
msgstr "Vzdušní elementáli"

msgid "Fire Elemental"
msgstr "Ohnivý elementál"

msgid "Fire Elementals"
msgstr "Ohniví elementáli"

msgid "Water Elemental"
msgstr "Vodný elementál"

msgid "Water Elementals"
msgstr "Vodní elementáli"

msgid "Random Monsters"
msgstr "Náhodné tvory"

msgid "Random Monster 1"
msgstr "Náhodný tvor 1"

msgid "Random Monsters 1"
msgstr "Náhodné tvory 1"

msgid "Random Monster 2"
msgstr "Náhodný tvor 2"

msgid "Random Monsters 2"
msgstr "Náhodné tvory 2"

msgid "Random Monster 3"
msgstr "Náhodný tvor 3"

msgid "Random Monsters 3"
msgstr "Náhodné tvory 3"

msgid "Random Monster 4"
msgstr "Náhodný tvor 4"

msgid "Random Monsters 4"
msgstr "Náhodné tvory 4"

msgid "Double shot"
msgstr "Dvojitý výstrel"

msgid "2-hex monster"
msgstr "Bojovník zaberá 2 polia"

msgid "Double strike"
msgstr "Dvojitý úder"

msgid "Double damage to Undead"
msgstr "Dvojité poškodenie nemŕtvym"

msgid "% magic resistance"
msgstr "% magická odolnosť"

msgid "Immune to Mind spells"
msgstr "Imunita voči kúzlam mysli"

msgid "Immune to Elemental spells"
msgstr "Imunita voči elementálnym kúzlam"

msgid "Immune to Fire spells"
msgstr "Imunita voči kúzlam ohňa"

msgid "Immune to Cold spells"
msgstr "Imunita voči kúzlam chladu"

msgid "Immune to "
msgstr "Imunita voči efektu "

msgid "% immunity to %{spell} spell"
msgstr "% imunity voči kúzlu %{spell}"

msgid "% damage from Elemental spells"
msgstr "% poškodenia od elementálnych kúziel"

msgid "% chance to Dispel beneficial spells"
msgstr "% šanca na rozptýlenie prospešných kúziel"

msgid "% chance to Paralyze"
msgstr "% šanca na paralyzovanie"

msgid "% chance to Petrify"
msgstr "% šanca na vydesenie"

msgid "% chance to Blind"
msgstr "% šanca na oslepenie"

msgid "% chance to Curse"
msgstr "% šanca na prekliatie"

msgid "% chance to cast %{spell} spell"
msgstr "% šanca na vyčarovanie kúzla %{spell}"

msgid "HP regeneration"
msgstr "Regenerácia zdravia"

msgid "Two hexes attack"
msgstr "Útok cez dve polia"

msgid "Flyer"
msgstr "Lieta"

msgid "Always retaliates"
msgstr "Vždy vracia úder"

msgid "Attacks all adjacent enemies"
msgstr "Útočí na všetkých susedných nepriateľov"

msgid "No melee penalty"
msgstr "Bez penalizácie na blízko"

msgid "Dragon"
msgstr "Drak"

msgid "Undead"
msgstr "Nemŕtvy"

msgid "No enemy retaliation"
msgstr "Nepriateľ nevracia úder"

msgid "HP drain"
msgstr "Čerpanie zdravia"

msgid "Cloud attack"
msgstr "Útok mračna"

msgid "Decreases enemy's morale by "
msgstr "Znižuje morálku nepriateľa o "

msgid "% chance to halve enemy"
msgstr "% šanca na rozpolenie nepriateľa"

msgid "Soul Eater"
msgstr "Hltač duší"

msgid "Elemental"
msgstr "Elementál"

msgid "No Morale"
msgstr "Žiadna morálka"

msgid "200% damage from Fire spells"
msgstr "Dvojité poškodenie od kúziel ohňa"

msgid "200% damage from Cold spells"
msgstr "Dvojité poškodenie od kúziel chladu"

msgid "% damage from %{spell} spell"
msgstr "% poškodenia od kúzla %{spell}"

msgid "% immunity to "
msgstr "% imunity voči: "

msgid "Lightning"
msgstr "Blesk"

msgid "% damage from "
msgstr "% poškodenie od: "

msgid "The three Anduran artifacts magically combine into one."
msgstr "Tri Anduranove artefakty sa čarovne spojili do jedného."

msgid "View Spells"
msgstr "Zobraz kúzla"

msgid "View %{name} Info"
msgstr "Zobraz info: %{name}"

msgid "Move %{name}"
msgstr "Presuň %{name}"

msgid "Cannot move the Spellbook"
msgstr "Kniha kúziel sa nedá presunúť"

msgid "This item can't be traded."
msgstr "Tento predmet sa nedá zameniť."

msgid "Invalid Artifact"
msgstr "Neplatný artefakt"

msgid "The %{name} increases your knowledge by %{count}."
msgstr "%{name} zvyšuje tvoje vedomosti o %{count}."

msgid "Ultimate Book of Knowledge"
msgstr "Ultimátna kniha vedomostí"

msgid "The %{name} increases your attack skill by %{count}."
msgstr "%{name} zvyšuje tvoju útočnú zručnosť o %{count}."

msgid "Ultimate Sword of Dominion"
msgstr "Ultimátny meč nadvlády"

msgid "The %{name} increases your defense skill by %{count}."
msgstr "%{name} zvyšuje tvoju obrannú zručnosť o %{count}."

msgid "Ultimate Cloak of Protection"
msgstr "Ultimátny plášť ochrany"

msgid "The %{name} increases your spell power by %{count}."
msgstr "%{name} zvyšuje tvoju silu kúziel o %{count}."

msgid "Ultimate Wand of Magic"
msgstr "Ultimátny čarovný prútik"

msgid "The %{name} increases your attack and defense skills by %{count} each."
msgstr "%{name} zvyšuje tvoju útočnú aj obrannú zručnosť o %{count}."

msgid "Ultimate Shield"
msgstr "Ultimátny štít"

msgid "The %{name} increases your spell power and knowledge by %{count} each."
msgstr "%{name} zvyšuje tvoje vedomosti aj silu kúziel o %{count}."

msgid "Ultimate Staff"
msgstr "Ultimátna palica"

msgid "The %{name} increases each of your basic skills by %{count} points."
msgstr "%{name} zvyšuje všetky tvoje zručnosti o %{count}."

msgid "Ultimate Crown"
msgstr "Ultimátna koruna"

msgid "Golden Goose"
msgstr "Zlatá hus"

msgid "The %{name} brings in an income of %{count} gold per day."
msgstr "%{name} zvyšuje príjem o %{count} zlata za deň."

msgid "Arcane Necklace of Magic"
msgstr "Tajomný magický náhrdelník"

msgid ""
"After rescuing a Sorceress from a cursed tomb, she rewards your heroism with "
"an exquisite jeweled necklace."
msgstr ""
"Po záchrane čarodejnice z prekliatej hrobky odmení tvoje hrdinstvo nádherným "
"šperkovým náhrdelníkom."

msgid "Caster's Bracelet of Magic"
msgstr "Zaklínačov náramok mágie"

msgid ""
"While searching through the rubble of a caved-in mine, you free a group of "
"trapped Dwarves. Grateful, the leader gives you a golden bracelet."
msgstr ""
"Pri prehľadávaní trosiek zavalenej bane oslobodíš skupinu uväznených "
"Trpaslíkov. Ich vodca ti s vďakou daruje zlatý náramok."

msgid "Mage's Ring of Power"
msgstr "Čarodejov prsteň moci"

msgid ""
"A cry of pain leads you to a Centaur, caught in a trap. Upon setting the "
"creature free, he hands you a small pouch. Emptying the contents, you find a "
"dazzling jeweled ring."
msgstr ""
"Výkrik bolesti ťa privedie ku Kentaurovi, ktorý sa chytil do pasce. Keď ho "
"oslobodíš, podá ti malé vrecúško. Vyprázdniš obsah a nájdeš oslnivý prsteň s "
"drahokamami."

msgid "Witch's Broach of Magic"
msgstr "Bosorkina brošňa mágie"

msgid ""
"Alongside the remains of a burnt witch lies a beautiful broach, intricately "
"designed. Approaching the corpse with caution, you add the broach to your "
"inventory."
msgstr ""
"Vedľa pozostatkov spálenej bosorky leží krásna brošňa so zložitým dizajnom. "
"Opatrne sa priblížiš k mŕtvole a pridáš brošňu do svojho inventára."

msgid "Medal of Valor"
msgstr "Medaila za statočnosť"

msgid "The %{name} increases your morale by %{count}."
msgstr "%{name} zvyšuje tvoju morálku o %{count}."

msgid ""
"Freeing a virtuous maiden from the clutches of an evil overlord, you are "
"granted a Medal of Valor by the King's herald."
msgstr ""
"Za oslobodenie cnostnej panny z pazúrov zlého vladára vám kráľovský herold "
"udelí Medailu za statočnosť."

msgid "Medal of Courage"
msgstr "Medaila za odvahu"

msgid ""
"After saving a young boy from a vicious pack of Wolves, you return him to "
"his father's manor. The grateful nobleman awards you with a Medal of Courage."
msgstr ""
"Po záchrane malého chlapca pred zúrivou Vlčou svorkou ho vrátiš na panstvo "
"jeho otca. Vďačný šľachtic ti udelí Medailu za odvahu."

msgid "Medal of Honor"
msgstr "Medaila cti"

msgid ""
"After freeing a princess of a neighboring kingdom from the evil clutches of "
"despicable slavers, she awards you with a Medal of Honor."
msgstr ""
"Po oslobodení princeznej susedného kráľovstva z pazúrov podlých otrokárov ti "
"udelí Medailu cti."

msgid "Medal of Distinction"
msgstr "Medaila za zásluhy"

msgid ""
"Ridding the countryside of the hideous Minotaur who made a sport of eating "
"noblemen's Knights, you are honored with the Medal of Distinction."
msgstr ""
"Zbavil/a si krajinu ohavného Minotaura, ktorý sa vyžíval v požieraní "
"šľachtických rytierov a dostávaš vyznamenanie Medaila za zásluhy."

msgid "Fizbin of Misfortune"
msgstr "Fizbin nešťastia"

msgid "The %{name} greatly decreases your morale by %{count}."
msgstr "%{name} znižuje tvoju morálku o %{count}."

msgid ""
"You stumble upon a medal lying alongside the empty road. Adding the medal to "
"your inventory, you become aware that you have acquired the undesirable "
"Fizbin of Misfortune, greatly decreasing your army's morale."
msgstr ""
"Narazíš na medailu, ktorá leží pri prázdnej ceste. Keď medailu pridáš do "
"svojho inventára, zistíš, že si získal/a nežiaduci Fizbin nešťastia, ktorý "
"výrazne znižuje morálku tvojej armády."

msgid "Thunder Mace of Dominion"
msgstr "Hromový palcát nadvlády"

msgid ""
"During a sudden storm, a bolt of lightning strikes a tree, splitting it. "
"Inside the tree you find a mysterious mace."
msgstr ""
"Počas náhlej búrky udrie blesk do stromu a rozštiepi ho. Vo vnútri stromu "
"nájdeš záhadný palcát."

msgid "Armored Gauntlets of Protection"
msgstr "Obrnené ochranné rukavice"

msgid "The %{name} increase your defense skill by %{count}."
msgstr "%{name} zvyšuje tvoju obrannú zručnosť o %{count}."

msgid ""
"You encounter the infamous Black Knight!  After a grueling duel ending in a "
"draw, the Knight, out of respect, offers you a pair of armored gauntlets."
msgstr ""
"Stretávaš sa s neslávne známym Čiernym rytierom!  Po vyčerpávajúcom súboji, "
"ktorý sa skončil remízou, ti rytier z úcty ponúkne pár obrnených rukavíc."

msgid "Defender Helm of Protection"
msgstr "Ochranná prilba obrancu"

msgid ""
"A glint of golden light catches your eye. Upon further investigation, you "
"find a golden helm hidden under a bush."
msgstr ""
"Do očí ti padne odlesk zlatého svetla. Pri ďalšom skúmaní nájdeš zlatú "
"prilbu ukrytú pod kríkom."

msgid "Giant Flail of Dominion"
msgstr "Obrovský cep nadvlády"

msgid ""
"A clumsy Giant has killed himself with his own flail. Knowing your superior "
"skill with this weapon, you confidently remove the spectacular flail from "
"the fallen Giant."
msgstr ""
"Nemotorný Obor sa zabil vlastným cepom. Keďže vieš, že s touto zbraňou vieš "
"narábať lepšie, s istotou odoberieš padlému Obrovi ten veľkolepý cep."

msgid "Ballista of Quickness"
msgstr "Balista rýchlosti"

msgid "The %{name} gives your catapult one extra shot per combat round."
msgstr "%{name} dáva tvojmu katapultu jednu strelu navyše každé kolo boja."

msgid ""
"Walking through the ruins of an ancient walled city, you find the instrument "
"of the city's destruction, an elaborately crafted ballista."
msgstr ""
"Prechádzajúc ruinami starobylého opevneného mesta nájdeš nástroj jeho "
"zničenia, dômyselne vyrobenú balistu."

msgid "Stealth Shield of Protection"
msgstr "Ochranný štít prikrádania"

msgid ""
"A stone statue of a warrior holds a silver shield. As you remove the shield, "
"the statue crumbles into dust."
msgstr ""
"Kamenná socha bojovníka drží strieborný štít. Keď štít odstrániš, socha sa "
"rozpadne na prach."

msgid "Dragon Sword of Dominion"
msgstr "Dračí meč nadvlády"

msgid ""
"As you are walking along a narrow path, a nearby bush suddenly bursts into "
"flames. Before your eyes the flames become the image of a beautiful woman. "
"She holds out a magnificent sword to you."
msgstr ""
"Keď kráčaš po úzkej cestičke, neďaleký krík náhle vzplanie. Pred tvojimi "
"očami sa z plameňov stane obraz krásnej ženy. Tá k tebe vystiera nádherný "
"meč."

msgid "Power Axe of Dominion"
msgstr "Mocná sekera nadvlády"

msgid ""
"You see a silver axe embedded deeply in the ground. After several "
"unsuccessful attempts by your army to remove the axe, you tightly grip the "
"handle of the axe and effortlessly pull it free."
msgstr ""
"Vidíš striebornú sekeru zaseknutú hlboko do zeme. Po niekoľkých neúspešných "
"pokusoch tvojho vojska odstrániť sekeru pevne uchopíš rukoväť sekery a bez "
"námahy ju vytiahneš."

msgid "Divine Breastplate of Protection"
msgstr "Božský náprsník ochrany"

msgid ""
"A gang of Rogues is sifting through the possessions of dead warriors. "
"Scaring off the scavengers, you note the Rogues had overlooked a beautiful "
"breastplate."
msgstr ""
"Banda Tulákov prehľadáva majetok mŕtvych bojovníkov. Odplašíš tých smetiarov "
"a všimneš si, že Tuláci prehliadli krásny hrudný plát."

msgid "Minor Scroll of Knowledge"
msgstr "Menší zvitok vedomostí"

msgid ""
"Before you appears a levitating glass case with a scroll, perched upon a bed "
"of crimson velvet. At your touch, the lid opens and the scroll floats into "
"your awaiting hands."
msgstr ""
"Pred tebou sa objaví levitujúca sklenená skrinka so zvitkom, posadená na "
"posteli z karmínového zamatu. Na tvoj dotyk sa veko otvorí a zvitok sa "
"vznesie do tvojich čakajúcich rúk."

msgid "Major Scroll of Knowledge"
msgstr "Hlavný zvitok vedomostí"

msgid ""
"Visiting a local wiseman, you explain the intent of your journey. He reaches "
"into a sack and withdraws a yellowed scroll and hands it to you."
msgstr ""
"Pri návšteve miestneho mudrca mu vysvetlíš zámer svojej cesty. Siahne do "
"vreca, vytiahne zažltnutý zvitok a podá ti ho."

msgid "Superior Scroll of Knowledge"
msgstr "Nadradený zvitok vedomostí"

msgid ""
"You come across the remains of an ancient Druid. Bones, yellowed with age, "
"peer from the ragged folds of her robe. Searching the robe, you discover a "
"scroll hidden in the folds."
msgstr ""
"Narazíš na pozostatky starobylej Druidky. Z ošúchaných záhybov jej rúcha "
"vykúkajú vekom zožltnuté kosti. Pri prehľadávaní rúcha objavíš zvitok ukrytý "
"v záhyboch."

msgid "Foremost Scroll of Knowledge"
msgstr "Najprednejší zvitok vedomostí"

msgid ""
"Mangled bones, yellowed with age, peer from the ragged folds of a dead "
"Druid's robe. Searching the robe, you discover a scroll hidden within."
msgstr ""
"Z ošúchaných záhybov mŕtveho Druida vykúkajú vekom zožltnuté kosti. Pri "
"prehľadávaní rúcha objavíš zvitok, ktorý je v ňom ukrytý."

msgid "Endless Sack of Gold"
msgstr "Bezodné vrecko zlata"

msgid "The %{name} provides you with %{count} gold per day."
msgstr "%{name} ti poskytuje %{count} zlata za deň."

msgid ""
"A little leprechaun dances gleefully around a magic sack. Seeing you "
"approach, he stops in mid-stride. The little man screams and stamps his foot "
"ferociously, vanishing into thin air. Remembering the old leprechaun saying "
"'Finders Keepers', you grab the sack and leave."
msgstr ""
"Malý leprikón veselo tancuje okolo čarovného vreca. Keď ťa zbadá, zastaví sa "
"uprostred kroku. Malý mužík skríkne, zúrivo dupne nohou a rozplynie sa vo "
"vzduchu. Spomenieš si na staré škriatkovské príslovie \"Kto si našiel nech "
"si nechá.\", chytíš vrece a odchádzaš."

msgid "Endless Bag of Gold"
msgstr "Bezodný mešec zlata"

msgid ""
"A noblewoman, separated from her traveling companions, asks for your help. "
"After escorting her home, she rewards you with a bag filled with gold."
msgstr ""
"Šľachtičná, ktorá sa oddelila od svojich spoločníkov, ťa žiada o pomoc. Po "
"tom, čo ju odprevadíš domov, ťa odmení mešcom plným zlata."

msgid "Endless Purse of Gold"
msgstr "Bezodné vrece zlata"

msgid ""
"In your travels, you find a leather purse filled with gold that once "
"belonged to a great warrior king who had the ability to transform any "
"inanimate object into gold."
msgstr ""
"Na svojich cestách nájdeš kožený mešec plný zlata, ktorý kedysi patril "
"veľkému kráľovi bojovníkovi, ktorý mal schopnosť premeniť akýkoľvek neživý "
"predmet na zlato."

msgid "Nomad Boots of Mobility"
msgstr "Nomádske topánky mobility"

msgid "The %{name} increase your movement on land."
msgstr "%{name} zvyšujú tvoj pohyb po súši."

msgid ""
"A Nomad trader seeks protection from a tribe of Goblins. For your "
"assistance, he gives you a finely crafted pair of boots made from the "
"softest leather. Looking closely, you see fascinating ancient carvings "
"engraved on the leather."
msgstr ""
"Nomádsky obchodník hľadá ochranu pred kmeňom Goblinov. Za tvoju pomoc ti dá "
"precízne vyrobený pár topánok z tej najjemnejšej kože. Pri pozornom pohľade "
"vidíš v koži vyryté fascinujúce starobylé rytiny."

msgid "Traveler's Boots of Mobility"
msgstr "Cestovateľove topánky mobility"

msgid ""
"Discovering a pair of beautifully beaded boots made from the finest and "
"softest leather, you thank the anonymous donor and add the boots to your "
"inventory."
msgstr ""
"Objaviac pár nádherných topánok s koráľami vyrobených z najlepšej a "
"najjemnejšej kože, poďakuješ anonymnému darcovi a pridáš topánky do svojho "
"inventára."

msgid "Lucky Rabbit's Foot"
msgstr "Zajačia labka"

msgid "The %{name} increases your luck in combat by %{count}."
msgstr "%{name} zvyšuje tvoje šťastie v boji o %{count}."

msgid ""
"A traveling merchant offers you a rabbit's foot, made of gleaming silver "
"fur, for safe passage. The merchant explains the charm will increase your "
"luck in combat."
msgstr ""
"Cestujúci obchodník ti ponúkne králičiu nohu z lesklej striebornej kožušiny, "
"aby si bezpečne prešiel. Obchodník ti vysvetľuje, že tento amulet ti "
"prinesie viac šťastia v boji."

msgid "Golden Horseshoe"
msgstr "Zlatá podkova"

msgid ""
"An ensnared Unicorn whinnies in fright. Murmuring soothing words, you set "
"her free. Snorting and stamping her front hoof once, she gallops off. "
"Looking down you see a golden horseshoe."
msgstr ""
"Chytený Jednorožec vystrašene zakňučal. Šepkajúc upokojujúce slová ju "
"vyslobodíš. Odfrkne si a raz dupne predným kopytom a odcvála. Pri pohľade "
"dolu vidíš zlatú podkovu."

msgid "Gambler's Lucky Coin"
msgstr "Hazardérova šťastná minca"

msgid ""
"You have captured a mischievous imp who has been terrorizing the region. In "
"exchange for his release, he rewards you with a magical coin."
msgstr ""
"Chytil/a si zákerného zloducha, ktorý terorizuje celý región. Výmenou za "
"jeho prepustenie sa ti odvďačí magickou mincou."

msgid "Four-Leaf Clover"
msgstr "Štvorlístok"

msgid ""
"In the middle of a patch of dead and dry vegetation, to your surprise you "
"find a healthy green four-leaf clover."
msgstr ""
"Uprostred mŕtveho a suchého porastu nájdeš na svoje prekvapenie zdravý "
"zelený Štvorlístok."

msgid "True Compass of Mobility"
msgstr "Kompas mobility"

msgid "The %{name} increases your movement on land and sea."
msgstr "%{name} zlepšuje tvoj pohyb na súši aj na mori."

msgid ""
"An old man claiming to be an inventor asks you to try his latest invention. "
"He then hands you a compass."
msgstr ""
"Starý muž, ktorý sa vyhlasuje za vynálezcu, ťa požiada, aby si vyskúšal jeho "
"najnovší vynález. Potom ti podá kompas."

msgid "Sailor's Astrolabe of Mobility"
msgstr "Námorníkov astroláb mobility"

msgid "The %{name} increases your movement on sea."
msgstr "%{name} zvyšuje tvoj pohyb na mori."

msgid ""
"An old sea captain is being tortured by Ogres. You save him, and in return "
"he rewards you with a wondrous instrument to measure the distance of a star."
msgstr ""
"Starého námorného kapitána mučia Zlobri. Zachrániš ho a on ťa na oplátku "
"odmení úchvatným prístrojom na meranie vzdialenosti hviezd."

msgid "Evil Eye"
msgstr "Zlé oko"

msgid "The %{name} reduces the casting cost of curse spells by half."
msgstr "%{name} znižuje cenu za čarovanie zaklínadiel o polovicu."

msgid ""
"While venturing into a decrepit hut you find the Skeleton of a long dead "
"witch. Investigation of the remains reveals a glass eye rolling around "
"inside an empty skull."
msgstr ""
"Pri vstupe do schátranej chatrče nájdeš kostru dávno mŕtvej bosorky. Pri "
"skúmaní pozostatkov objavíš sklenené oko, ktoré sa váľa v prázdnej lebke."

msgid "Enchanted Hourglass"
msgstr "Začarované presýpacie hodiny"

msgid "The %{name} extends the duration of all your spells by %{count} turns."
msgstr "%{name} predlžuje dobu trvania všetkých tvojich kúziel o %{count} kôl."

msgid ""
"A surprise turn in the landscape finds you in the midst of a grisly scene:  "
"Vultures picking at the aftermath of a terrible battle. Your cursory search "
"of the remains turns up an enchanted hourglass."
msgstr ""
"Pri nečakanej zákrute v krajine sa ocitneš uprostred hrôzostrašnej scény:  "
"Supy si pochutnávajú na následkoch strašnej bitky. Pri zbežnom prehľadávaní "
"pozostatkov objavíš Začarované presýpacie hodiny."

msgid "Gold Watch"
msgstr "Zlaté hodinky"

msgid "The %{name} doubles the effectiveness of your hypnotize spells."
msgstr "%{name} zdvojnásobujú efektivitu tvojich kúziel hypnózy."

msgid ""
"In reward for helping his cart out of a ditch, a traveling potion salesman "
"gives you a \"magic\" gold watch. Unbeknownst to him, the watch really is "
"magical."
msgstr ""
"Obchodník s elixírmi ti za pomoc pri vyťahovaní vozíka z priekopy dáva "
"\"čarovné\" zlaté hodinky. Nevie však, že hodinky sú naozaj čarovné."

msgid "Skullcap"
msgstr "Čiapka"

msgid "The %{name} halves the casting cost of all mind influencing spells."
msgstr ""
"%{name} znižuje cenu za čarovanie kúziel ovplyvňujúcich myseľ o polovicu."

msgid ""
"A brief stop at an improbable rural inn yields an exchange of money, tales, "
"and accidentally, luggage. You find a magical skullcap in your new backpack."
msgstr ""
"Krátka zastávka v nepredvídateľnom vidieckom hostinci prináša výmenu peňazí, "
"príbehov a náhodou aj batožiny. Vo svojom novom batohu nájdeš čarovnú čiapku."

msgid "Ice Cloak"
msgstr "Ľadový plášť"

msgid "The %{name} halves all damage your troops take from cold spells."
msgstr ""
"%{name} znižuje poškodenie, ktoré tvoje jednotky utŕžia od kúziel chladu."

msgid ""
"Responding to the panicked cries of a damsel in distress, you discover a "
"young woman fleeing from a hungry bear. You slay the beast in the nick of "
"time, and the grateful Sorceress weaves a magic cloak from the bear's hide."
msgstr ""
"Počuješ panické výkriky dievčiny v núdzi a objavíš mladú ženu, ktorá uteká "
"pred hladným medveďom. Zviera v okamihu zabiješ a vďačná Zaklínačka ti z "
"medvedej kože utká magický plášť."

msgid "Fire Cloak"
msgstr "Ohnivý plášť"

msgid "The %{name} halves all damage your troops take from fire spells."
msgstr ""
"%{name} znižuje poškodenie, ktoré tvoje jednotky utŕžia od kúziel ohňa."

msgid ""
"You've come upon a fight between a Necromancer and a Paladin. The "
"Necromancer blasts the Paladin with a fire bolt, bringing him to his knees. "
"Acting quickly, you slay the evil one before the final blow. The grateful "
"Paladin gives you the fire cloak that saved him."
msgstr ""
"Natrafíš na boj medzi Nekromantom a Paladinom. Nekromant zasiahne Paladina "
"ohnivým bleskom a zrazí ho na kolená. Konáš rýchlo a pred posledným úderom "
"zlosyna zabiješ. Vďačný paladin ti dá ohnivý plášť, ktorý ho zachránil."

msgid "Lightning Helm"
msgstr "Helma blesku"

msgid "The %{name} halves all damage your troops take from lightning spells."
msgstr ""
"%{name} znižuje poškodenie, ktoré tvoje jednotky utŕžia od kúziel blesku."

msgid ""
"A traveling tinker in need of supplies offers you a helm with a thunderbolt "
"design on its top in exchange for food and water. Curious, you accept, and "
"later find out that the helm is magical."
msgstr ""
"Potulný drotár, ktorý potrebuje zásoby, ti výmenou za jedlo a vodu ponúkne "
"prilbu s motívom blesku na vrchu. Zo zvedavosti ju prijímaš a neskôr zistíš, "
"že prilba je magická."

msgid "Evercold Icicle"
msgstr "Večne chladný cencúľ"

msgid ""
"The %{name} causes your cold spells to do %{count} percent more damage to "
"enemy troops."
msgstr ""
"%{name} zapríčiní, že tvoje kúzla chladu spôsobia o %{count} percent viac "
"poškodenia nepriateľským jednotkám."

msgid ""
"An icicle withstanding the full heat of the noonday sun attracts your "
"attention. Intrigued, you break it off, and find that it does not melt in "
"your hand."
msgstr ""
"Tvoju pozornosť upúta cencúľ, ktorý odoláva plnému žiaru poludňajšieho "
"slnka. Zaujato ho odlomíš a zistíš, že sa ti v ruke neroztopí."

msgid "Everhot Lava Rock"
msgstr "Večne horúci lávový kameň"

msgid ""
"The %{name} causes your fire spells to do %{count} percent more damage to "
"enemy troops."
msgstr ""
"%{name} zapríčiní, že tvoje kúzla ohňa spôsobia o %{count} percent viac "
"poškodenia nepriateľským jednotkám."

msgid ""
"Your wanderings bring you into contact with a tribe of ape-like beings using "
"a magical lava rock that never cools to light their fires. You take pity on "
"them and teach them to make fire with sticks. Believing you to be a god, the "
"apes give you their rock."
msgstr ""
"Tvoje putovanie ťa privedie do kontaktu s kmeňom ľudoopov, ktorí používajú "
"magickú lávovú horninu, ktorá nikdy nevychladne, na zapaľovanie ohňa. "
"Zľutuješ sa nad nimi a naučíš ich rozkladať oheň pomocou palíc. Opice ťa "
"považujú za boha a dajú ti svoj kameň."

msgid "Lightning Rod"
msgstr "Bleskozvod"

msgid ""
"The %{name} causes your lightning spells to do %{count} percent more damage "
"to enemy troops."
msgstr ""
"%{name} zapríčiní, že tvoje kúzla blesku spôsobia o %{count} percent viac "
"poškodenia nepriateľským jednotkám."

msgid ""
"While waiting out a storm, a lighting bolt strikes a nearby cottage's "
"lightning rod, which melts and falls to the ground. The tip of the rod, "
"however, survives intact and makes your hair stand on end when you touch it. "
"Hmm..."
msgstr ""
"Počas čakania na koniec búrky udrie blesk do bleskozvodu neďalekej chaty, "
"ten sa roztopí a spadne na zem. Špička bleskozvodu však prežije neporušená a "
"keď sa jej dotýkaš, vstávajú ti vlasy dupkom. Hmm..."

msgid "Snake-Ring"
msgstr "Hadí prsteň"

msgid "The %{name} halves the casting cost of all your bless spells."
msgstr "%{name} znižuje cenu za čarovanie kúziel žehnania o polovicu."

msgid ""
"You've found an oddly shaped ring on the finger of a long dead traveler. The "
"ring looks like a snake biting its own tail."
msgstr ""
"Na prste dávno mŕtveho cestovateľa nájdeš prsteň zvláštneho tvaru. Prsteň "
"vyzerá ako had, ktorý si hryzie vlastný chvost."

msgid "Ankh"
msgstr "Anch"

msgid ""
"The %{name} doubles the effectiveness of all your resurrect and animate "
"spells."
msgstr ""
"%{name} zdvojnásobujú efektivitu tvojich kúziel vzkriesenia a oživenia."

msgid ""
"A fierce windstorm reveals the entrance to a buried tomb. Your investigation "
"reveals that the tomb has already been looted, but the thieves overlooked an "
"ankh on a silver chain in the dark."
msgstr ""
"Prudká víchrica odhalí vchod do zasypanej hrobky. Tvoje vyšetrovanie odhalí, "
"že hrobka už bola vyrabovaná, ale zlodeji v tme prehliadli anch na "
"striebornej retiazke."

msgid "Book of Elements"
msgstr "Kniha elementov"

msgid "The %{name} doubles the effectiveness of all your summoning spells."
msgstr "%{name} zdvojnásobujú efektivitu tvojich kúziel vyvolávania."

msgid ""
"You come across a conjurer who begs to accompany you and your army awhile "
"for safety. You agree, and he offers as payment a copy of the book of the "
"elements."
msgstr ""
"Narazíš na zaklínača, ktorý ťa prosí, aby teba a tvoju armádu mohol, z "
"dôvodu bezpečnosti, na nejaký čas sprevádzať. Súhlasíš a on ti ako odmenu "
"ponúkne kópiu Knihy živlov."

msgid "Elemental Ring"
msgstr "Prsteň elementov"

msgid "The %{name} halves the casting cost of all summoning spells."
msgstr "%{name} znižuje cenu za čarovanie kúziel vyvolávania o polovicu."

msgid ""
"While pausing to rest, you notice a bobcat climbing a short tree to get at a "
"crow's nest. On impulse, you climb the tree yourself and scare off the cat. "
"When you look in the nest, you find a collection of shiny stones and a ring."
msgstr ""
"Počas odpočinku si všimneš rysa, ktorý vylieza na krátky strom, aby sa "
"dostal k hniezdu vrany. Impulzívne vylezieš na strom a toho rysa odplašíš. "
"Keď sa pozrieš do hniezda, nájdeš zbierku lesklých kameňov a prsteň."

msgid "Holy Pendant"
msgstr "Svätý prívesok"

msgid "The %{name} makes all your troops immune to curse spells."
msgstr "%{name} robí všetky tvoje jednotky imúnnymi voči kliatbam."

msgid ""
"In your wanderings you come across a hermit living in a small, tidy hut. "
"Impressed with your mission, he takes time out from his meditations to bless "
"and give you a charm against curses."
msgstr ""
"Na svojich potulkách narazíš na pustovníka, ktorý žije v malej upratanej "
"chatrči. Zapôsobí naňho tvoje poslanie, a tak si nájde čas na meditáciu, aby "
"ti požehnal a dal amulet proti kliatbám."

msgid "Pendant of Free Will"
msgstr "Prívesok slobodnej vôle"

msgid "The %{name} makes all your troops immune to hypnotize spells."
msgstr "%{name} robí všetky tvoje jednotky imúnnymi voči kúzlam hypnózy."

msgid ""
"Responding to cries for help, you find river Sprites making a sport of "
"dunking an old man. Feeling vengeful, you rescue the man and drag a Sprite "
"onto dry land for awhile. The Sprite, uncomfortable in the air, gives you a "
"magic pendant to let him go."
msgstr ""
"Počuješ volanie o pomoc, a náchádzaš riečne Víly, ako sa zabávajú namáčaním "
"starého muža. Cítiš sa pomstychtivo, zachrániš muža a na chvíľu vytiahneš "
"Vílu na suchú zem. Víla, cítiaca sa vo vzduchu nepohodlne, ti dá čarovný "
"prívesok, aby si ju pustil."

msgid "Pendant of Life"
msgstr "Prívesok života"

msgid "The %{name} makes all your troops immune to death spells."
msgstr "%{name} robí všetky tvoje jednotky imúnnymi voči kúzlam smrti."

msgid ""
"A brief roadside encounter with a small caravan and a game of knucklebones "
"wins a magic pendant. Its former owner says that it protects from "
"Necromancers' death spells."
msgstr ""
"Krátke stretnutie s malou karavánou pri ceste a astragaly ti vyhrávajú "
"čarovný prívesok. Jeho bývalý majiteľ tvrdí, že chráni pred kúzlami smrti "
"nekromantov."

msgid "Serenity Pendant"
msgstr "Prívesok pokoja"

msgid "The %{name} makes all your troops immune to berserk spells."
msgstr "%{name} robí všetky tvoje jednotky imúnnymi voči kúzlam šialenstva."

msgid ""
"The sounds of combat draw you to the scene of a fight between an old "
"Barbarian and an eight-headed Hydra. Your timely intervention swings the "
"battle in favor of the man, and he rewards you with a pendant he used to use "
"to calm his mind for battle."
msgstr ""
"Zvuky boja ťa prilákajú na scénu boja medzi starým barbarom a osemhlavou "
"hydrou. Tvoj včasný zásah zvráti bitku v prospech muža a ten sa ti odvďačí "
"príveskom, ktorý používal na upokojenie mysle v boji."

msgid "Seeing-eye Pendant"
msgstr "Prívesok vidiaceho oka"

msgid "The %{name} makes all your troops immune to blindness spells."
msgstr "%{name} robí všetky tvoje jednotky imúnnymi voči kúzlam slepoty."

msgid ""
"You come upon a very old woman, long blind from cataracts and dying alone. "
"You tend to her final needs and promise a proper burial. Grateful, she gives "
"you a magic pendant emblazoned with a stylized eye. It lets you see with "
"your eyes closed."
msgstr ""
"Narazíš na veľmi starú ženu, ktorá už dávno oslepla na šedý zákal a osamelo "
"zomiera. Postaráš sa o jej posledné potreby a sľúbiš jej riadny pohreb. "
"Vďačne ti dá čarovný prívesok so štylizovaným okom. Umožní ti vidieť so "
"zatvorenými očami."

msgid "Kinetic Pendant"
msgstr "Kinetický prívesok"

msgid "The %{name} makes all your troops immune to paralyze spells."
msgstr "%{name} robí všetky tvoje jednotky imúnnymi voči kúzlam paralýzy."

msgid ""
"You come across a golem wearing a glowing pendant and blocking your way. "
"Acting on a hunch, you cut the pendant from its neck. Deprived of its power "
"source, the golem breaks down, leaving you with the magical pendant."
msgstr ""
"Narazíš na golema so žiarivým príveskom, ktorý ti blokuje cestu. Na základe "
"predtuchy mu prívesok z krku odrežeš. Golem sa rozpadne, keď príde o zdroj "
"energie, a magický prívesok zostane tebe."

msgid "Pendant of Death"
msgstr "Prívesok smrti"

msgid "The %{name} makes all your troops immune to holy spells."
msgstr "%{name} robí všetky tvoje jednotky imúnnymi voči svätým kúzlam."

msgid ""
"A quick and deadly battle with a Necromancer wins you his magical pendant. "
"Later, a Wizard tells you that the pendant protects undead under your "
"control from holy word spells."
msgstr ""
"Rýchly a smrtiaci súboj s Nekromantom ti prinesie jeho magický prívesok. "
"Neskôr ti Mág povie, že prívesok chráni nemŕtvych pod tvojou kontrolou pred "
"kúzlami svätého slova."

msgid "Wand of Negation"
msgstr "Negačný prútik"

#, fuzzy
msgid "The %{name} makes all your troops immune to dispel magic spells."
msgstr "%{name} robí všetky tvoje jednotky imúnnymi voči kúzlam smrti."

msgid ""
"You meet an old Wizard friend of yours traveling in the opposite direction. "
"He presents  you with a gift:  A wand that prevents the use of the dispel "
"magic spell on your allies."
msgstr ""
"Stretneš svojho starého priateľa-čarodejníka, ktorý cestuje opačným smerom. "
"Dá ti darček:  Prútik, ktorý zabráni použitiu kúzla rozptýlenia mágie na "
"tvojich spojencov."

msgid "Golden Bow"
msgstr "Zlatý luk"

msgid ""
"The %{name} eliminates the %{count} percent penalty for your troops shooting "
"past obstacles (e.g. castle walls)."
msgstr ""
"%{name} odstraňuje %{count} percentnú penaltu tvojich jednotiek za streľbu "
"spoza prekážok."

msgid ""
"A chance meeting with a famous Archer finds you in a game of knucklebones "
"pitting his bow against your horse. You win."
msgstr ""
"Pri náhodnom stretnutí so slávnym lukostrelcom si zahráte astragaly o jeho "
"luk proti tvojmu koňovi. Vyhráš."

msgid "Telescope"
msgstr "Teleskop"

msgid ""
"The %{name} increases the amount of terrain your hero reveals when "
"adventuring by %{count} extra square."
msgstr ""
"%{name} zvyšuje množstvo terénu, ktorý tvoj hrdina odhalí počas prechodu o "
"%{count} polí navyše."

msgid ""
"A merchant from far away lands trades you a new invention of his people for "
"traveling supplies. It makes distant objects appear closer, and he calls "
"it...\n"
"\n"
"a telescope."
msgstr ""
"Obchodník z ďalekých krajín ti vymení nový vynález svojho ľudu za cestovné "
"zásoby. Vďaka nemu sa vzdialené predmety zdajú byť bližšie a on ho "
"nazýva...\n"
"\n"
"teleskop."

msgid "Statesman's Quill"
msgstr "Štátnikovo brko"

msgid ""
"The %{name} reduces the cost of surrender to %{count} percent of the total "
"cost of troops you have in your army."
msgstr ""
"%{name} znižuje cenu vzdania sa o %{count} percent celkovej ceny jednotiek, "
"ktoré máš v armáde."

msgid ""
"You pause to help a diplomat with a broken axle fix his problem. In "
"gratitude, he gives you a writing quill with magical properties which he "
"says will \"help people see things your way\"."
msgstr ""
"Zastavíš sa na pomoc diplomatovi so zlomenou nápravou, a vyriešiš jeho "
"problém. Z vďaky ti dá brko na písanie s magickými vlastnosťami, ktoré podľa "
"neho \"pomôže ľuďom vidieť veci tak, ako ich vidíš ty\"."

msgid "Wizard's Hat"
msgstr "Čarodejníkov klobúk"

msgid "The %{name} increases the duration of your spells by %{count} turns."
msgstr "%{name} predlžuje dobu trvania tvojich kúziel o %{count} kôl."

msgid ""
"You see a Wizard fleeing from a Griffin and riding like the wind. The Wizard "
"opens a portal and rides through, getting his hat knocked off by the edge of "
"the gate. The Griffin follows; the gate closes. You pick the hat up, dust it "
"off, and put it on."
msgstr ""
"Vidíš Mága, ktorý uteká pred Gryfom a uháňa ako vietor. Mág otvorí portál a "
"prejde ním, pričom mu okraj toho portálu zrazí klobúk z hlavy. Gryf ho "
"nasleduje; portál sa zatvorí. Zdvihneš klobúk, oprášiš ho a nasadíš si ho."

msgid "Power Ring"
msgstr "Prsteň moci"

msgid "The %{name} returns %{count} extra spell points per day to your hero."
msgstr "%{name} vráti %{count} bodov kúziel za deň tvojmu hrdinovi."

msgid ""
"You find a small tree that closely resembles the great Warlock Carnauth with "
"a ring around one of its twigs. Scraps of clothing and rotting leather lead "
"you to suspect that it IS Carnauth, transformed. Since you can't help him, "
"you take the magic ring."
msgstr ""
"Nájdeš malý strom, ktorý sa veľmi podobá veľkému Černokňažníkovi Carnauthovi "
"s prsteňom okolo jednej z jeho vetvičiek. Úlomky oblečenia a hnijúca koža ťa "
"vedú k podozreniu, že to JE premenený Carnauth. Keďže mu nemôžeš pomôcť, "
"vezmeš si čarovný prsteň."

msgid "Ammo Cart"
msgstr "Muničný vozík"

msgid "The %{name} provides endless ammunition for all your troops that shoot."
msgstr ""
"%{name} poskytuje nekonečnú muníciu všetkým tvojim jednotkám, ktoré "
"strieľajú."

msgid ""
"An ammunition cart in the middle of an old battlefield catches your eye. "
"Inspection shows it to be in good working order, so  you take it along."
msgstr ""
"Upúta ťa vozík s muníciou uprostred starého bojiska. Kontrola ukáže, že je v "
"dobrom stave, a tak ho beriete so sebou."

msgid "Tax Lien"
msgstr "Daňové záložné právo"

msgid "The %{name} costs you %{count} gold pieces per day."
msgstr "%{name} ťa stojí %{count} zlata za deň."

msgid ""
"Your big spending habits have earned you a massive tax bill that you can't "
"hope to pay. The tax man takes pity and agrees to only take 250 gold a day "
"from your account for life. Check here if you want one dollar to go to the "
"presidential campaign election fund."
msgstr ""
"Kvôli tvojim veľkým zvykom v oblasti míňania ti vznikol obrovský daňový "
"účet, ktorý nedokážeš zaplatiť. Daňový úradník sa zľutuje a súhlasí s tým, "
"že si z tvojho účtu bude doživotne brať len 250 zlatých denne. Tu označ, ak "
"chceš, aby jeden dolár išiel na volebný fond prezidentskej kampane."

msgid "Hideous Mask"
msgstr "Ohavná maska"

msgid "The %{name} prevents all 'wandering' armies from joining your hero."
msgstr ""
"%{name} zabraňuje všetkým putovným jednotkám, aby sa pridali k tvojmu "
"hrdinovi."

msgid ""
"Your looting of the grave of Sinfilas Gardolad, the famous shapeshifting "
"Warlock, unearths his fabled mask. Trembling, you put it on and it twists "
"your visage into an awful grimace!  Oh no!  It's actually the hideous mask "
"of Gromluck Greene, and you are stuck with it."
msgstr ""
"Pri vykrádaní hrobu Sinfilasa Gardolada, slávneho Černokňažníka meniaceho "
"podobu, objavíš jeho legendárnu masku. Chvejúc sa, si ju nasadíš a ona ti "
"skrúti tvár do strašnej grimasy!  Ale nie! V skutočnosti je to ohavná maska "
"Gromlucka Greena a ty si s ňou v pasci."

msgid "Endless Pouch of Sulfur"
msgstr "Bezodný mešec síry"

msgid "The %{name} provides %{count} unit of sulfur per day."
msgstr "%{name} poskytuje %{count} jednotky síry za deň."

msgid ""
"You visit an alchemist who, upon seeing your army, is swayed by the "
"righteousness of your cause. The newly loyal subject gives you his endless "
"pouch of sulfur to help with the war effort."
msgstr ""
"Navštíviš alchymistu, ktorý sa pri pohľade na tvoju armádu presvedčí o "
"spravodlivosti tvojej veci. Nový lojálny poddaný ti dá svoj bezodný mešec "
"síry, aby ti pomohol s vojnovým úsilím."

msgid "Endless Vial of Mercury"
msgstr "Nekonečná fľaštička s ortuťou"

msgid "The %{name} provides %{count} unit of mercury per day."
msgstr "%{name} poskytuje %{count} jednotky ortuti za deň."

msgid ""
"A brief stop at a hastily abandoned Wizard's tower turns up a magical vial "
"of mercury that always has a little left on the bottom. Recognizing a "
"treasure when you see one, you cap it and slip it in your pocket."
msgstr ""
"Pri krátkej zastávke v narýchlo opustenej Magickej veži sa nájde čarovná "
"fľaštička s ortuťou, v ktorej vždy zostane trochu na dne. Hneď ako rozpoznáš "
"poklad, uzavrieš ju a strčíš si ju do vrecka."

msgid "Endless Pouch of Gems"
msgstr "Bezodný mešec drahokamov"

msgid "The %{name} provides %{count} unit of gems per day."
msgstr "%{name} poskytuje %{count} jednotky drahokamov za deň."

msgid ""
"A short rainstorm brings forth a rainbow...and you can see the end of it. "
"Riding quickly, you seize the pot of gold you find there. The leprechaun who "
"owns it, unable to stop you from taking it, offers an endless pouch of gems "
"for the return of his gold. You accept."
msgstr ""
"Krátky dážď prinesie dúhu... a ty môžeš vidieť jej koniec. Na koni sa rýchlo "
"zmocníš hrnca zlata, ktorý tam nájdeš. Leprikón, ktorému patrí, ti nedokáže "
"zabrániť, aby si si ho vzal, a za vrátenie zlata ti ponúka nekonečný mešec "
"drahokamov. Ty súhlasíš."

msgid "Endless Cord of Wood"
msgstr "Nekonečná fúra dreva"

msgid "The %{name} provides %{count} unit of wood per day."
msgstr "%{name} poskytuje %{count} jednotky dreva za deň."

msgid ""
"Pausing to rest and light a cook fire, you pull wood out of a nearby pile of "
"dead wood. As you keep pulling wood from the pile, you notice that it "
"doesn't shrink. You realize to your delight that the wood is enchanted, so "
"you take it along."
msgstr ""
"Počas odpočinku a zakladania ohňa na varenie vytiahneš drevo z neďalekej "
"hromady suchého dreva. Ako z hromady vyťahuješ drevo, všimneš si, že sa "
"nezmenšuje. Na vlastnú radosť si uvedomíš, že drevo je začarované, a tak si "
"ho vezmeš so sebou."

msgid "Endless Cart of Ore"
msgstr "Nekonečný vozík s rudou"

msgid "The %{name} provides %{count} unit of ore per day."
msgstr "%{name} poskytuje %{count} jednotky rudy za deň."

msgid ""
"You've found a Goblin weapon smithy making weapons for use against humans. "
"With a tremendous yell you and your army descend upon their camp and drive "
"them away. A search finds a magic ore cart that never runs out of iron."
msgstr ""
"Nájdeš Gobliniu kováčsku dielňu, kdea sa vyrábajú zbrane na použitie proti "
"ľuďom. S mohutným krikom sa so svojou armádou spustíte na ich tábor a "
"zaženiete ich preč. Pri pátraní nájdeš čarovný vozík na rudu, v ktorom nikdy "
"nedochádza železo."

msgid "Endless Pouch of Crystal"
msgstr "Mešec nekonečného kryštálu"

msgid "The %{name} provides %{count} unit of crystal per day."
msgstr "%{name} poskytuje %{count} jednotky kryštálu za deň."

msgid ""
"Taking shelter from a storm in a small cave,  you notice a small patch of "
"crystal in one corner. Curious, you break a piece off and notice that the "
"original crystal grows the lost piece back. You decide to stuff the entire "
"patch into a pouch and take it with you."
msgstr ""
"Keď sa ukrývaš pred búrkou v malej jaskyni, v jednom rohu si všimneš malý "
"kúsok kryštálu. Zo zvedavosti kúsok odlomíš a všimneš si, že pôvodný kryštál "
"dorastá späť. Rozhodneš sa celý kúsok vložiť do vrecka a vziať si ho so "
"sebou."

msgid "Spiked Helm"
msgstr "Ostnatá prilba"

msgid ""
"Your army is ambushed by a small tribe of wild (and none too bright) Orcs. "
"You fend them off easily and the survivors flee in all directions. One of "
"the Orcs was wearing a polished spiked helm. Figuring it will make a good "
"souvenir, you take it."
msgstr ""
"Tvoju armádu prepadne malý kmeň divokých (a nie príliš bystrých) Orkov. "
"Ľahko ich odrazíte a tí, čo prežili, utekajú na všetky strany. Jeden z orkov "
"mal na hlave vyleštenú prilbu s ostňami. Usudzuješ, že to bude dobrý "
"suvenír, a berieš si ju."

msgid "Spiked Shield"
msgstr "Ostnatý štít"

msgid ""
"You come upon a bridge spanning a dry gully. Before you can cross, a Troll "
"steps out from under the bridge and demands payment before it will permit "
"you to pass. You refuse, and the Troll charges, forcing you to slay it. You "
"take its spiked shield as a trophy."
msgstr ""
"Natrafíš na most, ktorý preklenuje suchú roklinu. Skôr ako sa ti podarí "
"prejsť, spod mosta vystúpi Trol a žiada platbu, kým ti dovolí prejsť. Keď "
"odmietneš, Trol na teba zaútočí a prinúti ťa ho zabiť. Jeho štít s ostňami "
"si zoberieš ako trofej."

msgid "White Pearl"
msgstr "Biela perla"

msgid ""
"A walk across a dry saltwater lake bed yields an unlikely prize:  A white "
"pearl amidst shattered shells and debris."
msgstr ""
"Prechádzka po vyschnutom dne slaného jazera prináša nepravdepodobnú cenu:  "
"Medzi rozbitými mušľami a troskami objavíš bielu perlu."

msgid "Black Pearl"
msgstr "Čierna perla"

msgid ""
"Rumors of a Griffin of unusual size preying upon the countryside lead you to "
"its cave lair. A quick, brutal fight dispatches the beast, and a search of "
"its foul nest turns up a huge black pearl."
msgstr ""
"Zvesti o Gryfovi nezvyčajnej veľkosti, ktorý loví na vidieku, ťa zavedú do "
"jeho jaskynného brlohu. V rýchlom a brutálnom boji sa ti podarí šelmu "
"zlikvidovať a pri prehľadávaní jej ohavného hniezda nájdeš obrovskú čiernu "
"perlu."

msgid "Magic Book"
msgstr "Kniha kúziel"

msgid "The %{name} enables you to cast spells."
msgstr "%{name} ti umožňuje zosielať kúzla."

msgid "Dummy 1"
msgstr "Atrapa 1"

msgid "The reserved artifact."
msgstr "Vyhradený artefakt."

msgid "Dummy 2"
msgstr "Atrapa 2"

msgid "Dummy 3"
msgstr "Atrapa 3"

msgid "Dummy 4"
msgstr "Atrapa 4"

msgid "Spell Scroll"
msgstr "Zvitok s kúzlom"

msgid ""
"This %{name} gives your hero the ability to cast the %{spell} spell if your "
"hero has a Magic Book."
msgstr ""
"Tento %{name} dáva tvojmu hrdinovi schopnosť zoslať kúzlo %{spell}, ak má "
"tvoj hrdina Magickú knihu."

msgid ""
"You find an elaborate container which houses an old vellum scroll. The runes "
"on the container are very old, and the artistry with which it was put "
"together is stunning. As you pull the scroll out, you feel imbued with "
"magical power."
msgstr ""
"Nájdeš zložitú nádobu, v ktorej je starý pergamenový zvitok. Runy na nádobe "
"sú veľmi staré a majstrovstvo, s akým bola nádoba zostavená, je ohromujúce. "
"Keď zvitok vytiahneš, cítiš, že do teba preniká magická sila."

msgid "Arm of the Martyr"
msgstr "Paža mučeníka"

msgid ""
"The %{name} increases your spell power by %{count} but adds the undead "
"morale penalty."
msgstr ""
"%{name} zvyšuje tvoju Silu kúziel o %{count}, ale pridáva postih morálky za "
"nemŕtvych v skupine."

msgid ""
"One of the less intelligent members of your party picks up an arm off of the "
"ground. Despite its missing a body, it is still moving. Your troops find the "
"dismembered arm repulsive, but you cannot bring yourself to drop it: it "
"seems to hold some sort of magical power that influences your decision "
"making."
msgstr ""
"Jeden z menej inteligentných členov tvojej skupiny zdvihne zo zeme ruku. "
"Napriek tomu, že jej chýba telo, stále sa hýbe. Tvoji vojaci považujú "
"rozštvrtenú ruku za odpudzujúcu, ale ty sa nemôžeš prinútiť ju pustiť: zdá "
"sa, že má akúsi magickú moc, ktorá ovplyvňuje tvoje rozhodovanie."

msgid "Breastplate of Anduran"
msgstr "Anduranove prsné brnenie"

msgid "The %{name} increases your defense by %{count}."
msgstr "%{name} zvyšuje tvoju obranu o %{count}."

msgid ""
"You come upon a sign. It reads: \"Here lies the body of Anduran. Bow and "
"swear fealty, and you shall be rewarded.\" You decide to do as it says. As "
"you stand up, you feel a coldness against your skin. Looking down, you find "
"that you are suddenly wearing a gleaming, ornate breastplate."
msgstr ""
"Narazíš na značku. Je na nej napísané: \"Tu leží Anduranovo telo. Pokloň sa "
"a prisahaj vernosť a budeš odmenený.\" Rozhodneš sa urobiť tak. Keď sa "
"postavíš, pocítiš na koži chlad. Keď sa pozrieš dolu, zistíš, že zrazu máš "
"na sebe lesklé, zdobené prsné brnenie."

msgid "Broach of Shielding"
msgstr "Brošňa ochrany"

msgid ""
"The %{name} provides %{count} percent protection from Armageddon and "
"Elemental Storm, but decreases spell power by 2."
msgstr ""
"%{name} poskytuje %{count} percent ochrany pred Armagedonom a Búrkou živlov, "
"ale znižuje Silu kúzliel o 2."

msgid ""
"A kindly Sorceress thinks that your army's defenses could use a magical "
"boost. She offers to enchant the Broach that you wear on your cloak, and you "
"accept."
msgstr ""
"Láskavá Zaklínačka si myslí, že obrana tvojej armády by potrebovala magickú "
"podporu. Ponúka ti, že ti očarí brošňu, ktorú nosíš na plášti, a ty súhlasíš."

msgid "Battle Garb of Anduran"
msgstr "Anduranov bojový odev"

msgid ""
"The %{name} combines the powers of the three Anduran artifacts.  It provides "
"maximum luck and morale for your troops and gives you the Town Portal spell."
msgstr ""
"%{name} kombinuje sily troch Anduranových artefaktov.  Poskytuje maximálne "
"šťastie a morálku pre tvoje vojsko a dáva ti kúzlo Mestský portál."

msgid ""
"Out of pity for a poor peasant, you purchase a chest of old junk they are "
"hawking for too much gold. Later, as you search through it, you find it "
"contains the 3 pieces of the legendary battle garb of Anduran!"
msgstr ""
"Zo súcitu s chudobným sedliakom kúpiš truhlicu starého haraburdia, ktoré "
"predáva za príliš veľa zlata. Neskôr, keď ju prehľadáš, zistíš, že obsahuje "
"3 kusy legendárneho Anduranovho bojového odevu!"

msgid "Crystal Ball"
msgstr "Krištáľová guľa"

msgid ""
"The %{name} lets you get more specific information about monsters, enemy "
"heroes, and castles nearby the hero who holds it."
msgstr ""
"%{name} umožňuje získať konkrétnejšie informácie o bojovníkoch, "
"nepriateľských hrdinoch a hradoch v blízkosti hrdinu, ktorý ju drží."

msgid ""
"You come upon a caravan of gypsies who are feasting and fortifying their "
"bodies with mead. They call you forward and say \"If you prove that you can "
"dance the Rama-Buta, we will reward you.\" You don't know it, but try "
"anyway. They laugh hysterically, but admire your bravery, giving you a "
"Crystal Ball."
msgstr ""
"Narazíš na karavánu Rómov, ktorí hodujú a posilňujú sa medovinou. Zavolajú "
"ťa a hovoria: \"Ak dokážeš, že vieš tancovať Rama-Butu, odmeníme ťa.\" "
"Nevieš to, ale aj tak to skúsiš. Hystericky sa zasmejú, ale obdivujú tvoju "
"odvahu a dajú ti Krištáľovú guľu."

msgid "Heart of Fire"
msgstr "Ohnivé srdce"

msgid ""
"The %{name} provides %{count} percent protection from fire, but doubles the "
"damage taken from cold."
msgstr ""
"%{name} poskytuje %{count}-percentnú ochranu pred ohňom, ale zdvojnásobuje "
"poškodenie spôsobené chladom."

msgid ""
"You enter a recently burned glade and come upon a Fire Elemental sitting "
"atop a rock. It looks up, its flaming face contorted in a look of severe "
"pain. It then tosses a glowing object at you. You put up your hands to block "
"it, but it passes right through them and sears itself into your chest."
msgstr ""
"Vstúpiš na nedávno vypálenú paseku a narazíš na Ohnivého elementála, ktorý "
"sedí na vrchole skaly. Pozerá sa na teba a jeho ohnivá tvár je skreslená "
"výrazom silnej bolesti. Potom na teba hodí žiariaci predmet. Zdvihneš ruky, "
"aby si ho zablokoval, ale prejde cez ne a zabodne sa ti do hrude."

msgid "Heart of Ice"
msgstr "Ľadové srdce"

msgid ""
"The %{name} provides %{count} percent protection from cold, but doubles the "
"damage taken from fire."
msgstr ""
"%{name} poskytuje %{count}-percentnú ochranu pred chladom, ale zdvojnásobuje "
"poškodenie spôsobené ohňom."

msgid ""
"Suddenly, a biting coldness engulfs your body. You seize up, falling from "
"your horse. The pain subsides, but you still feel as if your chest is "
"frozen.  As you pick yourself up off of the ground, you hear hearty "
"laughter. You turn around just in time to see a Frost Giant run off into the "
"woods and disappear."
msgstr ""
"Tvoje telo zrazu pohltí štipľavý chlad. Zmocní sa ťa strach a spadneš z "
"koňa. Bolesť ustupuje, ale stále máš pocit, akoby ti zamrzol hrudník.  Keď "
"sa zdvihnete zo zeme, počujete silný smiech. Otočíš sa práve včas, aby si "
"videl, ako mrazivý obor uteká do lesa a mizne."

msgid "Helmet of Anduran"
msgstr "Anduranova prilba"

msgid ""
"You spy a gleaming object poking up out of the ground. You send a member of "
"your party over to investigate. He comes back with a golden helmet in his "
"hands. You realize that it must be the helmet of the legendary Anduran, the "
"only man who was known to wear solid gold armor."
msgstr ""
"Zo zeme vyčnieva lesklý predmet. Pošleš jedného člena svojej skupiny, aby to "
"preskúmal. Vráti sa so zlatou prilbou v rukách. Uvedomuješ si, že to musí "
"byť prilba legendárneho Andurana, jediného človeka, o ktorom sa vedelo, že "
"nosí zbroj z čistého zlata."

msgid "Holy Hammer"
msgstr "Sväté kladivo"

msgid ""
"You come upon a battle where a Paladin has been mortally wounded by a group "
"of Zombies. He asks you to take his hammer and finish what he started.  As "
"you pick it up, it begins to hum, and then everything becomes a blur. The "
"Zombies lie dead, the hammer dripping with blood. You strap it to your belt."
msgstr ""
"Natrafíš na bitku, v ktorej skupina Zombíkov smrteľne zranila Paladína. "
"Požiada o prevzatie jeho kladiva a dokončenie toho, čo začal.  Keď ho "
"zdvihneš, začne hučať a potom sa všetko rozmazáva. Zombíci ležia mŕtvi a z "
"kladiva kvapká krv. Pripevníš si ho k opasku."

msgid "Legendary Scepter"
msgstr "Legendárne žezlo"

msgid "The %{name} adds %{count} points to all attributes."
msgstr "%{name} pridáva %{count} bodov ku všetkým atribútom."

msgid ""
"Upon cresting a small hill, you come upon a ridiculous looking sight. A "
"Sprite is attempting to carry a Scepter that is almost as big as it is. "
"Trying not to laugh, you ask, \"Need help?\" The Sprite glares at you and "
"answers: \"You think this is funny? Fine. You can carry it. I much prefer "
"flying anyway.\""
msgstr ""
"Keď zdoláš menší kopec, uvidíš smiešne vyzerajúci úkaz. Víla sa pokúša niesť "
"žezlo, ktoré je takmer také veľké ako ona sama. Snažíš sa nesmiať a pýtaš "
"sa: \"Potrebuješ pomoc?\" Víla sa na teba pozrie a odpovie: \"Myslíš si, že "
"je to smiešne? Dobre. Môžeš to niesť ty. Aj tak mám radšej lietanie.\""

msgid "Masthead"
msgstr "Hrot sťažňa"

msgid "The %{name} boosts your luck and morale by %{count} each in sea combat."
msgstr "%{name} zvyšuje tvoje šťastie a morálku v námornom boji o %{count}."

msgid ""
"An old seaman tells you a tale of an enchanted masthead that he used in his "
"youth to rally his crew during times of trouble. He then hands you a faded "
"map that shows where he hid it. After much exploring, you find it stashed "
"underneath a nearby dock."
msgstr ""
"Starý námorník ti rozpovie príbeh o začarovanom sťažni, ktorý v mladosti "
"používal na zhromaždenie posádky v ťažkých časoch. Potom ti podá vyblednutú "
"mapu, ktorá ukazuje, kde ho ukryl. Po dlhom skúmaní ho nájdeš ukrytý pod "
"neďalekým prístavom."

msgid "Sphere of Negation"
msgstr "Guľa negácie"

msgid "The %{name} disables all spell casting, for both sides, in combat."
msgstr "%{name} znemožňuje obom stranám v boji zosielanie všetkých kúziel."

msgid ""
"You stop to help a Peasant catch a runaway mare. To show his gratitude, he "
"hands you a tiny sphere. As soon as you grasp it, you feel the magical "
"energy drain from your limbs..."
msgstr ""
"Zastavíš, a pomôžeš sedliakovi chytiť zabehnutú kobylu. Na znak vďaky ti "
"podá malú guľôčku. Len čo ju uchopíš, pocítiš, ako ti z končatín vyprcháva "
"magická energia..."

msgid "Staff of Wizardry"
msgstr "Čarodejnícka palica"

msgid "The %{name} boosts your spell power by %{count}."
msgstr "%{name} zvýši tvoju Silu kúziel o %{count}."

msgid ""
"While out scaring up game, your troops find a mysterious staff levitating "
"about three feet off of the ground. They hand it to you, and you notice an "
"inscription. It reads: \"Brains best brawn and magic beats might. Heed my "
"words, and you'll win every fight.\""
msgstr ""
"Počas plašenia zveri nájdu tvoji vojaci záhadnú palicu, ktorá levituje asi "
"tri stopy nad zemou. Podajú ti ju a ty si všimneš nápis. Stojí na ňom: "
"\"Mozog prekonáva silu a mágia poráža moc. Počúvaj moje slová a vyhráš každý "
"boj.\""

msgid "Sword Breaker"
msgstr "Lámač mečov"

msgid "The %{name} increases your defense by %{count} and attack by 1."
msgstr "%{name} zvyšuje tvoju obranu o %{count} a útok o 1."

msgid ""
"A former Captain of the Guard admires your quest and gives you the enchanted "
"Sword Breaker that he relied on during his tour of duty."
msgstr ""
"Bývalý kapitán stráže obdivuje tvoju misiu a daruje ti zakliaty Lamač mečov, "
"na ktorý sa spoliehal počas svojej služby."

msgid ""
"A Troll stops you and says: \"Pay me 5,000 gold, or the Sword of Anduran "
"will slay you where you stand.\" You refuse. The troll grabs the sword "
"hanging from its belt, screams in pain, and runs away. Picking up the fabled "
"sword, you give thanks that half-witted Trolls tend to grab the wrong end of "
"sharp objects."
msgstr ""
"Zastaví ťa Trol a povie: \"Zaplať mi 5000 zlatých, inak ťa Anduranov meč "
"zabije na mieste.\" Odmietneš. Trol chytí meč zavesený na opasku, skríkne od "
"bolesti a utečie. Zdvihneš bájny meč a poďakuješ sa, že polointeligentní "
"trollovia majú tendenciu uchopiť ostré predmety za nesprávny koniec."

msgid "Sword of Anduran"
msgstr "Anduranov meč"

msgid "Spade of Necromancy"
msgstr "Rýľ nekromancie"

msgid "The %{name} gives you increased necromancy skill."
msgstr "%{name} ti dáva zvýšenú schopnosť nekromancie."

msgid ""
"A dirty shovel has been thrust into a dirt mound nearby. Upon investigation, "
"you discover it to be the enchanted shovel of the Gravediggers, long thought "
"lost by mortals."
msgstr ""
"Do neďalekej kopy hliny bola zapichnutá špinavá lopata. Po preskúmaní "
"zistíš, že je to zakliata lopata Hrobárov, ktorú smrteľníci dlho považovali "
"za stratenú."

msgid "Wood"
msgstr "Drevo"

msgid "Mercury"
msgstr "Ortuť"

msgid "Ore"
msgstr "Ruda"

msgid "Sulfur"
msgstr "Síra"

msgid "Crystal"
msgstr "Kryštál"

msgid "Gems"
msgstr "Drahokamy"

msgid "Gold"
msgstr "Zlato"

msgid ""
"There are seven resources in Heroes 2, used to build and improves castles, "
"purchase troops and recruit heroes. Gold is the most common, required for "
"virtually everything. Wood and ore are used for most buildings. Gems, "
"Mercury, Sulfur and Crystal are rare magical resources used for the most "
"powerful creatures and buildings."
msgstr ""
"V Heroes 2 je sedem zdrojov, ktoré sa používajú na stavbu a vylepšovanie "
"hradov, nákup jednotiek a nábor hrdinov. Zlato je najbežnejšie, vyžaduje sa "
"prakticky na všetko. Na väčšinu budov sa používa Drevo a Ruda. Drahokamy, "
"Ortuť, Síra a Kryštál sú vzácne magické zdroje používané pre najmocnejšie "
"bytosti a budovy."

msgid ""
"Causes a giant fireball to strike the selected area, damaging all nearby "
"creatures."
msgstr ""
"Spôsobí, že vybranú oblasť zasiahne obrovská ohnivá guľa, ktorá poškodí "
"všetky okolité tvory."

msgid "Fireball"
msgstr "Ohnivá guľa"

msgid "Fireblast"
msgstr "Výbuch ohňa"

msgid ""
"An improved version of fireball, fireblast affects two hexes around the "
"center point of the spell, rather than one."
msgstr ""
"Vylepšená verzia ohnivej gule, ohnivý výbuch pôsobí na dva hexy okolo "
"stredového bodu kúzla namiesto jedného."

msgid "Causes a bolt of electrical energy to strike the selected creature."
msgstr "Spôsobí, že vybraného tvora zasiahne výboj elektrickej energie."

msgid "Lightning Bolt"
msgstr "Blesk"

msgid "Chain Lightning"
msgstr "Reťazový blesk"

msgid ""
"Causes a bolt of electrical energy to strike a selected creature, then "
"strike the nearest creature with half damage, then strike the NEXT nearest "
"creature with half again damage, and so on, until it becomes too weak to be "
"harmful.  Warning:  This spell can hit your own creatures!"
msgstr ""
"Spôsobí, že výboj elektrickej energie zasiahne vybraného tvora, potom "
"zasiahne najbližšieho tvora s polovičným poškodením, potom zasiahne ĎALŠIEHO "
"najbližšieho tvora opäť s polovičným poškodením a tak ďalej, až kým nie je "
"príliš slabý na to, aby bol škodlivý.  Varovanie:  Toto kúzlo môže zasiahnuť "
"aj tvoje tvory!"

msgid "Teleport"
msgstr "Teleport"

msgid ""
"Teleports the creature you select to any open position on the battlefield."
msgstr "Teleportuje vybranú bytosť na ľubovoľné voľné miesto na bojisku."

msgid "Cure"
msgstr "Liečenie"

msgid ""
"Removes all negative spells cast upon one of your units, and restores up to "
"%{count} HP per level of spell power."
msgstr ""
"Odstráni všetky negatívne kúzla zoslané na jednu z vašich jednotiek a obnoví "
"až %{count} zdravia za úroveň Sily kúziel."

msgid "Mass Cure"
msgstr "Hromadné liečenie"

msgid ""
"Removes all negative spells cast upon your forces, and restores up to "
"%{count} HP per level of spell power, per creature."
msgstr ""
"Odstráni všetky negatívne kúzla zoslané na tvoje vojsko a obnoví až %{count} "
"zdravia na úroveň sily kúziel, na každého tvora."

msgid "Resurrect"
msgstr "Vzkriesenie"

msgid "Resurrects creatures from a damaged or dead unit until end of combat."
msgstr "Oživuje bytosti z poškodenej alebo mŕtvej jednotky až do konca boja."

msgid "Resurrect True"
msgstr "Vzkriesenie pravé"

msgid "Resurrects creatures from a damaged or dead unit permanently."
msgstr "Trvalo oživuje bytosti z poškodenej alebo mŕtvej jednotky."

msgid "Haste"
msgstr "Zhon"

msgid "Increases the speed of any creature by %{count}."
msgstr "Zvýši rýchlosť ľubovoľného tvora o %{count}."

msgid "Increases the speed of all of your creatures by %{count}."
msgstr "Zvyšuje rýchlosť všetkých tvojich bytostí o %{count}."

msgid "Mass Haste"
msgstr "Hromadný zhon"

msgid "Slows target to half movement rate."
msgstr "Spomalí cieľ na polovicu rýchlosti pohybu."

msgid "spell|Slow"
msgstr "Spomalenie"

msgid "Mass Slow"
msgstr "Hromadné spomalenie"

msgid "Slows all enemies to half movement rate."
msgstr "Spomaľuje všetkých nepriateľov na polovicu rýchlosti pohybu."

msgid "Clouds the affected creatures' eyes, preventing them from moving."
msgstr "Zakryje oči postihnutých tvorov a zabráni im v pohybe."

msgid "spell|Blind"
msgstr "Slepota"

msgid "Bless"
msgstr "Požehnanie"

msgid "Causes the selected creatures to inflict maximum damage."
msgstr "Zapríčiní, že vybrané bytosti spôsobia maximálne poškodenie."

msgid "Causes all of your units to inflict maximum damage."
msgstr "Zapríčiní, že všetky tvoje jednotky spôsobia maximálne poškodenie."

msgid "Mass Bless"
msgstr "Hromadné požehnanie"

msgid "Magically increases the defense skill of the selected creatures."
msgstr "Magicky zvýši obrannú schopnosť vybraných tvorov."

msgid "Stoneskin"
msgstr "Kamenná koža"

msgid ""
"Increases the defense skill of the targeted creatures.  This is an improved "
"version of Stoneskin."
msgstr ""
"Zvyšuje obrannú schopnosť cielených tvorov.  Ide o vylepšenú verziu Kamennej "
"kože."

msgid "Steelskin"
msgstr "Oceľová koža"

msgid "Causes the selected creatures to inflict minimum damage."
msgstr "Zapríčiní, že vybrané bytosti spôsobia minimálne poškodenie."

msgid "Curse"
msgstr "Kliatba"

msgid "Causes all enemy troops to inflict minimum damage."
msgstr "Zapríčiní, že všetci nepriatelia spôsobia minimálne poškodenie."

msgid "Mass Curse"
msgstr "Hromadná kliatba"

msgid "Damages all undead in the battle."
msgstr "Poškodí všetkých nemŕtvych v boji."

msgid "Holy Word"
msgstr "Sväté slovo"

msgid ""
"Damages all undead in the battle.  This is an improved version of Holy Word."
msgstr ""
"Poškodí všetkých nemŕtvych v boji.  Toto je vylepšená verzia Svätého slova."

msgid "Holy Shout"
msgstr "Svätý výkrik"

msgid "Anti-Magic"
msgstr "Protimágia"

msgid "Prevents harmful magic against the selected creatures."
msgstr "Bráni škodlivým kúzlam proti vybraným tvorom."

msgid "Dispel Magic"
msgstr "Rozptýliť mágiu"

msgid "Removes all magic spells from a single target."
msgstr "Odstráni z jedného cieľa všetky kúzla."

msgid "Mass Dispel"
msgstr "Hromadné rozptýlenie"

msgid "Removes all magic spells from all creatures."
msgstr "Odstráni všetky kúzla zo všetkých tvorov."

msgid "Causes a magic arrow to strike the selected target."
msgstr "Spôsobí, že magická strela zasiahne vybraný cieľ."

msgid "Magic Arrow"
msgstr "Čarovný šíp"

msgid "Berserker"
msgstr "Amok"

msgid "Causes a creature to attack its nearest neighbor."
msgstr "Spôsobí, že tvor zaútočí na svojho najbližšieho suseda."

msgid "Armageddon"
msgstr "Armagedon"

msgid ""
"Holy terror strikes the battlefield, causing severe damage to all creatures."
msgstr ""
"Svätý teror zasiahne bojisko a spôsobí vážne poškodenie všetkým stvoreniam."

msgid "Elemental Storm"
msgstr "Búrka živlov"

msgid "Magical elements pour down on the battlefield, damaging all creatures."
msgstr "Magické živly sa valia na bojisko a poškodzujú všetky bytosti."

msgid ""
"A rain of rocks strikes an area of the battlefield, damaging all nearby "
"creatures."
msgstr ""
"Na oblasť bojiska dopadne dážď kameňov, ktorý poškodí všetky okolité tvory."

msgid "Meteor Shower"
msgstr "Pád kameňov"

msgid "Paralyze"
msgstr "Paralýza"

msgid "The targeted creatures are paralyzed, unable to move or retaliate."
msgstr "Cieľové bytosti sú paralyzované, neschopné pohybu alebo odvety."

msgid "Hypnotize"
msgstr "Hypnóza"

msgid ""
"Brings a single enemy unit under your control if its hits are less than "
"%{count} times the caster's spell power."
msgstr ""
"Privedie jednu nepriateľskú jednotku pod tvoju kontrolu, ak je jej HP menej "
"ako %{count} násobok Sily kúziel zosielateľa."

msgid "Cold Ray"
msgstr "Lúč chladu"

msgid "Drains body heat from a single enemy unit."
msgstr "Odčerpá telesné teplo z jednej nepriateľskej jednotky."

msgid "Cold Ring"
msgstr "Prstenec chladu"

msgid ""
"Drains body heat from all units surrounding the center point, but not "
"including the center point."
msgstr ""
"Odčerpá telesné teplo zo všetkých jednotiek v okolí stredového bodu, ale nie "
"z tohto bodu."

msgid "Disrupting Ray"
msgstr "Narušujúci lúč"

msgid "Reduces the defense rating of an enemy unit by three."
msgstr "Zníži obranyschopnosť nepriateľskej jednotky o tri."

msgid "Damages all living (non-undead) units in the battle."
msgstr "Poškodí všetky živé (nie nemŕtve) jednotky v bitke."

msgid "Death Ripple"
msgstr "Poryv smrti"

msgid "Death Wave"
msgstr "Vlna smrti"

msgid ""
"Damages all living (non-undead) units in the battle.  This spell is an "
"improved version of Death Ripple."
msgstr ""
"Poškodí všetky živé (nie nemŕtve) jednotky v bitke.  Toto kúzlo je "
"vylepšenou verziou Poryvu smrti."

msgid "Dragon Slayer"
msgstr "Drakobijec"

msgid "Greatly increases a unit's attack skill vs. Dragons."
msgstr "Výrazne zvyšuje útočné schopnosti jednotky proti drakom."

msgid "Blood Lust"
msgstr "Krvilačnosť"

msgid "Increases a unit's attack skill."
msgstr "Zvyšuje útočné schopnosti jednotky."

msgid "Animate Dead"
msgstr "Animácia mŕtvych"

msgid "Resurrects creatures from a damaged or dead undead unit permanently."
msgstr "Trvalo oživí bytosti z poškodenej alebo zabitej nemŕtvej jednotky."

msgid "Mirror Image"
msgstr "Zrkadlový obraz"

msgid ""
"Creates an illusionary unit that duplicates one of your existing units.  "
"This illusionary unit does the same damages as the original, but will vanish "
"if it takes any damage."
msgstr ""
"Vytvorí iluzórnu jednotku, ktorá duplikuje jednu z tvojich existujúcich "
"jednotiek.  Táto iluzórna jednotka spôsobuje rovnaké poškodenie ako pôvodná "
"jednotka, ale ak dostane akékoľvek poškodenie, zmizne."

msgid "Shield"
msgstr "Štít"

msgid ""
"Halves damage received from ranged attacks for a single unit. Does not "
"affect damage received from Turrets or Ballistae."
msgstr ""
"Znižuje poškodenie z útokov na diaľku o polovicu pre jednu jednotku. "
"Nechráni pred vežami a balistami."

msgid "Mass Shield"
msgstr "Hromadný štít"

msgid ""
"Halves damage received from ranged attacks for all of your units. Does not "
"affect damage received from Turrets or Ballistae."
msgstr ""
"O polovicu znižuje poškodenie spôsobené útokom na diaľku pre všetky tvoje "
"jednotky. Nechráni pred vežami a balistami."

msgid "Summon Earth Elemental"
msgstr "Vyvolaj Zemského elementála"

msgid "Summons Earth Elementals to fight for your army."
msgstr "Vyvolá Zemských elementálov, aby bojovali za tvoju armádu."

msgid "Summon Air Elemental"
msgstr "Vyvolaj Vzdušného elementála"

msgid "Summons Air Elementals to fight for your army."
msgstr "Vyvolá Vzdušných elementálov, aby bojovali za tvoju armádu."

msgid "Summon Fire Elemental"
msgstr "Vyvolaj Ohnivého elementála"

msgid "Summons Fire Elementals to fight for your army."
msgstr "Vyvolá Ohnivých elementálov, aby bojovali za tvoju armádu."

msgid "Summon Water Elemental"
msgstr "Vyvolaj Vodného elementála"

msgid "Summons Water Elementals to fight for your army."
msgstr "Vyvolá Vodných elementálov, aby bojovali za tvoju armádu."

msgid "Damages castle walls."
msgstr "Poškodí hradné múry."

msgid "Earthquake"
msgstr "Zemetrasenie"

msgid "Causes all mines across the land to become visible."
msgstr "Spôsobí, že sa všetky bane v krajine zviditeľnia."

msgid "View Mines"
msgstr "Ukáž bane"

msgid "Causes all resources across the land to become visible."
msgstr "Spôsobí, že sa všetky suroviny v celej krajine zviditeľnia."

msgid "View Resources"
msgstr "Ukáž suroviny"

msgid "Causes all artifacts across the land to become visible."
msgstr "Spôsobí, že všetky artefakty v krajine budú viditeľné."

msgid "View Artifacts"
msgstr "Ukáž artefakty"

msgid "Causes all towns and castles across the land to become visible."
msgstr "Spôsobí, že sa zviditeľnia všetky mestá a hrady v celej krajine."

msgid "View Towns"
msgstr "Ukáž mestá"

msgid "Causes all Heroes across the land to become visible."
msgstr "Spôsobí, že sa všetci hrdinovia v celej krajine zviditeľnia."

msgid "View Heroes"
msgstr "Ukáž hrdinov"

msgid "Causes the entire land to become visible."
msgstr "Spôsobí zviditeľnenie celej krajiny."

msgid "View All"
msgstr "Ukáž všetko"

msgid "Allows the caster to view detailed information on enemy Heroes."
msgstr ""
"Umožňuje zosielateľovi zobraziť podrobné informácie o nepriateľských "
"hrdinoch."

msgid "Summon Boat"
msgstr "Vyvolaj loď"

msgid ""
"Summons the nearest unoccupied, friendly boat to an adjacent shore "
"location.  A friendly boat is one which you just built or were the most "
"recent player to occupy."
msgstr ""
"Privolá najbližšiu neobsadenú priateľskú loď na priľahlé miesto na pobreží.  "
"Priateľská loď je loď, ktorú si práve postavil alebo si ju obsadil ako "
"posledný hráč."

msgid "Allows the caster to magically transport to a nearby location."
msgstr "Umožňuje zaklínačovi magicky sa preniesť na blízke miesto."

msgid "Dimension Door"
msgstr "Dimenzionálne dvere"

msgid "Returns the caster to any town or castle currently owned."
msgstr ""
"Vráti zosielateľa do ktoréhokoľvek mesta alebo hradu, ktorý práve vlastníš."

msgid "Town Gate"
msgstr "Mestská brána"

msgid ""
"Returns the hero to the town or castle of choice, provided it is controlled "
"by you."
msgstr "Vráti hrdinu do vybraného mesta alebo hradu, ak ho ovládaš."

msgid "Visions"
msgstr "Vízie"

msgid ""
"Visions predicts the likely outcome of an encounter with a neutral army camp."
msgstr ""
"Vízie predpovedajú pravdepodobný výsledok stretnutia s táborom neutrálnej "
"armády."

msgid "Haunt"
msgstr "Zakliať baňu"

msgid ""
"Haunts a mine you control with Ghosts.  This mine stops producing "
"resources.  (If I can't keep it, nobody will!)"
msgstr ""
"Zakľaje banu, ktorú ovládaš pomocou Duchov.  Táto baňa prestane produkovať "
"suroviny.  (Ak ju nebudem môcť mať ja, nebude ju mať nikto!)"

msgid "Set Earth Guardian"
msgstr "Nasadiť zemskú stráž"

msgid "Sets Earth Elementals to guard a mine against enemy armies."
msgstr ""
"Nasadí Zemských elementálov, aby strážili baňu pred nepriateľskými armádami."

msgid "Set Air Guardian"
msgstr "Nasadiť vzdušnú stráž"

msgid "Sets Air Elementals to guard a mine against enemy armies."
msgstr ""
"Nasadí Vzdušných elementálov, aby strážili baňu pred nepriateľskými armádami."

msgid "Set Fire Guardian"
msgstr "Nasadiť ohnivú stráž"

msgid "Sets Fire Elementals to guard a mine against enemy armies."
msgstr ""
"Nasadí Ohnivých elementálov, aby strážili baňu pred nepriateľskými armádami."

msgid "Set Water Guardian"
msgstr "Nasadiť vodnú stráž"

msgid "Sets Water Elementals to guard a mine against enemy armies."
msgstr ""
"Nasadí Vodných elementálov, aby strážili baňu pred nepriateľskými armádami."

msgid "Petrification"
msgstr "Skamenenie"

msgid ""
"Turns the affected creature into stone.  A petrified creature receives half "
"damage from a direct attack."
msgstr ""
"Zmení zasiahnutého tvora na kameň.  Skamenený tvor dostane polovičné "
"poškodenie od priameho útoku."

msgid "You have no Magic Book, so you cannot cast a spell."
msgstr "Nemáš knihu kúziel, takže nemôžeš zosielať kúzla."

msgid "No spell to cast."
msgstr "Žiadne kúzla na zoslanie."

msgid "Your hero has %{point} spell points remaining."
msgstr "Tvojmu hrdinovi zostáva %{point} bodov kúziel."

msgid "View Adventure Spells"
msgstr "Zobraziť dobrodružné kúzla"

msgid "View Combat Spells"
msgstr "Zobraziť bojové kúzla"

msgid "View previous page"
msgstr "Zobraziť predchádzajúcu stranu"

msgid "View next page"
msgstr "Zobraziť ďalšiu stranu"

msgid "Close Spellbook"
msgstr "Zavrieť knihu kúziel"

msgid "View %{spell}"
msgstr "Zobraziť %{spell}"

msgid "This spell does %{damage} points of damage."
msgstr "Toto kúzlo spôsobí %{damage} bodov poškodenia."

msgid ""
"This spell summons\n"
"%{count} %{monster}."
msgstr "Pomocou tohto kúzla povoláš %{count} bojovníkov (%{monster})."

msgid "This spell restores %{hp} HP."
msgstr "Toto kúzlo obnoví %{hp} zdravia."

msgid "This spell summons %{count} %{monster} to guard the mine."
msgstr ""
"Pomocou tohto kúzla povoláš %{count} bojovníkov (%{monster}), aby strážili "
"baňu."

msgid "The nearest town is %{town}."
msgstr "Najbližšie mesto je %{town}."

msgid "This town is occupied by your hero %{hero}."
msgstr "Tvoj hrdina %{hero} obsadil toto mesto."

msgid ""
"This spell controls up to\n"
"%{hp} HP."
msgstr ""
"Toto kúzlo ovláda do\n"
"%{hp} zdravia."

msgid "The ultimate artifact is really the %{name}."
msgstr "Ultimátny artefakt je v skutočnosti %{name}."

msgid "The ultimate artifact may be found in the %{name} regions of the world."
msgstr "Ultimátny artefakt sa nachádza v regióne %{name}."

msgid "north-west"
msgstr "severozápad"

msgid "north"
msgstr "sever"

msgid "north-east"
msgstr "severovýchod"

msgid "west"
msgstr "západ"

msgid "center"
msgstr "stred"

msgid "east"
msgstr "východ"

msgid "south-west"
msgstr "juhozápad"

msgid "south"
msgstr "juh"

msgid "south-east"
msgstr "juhovýchod"

msgid "The truth is out there."
msgstr "Pravda je tam vonku."

msgid "The dark side is stronger."
msgstr "Temná sila je silnejšia."

msgid "The end of the world is near."
msgstr "Koniec sveta sa blíži."

msgid "The bones of Lord Slayer are buried in the foundation of the arena."
msgstr "Kosti Lorda Slayera sú zahrabané v základoch arény."

msgid "A Black Dragon will take out a Titan any day of the week."
msgstr "Čierny drak zloží Titána aj o polnoci."

msgid "He told her: Yada yada yada...  and then she said: Blah, blah, blah..."
msgstr "Povedal jej: Jada jada jada...  a ona na to že: Blá, blá, blá..."

msgid "An unknown force is being resurrected..."
msgstr "Neznáma sila je vzkriesená..."

msgid ""
"Check the newest version of the game at\n"
"https://github.com/ihhub/\n"
"fheroes2/releases"
msgstr ""
"Pozri si najnovšiu verziu hry na\n"
"https://github.com/ihhub/\n"
"fheroes2/releases"

#~ msgid "The %{name} protects your troops from the Dispel Magic spell."
#~ msgstr "%{name} chráni tvoje jednotky voči kúzlu rozptylu."

#~ msgid "Damg"
#~ msgstr "Pošk"

#~ msgid "guildWell|EXIT"
#~ msgstr "ODÍĎ"<|MERGE_RESOLUTION|>--- conflicted
+++ resolved
@@ -6,13 +6,8 @@
 msgstr ""
 "Project-Id-Version: fheroes2\n"
 "Report-Msgid-Bugs-To: \n"
-<<<<<<< HEAD
 "POT-Creation-Date: 2023-09-10 02:00+0000\n"
 "PO-Revision-Date: 2023-09-11 20:22+0200\n"
-=======
-"POT-Creation-Date: 2023-09-11 14:45+0000\n"
-"PO-Revision-Date: 2023-09-07 22:21+0200\n"
->>>>>>> 17739f4a
 "Last-Translator: fheroes2 team <fhomm2@gmail.com>\n"
 "Language-Team: \n"
 "Language: sk\n"
@@ -243,15 +238,12 @@
 "G\n"
 "N"
 msgstr ""
-<<<<<<< HEAD
 "K\n"
 "A\n"
 "M\n"
 "P\n"
 "A\n"
 "Ň"
-=======
->>>>>>> 17739f4a
 
 msgid ""
 "S\n"
@@ -263,7 +255,6 @@
 "R\n"
 "D"
 msgstr ""
-<<<<<<< HEAD
 "Š\n"
 "T\n"
 "A\n"
@@ -272,8 +263,6 @@
 "A\n"
 "R\n"
 "D"
-=======
->>>>>>> 17739f4a
 
 msgid "Warrior"
 msgstr "Bojovník"
