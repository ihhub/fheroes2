# Slovak translation of fheroes2
# Copyright (C) 2023 fheroes2 team <fhomm2@gmail.com>
# This file is distributed under the same license as the fheroes2 package.
#
msgid ""
msgstr ""
"Project-Id-Version: fheroes2\n"
"Report-Msgid-Bugs-To: \n"
<<<<<<< HEAD
"POT-Creation-Date: 2023-04-07 14:44+0000\n"
"PO-Revision-Date: 2023-04-13 00:14+0200\n"
=======
"POT-Creation-Date: 2023-04-10 14:28+0000\n"
"PO-Revision-Date: 2023-03-20 20:07+0100\n"
>>>>>>> bb8eba6a
"Last-Translator: fheroes2 team <fhomm2@gmail.com>\n"
"Language-Team: \n"
"Language: sk\n"
"MIME-Version: 1.0\n"
"Content-Type: text/plain; charset=UTF-8\n"
"Content-Transfer-Encoding: 8bit\n"
"Plural-Forms: nplurals=3; plural=(n==1 ? 0 : n>=2 && n<=4 ? 1 : 2);\n"
"X-Generator: Poedit 3.2.2\n"

msgid ""
"BATTLE\n"
"ONLY"
msgstr ""
"RÝCHLY\n"
"BOJ"

msgid ""
"NEW\n"
"GAME"
msgstr ""
"NOVÁ\n"
"HRA"

msgid ""
"SAVE\n"
"GAME"
msgstr ""
"ULOŽIŤ\n"
"HRU"

msgid ""
"LOAD\n"
"GAME"
msgstr ""
"NAHRAŤ\n"
"HRU"

msgid "INFO"
msgstr "INFO"

msgid "QUIT"
msgstr ""
"OPUSŤ\n"
"HRU"

msgid "CANCEL"
msgstr "ZRUŠIŤ"

msgid "ACCEPT"
msgstr "PRIJAŤ"

msgid "DECLINE"
msgstr "ODMIETNUŤ"

msgid "LEARN"
msgstr "NAUČIŤ SA"

msgid "TRADE"
msgstr "VYMENIŤ"

msgid "YES"
msgstr "ÁNO"

msgid "NO"
msgstr "NIE"

msgid "EXIT"
msgstr "PREČ"

msgid "DISMISS"
msgstr "PREPUSŤ"

msgid "UPGRADE"
msgstr "POVÝŠ"

msgid "RESTART"
msgstr "REŠTART"

msgid "HEROES"
msgstr ""

msgid ""
"TOWNS/\n"
"CASTLES"
msgstr ""

msgid "S"
msgstr "S"

msgid "M"
msgstr "M"

msgid "L"
msgstr "L"

msgid "X-L"
msgstr "X-L"

msgid "ALL"
msgstr "CELÝ"

msgid "SELECT"
msgstr ""

msgid ""
"STANDARD\n"
"GAME"
msgstr ""
"BEŽNÁ\n"
"HRA"

msgid ""
"CAMPAIGN\n"
"GAME"
msgstr "KAMPAŇ"

msgid ""
"MULTI-\n"
"PLAYER\n"
"GAME"
msgstr ""
"HRA\n"
"VIAC\n"
"HRÁČOV"

msgid "CONFIG"
msgstr "NASTAV"

msgid ""
"ORIGINAL\n"
"CAMPAIGN"
msgstr ""
"PÔVODNÁ\n"
"KAMPAŇ"

msgid ""
"EXPANSION\n"
"CAMPAIGN"
msgstr ""
"ROZŠÍRENÁ\n"
"KAMPAŇ"

msgid "HOT SEAT"
msgstr ""
"HORÚCE\n"
"KRESLO"

msgid "2 PLAYERS"
msgstr "2 HRÁČI"

msgid "3 PLAYERS"
msgstr "3 HRÁČI"

msgid "4 PLAYERS"
msgstr "4 HRÁČI"

msgid "5 PLAYERS"
msgstr "5 HRÁČOV"

msgid "6 PLAYERS"
msgstr "6 HRÁČOV"

msgid "GIFT"
msgstr "DAR"

msgid "guildWell|EXIT"
msgstr ""

msgid "DIFFICULTY"
msgstr "OBTIAŽNOSŤ"

msgid "MIN"
msgstr "MIN"

msgid "MAX"
msgstr "MAX"

msgid "OKAY"
msgstr "OK"

msgid "Warrior"
msgstr "Bojovník"

msgid "Builder"
msgstr "Staviteľ"

msgid "Explorer"
msgstr "Prieskumník"

msgid "None"
msgstr "Žiadny"

msgid "Warning"
msgstr "Pozor"

msgid ""
"Do you want to regain control from AI? The effect will take place only on "
"the next turn."
msgstr "Chceš prevziať kontrolu nad hráčom? Efekt sa prejaví v ďalšom kole."

msgid ""
"A few\n"
"%{monster}"
msgstr ""
"Zopár\n"
"%{monster}"

msgid ""
"Several\n"
"%{monster}"
msgstr ""
"Niekoľko\n"
"%{monster}"

msgid ""
"A pack of\n"
"%{monster}"
msgstr ""
"Skupina\n"
"%{monster}"

msgid ""
"Lots of\n"
"%{monster}"
msgstr ""
"Veľa\n"
"%{monster}"

msgid ""
"A horde of\n"
"%{monster}"
msgstr ""
"Horda\n"
"%{monster}"

msgid ""
"A throng of\n"
"%{monster}"
msgstr ""
"Zástup\n"
"%{monster}"

msgid ""
"A swarm of\n"
"%{monster}"
msgstr ""
"Dav\n"
"%{monster}"

msgid ""
"Zounds of\n"
"%{monster}"
msgstr ""
"Mračná\n"
"%{monster}"

msgid ""
"A legion of\n"
"%{monster}"
msgstr ""
"Légia\n"
"%{monster}"

msgid "army|Few"
msgstr "Zopár"

msgid "army|Several"
msgstr "Niekoľko"

msgid "army|Pack"
msgstr "Skupina"

msgid "army|Lots"
msgstr "Veľa"

msgid "army|Horde"
msgstr "Horda"

msgid "army|Throng"
msgstr "Zástup"

msgid "army|Swarm"
msgstr "Dav"

msgid "army|Zounds"
msgstr "Mračná"

msgid "army|Legion"
msgstr "Légia"

msgid "All %{race} troops +1"
msgstr "Všetky jednotky typu %{race} +1"

msgid "Multiple"
msgstr "Viaceré"

msgid "Troops of %{count} alignments -%{penalty}"
msgstr "Jednotky %{count} zoskupení -%{penalty}"

msgid "Some undead in group -1"
msgstr "Nemŕtvi v skupine -1"

msgid "View %{name}"
msgstr "Zobraz: %{name}"

msgid "Move the %{name} "
msgstr "Premiestni %{name}"

msgid "Move or right click to redistribute %{name}"
msgstr "Pohyb alebo pravý klik prerozdelí: %{name}"

msgid "Combine %{name} armies"
msgstr "Skombinuj armádu: %{name}"

msgid "Exchange %{name2} with %{name}"
msgstr "Vymeň: %{name2} za: %{name}"

msgid "Select %{name}"
msgstr "Vyber: %{name}"

msgid "Cannot move last troop"
msgstr "Nemožné presunúť"

msgid "Move the %{name}"
msgstr "Premiestni: %{name}"

msgid "Set Count"
msgstr "Nastav počet"

msgid "%{name} destroys half the enemy troops!"
msgid_plural "%{name} destroy half the enemy troops!"
msgstr[0] "%{name} zničil polovicu nepriateľov!"
msgstr[1] "%{name} zničili polovicu nepriateľov!"
msgstr[2] "%{name} zničili polovicu nepriateľov!"

msgid "%{name} has turned off the auto battle"
msgstr "%{name} vypol automatizovaný boj"

msgid "%{name} has turned on the auto battle"
msgstr "%{name} zapol automatizovaný boj"

msgid "Spell failed!"
msgstr "Kúzlo zlyhalo!"

msgid ""
"The Sphere of Negation artifact is in effect for this battle, disabling all "
"combat spells."
msgstr ""
"Tento boj je ovplyvnený artefaktom Guľa negácie, ktorá znemožní kúzliť."

msgid "You have already cast a spell this round."
msgstr "V tomto kole už bolo použité kúzlo."

msgid "That spell will affect no one!"
msgstr "Kúzlo nikoho neovplyvní!"

msgid "You may only summon one type of elemental per combat."
msgstr "Smieš vyvolať len jeden typ Elementála za boj."

msgid "There is no open space adjacent to your hero to summon an Elemental to."
msgstr "Blízko hrdinu nie je voľné miesto pre vyvolanie Elementála."

msgid ""
"The Moat reduces by -%{count} the defense skill of any unit and slows to "
"half movement rate."
msgstr ""
"Priekopa znižuje obranu každého o -%{count} a spomaľuje pohyb na polovicu."

msgid "Speed: %{speed}"
msgstr "Rýchlosť: %{speed}"

msgid "Speed"
msgstr "Rýchlosť"

msgid "Army Order"
msgstr "Poradie"

msgid "Off"
msgstr "Vyp"

msgid "On"
msgstr "Zap"

msgid "Auto Spell Casting"
msgstr "Kúzla počas auto boja"

msgid "Grid"
msgstr "Mriežka"

msgid "Shadow Movement"
msgstr "Tieň pohybu"

msgid "Shadow Cursor"
msgstr "Tieň kurzora"

msgid "Audio"
msgstr "Zvuk"

msgid "Settings"
msgstr "Nastavenia"

msgid "Configure"
msgstr "Konfiguruj"

msgid "Hot Keys"
msgstr "Skratky"

msgid "Damage Info"
msgstr "Info škôd"

msgid "Set the speed of combat actions and animations."
msgstr "Nastav rýchlosť bojových akcií a animácií."

msgid "Toggle to display army order during the battle."
msgstr "Zmeň zobrazenie poradia armády počas boja."

msgid ""
"Toggle whether or not the computer will cast spells for you when auto combat "
"is on. (Note: This does not affect spell casting for computer players in any "
"way, nor does it affect quick combat.)"
msgstr ""
"Zmeň možnosť kúzlenia počas automatizovaného boja. (Viď: Toto nemá vplyv na "
"kúzlenie hráčov ovládaných počítačom ani na rýchly boj.)"

msgid ""
"Toggle the hex grid on or off. The hex grid always underlies movement, even "
"if turned off. This switch only determines if the grid is visible."
msgstr ""
"Zmeň zobrazenie mriežky. Šesťhranná mriežka je vždy základom pohybu, aj keď "
"je vypnutá. Toto nastavenie má vplyv len na viditeľnosť mriežky."

msgid ""
"Toggle on or off shadows showing where your creatures can move and attack."
msgstr ""
"Zapne alebo vypne tiene ukazujúce kde sa bojovníci smú pohnúť alebo útočiť."

msgid ""
"Toggle on or off a shadow showing the current hex location of the mouse "
"cursor."
msgstr "Zapne alebo vypne tieň zobrazujúci aktuálnu pozíciu kurzora v mriežke."

msgid "Change the audio settings of the game."
msgstr "Zmeň nastavenie zvuku hry."

msgid "Check and configure all the hot keys present in the game."
msgstr "Prezri a nastav všetky klávesové skratky hry."

msgid "Toggle to display damage information during the battle."
msgstr "Zmeň zobrazenie informácie o poškodení počas boja."

msgid "Exit this menu."
msgstr "Odíď z menu."

msgid "Okay"
msgstr "Ok"

msgid "The enemy has surrendered!"
msgstr "Nepriateľ sa vzdal!"

msgid "The enemy has fled!"
msgstr "Nepriateľ utiekol!"

msgid "A glorious victory!"
msgstr "Slávne víťazstvo!"

msgid "For valor in combat, %{name} receives %{exp} experience."
msgstr "Za odvahu v boji, %{name} získava %{exp} skúseností."

msgid "The cowardly %{name} flees from battle."
msgstr "%{name} zbabelo uteká z boja."

msgid "%{name} surrenders to the enemy, and departs in shame."
msgstr "%{name} sa vzdáva nepriateľovi a hanobne odchádza."

msgid "Your force suffer a bitter defeat, and %{name} abandons your cause."
msgstr "Tvoje vojská sú porazené a %{name} sa ťa vzdáva."

msgid "Your force suffer a bitter defeat."
msgstr "Tvoje vojská sú porazené."

msgid "Battlefield Casualties"
msgstr "Obete boja"

msgid "Attacker"
msgstr "Útočník"

msgid "Defender"
msgstr "Obránca"

msgid "As you reach for the %{name}, it mysteriously disappears."
msgstr "Akonáhle siahaš po %{name}, náhle mizne."

msgid "As your enemy reaches for the %{name}, it mysteriously disappears."
msgstr "Akonáhle nepriateľ siaha po %{name}, náhle mizne."

msgid "You have captured an enemy artifact!"
msgstr "Získal si nepriateľov artefakt!"

msgid "Necromancy!"
msgstr "Nekromancia!"

msgid ""
"Practicing the dark arts of necromancy, you are able to raise %{count} of "
"the enemy's dead to return under your service as %{monster}."
msgstr ""
"Praktizovaním temného umenia nekromancie dokážeš vzkriesiť %{count} z "
"mŕtvych nepriateľa aby ti slúžili ako %{monster}."

msgid "%{name} the %{race}"
msgstr "%{race} %{name}"

msgid "Captain of %{name}"
msgstr "Kapitán: %{name}"

msgid "Attack"
msgstr "Útok"

msgid "Defense"
msgstr "Obrana"

msgid "Spell Power"
msgstr "Sila kúziel"

msgid "Knowledge"
msgstr "Vedomosti"

msgid "Morale"
msgstr "Morálka"

msgid "Luck"
msgstr "Šťastie"

msgid "Spell Points"
msgstr "Body kúzla"

msgid "Hero's Options"
msgstr "Ukáž hrdinu"

msgid "Cast Spell"
msgstr "Kúzli"

msgid "Retreat"
msgstr "Uteč"

msgid "Surrender"
msgstr "Vzdaj sa"

msgid "Cancel"
msgstr "Zrušiť"

msgid "Hero Screen"
msgstr "Okno hrdinu"

msgid "Captain's Options"
msgstr "Možnosti kapitána"

msgid ""
"Cast a magical spell. You may only cast one spell per combat round. The "
"round is reset when every creature has had a turn."
msgstr ""
"Čarovať magické kúzlo. Smieš zoslať len jedno kúzlo počas kola. Po skončení "
"pohybu všetkých bojovníkov je kolo obnovené."

msgid ""
"Retreat your hero, abandoning your creatures. Your hero will be available "
"for you to recruit again, however, the hero will have only a novice hero's "
"forces."
msgstr ""
"Ustúp s hrdinom, čo opustí tvoje jednotky. Hrdina bude k dispozícii na "
"najatie, ale bude mať len základné jednotky."

msgid ""
"Surrendering costs gold. However if you pay the ransom, the hero and all of "
"his or her surviving creatures will be available to recruit again."
msgstr ""
"Vzdanie sa stojí zlato. Avšak pokiaľ zaplatíš, hrdina a zostávajúce jednotky "
"budú k dispozícii k nájmu."

msgid "Open Hero Screen to view full information about the hero."
msgstr "Otvor okno hrdinu pre zobrazenie informácií o hrdinovi."

msgid "Return to the battle."
msgstr "Späť do boja."

msgid "Not enough gold (%{gold})"
msgstr "Málo zlata (%{gold})"

msgid "%{name} states:"
msgstr "%{name} hovorí:"

msgid "Captain of %{name} states:"
msgstr "Kapitán z: %{name} hovorí:"

msgid ""
"\"I will accept your surrender and grant you and your troops safe passage "
"for the price of %{price} gold.\""
msgstr ""
"\"Prijmem tvoje vzdanie sa a umožním tebe a tvojim vojskám prechod za "
"%{price} zlata.\""

msgid "View %{monster} info"
msgstr "Zobraz info o: %{monster}"

msgid "Fly %{monster} here"
msgstr "Leť sem s: %{monster}"

msgid "Move %{monster} here"
msgstr "Premiestni: %{monster}"

msgid "Shoot %{monster}"
msgstr "Strel do: %{monster}"

msgid "(1 shot left)"
msgid_plural "(%{count} shots left)"
msgstr[0] "(ostáva 1 strela)"
msgstr[1] "(ostávajú %{count} strely)"
msgstr[2] "(ostáva %{count} striel)"

msgid "Attack %{monster}"
msgstr "Útok na: %{monster}"

msgid "Turn %{turn}"
msgstr "%{turn}. kolo"

msgid "Teleport here"
msgstr "Teleport sem"

msgid "Invalid teleport destination"
msgstr "Neplatný cieľ teleportu"

msgid "Cast %{spell} on %{monster}"
msgstr "Kúzli %{spell} na: %{monster}"

msgid "Cast %{spell}"
msgstr "Kúzli %{spell}"

msgid "Select spell target"
msgstr "Urči cieľ kúzla"

msgid "View Ballista info"
msgstr "Zobraz info o balistovi"

msgid "Ballista"
msgstr "Balista"

msgid "Enable auto combat"
msgstr "Povoľ automatizovaný boj"

msgid "Allows the computer to fight out the battle for you."
msgstr "Umožní počítaču vybojovať boj za teba."

msgid "Auto Combat"
msgstr "Auto boj"

msgid "Customize system options"
msgstr "Nastav systémové možnosti"

msgid "Allows you to customize the combat screen."
msgstr "Umožní ti nastaviť obrazovku boja."

msgid "System Options"
msgstr "Systémové nastavenia"

msgid "Skip this unit"
msgstr "Preskoč túto jednotku"

msgid "Skip"
msgstr "Preskoč"

msgid ""
"Skips the current creature. The current creature ends its turn and does not "
"get to go again until the next round."
msgstr ""
"Preskoč bojovníka. Terajší bojovník ukončí svoje kolo a ďalej nebude k "
"dispozícii do ďalšieho kola."

msgid "View Captain's options"
msgstr "Zobraz možnosti kapitána"

msgid "View Hero's options"
msgstr "Zobraz možnosti hrdinu"

msgid "View opposing Captain"
msgstr "Zobraz kapitána nepriateľa"

msgid "View opposing Hero"
msgstr "Zobraz hrdinu nepriateľa"

msgid "Hide logs"
msgstr "Skry zápis"

msgid "Show logs"
msgstr "Ukáž zápis"

msgid "Message Bar"
msgstr "Panel správ"

msgid "Shows the results of individual monster's actions."
msgstr "Ukáže výsledky činností jednotlivých bojovníkov."

msgid "Are you sure you want to finish the battle in auto mode?"
msgstr "Určite chceš dokončiť boj v automatizovanom móde?"

msgid "%{name} skip their turn."
msgstr "%{name} vynecháva kolo."

msgid "%{attacker} does %{damage} damage."
msgid_plural "%{attacker} do %{damage} damage."
msgstr[0] "%{attacker} pôsobí poškodenie veľkosti %{damage}."
msgstr[1] "%{attacker} pôsobia poškodenie veľkosti %{damage}."
msgstr[2] "Jednotka %{attacker} pôsobí poškodenie veľkosti %{damage}."

msgid "1 creature perishes."
msgid_plural "%{count} creatures perish."
msgstr[0] "1 bojovník zahynul."
msgstr[1] "%{count} bojovníci zahynuli."
msgstr[2] "%{count} bojovníkov zahynulo."

msgid "1 %{defender} perishes."
msgid_plural "%{count} %{defender} perish."
msgstr[0] "1 %{defender} zahynul/a."
msgstr[1] "%{count} %{defender} zahynuli."
msgstr[2] "%{count} %{defender} zahynulo."

msgid "1 soul is incorporated."
msgid_plural "%{count} souls are incorporated."
msgstr[0] "1 duša je začlenená."
msgstr[1] "%{count} duše sú začlenené."
msgstr[2] "%{count} duší je začlenených."

msgid "1 %{unit} is revived."
msgid_plural "%{count} %{unit} are revived."
msgstr[0] "1 %{unit} je oživený/á."
msgstr[1] "%{count} %{unit} sú oživení/é."
msgstr[2] "%{count} %{unit} je oživených."

msgid "Moved %{monster}: from [%{src}] to [%{dst}]."
<<<<<<< HEAD
msgstr "Presun - %{monster}: od [%{src}] na [%{dst}]."
=======
msgstr "Presunuté - %{monster}: od [%{src}] na [%{dst}]."
>>>>>>> bb8eba6a

msgid "The %{name} resist the spell!"
msgstr "Jednotka %{name} odoláva kúzlu!"

msgid "%{name} casts %{spell} on the %{troop}."
msgstr "%{name} kúzli %{spell} na: %{troop}."

msgid "%{name} casts %{spell}."
msgstr "%{name} kúzli %{spell}."

msgid "The %{spell} does %{damage} damage to one undead creature."
msgstr "Kúzlo %{spell} pôsobí %{damage} poškodenia nemŕtvej jednotke."

msgid "The %{spell} does %{damage} damage to all undead creatures."
msgstr "Kúzlo %{spell} pôsobí %{damage} poškodenia všetkým nemŕtvym."

msgid "The %{spell} does %{damage} damage, %{count} creatures perish."
msgstr "Kúzlo %{spell} pôsobí %{damage} poškodenia, %{count} jednotiek hynie."

msgid "The %{spell} does %{damage} damage."
msgstr "Kúzlo %{spell} pôsobí %{damage} poškodenia."

msgid "The %{spell} does %{damage} damage to one living creature."
msgstr "Kúzlo %{spell} pôsobí %{damage} poškodenia živej jednotke."

msgid "The %{spell} does %{damage} damage to all living creatures."
msgstr "Kúzlo %{spell} pôsobí %{damage} poškodenia všetkým živým."

msgid "The %{attacker}' attack blinds the %{target}!"
msgstr "Útok od: %{attacker} oslepuje: %{target}!"

msgid "The %{attacker}' gaze turns the %{target} to stone!"
msgstr "Pohľad od: %{attacker} mení: %{target} na kameň!"

msgid "The %{attacker}' curse falls upon the %{target}!"
msgstr "Kliatba: %{attacker} padá na: %{target}!"

msgid "The %{target} are paralyzed by the %{attacker}!"
msgstr "Útok od: %{attacker} paralyzuje: %{target}!"

msgid "The %{attacker} dispel all good spells on your %{target}!"
msgstr "Útok od: %{attacker} ruší všetky dobré kúzla, ktoré má: %{target}!"

msgid "The %{attacker} cast %{spell} on %{target}!"
msgstr "%{attacker} kúzli/a %{spell} na: %{target}!"

msgid "Bad luck descends on the %{attacker}."
msgstr "Smola padá na: %{attacker}."

msgid "Good luck shines on the %{attacker}."
msgstr "Šťastie je na strane: %{attacker}."

msgid "High morale enables the %{monster} to attack again."
msgstr "Vysoká morálka umožňuje útočiť znovu pre: %{monster}."

msgid "Low morale causes the %{monster} to freeze in panic."
msgstr "Nízka morálka spôsobuje, že jednotka %{monster} mrzne v panike."

msgid "%{tower} does %{damage} damage."
msgstr "%{tower} pôsobí %{damage} poškodenia."

msgid "The mirror image is created."
msgstr "Zrkadlový obraz je vytvorený."

msgid "The mirror image is destroyed!"
msgstr "Zrkadlový obraz je zničený!"

msgid "Are you sure you want to interrupt the auto battle?"
msgstr "Určite chceš prerušiť automatizovaný súboj?"

msgid "Error"
msgstr "Chyba"

msgid "No spells to cast."
msgstr "Žiadne kúzla na čarovanie."

msgid "Are you sure you want to retreat?"
msgstr "Určite chceš ustúpiť?"

msgid "Retreat disabled"
msgstr "Ústup znemožnený"

msgid "Surrender disabled"
msgstr "Vzdanie sa znemožnené"

msgid "Damage: %{max}"
msgstr "Poškodenie: %{max}"

msgid "Damage: %{min} - %{max}"
msgstr "Poškodenie: %{min} - %{max}"

msgid "Perish: %{max}"
msgstr "Zahynie: %{max}"

msgid "Perish: %{min} - %{max}"
msgstr "Zahynie: %{min} - %{max}"

msgid ""
"Through eagle-eyed observation, %{name} is able to learn the magic spell "
"%{spell}."
msgstr "Pozorovaním orlím zrakom, %{name} sa dokáže naučiť kúzlo %{spell}."

msgid "Human"
msgstr "Človek"

msgid "AI"
msgstr "UI"

msgid "Please select another hero."
msgstr "Prosím zvoľ ďalšieho hrdinu."

msgid "Set Attack Skill"
msgstr "Zvoľ zručnosť útoku"

msgid "Set Defense Skill"
msgstr "Zvoľ zručnosť obrany"

msgid "Set Power Skill"
msgstr "Zvoľ zručnosť moci"

msgid "Set Knowledge Skill"
msgstr "Zvoľ zručnosť vedomostí"

msgid "%{race1} %{name1}"
msgstr "%{race1} %{name1}"

msgid "vs"
msgstr "proti"

msgid "%{race2} %{name2}"
msgstr "%{race2} %{name2}"

msgid "Monsters"
msgstr "Bojovníci"

msgid "N/A"
msgstr "nie je"

msgid "Left Turret"
msgstr "Ľavá veža"

msgid "Right Turret"
msgstr "Pravá veža"

msgid "The %{name} fires with the strength of %{count} Archers"
msgstr "%{name} strieľa so silou %{count} lukostrelcov"

msgid "each with a +%{attack} bonus to their attack skill."
msgstr "s bonusom +%{attack} k ich zručnosti útoku."

msgid "The %{name} is destroyed."
msgstr "%{name} je zničený/á."

msgid ""
"The %{artifact} artifact is in effect for this battle, disabling %{spell} "
"spell."
msgstr ""
"Artefakt %{artifact} je platný pre tento boj a znemožňuje kúzlo %{spell}."

msgid "%{count} %{name} rises from the dead!"
msgid_plural "%{count} %{name} rise from the dead!"
msgstr[0] "%{count} %{name} vstáva z mŕtvych!"
msgstr[1] "%{count} %{name} vstávajú z mŕtvych!"
msgstr[2] "%{count} %{name} vstáva z mŕtvych!"

msgid "Dwarven Alliance"
msgstr "Aliancia trpaslíkov"

msgid "Sorceress Guild"
msgstr "Cech čarodejníc"

msgid "Necromancer Guild"
msgstr "Cech nekromantov"

msgid "Ogre Alliance"
msgstr "Cech zlobrov"

msgid "Dwarfbane"
msgstr "Trpasličí zmar"

msgid "Dragon Alliance"
msgstr "Dračia aliancia"

msgid "Elven Alliance"
msgstr "Aliancia elfov"

msgid "Kraeger defeated"
msgstr "Kraeger porazený"

msgid "Wayward Son"
msgstr "Spurný syn"

msgid "Uncle Ivan"
msgstr "Strýko Ivan"

msgid "Annexation"
msgstr "Anexia"

msgid "Force of Arms"
msgstr "Sila zbraní"

msgid "Save the Dwarves"
msgstr "Zachráň trpaslíkov"

msgid "Carator Mines"
msgstr "Karátorské bane"

msgid "Turning Point"
msgstr "Bod otáčania"

msgid "scenarioName|Defender"
msgstr ""

msgid "Corlagon's Defense"
msgstr "Corlagonova obrana"

msgid "The Crown"
msgstr "Koruna"

msgid "The Gauntlet"
msgstr "Výzva"

msgid "Betrayal"
msgstr "Zrada"

msgid "Final Justice"
msgstr "Konečná spravodlivosť"

msgid ""
"Roland needs you to defeat the lords near his castle to begin his war of "
"rebellion against his brother.  They are not allied with each other, so they "
"will spend most of their time fighting with one another.  Victory is yours "
"when you have defeated all of their castles and heroes."
msgstr ""

msgid ""
"The local lords refuse to swear allegiance to Roland, and must be subdued. "
"They are wealthy and powerful, so be prepared for a tough fight. Capture all "
"enemy castles to win."
msgstr ""

msgid ""
"Your task is to defend the Dwarves against Archibald's forces. Capture all "
"of the enemy towns and castles to win, and be sure not to lose all of the "
"dwarf towns at once, or the enemy will have won."
msgstr ""

msgid ""
"You will face four allied enemies in a straightforward fight for resource "
"and treasure. Capture all of the enemy castles for victory."
msgstr ""

msgid ""
"Your enemies are allied against you and start close by, so be ready to come "
"out fighting. You will need to own all four castles in this small valley to "
"win."
msgstr ""

msgid ""
"The Sorceress' guild of Noraston has requested Roland's aid against an "
"attack from Archibald's allies. Capture all of the enemy castles to win, and "
"don't lose Noraston, or you'll lose the scenario. (Hint: There is an enemy "
"castle on an island in the ocean.)"
msgstr ""

msgid ""
"Gather as large an army as possible and capture the enemy castle within 8 "
"weeks. You are opposed by only one enemy, but must travel a long way to get "
"to the enemy castle. Any troops you have in your army at the end of this "
"scenario will be with you in the final battle."
msgstr ""

msgid ""
"Find the Crown before Archibald's heroes find it. Roland will need the Crown "
"for the final battle against Archibald."
msgstr ""

msgid ""
"Three allied enemies stand before you and victory, including Lord Corlagon. "
"Roland is in a castle to the northwest, and you will lose if he falls to the "
"enemy. Remember that capturing Lord Corlagon will ensure that he will not "
"fight against you in the final scenario."
msgstr ""

msgid ""
"This is the final battle. Both you and your enemy are armed to the teeth, "
"and all are allied against you. Capture Archibald to end the war!"
msgstr ""

msgid ""
"Switching sides leaves you with three castles against the enemy's one.  This "
"battle will be the easiest one you will face for the rest of the war..."
"traitor."
msgstr ""

msgid "Barbarian Wars"
msgstr "Barbarské vojny"

msgid "First Blood"
msgstr "Prvá krv"

msgid "Necromancers"
msgstr "Nekromanti"

msgid "Slay the Dwarves"
msgstr "Pobi trpaslíkov"

msgid "Country Lords"
msgstr "Vládcovia krajov"

msgid "Dragon Master"
msgstr "Dračí majster"

msgid "Rebellion"
msgstr "Vzbura"

msgid "Apocalypse"
msgstr "Apokalypsa"

msgid "Greater Glory"
msgstr "Väčšia sláva"

msgid ""
"King Archibald requires you to defeat the three enemies in this region.  "
"They are not allied with one another, so they will spend most of their "
"energy fighting amongst themselves.  You will win when you own all of the "
"enemy castles and there are no more heroes left to fight."
msgstr ""

msgid ""
"You must unify the barbarian tribes of the north by conquering them. As in "
"the previous mission, the enemy is not allied against you, but they have "
"more resources at their disposal. You will win when you own all of the enemy "
"castles and there are no more heroes left to fight."
msgstr ""

msgid ""
"Do-gooder wizards have taken the Necromancers' castle. You must retake it to "
"achieve victory. Remember that while you start with a powerful army, you "
"have no castle and must take one within 7 days, or lose this battle. (Hint: "
"The nearest castle is to the southeast.)"
msgstr ""

msgid ""
"The dwarves need conquering before they can interfere in King Archibald's "
"plans. Roland's forces have more than one hero and many towns to start with, "
"so be ready for attack from multiple directions. You must capture all of the "
"enemy towns and castles to claim victory."
msgstr ""

msgid ""
"You must put down a peasant revolt led by Roland's forces. All are allied "
"against you, but you have Lord Corlagon, an experienced hero, to help you. "
"Capture all enemy castles to win."
msgstr ""

msgid ""
"There are two enemies allied against you in this mission. Both are well "
"armed and seek to evict you from their island. Avoid them and capture Dragon "
"City to win."
msgstr ""

msgid ""
"Your orders are to conquer the country lords that have sworn to serve "
"Roland. All of the enemy castles are unified against you. Since you start "
"without a castle, you must hurry to capture one before the end of the week. "
"Capture all enemy castles for victory."
msgstr ""

msgid ""
"Find the Crown before Roland's heroes find it. Archibald will need the Crown "
"for the final battle against Roland."
msgstr ""

msgid ""
"This is the final battle. Both you and your enemy are armed to the teeth, "
"and all are allied against you. Capture Roland to win the war, and be sure "
"not to lose Archibald in the fight!"
msgstr ""

msgid "Arrow's Flight"
msgstr "Let šípu"

msgid "Island of Chaos"
msgstr "Ostrov chaosu"

msgid "The Abyss"
msgstr "Priepasť"

msgid "Uprising"
msgstr "Povstanie"

msgid "Aurora Borealis"
msgstr "Polárna žiara"

msgid "Betrayal's End"
msgstr "Koniec zrady"

msgid "Corruption's Heart"
msgstr "Srdce korupcie"

msgid "The Giant's Pass"
msgstr "Obrov priesmyk"

msgid ""
"Subdue the unruly local lords in order to provide the Empire with facilities "
"to operate in this region."
msgstr ""

msgid ""
"Eliminate all opposition in this area. Then the first piece of the artifact "
"will be yours."
msgstr ""

msgid ""
"The sorceresses to the northeast are rebelling! For the good of the empire "
"you must quash their feeble uprising on your way to the mountains."
msgstr ""

msgid ""
"Having prepared for your arrival, Kraeger has arranged for a force of "
"necromancers to thwart your quest. You must capture the castle of Scabsdale "
"before the first day of the third week, or the Necromancers will be too "
"strong for you."
msgstr ""

msgid ""
"The barbarian despot in this area is, as yet, ignorant of your presence. "
"Quickly, build up your forces before you are discovered and attacked! Secure "
"the region by subduing all enemy forces."
msgstr ""

msgid ""
"The Empire is weak in this region. You will be unable to completely subdue "
"all forces in this area, so take what you can before reprisal strikes. "
"Remember, your true goal is to claim the Helmet of Anduran."
msgstr ""

msgid "For the good of the Empire, eliminate Kraeger."
msgstr ""

msgid ""
"At last, you have the opportunity and the facilities to rid the Empire of "
"the necromancer's evil. Eradicate them completely, and you will be sung as a "
"hero for all time."
msgstr ""

msgid "Border Towns"
msgstr "Pohraničné mestá"

msgid "Conquer and Unify"
msgstr "Dobyť a zjednotiť"

msgid "Crazy Uncle Ivan"
msgstr "Bláznivý strýko Ivan"

msgid "The Wayward Son"
msgstr "Zblúdilý syn"

msgid "Ivory Gates"
msgstr "Brány zo slonoviny"

msgid "The Elven Lands"
msgstr "Krajiny elfov"

msgid "The Epic Battle"
msgstr "Epický boj"

msgid "The Southern War"
msgstr "Južná vojna"

msgid ""
"Conquer and unite all the enemy tribes. Don't lose the hero Jarkonas, the "
"forefather of all descendants."
msgstr ""

msgid ""
"Your rival, the Kingdom of Harondale, is attacking weak towns on your "
"border! Recover from their first strike and crush them completely!"
msgstr ""

msgid ""
"Find your wayward son Joseph who is rumored to be living in the desolate "
"lands. Do it before the first day of the third month or it will be of no "
"help to your family."
msgstr ""

msgid ""
"Rescue your crazy uncle Ivan. Find him before the first day of the fourth "
"month or it will be no help to your kingdom."
msgstr ""

msgid ""
"Destroy the barbarians who are attacking the southern border of your "
"kingdom! Recover your fallen towns, and then invade the jungle kingdom. "
"Leave no enemy standing."
msgstr ""

msgid "Retake the castle of Ivory Gates, which has fallen due to treachery."
msgstr ""

msgid ""
"Gain the favor of the elves. They will not allow trees to be chopped down, "
"so they will send you wood every 2 weeks. You must complete your mission "
"before the first day of the seventh month, or the kingdom will surely fall."
msgstr ""

msgid ""
"This is the final battle against your rival kingdom of Harondale. Eliminate "
"everyone, and don't lose the hero Jarkonas VI."
msgstr ""

msgid "Fount of Wizardry"
msgstr "Prameň čarodejníctva"

msgid "Power's End"
msgstr "Koniec moci"

msgid "The Eternal Scrolls"
msgstr "Večné zvitky"

msgid "The Shrouded Isles"
msgstr "Zahalené ostrovy"

msgid ""
"Your mission is to vanquish the warring mages in the magical Shrouded Isles. "
"The completion of this task will give you a fighting chance against your "
"rivals."
msgstr ""

msgid ""
"The location of the great library has been discovered! You must make your "
"way to it, and reclaim the city of Chronos in which it lies."
msgstr ""

msgid ""
"Find the Orb of negation, which is said to be buried in this land. There are "
"clues inscribed on stone obelisks which will help lead you to your price. "
"Find the orb before the first day of the sixth month, or your rivals will "
"surely have gotten to the fount before you."
msgstr ""

msgid ""
"You must take control of the castle of Magic, where the fount of wizardry "
"lies. Do this and your victory will be supreme."
msgstr ""

msgid "Blood is Thicker"
msgstr "Krv je hustejšia"

msgid "King and Country"
msgstr "Kráľ a krajina"

msgid "Pirate Isles"
msgstr "Pirátske ostrovy"

msgid "Stranded"
msgstr "Uviaznutý"

msgid ""
"Capture the town on the island off the southeast shore in order to construct "
"a boat and travel back towards the mainland. Do not lose the hero Gallavant."
msgstr ""

msgid ""
"Find and defeat Martine, the pirate leader, who resides in Pirates Cove. Do "
"not lose Gallavant or your quest will be over."
msgstr ""

msgid ""
"Eliminate all the other forces who oppose the rule of Lord Alberon. "
"Gallavant must not die."
msgstr ""

msgid ""
"Overthrow the entrenched monarchy of Lord Alberon, and claim all the land in "
"your name. Gallavant must not die."
msgstr ""

msgid " bane"
msgstr " zmar"

msgid " alliance"
msgstr " aliancia"

msgid "Carry-over forces"
msgstr "Prenosné jednotky"

msgid " bonus"
msgstr " bonus"

msgid " defeated"
msgstr " porazený"

msgid " will always run away from your army."
msgstr " vždy utečú pred tvojou armádou."

msgid " will be willing to join your army."
msgstr " sa ochotne pridajú k tvojej armáde."

msgid "\"%{artifact}\" artifact will be carried over the scenario."
msgstr "\"%{artifact}\" artefact sa prenesie cez scenár."

msgid "The army will be carried over the scenario."
msgstr "Armáda sa prenesie cez scenár."

msgid "The kingdom will have +%{count} %{resource} each day."
msgstr "Kráľovstvo bude každý deň mať zvýšené zásoby: +%{count} %{resource}."

msgid "\"%{spell}\" spell will be carried over the scenario."
msgstr "Kúzlo \"%{spell}\" sa prenesie cez scenár."

msgid "%{hero} can be hired in the scenario."
msgstr "%{hero} bude najatý/á v tomto scenári."

msgid ""
"%{hero} has been defeated and will not appear in the subsequent scenarios."
msgstr "%{hero} bol porazený a neobjaví sa v nasledujúcich scenároch."

msgid "The dwarves recognize their allies and gladly join your forces."
msgstr ""
"Trpaslíci spoznávajú svojich spojencov a radi sa pridajú k tvojim silám."

msgid "The ogres recognize you as the Dwarfbane and lumber over to join you."
msgstr ""
"Zlobri ťa poznajú ako Trpasličí zmar a pristupujú aby sa k tebe pridali."

msgid ""
"The dragons, snarling and growling, agree to join forces with you, their "
"'Ally'."
msgstr ""
"Vrčiaci draci súhlasia s pridaním sa k tvojim jednotkám, ich 'Spojencom'."

msgid ""
"As you approach the group of elves, their leader calls them all to "
"attention.  He shouts to them, \"Who of you is brave enough to join this "
"fearless ally of ours?\"  The group explodes with cheers as they run to join "
"your ranks."
msgstr ""
"Kým sa blížiš ku skupine elfov, ich vodca ich všetkých zvolá do pozornosti. "
"Zvoláva na nich: \"Kto z vás má dosť odvahy, aby sa pridal k tomuto nášmu "
"nebojácnemu spojencovi?\" Skupina jasá pričom sa hrnie pridať sa k tvojim "
"radom."

msgid ""
"The dwarves hail you, \"Any friend of Roland is a friend of ours.  You may "
"pass.\""
msgstr ""
"Trpaslíci ťa zdravia: \"Každý priateľ Rolanda je našim priateľom. Smieš "
"prejsť.\""

msgid ""
"The ogres give you a grunt of recognition, \"Archibald's allies may pass.\""
msgstr "Zlobri ti dávajú uznanie: \"Spojenci Archibalda smú prejsť.\""

msgid ""
"The dragons see you and call out.  \"Our alliance with Archibald compels us "
"to join you.  Unfortunately you have no room.  A pity!\"  They quickly "
"scatter."
msgstr ""
"Draci ťa vidia a ozývajú sa: \"Naše spojenectvo s Archibaldom nás núti "
"pridať sa k tebe. Žiaľ, nemáš pre nás miesto. Aká škoda.\" Rýchlo sa "
"rozchádzajú."

msgid ""
"The elves stand at attention as you approach.  Their leader calls to you and "
"says, \"Let us not impede your progress, ally!  Move on, and may victory be "
"yours.\""
msgstr ""
"Kým sa približuješ, elfovia sa stavajú do strehu. Ich vodca na teba volá a "
"hovorí: \"Nebudeme ti brániť v ceste, spojenec! Prejdi a nech je víťazstvo "
"tvoje.\""

msgid "\"The Dwarfbane!!!!, run for your lives.\""
msgstr "\"Trpasličí zmar! Utekajte o život!\""

msgid "campaignBonus|Animate Dead"
msgstr "Animácia mŕtvych"

msgid "campaignBonus|Chain Lightning"
msgstr "Reťazový blesk"

msgid "campaignBonus|Fireblast"
msgstr "Výbuch ohňa"

msgid "campaignBonus|Mass Curse"
msgstr "Hromadná kliatba"

msgid "campaignBonus|Mass Haste"
msgstr "Hromadný zhon"

msgid "campaignBonus|Mirror Image"
msgstr "Zrkadlový obraz"

msgid "campaignBonus|Resurrect"
msgstr "Vzkriesenie"

msgid "campaignBonus|Steelskin"
msgstr "Oceľová koža"

msgid "campaignBonus|Summon Earth"
msgstr "Vyvolaj zem"

msgid "campaignBonus|View Heroes"
msgstr "Zobraz hrdinov"

msgid "campaignBonus|Ballista"
msgstr "Balista"

msgid "campaignBonus|Black Pearl"
msgstr "Čierna perla"

msgid "campaignBonus|Caster's Bracelet"
msgstr "Čarodejov náramok"

msgid "campaignBonus|Defender Helm"
msgstr "Helma obrancu"

msgid "campaignBonus|Breastplate"
msgstr "Náprsné brnenie"

msgid "campaignBonus|Dragon Sword"
msgstr "Dračí meč"

msgid "campaignBonus|Fizbin Medal"
msgstr "Fizbinova medaila"

msgid "campaignBonus|Foremost Scroll"
msgstr "Najprednejší zvitok"

msgid "campaignBonus|Gauntlets"
msgstr "Rukavice"

msgid "campaignBonus|Hideous Mask"
msgstr "Hnusná maska"

msgid "campaignBonus|Mage's Ring"
msgstr "Prsteň mága"

msgid "campaignBonus|Major Scroll"
msgstr "Hlavný zvitok"

msgid "campaignBonus|Medal of Honor"
msgstr "Medaila za česť"

msgid "campaignBonus|Medal of Valor"
msgstr "Medaila za odvahu"

msgid "campaignBonus|Minor Scroll"
msgstr "Menší zvitok"

msgid "campaignBonus|Nomad Boots"
msgstr "Nomádske čižmy"

msgid "campaignBonus|Power Axe"
msgstr "Sekera moci"

msgid "campaignBonus|Spiked Shield"
msgstr "Špicatý štít"

msgid "campaignBonus|Stealth Shield"
msgstr "Štít prikrádania"

msgid "campaignBonus|Tax Lien"
msgstr "Daňové záložné právo"

msgid "campaignBonus|Thunder Mace"
msgstr "Palcát hromu"

msgid "campaignBonus|Traveler's Boots"
msgstr "Cestovateľove čižmy"

msgid "campaignBonus|White Pearl"
msgstr "Biela perla"

msgid "campaignBonus|Basic Archery"
msgstr "Základná lukostreľba"

msgid "campaignBonus|Advanced Archery"
msgstr "Pokročilá lukostreľba"

msgid "campaignBonus|Expert Archery"
msgstr "Expert lukostreľby"

msgid "campaignBonus|Basic Ballistics"
msgstr "Základná balistika"

msgid "campaignBonus|Advanced Ballistics"
msgstr "Pokročilá balistika"

msgid "campaignBonus|Expert Ballistics"
msgstr "Expert balistiky"

msgid "campaignBonus|Basic Diplomacy"
msgstr "Základná diplomacia"

msgid "campaignBonus|Advanced Diplomacy"
msgstr "Pokročilá diplomacia"

msgid "campaignBonus|Expert Diplomacy"
msgstr "Expert diplomacie"

msgid "campaignBonus|Basic Eagle Eye"
msgstr "Základný orlí zrak"

msgid "campaignBonus|Advanced Eagle Eye"
msgstr "Pokročilý orlí zrak"

msgid "campaignBonus|Expert Eagle Eye"
msgstr "Expert orlieho zraku"

msgid "campaignBonus|Basic Estates"
msgstr "Základné statky"

msgid "campaignBonus|Advanced Estates"
msgstr "Pokročilé statky"

msgid "campaignBonus|Expert Estates"
msgstr "Expert statkov"

msgid "campaignBonus|Basic Leadership"
msgstr "Základné vedenie"

msgid "campaignBonus|Advanced Leadership"
msgstr "Pokročilé vedenie"

msgid "campaignBonus|Expert Leadership"
msgstr "Expert vedenia"

msgid "campaignBonus|Basic Logistics"
msgstr "Základná logistika"

msgid "campaignBonus|Advanced Logistics"
msgstr "Pokročilá logistika"

msgid "campaignBonus|Expert Logistics"
msgstr "Expert logistiky"

msgid "campaignBonus|Basic Luck"
msgstr "Základné šťastie"

msgid "campaignBonus|Advanced Luck"
msgstr "Pokročilé šťastie"

msgid "campaignBonus|Expert Luck"
msgstr "Expert šťastia"

msgid "campaignBonus|Basic Mysticism"
msgstr "Základná mystika"

msgid "campaignBonus|Advanced Mysticism"
msgstr "Pokročilá mystika"

msgid "campaignBonus|Expert Mysticism"
msgstr "Expert mystiky"

msgid "campaignBonus|Basic Navigation"
msgstr "Základná navigácia"

msgid "campaignBonus|Advanced Navigation"
msgstr "Pokročilá navigácia"

msgid "campaignBonus|Expert Navigation"
msgstr "Expert navigácie"

msgid "campaignBonus|Basic Necromancy"
msgstr "Základná nekromancia"

msgid "campaignBonus|Advanced Necromancy"
msgstr "Pokročilá nekromancia"

msgid "campaignBonus|Expert Necromancy"
msgstr "Expert nekromancie"

msgid "campaignBonus|Basic Pathfinding"
msgstr "Základné hľadanie cesty"

msgid "campaignBonus|Advanced Pathfinding"
msgstr "Pokročilé hľadanie cesty"

msgid "campaignBonus|Expert Pathfinding"
msgstr "Expert hľadania cesty"

msgid "campaignBonus|Basic Scouting"
msgstr "Základný prieskum"

msgid "campaignBonus|Advanced Scouting"
msgstr "Pokročilý prieskum"

msgid "campaignBonus|Expert Scouting"
msgstr "Expert prieskumu"

msgid "campaignBonus|Basic Wisdom"
msgstr "Základná múdrosť"

msgid "campaignBonus|Advanced Wisdom"
msgstr "Pokročilá múdrosť"

msgid "campaignBonus|Expert Wisdom"
msgstr "Expert múdrosti"

msgid ""
"The main hero will have \"%{artifact}\" artifact at the start of the "
"scenario."
msgstr ""

msgid ""
"The kingdom will receive %{amount} additional %{resource} at the start of "
"the scenario."
msgstr ""

msgid ""
"The kingdom will have %{amount} less %{resource} at the start of the "
"scenario."
msgstr ""

msgid ""
"The main hero will have %{count} %{monster} at the start of the scenario."
msgstr ""

msgid ""
"The main hero will have \"%{spell}\" spell at the start of the scenario."
msgstr ""

msgid "The starting race of the scenario will be %{race}."
msgstr ""

msgid ""
"The main hero will have additional %{count} %{skill} at the start of the "
"scenario."
msgstr ""

msgid "The main hero will have %{skill} at the start of the scenario."
msgstr ""

msgid "Roland"
msgstr ""

msgid "Archibald"
msgstr ""

msgid "The Price of Loyalty"
msgstr ""

msgid "Voyage Home"
msgstr ""

msgid "Wizard's Isle"
msgstr ""

msgid "Descendants"
msgstr ""

msgid "The %{building} produces %{monster}."
msgstr ""

msgid "Requires:"
msgstr ""

msgid "Cannot build. You have already built here today."
msgstr ""

msgid "For this action it is necessary to build a castle first."
msgstr ""

msgid "Cannot build %{name} because castle is too far from water."
msgstr ""

msgid "disable build."
msgstr ""

msgid "Cannot afford %{name}."
msgstr ""

msgid "%{name} is already built."
msgstr ""

msgid "Cannot build %{name}."
msgstr ""

msgid "Build %{name}."
msgstr ""

msgid "Blackridge"
msgstr ""

msgid "Hillstone"
msgstr ""

msgid "Pinehurst"
msgstr ""

msgid "Whiteshield"
msgstr ""

msgid "Woodhaven"
msgstr ""

msgid "Blackwind"
msgstr ""

msgid "Bloodreign"
msgstr ""

msgid "Dragontooth"
msgstr ""

msgid "Greywind"
msgstr ""

msgid "Portsmith"
msgstr ""

msgid "Atlantium"
msgstr ""

msgid "Middle Gate"
msgstr ""

msgid "Sansobar"
msgstr ""

msgid "Tundara"
msgstr ""

msgid "Vulcania"
msgstr ""

msgid "Baywatch"
msgstr ""

msgid "Fountainhead"
msgstr ""

msgid "Vertigo"
msgstr ""

msgid "Wildabar"
msgstr ""

msgid "Winterkill"
msgstr ""

msgid "Brindamoor"
msgstr ""

msgid "Lakeside"
msgstr ""

msgid "Nightshadow"
msgstr ""

msgid "Olympus"
msgstr ""

msgid "Sandcaster"
msgstr ""

msgid "Alamar"
msgstr ""

msgid "Burlock"
msgstr ""

msgid "Dragadune"
msgstr ""

msgid "Kalindra"
msgstr ""

msgid "Xabran"
msgstr ""

msgid "Algary"
msgstr ""

msgid "Basenji"
msgstr ""

msgid "Blackfang"
msgstr ""

msgid "New Dawn"
msgstr ""

msgid "Sorpigal"
msgstr ""

msgid "Avone"
msgstr ""

msgid "Big Oak"
msgstr ""

msgid "Chandler"
msgstr ""

msgid "Erliquin"
msgstr ""

msgid "Hampshire"
msgstr ""

msgid "Antioch"
msgstr ""

msgid "Avalon"
msgstr ""

msgid "Roc Haven"
msgstr ""

msgid "South Mill"
msgstr ""

msgid "Weed Patch"
msgstr ""

msgid "Brownston"
msgstr ""

msgid "Hilltop"
msgstr ""

msgid "Weddington"
msgstr ""

msgid "Westfork"
msgstr ""

msgid "Whittingham"
msgstr ""

msgid "Cathcart"
msgstr ""

msgid "Elk's Head"
msgstr ""

msgid "Roscomon"
msgstr ""

msgid "Sherman"
msgstr ""

msgid "Yorksford"
msgstr ""

msgid "Blackburn"
msgstr ""

msgid "Blacksford"
msgstr ""

msgid "Burton"
msgstr ""

msgid "Pig's Eye"
msgstr ""

msgid "Viper's Nest"
msgstr ""

msgid "Fenton"
msgstr ""

msgid "Lankershire"
msgstr ""

msgid "Lombard"
msgstr ""

msgid "Timberhill"
msgstr ""

msgid "Troy"
msgstr ""

msgid "Forder Oaks"
msgstr ""

msgid "Meramec"
msgstr ""

msgid "Quick Silver"
msgstr ""

msgid "Westmoor"
msgstr ""

msgid "Willow"
msgstr ""

msgid "Corackston"
msgstr ""

msgid "Sheltemburg"
msgstr ""

msgid "Cannot recruit - you already have a Hero in this town."
msgstr ""

msgid "Cannot recruit - you have too many Heroes."
msgstr ""

msgid "Cannot afford a Hero"
msgstr ""

msgid "There is no room in the garrison for this army."
msgstr ""

msgid "Fortifications"
msgstr ""

msgid "Farm"
msgstr ""

msgid "Thatched Hut"
msgstr ""

msgid "Archery Range"
msgstr ""

msgid "Upg. Archery Range"
msgstr ""

msgid "Blacksmith"
msgstr ""

msgid "Upg. Blacksmith"
msgstr ""

msgid "Armory"
msgstr ""

msgid "Upg. Armory"
msgstr ""

msgid "Jousting Arena"
msgstr ""

msgid "Upg. Jousting Arena"
msgstr ""

msgid "Cathedral"
msgstr ""

msgid "Upg. Cathedral"
msgstr ""

msgid "Coliseum"
msgstr ""

msgid "Garbage Heap"
msgstr ""

msgid "Hut"
msgstr ""

msgid "Stick Hut"
msgstr ""

msgid "Upg. Stick Hut"
msgstr ""

msgid "Den"
msgstr ""

msgid "Adobe"
msgstr ""

msgid "Upg. Adobe"
msgstr ""

msgid "Bridge"
msgstr ""

msgid "Upg. Bridge"
msgstr ""

msgid "Pyramid"
msgstr ""

msgid "Rainbow"
msgstr ""

msgid "Crystal Garden"
msgstr ""

msgid "Treehouse"
msgstr ""

msgid "Cottage"
msgstr ""

msgid "Upg. Cottage"
msgstr ""

msgid "Stonehenge"
msgstr ""

msgid "Upg. Stonehenge"
msgstr ""

msgid "Fenced Meadow"
msgstr ""

msgid "sorceress|Red Tower"
msgstr ""

msgid "Dungeon"
msgstr ""

msgid "Waterfall"
msgstr ""

msgid "Cave"
msgstr ""

msgid "Crypt"
msgstr ""

msgid "Nest"
msgstr ""

msgid "Maze"
msgstr ""

msgid "Upg. Maze"
msgstr ""

msgid "Swamp"
msgstr ""

msgid "Green Tower"
msgstr ""

msgid "warlock|Red Tower"
msgstr ""

msgid "Black Tower"
msgstr ""

msgid "Library"
msgstr ""

msgid "Orchard"
msgstr ""

msgid "Habitat"
msgstr ""

msgid "Pen"
msgstr ""

msgid "Foundry"
msgstr ""

msgid "Upg. Foundry"
msgstr ""

msgid "Cliff Nest"
msgstr ""

msgid "Ivory Tower"
msgstr ""

msgid "Upg. Ivory Tower"
msgstr ""

msgid "Cloud Castle"
msgstr ""

msgid "Upg. Cloud Castle"
msgstr ""

msgid "Storm"
msgstr ""

msgid "Skull Pile"
msgstr ""

msgid "Excavation"
msgstr ""

msgid "Graveyard"
msgstr ""

msgid "Upg. Graveyard"
msgstr ""

msgid "Upg. Pyramid"
msgstr ""

msgid "Mansion"
msgstr ""

msgid "Upg. Mansion"
msgstr ""

msgid "Mausoleum"
msgstr ""

msgid "Upg. Mausoleum"
msgstr ""

msgid "Laboratory"
msgstr ""

msgid "Shrine"
msgstr ""

msgid ""
"The Fortifications increase the toughness of the walls, increasing the "
"number of turns it takes to knock them down."
msgstr ""

msgid "The Farm increases production of Peasants by %{count} per week."
msgstr ""

msgid ""
"The Coliseum provides inspiring spectacles to defending troops, raising "
"their morale by two during combat."
msgstr ""

msgid "The Garbage Heap increases production of Goblins by %{count} per week."
msgstr ""

msgid "The Rainbow increases the luck of the defending units by two."
msgstr ""

msgid ""
"The Crystal Garden increases production of Sprites by %{count} per week."
msgstr ""

msgid "The Dungeon increases the income of the town by %{count} gold per day."
msgstr ""

msgid "The Waterfall increases production of Centaurs by %{count} per week."
msgstr ""

msgid ""
"The Library increases the number of spells in the Guild by one for each "
"level of the guild."
msgstr ""

msgid "The Orchard increases production of Halflings by %{count} per week."
msgstr ""

msgid "The Storm adds +2 to the power of spells of a defending spell caster."
msgstr ""

msgid "The Skull Pile increases production of Skeletons by %{count} per week."
msgstr ""

msgid "Thieves' Guild"
msgstr ""

msgid "Tavern"
msgstr ""

msgid "Shipyard"
msgstr ""

msgid "Well"
msgstr ""

msgid "Statue"
msgstr ""

msgid "Marketplace"
msgstr ""

msgid "Moat"
msgstr ""

msgid "Castle"
msgstr ""

msgid "Tent"
msgstr ""

msgid "Captain's Quarters"
msgstr ""

msgid "Mage Guild, Level 1"
msgstr ""

msgid "Mage Guild, Level 2"
msgstr ""

msgid "Mage Guild, Level 3"
msgstr ""

msgid "Mage Guild, Level 4"
msgstr ""

msgid "Mage Guild, Level 5"
msgstr ""

msgid ""
"The Shrine increases the necromancy skill of all your necromancers by 10 "
"percent."
msgstr ""

msgid ""
"The Thieves' Guild provides information on enemy players. Thieves' Guilds "
"can also provide scouting information on enemy towns. Additional Guilds "
"provide more information."
msgstr ""

msgid "The Tavern increases morale for troops defending the castle."
msgstr ""

msgid "The Shipyard allows ships to be built."
msgstr ""

msgid ""
"The Well increases the growth rate of all dwellings by %{count} creatures "
"per week."
msgstr ""

msgid "The Statue increases your town's income by %{count} gold per day."
msgstr ""

msgid "The Left Turret provides extra firepower during castle combat."
msgstr ""

msgid "The Right Turret provides extra firepower during castle combat."
msgstr ""

msgid ""
"The Marketplace can be used to convert one type of resource into another. "
"The more marketplaces you control, the better the exchange rate."
msgstr ""

msgid ""
"The Moat slows attacking units. Any unit entering the moat must end its turn "
"there and becomes more vulnerable to attack."
msgstr ""

msgid ""
"The Castle improves town defense and increases income to %{count} gold per "
"day."
msgstr ""

msgid ""
"The Tent provides workers to build a castle, provided the materials and the "
"gold are available."
msgstr ""

msgid ""
"The Captain's Quarters provides a captain to assist in the castle's defense "
"when no hero is present."
msgstr ""

msgid ""
"The Mage Guild allows heroes to learn spells and replenish their spell "
"points."
msgstr ""

msgid "Recruit %{name}"
msgstr ""

msgid "Month: %{month}, Week: %{week}, Day: %{day}"
msgstr ""

msgid ""
"You must purchase a spell book to use the mage guild, but you currently have "
"no room for a spell book. Try giving one of your artifacts to another hero."
msgstr ""

msgid "Exit"
msgstr ""

msgid "Click to show next town."
msgstr ""

msgid "Show next town"
msgstr ""

msgid "Click to show previous town."
msgstr ""

msgid "Show previous town"
msgstr ""

msgid "This town may not be upgraded to a castle."
msgstr ""

msgid "Town"
msgstr ""

msgid "Exit Castle"
msgstr ""

msgid "Exit Town"
msgstr ""

msgid "Show Income"
msgstr ""

msgid "View Hero"
msgstr ""

msgid "The above spells are available here."
msgstr ""

msgid "The above spells have been added to your book."
msgstr ""

msgid "A generous tip for the barkeep yields the following rumor:"
msgstr ""

msgid "Recruit Hero"
msgstr ""

msgid "%{name} is a level %{value} %{race} "
msgstr ""

msgid "with %{count} artifacts."
msgstr ""

msgid "with 1 artifact."
msgstr ""

msgid "without artifacts."
msgstr ""

msgid ""
"'Spread' combat formation spreads your armies from the top to the bottom of "
"the battlefield, with at least one empty space between each army."
msgstr ""

msgid ""
"'Grouped' combat formation bunches your army together in the center of your "
"side of the battlefield."
msgstr ""

msgid "Spread Formation"
msgstr ""

msgid "Grouped Formation"
msgstr ""

msgid "Recruit %{name} the %{race}"
msgstr ""

msgid "Set garrison combat formation to 'Spread'"
msgstr ""

msgid "Set garrison combat formation to 'Grouped'"
msgstr ""

msgid "Exit Castle Options"
msgstr ""

msgid "Castle Options"
msgstr ""

msgid "Not enough resources to recruit creatures."
msgstr ""

msgid "You are unable to recruit at this time, your ranks are full."
msgstr ""

msgid "No creatures available for purchase."
msgstr ""

msgid "Recruit Creatures"
msgstr ""

msgid "Max"
msgstr ""

msgid "Hire all creatures in the town."
msgstr ""

msgid "Town Population Information and Statistics"
msgstr ""

msgid "Damg"
msgstr ""

msgid "HP"
msgstr ""

msgid "Growth"
msgstr ""

msgid "week"
msgstr ""

msgid "Available"
msgstr ""

msgid "View World"
msgstr ""

msgid "View the entire world."
msgstr ""

msgid "Puzzle"
msgstr ""

msgid "View the obelisk puzzle."
msgstr ""

msgid "Scenario Information"
msgstr ""

msgid "View information on the scenario you are currently playing."
msgstr ""

msgid "Dig for the Ultimate Artifact."
msgstr ""

msgid "Digging"
msgstr ""

msgid "Exit this menu without doing anything."
msgstr ""

msgid "Arena"
msgstr ""

msgid ""
"You enter the arena and face a pack of vicious lions. You handily defeat "
"them, to the wild cheers of the crowd.  Impressed by your skill, the aged "
"trainer of gladiators agrees to train you in a skill of your choice."
msgstr ""

msgid "Attack Skill"
msgstr ""

msgid "Defense Skill"
msgstr ""

msgid "Shots"
msgstr ""

msgid "Shots Left"
msgstr ""

msgid "Damage"
msgstr ""

msgid "Hit Points"
msgstr ""

msgid "Hit Points Left"
msgstr ""

msgid "You can't afford to upgrade your troops!"
msgstr ""

msgid ""
"Your troops can be upgraded, but it will cost you dearly. Do you wish to "
"upgrade them?"
msgstr ""

msgid "Are you sure you want to dismiss this army?"
msgstr ""

msgid "Followers"
msgstr ""

msgid ""
"A group of %{monster} with a desire for greater glory wish to join you.\n"
"Do you accept?"
msgstr ""

msgid ""
"The %{monster} is swayed by your diplomatic tongue, and offers to join your "
"army for the sum of %{gold} gold.\n"
"Do you accept?"
msgstr ""

msgid ""
"The creatures are swayed by your diplomatic\n"
"tongue, and make you an offer:\n"
" \n"
msgstr ""

msgid ""
"%{offer} of the %{total} %{monster} will join your army, and the rest will "
"leave you alone, for the sum of %{gold} gold.\n"
"Do you accept?"
msgstr ""

msgid ""
"All %{offer} of the %{monster} will join your army for the sum of %{gold} "
"gold.\n"
"Do you accept?"
msgstr ""

msgid "(Rate: %{percent})"
msgstr ""

msgid "off"
msgstr ""

msgid "Music"
msgstr ""

msgid "Effects"
msgstr ""

msgid "MIDI"
msgstr ""

msgid "MIDI Expansion"
msgstr ""

msgid "External"
msgstr ""

msgid "Music Type"
msgstr ""

msgid "3D Audio"
msgstr ""

msgid "Toggle ambient music level."
msgstr ""

msgid "Toggle foreground sounds level."
msgstr ""

msgid "Change the type of music."
msgstr ""

msgid "Toggle 3D effects of foreground sounds."
msgstr ""

msgid "Build a new ship:"
msgstr ""

msgid "Resource cost:"
msgstr ""

msgid "Total: "
msgstr ""

msgid "Need: "
msgstr ""

msgid "Load Game"
msgstr ""

msgid "No save files to load."
msgstr ""

msgid "New Game"
msgstr ""

msgid "Start a single or multi-player game."
msgstr ""

msgid "Load a previously saved game."
msgstr ""

msgid "Save Game"
msgstr ""

msgid "Save the current game."
msgstr ""

msgid "Quit"
msgstr ""

msgid "Quit out of Heroes of Might and Magic II."
msgstr ""

msgid "Language"
msgstr ""

msgid "Graphics"
msgstr ""

msgid "Black & White"
msgstr ""

msgid "Mouse Cursor"
msgstr ""

msgid "Color"
msgstr ""

msgid "Text Support"
msgstr ""

msgid "Change the language of the game."
msgstr ""

msgid "Select Game Language"
msgstr ""

msgid "Change the graphics settings of the game."
msgstr ""

msgid "Toggle colored cursor on or off. This is only an esthetic choice."
msgstr ""

msgid ""
"Toggle text support mode to output extra information about windows and "
"events in the game."
msgstr ""

msgid ""
"Map\n"
"Difficulty"
msgstr ""

msgid ""
"Game\n"
"Difficulty"
msgstr ""

msgid "Rating"
msgstr ""

msgid "Map Size"
msgstr ""

msgid "Opponents"
msgstr ""

msgid "Class"
msgstr ""

msgid ""
"Victory\n"
"Conditions"
msgstr ""

msgid ""
"Loss\n"
"Conditions"
msgstr ""

msgid "First select recipients!"
msgstr ""

msgid "You cannot select %{resource}!"
msgstr ""

msgid "Select count %{resource}:"
msgstr ""

msgid "Select Recipients"
msgstr ""

msgid "Your Funds"
msgstr ""

msgid "Planned Gift"
msgstr ""

msgid "Gift from %{name}"
msgstr ""

msgid "Resolution"
msgstr ""

msgid "Fullscreen"
msgstr ""

msgid "window|Mode"
msgstr ""

msgid "Windowed"
msgstr ""

msgid "V-Sync"
msgstr ""

msgid "on"
msgstr ""

msgid "FPS"
msgstr ""

msgid "System Info"
msgstr ""

msgid "Change the resolution of the game."
msgstr ""

msgid "Select Game Resolution"
msgstr ""

msgid "Toggle between fullscreen and windowed modes."
msgstr ""

msgid ""
"The V-Sync option can be enabled to resolve flickering issues on some "
"monitors."
msgstr ""

msgid "Show extra information such as FPS and current time."
msgstr ""

msgid "Hot Keys:"
msgstr ""

msgid "Select Game Language:"
msgstr ""

msgid "Click to choose the selected language."
msgstr ""

msgid "%{name} has gained a level."
msgstr ""

msgid "%{skill} +1"
msgstr ""

msgid "You have learned %{skill}."
msgstr ""

msgid "You may learn either:"
msgstr ""

msgid "or"
msgstr ""

msgid ""
"Please inspect our fine wares. If you feel like offering a trade, click on "
"the items you wish to trade with and for."
msgstr ""

msgid ""
"You have received quite a bargain. I expect to make no profit on the deal. "
"Can I interest you in any of my other wares?"
msgstr ""

msgid "I can offer you %{count} for 1 unit of %{resfrom}."
msgstr ""

msgid "I can offer you 1 unit of %{resto} for %{count} units of %{resfrom}."
msgstr ""

msgid "Min"
msgstr ""

msgid "Qty to trade"
msgstr ""

msgid "Trading Post"
msgstr ""

msgid "Your Resources"
msgstr ""

msgid "Available Trades"
msgstr ""

msgid "n/a"
msgstr ""

msgid "guarded by %{count} %{monster}"
msgstr ""

msgid "guarded by "
msgstr ""

msgid "(available: %{count})"
msgstr ""

msgid "(empty)"
msgstr ""

msgid "already learned"
msgstr ""

msgid "already knows this skill"
msgstr ""

msgid "already has max skills"
msgstr ""

msgid "(already visited)"
msgstr ""

msgid "(not visited)"
msgstr ""

msgid "%{color} Barrier"
msgstr ""

msgid "%{color} Tent"
msgstr ""

msgid "Road"
msgstr ""

msgid "(digging ok)"
msgstr ""

msgid "(no digging)"
msgstr ""

msgid "penalty: %{cost}"
msgstr ""

msgid "Uncharted Territory"
msgstr ""

msgid "Defenders:"
msgstr ""

msgid "Unknown"
msgstr ""

msgid "%{name} (Level %{level})"
msgstr ""

msgid "Attack:"
msgstr ""

msgid "Defense:"
msgstr ""

msgid "Spell Power:"
msgstr ""

msgid "Knowledge:"
msgstr ""

msgid "Spell Points:"
msgstr ""

msgid "Move Points:"
msgstr ""

msgid "Cost per troop:"
msgstr ""

msgid "Available: %{count}"
msgstr ""

msgid "Number to buy:"
msgstr ""

msgid "Recruit selected monsters."
msgstr ""

msgid "Select maximum monsters to be recruited."
msgstr ""

msgid "Select only 1 monster to be recruited."
msgstr ""

msgid "Select Game Resolution:"
msgstr ""

msgid "Click to apply the selected resolution."
msgstr ""

msgid "Click to apply the entered text."
msgstr ""

msgid "Click to open the Virtual Keyboard dialog."
msgstr ""

msgid "Open Virtual Keyboard"
msgstr ""

msgid "How many troops to move?"
msgstr ""

msgid "Fast separation into slots:"
msgstr ""

msgid "Map: "
msgstr ""

msgid ""
"\n"
"\n"
"Month: "
msgstr ""

msgid ", Week: "
msgstr ""

msgid ", Day: "
msgstr ""

msgid ""
"\n"
"\n"
"Location: "
msgstr ""

msgid "File to Save:"
msgstr ""

msgid "File to Load:"
msgstr ""

msgid "Click to save the current game."
msgstr ""

msgid "Click to load a previously saved game."
msgstr ""

msgid "Are you sure you want to delete file:"
msgstr ""

msgid "Warning!"
msgstr ""

msgid "Select Monster:"
msgstr ""

msgid "Select Hero:"
msgstr ""

msgid "Select Artifact:"
msgstr ""

msgid "Select Spell:"
msgstr ""

msgid "Select Skill:"
msgstr ""

msgid "Map Type:\n"
msgstr ""

msgid "The Succession Wars"
msgstr ""

msgid "Lose all your heroes and towns."
msgstr ""

msgid "Lose a specific town."
msgstr ""

msgid "Lose a specific hero."
msgstr ""

msgid "Run out of time. Fail to win by a certain point."
msgstr ""

msgid "Loss Condition"
msgstr ""

msgid "Defeat all enemy heroes and towns."
msgstr ""

msgid "Capture a specific town."
msgstr ""

msgid "Defeat a specific hero."
msgstr ""

msgid "Find a specific artifact."
msgstr ""

msgid "Your side defeats the opposing side."
msgstr ""

msgid "Accumulate a large amount of gold."
msgstr ""

msgid "Victory Condition"
msgstr ""

msgid "Map difficulty:"
msgstr ""

msgid "N"
msgstr ""

msgid "No maps exist at that size"
msgstr ""

msgid "Small Maps"
msgstr ""

msgid "View only maps of size small (36 x 36)."
msgstr ""

msgid "Medium Maps"
msgstr ""

msgid "View only maps of size medium (72 x 72)."
msgstr ""

msgid "Large Maps"
msgstr ""

msgid "View only maps of size large (108 x 108)."
msgstr ""

msgid "Extra Large Maps"
msgstr ""

msgid "View only maps of size extra large (144 x 144)."
msgstr ""

msgid "All Maps"
msgstr ""

msgid "View all maps, regardless of size."
msgstr ""

msgid "Players Icon"
msgstr ""

msgid ""
"Indicates how many players total are in the scenario. Any positions not "
"occupied by humans will be occupied by computer players."
msgstr ""

msgid ""
"Indicates whether the map\n"
"is small (36 x 36), medium\n"
"(72 x 72), large (108 x 108),\n"
"or extra large (144 x 144)."
msgstr ""

msgid "Size Icon"
msgstr ""

msgid ""
"Indicates whether the map is made for \"The Succession Wars\" or \"The Price "
"of Loyalty\" version of the game."
msgstr ""

msgid "Map Type"
msgstr ""

msgid "Selected Name"
msgstr ""

msgid "The name of the currently selected map."
msgstr ""

msgid "Selected Map Difficulty"
msgstr ""

msgid ""
"The map difficulty of the currently selected map.  The map difficulty is "
"determined by the scenario designer. More difficult maps might include more "
"or stronger enemies, fewer resources, or other special conditions making "
"things tougher for the human player."
msgstr ""

msgid "Selected Description"
msgstr ""

msgid "The description of the currently selected map."
msgstr ""

msgid "Accept the choice made."
msgstr ""

msgid "Jump"
msgstr ""

msgid "Hero Speed"
msgstr ""

msgid "Don't Show"
msgstr ""

msgid "Enemy Speed"
msgstr ""

msgid "Slow"
msgstr ""

msgid "Normal"
msgstr ""

msgid "Fast"
msgstr ""

msgid "Very Fast"
msgstr ""

msgid "Scroll Speed"
msgstr ""

msgid "Evil"
msgstr ""

msgid "Good"
msgstr ""

msgid "Interface Type"
msgstr ""

msgid "Hide"
msgstr ""

msgid "Show"
msgstr ""

msgid "Interface"
msgstr ""

msgid "Auto Resolve"
msgstr ""

msgid "Auto, No Spells"
msgstr ""

msgid "Battles"
msgstr ""

msgid "autoBattle|Manual"
msgstr ""

msgid "Change the speed at which your heroes move on the main screen."
msgstr ""

msgid ""
"Sets the speed that A.I. heroes move at.  You can also elect not to view A."
"I. movement at all."
msgstr ""

msgid "Sets the speed at which you scroll the window."
msgstr ""

msgid "Toggle the type of interface you want to use."
msgstr ""

msgid "Toggle interface visibility."
msgstr ""

msgid "Toggle instant battle mode."
msgstr ""

msgid "Att."
msgstr ""

msgid "Def."
msgstr ""

msgid "Power"
msgstr ""

msgid "Knowl"
msgstr ""

msgid "1st"
msgstr ""

msgid "2nd"
msgstr ""

msgid "3rd"
msgstr ""

msgid "4th"
msgstr ""

msgid "5th"
msgstr ""

msgid "6th"
msgstr ""

msgid "Oracle: Player Rankings"
msgstr ""

msgid "Thieves' Guild: Player Rankings"
msgstr ""

msgid "Number of Towns:"
msgstr ""

msgid "Number of Castles:"
msgstr ""

msgid "Number of Heroes:"
msgstr ""

msgid "Gold in Treasury:"
msgstr ""

msgid "Wood & Ore:"
msgstr ""

msgid "Gems, Cr, Slf & Mer:"
msgstr ""

msgid "Obelisks Found:"
msgstr ""

msgid "Artifacts:"
msgstr ""

msgid "Total Army Strength:"
msgstr ""

msgid "Income:"
msgstr ""

msgid "Best Hero:"
msgstr ""

msgid "Best Hero Stats:"
msgstr ""

msgid "Personality:"
msgstr ""

msgid "Best Monster:"
msgstr ""

msgid "difficulty|Easy"
msgstr ""

msgid "difficulty|Normal"
msgstr ""

msgid "difficulty|Hard"
msgstr ""

msgid "difficulty|Expert"
msgstr ""

msgid "difficulty|Impossible"
msgstr ""

msgid "and more..."
msgstr ""

msgid "Campaign Difficulty"
msgstr ""

msgid ""
"Choose this difficulty if you want to prefer game story over challenge. AI "
"is weaker in comparison with normal difficulty."
msgstr ""

msgid ""
"Choose this difficulty to enjoy the campaign as per the original design."
msgstr ""

msgid ""
"Choose this difficulty if you want challenge. AI is stronger in comparison "
"with normal difficulty."
msgstr ""

msgid "Easy"
msgstr ""

msgid "Hard"
msgstr ""

msgid "Start the selected scenario."
msgstr ""

msgid "View Intro"
msgstr ""

msgid "View Intro videos for the current state of the campaign."
msgstr ""

msgid "Select campaign difficulty. It cannot be changed after."
msgstr ""

msgid "Restart"
msgstr ""

msgid "Restart the current scenario."
msgstr ""

msgid "Are you sure you want to restart this scenario?"
msgstr ""

msgid "Campaign Scenario loading failure"
msgstr ""

msgid "Please make sure that campaign files are correct and present."
msgstr ""

msgid "Days spent"
msgstr ""

msgid "The number of days spent on this campaign."
msgstr ""

msgid "Project Coordination and Core Development"
msgstr ""

msgid "Development"
msgstr ""

msgid "Visit us at "
msgstr ""

msgid "QA and Support"
msgstr ""

msgid "Dev and Support"
msgstr ""

msgid "Special Thanks to"
msgstr ""

msgid "and many other contributors!"
msgstr ""

msgid "and many-many other supporters!"
msgstr ""

msgid "Support us at"
msgstr ""

msgid "local-donation-platform|https://www.patreon.com/fheroes2"
msgstr ""

msgid "Connect with us at"
msgstr ""

msgid "local-social-network|https://www.facebook.com/groups/fheroes2"
msgstr ""

msgid "Need help with the game?"
msgstr ""

msgid "Original project before 0.7"
msgstr ""

msgid "Heroes of Might and Magic II: The Succession Wars team"
msgstr ""

msgid "Designed and Directed"
msgstr ""

msgid "Programming and Design"
msgstr ""

msgid "Executive Producer"
msgstr ""

msgid "Producer"
msgstr ""

msgid "Additional Design"
msgstr ""

msgid "Additional Programming"
msgstr ""

msgid "Musical Production"
msgstr ""

msgid "Music and Sound Design"
msgstr ""

msgid "Vocalists"
msgstr ""

msgid "Art Director"
msgstr ""

msgid "Assistant Art Director"
msgstr ""

msgid "Artists"
msgstr ""

msgid "QA Manager"
msgstr ""

msgid "QA"
msgstr ""

msgid "Writing"
msgstr ""

msgid "Manual and Helpfile"
msgstr ""

msgid "Scenarios"
msgstr ""

msgid "Heroes of Might and Magic II: The Price of Loyalty team"
msgstr ""

msgid "Design Lead"
msgstr ""

msgid "Designers"
msgstr ""

msgid "Programming Lead"
msgstr ""

msgid "Art Lead"
msgstr ""

msgid "Playtesters"
msgstr ""

msgid "Designer"
msgstr ""

msgid "Producers"
msgstr ""

msgid "QA Managers"
msgstr ""

msgid "Sound Design"
msgstr ""

msgid "Town Themes"
msgstr ""

msgid "Alto Sax"
msgstr ""

msgid "Harpsichord and Piano"
msgstr ""

msgid "Basso Vocal"
msgstr ""

msgid "Soprano Vocal"
msgstr ""

msgid "Recorded at %{recordingStudio}"
msgstr ""

msgid "credits|Manual"
msgstr ""

msgid "German Consultant"
msgstr ""

msgid "Map Designers"
msgstr ""

msgid "Package Design"
msgstr ""

msgid "Unknown Hero"
msgstr ""

msgid "Your Name"
msgstr ""

msgid "Standard"
msgstr ""

msgid "View High Scores for Standard Maps."
msgstr ""

msgid "Campaign"
msgstr ""

msgid "View High Scores for Campaigns."
msgstr ""

msgid "hotkey|default okay event"
msgstr ""

msgid "hotkey|default cancel event"
msgstr ""

msgid "hotkey|default left"
msgstr ""

msgid "hotkey|default right"
msgstr ""

msgid "hotkey|default up"
msgstr ""

msgid "hotkey|default down"
msgstr ""

msgid "hotkey|toggle fullscreen"
msgstr ""

msgid "hotkey|toggle text support mode"
msgstr ""

msgid "hotkey|new game"
msgstr ""

msgid "hotkey|load game"
msgstr ""

msgid "hotkey|highscores"
msgstr ""

msgid "hotkey|credits"
msgstr ""

msgid "hotkey|standard game"
msgstr ""

msgid "hotkey|campaign game"
msgstr ""

msgid "hotkey|multi-player game"
msgstr ""

msgid "hotkey|settings"
msgstr ""

msgid "hotkey|quit"
msgstr ""

msgid "hotkey|select map"
msgstr ""

msgid "hotkey|select small map size"
msgstr ""

msgid "hotkey|select medium map size"
msgstr ""

msgid "hotkey|select large map size"
msgstr ""

msgid "hotkey|select extra large map size"
msgstr ""

msgid "hotkey|select all map sizes"
msgstr ""

msgid "hotkey|hotseat game"
msgstr ""

msgid "hotkey|battle only game"
msgstr ""

msgid "hotkey|choose the original campaign"
msgstr ""

msgid "hotkey|choose the expansion campaign"
msgstr ""

msgid "hotkey|roland campaign"
msgstr ""

msgid "hotkey|archibald campaign"
msgstr ""

msgid "hotkey|the price of loyalty campaign"
msgstr ""

msgid "hotkey|voyage home campaign"
msgstr ""

msgid "hotkey|wizard's isle campaign"
msgstr ""

msgid "hotkey|descendants campaign"
msgstr ""

msgid "hotkey|select first campaign bonus"
msgstr ""

msgid "hotkey|select second campaign bonus"
msgstr ""

msgid "hotkey|select third campaign bonus"
msgstr ""

msgid "hotkey|view campaign intro"
msgstr ""

msgid "hotkey|select campaign difficulty"
msgstr ""

msgid "hotkey|restart campaign scenario"
msgstr ""

msgid "hotkey|world map left"
msgstr ""

msgid "hotkey|world map right"
msgstr ""

msgid "hotkey|world map up"
msgstr ""

msgid "hotkey|world map down"
msgstr ""

msgid "hotkey|world map up left"
msgstr ""

msgid "hotkey|world map up right"
msgstr ""

msgid "hotkey|world map down left"
msgstr ""

msgid "hotkey|world map down right"
msgstr ""

msgid "hotkey|save game"
msgstr ""

msgid "hotkey|next hero"
msgstr ""

msgid "hotkey|continue hero movement"
msgstr ""

msgid "hotkey|cast adventure spell"
msgstr ""

msgid "hotkey|put hero to sleep"
msgstr ""

msgid "hotkey|next town"
msgstr ""

msgid "hotkey|end turn"
msgstr ""

msgid "hotkey|file options"
msgstr ""

msgid "hotkey|adventure options"
msgstr ""

msgid "hotkey|puzzle map"
msgstr ""

msgid "hotkey|scenario information"
msgstr ""

msgid "hotkey|dig for artifact"
msgstr ""

msgid "hotkey|view world"
msgstr ""

msgid "hotkey|kingdom summary"
msgstr ""

msgid "hotkey|default action"
msgstr ""

msgid "hotkey|open focus"
msgstr ""

msgid "hotkey|system options"
msgstr ""

msgid "hotkey|scroll left"
msgstr ""

msgid "hotkey|scroll right"
msgstr ""

msgid "hotkey|scroll up"
msgstr ""

msgid "hotkey|scroll down"
msgstr ""

msgid "hotkey|toggle control panel"
msgstr ""

msgid "hotkey|toggle radar"
msgstr ""

msgid "hotkey|toggle buttons"
msgstr ""

msgid "hotkey|toggle status"
msgstr ""

msgid "hotkey|toggle icons"
msgstr ""

msgid "hotkey|transfer control to ai"
msgstr ""

msgid "hotkey|retreat from battle"
msgstr ""

msgid "hotkey|surrender during battle"
msgstr ""

msgid "hotkey|toggle battle auto mode"
msgstr ""

msgid "hotkey|finish the battle in auto mode"
msgstr ""

msgid "hotkey|battle options"
msgstr ""

msgid "hotkey|skip turn in battle"
msgstr ""

msgid "hotkey|cast battle spell"
msgstr ""

msgid "hotkey|dwelling level 1"
msgstr ""

msgid "hotkey|dwelling level 2"
msgstr ""

msgid "hotkey|dwelling level 3"
msgstr ""

msgid "hotkey|dwelling level 4"
msgstr ""

msgid "hotkey|dwelling level 5"
msgstr ""

msgid "hotkey|dwelling level 6"
msgstr ""

msgid "hotkey|well"
msgstr ""

msgid "hotkey|marketplace"
msgstr ""

msgid "hotkey|mage guild"
msgstr ""

msgid "hotkey|shipyard"
msgstr ""

msgid "hotkey|thieves guild"
msgstr ""

msgid "hotkey|tavern"
msgstr ""

msgid "hotkey|construction screen"
msgstr ""

msgid "hotkey|buy all monsters in well"
msgstr ""

msgid "hotkey|split stack by half"
msgstr ""

msgid "hotkey|split stack by one"
msgstr ""

msgid "hotkey|join stacks"
msgstr ""

msgid "hotkey|upgrade troop"
msgstr ""

msgid "hotkey|dismiss troop"
msgstr ""

msgid "The save file is corrupted."
msgstr ""

msgid "Unsupported save format: "
msgstr ""

msgid "Current game version: "
msgstr ""

msgid "Last supported version: "
msgstr ""

msgid "This file contains a save with an invalid game type."
msgstr ""

msgid ""
"This file was saved for a \"The Price of Loyalty\" map, but the "
"corresponding game assets have not been provided to the engine."
msgstr ""

msgid "This saved game is localized to '"
msgstr ""

msgid "' language, but the current language of the game is '"
msgstr ""

msgid "Hot Seat"
msgstr ""

msgid ""
"Play a Hot Seat game, where 2 to 4 players play around the same computer, "
"switching into the 'Hot Seat' when it is their turn."
msgstr ""

msgid "Cancel back to the main menu."
msgstr ""

msgid "A single player game playing out a single map."
msgstr ""

msgid "Standard Game"
msgstr ""

msgid "A single player game playing through a series of maps."
msgstr ""

msgid "Campaign Game"
msgstr ""

msgid ""
"A multi-player game, with several human players completing against each "
"other on a single map."
msgstr ""

msgid "Multi-Player Game"
msgstr ""

msgid "fheroes2 Resurrection Team presents"
msgstr ""

msgid "Greetings!"
msgstr ""

msgid "Welcome to Heroes of Might and Magic II powered by fheroes2 engine!"
msgstr ""

msgid ""
"Welcome to Heroes of Might and Magic II powered by fheroes2 engine! Before "
"starting the game please choose game resolution."
msgstr ""

msgid "Please Remember"
msgstr ""

msgid "You can always change game resolution by clicking on the "
msgstr ""

msgid "door"
msgstr ""

msgid ""
" on the left side of main menu or by clicking on the configuration button. \n"
"\n"
"Enjoy the game!"
msgstr ""

msgid "Quit Heroes of Might and Magic II and return to the operating system."
msgstr ""

msgid "Credits"
msgstr ""

msgid "View the credits screen."
msgstr ""

msgid "High Scores"
msgstr ""

msgid "View the high scores screen."
msgstr ""

msgid "Change language, resolution and settings of the game."
msgstr ""

msgid "Game Settings"
msgstr ""

msgid ""
"Required video files for campaign selection window are missing. Please make "
"sure that all necessary files are present in the system."
msgstr ""

msgid ""
"Either Roland's or Archibald's campaign from the original Heroes of Might "
"and Magic II."
msgstr ""

msgid "Original Campaign"
msgstr ""

msgid "Expansion Campaign"
msgstr ""

msgid "One of the four new campaigns from the Price of Loyalty expansion set."
msgstr ""

msgid "Host"
msgstr ""

msgid ""
"The host sets up the game options. There can only be one host per network "
"game."
msgstr ""

msgid "Guest"
msgstr ""

msgid ""
"The guest waits for the host to set up the game, then is automatically added "
"in. There can be multiple guests for TCP/IP games."
msgstr ""

msgid "Battle Only"
msgstr ""

msgid "Setup and play a battle without loading any map."
msgstr ""

msgid "2 Players"
msgstr ""

msgid ""
"Play with 2 human players, and optionally, up to 4 additional computer "
"players."
msgstr ""

msgid "3 Players"
msgstr ""

msgid ""
"Play with 3 human players, and optionally, up to 3 additional computer "
"players."
msgstr ""

msgid "4 Players"
msgstr ""

msgid ""
"Play with 4 human players, and optionally, up to 2 additional computer "
"players."
msgstr ""

msgid "5 Players"
msgstr ""

msgid ""
"Play with 5 human players, and optionally, up to 1 additional computer "
"player."
msgstr ""

msgid "6 Players"
msgstr ""

msgid "Play with 6 human players."
msgstr ""

msgid "Dragon city has fallen!  You are now the Master of the Dragons."
msgstr ""

msgid ""
"You captured %{name}!\n"
"You are victorious."
msgstr ""

msgid ""
"You have captured the enemy hero %{name}!\n"
"Your quest is complete."
msgstr ""

msgid ""
"You have found the %{name}.\n"
"Your quest is complete."
msgstr ""

msgid "Ultimate Artifact"
msgstr ""

msgid ""
"The enemy is beaten.\n"
"Your side has triumphed!"
msgstr ""

msgid ""
"You have built up over %{count} gold in your treasury.\n"
"All enemies bow before your wealth and power."
msgstr ""

msgid ""
"The enemy has captured %{name}!\n"
"They are triumphant."
msgstr ""

msgid ""
"The enemy has built up over %{count} gold in his treasury.\n"
"You must bow done in defeat before his wealth and power."
msgstr ""

msgid "You have been eliminated from the game!!!"
msgstr ""

msgid ""
"You have lost the hero %{name}.\n"
"Your quest is over."
msgstr ""

msgid ""
"You have failed to complete your quest in time.\n"
"All is lost."
msgstr ""

msgid "Defeat all enemy heroes and capture all enemy towns and castles."
msgstr ""

msgid "Run out of time. (Fail to win by a certain point.)"
msgstr ""

msgid "You must defeat the enemy %{enemies}."
msgid_plural "You must defeat the enemy alliance of %{enemies}."
msgstr[0] ""
msgstr[1] ""
msgstr[2] ""

msgid ""
"The alliance consisting of %{allies} and you must defeat the enemy "
"%{enemies}."
msgid_plural ""
"The alliance consisting of %{allies} and you must defeat the enemy alliance "
"of %{enemies}."
msgstr[0] ""
msgstr[1] ""
msgstr[2] ""

msgid "Capture the castle '%{name}'."
msgstr ""

msgid "Capture the town '%{name}'."
msgstr ""

msgid "Defeat the hero '%{name}'."
msgstr ""

msgid "Find the ultimate artifact."
msgstr ""

msgid "Find the '%{name}' artifact."
msgstr ""

msgid "Accumulate %{count} gold."
msgstr ""

msgid ""
", or you may win by defeating all enemy heroes and capturing all enemy towns "
"and castles."
msgstr ""

msgid "Lose the castle '%{name}'."
msgstr ""

msgid "Lose the town '%{name}'."
msgstr ""

msgid "Lose the hero: %{name}."
msgstr ""

msgid "Fail to win by the end of month %{month}, week %{week}, day %{day}."
msgstr ""

msgid "%{color} player has been vanquished!"
msgstr ""

msgid "Scenario:"
msgstr ""

msgid "Game Difficulty:"
msgstr ""

msgid "Opponents:"
msgstr ""

msgid "Class:"
msgstr ""

msgid "Rating %{rating}%"
msgstr ""

msgid "Click here to select which scenario to play."
msgstr ""

msgid "Scenario"
msgstr ""

msgid "Game Difficulty"
msgstr ""

msgid ""
"This lets you change the starting difficulty at which you will play. Higher "
"difficulty levels start you of with fewer resources, and at the higher "
"settings, give extra resources to the computer."
msgstr ""

msgid "Difficulty Rating"
msgstr ""

msgid ""
"The difficulty rating reflects a combination of various settings for your "
"game. This number will be applied to your final score."
msgstr ""

msgid "Click to accept these settings and start a new game."
msgstr ""

msgid "Click to return to the main menu."
msgstr ""

msgid "No maps available!"
msgstr ""

msgid "Astrologers proclaim the Month of the %{name}."
msgstr ""

msgid "Astrologers proclaim the Week of the %{name}."
msgstr ""

msgid "After regular growth, the population of %{monster} is doubled!"
msgstr ""

msgid ""
"After regular growth, the population of %{monster} increases by %{count} "
"percent!"
msgid_plural ""
"After regular growth, the population of %{monster} increases by %{count} "
"percent!"
msgstr[0] ""
msgstr[1] ""
msgstr[2] ""

msgid "%{monster} growth +%{count}."
msgstr ""

msgid " All populations are halved."
msgstr ""

msgid " All dwellings increase population."
msgstr ""

msgid ""
"%{color} player, this is your last day to capture a town, or you will be "
"banished from this land."
msgstr ""

msgid ""
"%{color} player, you only have %{day} days left to capture a town, or you "
"will be banished from this land."
msgstr ""

msgid "%{color} player's turn."
msgstr ""

msgid ""
"Do you want to transfer control from you to the AI? The effect will take "
"place only on the next turn."
msgstr ""

msgid ""
"%{color} player, you have lost your last town. If you do not conquer another "
"town in next week, you will be eliminated."
msgstr ""

msgid ""
"%{color} player, your heroes abandon you, and you are banished from this "
"land."
msgstr ""

msgid "Next Hero"
msgstr ""

msgid "Select the next Hero."
msgstr ""

msgid "Continue Movement"
msgstr ""

msgid "Continue the Hero's movement along the current path."
msgstr ""

msgid "Kingdom Summary"
msgstr ""

msgid "View a Summary of your Kingdom."
msgstr ""

msgid "Cast an adventure spell."
msgstr ""

msgid "End Turn"
msgstr ""

msgid "End your turn and left the computer take its turn."
msgstr ""

msgid "Adventure Options"
msgstr ""

msgid "Bring up the adventure options menu."
msgstr ""

msgid ""
"Bring up the file options menu, allowing you to load, save, start a new game "
"or quit."
msgstr ""

msgid "File Options"
msgstr ""

msgid "Bring up the system options menu, allowing you to customize your game."
msgstr ""

msgid ""
"One or more heroes may still move, are you sure you want to end your turn?"
msgstr ""

msgid "Are you sure you want to quit?"
msgstr ""

msgid "Are you sure you want to restart? (Your current game will be lost.)"
msgstr ""

msgid "Are you sure you want to overwrite the save with this name?"
msgstr ""

msgid "Game saved successfully."
msgstr ""

msgid "There was an issue during saving."
msgstr ""

msgid ""
"Are you sure you want to load a new game? (Your current game will be lost.)"
msgstr ""

msgid "Try looking on land!!!"
msgstr ""

msgid ""
"Searching for the Ultimate Artifact is fruitless. Your hero could not carry "
"it even if he found it - all his artifact slots are full."
msgstr ""

msgid "Digging for artifacts requires a whole day, try again tomorrow."
msgstr ""

msgid ""
"After spending many hours digging here, you have uncovered the %{artifact}."
msgstr ""

msgid "Congratulations!"
msgstr ""

msgid "Nothing here. Where could it be?"
msgstr ""

msgid "Try searching on clear ground."
msgstr ""

msgid "A miniature view of the known world. Left click to move viewing area."
msgstr ""

msgid "World Map"
msgstr ""

msgid "Month: %{month} Week: %{week}"
msgstr ""

msgid "Day: %{day}"
msgstr ""

msgid ""
"You find a small\n"
"quantity of %{resource}."
msgstr ""

msgid "Status Window"
msgstr ""

msgid ""
"This window provides information on the status of your hero or kingdom, and "
"shows the date."
msgstr ""

msgid ""
"This window provides information on the status of your hero or kingdom, and "
"shows the date. Left click here to cycle through these windows."
msgstr ""

msgid ""
"This lets you change player starting positions and colors. A particular "
"color will always start in a particular location. Some positions may only be "
"played by a computer player or only by a human player."
msgstr ""

msgid ""
"This lets you change the class of a player. Classes are not always "
"changeable. Depending on the scenario, a player may receive additional towns "
"and/or heroes not of their primary alignment."
msgstr ""

msgid "Handicap"
msgstr ""

#
msgid ""
"This lets you change the handicap of a particular player. Only humans may be "
"handicapped. Handicapped players start with fewer resources and earn 15 or "
"30% fewer resources per turn for mild and severe handicaps, respectively."
msgstr ""

msgid "%{color} player"
msgstr ""

msgid "No Handicap"
msgstr ""

msgid "No special restrictions on start resources and earning them per turn."
msgstr ""

msgid "Mild Handicap"
msgstr ""

#
msgid ""
"Mild handicapped players start with fewer resources and earn 15% fewer "
"resources per turn."
msgstr ""

msgid "Severe Handicap"
msgstr ""

#
msgid ""
"Severe handicapped players start with fewer resources and earn 30% fewer "
"resources per turn."
msgstr ""

msgid "View %{skill} Info"
msgstr ""

msgid "Keyboard|123"
msgstr ""

msgid "Keyboard|SPACE"
msgstr ""

msgid "Keyboard|LANG"
msgstr ""

msgid "Keyboard|ABC"
msgstr ""

msgid "Kingdom Income"
msgstr ""

msgid "Kingdom Income per day."
msgstr ""

msgid "For every lighthouse controlled, your ships will move further each day."
msgstr ""

msgid "English"
msgstr "Anglicky"

msgid "French"
msgstr "Francúzsky"

msgid "Polish"
msgstr "Poľsky"

msgid "German"
msgstr "Nemecky"

msgid "Russian"
msgstr "Rusky"

msgid "Italian"
msgstr "Taliansky"

msgid "Czech"
msgstr "Česky"

msgid "Norwegian"
msgstr "Nórsky"

msgid "Belarusian"
msgstr "Bielorusky"

msgid "Bulgarian"
msgstr "Bulharsky"

msgid "Ukrainian"
msgstr "Ukrajinsky"

msgid "Romanian"
msgstr "Rumunsky"

msgid "Spanish"
msgstr "Španielsky"

msgid "Swedish"
msgstr "Švédsky"

msgid "Portuguese"
msgstr "Portugalsky"

msgid "Turkish"
msgstr "Turecky"

msgid "Dutch"
msgstr "Holandsky"

msgid "Hungarian"
msgstr "Maďarsky"

msgid "Danish"
msgstr "Dánsky"

msgid "Slovak"
msgstr "Slovensky"

msgid "Vietnamese"
msgstr "Vietnamsky"

msgid ", FPS: "
msgstr ""

msgid "%{object} robber"
msgstr ""

msgid "%{object} raided"
msgstr ""

msgid "Ector"
msgstr ""

msgid "Gwenneth"
msgstr ""

msgid "Lord Kilburn"
msgstr ""

msgid "Sir Gallant"
msgstr ""

msgid "Tyro"
msgstr ""

msgid "Ambrose"
msgstr ""

msgid "Dimitry"
msgstr ""

msgid "Maximus"
msgstr ""

msgid "Ruby"
msgstr ""

msgid "Crag Hack"
msgstr ""

msgid "Fineous"
msgstr ""

msgid "Jezebel"
msgstr ""

msgid "Jojosh"
msgstr ""

msgid "Thundax"
msgstr ""

msgid "Atlas"
msgstr ""

msgid "Ergon"
msgstr ""

msgid "Jaclyn"
msgstr ""

msgid "Tsabu"
msgstr ""

msgid "Astra"
msgstr ""

msgid "Gem"
msgstr ""

msgid "Natasha"
msgstr ""

msgid "Rebecca"
msgstr ""

msgid "Troyan"
msgstr ""

msgid "Vatawna"
msgstr ""

msgid "Ariel"
msgstr ""

msgid "Carlawn"
msgstr ""

msgid "Luna"
msgstr ""

msgid "Arie"
msgstr ""

msgid "Barok"
msgstr ""

msgid "Crodo"
msgstr ""

msgid "Kastore"
msgstr ""

msgid "Vesper"
msgstr ""

msgid "Agar"
msgstr ""

msgid "Falagar"
msgstr ""

msgid "Wrathmont"
msgstr ""

msgid "Dawn"
msgstr ""

msgid "Flint"
msgstr ""

msgid "Halon"
msgstr ""

msgid "Myra"
msgstr ""

msgid "Myrini"
msgstr ""

msgid "Wilfrey"
msgstr ""

msgid "Mandigal"
msgstr ""

msgid "Sarakin"
msgstr ""

msgid "Charity"
msgstr ""

msgid "Darlana"
msgstr ""

msgid "Ranloo"
msgstr ""

msgid "Rialdo"
msgstr ""

msgid "Zam"
msgstr ""

msgid "Zom"
msgstr ""

msgid "Celia"
msgstr ""

msgid "Roxana"
msgstr ""

msgid "Sandro"
msgstr ""

msgid "Lord Corlagon"
msgstr ""

msgid "Lord Halton"
msgstr ""

msgid "Sister Eliza"
msgstr ""

msgid "Brother Brax"
msgstr ""

msgid "Dainwin"
msgstr ""

msgid "Joseph"
msgstr ""

msgid "Mog"
msgstr ""

msgid "Solmyr"
msgstr ""

msgid "Ceallach"
msgstr ""

msgid "Drakonia"
msgstr ""

msgid "Elderian"
msgstr ""

msgid "Gallavant"
msgstr ""

msgid "Jarkonas"
msgstr ""

msgid "Martine"
msgstr ""

msgid " gives you maximum morale"
msgstr ""

msgid " gives you maximum luck"
msgstr ""

msgid "You cannot pick up this artifact, you already have a full load!"
msgstr ""

msgid "To cast spells, you must first buy a spell book for %{gold} gold."
msgstr ""

msgid "Unfortunately, you seem to be a little short of cash at the moment."
msgstr ""

msgid "Do you wish to buy one?"
msgstr ""

msgid "%{count} / day"
msgstr ""

msgid "one"
msgstr ""

msgid "two"
msgstr ""

msgid "A whirlpool engulfs your ship. Some of your army has fallen overboard."
msgstr ""

msgid "Insulted by your refusal of their offer, the monsters attack!"
msgstr ""

msgid ""
"The %{monster}, awed by the power of your forces, begin to scatter.\n"
"Do you wish to pursue and engage them?"
msgstr ""

msgid "Ransacking an enemy camp, you discover a hidden cache of treasures."
msgstr ""

msgid ""
"The keeper of the mill announces:\n"
"\"Milord, I have been working very hard to provide you with these resources, "
"come back next week for more.\""
msgstr ""

msgid ""
"The keeper of the mill announces:\n"
"\"Milord, I am sorry, there are no resources currently available. Please try "
"again next week.\""
msgstr ""

msgid ""
"The keeper of the mill announces:\n"
"\"Milord, I have been working very hard to provide you with this gold, come "
"back next week for more.\""
msgstr ""

msgid ""
"The keeper of the mill announces:\n"
"\"Milord, I am sorry, there is no gold currently available. Please try again "
"next week.\""
msgstr ""

msgid ""
"You've found an abandoned lean-to.\n"
"Poking about, you discover some resources hidden nearby."
msgstr ""

msgid "The lean-to is long abandoned. There is nothing of value here."
msgstr ""

msgid ""
"You catch a leprechaun foolishly sleeping amidst a cluster of magic "
"mushrooms.\n"
"In exchange for his freedom, he guides you to a small pot filled with "
"precious things."
msgstr ""

msgid ""
"You've found a magic garden, the kind of place that leprechauns and faeries "
"like to cavort in, but there is no one here today.\n"
"Perhaps you should try again next week."
msgstr ""

msgid "You come upon the remains of an unfortunate adventurer."
msgstr ""

msgid "Treasure"
msgstr ""

msgid "Searching through the tattered clothing, you find the %{artifact}."
msgstr ""

msgid "Searching through the tattered clothing, you find nothing."
msgstr ""

msgid ""
"You come across an old wagon left by a trader who didn't quite make it to "
"safe terrain."
msgstr ""

msgid "Unfortunately, others have found it first, and the wagon is empty."
msgstr ""

msgid "Searching inside, you find the %{artifact}."
msgstr ""

msgid "Inside, you find some of the wagon's cargo still intact."
msgstr ""

msgid "You search through the flotsam, and find some wood and some gold."
msgstr ""

msgid "You search through the flotsam, and find some wood."
msgstr ""

msgid "You search through the flotsam, but find nothing."
msgstr ""

msgid "Shrine of the 1st Circle"
msgstr ""

msgid ""
"You come across a small shrine attended by a group of novice acolytes.\n"
"In exchange for your protection, they agree to teach you a simple spell - "
"'%{spell}'."
msgstr ""

msgid "Shrine of the 2nd Circle"
msgstr ""

msgid ""
"You come across an ornate shrine attended by a group of rotund friars.\n"
"In exchange for your protection, they agree to teach you a spell - "
"'%{spell}'."
msgstr ""

msgid "Shrine of the 3rd Circle"
msgstr ""

msgid ""
"You come across a lavish shrine attended by a group of high priests.\n"
"In exchange for your protection, they agree to teach you a sophisticated "
"spell - '%{spell}'."
msgstr ""

msgid ""
"\n"
"Unfortunately, you do not have the wisdom to understand the spell, and you "
"are unable to learn it."
msgstr ""

msgid ""
"\n"
"Unfortunately, you already have knowledge of this spell, so there is nothing "
"more for them to teach you."
msgstr ""

msgid ""
"\n"
"Unfortunately, you have no Magic Book to record the spell with."
msgstr ""

msgid ""
"You approach the hut and observe a witch inside studying an ancient tome on "
"%{skill}.\n"
" \n"
msgstr ""

msgid ""
"As you approach, she turns and focuses her one glass eye on you.\n"
"\"You already know everything you deserve to learn!\" the witch screeches. "
"\"NOW GET OUT OF MY HOUSE!\""
msgstr ""

msgid ""
"As you approach, she turns and speaks.\n"
"\"You already know that which I would teach you. I can help you no further.\""
msgstr ""

msgid ""
"An ancient and immortal witch living in a hut with bird's legs for stilts "
"teaches you %{skill} for her own inscrutable purposes."
msgstr ""

msgid "As you drink the sweet water, you gain luck for your next battle."
msgstr ""

msgid "You drink from the enchanted fountain, but nothing happens."
msgstr ""

msgid "You enter the faerie ring, but nothing happens."
msgstr ""

msgid ""
"Upon entering the mystical faerie ring, your army gains luck for its next "
"battle."
msgstr ""

msgid ""
"You've found an ancient and weathered stone idol.\n"
"It is supposed to grant luck to visitors, but since the stars are already "
"smiling upon you, it does nothing."
msgstr ""

msgid ""
"You've found an ancient and weathered stone idol.\n"
"Kissing it is supposed to be lucky, so you do. The stone is very cold to the "
"touch."
msgstr ""

msgid "The mermaids silently entice you to return later and be blessed again."
msgstr ""

msgid ""
"The magical, soothing beauty of the Mermaids reaches you and your crew.\n"
"Just for a moment, you forget your worries and bask in the beauty of the "
"moment.\n"
"The mermaids charms bless you with increased luck for your next combat."
msgstr ""

msgid ""
"You come upon the pyramid of a great and ancient king.\n"
"You are tempted to search it for treasure, but all the old stories warn of "
"fearful curses and undead guardians.\n"
"Will you search?"
msgstr ""

msgid ""
"Upon defeating the monsters, you decipher an ancient glyph on the wall, "
"telling the secret of the spell - '"
msgstr ""

msgid "Unfortunately, you have no Magic Book to record the spell with."
msgstr ""

msgid ""
"Unfortunately, you do not have the wisdom to understand the spell, and you "
"are unable to learn it."
msgstr ""

msgid ""
"You come upon the pyramid of a great and ancient king.\n"
"Routine exploration reveals that the pyramid is completely empty."
msgstr ""

msgid ""
"A drink at the well is supposed to restore your spell points, but you are "
"already at maximum."
msgstr ""

msgid "A second drink at the well in one day will not help you."
msgstr ""

msgid "A drink from the well has restored your spell points to maximum."
msgstr ""

msgid ""
"\"I'm sorry sir,\" The leader of the soldiers says, \"but you already know "
"everything we have to teach.\""
msgstr ""

msgid "The soldiers living in the fort teach you a few new defensive tricks."
msgstr ""

msgid ""
"You've come upon a mercenary camp practicing their tactics. \"You're too "
"advanced for us,\" the mercenary captain says. \"We can teach nothing more.\""
msgstr ""

msgid ""
"You've come upon a mercenary camp practicing their tactics. The mercenaries "
"welcome you and your troops and invite you to train with them."
msgstr ""

msgid "\"Go 'way!\", the witch doctor barks, \"you know all I know.\""
msgstr ""

msgid ""
"An Orcish witch doctor living in the hut deepens your knowledge of magic by "
"showing you how to cast stones, read portents, and decipher the intricacies "
"of chicken entrails."
msgstr ""

msgid ""
"You've found a group of Druids worshipping at one of their strange stone "
"edifices. Silently, the Druids turn you away, indicating they have nothing "
"new to teach you."
msgstr ""

msgid ""
"You've found a group of Druids worshipping at one of their strange stone "
"edifices. Silently, they teach you new ways to cast spells."
msgstr ""

msgid ""
"You tentatively approach the burial ground of ancient warriors. Do you want "
"to search the graves?"
msgstr ""

msgid ""
"You spend several hours searching the graves and find nothing. Such a "
"despicable act reduces your army's morale."
msgstr ""

msgid "Upon defeating the Zombies you search the graves and find something!"
msgstr ""

msgid ""
"The rotting hulk of a great pirate ship creaks eerily as it is pushed "
"against the rocks. Do you wish to search the shipwreck?"
msgstr ""

msgid ""
"You spend several hours sifting through the debris and find nothing. Such a "
"despicable act reduces your army's morale."
msgstr ""

msgid ""
"Upon defeating the Ghosts you sift through the debris and find something!"
msgstr ""

msgid ""
"The rotting hulk of a great pirate ship creaks eerily as it is pushed "
"against the rocks. Do you wish to search the ship?"
msgstr ""

msgid ""
"Upon defeating the Skeletons you sift through the debris and find something!"
msgstr ""

msgid "Your men spot a navigational buoy, confirming that you are on course."
msgstr ""

msgid ""
"Your men spot a navigational buoy, confirming that you are on course and "
"increasing their morale."
msgstr ""

msgid ""
"The drink at the oasis is refreshing, but offers no further benefit. The "
"oasis might help again if you fought a battle first."
msgstr ""

msgid ""
"A drink at the oasis fills your troops with strength and lifts their "
"spirits.  You can travel a bit further today."
msgstr ""

msgid ""
"The drink at the watering hole is refreshing, but offers no further benefit. "
"The watering hole might help again if you fought a battle first."
msgstr ""

msgid ""
"A drink at the watering hole fills your troops with strength and lifts their "
"spirits. You can travel a bit further today."
msgstr ""

msgid ""
"It doesn't help to pray twice before a battle. Come back after you've fought."
msgstr ""

msgid "A visit and a prayer at the temple raises the morale of your troops."
msgstr ""

msgid ""
"An old Knight appears on the steps of the gazebo. \"I am sorry, my liege, I "
"have taught you all I can.\""
msgstr ""

msgid ""
"An old Knight appears on the steps of the gazebo. \"My liege, I will teach "
"you all that I know to aid you in your travels.\""
msgstr ""

msgid ""
"You've pulled a shipwreck survivor from certain death in an unforgiving "
"ocean. Grateful, he says, \"I would give you an artifact as a reward, but "
"you're all full.\""
msgstr ""

msgid ""
"You've pulled a shipwreck survivor from certain death in an unforgiving "
"ocean. Grateful, he rewards you for your act of kindness by giving you the "
"%{art}."
msgstr ""

msgid "A leprechaun offers you the %{art} for the small price of %{gold} Gold."
msgstr ""

msgid ""
"A leprechaun offers you the %{art} for the small price of %{gold} Gold and "
"%{count} %{res}."
msgstr ""

msgid "Do you wish to buy this artifact?"
msgstr ""

msgid ""
"You try to pay the leprechaun, but realize that you can't afford it. The "
"leprechaun stamps his foot and ignores you."
msgstr ""

msgid ""
"Insulted by your refusal of his generous offer, the leprechaun stamps his "
"foot and ignores you."
msgstr ""

msgid "You've found the artifact: "
msgstr ""

msgid ""
"You've found the humble dwelling of a withered hermit. The hermit tells you "
"that he is willing to give the %{art} to the first wise person he meets."
msgstr ""

msgid ""
"You've come across the spartan quarters of a retired soldier. The soldier "
"tells you that he is willing to pass on the %{art} to the first true leader "
"he meets."
msgstr ""

msgid ""
"You've encountered a strange person with a hat and an owl on it. He tells "
"you that he is willing to give %{art} if you have %{skill}."
msgstr ""

msgid ""
"You come upon an ancient artifact. As you reach for it, a pack of Rogues "
"leap out of the brush to guard their stolen loot."
msgstr ""

msgid ""
"Through a clearing you observe an ancient artifact. Unfortunately, it's "
"guarded by a nearby %{monster}. Do you want to fight the %{monster} for the "
"artifact?"
msgstr ""

msgid "Victorious, you take your prize, the %{art}."
msgstr ""

msgid ""
"Discretion is the better part of valor, and you decide to avoid this fight "
"for today."
msgstr ""

msgid ""
"After spending hours trying to fish the chest out of the sea, you open it "
"and find %{gold} gold pieces."
msgstr ""

msgid ""
"After spending hours trying to fish the chest out of the sea, you open it "
"and find %{gold} gold and the %{art}."
msgstr ""

msgid ""
"After spending hours trying to fish the chest out of the sea, you open it, "
"only to find it empty."
msgstr ""

msgid ""
"After scouring the area, you fall upon a hidden treasure cache. You may take "
"the gold or distribute the gold to the peasants for experience. Do you wish "
"to keep the gold?"
msgstr ""

msgid ""
"After scouring the area, you fall upon a hidden chest, containing the "
"%{gold} gold pieces."
msgstr ""

msgid ""
"After scouring the area, you fall upon a hidden chest, containing the "
"ancient artifact %{art}."
msgstr ""

msgid ""
"You stumble upon a dented and tarnished lamp lodged deep in the earth. Do "
"you wish to rub the lamp?"
msgstr ""

msgid ""
"You have taken control of the local Alchemist shop. It will provide you with "
"%{count} unit of Mercury per day."
msgstr ""

msgid ""
"You gain control of a sawmill. It will provide you with %{count} units of "
"wood per day."
msgstr ""

msgid ""
"You gain control of an ore mine. It will provide you with %{count} units of "
"ore per day."
msgstr ""

msgid ""
"You gain control of a sulfur mine. It will provide you with %{count} unit of "
"sulfur per day."
msgstr ""

msgid ""
"You gain control of a crystal mine. It will provide you with %{count} unit "
"of crystal per day."
msgstr ""

msgid ""
"You gain control of a gem mine. It will provide you with %{count} unit of "
"gems per day."
msgstr ""

msgid ""
"You gain control of a gold mine. It will provide you with %{count} gold per "
"day."
msgstr ""

msgid ""
"The lighthouse is now under your control, and all of your ships will now "
"move further each day."
msgstr ""

msgid "You gain control of a %{name}."
msgstr ""

msgid ""
"You come upon an abandoned gold mine. The mine appears to be haunted. Do you "
"wish to enter?"
msgstr ""

msgid "You beat the Ghosts and are able to restore the mine to production."
msgstr ""

msgid ""
"A group of %{monster} with a desire for greater glory wish to join you. Do "
"you accept?"
msgstr ""

msgid "As you approach the dwelling, you notice that there is no one here."
msgstr ""

msgid ""
"You search the ruins, but the Medusas that used to live here are gone. "
"Perhaps there will be more next week."
msgstr ""

msgid ""
"You've found some Medusas living in the ruins. They are willing to join your "
"army for a price. Do you want to recruit Medusas?"
msgstr ""

msgid ""
"You've found a Sprite Tree City. Unfortunately, none of the Sprites living "
"there wish to join an army. Maybe next week."
msgstr ""

msgid ""
"Some of the Sprites living in the tree city are willing to join your army "
"for a price. Do you want to recruit Sprites?"
msgstr ""

msgid ""
"A colorful Rogues' wagon stands empty here. Perhaps more Rogues will be here "
"later."
msgstr ""

msgid ""
"Distant sounds of music and laughter draw you to a colorful wagon housing "
"Rogues. Do you wish to have any Rogues join your army?"
msgstr ""

msgid ""
"A group of tattered tents, billowing in the sandy wind, beckons you. The "
"tents are unoccupied. Perhaps more Nomads will be here later."
msgstr ""

msgid ""
"A group of tattered tents, billowing in the sandy wind, beckons you. Do you "
"wish to have any Nomads join you during your travels?"
msgstr ""

msgid "The pit of mud bubbles for a minute and then lies still."
msgstr ""

msgid ""
"As you approach the bubbling pit of mud, creatures begin to climb out and "
"position themselves around it. In unison they say: \"Mother Earth would like "
"to offer you a few of her troops. Do you want to recruit Earth Elementals?\""
msgstr ""

msgid "You enter the structure of white stone pillars, and find nothing."
msgstr ""

msgid ""
"White stone pillars support a roof that rises up to the sky. As you enter "
"the structure, the dead air of the outside gives way to a whirling gust that "
"almost pushes you back out. The air current materializes into a barely "
"visible form. The creature asks, in what can only be described as a loud "
"whisper: \"Why have you come? Are you here to call upon the forces of the "
"air?\""
msgstr ""

msgid "No Fire Elementals approach you from the lava pool."
msgstr ""

msgid ""
"Beneath a structure that serves to hold in heat, Fire Elementals move about "
"in a fiery pool of molten lava. A group of them approach you and offer their "
"services. Would you like to recruit Fire Elementals?"
msgstr ""

msgid "A face forms in the water for a moment, and then is gone."
msgstr ""

msgid ""
"Crystalline structures cast shadows over a small reflective pool of water. "
"You peer into the pool, and a face that is not your own peers back. It asks: "
"\"Would you like to call upon the powers of water?\""
msgstr ""

msgid "This burial site is deathly still."
msgstr ""

msgid ""
"Restless spirits of long dead warriors seeking their final resting place "
"offer to join you in hopes of finding peace. Do you wish to recruit ghosts?"
msgstr ""

msgid ""
"The City of the Dead is empty of life, and empty of unlife as well. Perhaps "
"some undead will move in next week."
msgstr ""

msgid ""
"Some Liches living here are willing to join your army for a price. Do you "
"want to recruit Liches?"
msgstr ""

msgid ""
"You've found the ruins of an ancient city, now inhabited solely by the "
"undead. Will you search?"
msgstr ""

msgid ""
"Some of the surviving Liches are impressed by your victory over their "
"fellows, and offer to join you for a price. Do you want to recruit Liches?"
msgstr ""

msgid ""
"You've found one of those bridges that Trolls are so fond of living under, "
"but there are none here. Perhaps there will be some next week."
msgstr ""

msgid ""
"Some Trolls living under a bridge are willing to join your army, but for a "
"price. Do you want to recruit Trolls?"
msgstr ""

msgid "Trolls living under the bridge challenge you. Will you fight them?"
msgstr ""

msgid ""
"A few Trolls remain, cowering under the bridge. They approach you and offer "
"to join your forces as mercenaries. Do you want to buy any Trolls?"
msgstr ""

msgid ""
"The Dragon city has no Dragons willing to join you this week. Perhaps a "
"Dragon will become available next week."
msgstr ""

msgid ""
"The Dragon city is willing to offer some Dragons for your army for a price. "
"Do you wish to recruit Dragons?"
msgstr ""

msgid ""
"You stand before the Dragon City, a place off-limits to mere humans. Do you "
"wish to violate this rule and challenge the Dragons to a fight?"
msgstr ""

msgid ""
"Having defeated the Dragon champions, the city's leaders agree to supply "
"some Dragons to your army for a price. Do you wish to recruit Dragons?"
msgstr ""

msgid "From the observation tower, you are able to see distant lands."
msgstr ""

msgid ""
"The spring only refills once a week, and someone's already been here this "
"week."
msgstr ""

msgid ""
"A drink at the spring is supposed to give you twice your normal spell "
"points, but you are already at that level."
msgstr ""

msgid ""
"A drink from the spring fills your blood with magic! You have twice your "
"normal spell points in reserve."
msgstr ""

msgid ""
"Recognizing you, the butler refuses to admit you. \"The master,\" he says, "
"\"will not see the same student twice.\""
msgstr ""

msgid ""
"The butler admits you to see the master of the house. He trains you in the "
"four skills a hero should know."
msgstr ""

msgid ""
"The butler opens the door and looks you up and down. \"You are neither "
"famous nor diplomatic enough to be admitted to see my master,\" he sniffs. "
"\"Come back when you think yourself worthy.\""
msgstr ""

msgid " and "
msgstr ""

msgid ""
"All of the %{monsters} you have in your army have been trained by the battle "
"masters of the fort. Your army now contains %{monsters2}."
msgstr ""

msgid ""
"An unusual alliance of Ogres, Orcs, and Dwarves offer to train (upgrade) any "
"such troops brought to them. Unfortunately, you have none with you."
msgstr ""

msgid "All of your %{monsters} have been upgraded into %{monsters2}."
msgstr ""

msgid ""
"A blacksmith working at the foundry offers to convert all Pikemen and "
"Swordsmen's weapons brought to him from iron to steel. He also says that he "
"knows a process that will convert Iron Golems into Steel Golems. "
"Unfortunately, you have none of these troops in your army, so he can't help "
"you."
msgstr ""

msgid ""
"The captain looks at you with surprise and says:\n"
"\"You already have all the maps I know about. Let me fish in peace now.\""
msgstr ""

msgid ""
"A retired captain living on this refurbished fishing platform offers to sell "
"you maps of the sea he made in his younger days for 1,000 gold. Do you wish "
"to buy the maps?"
msgstr ""

msgid ""
"The captain sighs. \"You don't have enough money, eh?  You can't expect me "
"to give my maps away for free!\""
msgstr ""

msgid ""
"You come upon an obelisk made from a type of stone you have never seen "
"before. Staring at it intensely, the smooth surface suddenly changes to an "
"inscription. The inscription is a piece of a lost ancient map. Quickly you "
"copy down the piece and the inscription vanishes as abruptly as it appeared."
msgstr ""

msgid "You have already been to this obelisk."
msgstr ""

msgid ""
"Upon your approach, the tree opens its eyes in delight. \"It is good to see "
"you, my student. I hope my teachings have helped you.\""
msgstr ""

msgid ""
"Upon your approach, the tree opens its eyes in delight. \"Ahh, an "
"adventurer! Allow me to teach you a little of what I have learned over the "
"ages.\""
msgstr ""

msgid "Upon your approach, the tree opens its eyes in delight."
msgstr ""

msgid ""
"\"Ahh, an adventurer! I will be happy to teach you a little of what I have "
"learned over the ages for a mere %{count} %{res}.\""
msgstr ""

msgid "(Just bury it around my roots.)"
msgstr ""

msgid "Tears brim in the eyes of the tree."
msgstr ""

msgid "\"I need %{count} %{res}.\""
msgstr ""

msgid "it whispers. (sniff) \"Well, come back when you can pay me.\""
msgstr ""

msgid ""
"Nestled among the trees sits a blind seer. After you explain the intent of "
"your journey, the seer activates his crystal ball, allowing you to see the "
"strengths and weaknesses of your opponents."
msgstr ""

msgid ""
"The entrance to the cave is dark, and a foul, sulfurous smell issues from "
"the cave mouth. Will you enter?"
msgstr ""

msgid "Except for evidence of a terrible battle, the cave is empty."
msgstr ""

msgid ""
"You find a powerful and grotesque Demon in the cave. \"Today,\" it rasps, "
"\"you will fight and surely die. But I will give you a choice of deaths. You "
"may fight me, or you may fight my servants. Do you prefer to fight my "
"servants?\""
msgstr ""

msgid ""
"The Demon screams its challenge and attacks! After a short, desperate "
"battle, you slay the monster and receive %{exp} experience points."
msgstr ""

msgid ""
"The Demon screams its challenge and attacks! After a short, desperate "
"battle, you slay the monster and receive %{exp} experience points and "
"%{count} gold."
msgstr ""

msgid ""
"The Demon screams its challenge and attacks! After a short, desperate "
"battle, you slay the monster and find the %{art} in the back of the cave."
msgstr ""

msgid ""
"Seeing that you do not have %{count} gold, the demon slashes you with its "
"claws, and the last thing you see is a red haze."
msgstr ""

msgid ""
"The Demon leaps upon you and has its claws at your throat before you can "
"even draw your sword. \"Your life is mine,\" it says. \"I will sell it back "
"to you for %{count} gold.\""
msgstr ""

msgid ""
"Upon defeating the daemon's servants, you find a hidden cache with %{count} "
"gold."
msgstr ""

msgid ""
"As you enter the Alchemist's Tower, a hobbled, graying man in a brown cloak "
"makes his way towards you."
msgstr ""

msgid "He checks your pack, and sees that you have 1 cursed item."
msgid_plural ""
"He checks your pack, and sees that you have %{count} cursed items."
msgstr[0] ""
msgstr[1] ""
msgstr[2] ""

msgid "For %{gold} gold, the alchemist will remove it for you. Do you pay?"
msgid_plural ""
"For %{gold} gold, the alchemist will remove them for you. Do you pay?"
msgstr[0] ""
msgstr[1] ""
msgstr[2] ""

msgid ""
"After you consent to pay the requested amount of gold, the alchemist grabs "
"the cursed artifact and throws it into his magical cauldron."
msgid_plural ""
"After you consent to pay the requested amount of gold, the alchemist grabs "
"all cursed artifacts and throws them into his magical cauldron."
msgstr[0] ""
msgstr[1] ""
msgstr[2] ""

msgid ""
"You hear a voice from behind the locked door, \"You don't have enough gold "
"to pay for my services.\""
msgstr ""

msgid ""
"You hear a voice from high above in the tower, \"Go away! I can't help you!\""
msgstr ""

msgid ""
"The head groom speaks to you, \"That is a fine looking horse you have. I am "
"afraid we can give you no better, but the horses your cavalry are riding "
"look to be of poor breeding stock. We have many trained war horses which "
"would aid your riders greatly. I insist you take them.\""
msgstr ""

msgid ""
"As you approach the stables, the head groom appears, leading a fine looking "
"war horse. \"This steed will help speed you in your travels. Alas, he will "
"grow tired in a week. You must also let me give better horses to your "
"mounted soldiers, their horses look shoddy and weak.\""
msgstr ""

msgid ""
"The head groom approaches you and speaks, \"You already have a fine horse, "
"and have no inexperienced cavalry which might make use of our trained war "
"horses.\""
msgstr ""

msgid ""
"As you approach the stables, the head groom appears, leading a fine looking "
"war horse. \"This steed will help speed you in your travels. Alas, his "
"endurance will wane with a lot of heavy riding, and you must return for a "
"fresh mount in a week. We also have many fine war horses which could benefit "
"mounted soldiers, but you have none we can help.\""
msgstr ""

msgid "The Arena guards turn you away."
msgstr ""

msgid ""
"You have your crew stop up their ears with wax before the sirens' eerie song "
"has any chance of luring them to a watery grave."
msgstr ""

msgid ""
"As the sirens sing their eerie song, your small, determined army manages to "
"overcome the urge to dive headlong into the sea."
msgstr ""

msgid ""
"An eerie wailing song emanates from the sirens perched upon the rocks. Many "
"of your crew fall under its spell, and dive into the water where they drown. "
"You are now wiser for the visit, and gain %{exp} experience."
msgstr ""

msgid ""
"In a dazzling display of daring, you break into the local jail and free the "
"hero imprisoned there, who, in return, pledges loyalty to your cause."
msgstr ""

msgid ""
"You already have %{count} heroes, and regretfully must leave the prisoner in "
"this jail to languish in agony for untold days."
msgstr ""

msgid ""
"You enter a rickety hut and talk to the magician who lives there. He tells "
"you of places near and far which may aid you in your journeys."
msgstr ""

msgid "This eye seems to be intently studying its surroundings."
msgstr ""

msgid "You come across a giant Sphinx. The Sphinx remains strangely quiet."
msgstr ""

msgid ""
"\"I have a riddle for you,\" the Sphinx says. \"Answer correctly, and you "
"shall be rewarded. Answer incorrectly, and you shall be eaten. Do you accept "
"the challenge?\""
msgstr ""

msgid ""
"The Sphinx asks you the following riddle:\n"
" \n"
"'%{riddle}'\n"
" \n"
"Your answer?"
msgstr ""

msgid ""
"\"You guessed incorrectly,\" the Sphinx says, smiling. The Sphinx swipes at "
"you with a paw, knocking you to the ground. Another blow makes the world go "
"black, and you know no more."
msgstr ""

msgid ""
"Looking somewhat disappointed, the Sphinx sighs. \"You've answered my riddle "
"so here's your reward. Now begone.\""
msgstr ""

msgid ""
"A magical barrier stands tall before you, blocking your way. Runes on the "
"arch read,\n"
"\"Speak the key and you may pass.\"\n"
"As you speak the magic word, the glowing barrier dissolves into nothingness."
msgstr ""

msgid ""
"A magical barrier stands tall before you, blocking your way. Runes on the "
"arch read,\n"
"\"Speak the key and you may pass.\"\n"
"You speak, and nothing happens."
msgstr ""

msgid ""
"You enter the tent and see an old woman gazing into a magic gem. She looks "
"up and says,\n"
"\"In my travels, I have learned much in the way of arcane magic. A great "
"oracle taught me his skill. I have the answer you seek.\""
msgstr ""

msgid "Spell book is not present."
msgstr ""

msgid ""
"That spell costs %{mana} mana. You only have %{point} mana, so you can't "
"cast the spell."
msgstr ""

msgid "The spell was not found."
msgstr ""

msgid "Only heroes can cast this spell."
msgstr ""

msgid "Your hero is too tired to cast this spell today. Try again tomorrow."
msgstr ""

msgid "This spell cannot be used on a boat."
msgstr ""

msgid "This spell can be casted only nearby water."
msgstr ""

msgid ""
"You do not currently own any town or castle, so you can't cast the spell."
msgstr ""

msgid "This hero is already in a town, so you can't cast the spell."
msgstr ""

msgid ""
"The nearest town is %{town}.\n"
" \n"
"This town is occupied by your hero %{hero}."
msgstr ""

msgid "%{name} the %{race} (Level %{level})"
msgstr ""

msgid "Are you sure you want to dismiss this Hero?"
msgstr ""

msgid "View Experience Info"
msgstr ""

msgid "View Spell Points Info"
msgstr ""

msgid "Set army combat formation to 'Spread'"
msgstr ""

msgid "Set army combat formation to 'Grouped'"
msgstr ""

msgid "Exit Hero Screen"
msgstr ""

msgid "You cannot dismiss a hero in a castle"
msgstr ""

msgid "Dismissal of %{name} the %{race} is prohibited by scenario"
msgstr ""

msgid "Dismiss %{name} the %{race}"
msgstr ""

msgid "Show previous hero"
msgstr ""

msgid "Show next hero"
msgstr ""

msgid "Blood Morale"
msgstr ""

msgid "%{morale} Morale"
msgstr ""

msgid "%{luck} Luck"
msgstr ""

msgid "Current Luck Modifiers:"
msgstr ""

msgid "Current Morale Modifiers:"
msgstr ""

msgid "Entire army is undead, so morale does not apply."
msgstr ""

msgid ""
"Current experience %{exp1}.\n"
" Next level %{exp2}."
msgstr ""

msgid "Level %{level}"
msgstr ""

msgid ""
"%{name} currently has %{point} spell points out of a maximum of %{max}. The "
"maximum number of spell points is 10 times your knowledge. It is "
"occasionally possible to have more than your maximum spell points via "
"special events."
msgstr ""

msgid "%{name1} meets %{name2}"
msgstr ""

msgid "Town Portal"
msgstr ""

msgid "Select town to port to."
msgstr ""

msgid "%{spell} failed!!!"
msgstr ""

msgid "This spell is already in use."
msgstr ""

msgid "Enemy heroes are now fully identifiable."
msgstr ""

msgid ""
"You must be within %{count} spaces of a monster for the Visions spell to "
"work."
msgstr ""

msgid "The creatures are willing to join us!"
msgstr ""

msgid "All the creatures will join us..."
msgstr ""

msgid "The creature will join us..."
msgid_plural "%{count} of the creatures will join us..."
msgstr[0] ""
msgstr[1] ""
msgstr[2] ""

msgid ""
"\n"
" for a fee of %{gold} gold."
msgstr ""

msgid "These weak creatures will surely flee before us."
msgstr ""

msgid "I fear these creatures are in the mood for a fight."
msgstr ""

msgid ""
"You must be standing on the entrance to a mine (sawmills and alchemists "
"don't count) to cast this spell."
msgstr ""

msgid "Your attack skill is a bonus added to each creature's attack skill."
msgstr ""

msgid "Your defense skill is a bonus added to each creature's defense skill."
msgstr ""

msgid "Your spell power determines the length or power of a spell."
msgstr ""

msgid ""
"Your knowledge determines how many spell points your hero may have. Under "
"normal circumstances, a hero is limited to 10 spell points per level of "
"knowledge."
msgstr ""

msgid "Current Modifiers:"
msgstr ""

msgid "skill|Basic"
msgstr ""

msgid "skill|Advanced"
msgstr ""

msgid "skill|Expert"
msgstr ""

msgid "Pathfinding"
msgstr ""

msgid "Archery"
msgstr ""

msgid "Logistics"
msgstr ""

msgid "Scouting"
msgstr ""

msgid "Diplomacy"
msgstr ""

msgid "Navigation"
msgstr ""

msgid "Leadership"
msgstr ""

msgid "Wisdom"
msgstr ""

msgid "Mysticism"
msgstr ""

msgid "Ballistics"
msgstr ""

msgid "Eagle Eye"
msgstr ""

msgid "Necromancy"
msgstr ""

msgid "Estates"
msgstr ""

msgid "Advanced Archery"
msgstr ""

msgid "Advanced Pathfinding"
msgstr ""

msgid "Basic Archery"
msgstr ""

msgid "Basic Pathfinding"
msgstr ""

msgid "Expert Pathfinding"
msgstr ""

msgid "Advanced Logistics"
msgstr ""

msgid "Basic Logistics"
msgstr ""

msgid "Basic Scouting"
msgstr ""

msgid "Expert Archery"
msgstr ""

msgid "Expert Logistics"
msgstr ""

msgid "Advanced Diplomacy"
msgstr ""

msgid "Advanced Scouting"
msgstr ""

msgid "Basic Diplomacy"
msgstr ""

msgid "Expert Diplomacy"
msgstr ""

msgid "Expert Scouting"
msgstr ""

msgid "Advanced Leadership"
msgstr ""

msgid "Advanced Navigation"
msgstr ""

msgid "Basic Leadership"
msgstr ""

msgid "Basic Navigation"
msgstr ""

msgid "Expert Navigation"
msgstr ""

msgid "Advanced Wisdom"
msgstr ""

msgid "Basic Mysticism"
msgstr ""

msgid "Basic Wisdom"
msgstr ""

msgid "Expert Leadership"
msgstr ""

msgid "Expert Wisdom"
msgstr ""

msgid "Advanced Luck"
msgstr ""

msgid "Advanced Mysticism"
msgstr ""

msgid "Basic Luck"
msgstr ""

msgid "Expert Luck"
msgstr ""

msgid "Expert Mysticism"
msgstr ""

msgid "Advanced Ballistics"
msgstr ""

msgid "Advanced Eagle Eye"
msgstr ""

msgid "Basic Ballistics"
msgstr ""

msgid "Basic Eagle Eye"
msgstr ""

msgid "Expert Ballistics"
msgstr ""

msgid "Advanced Necromancy"
msgstr ""

msgid "Basic Estates"
msgstr ""

msgid "Basic Necromancy"
msgstr ""

msgid "Expert Eagle Eye"
msgstr ""

msgid "Expert Necromancy"
msgstr ""

msgid "Advanced Estates"
msgstr ""

msgid "Expert Estates"
msgstr ""

msgid ""
"%{skill} reduces the movement penalty for rough terrain by %{count} percent."
msgstr ""

msgid "%{skill} eliminates the movement penalty for rough terrain."
msgstr ""

msgid ""
"%{skill} increases the damage done by range attacking creatures by %{count} "
"percent."
msgstr ""

msgid "%{skill} increases your hero's movement points by %{count} percent."
msgstr ""

msgid "%{skill} increases your hero's viewable area by one square."
msgid_plural ""
"%{skill} increases your hero's viewable area by %{count} squares."
msgstr[0] ""
msgstr[1] ""
msgstr[2] ""

msgid ""
"%{skill} allows you to negotiate with monsters who are weaker than your "
"group. "
msgstr ""

msgid "Approximately %{count} percent of the creatures may offer to join you."
msgstr ""

msgid "All of the creatures may offer to join you."
msgstr ""

msgid ""
"%{skill} increases your hero's movement points over water by %{count} "
"percent."
msgstr ""

msgid "%{skill} increases your hero's troops morale by %{count}."
msgstr ""

msgid "%{skill} allows your hero to learn third level spells."
msgstr ""

msgid "%{skill} allows your hero to learn fourth level spells."
msgstr ""

msgid "%{skill} allows your hero to learn fifth level spells."
msgstr ""

msgid "%{skill} regenerates one additional spell point per day to your hero."
msgid_plural ""
"%{skill} regenerates %{count} additional spell points per day to your hero."
msgstr[0] ""
msgstr[1] ""
msgstr[2] ""

msgid "%{skill} increases your hero's luck by %{count}."
msgstr ""

msgid ""
"%{skill} gives your hero's catapult shots a greater chance to hit and do "
"damage to castle walls."
msgstr ""

msgid ""
"%{skill} gives your hero's catapult an extra shot, and each shot has a "
"greater chance to hit and do damage to castle walls."
msgstr ""

msgid ""
"%{skill} gives your hero's catapult an extra shot, and each shot "
"automatically destroys any wall, except a fortified wall in a Knight castle."
msgstr ""

msgid ""
"%{skill} gives your hero a %{count} percent chance to learn any given 1st or "
"2nd level enemy spell used against him in a combat."
msgstr ""

msgid ""
"%{skill} gives your hero a %{count} percent chance to learn any given 3rd "
"level spell (or below) used against him in combat."
msgstr ""

msgid ""
"%{skill} gives your hero a %{count} percent chance to learn any given 4th "
"level spell (or below) used against him in combat."
msgstr ""

msgid ""
"%{skill} allows %{count} percent of the creatures killed in combat to be "
"brought back from the dead as Skeletons."
msgstr ""

msgid ""
"Your hero produces %{count} gold pieces per day as tax revenue from estates."
msgstr ""

msgid "Blue"
msgstr ""

msgid "Green"
msgstr ""

msgid "Red"
msgstr ""

msgid "Yellow"
msgstr ""

msgid "Orange"
msgstr ""

msgid "Purple"
msgstr ""

msgid "barrier|Aqua"
msgstr ""

msgid "barrier|Blue"
msgstr ""

msgid "barrier|Brown"
msgstr ""

msgid "barrier|Gold"
msgstr ""

msgid "barrier|Green"
msgstr ""

msgid "barrier|Orange"
msgstr ""

msgid "barrier|Purple"
msgstr ""

msgid "barrier|Red"
msgstr ""

msgid "tent|Aqua"
msgstr ""

msgid "tent|Blue"
msgstr ""

msgid "tent|Brown"
msgstr ""

msgid "tent|Gold"
msgstr ""

msgid "tent|Green"
msgstr ""

msgid "tent|Orange"
msgstr ""

msgid "tent|Purple"
msgstr ""

msgid "tent|Red"
msgstr ""

msgid "Experience"
msgstr ""

msgid ""
"Experience allows your heroes to go up levels, increasing their primary and "
"secondary skills."
msgstr ""

msgid "Hero/Stats"
msgstr ""

msgid "Skills"
msgstr ""

msgid "Artifacts"
msgstr ""

msgid "Town/Castle"
msgstr ""

msgid "Garrison"
msgstr ""

msgid "Gold Per Day:"
msgstr ""

msgid "Heroes"
msgstr ""

msgid "View Heroes."
msgstr ""

msgid "Towns/Castles"
msgstr ""

msgid "View Towns and Castles."
msgstr ""

msgid "luck|Cursed"
msgstr ""

msgid "luck|Awful"
msgstr ""

msgid "luck|Bad"
msgstr ""

msgid "luck|Normal"
msgstr ""

msgid "luck|Good"
msgstr ""

msgid "luck|Great"
msgstr ""

msgid "luck|Irish"
msgstr ""

msgid ""
"Bad luck sometimes falls on your armies in combat, causing their attacks to "
"only do half damage."
msgstr ""

msgid ""
"Neutral luck means your armies will never get lucky or unlucky attacks on "
"the enemy."
msgstr ""

msgid ""
"Good luck sometimes lets your armies get lucky attacks (double strength) in "
"combat."
msgstr ""

msgid "morale|Treason"
msgstr ""

msgid "morale|Awful"
msgstr ""

msgid "morale|Poor"
msgstr ""

msgid "morale|Normal"
msgstr ""

msgid "morale|Good"
msgstr ""

msgid "morale|Great"
msgstr ""

msgid "morale|Blood!"
msgstr ""

msgid "Bad morale may cause your armies to freeze in combat."
msgstr ""

msgid ""
"Neutral morale means your armies will never be blessed with extra attacks or "
"freeze in combat."
msgstr ""

msgid "Good morale may give your armies extra attacks in combat."
msgstr ""

msgid "Knight"
msgstr ""

msgid "Barbarian"
msgstr ""

msgid "Sorceress"
msgstr ""

msgid "Warlock"
msgstr ""

msgid "Wizard"
msgstr ""

msgid "Necromancer"
msgstr ""

msgid "Multi"
msgstr ""

msgid "race|Random"
msgstr ""

msgid "race|Neutral"
msgstr ""

msgid "doubleLined|Knight"
msgstr ""

msgid "doubleLined|Barbarian"
msgstr ""

msgid "doubleLined|Sorceress"
msgstr ""

msgid "doubleLined|Warlock"
msgstr ""

msgid "doubleLined|Wizard"
msgstr ""

msgid ""
"doubleLined|Necro-\n"
"mancer"
msgstr ""

msgid "doubleLinedRace|Multi"
msgstr ""

msgid "doubleLinedRace|Random"
msgstr ""

msgid "doubleLinedRace|Neutral"
msgstr ""

msgid "speed|Standing"
msgstr ""

msgid "speed|Crawling"
msgstr ""

msgid "speed|Very Slow"
msgstr ""

msgid "speed|Slow"
msgstr ""

msgid "speed|Average"
msgstr ""

msgid "speed|Fast"
msgstr ""

msgid "speed|Very Fast"
msgstr ""

msgid "speed|Ultra Fast"
msgstr ""

msgid "speed|Blazing"
msgstr ""

msgid "speed|Instant"
msgstr ""

msgid "week|Squirrel"
msgstr ""

msgid "week|Rabbit"
msgstr ""

msgid "week|Gopher"
msgstr ""

msgid "week|Badger"
msgstr ""

msgid "week|Rat"
msgstr ""

msgid "week|Eagle"
msgstr ""

msgid "week|Weasel"
msgstr ""

msgid "week|Raven"
msgstr ""

msgid "week|Mongoose"
msgstr ""

msgid "week|Dog"
msgstr ""

msgid "week|Aardvark"
msgstr ""

msgid "week|Lizard"
msgstr ""

msgid "week|Tortoise"
msgstr ""

msgid "week|Hedgehog"
msgstr ""

msgid "week|Condor"
msgstr ""

msgid "week|Ant"
msgstr ""

msgid "week|Grasshopper"
msgstr ""

msgid "week|Dragonfly"
msgstr ""

msgid "week|Spider"
msgstr ""

msgid "week|Butterfly"
msgstr ""

msgid "week|Bumblebee"
msgstr ""

msgid "week|Locust"
msgstr ""

msgid "week|Earthworm"
msgstr ""

msgid "week|Hornet"
msgstr ""

msgid "week|Beetle"
msgstr ""

msgid "week|PLAGUE"
msgstr ""

msgid "week|Unnamed"
msgstr ""

msgid "Desert"
msgstr ""

msgid "Snow"
msgstr ""

msgid "Wasteland"
msgstr ""

msgid "Beach"
msgstr ""

msgid "Lava"
msgstr ""

msgid "Dirt"
msgstr ""

msgid "Grass"
msgstr ""

msgid "Ocean"
msgstr ""

msgid "maps|Small"
msgstr ""

msgid "maps|Medium"
msgstr ""

msgid "maps|Large"
msgstr ""

msgid "maps|Extra Large"
msgstr ""

msgid "maps|Custom Size"
msgstr ""

msgid "Ore Mine"
msgstr ""

msgid "Sulfur Mine"
msgstr ""

msgid "Crystal Mine"
msgstr ""

msgid "Gems Mine"
msgstr ""

msgid "Gold Mine"
msgstr ""

msgid "Mine"
msgstr ""

msgid "Burma shave."
msgstr ""

msgid "Next sign 50 miles."
msgstr ""

msgid "See Rock City."
msgstr ""

msgid "This space for rent."
msgstr ""

msgid "No object"
msgstr ""

msgid "Alchemist Lab"
msgstr ""

msgid "Sign"
msgstr ""

msgid "Buoy"
msgstr ""

msgid "Skeleton"
msgstr ""

msgid "Daemon Cave"
msgstr ""

msgid "Treasure Chest"
msgstr ""

msgid "Faerie Ring"
msgstr ""

msgid "Campfire"
msgstr ""

msgid "Fountain"
msgstr ""

msgid "Gazebo"
msgstr ""

msgid "Genie Lamp"
msgstr ""

msgid "Archer's House"
msgstr ""

msgid "Goblin Hut"
msgstr ""

msgid "Dwarf Cottage"
msgstr ""

msgid "Peasant Hut"
msgstr ""

msgid "Stables"
msgstr ""

msgid "Alchemist's Tower"
msgstr ""

msgid "Event"
msgstr ""

msgid "Dragon City"
msgstr ""

msgid "Lighthouse"
msgid_plural "Lighthouses"
msgstr[0] ""
msgstr[1] ""
msgstr[2] ""

msgid "Water Wheel"
msgid_plural "Water Wheels"
msgstr[0] ""
msgstr[1] ""
msgstr[2] ""

msgid "Mines"
msgstr ""

msgid "Monster"
msgstr ""

msgid "Obelisk"
msgstr ""

msgid "Oasis"
msgstr ""

msgid "Resource"
msgstr ""

msgid "Sawmill"
msgstr ""

msgid "Oracle"
msgstr ""

msgid "Shrine of the First Circle"
msgstr ""

msgid "Shipwreck"
msgstr ""

msgid "Sea Chest"
msgstr ""

msgid "Desert Tent"
msgstr ""

msgid "Stone Liths"
msgstr ""

msgid "Wagon Camp"
msgstr ""

msgid "Hut of the Magi"
msgstr ""

msgid "Whirlpool"
msgstr ""

msgid "Windmill"
msgid_plural "Windmills"
msgstr[0] ""
msgstr[1] ""
msgstr[2] ""

msgid "Artifact"
msgstr ""

msgid "Mermaid"
msgstr ""

msgid "Boat"
msgstr ""

msgid "Random Ultimate Artifact"
msgstr ""

msgid "Random Artifact"
msgstr ""

msgid "Random Resource"
msgstr ""

msgid "Random Monster"
msgstr ""

msgid "Random Town"
msgstr ""

msgid "Random Castle"
msgstr ""

msgid "Eye of the Magi"
msgstr ""

msgid "Random Monster - weak"
msgstr ""

msgid "Random Monster - medium"
msgstr ""

msgid "Random Monster - strong"
msgstr ""

msgid "Random Monster - very strong"
msgstr ""

msgid "Nothing Special"
msgstr ""

msgid "Mossy Rock"
msgstr ""

msgid "Watch Tower"
msgstr ""

msgid "Tree House"
msgstr ""

msgid "Tree City"
msgstr ""

msgid "Ruins"
msgstr ""

msgid "Fort"
msgstr ""

msgid "Abandoned Mine"
msgstr ""

msgid "Sirens"
msgstr ""

msgid "Standing Stones"
msgstr ""

msgid "Idol"
msgstr ""

msgid "Tree of Knowledge"
msgstr ""

msgid "Witch Doctor's Hut"
msgstr ""

msgid "Temple"
msgstr ""

msgid "Hill Fort"
msgstr ""

msgid "Halfling Hole"
msgstr ""

msgid "Mercenary Camp"
msgstr ""

msgid "Shrine of the Second Circle"
msgstr ""

msgid "Shrine of the Third Circle"
msgstr ""

msgid "City of the Dead"
msgstr ""

msgid "Sphinx"
msgstr ""

msgid "Wagon"
msgstr ""

msgid "Tar Pit"
msgstr ""

msgid "Artesian Spring"
msgstr ""

msgid "Troll Bridge"
msgstr ""

msgid "Watering Hole"
msgstr ""

msgid "Witch's Hut"
msgstr ""

msgid "Xanadu"
msgstr ""

msgid "Lean-To"
msgstr ""

msgid "Magellan's Maps"
msgstr ""

msgid "Flotsam"
msgstr ""

msgid "Derelict Ship"
msgstr ""

msgid "Shipwreck Survivor"
msgstr ""

msgid "Bottle"
msgstr ""

msgid "Magic Well"
msgstr ""

msgid "Magic Garden"
msgid_plural "Magic Gardens"
msgstr[0] ""
msgstr[1] ""
msgstr[2] ""

msgid "Observation Tower"
msgstr ""

msgid "Freeman's Foundry"
msgstr ""

msgid "Reefs"
msgstr ""

msgid "Trees"
msgstr ""

msgid "Mountains"
msgstr ""

msgid "Volcano"
msgstr ""

msgid "Flowers"
msgstr ""

msgid "Rock"
msgstr ""

msgid "Water Lake"
msgstr ""

msgid "Mandrake"
msgstr ""

msgid "Dead Tree"
msgstr ""

msgid "Stump"
msgstr ""

msgid "Crater"
msgstr ""

msgid "Cactus"
msgstr ""

msgid "Mound"
msgstr ""

msgid "Dune"
msgstr ""

msgid "Lava Pool"
msgstr ""

msgid "Shrub"
msgstr ""

msgid "Barrow Mounds"
msgstr ""

msgid "Random Artifact - Treasure"
msgstr ""

msgid "Random Artifact - Minor"
msgstr ""

msgid "Random Artifact - Major"
msgstr ""

msgid "Barrier"
msgstr ""

msgid "Traveller's Tent"
msgstr ""

msgid "Jail"
msgstr ""

msgid "Fire Summoning Altar"
msgstr ""

msgid "Air Summoning Altar"
msgstr ""

msgid "Earth Summoning Altar"
msgstr ""

msgid "Water Summoning Altar"
msgstr ""

msgid "Unknown Monster"
msgstr ""

msgid "Unknown Monsters"
msgstr ""

msgid "Peasant"
msgstr ""

msgid "Peasants"
msgstr ""

msgid "Archer"
msgstr ""

msgid "Archers"
msgstr ""

msgid "Ranger"
msgstr ""

msgid "Rangers"
msgstr ""

msgid "Pikeman"
msgstr ""

msgid "Pikemen"
msgstr ""

msgid "Veteran Pikeman"
msgstr ""

msgid "Veteran Pikemen"
msgstr ""

msgid "Swordsman"
msgstr ""

msgid "Swordsmen"
msgstr ""

msgid "Master Swordsman"
msgstr ""

msgid "Master Swordsmen"
msgstr ""

msgid "Cavalries"
msgstr ""

msgid "Cavalry"
msgstr ""

msgid "Champion"
msgstr ""

msgid "Champions"
msgstr ""

msgid "Paladin"
msgstr ""

msgid "Paladins"
msgstr ""

msgid "Crusader"
msgstr ""

msgid "Crusaders"
msgstr ""

msgid "Goblin"
msgstr ""

msgid "Goblins"
msgstr ""

msgid "Orc"
msgstr ""

msgid "Orcs"
msgstr ""

msgid "Orc Chief"
msgstr ""

msgid "Orc Chiefs"
msgstr ""

msgid "Wolf"
msgstr ""

msgid "Wolves"
msgstr ""

msgid "Ogre"
msgstr ""

msgid "Ogres"
msgstr ""

msgid "Ogre Lord"
msgstr ""

msgid "Ogre Lords"
msgstr ""

msgid "Troll"
msgstr ""

msgid "Trolls"
msgstr ""

msgid "War Troll"
msgstr ""

msgid "War Trolls"
msgstr ""

msgid "Cyclopes"
msgstr ""

msgid "Cyclops"
msgstr ""

msgid "Sprite"
msgstr ""

msgid "Sprites"
msgstr ""

msgid "Dwarf"
msgstr ""

msgid "Dwarves"
msgstr ""

msgid "Battle Dwarf"
msgstr ""

msgid "Battle Dwarves"
msgstr ""

msgid "Elf"
msgstr ""

msgid "Elves"
msgstr ""

msgid "Grand Elf"
msgstr ""

msgid "Grand Elves"
msgstr ""

msgid "Druid"
msgstr ""

msgid "Druids"
msgstr ""

msgid "Greater Druid"
msgstr ""

msgid "Greater Druids"
msgstr ""

msgid "Unicorn"
msgstr ""

msgid "Unicorns"
msgstr ""

msgid "Phoenix"
msgstr ""

msgid "Phoenixes"
msgstr ""

msgid "Centaur"
msgstr ""

msgid "Centaurs"
msgstr ""

msgid "Gargoyle"
msgstr ""

msgid "Gargoyles"
msgstr ""

msgid "Griffin"
msgstr ""

msgid "Griffins"
msgstr ""

msgid "Minotaur"
msgstr ""

msgid "Minotaurs"
msgstr ""

msgid "Minotaur King"
msgstr ""

msgid "Minotaur Kings"
msgstr ""

msgid "Hydra"
msgstr ""

msgid "Hydras"
msgstr ""

msgid "Green Dragon"
msgstr ""

msgid "Green Dragons"
msgstr ""

msgid "Red Dragon"
msgstr ""

msgid "Red Dragons"
msgstr ""

msgid "Black Dragon"
msgstr ""

msgid "Black Dragons"
msgstr ""

msgid "Halfling"
msgstr ""

msgid "Halflings"
msgstr ""

msgid "Boar"
msgstr ""

msgid "Boars"
msgstr ""

msgid "Iron Golem"
msgstr ""

msgid "Iron Golems"
msgstr ""

msgid "Steel Golem"
msgstr ""

msgid "Steel Golems"
msgstr ""

msgid "Roc"
msgstr ""

msgid "Rocs"
msgstr ""

msgid "Mage"
msgstr ""

msgid "Magi"
msgstr ""

msgid "Archmage"
msgstr ""

msgid "Archmagi"
msgstr ""

msgid "Giant"
msgstr ""

msgid "Giants"
msgstr ""

msgid "Titan"
msgstr ""

msgid "Titans"
msgstr ""

msgid "Skeletons"
msgstr ""

msgid "Zombie"
msgstr ""

msgid "Zombies"
msgstr ""

msgid "Mutant Zombie"
msgstr ""

msgid "Mutant Zombies"
msgstr ""

msgid "Mummies"
msgstr ""

msgid "Mummy"
msgstr ""

msgid "Royal Mummies"
msgstr ""

msgid "Royal Mummy"
msgstr ""

msgid "Vampire"
msgstr ""

msgid "Vampires"
msgstr ""

msgid "Vampire Lord"
msgstr ""

msgid "Vampire Lords"
msgstr ""

msgid "Lich"
msgstr ""

msgid "Liches"
msgstr ""

msgid "Power Lich"
msgstr ""

msgid "Power Liches"
msgstr ""

msgid "Bone Dragon"
msgstr ""

msgid "Bone Dragons"
msgstr ""

msgid "Rogue"
msgstr ""

msgid "Rogues"
msgstr ""

msgid "Nomad"
msgstr ""

msgid "Nomads"
msgstr ""

msgid "Ghost"
msgstr ""

msgid "Ghosts"
msgstr ""

msgid "Genie"
msgstr ""

msgid "Genies"
msgstr ""

msgid "Medusa"
msgstr ""

msgid "Medusas"
msgstr ""

msgid "Earth Elemental"
msgstr ""

msgid "Earth Elementals"
msgstr ""

msgid "Air Elemental"
msgstr ""

msgid "Air Elementals"
msgstr ""

msgid "Fire Elemental"
msgstr ""

msgid "Fire Elementals"
msgstr ""

msgid "Water Elemental"
msgstr ""

msgid "Water Elementals"
msgstr ""

msgid "Random Monsters"
msgstr ""

msgid "Random Monster 1"
msgstr ""

msgid "Random Monsters 1"
msgstr ""

msgid "Random Monster 2"
msgstr ""

msgid "Random Monsters 2"
msgstr ""

msgid "Random Monster 3"
msgstr ""

msgid "Random Monsters 3"
msgstr ""

msgid "Random Monster 4"
msgstr ""

msgid "Random Monsters 4"
msgstr ""

msgid "Double shot"
msgstr ""

msgid "2-hex monster"
msgstr ""

msgid "Double strike"
msgstr ""

msgid "Double damage to Undead"
msgstr ""

msgid "% magic resistance"
msgstr ""

msgid "Immune to Mind spells"
msgstr ""

msgid "Immune to Elemental spells"
msgstr ""

msgid "Immune to Fire spells"
msgstr ""

msgid "Immune to Cold spells"
msgstr ""

msgid "Immune to "
msgstr ""

msgid "% immunity to %{spell} spell"
msgstr ""

msgid "% damage from Elemental spells"
msgstr ""

msgid "% chance to Dispel beneficial spells"
msgstr ""

msgid "% chance to Paralyze"
msgstr ""

msgid "% chance to Petrify"
msgstr ""

msgid "% chance to Blind"
msgstr ""

msgid "% chance to Curse"
msgstr ""

msgid "% chance to cast %{spell} spell"
msgstr ""

msgid "HP regeneration"
msgstr ""

msgid "Two hexes attack"
msgstr ""

msgid "Flyer"
msgstr ""

msgid "Always retaliates"
msgstr ""

msgid "Attacks all adjacent enemies"
msgstr ""

msgid "No melee penalty"
msgstr ""

msgid "Dragon"
msgstr ""

msgid "Undead"
msgstr ""

msgid "No enemy retaliation"
msgstr ""

msgid "HP drain"
msgstr ""

msgid "Cloud attack"
msgstr ""

msgid "Decreases enemy's morale by "
msgstr ""

msgid "% chance to halve enemy"
msgstr ""

msgid "Soul Eater"
msgstr ""

msgid "Elemental"
msgstr ""

msgid "No Morale"
msgstr ""

msgid "200% damage from Fire spells"
msgstr ""

msgid "200% damage from Cold spells"
msgstr ""

msgid "% damage from %{spell} spell"
msgstr ""

msgid "% immunity to "
msgstr ""

msgid "Lightning"
msgstr ""

msgid "% damage from "
msgstr ""

msgid "The three Anduran artifacts magically combine into one."
msgstr ""

msgid "View Spells"
msgstr ""

msgid "View %{name} Info"
msgstr ""

msgid "Move %{name}"
msgstr ""

msgid "Cannot move the Spellbook"
msgstr ""

msgid "This item can't be traded."
msgstr ""

msgid "The %{name} increases your knowledge by %{count}."
msgstr ""

msgid "Ultimate Book of Knowledge"
msgstr ""

msgid "The %{name} increases your attack skill by %{count}."
msgstr ""

msgid "Ultimate Sword of Dominion"
msgstr ""

msgid "The %{name} increases your defense skill by %{count}."
msgstr ""

msgid "Ultimate Cloak of Protection"
msgstr ""

msgid "The %{name} increases your spell power by %{count}."
msgstr ""

msgid "Ultimate Wand of Magic"
msgstr ""

msgid "The %{name} increases your attack and defense skills by %{count} each."
msgstr ""

msgid "Ultimate Shield"
msgstr ""

msgid "The %{name} increases your spell power and knowledge by %{count} each."
msgstr ""

msgid "Ultimate Staff"
msgstr ""

msgid "The %{name} increases each of your basic skills by %{count} points."
msgstr ""

msgid "Ultimate Crown"
msgstr ""

msgid "Golden Goose"
msgstr ""

msgid "The %{name} brings in an income of %{count} gold per day."
msgstr ""

msgid "Arcane Necklace of Magic"
msgstr ""

msgid ""
"After rescuing a Sorceress from a cursed tomb, she rewards your heroism with "
"an exquisite jeweled necklace."
msgstr ""

msgid "Caster's Bracelet of Magic"
msgstr ""

msgid ""
"While searching through the rubble of a caved-in mine, you free a group of "
"trapped Dwarves. Grateful, the leader gives you a golden bracelet."
msgstr ""

msgid "Mage's Ring of Power"
msgstr ""

msgid ""
"A cry of pain leads you to a Centaur, caught in a trap. Upon setting the "
"creature free, he hands you a small pouch. Emptying the contents, you find a "
"dazzling jeweled ring."
msgstr ""

msgid "Witch's Broach of Magic"
msgstr ""

msgid ""
"Alongside the remains of a burnt witch lies a beautiful broach, intricately "
"designed. Approaching the corpse with caution, you add the broach to your "
"inventory."
msgstr ""

msgid "Medal of Valor"
msgstr ""

msgid "The %{name} increases your morale by %{count}."
msgstr ""

msgid ""
"Freeing a virtuous maiden from the clutches of an evil overlord, you are "
"granted a Medal of Valor by the King's herald."
msgstr ""

msgid "Medal of Courage"
msgstr ""

msgid ""
"After saving a young boy from a vicious pack of Wolves, you return him to "
"his father's manor. The grateful nobleman awards you with a Medal of Courage."
msgstr ""

msgid "Medal of Honor"
msgstr ""

msgid ""
"After freeing a princess of a neighboring kingdom from the evil clutches of "
"despicable slavers, she awards you with a Medal of Honor."
msgstr ""

msgid "Medal of Distinction"
msgstr ""

msgid ""
"Ridding the countryside of the hideous Minotaur who made a sport of eating "
"noblemen's Knights, you are honored with the Medal of Distinction."
msgstr ""

msgid "Fizbin of Misfortune"
msgstr ""

msgid "The %{name} greatly decreases your morale by %{count}."
msgstr ""

msgid ""
"You stumble upon a medal lying alongside the empty road. Adding the medal to "
"your inventory, you become aware that you have acquired the undesirable "
"Fizbin of Misfortune, greatly decreasing your army's morale."
msgstr ""

msgid "Thunder Mace of Dominion"
msgstr ""

msgid ""
"During a sudden storm, a bolt of lightning strikes a tree, splitting it. "
"Inside the tree you find a mysterious mace."
msgstr ""

msgid "Armored Gauntlets of Protection"
msgstr ""

msgid "The %{name} increase your defense skill by %{count}."
msgstr ""

msgid ""
"You encounter the infamous Black Knight!  After a grueling duel ending in a "
"draw, the Knight, out of respect, offers you a pair of armored gauntlets."
msgstr ""

msgid "Defender Helm of Protection"
msgstr ""

msgid ""
"A glint of golden light catches your eye. Upon further investigation, you "
"find a golden helm hidden under a bush."
msgstr ""

msgid "Giant Flail of Dominion"
msgstr ""

msgid ""
"A clumsy Giant has killed himself with his own flail. Knowing your superior "
"skill with this weapon, you confidently remove the spectacular flail from "
"the fallen Giant."
msgstr ""

msgid "Ballista of Quickness"
msgstr ""

msgid "The %{name} gives your catapult one extra shot per combat round."
msgstr ""

msgid ""
"Walking through the ruins of an ancient walled city, you find the instrument "
"of the city's destruction, an elaborately crafted ballista."
msgstr ""

msgid "Stealth Shield of Protection"
msgstr ""

msgid ""
"A stone statue of a warrior holds a silver shield. As you remove the shield, "
"the statue crumbles into dust."
msgstr ""

msgid "Dragon Sword of Dominion"
msgstr ""

msgid ""
"As you are walking along a narrow path, a nearby bush suddenly bursts into "
"flames. Before your eyes the flames become the image of a beautiful woman. "
"She holds out a magnificent sword to you."
msgstr ""

msgid "Power Axe of Dominion"
msgstr ""

msgid ""
"You see a silver axe embedded deeply in the ground. After several "
"unsuccessful attempts by your army to remove the axe, you tightly grip the "
"handle of the axe and effortlessly pull it free."
msgstr ""

msgid "Divine Breastplate of Protection"
msgstr ""

msgid ""
"A gang of Rogues is sifting through the possessions of dead warriors. "
"Scaring off the scavengers, you note the Rogues had overlooked a beautiful "
"breastplate."
msgstr ""

msgid "Minor Scroll of Knowledge"
msgstr ""

msgid ""
"Before you appears a levitating glass case with a scroll, perched upon a bed "
"of crimson velvet. At your touch, the lid opens and the scroll floats into "
"your awaiting hands."
msgstr ""

msgid "Major Scroll of Knowledge"
msgstr ""

msgid ""
"Visiting a local wiseman, you explain the intent of your journey. He reaches "
"into a sack and withdraws a yellowed scroll and hands it to you."
msgstr ""

msgid "Superior Scroll of Knowledge"
msgstr ""

msgid ""
"You come across the remains of an ancient Druid. Bones, yellowed with age, "
"peer from the ragged folds of her robe. Searching the robe, you discover a "
"scroll hidden in the folds."
msgstr ""

msgid "Foremost Scroll of Knowledge"
msgstr ""

msgid ""
"Mangled bones, yellowed with age, peer from the ragged folds of a dead "
"Druid's robe. Searching the robe, you discover a scroll hidden within."
msgstr ""

msgid "Endless Sack of Gold"
msgstr ""

msgid "The %{name} provides you with %{count} gold per day."
msgstr ""

msgid ""
"A little leprechaun dances gleefully around a magic sack. Seeing you "
"approach, he stops in mid-stride. The little man screams and stamps his foot "
"ferociously, vanishing into thin air. Remembering the old leprechaun saying "
"'Finders Keepers', you grab the sack and leave."
msgstr ""

msgid "Endless Bag of Gold"
msgstr ""

msgid ""
"A noblewoman, separated from her traveling companions, asks for your help. "
"After escorting her home, she rewards you with a bag filled with gold."
msgstr ""

msgid "Endless Purse of Gold"
msgstr ""

msgid ""
"In your travels, you find a leather purse filled with gold that once "
"belonged to a great warrior king who had the ability to transform any "
"inanimate object into gold."
msgstr ""

msgid "Nomad Boots of Mobility"
msgstr ""

msgid "The %{name} increase your movement on land."
msgstr ""

msgid ""
"A Nomad trader seeks protection from a tribe of Goblins. For your "
"assistance, he gives you a finely crafted pair of boots made from the "
"softest leather. Looking closely, you see fascinating ancient carvings "
"engraved on the leather."
msgstr ""

msgid "Traveler's Boots of Mobility"
msgstr ""

msgid ""
"Discovering a pair of beautifully beaded boots made from the finest and "
"softest leather, you thank the anonymous donor and add the boots to your "
"inventory."
msgstr ""

msgid "Lucky Rabbit's Foot"
msgstr ""

msgid "The %{name} increases your luck in combat by %{count}."
msgstr ""

msgid ""
"A traveling merchant offers you a rabbit's foot, made of gleaming silver "
"fur, for safe passage. The merchant explains the charm will increase your "
"luck in combat."
msgstr ""

msgid "Golden Horseshoe"
msgstr ""

msgid ""
"An ensnared Unicorn whinnies in fright. Murmuring soothing words, you set "
"her free. Snorting and stamping her front hoof once, she gallops off. "
"Looking down you see a golden horseshoe."
msgstr ""

msgid "Gambler's Lucky Coin"
msgstr ""

msgid ""
"You have captured a mischievous imp who has been terrorizing the region. In "
"exchange for his release, he rewards you with a magical coin."
msgstr ""

msgid "Four-Leaf Clover"
msgstr ""

msgid ""
"In the middle of a patch of dead and dry vegetation, to your surprise you "
"find a healthy green four-leaf clover."
msgstr ""

msgid "True Compass of Mobility"
msgstr ""

msgid "The %{name} increases your movement on land and sea."
msgstr ""

msgid ""
"An old man claiming to be an inventor asks you to try his latest invention. "
"He then hands you a compass."
msgstr ""

msgid "Sailor's Astrolabe of Mobility"
msgstr ""

msgid "The %{name} increases your movement on sea."
msgstr ""

msgid ""
"An old sea captain is being tortured by Ogres. You save him, and in return "
"he rewards you with a wondrous instrument to measure the distance of a star."
msgstr ""

msgid "Evil Eye"
msgstr ""

msgid "The %{name} reduces the casting cost of curse spells by half."
msgstr ""

msgid ""
"While venturing into a decrepit hut you find the Skeleton of a long dead "
"witch. Investigation of the remains reveals a glass eye rolling around "
"inside an empty skull."
msgstr ""

msgid "Enchanted Hourglass"
msgstr ""

msgid "The %{name} extends the duration of all your spells by %{count} turns."
msgstr ""

msgid ""
"A surprise turn in the landscape finds you in the midst of a grisly scene:  "
"Vultures picking at the aftermath of a terrible battle. Your cursory search "
"of the remains turns up an enchanted hourglass."
msgstr ""

msgid "Gold Watch"
msgstr ""

msgid "The %{name} doubles the effectiveness of your hypnotize spells."
msgstr ""

msgid ""
"In reward for helping his cart out of a ditch, a traveling potion salesman "
"gives you a \"magic\" gold watch. Unbeknownst to him, the watch really is "
"magical."
msgstr ""

msgid "Skullcap"
msgstr ""

msgid "The %{name} halves the casting cost of all mind influencing spells."
msgstr ""

msgid ""
"A brief stop at an improbable rural inn yields an exchange of money, tales, "
"and accidentally, luggage. You find a magical skullcap in your new backpack."
msgstr ""

msgid "Ice Cloak"
msgstr ""

msgid "The %{name} halves all damage your troops take from cold spells."
msgstr ""

msgid ""
"Responding to the panicked cries of a damsel in distress, you discover a "
"young woman fleeing from a hungry bear. You slay the beast in the nick of "
"time, and the grateful Sorceress weaves a magic cloak from the bear's hide."
msgstr ""

msgid "Fire Cloak"
msgstr ""

msgid "The %{name} halves all damage your troops take from fire spells."
msgstr ""

msgid ""
"You've come upon a fight between a Necromancer and a Paladin. The "
"Necromancer blasts the Paladin with a fire bolt, bringing him to his knees. "
"Acting quickly, you slay the evil one before the final blow. The grateful "
"Paladin gives you the fire cloak that saved him."
msgstr ""

msgid "Lightning Helm"
msgstr ""

msgid "The %{name} halves all damage your troops take from lightning spells."
msgstr ""

msgid ""
"A traveling tinker in need of supplies offers you a helm with a thunderbolt "
"design on its top in exchange for food and water. Curious, you accept, and "
"later find out that the helm is magical."
msgstr ""

msgid "Evercold Icicle"
msgstr ""

msgid ""
"The %{name} causes your cold spells to do %{count} percent more damage to "
"enemy troops."
msgstr ""

msgid ""
"An icicle withstanding the full heat of the noonday sun attracts your "
"attention. Intrigued, you break it off, and find that it does not melt in "
"your hand."
msgstr ""

msgid "Everhot Lava Rock"
msgstr ""

msgid ""
"The %{name} causes your fire spells to do %{count} percent more damage to "
"enemy troops."
msgstr ""

msgid ""
"Your wanderings bring you into contact with a tribe of ape-like beings using "
"a magical lava rock that never cools to light their fires. You take pity on "
"them and teach them to make fire with sticks. Believing you to be a god, the "
"apes give you their rock."
msgstr ""

msgid "Lightning Rod"
msgstr ""

msgid ""
"The %{name} causes your lightning spells to do %{count} percent more damage "
"to enemy troops."
msgstr ""

msgid ""
"While waiting out a storm, a lighting bolt strikes a nearby cottage's "
"lightning rod, which melts and falls to the ground. The tip of the rod, "
"however, survives intact and makes your hair stand on end when you touch it. "
"Hmm..."
msgstr ""

msgid "Snake-Ring"
msgstr ""

msgid "The %{name} halves the casting cost of all your bless spells."
msgstr ""

msgid ""
"You've found an oddly shaped ring on the finger of a long dead traveler. The "
"ring looks like a snake biting its own tail."
msgstr ""

msgid "Ankh"
msgstr ""

msgid ""
"The %{name} doubles the effectiveness of all your resurrect and animate "
"spells."
msgstr ""

msgid ""
"A fierce windstorm reveals the entrance to a buried tomb. Your investigation "
"reveals that the tomb has already been looted, but the thieves overlooked an "
"ankh on a silver chain in the dark."
msgstr ""

msgid "Book of Elements"
msgstr ""

msgid "The %{name} doubles the effectiveness of all your summoning spells."
msgstr ""

msgid ""
"You come across a conjurer who begs to accompany you and your army awhile "
"for safety. You agree, and he offers as payment a copy of the book of the "
"elements."
msgstr ""

msgid "Elemental Ring"
msgstr ""

msgid "The %{name} halves the casting cost of all summoning spells."
msgstr ""

msgid ""
"While pausing to rest, you notice a bobcat climbing a short tree to get at a "
"crow's nest. On impulse, you climb the tree yourself and scare off the cat. "
"When you look in the nest, you find a collection of shiny stones and a ring."
msgstr ""

msgid "Holy Pendant"
msgstr ""

msgid "The %{name} makes all your troops immune to curse spells."
msgstr ""

msgid ""
"In your wanderings you come across a hermit living in a small, tidy hut. "
"Impressed with your mission, he takes time out from his meditations to bless "
"and give you a charm against curses."
msgstr ""

msgid "Pendant of Free Will"
msgstr ""

msgid "The %{name} makes all your troops immune to hypnotize spells."
msgstr ""

msgid ""
"Responding to cries for help, you find river Sprites making a sport of "
"dunking an old man. Feeling vengeful, you rescue the man and drag a Sprite "
"onto dry land for awhile. The Sprite, uncomfortable in the air, gives you a "
"magic pendant to let him go."
msgstr ""

msgid "Pendant of Life"
msgstr ""

msgid "The %{name} makes all your troops immune to death spells."
msgstr ""

msgid ""
"A brief roadside encounter with a small caravan and a game of knucklebones "
"wins a magic pendant. Its former owner says that it protects from "
"Necromancers' death spells."
msgstr ""

msgid "Serenity Pendant"
msgstr ""

msgid "The %{name} makes all your troops immune to berserk spells."
msgstr ""

msgid ""
"The sounds of combat draw you to the scene of a fight between an old "
"Barbarian and an eight-headed Hydra. Your timely intervention swings the "
"battle in favor of the man, and he rewards you with a pendant he used to use "
"to calm his mind for battle."
msgstr ""

msgid "Seeing-eye Pendant"
msgstr ""

msgid "The %{name} makes all your troops immune to blindness spells."
msgstr ""

msgid ""
"You come upon a very old woman, long blind from cataracts and dying alone. "
"You tend to her final needs and promise a proper burial. Grateful, she gives "
"you a magic pendant emblazoned with a stylized eye. It lets you see with "
"your eyes closed."
msgstr ""

msgid "Kinetic Pendant"
msgstr ""

msgid "The %{name} makes all your troops immune to paralyze spells."
msgstr ""

msgid ""
"You come across a golem wearing a glowing pendant and blocking your way. "
"Acting on a hunch, you cut the pendant from its neck. Deprived of its power "
"source, the golem breaks down, leaving you with the magical pendant."
msgstr ""

msgid "Pendant of Death"
msgstr ""

msgid "The %{name} makes all your troops immune to holy spells."
msgstr ""

msgid ""
"A quick and deadly battle with a Necromancer wins you his magical pendant. "
"Later, a Wizard tells you that the pendant protects undead under your "
"control from holy word spells."
msgstr ""

msgid "Wand of Negation"
msgstr ""

msgid "The %{name} protects your troops from the Dispel Magic spell."
msgstr ""

msgid ""
"You meet an old Wizard friend of yours traveling in the opposite direction. "
"He presents  you with a gift:  A wand that prevents the use of the dispel "
"magic spell on your allies."
msgstr ""

msgid "Golden Bow"
msgstr ""

msgid ""
"The %{name} eliminates the %{count} percent penalty for your troops shooting "
"past obstacles (e.g. castle walls)."
msgstr ""

msgid ""
"A chance meeting with a famous Archer finds you in a game of knucklebones "
"pitting his bow against your horse. You win."
msgstr ""

msgid "Telescope"
msgstr ""

msgid ""
"The %{name} increases the amount of terrain your hero reveals when "
"adventuring by %{count} extra square."
msgstr ""

msgid ""
"A merchant from far away lands trades you a new invention of his people for "
"traveling supplies. It makes distant objects appear closer, and he calls "
"it...\n"
"\n"
"a telescope."
msgstr ""

msgid "Statesman's Quill"
msgstr ""

msgid ""
"The %{name} reduces the cost of surrender to %{count} percent of the total "
"cost of troops you have in your army."
msgstr ""

msgid ""
"You pause to help a diplomat with a broken axle fix his problem. In "
"gratitude, he gives you a writing quill with magical properties which he "
"says will \"help people see things your way\"."
msgstr ""

msgid "Wizard's Hat"
msgstr ""

msgid "The %{name} increases the duration of your spells by %{count} turns."
msgstr ""

msgid ""
"You see a Wizard fleeing from a Griffin and riding like the wind. The Wizard "
"opens a portal and rides through, getting his hat knocked off by the edge of "
"the gate. The Griffin follows; the gate closes. You pick the hat up, dust it "
"off, and put it on."
msgstr ""

msgid "Power Ring"
msgstr ""

msgid "The %{name} returns %{count} extra spell points per day to your hero."
msgstr ""

msgid ""
"You find a small tree that closely resembles the great Warlock Carnauth with "
"a ring around one of its twigs. Scraps of clothing and rotting leather lead "
"you to suspect that it IS Carnauth, transformed. Since you can't help him, "
"you take the magic ring."
msgstr ""

msgid "Ammo Cart"
msgstr ""

msgid "The %{name} provides endless ammunition for all your troops that shoot."
msgstr ""

msgid ""
"An ammunition cart in the middle of an old battlefield catches your eye. "
"Inspection shows it to be in good working order, so  you take it along."
msgstr ""

msgid "Tax Lien"
msgstr ""

msgid "The %{name} costs you %{count} gold pieces per day."
msgstr ""

msgid ""
"Your big spending habits have earned you a massive tax bill that you can't "
"hope to pay. The tax man takes pity and agrees to only take 250 gold a day "
"from your account for life. Check here if you want one dollar to go to the "
"presidential campaign election fund."
msgstr ""

msgid "Hideous Mask"
msgstr ""

msgid "The %{name} prevents all 'wandering' armies from joining your hero."
msgstr ""

msgid ""
"Your looting of the grave of Sinfilas Gardolad, the famous shapeshifting "
"Warlock, unearths his fabled mask. Trembling, you put it on and it twists "
"your visage into an awful grimace!  Oh no!  It's actually the hideous mask "
"of Gromluck Greene, and you are stuck with it."
msgstr ""

msgid "Endless Pouch of Sulfur"
msgstr ""

msgid "The %{name} provides %{count} unit of sulfur per day."
msgstr ""

msgid ""
"You visit an alchemist who, upon seeing your army, is swayed by the "
"righteousness of your cause. The newly loyal subject gives you his endless "
"pouch of sulfur to help with the war effort."
msgstr ""

msgid "Endless Vial of Mercury"
msgstr ""

msgid "The %{name} provides %{count} unit of mercury per day."
msgstr ""

msgid ""
"A brief stop at a hastily abandoned Wizard's tower turns up a magical vial "
"of mercury that always has a little left on the bottom. Recognizing a "
"treasure when you see one, you cap it and slip it in your pocket."
msgstr ""

msgid "Endless Pouch of Gems"
msgstr ""

msgid "The %{name} provides %{count} unit of gems per day."
msgstr ""

msgid ""
"A short rainstorm brings forth a rainbow...and you can see the end of it. "
"Riding quickly, you seize the pot of gold you find there. The leprechaun who "
"owns it, unable to stop you from taking it, offers an endless pouch of gems "
"for the return of his gold. You accept."
msgstr ""

msgid "Endless Cord of Wood"
msgstr ""

msgid "The %{name} provides %{count} unit of wood per day."
msgstr ""

msgid ""
"Pausing to rest and light a cook fire, you pull wood out of a nearby pile of "
"dead wood. As you keep pulling wood from the pile, you notice that it "
"doesn't shrink. You realize to your delight that the wood is enchanted, so "
"you take it along."
msgstr ""

msgid "Endless Cart of Ore"
msgstr ""

msgid "The %{name} provides %{count} unit of ore per day."
msgstr ""

msgid ""
"You've found a Goblin weapon smithy making weapons for use against humans. "
"With a tremendous yell you and your army descend upon their camp and drive "
"them away. A search finds a magic ore cart that never runs out of iron."
msgstr ""

msgid "Endless Pouch of Crystal"
msgstr ""

msgid "The %{name} provides %{count} unit of crystal per day."
msgstr ""

msgid ""
"Taking shelter from a storm in a small cave,  you notice a small patch of "
"crystal in one corner. Curious, you break a piece off and notice that the "
"original crystal grows the lost piece back. You decide to stuff the entire "
"patch into a pouch and take it with you."
msgstr ""

msgid "Spiked Helm"
msgstr ""

msgid ""
"Your army is ambushed by a small tribe of wild (and none too bright) Orcs. "
"You fend them off easily and the survivors flee in all directions. One of "
"the Orcs was wearing a polished spiked helm. Figuring it will make a good "
"souvenir, you take it."
msgstr ""

msgid "Spiked Shield"
msgstr ""

msgid ""
"You come upon a bridge spanning a dry gully. Before you can cross, a Troll "
"steps out from under the bridge and demands payment before it will permit "
"you to pass. You refuse, and the Troll charges, forcing you to slay it. You "
"take its spiked shield as a trophy."
msgstr ""

msgid "White Pearl"
msgstr ""

msgid ""
"A walk across a dry saltwater lake bed yields an unlikely prize:  A white "
"pearl amidst shattered shells and debris."
msgstr ""

msgid "Black Pearl"
msgstr ""

msgid ""
"Rumors of a Griffin of unusual size preying upon the countryside lead you to "
"its cave lair. A quick, brutal fight dispatches the beast, and a search of "
"its foul nest turns up a huge black pearl."
msgstr ""

msgid "Magic Book"
msgstr ""

msgid "The %{name} enables you to cast spells."
msgstr ""

msgid "Dummy 1"
msgstr ""

msgid "The reserved artifact."
msgstr ""

msgid "Dummy 2"
msgstr ""

msgid "Dummy 3"
msgstr ""

msgid "Dummy 4"
msgstr ""

msgid "Spell Scroll"
msgstr ""

msgid ""
"This %{name} gives your hero the ability to cast the %{spell} spell if your "
"hero has a Magic Book."
msgstr ""

msgid ""
"You find an elaborate container which houses an old vellum scroll. The runes "
"on the container are very old, and the artistry with which it was put "
"together is stunning. As you pull the scroll out, you feel imbued with "
"magical power."
msgstr ""

msgid "Arm of the Martyr"
msgstr ""

msgid ""
"The %{name} increases your spell power by %{count} but adds the undead "
"morale penalty."
msgstr ""

msgid ""
"One of the less intelligent members of your party picks up an arm off of the "
"ground. Despite its missing a body, it is still moving. Your troops find the "
"dismembered arm repulsive, but you cannot bring yourself to drop it: it "
"seems to hold some sort of magical power that influences your decision "
"making."
msgstr ""

msgid "Breastplate of Anduran"
msgstr ""

msgid "The %{name} increases your defense by %{count}."
msgstr ""

msgid ""
"You come upon a sign. It reads: \"Here lies the body of Anduran. Bow and "
"swear fealty, and you shall be rewarded.\" You decide to do as it says. As "
"you stand up, you feel a coldness against your skin. Looking down, you find "
"that you are suddenly wearing a gleaming, ornate breastplate."
msgstr ""

msgid "Broach of Shielding"
msgstr ""

msgid ""
"The %{name} provides %{count} percent protection from Armageddon and "
"Elemental Storm, but decreases spell power by 2."
msgstr ""

msgid ""
"A kindly Sorceress thinks that your army's defenses could use a magical "
"boost. She offers to enchant the Broach that you wear on your cloak, and you "
"accept."
msgstr ""

msgid "Battle Garb of Anduran"
msgstr ""

msgid ""
"The %{name} combines the powers of the three Anduran artifacts.  It provides "
"maximum luck and morale for your troops and gives you the Town Portal spell."
msgstr ""

msgid ""
"Out of pity for a poor peasant, you purchase a chest of old junk they are "
"hawking for too much gold. Later, as you search through it, you find it "
"contains the 3 pieces of the legendary battle garb of Anduran!"
msgstr ""

msgid "Crystal Ball"
msgstr ""

msgid ""
"The %{name} lets you get more specific information about monsters, enemy "
"heroes, and castles nearby the hero who holds it."
msgstr ""

msgid ""
"You come upon a caravan of gypsies who are feasting and fortifying their "
"bodies with mead. They call you forward and say \"If you prove that you can "
"dance the Rama-Buta, we will reward you.\" You don't know it, but try "
"anyway. They laugh hysterically, but admire your bravery, giving you a "
"Crystal Ball."
msgstr ""

msgid "Heart of Fire"
msgstr ""

msgid ""
"The %{name} provides %{count} percent protection from fire, but doubles the "
"damage taken from cold."
msgstr ""

msgid ""
"You enter a recently burned glade and come upon a Fire Elemental sitting "
"atop a rock. It looks up, its flaming face contorted in a look of severe "
"pain. It then tosses a glowing object at you. You put up your hands to block "
"it, but it passes right through them and sears itself into your chest."
msgstr ""

msgid "Heart of Ice"
msgstr ""

msgid ""
"The %{name} provides %{count} percent protection from cold, but doubles the "
"damage taken from fire."
msgstr ""

msgid ""
"Suddenly, a biting coldness engulfs your body. You seize up, falling from "
"your horse. The pain subsides, but you still feel as if your chest is "
"frozen.  As you pick yourself up off of the ground, you hear hearty "
"laughter. You turn around just in time to see a Frost Giant run off into the "
"woods and disappear."
msgstr ""

msgid "Helmet of Anduran"
msgstr ""

msgid ""
"You spy a gleaming object poking up out of the ground. You send a member of "
"your party over to investigate. He comes back with a golden helmet in his "
"hands. You realize that it must be the helmet of the legendary Anduran, the "
"only man who was known to wear solid gold armor."
msgstr ""

msgid "Holy Hammer"
msgstr ""

msgid ""
"You come upon a battle where a Paladin has been mortally wounded by a group "
"of Zombies. He asks you to take his hammer and finish what he started.  As "
"you pick it up, it begins to hum, and then everything becomes a blur. The "
"Zombies lie dead, the hammer dripping with blood. You strap it to your belt."
msgstr ""

msgid "Legendary Scepter"
msgstr ""

msgid "The %{name} adds %{count} points to all attributes."
msgstr ""

msgid ""
"Upon cresting a small hill, you come upon a ridiculous looking sight. A "
"Sprite is attempting to carry a Scepter that is almost as big as it is. "
"Trying not to laugh, you ask, \"Need help?\" The Sprite glares at you and "
"answers: \"You think this is funny? Fine. You can carry it. I much prefer "
"flying anyway.\""
msgstr ""

msgid "Masthead"
msgstr ""

msgid "The %{name} boosts your luck and morale by %{count} each in sea combat."
msgstr ""

msgid ""
"An old seaman tells you a tale of an enchanted masthead that he used in his "
"youth to rally his crew during times of trouble. He then hands you a faded "
"map that shows where he hid it. After much exploring, you find it stashed "
"underneath a nearby dock."
msgstr ""

msgid "Sphere of Negation"
msgstr ""

msgid "The %{name} disables all spell casting, for both sides, in combat."
msgstr ""

msgid ""
"You stop to help a Peasant catch a runaway mare. To show his gratitude, he "
"hands you a tiny sphere. As soon as you grasp it, you feel the magical "
"energy drain from your limbs..."
msgstr ""

msgid "Staff of Wizardry"
msgstr ""

msgid "The %{name} boosts your spell power by %{count}."
msgstr ""

msgid ""
"While out scaring up game, your troops find a mysterious staff levitating "
"about three feet off of the ground. They hand it to you, and you notice an "
"inscription. It reads: \"Brains best brawn and magic beats might. Heed my "
"words, and you'll win every fight.\""
msgstr ""

msgid "Sword Breaker"
msgstr ""

msgid "The %{name} increases your defense by %{count} and attack by 1."
msgstr ""

msgid ""
"A former Captain of the Guard admires your quest and gives you the enchanted "
"Sword Breaker that he relied on during his tour of duty."
msgstr ""

msgid ""
"A Troll stops you and says: \"Pay me 5,000 gold, or the Sword of Anduran "
"will slay you where you stand.\" You refuse. The troll grabs the sword "
"hanging from its belt, screams in pain, and runs away. Picking up the fabled "
"sword, you give thanks that half-witted Trolls tend to grab the wrong end of "
"sharp objects."
msgstr ""

msgid "Sword of Anduran"
msgstr ""

msgid "Spade of Necromancy"
msgstr ""

msgid "The %{name} gives you increased necromancy skill."
msgstr ""

msgid ""
"A dirty shovel has been thrust into a dirt mound nearby. Upon investigation, "
"you discover it to be the enchanted shovel of the Gravediggers, long thought "
"lost by mortals."
msgstr ""

msgid "Invalid Artifact"
msgstr ""

msgid "Wood"
msgstr ""

msgid "Mercury"
msgstr ""

msgid "Ore"
msgstr ""

msgid "Sulfur"
msgstr ""

msgid "Crystal"
msgstr ""

msgid "Gems"
msgstr ""

msgid "Gold"
msgstr ""

msgid ""
"There are seven resources in Heroes 2, used to build and improves castles, "
"purchase troops and recruit heroes. Gold is the most common, required for "
"virtually everything. Wood and ore are used for most buildings. Gems, "
"Mercury, Sulfur and Crystal are rare magical resources used for the most "
"powerful creatures and buildings."
msgstr ""

msgid ""
"Causes a giant fireball to strike the selected area, damaging all nearby "
"creatures."
msgstr ""

msgid "Fireball"
msgstr ""

msgid "Fireblast"
msgstr ""

msgid ""
"An improved version of fireball, fireblast affects two hexes around the "
"center point of the spell, rather than one."
msgstr ""

msgid "Causes a bolt of electrical energy to strike the selected creature."
msgstr ""

msgid "Lightning Bolt"
msgstr ""

msgid "Chain Lightning"
msgstr ""

msgid ""
"Causes a bolt of electrical energy to strike a selected creature, then "
"strike the nearest creature with half damage, then strike the NEXT nearest "
"creature with half again damage, and so on, until it becomes too weak to be "
"harmful.  Warning:  This spell can hit your own creatures!"
msgstr ""

msgid "Teleport"
msgstr ""

msgid ""
"Teleports the creature you select to any open position on the battlefield."
msgstr ""

msgid "Cure"
msgstr ""

msgid ""
"Removes all negative spells cast upon one of your units, and restores up to "
"%{count} HP per level of spell power."
msgstr ""

msgid "Mass Cure"
msgstr ""

msgid ""
"Removes all negative spells cast upon your forces, and restores up to "
"%{count} HP per level of spell power, per creature."
msgstr ""

msgid "Resurrect"
msgstr ""

msgid "Resurrects creatures from a damaged or dead unit until end of combat."
msgstr ""

msgid "Resurrect True"
msgstr ""

msgid "Resurrects creatures from a damaged or dead unit permanently."
msgstr ""

msgid "Haste"
msgstr ""

msgid "Increases the speed of any creature by %{count}."
msgstr ""

msgid "Increases the speed of all of your creatures by %{count}."
msgstr ""

msgid "Mass Haste"
msgstr ""

msgid "Slows target to half movement rate."
msgstr ""

msgid "spell|Slow"
msgstr ""

msgid "Mass Slow"
msgstr ""

msgid "Slows all enemies to half movement rate."
msgstr ""

msgid "Clouds the affected creatures' eyes, preventing them from moving."
msgstr ""

msgid "spell|Blind"
msgstr ""

msgid "Bless"
msgstr ""

msgid "Causes the selected creatures to inflict maximum damage."
msgstr ""

msgid "Causes all of your units to inflict maximum damage."
msgstr ""

msgid "Mass Bless"
msgstr ""

msgid "Magically increases the defense skill of the selected creatures."
msgstr ""

msgid "Stoneskin"
msgstr ""

msgid ""
"Increases the defense skill of the targeted creatures.  This is an improved "
"version of Stoneskin."
msgstr ""

msgid "Steelskin"
msgstr ""

msgid "Causes the selected creatures to inflict minimum damage."
msgstr ""

msgid "Curse"
msgstr ""

msgid "Causes all enemy troops to inflict minimum damage."
msgstr ""

msgid "Mass Curse"
msgstr ""

msgid "Damages all undead in the battle."
msgstr ""

msgid "Holy Word"
msgstr ""

msgid ""
"Damages all undead in the battle.  This is an improved version of Holy Word."
msgstr ""

msgid "Holy Shout"
msgstr ""

msgid "Anti-Magic"
msgstr ""

msgid "Prevents harmful magic against the selected creatures."
msgstr ""

msgid "Dispel Magic"
msgstr ""

msgid "Removes all magic spells from a single target."
msgstr ""

msgid "Mass Dispel"
msgstr ""

msgid "Removes all magic spells from all creatures."
msgstr ""

msgid "Causes a magic arrow to strike the selected target."
msgstr ""

msgid "Magic Arrow"
msgstr ""

msgid "Berserker"
msgstr ""

msgid "Causes a creature to attack its nearest neighbor."
msgstr ""

msgid "Armageddon"
msgstr ""

msgid ""
"Holy terror strikes the battlefield, causing severe damage to all creatures."
msgstr ""

msgid "Elemental Storm"
msgstr ""

msgid "Magical elements pour down on the battlefield, damaging all creatures."
msgstr ""

msgid ""
"A rain of rocks strikes an area of the battlefield, damaging all nearby "
"creatures."
msgstr ""

msgid "Meteor Shower"
msgstr ""

msgid "Paralyze"
msgstr ""

msgid "The targeted creatures are paralyzed, unable to move or retaliate."
msgstr ""

msgid "Hypnotize"
msgstr ""

msgid ""
"Brings a single enemy unit under your control if its hits are less than "
"%{count} times the caster's spell power."
msgstr ""

msgid "Cold Ray"
msgstr ""

msgid "Drains body heat from a single enemy unit."
msgstr ""

msgid "Cold Ring"
msgstr ""

msgid ""
"Drains body heat from all units surrounding the center point, but not "
"including the center point."
msgstr ""

msgid "Disrupting Ray"
msgstr ""

msgid "Reduces the defense rating of an enemy unit by three."
msgstr ""

msgid "Damages all living (non-undead) units in the battle."
msgstr ""

msgid "Death Ripple"
msgstr ""

msgid "Death Wave"
msgstr ""

msgid ""
"Damages all living (non-undead) units in the battle.  This spell is an "
"improved version of Death Ripple."
msgstr ""

msgid "Dragon Slayer"
msgstr ""

msgid "Greatly increases a unit's attack skill vs. Dragons."
msgstr ""

msgid "Blood Lust"
msgstr ""

msgid "Increases a unit's attack skill."
msgstr ""

msgid "Animate Dead"
msgstr ""

msgid "Resurrects creatures from a damaged or dead undead unit permanently."
msgstr ""

msgid "Mirror Image"
msgstr ""

msgid ""
"Creates an illusionary unit that duplicates one of your existing units.  "
"This illusionary unit does the same damages as the original, but will vanish "
"if it takes any damage."
msgstr ""

msgid "Halves damage received from ranged attacks for a single unit."
msgstr ""

msgid "Shield"
msgstr ""

msgid "Halves damage received from ranged attacks for all of your units."
msgstr ""

msgid "Mass Shield"
msgstr ""

msgid "Summon Earth Elemental"
msgstr ""

msgid "Summons Earth Elementals to fight for your army."
msgstr ""

msgid "Summon Air Elemental"
msgstr ""

msgid "Summons Air Elementals to fight for your army."
msgstr ""

msgid "Summon Fire Elemental"
msgstr ""

msgid "Summons Fire Elementals to fight for your army."
msgstr ""

msgid "Summon Water Elemental"
msgstr ""

msgid "Summons Water Elementals to fight for your army."
msgstr ""

msgid "Damages castle walls."
msgstr ""

msgid "Earthquake"
msgstr ""

msgid "Causes all mines across the land to become visible."
msgstr ""

msgid "View Mines"
msgstr ""

msgid "Causes all resources across the land to become visible."
msgstr ""

msgid "View Resources"
msgstr ""

msgid "Causes all artifacts across the land to become visible."
msgstr ""

msgid "View Artifacts"
msgstr ""

msgid "Causes all towns and castles across the land to become visible."
msgstr ""

msgid "View Towns"
msgstr ""

msgid "Causes all Heroes across the land to become visible."
msgstr ""

msgid "View Heroes"
msgstr ""

msgid "Causes the entire land to become visible."
msgstr ""

msgid "View All"
msgstr ""

msgid "Allows the caster to view detailed information on enemy Heroes."
msgstr ""

msgid "Identify Hero"
msgstr ""

msgid "Summon Boat"
msgstr ""

msgid ""
"Summons the nearest unoccupied, friendly boat to an adjacent shore "
"location.  A friendly boat is one which you just built or were the most "
"recent player to occupy."
msgstr ""

msgid "Allows the caster to magically transport to a nearby location."
msgstr ""

msgid "Dimension Door"
msgstr ""

msgid "Returns the caster to any town or castle currently owned."
msgstr ""

msgid "Town Gate"
msgstr ""

msgid ""
"Returns the hero to the town or castle of choice, provided it is controlled "
"by you."
msgstr ""

msgid "Visions"
msgstr ""

msgid ""
"Visions predicts the likely outcome of an encounter with a neutral army camp."
msgstr ""

msgid "Haunt"
msgstr ""

msgid ""
"Haunts a mine you control with Ghosts.  This mine stops producing "
"resources.  (If I can't keep it, nobody will!)"
msgstr ""

msgid "Set Earth Guardian"
msgstr ""

msgid "Sets Earth Elementals to guard a mine against enemy armies."
msgstr ""

msgid "Set Air Guardian"
msgstr ""

msgid "Sets Air Elementals to guard a mine against enemy armies."
msgstr ""

msgid "Set Fire Guardian"
msgstr ""

msgid "Sets Fire Elementals to guard a mine against enemy armies."
msgstr ""

msgid "Set Water Guardian"
msgstr ""

msgid "Sets Water Elementals to guard a mine against enemy armies."
msgstr ""

msgid "Petrification"
msgstr ""

msgid ""
"Turns the affected creature into stone.  A petrified creature receives half "
"damage from a direct attack."
msgstr ""

msgid "You have no Magic Book, so you cannot cast a spell."
msgstr ""

msgid "No spell to cast."
msgstr ""

msgid "Your hero has %{point} spell points remaining."
msgstr ""

msgid "View Adventure Spells"
msgstr ""

msgid "View Combat Spells"
msgstr ""

msgid "View previous page"
msgstr ""

msgid "View next page"
msgstr ""

msgid "Close Spellbook"
msgstr ""

msgid "View %{spell}"
msgstr ""

msgid "This spell does %{damage} points of damage."
msgstr ""

msgid ""
"This spell summons\n"
"%{count} %{monster}."
msgstr ""

msgid "This spell restores %{hp} HP."
msgstr ""

msgid "This spell summons %{count} %{monster} to guard the mine."
msgstr ""

msgid "The nearest town is %{town}."
msgstr ""

msgid "This town is occupied by your hero %{hero}."
msgstr ""

msgid ""
"This spell controls up to\n"
"%{hp} HP."
msgstr ""

msgid "The ultimate artifact is really the %{name}."
msgstr ""

msgid "The ultimate artifact may be found in the %{name} regions of the world."
msgstr ""

msgid "north-west"
msgstr ""

msgid "north"
msgstr ""

msgid "north-east"
msgstr ""

msgid "west"
msgstr ""

msgid "center"
msgstr ""

msgid "east"
msgstr ""

msgid "south-west"
msgstr ""

msgid "south"
msgstr ""

msgid "south-east"
msgstr ""

msgid "The truth is out there."
msgstr ""

msgid "The dark side is stronger."
msgstr ""

msgid "The end of the world is near."
msgstr ""

msgid "The bones of Lord Slayer are buried in the foundation of the arena."
msgstr ""

msgid "A Black Dragon will take out a Titan any day of the week."
msgstr ""

msgid "He told her: Yada yada yada...  and then she said: Blah, blah, blah..."
msgstr ""

msgid "An unknown force is being resurrected..."
msgstr "Neznáma sila je vzkriesená..."

msgid ""
"Check the newest version of the game at\n"
"https://github.com/ihhub/\n"
"fheroes2/releases"
msgstr ""
"Pozrite si najnovšiu verziu hry na\n"
"https://github.com/ihhub/\n"
"fheroes2/releases"<|MERGE_RESOLUTION|>--- conflicted
+++ resolved
@@ -6,13 +6,8 @@
 msgstr ""
 "Project-Id-Version: fheroes2\n"
 "Report-Msgid-Bugs-To: \n"
-<<<<<<< HEAD
-"POT-Creation-Date: 2023-04-07 14:44+0000\n"
-"PO-Revision-Date: 2023-04-13 00:14+0200\n"
-=======
 "POT-Creation-Date: 2023-04-10 14:28+0000\n"
 "PO-Revision-Date: 2023-03-20 20:07+0100\n"
->>>>>>> bb8eba6a
 "Last-Translator: fheroes2 team <fhomm2@gmail.com>\n"
 "Language-Team: \n"
 "Language: sk\n"
@@ -750,11 +745,7 @@
 msgstr[2] "%{count} %{unit} je oživených."
 
 msgid "Moved %{monster}: from [%{src}] to [%{dst}]."
-<<<<<<< HEAD
 msgstr "Presun - %{monster}: od [%{src}] na [%{dst}]."
-=======
-msgstr "Presunuté - %{monster}: od [%{src}] na [%{dst}]."
->>>>>>> bb8eba6a
 
 msgid "The %{name} resist the spell!"
 msgstr "Jednotka %{name} odoláva kúzlu!"
