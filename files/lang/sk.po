# Slovak translation of fheroes2
# Copyright (C) 2023 fheroes2 team <fhomm2@gmail.com>
# This file is distributed under the same license as the fheroes2 package.
#
msgid ""
msgstr ""
"Project-Id-Version: fheroes2\n"
"Report-Msgid-Bugs-To: \n"
<<<<<<< HEAD
"POT-Creation-Date: 2023-04-01 13:46+0000\n"
"PO-Revision-Date: 2023-04-07 04:12+0200\n"
=======
"POT-Creation-Date: 2023-04-06 10:28+0000\n"
"PO-Revision-Date: 2023-03-20 20:07+0100\n"
>>>>>>> 7d279f0a
"Last-Translator: fheroes2 team <fhomm2@gmail.com>\n"
"Language-Team: \n"
"Language: sk\n"
"MIME-Version: 1.0\n"
"Content-Type: text/plain; charset=UTF-8\n"
"Content-Transfer-Encoding: 8bit\n"
"Plural-Forms: nplurals=3; plural=(n==1 ? 0 : n>=2 && n<=4 ? 1 : 2);\n"
"X-Generator: Poedit 3.2.2\n"

msgid ""
"BATTLE\n"
"ONLY"
msgstr ""
"RÝCHLY\n"
"BOJ"

msgid ""
"NEW\n"
"GAME"
msgstr ""
"NOVÁ\n"
"HRA"

msgid ""
"SAVE\n"
"GAME"
msgstr ""
"ULOŽIŤ\n"
"HRU"

msgid ""
"LOAD\n"
"GAME"
msgstr ""
"NAHRAŤ\n"
"HRU"

msgid "INFO"
msgstr "INFO"

msgid "QUIT"
msgstr ""
"OPUSŤ\n"
"HRU"

msgid "CANCEL"
msgstr "ZRUŠIŤ"

msgid "OKAY"
msgstr "OK"

msgid "ACCEPT"
msgstr "PRIJAŤ"

msgid "DECLINE"
msgstr "ODMIETNUŤ"

msgid "LEARN"
msgstr "NAUČIŤ SA"

msgid "TRADE"
msgstr "VYMENIŤ"

msgid "YES"
msgstr "ÁNO"

msgid "NO"
msgstr "NIE"

msgid "EXIT"
msgstr "PREČ"

msgid "DISMISS"
msgstr "PREPUSŤ"

msgid "UPGRADE"
msgstr "POVÝŠ"

msgid "RESTART"
msgstr "REŠTART"

msgid "S"
msgstr "S"

msgid "M"
msgstr "M"

msgid "L"
msgstr "L"

msgid "X-L"
msgstr "X-L"

msgid "ALL"
msgstr "CELÝ"

msgid ""
"STANDARD\n"
"GAME"
msgstr ""
"BEŽNÁ\n"
"HRA"

msgid ""
"CAMPAIGN\n"
"GAME"
msgstr "KAMPAŇ"

msgid ""
"MULTI-\n"
"PLAYER\n"
"GAME"
msgstr ""
"HRA\n"
"VIAC\n"
"HRÁČOV"

msgid "CONFIG"
msgstr "NASTAV"

msgid ""
"ORIGINAL\n"
"CAMPAIGN"
msgstr ""
"PÔVODNÁ\n"
"KAMPAŇ"

msgid ""
"EXPANSION\n"
"CAMPAIGN"
msgstr ""
"ROZŠÍRENÁ\n"
"KAMPAŇ"

msgid "HOT SEAT"
msgstr ""
"HORÚCE\n"
"KRESLO"

msgid "2 PLAYERS"
msgstr "2 HRÁČI"

msgid "3 PLAYERS"
msgstr "3 HRÁČI"

msgid "4 PLAYERS"
msgstr "4 HRÁČI"

msgid "5 PLAYERS"
msgstr "5 HRÁČOV"

msgid "6 PLAYERS"
msgstr "6 HRÁČOV"

msgid "GIFT"
msgstr "DAR"

msgid "DIFFICULTY"
msgstr "OBTIAŽNOSŤ"

msgid "MIN"
msgstr "MIN"

msgid "MAX"
msgstr "MAX"

msgid "Warrior"
msgstr "Bojovník"

msgid "Builder"
msgstr "Staviteľ"

msgid "Explorer"
msgstr "Prieskumník"

msgid "None"
msgstr "Žiadny"

msgid "Warning"
msgstr "Pozor"

msgid ""
"Do you want to regain control from AI? The effect will take place only on "
"the next turn."
msgstr "Chceš prevziať kontrolu nad hráčom? Efekt sa prejaví v ďalšom kole."

msgid ""
"A few\n"
"%{monster}"
msgstr ""
"Zopár\n"
"%{monster}"

msgid ""
"Several\n"
"%{monster}"
msgstr ""
"Niekoľko\n"
"%{monster}"

msgid ""
"A pack of\n"
"%{monster}"
msgstr ""
"Skupina\n"
"%{monster}"

msgid ""
"Lots of\n"
"%{monster}"
msgstr ""
"Veľa\n"
"%{monster}"

msgid ""
"A horde of\n"
"%{monster}"
msgstr ""
"Horda\n"
"%{monster}"

msgid ""
"A throng of\n"
"%{monster}"
msgstr ""
"Zástup\n"
"%{monster}"

msgid ""
"A swarm of\n"
"%{monster}"
msgstr ""
"Dav\n"
"%{monster}"

msgid ""
"Zounds of\n"
"%{monster}"
msgstr ""
"Mračná\n"
"%{monster}"

msgid ""
"A legion of\n"
"%{monster}"
msgstr ""
"Légia\n"
"%{monster}"

msgid "army|Few"
msgstr "Zopár"

msgid "army|Several"
msgstr "Niekoľko"

msgid "army|Pack"
msgstr "Skupina"

msgid "army|Lots"
msgstr "Veľa"

msgid "army|Horde"
msgstr "Horda"

msgid "army|Throng"
msgstr "Zástup"

msgid "army|Swarm"
msgstr "Dav"

msgid "army|Zounds"
msgstr "Mračná"

msgid "army|Legion"
msgstr "Légia"

msgid "All %{race} troops +1"
msgstr "Všetky jednotky typu %{race} +1"

msgid "Multiple"
msgstr "Viaceré"

msgid "Troops of %{count} alignments -%{penalty}"
msgstr "Jednotky %{count} zoskupení -%{penalty}"

msgid "Some undead in group -1"
msgstr "Nemŕtvi v skupine -1"

msgid "View %{name}"
msgstr "Zobraz: %{name}"

msgid "Move the %{name} "
msgstr "Premiestni %{name}"

msgid "Move or right click to redistribute %{name}"
msgstr "Pohyb alebo pravý klik prerozdelí: %{name}"

msgid "Combine %{name} armies"
msgstr "Skombinuj armádu: %{name}"

msgid "Exchange %{name2} with %{name}"
msgstr "Vymeň: %{name2} za: %{name}"

msgid "Select %{name}"
msgstr "Vyber: %{name}"

msgid "Cannot move last troop"
msgstr "Nemožné presunúť"

msgid "Move the %{name}"
msgstr "Premiestni: %{name}"

msgid "Set Count"
msgstr "Nastav počet"

msgid "%{name} destroys half the enemy troops!"
msgid_plural "%{name} destroy half the enemy troops!"
msgstr[0] "%{name} zničil polovicu nepriateľov!"
msgstr[1] "%{name} zničili polovicu nepriateľov!"
msgstr[2] "%{name} zničili polovicu nepriateľov!"

msgid "%{name} has turned off the auto battle"
msgstr "%{name} vypol automatizovaný boj"

msgid "%{name} has turned on the auto battle"
msgstr "%{name} zapol automatizovaný boj"

msgid "Spell failed!"
msgstr "Kúzlo zlyhalo!"

msgid ""
"The Sphere of Negation artifact is in effect for this battle, disabling all "
"combat spells."
msgstr ""
"Tento boj je ovplyvnený artefaktom Guľa negácie, ktorá znemožní kúzliť."

msgid "You have already cast a spell this round."
msgstr "V tomto kole už bolo použité kúzlo."

msgid "That spell will affect no one!"
msgstr "Kúzlo nikoho neovplyvní!"

msgid "You may only summon one type of elemental per combat."
msgstr "Smieš vyvolať len jeden typ Elementála za boj."

msgid "There is no open space adjacent to your hero to summon an Elemental to."
msgstr "Blízko hrdinu nie je voľné miesto pre vyvolanie Elementála."

msgid ""
"The Moat reduces by -%{count} the defense skill of any unit and slows to "
"half movement rate."
msgstr ""
"Priekopa znižuje obranu každého o -%{count} a spomaľuje pohyb na polovicu."

msgid "Speed: %{speed}"
msgstr "Rýchlosť: %{speed}"

msgid "Speed"
msgstr "Rýchlosť"

msgid "Army Order"
msgstr "Poradie"

msgid "Off"
msgstr "Vyp"

msgid "On"
msgstr "Zap"

msgid "Auto Spell Casting"
msgstr "Kúzla počas auto boja"

msgid "Grid"
msgstr "Mriežka"

msgid "Shadow Movement"
msgstr "Tieň pohybu"

msgid "Shadow Cursor"
msgstr "Tieň kurzora"

msgid "Audio"
msgstr "Zvuk"

msgid "Settings"
msgstr "Nastavenia"

msgid "Configure"
msgstr "Konfiguruj"

msgid "Hot Keys"
msgstr "Skratky"

msgid "Damage Info"
msgstr "Info škôd"

msgid "Set the speed of combat actions and animations."
msgstr "Nastav rýchlosť bojových akcií a animácií."

msgid "Toggle to display army order during the battle."
msgstr "Zmeň zobrazenie poradia armády počas boja."

msgid ""
"Toggle whether or not the computer will cast spells for you when auto combat "
"is on. (Note: This does not affect spell casting for computer players in any "
"way, nor does it affect quick combat.)"
msgstr ""
"Zmeň možnosť kúzlenia počas automatizovaného boja. (Viď: Toto nemá vplyv na "
"kúzlenie hráčov ovládaných počítačom ani na rýchly boj.)"

msgid ""
"Toggle the hex grid on or off. The hex grid always underlies movement, even "
"if turned off. This switch only determines if the grid is visible."
msgstr ""
"Zmeň zobrazenie mriežky. Šesťhranná mriežka je vždy základom pohybu, aj keď "
"je vypnutá. Toto nastavenie má vplyv len na viditeľnosť mriežky."

msgid ""
"Toggle on or off shadows showing where your creatures can move and attack."
msgstr ""
"Zapne alebo vypne tiene ukazujúce kde sa bojovníci smú pohnúť alebo útočiť."

msgid ""
"Toggle on or off a shadow showing the current hex location of the mouse "
"cursor."
msgstr "Zapne alebo vypne tieň zobrazujúci aktuálnu pozíciu kurzora v mriežke."

msgid "Change the audio settings of the game."
msgstr "Zmeň nastavenie zvuku hry."

msgid "Check and configure all the hot keys present in the game."
msgstr "Prezri a nastav všetky klávesové skratky hry."

msgid "Toggle to display damage information during the battle."
msgstr "Zmeň zobrazenie informácie o poškodení počas boja."

msgid "Exit this menu."
msgstr "Odíď z menu."

msgid "Okay"
msgstr "Ok"

msgid "The enemy has surrendered!"
msgstr "Nepriateľ sa vzdal!"

msgid "The enemy has fled!"
msgstr "Nepriateľ utiekol!"

msgid "A glorious victory!"
msgstr "Slávne víťazstvo!"

msgid "For valor in combat, %{name} receives %{exp} experience."
msgstr "Za odvahu v boji, %{name} získava %{exp} skúseností."

msgid "The cowardly %{name} flees from battle."
msgstr "%{name} zbabelo uteká z boja."

msgid "%{name} surrenders to the enemy, and departs in shame."
msgstr "%{name} sa vzdáva nepriateľovi a hanobne odchádza."

msgid "Your force suffer a bitter defeat, and %{name} abandons your cause."
msgstr "Tvoje vojská sú porazené a %{name} sa ťa vzdáva."

msgid "Your force suffer a bitter defeat."
msgstr "Tvoje vojská sú porazené."

msgid "Battlefield Casualties"
msgstr "Obete boja"

msgid "Attacker"
msgstr "Útočník"

msgid "Defender"
msgstr "Obránca"

msgid "As you reach for the %{name}, it mysteriously disappears."
msgstr "Akonáhle siahaš po %{name}, náhle mizne."

msgid "As your enemy reaches for the %{name}, it mysteriously disappears."
msgstr "Akonáhle nepriateľ siaha po %{name}, náhle mizne."

msgid "You have captured an enemy artifact!"
msgstr "Získal si nepriateľov artefakt!"

msgid "Necromancy!"
msgstr "Nekromancia!"

msgid ""
"Practicing the dark arts of necromancy, you are able to raise %{count} of "
"the enemy's dead to return under your service as %{monster}."
msgstr ""
"Praktizovaním temného umenia nekromancie dokážeš vzkriesiť %{count} z "
"mŕtvych nepriateľa aby ti slúžili ako %{monster}."

msgid "%{name} the %{race}"
msgstr "%{race} %{name}"

msgid "Captain of %{name}"
msgstr "Kapitán: %{name}"

msgid "Attack"
msgstr "Útok"

msgid "Defense"
msgstr "Obrana"

msgid "Spell Power"
msgstr "Sila kúziel"

msgid "Knowledge"
msgstr "Vedomosti"

msgid "Morale"
msgstr "Morálka"

msgid "Luck"
msgstr "Šťastie"

msgid "Spell Points"
msgstr "Body kúzla"

msgid "Hero's Options"
msgstr "Ukáž hrdinu"

msgid "Cast Spell"
<<<<<<< HEAD
msgstr "Kúzli"
=======
msgstr "Čaruj"
>>>>>>> 7d279f0a

msgid "Retreat"
msgstr "Uteč"

msgid "Surrender"
msgstr "Vzdaj sa"

msgid "Cancel"
msgstr "Zruš"

msgid "Hero Screen"
msgstr "Okno hrdinu"

msgid "Captain's Options"
msgstr "Možnosti kapitána"

msgid ""
"Cast a magical spell. You may only cast one spell per combat round. The "
"round is reset when every creature has had a turn."
msgstr ""
"Čarovať magické kúzlo. Smieš zoslať len jedno kúzlo počas kola. Po skončení "
"pohybu všetkých bojovníkov je kolo obnovené."

msgid ""
"Retreat your hero, abandoning your creatures. Your hero will be available "
"for you to recruit again, however, the hero will have only a novice hero's "
"forces."
msgstr ""
"Ustúp s hrdinom, čo opustí tvoje jednotky. Hrdina bude k dispozícii na "
"najatie, ale bude mať len základné jednotky."

msgid ""
"Surrendering costs gold. However if you pay the ransom, the hero and all of "
"his or her surviving creatures will be available to recruit again."
msgstr ""
"Vzdanie sa stojí zlato. Avšak pokiaľ zaplatíš, hrdina a zostávajúce jednotky "
"budú k dispozícii k nájmu."

msgid "Open Hero Screen to view full information about the hero."
msgstr "Otvor okno hrdinu pre zobrazenie informácií o hrdinovi."

msgid "Return to the battle."
msgstr "Späť do boja."

msgid "Not enough gold (%{gold})"
msgstr "Málo zlata (%{gold})"

msgid "%{name} states:"
msgstr "%{name} hovorí:"

msgid "Captain of %{name} states:"
msgstr "Kapitán z: %{name} hovorí:"

msgid ""
"\"I will accept your surrender and grant you and your troops safe passage "
"for the price of %{price} gold.\""
msgstr ""
"\"Prijmem tvoje vzdanie sa a umožním tebe a tvojim vojskám prechod za "
"%{price} zlata.\""

msgid "View %{monster} info"
msgstr "Zobraz info o: %{monster}"

msgid "Fly %{monster} here"
msgstr "Leť sem s: %{monster}"

msgid "Move %{monster} here"
msgstr "Premiestni: %{monster}"

msgid "Shoot %{monster}"
msgstr "Strel do: %{monster}"

msgid "(1 shot left)"
msgid_plural "(%{count} shots left)"
msgstr[0] "(ostáva 1 strela)"
msgstr[1] "(ostávajú %{count} strely)"
msgstr[2] "(ostáva %{count} striel)"

msgid "Attack %{monster}"
msgstr "Útok na: %{monster}"

msgid "Turn %{turn}"
msgstr "%{turn}. kolo"

msgid "Teleport here"
msgstr "Teleport sem"

msgid "Invalid teleport destination"
msgstr "Neplatný cieľ teleportu"

msgid "Cast %{spell} on %{monster}"
msgstr "Kúzli %{spell} na: %{monster}"

msgid "Cast %{spell}"
msgstr "Kúzli %{spell}"

msgid "Select spell target"
msgstr "Urči cieľ kúzla"

msgid "View Ballista info"
msgstr "Zobraz info o balistovi"

msgid "Ballista"
msgstr "Balista"

msgid "Enable auto combat"
msgstr "Povoľ automatizovaný boj"

msgid "Allows the computer to fight out the battle for you."
msgstr "Umožní počítaču vybojovať boj za teba."

msgid "Auto Combat"
msgstr "Auto boj"

msgid "Customize system options"
msgstr "Nastav systémové možnosti"

msgid "Allows you to customize the combat screen."
msgstr "Umožní ti nastaviť obrazovku boja."

msgid "System Options"
msgstr "Systémové nastavenia"

msgid "Skip this unit"
msgstr "Preskoč túto jednotku"

msgid "Skip"
msgstr "Preskoč"

msgid ""
"Skips the current creature. The current creature ends its turn and does not "
"get to go again until the next round."
msgstr ""
"Preskoč bojovníka. Terajší bojovník ukončí svoje kolo a ďalej nebude k "
"dispozícii do ďalšieho kola."

msgid "View Captain's options"
msgstr "Zobraz možnosti kapitána"

msgid "View Hero's options"
msgstr "Zobraz možnosti hrdinu"

msgid "View opposing Captain"
msgstr "Zobraz kapitána nepriateľa"

msgid "View opposing Hero"
msgstr "Zobraz hrdinu nepriateľa"

msgid "Hide logs"
msgstr "Skry zápis"

msgid "Show logs"
msgstr "Ukáž zápis"

msgid "Message Bar"
msgstr "Panel správ"

msgid "Shows the results of individual monster's actions."
msgstr "Ukáže výsledky činností jednotlivých bojovníkov."

msgid "Are you sure you want to finish the battle in auto mode?"
msgstr "Určite chceš dokončiť boj v automatizovanom móde?"

msgid "%{name} skip their turn."
msgstr "%{name} vynecháva kolo."

msgid "%{attacker} does %{damage} damage."
msgid_plural "%{attacker} do %{damage} damage."
msgstr[0] "%{attacker} pôsobí poškodenie veľkosti %{damage}."
msgstr[1] "%{attacker} pôsobia poškodenie veľkosti %{damage}."
msgstr[2] "%{attacker} pôsobí poškodenie veľkosti %{damage}."

msgid "1 creature perishes."
msgid_plural "%{count} creatures perish."
msgstr[0] "Jeden bojovník zahynul."
msgstr[1] "%{count} bojovníci zahynuli."
msgstr[2] "%{count} bojovníkov zahynulo."

msgid "1 %{defender} perishes."
msgid_plural "%{count} %{defender} perish."
msgstr[0] "1 %{defender} zahynul/a."
msgstr[1] "%{count} %{defender} zahynuli."
msgstr[2] "%{count} %{defender} zahynulo."

<<<<<<< HEAD
msgid "1 soul is absorbed."
msgid_plural "%{count} souls are absorbed."
msgstr[0] "Jedna duša je absorbovaná."
msgstr[1] "%{count} duše sú absorbované."
msgstr[2] "%{count} duší je absorbovaných."
=======
msgid "1 soul is incorporated."
msgid_plural "%{count} souls are incorporated."
msgstr[0] ""
msgstr[1] ""
msgstr[2] ""
>>>>>>> 7d279f0a

msgid "1 %{unit} is revived."
msgid_plural "%{count} %{unit} are revived."
msgstr[0] "1 %{unit} je oživený/á."
msgstr[1] "%{count} %{unit} sú oživení/é."
msgstr[2] "%{count} %{unit} je oživených."

msgid "Moved %{monster}: from [%{src}] to [%{dst}]."
msgstr "Presunuté - %{monster}: od [%{src}] na [%{dst}]."

msgid "The %{name} resist the spell!"
msgstr "Jednotka %{name} odoláva kúzlu!"

msgid "%{name} casts %{spell} on the %{troop}."
msgstr "%{name} kúzli %{spell} na: %{troop}."

msgid "%{name} casts %{spell}."
msgstr "%{name} kúzli %{spell}."

msgid "The %{spell} does %{damage} damage to one undead creature."
msgstr "Kúzlo %{spell} pôsobí %{damage} poškodenia nemŕtvej jednotke."

msgid "The %{spell} does %{damage} damage to all undead creatures."
msgstr "Kúzlo %{spell} pôsobí %{damage} poškodenia všetkým nemŕtvym."

msgid "The %{spell} does %{damage} damage, %{count} creatures perish."
msgstr "Kúzlo %{spell} pôsobí %{damage} poškodenia, %{count} jednotiek hynie."

msgid "The %{spell} does %{damage} damage."
msgstr "Kúzlo %{spell} pôsobí %{damage} poškodenia."

msgid "The %{spell} does %{damage} damage to one living creature."
msgstr "Kúzlo %{spell} pôsobí %{damage} poškodenia živej jednotke."

msgid "The %{spell} does %{damage} damage to all living creatures."
msgstr "Kúzlo %{spell} pôsobí %{damage} poškodenia všetkým živým."

msgid "The %{attacker}' attack blinds the %{target}!"
msgstr "Útok od: %{attacker} oslepuje: %{target}!"

msgid "The %{attacker}' gaze turns the %{target} to stone!"
msgstr "Pohľad od: %{attacker} mení: %{target} na kameň!"

msgid "The %{attacker}' curse falls upon the %{target}!"
msgstr "Kliatba: %{attacker} padá na: %{target}!"

msgid "The %{target} are paralyzed by the %{attacker}!"
msgstr "Útok od: %{attacker} paralyzuje: %{target}!"

msgid "The %{attacker} dispel all good spells on your %{target}!"
msgstr "Útok od: %{attacker} ruší všetky dobré kúzla, ktoré má: %{target}!"

msgid "The %{attacker} cast %{spell} on %{target}!"
msgstr "%{attacker} kúzli/a %{spell} na: %{target}!"

msgid "Bad luck descends on the %{attacker}."
msgstr "Smola padá na: %{attacker}."

msgid "Good luck shines on the %{attacker}."
msgstr "Šťastie je na strane: %{attacker}."

msgid "High morale enables the %{monster} to attack again."
msgstr "Vysoká morálka umožňuje útočiť znovu pre: %{monster}."

msgid "Low morale causes the %{monster} to freeze in panic."
msgstr "Nízka morálka spôsobuje, že jednotka %{monster} mrzne v panike."

msgid "%{tower} does %{damage} damage."
msgstr "%{tower} pôsobí %{damage} poškodenia."

msgid "The mirror image is created."
msgstr "Zrkadlový obraz je vytvorený."

msgid "The mirror image is destroyed!"
msgstr "Zrkadlový obraz je zničený!"

msgid "Are you sure you want to interrupt the auto battle?"
msgstr "Určite chceš prerušiť automatizovaný súboj?"

msgid "Error"
msgstr "Chyba"

msgid "No spells to cast."
msgstr "Žiadne kúzla na čarovanie."

msgid "Are you sure you want to retreat?"
msgstr "Určite chceš ustúpiť?"

msgid "Retreat disabled"
msgstr "Ústup znemožnený"

msgid "Surrender disabled"
msgstr "Vzdanie sa znemožnené"

msgid "Damage: %{max}"
msgstr "Poškodenie: %{max}"

msgid "Damage: %{min} - %{max}"
msgstr "Poškodenie: %{min} - %{max}"

msgid "Perish: %{max}"
msgstr "Zahynie: %{max}"

msgid "Perish: %{min} - %{max}"
msgstr "Zahynie: %{min} - %{max}"

msgid ""
"Through eagle-eyed observation, %{name} is able to learn the magic spell "
"%{spell}."
msgstr "Pozorovaním orlím zrakom, %{name} sa dokáže naučiť kúzlo %{spell}."

msgid "Human"
msgstr "Človek"

msgid "AI"
msgstr "UI"

msgid "Please select another hero."
msgstr "Prosím zvoľ ďalšieho hrdinu."

msgid "Set Attack Skill"
msgstr "Zvoľ zručnosť útoku"

msgid "Set Defense Skill"
msgstr "Zvoľ zručnosť obrany"

msgid "Set Power Skill"
msgstr "Zvoľ zručnosť moci"

msgid "Set Knowledge Skill"
msgstr "Zvoľ zručnosť vedomostí"

msgid "%{race1} %{name1}"
msgstr "%{race1} %{name1}"

msgid "vs"
msgstr "proti"

msgid "%{race2} %{name2}"
msgstr "%{race2} %{name2}"

msgid "Monsters"
msgstr "Bojovníci"

msgid "N/A"
msgstr "nie je"

msgid "Left Turret"
msgstr "Ľavá veža"

msgid "Right Turret"
msgstr "Pravá veža"

msgid "The %{name} fires with the strength of %{count} Archers"
msgstr "%{name} strieľa so silou %{count} lukostrelcov"

msgid "each with a +%{attack} bonus to their attack skill."
msgstr "s bonusom +%{attack} k ich zručnosti útoku."

msgid "The %{name} is destroyed."
msgstr "%{name} je zničený/á."

msgid ""
"The %{artifact} artifact is in effect for this battle, disabling %{spell} "
"spell."
msgstr ""
"Artefakt %{artifact} je platný pre tento boj a znemožňuje kúzlo %{spell}."

msgid "%{count} %{name} rises from the dead!"
msgid_plural "%{count} %{name} rise from the dead!"
msgstr[0] "%{count} %{name} vstáva z mŕtvych!"
msgstr[1] "%{count} %{name} vstávajú z mŕtvych!"
msgstr[2] "%{count} %{name} vstáva z mŕtvych!"

msgid "Dwarven Alliance"
msgstr "Aliancia trpaslíkov"

msgid "Sorceress Guild"
msgstr "Cech čarodejníc"

msgid "Necromancer Guild"
msgstr "Cech nekromantov"

msgid "Ogre Alliance"
msgstr "Cech zlobrov"

msgid "Dwarfbane"
msgstr "Trpasličí zmar"

msgid "Dragon Alliance"
msgstr "Dračia aliancia"

msgid "Elven Alliance"
msgstr "Aliancia elfov"

msgid "Kraeger defeated"
msgstr "Kraeger porazený"

msgid "Wayward Son"
msgstr "Spurný syn"

msgid "Uncle Ivan"
msgstr "Strýko Ivan"

msgid "Annexation"
msgstr "Anexia"

msgid "Force of Arms"
msgstr "Sila zbraní"

msgid "Save the Dwarves"
msgstr "Zachráň trpaslíkov"

msgid "Carator Mines"
msgstr "Karátorské bane"

msgid "Turning Point"
msgstr "Bod otáčania"

msgid "scenarioName|Defender"
msgstr ""

msgid "Corlagon's Defense"
msgstr "Corlagonova obrana"

msgid "The Crown"
msgstr "Koruna"

msgid "The Gauntlet"
msgstr "Rukavica"

msgid "Betrayal"
msgstr "Zrada"

msgid "Final Justice"
msgstr "Konečná spravodlivosť"

msgid ""
"Roland needs you to defeat the lords near his castle to begin his war of "
"rebellion against his brother.  They are not allied with each other, so they "
"will spend most of their time fighting with one another.  Victory is yours "
"when you have defeated all of their castles and heroes."
msgstr ""

msgid ""
"The local lords refuse to swear allegiance to Roland, and must be subdued. "
"They are wealthy and powerful, so be prepared for a tough fight. Capture all "
"enemy castles to win."
msgstr ""

msgid ""
"Your task is to defend the Dwarves against Archibald's forces. Capture all "
"of the enemy towns and castles to win, and be sure not to lose all of the "
"dwarf towns at once, or the enemy will have won."
msgstr ""

msgid ""
"You will face four allied enemies in a straightforward fight for resource "
"and treasure. Capture all of the enemy castles for victory."
msgstr ""

msgid ""
"Your enemies are allied against you and start close by, so be ready to come "
"out fighting. You will need to own all four castles in this small valley to "
"win."
msgstr ""

msgid ""
"The Sorceress' guild of Noraston has requested Roland's aid against an "
"attack from Archibald's allies. Capture all of the enemy castles to win, and "
"don't lose Noraston, or you'll lose the scenario. (Hint: There is an enemy "
"castle on an island in the ocean.)"
msgstr ""

msgid ""
"Gather as large an army as possible and capture the enemy castle within 8 "
"weeks. You are opposed by only one enemy, but must travel a long way to get "
"to the enemy castle. Any troops you have in your army at the end of this "
"scenario will be with you in the final battle."
msgstr ""

msgid ""
"Find the Crown before Archibald's heroes find it. Roland will need the Crown "
"for the final battle against Archibald."
msgstr ""

msgid ""
"Three allied enemies stand before you and victory, including Lord Corlagon. "
"Roland is in a castle to the northwest, and you will lose if he falls to the "
"enemy. Remember that capturing Lord Corlagon will ensure that he will not "
"fight against you in the final scenario."
msgstr ""

msgid ""
"This is the final battle. Both you and your enemy are armed to the teeth, "
"and all are allied against you. Capture Archibald to end the war!"
msgstr ""

msgid ""
"Switching sides leaves you with three castles against the enemy's one.  This "
"battle will be the easiest one you will face for the rest of the war..."
"traitor."
msgstr ""

msgid "Barbarian Wars"
msgstr "Barbarské vojny"

msgid "First Blood"
msgstr "Prvá krv"

msgid "Necromancers"
msgstr "Nekromanti"

msgid "Slay the Dwarves"
msgstr "Pobi trpaslíkov"

msgid "Country Lords"
msgstr "Vládcovia krajov"

msgid "Dragon Master"
msgstr "Dračí majster"

msgid "Rebellion"
msgstr "Vzbura"

msgid "Apocalypse"
msgstr "Apokalypsa"

msgid "Greater Glory"
msgstr "Väčšia sláva"

msgid ""
"King Archibald requires you to defeat the three enemies in this region.  "
"They are not allied with one another, so they will spend most of their "
"energy fighting amongst themselves.  You will win when you own all of the "
"enemy castles and there are no more heroes left to fight."
msgstr ""

msgid ""
"You must unify the barbarian tribes of the north by conquering them. As in "
"the previous mission, the enemy is not allied against you, but they have "
"more resources at their disposal. You will win when you own all of the enemy "
"castles and there are no more heroes left to fight."
msgstr ""

msgid ""
"Do-gooder wizards have taken the Necromancers' castle. You must retake it to "
"achieve victory. Remember that while you start with a powerful army, you "
"have no castle and must take one within 7 days, or lose this battle. (Hint: "
"The nearest castle is to the southeast.)"
msgstr ""

msgid ""
"The dwarves need conquering before they can interfere in King Archibald's "
"plans. Roland's forces have more than one hero and many towns to start with, "
"so be ready for attack from multiple directions. You must capture all of the "
"enemy towns and castles to claim victory."
msgstr ""

msgid ""
"You must put down a peasant revolt led by Roland's forces. All are allied "
"against you, but you have Lord Corlagon, an experienced hero, to help you. "
"Capture all enemy castles to win."
msgstr ""

msgid ""
"There are two enemies allied against you in this mission. Both are well "
"armed and seek to evict you from their island. Avoid them and capture Dragon "
"City to win."
msgstr ""

msgid ""
"Your orders are to conquer the country lords that have sworn to serve "
"Roland. All of the enemy castles are unified against you. Since you start "
"without a castle, you must hurry to capture one before the end of the week. "
"Capture all enemy castles for victory."
msgstr ""

msgid ""
"Find the Crown before Roland's heroes find it. Archibald will need the Crown "
"for the final battle against Roland."
msgstr ""

msgid ""
"This is the final battle. Both you and your enemy are armed to the teeth, "
"and all are allied against you. Capture Roland to win the war, and be sure "
"not to lose Archibald in the fight!"
msgstr ""

msgid "Arrow's Flight"
msgstr ""

msgid "Island of Chaos"
msgstr ""

msgid "The Abyss"
msgstr ""

msgid "Uprising"
msgstr ""

msgid "Aurora Borealis"
msgstr ""

msgid "Betrayal's End"
msgstr ""

msgid "Corruption's Heart"
msgstr ""

msgid "The Giant's Pass"
msgstr ""

msgid ""
"Subdue the unruly local lords in order to provide the Empire with facilities "
"to operate in this region."
msgstr ""

msgid ""
"Eliminate all opposition in this area. Then the first piece of the artifact "
"will be yours."
msgstr ""

msgid ""
"The sorceresses to the northeast are rebelling! For the good of the empire "
"you must quash their feeble uprising on your way to the mountains."
msgstr ""

msgid ""
"Having prepared for your arrival, Kraeger has arranged for a force of "
"necromancers to thwart your quest. You must capture the castle of Scabsdale "
"before the first day of the third week, or the Necromancers will be too "
"strong for you."
msgstr ""

msgid ""
"The barbarian despot in this area is, as yet, ignorant of your presence. "
"Quickly, build up your forces before you are discovered and attacked! Secure "
"the region by subduing all enemy forces."
msgstr ""

msgid ""
"The Empire is weak in this region. You will be unable to completely subdue "
"all forces in this area, so take what you can before reprisal strikes. "
"Remember, your true goal is to claim the Helmet of Anduran."
msgstr ""

msgid "For the good of the Empire, eliminate Kraeger."
msgstr ""

msgid ""
"At last, you have the opportunity and the facilities to rid the Empire of "
"the necromancer's evil. Eradicate them completely, and you will be sung as a "
"hero for all time."
msgstr ""

msgid "Border Towns"
msgstr ""

msgid "Conquer and Unify"
msgstr ""

msgid "Crazy Uncle Ivan"
msgstr ""

msgid "The Wayward Son"
msgstr ""

msgid "Ivory Gates"
msgstr ""

msgid "The Elven Lands"
msgstr ""

msgid "The Epic Battle"
msgstr ""

msgid "The Southern War"
msgstr ""

msgid ""
"Conquer and unite all the enemy tribes. Don't lose the hero Jarkonas, the "
"forefather of all descendants."
msgstr ""

msgid ""
"Your rival, the Kingdom of Harondale, is attacking weak towns on your "
"border! Recover from their first strike and crush them completely!"
msgstr ""

msgid ""
"Find your wayward son Joseph who is rumored to be living in the desolate "
"lands. Do it before the first day of the third month or it will be of no "
"help to your family."
msgstr ""

msgid ""
"Rescue your crazy uncle Ivan. Find him before the first day of the fourth "
"month or it will be no help to your kingdom."
msgstr ""

msgid ""
"Destroy the barbarians who are attacking the southern border of your "
"kingdom! Recover your fallen towns, and then invade the jungle kingdom. "
"Leave no enemy standing."
msgstr ""

msgid "Retake the castle of Ivory Gates, which has fallen due to treachery."
msgstr ""

msgid ""
"Gain the favor of the elves. They will not allow trees to be chopped down, "
"so they will send you wood every 2 weeks. You must complete your mission "
"before the first day of the seventh month, or the kingdom will surely fall."
msgstr ""

msgid ""
"This is the final battle against your rival kingdom of Harondale. Eliminate "
"everyone, and don't lose the hero Jarkonas VI."
msgstr ""

msgid "Fount of Wizardry"
msgstr ""

msgid "Power's End"
msgstr ""

msgid "The Eternal Scrolls"
msgstr ""

msgid "The Shrouded Isles"
msgstr ""

msgid ""
"Your mission is to vanquish the warring mages in the magical Shrouded Isles. "
"The completion of this task will give you a fighting chance against your "
"rivals."
msgstr ""

msgid ""
"The location of the great library has been discovered! You must make your "
"way to it, and reclaim the city of Chronos in which it lies."
msgstr ""

msgid ""
"Find the Orb of negation, which is said to be buried in this land. There are "
"clues inscribed on stone obelisks which will help lead you to your price. "
"Find the orb before the first day of the sixth month, or your rivals will "
"surely have gotten to the fount before you."
msgstr ""

msgid ""
"You must take control of the castle of Magic, where the fount of wizardry "
"lies. Do this and your victory will be supreme."
msgstr ""

msgid "Blood is Thicker"
msgstr ""

msgid "King and Country"
msgstr ""

msgid "Pirate Isles"
msgstr ""

msgid "Stranded"
msgstr ""

msgid ""
"Capture the town on the island off the southeast shore in order to construct "
"a boat and travel back towards the mainland. Do not lose the hero Gallavant."
msgstr ""

msgid ""
"Find and defeat Martine, the pirate leader, who resides in Pirates Cove. Do "
"not lose Gallavant or your quest will be over."
msgstr ""

msgid ""
"Eliminate all the other forces who oppose the rule of Lord Alberon. "
"Gallavant must not die."
msgstr ""

msgid ""
"Overthrow the entrenched monarchy of Lord Alberon, and claim all the land in "
"your name. Gallavant must not die."
msgstr ""

msgid " bane"
msgstr ""

msgid " alliance"
msgstr ""

msgid "Carry-over forces"
msgstr ""

msgid " bonus"
msgstr ""

msgid " defeated"
msgstr ""

msgid " will always run away from your army."
msgstr ""

msgid " will be willing to join your army."
msgstr ""

msgid "\"%{artifact}\" artifact will be carried over the scenario."
msgstr ""

msgid "The army will be carried over the scenario."
msgstr ""

msgid "The kingdom will have +%{count} %{resource} each day."
msgstr ""

msgid "\"%{spell}\" spell will be carried over the scenario."
msgstr ""

msgid "%{hero} can be hired in the scenario."
msgstr ""

msgid ""
"%{hero} has been defeated and will not appear in the subsequent scenarios."
msgstr ""

msgid "The dwarves recognize their allies and gladly join your forces."
msgstr ""

msgid "The ogres recognize you as the Dwarfbane and lumber over to join you."
msgstr ""

msgid ""
"The dragons, snarling and growling, agree to join forces with you, their "
"'Ally'."
msgstr ""

msgid ""
"As you approach the group of elves, their leader calls them all to "
"attention.  He shouts to them, \"Who of you is brave enough to join this "
"fearless ally of ours?\"  The group explodes with cheers as they run to join "
"your ranks."
msgstr ""

msgid ""
"The dwarves hail you, \"Any friend of Roland is a friend of ours.  You may "
"pass.\""
msgstr ""

msgid ""
"The ogres give you a grunt of recognition, \"Archibald's allies may pass.\""
msgstr ""

msgid ""
"The dragons see you and call out.  \"Our alliance with Archibald compels us "
"to join you.  Unfortunately you have no room.  A pity!\"  They quickly "
"scatter."
msgstr ""

msgid ""
"The elves stand at attention as you approach.  Their leader calls to you and "
"says, \"Let us not impede your progress, ally!  Move on, and may victory be "
"yours.\""
msgstr ""

msgid "\"The Dwarfbane!!!!, run for your lives.\""
msgstr ""

msgid "campaignBonus|Animate Dead"
msgstr ""

msgid "campaignBonus|Chain Lightning"
msgstr ""

msgid "campaignBonus|Fireblast"
msgstr ""

msgid "campaignBonus|Mass Curse"
msgstr ""

msgid "campaignBonus|Mass Haste"
msgstr ""

msgid "campaignBonus|Mirror Image"
msgstr ""

msgid "campaignBonus|Resurrect"
msgstr ""

msgid "campaignBonus|Steelskin"
msgstr ""

msgid "campaignBonus|Summon Earth"
msgstr ""

msgid "campaignBonus|View Heroes"
msgstr ""

msgid "campaignBonus|Ballista"
msgstr ""

msgid "campaignBonus|Black Pearl"
msgstr ""

msgid "campaignBonus|Caster's Bracelet"
msgstr ""

msgid "campaignBonus|Defender Helm"
msgstr ""

msgid "campaignBonus|Breastplate"
msgstr ""

msgid "campaignBonus|Dragon Sword"
msgstr ""

msgid "campaignBonus|Fizbin Medal"
msgstr ""

msgid "campaignBonus|Foremost Scroll"
msgstr ""

msgid "campaignBonus|Gauntlets"
msgstr ""

msgid "campaignBonus|Hideous Mask"
msgstr ""

msgid "campaignBonus|Mage's Ring"
msgstr ""

msgid "campaignBonus|Major Scroll"
msgstr ""

msgid "campaignBonus|Medal of Honor"
msgstr ""

msgid "campaignBonus|Medal of Valor"
msgstr ""

msgid "campaignBonus|Minor Scroll"
msgstr ""

msgid "campaignBonus|Nomad Boots"
msgstr ""

msgid "campaignBonus|Power Axe"
msgstr ""

msgid "campaignBonus|Spiked Shield"
msgstr ""

msgid "campaignBonus|Stealth Shield"
msgstr ""

msgid "campaignBonus|Tax Lien"
msgstr ""

msgid "campaignBonus|Thunder Mace"
msgstr ""

msgid "campaignBonus|Traveler's Boots"
msgstr ""

msgid "campaignBonus|White Pearl"
msgstr ""

msgid "campaignBonus|Basic Archery"
msgstr ""

msgid "campaignBonus|Advanced Archery"
msgstr ""

msgid "campaignBonus|Expert Archery"
msgstr ""

msgid "campaignBonus|Basic Ballistics"
msgstr ""

msgid "campaignBonus|Advanced Ballistics"
msgstr ""

msgid "campaignBonus|Expert Ballistics"
msgstr ""

msgid "campaignBonus|Basic Diplomacy"
msgstr ""

msgid "campaignBonus|Advanced Diplomacy"
msgstr ""

msgid "campaignBonus|Expert Diplomacy"
msgstr ""

msgid "campaignBonus|Basic Eagle Eye"
msgstr ""

msgid "campaignBonus|Advanced Eagle Eye"
msgstr ""

msgid "campaignBonus|Expert Eagle Eye"
msgstr ""

msgid "campaignBonus|Basic Estates"
msgstr ""

msgid "campaignBonus|Advanced Estates"
msgstr ""

msgid "campaignBonus|Expert Estates"
msgstr ""

msgid "campaignBonus|Basic Leadership"
msgstr ""

msgid "campaignBonus|Advanced Leadership"
msgstr ""

msgid "campaignBonus|Expert Leadership"
msgstr ""

msgid "campaignBonus|Basic Logistics"
msgstr ""

msgid "campaignBonus|Advanced Logistics"
msgstr ""

msgid "campaignBonus|Expert Logistics"
msgstr ""

msgid "campaignBonus|Basic Luck"
msgstr ""

msgid "campaignBonus|Advanced Luck"
msgstr ""

msgid "campaignBonus|Expert Luck"
msgstr ""

msgid "campaignBonus|Basic Mysticism"
msgstr ""

msgid "campaignBonus|Advanced Mysticism"
msgstr ""

msgid "campaignBonus|Expert Mysticism"
msgstr ""

msgid "campaignBonus|Basic Navigation"
msgstr ""

msgid "campaignBonus|Advanced Navigation"
msgstr ""

msgid "campaignBonus|Expert Navigation"
msgstr ""

msgid "campaignBonus|Basic Necromancy"
msgstr ""

msgid "campaignBonus|Advanced Necromancy"
msgstr ""

msgid "campaignBonus|Expert Necromancy"
msgstr ""

msgid "campaignBonus|Basic Pathfinding"
msgstr ""

msgid "campaignBonus|Advanced Pathfinding"
msgstr ""

msgid "campaignBonus|Expert Pathfinding"
msgstr ""

msgid "campaignBonus|Basic Scouting"
msgstr ""

msgid "campaignBonus|Advanced Scouting"
msgstr ""

msgid "campaignBonus|Expert Scouting"
msgstr ""

msgid "campaignBonus|Basic Wisdom"
msgstr ""

msgid "campaignBonus|Advanced Wisdom"
msgstr ""

msgid "campaignBonus|Expert Wisdom"
msgstr ""

msgid ""
"The main hero will have \"%{artifact}\" artifact at the start of the "
"scenario."
msgstr ""

msgid ""
"The kingdom will receive %{amount} additional %{resource} at the start of "
"the scenario."
msgstr ""

msgid ""
"The kingdom will have %{amount} less %{resource} at the start of the "
"scenario."
msgstr ""

msgid ""
"The main hero will have %{count} %{monster} at the start of the scenario."
msgstr ""

msgid ""
"The main hero will have \"%{spell}\" spell at the start of the scenario."
msgstr ""

msgid "The starting race of the scenario will be %{race}."
msgstr ""

msgid ""
"The main hero will have additional %{count} %{skill} at the start of the "
"scenario."
msgstr ""

msgid "The main hero will have %{skill} at the start of the scenario."
msgstr ""

msgid "Roland"
msgstr ""

msgid "Archibald"
msgstr ""

msgid "The Price of Loyalty"
msgstr ""

msgid "Voyage Home"
msgstr ""

msgid "Wizard's Isle"
msgstr ""

msgid "Descendants"
msgstr ""

msgid "The %{building} produces %{monster}."
msgstr ""

msgid "Requires:"
msgstr ""

msgid "Cannot build. You have already built here today."
msgstr ""

msgid "For this action it is necessary to build a castle first."
msgstr ""

msgid "Cannot build %{name} because castle is too far from water."
msgstr ""

msgid "disable build."
msgstr ""

msgid "Cannot afford %{name}."
msgstr ""

msgid "%{name} is already built."
msgstr ""

msgid "Cannot build %{name}."
msgstr ""

msgid "Build %{name}."
msgstr ""

msgid "Blackridge"
msgstr ""

msgid "Hillstone"
msgstr ""

msgid "Pinehurst"
msgstr ""

msgid "Whiteshield"
msgstr ""

msgid "Woodhaven"
msgstr ""

msgid "Blackwind"
msgstr ""

msgid "Bloodreign"
msgstr ""

msgid "Dragontooth"
msgstr ""

msgid "Greywind"
msgstr ""

msgid "Portsmith"
msgstr ""

msgid "Atlantium"
msgstr ""

msgid "Middle Gate"
msgstr ""

msgid "Sansobar"
msgstr ""

msgid "Tundara"
msgstr ""

msgid "Vulcania"
msgstr ""

msgid "Baywatch"
msgstr ""

msgid "Fountainhead"
msgstr ""

msgid "Vertigo"
msgstr ""

msgid "Wildabar"
msgstr ""

msgid "Winterkill"
msgstr ""

msgid "Brindamoor"
msgstr ""

msgid "Lakeside"
msgstr ""

msgid "Nightshadow"
msgstr ""

msgid "Olympus"
msgstr ""

msgid "Sandcaster"
msgstr ""

msgid "Alamar"
msgstr ""

msgid "Burlock"
msgstr ""

msgid "Dragadune"
msgstr ""

msgid "Kalindra"
msgstr ""

msgid "Xabran"
msgstr ""

msgid "Algary"
msgstr ""

msgid "Basenji"
msgstr ""

msgid "Blackfang"
msgstr ""

msgid "New Dawn"
msgstr ""

msgid "Sorpigal"
msgstr ""

msgid "Avone"
msgstr ""

msgid "Big Oak"
msgstr ""

msgid "Chandler"
msgstr ""

msgid "Erliquin"
msgstr ""

msgid "Hampshire"
msgstr ""

msgid "Antioch"
msgstr ""

msgid "Avalon"
msgstr ""

msgid "Roc Haven"
msgstr ""

msgid "South Mill"
msgstr ""

msgid "Weed Patch"
msgstr ""

msgid "Brownston"
msgstr ""

msgid "Hilltop"
msgstr ""

msgid "Weddington"
msgstr ""

msgid "Westfork"
msgstr ""

msgid "Whittingham"
msgstr ""

msgid "Cathcart"
msgstr ""

msgid "Elk's Head"
msgstr ""

msgid "Roscomon"
msgstr ""

msgid "Sherman"
msgstr ""

msgid "Yorksford"
msgstr ""

msgid "Blackburn"
msgstr ""

msgid "Blacksford"
msgstr ""

msgid "Burton"
msgstr ""

msgid "Pig's Eye"
msgstr ""

msgid "Viper's Nest"
msgstr ""

msgid "Fenton"
msgstr ""

msgid "Lankershire"
msgstr ""

msgid "Lombard"
msgstr ""

msgid "Timberhill"
msgstr ""

msgid "Troy"
msgstr ""

msgid "Forder Oaks"
msgstr ""

msgid "Meramec"
msgstr ""

msgid "Quick Silver"
msgstr ""

msgid "Westmoor"
msgstr ""

msgid "Willow"
msgstr ""

msgid "Corackston"
msgstr ""

msgid "Sheltemburg"
msgstr ""

msgid "Cannot recruit - you already have a Hero in this town."
msgstr ""

msgid "Cannot recruit - you have too many Heroes."
msgstr ""

msgid "Cannot afford a Hero"
msgstr ""

msgid "There is no room in the garrison for this army."
msgstr ""

msgid "Fortifications"
msgstr ""

msgid "Farm"
msgstr ""

msgid "Thatched Hut"
msgstr ""

msgid "Archery Range"
msgstr ""

msgid "Upg. Archery Range"
msgstr ""

msgid "Blacksmith"
msgstr ""

msgid "Upg. Blacksmith"
msgstr ""

msgid "Armory"
msgstr ""

msgid "Upg. Armory"
msgstr ""

msgid "Jousting Arena"
msgstr ""

msgid "Upg. Jousting Arena"
msgstr ""

msgid "Cathedral"
msgstr ""

msgid "Upg. Cathedral"
msgstr ""

msgid "Coliseum"
msgstr ""

msgid "Garbage Heap"
msgstr ""

msgid "Hut"
msgstr ""

msgid "Stick Hut"
msgstr ""

msgid "Upg. Stick Hut"
msgstr ""

msgid "Den"
msgstr ""

msgid "Adobe"
msgstr ""

msgid "Upg. Adobe"
msgstr ""

msgid "Bridge"
msgstr ""

msgid "Upg. Bridge"
msgstr ""

msgid "Pyramid"
msgstr ""

msgid "Rainbow"
msgstr ""

msgid "Crystal Garden"
msgstr ""

msgid "Treehouse"
msgstr ""

msgid "Cottage"
msgstr ""

msgid "Upg. Cottage"
msgstr ""

msgid "Stonehenge"
msgstr ""

msgid "Upg. Stonehenge"
msgstr ""

msgid "Fenced Meadow"
msgstr ""

msgid "sorceress|Red Tower"
msgstr ""

msgid "Dungeon"
msgstr ""

msgid "Waterfall"
msgstr ""

msgid "Cave"
msgstr ""

msgid "Crypt"
msgstr ""

msgid "Nest"
msgstr ""

msgid "Maze"
msgstr ""

msgid "Upg. Maze"
msgstr ""

msgid "Swamp"
msgstr ""

msgid "Green Tower"
msgstr ""

msgid "warlock|Red Tower"
msgstr ""

msgid "Black Tower"
msgstr ""

msgid "Library"
msgstr ""

msgid "Orchard"
msgstr ""

msgid "Habitat"
msgstr ""

msgid "Pen"
msgstr ""

msgid "Foundry"
msgstr ""

msgid "Upg. Foundry"
msgstr ""

msgid "Cliff Nest"
msgstr ""

msgid "Ivory Tower"
msgstr ""

msgid "Upg. Ivory Tower"
msgstr ""

msgid "Cloud Castle"
msgstr ""

msgid "Upg. Cloud Castle"
msgstr ""

msgid "Storm"
msgstr ""

msgid "Skull Pile"
msgstr ""

msgid "Excavation"
msgstr ""

msgid "Graveyard"
msgstr ""

msgid "Upg. Graveyard"
msgstr ""

msgid "Upg. Pyramid"
msgstr ""

msgid "Mansion"
msgstr ""

msgid "Upg. Mansion"
msgstr ""

msgid "Mausoleum"
msgstr ""

msgid "Upg. Mausoleum"
msgstr ""

msgid "Laboratory"
msgstr ""

msgid "Shrine"
msgstr ""

msgid ""
"The Fortifications increase the toughness of the walls, increasing the "
"number of turns it takes to knock them down."
msgstr ""

msgid "The Farm increases production of Peasants by %{count} per week."
msgstr ""

msgid ""
"The Coliseum provides inspiring spectacles to defending troops, raising "
"their morale by two during combat."
msgstr ""

msgid "The Garbage Heap increases production of Goblins by %{count} per week."
msgstr ""

msgid "The Rainbow increases the luck of the defending units by two."
msgstr ""

msgid ""
"The Crystal Garden increases production of Sprites by %{count} per week."
msgstr ""

msgid "The Dungeon increases the income of the town by %{count} gold per day."
msgstr ""

msgid "The Waterfall increases production of Centaurs by %{count} per week."
msgstr ""

msgid ""
"The Library increases the number of spells in the Guild by one for each "
"level of the guild."
msgstr ""

msgid "The Orchard increases production of Halflings by %{count} per week."
msgstr ""

msgid "The Storm adds +2 to the power of spells of a defending spell caster."
msgstr ""

msgid "The Skull Pile increases production of Skeletons by %{count} per week."
msgstr ""

msgid "Thieves' Guild"
msgstr ""

msgid "Tavern"
msgstr ""

msgid "Shipyard"
msgstr ""

msgid "Well"
msgstr ""

msgid "Statue"
msgstr ""

msgid "Marketplace"
msgstr ""

msgid "Moat"
msgstr ""

msgid "Castle"
msgstr ""

msgid "Tent"
msgstr ""

msgid "Captain's Quarters"
msgstr ""

msgid "Mage Guild, Level 1"
msgstr ""

msgid "Mage Guild, Level 2"
msgstr ""

msgid "Mage Guild, Level 3"
msgstr ""

msgid "Mage Guild, Level 4"
msgstr ""

msgid "Mage Guild, Level 5"
msgstr ""

msgid ""
"The Shrine increases the necromancy skill of all your necromancers by 10 "
"percent."
msgstr ""

msgid ""
"The Thieves' Guild provides information on enemy players. Thieves' Guilds "
"can also provide scouting information on enemy towns. Additional Guilds "
"provide more information."
msgstr ""

msgid "The Tavern increases morale for troops defending the castle."
msgstr ""

msgid "The Shipyard allows ships to be built."
msgstr ""

msgid ""
"The Well increases the growth rate of all dwellings by %{count} creatures "
"per week."
msgstr ""

msgid "The Statue increases your town's income by %{count} gold per day."
msgstr ""

msgid "The Left Turret provides extra firepower during castle combat."
msgstr ""

msgid "The Right Turret provides extra firepower during castle combat."
msgstr ""

msgid ""
"The Marketplace can be used to convert one type of resource into another. "
"The more marketplaces you control, the better the exchange rate."
msgstr ""

msgid ""
"The Moat slows attacking units. Any unit entering the moat must end its turn "
"there and becomes more vulnerable to attack."
msgstr ""

msgid ""
"The Castle improves town defense and increases income to %{count} gold per "
"day."
msgstr ""

msgid ""
"The Tent provides workers to build a castle, provided the materials and the "
"gold are available."
msgstr ""

msgid ""
"The Captain's Quarters provides a captain to assist in the castle's defense "
"when no hero is present."
msgstr ""

msgid ""
"The Mage Guild allows heroes to learn spells and replenish their spell "
"points."
msgstr ""

msgid "Recruit %{name}"
msgstr ""

msgid "Month: %{month}, Week: %{week}, Day: %{day}"
msgstr ""

msgid ""
"You must purchase a spell book to use the mage guild, but you currently have "
"no room for a spell book. Try giving one of your artifacts to another hero."
msgstr ""

msgid "Exit"
msgstr ""

msgid "Click to show next town."
msgstr ""

msgid "Show next town"
msgstr ""

msgid "Click to show previous town."
msgstr ""

msgid "Show previous town"
msgstr ""

msgid "This town may not be upgraded to a castle."
msgstr ""

msgid "Town"
msgstr ""

msgid "Exit Castle"
msgstr ""

msgid "Exit Town"
msgstr ""

msgid "Show Income"
msgstr ""

msgid "View Hero"
msgstr ""

msgid "The above spells are available here."
msgstr ""

msgid "The above spells have been added to your book."
msgstr ""

msgid "A generous tip for the barkeep yields the following rumor:"
msgstr ""

msgid "Recruit Hero"
msgstr ""

msgid "%{name} is a level %{value} %{race} "
msgstr ""

msgid "with %{count} artifacts."
msgstr ""

msgid "with 1 artifact."
msgstr ""

msgid "without artifacts."
msgstr ""

msgid ""
"'Spread' combat formation spreads your armies from the top to the bottom of "
"the battlefield, with at least one empty space between each army."
msgstr ""

msgid ""
"'Grouped' combat formation bunches your army together in the center of your "
"side of the battlefield."
msgstr ""

msgid "Spread Formation"
msgstr ""

msgid "Grouped Formation"
msgstr ""

msgid "Recruit %{name} the %{race}"
msgstr ""

msgid "Set garrison combat formation to 'Spread'"
msgstr ""

msgid "Set garrison combat formation to 'Grouped'"
msgstr ""

msgid "Exit Castle Options"
msgstr ""

msgid "Castle Options"
msgstr ""

msgid "Not enough resources to recruit creatures."
msgstr ""

msgid "You are unable to recruit at this time, your ranks are full."
msgstr ""

msgid "No creatures available for purchase."
msgstr ""

msgid "Recruit Creatures"
msgstr ""

msgid "Max"
msgstr ""

msgid "Hire all creatures in the town."
msgstr ""

msgid "Town Population Information and Statistics"
msgstr ""

msgid "Damg"
msgstr ""

msgid "HP"
msgstr ""

msgid "Growth"
msgstr ""

msgid "week"
msgstr ""

msgid "Available"
msgstr ""

msgid "View World"
msgstr ""

msgid "View the entire world."
msgstr ""

msgid "Puzzle"
msgstr ""

msgid "View the obelisk puzzle."
msgstr ""

msgid "Scenario Information"
msgstr ""

msgid "View information on the scenario you are currently playing."
msgstr ""

msgid "Dig for the Ultimate Artifact."
msgstr ""

msgid "Digging"
msgstr ""

msgid "Exit this menu without doing anything."
msgstr ""

msgid "Arena"
msgstr ""

msgid ""
"You enter the arena and face a pack of vicious lions. You handily defeat "
"them, to the wild cheers of the crowd.  Impressed by your skill, the aged "
"trainer of gladiators agrees to train you in a skill of your choice."
msgstr ""

msgid "Attack Skill"
msgstr ""

msgid "Defense Skill"
msgstr ""

msgid "Shots"
msgstr ""

msgid "Shots Left"
msgstr ""

msgid "Damage"
msgstr ""

msgid "Hit Points"
msgstr ""

msgid "Hit Points Left"
msgstr ""

msgid "You can't afford to upgrade your troops!"
msgstr ""

msgid ""
"Your troops can be upgraded, but it will cost you dearly. Do you wish to "
"upgrade them?"
msgstr ""

msgid "Are you sure you want to dismiss this army?"
msgstr ""

msgid "Followers"
msgstr ""

msgid ""
"A group of %{monster} with a desire for greater glory wish to join you.\n"
"Do you accept?"
msgstr ""

msgid ""
"The %{monster} is swayed by your diplomatic tongue, and offers to join your "
"army for the sum of %{gold} gold.\n"
"Do you accept?"
msgstr ""

msgid ""
"The creatures are swayed by your diplomatic\n"
"tongue, and make you an offer:\n"
" \n"
msgstr ""

msgid ""
"%{offer} of the %{total} %{monster} will join your army, and the rest will "
"leave you alone, for the sum of %{gold} gold.\n"
"Do you accept?"
msgstr ""

msgid ""
"All %{offer} of the %{monster} will join your army for the sum of %{gold} "
"gold.\n"
"Do you accept?"
msgstr ""

msgid "(Rate: %{percent})"
msgstr ""

msgid "off"
msgstr ""

msgid "Music"
msgstr ""

msgid "Effects"
msgstr ""

msgid "MIDI"
msgstr ""

msgid "MIDI Expansion"
msgstr ""

msgid "External"
msgstr ""

msgid "Music Type"
msgstr ""

msgid "3D Audio"
msgstr ""

msgid "Toggle ambient music level."
msgstr ""

msgid "Toggle foreground sounds level."
msgstr ""

msgid "Change the type of music."
msgstr ""

msgid "Toggle 3D effects of foreground sounds."
msgstr ""

msgid "Build a new ship:"
msgstr ""

msgid "Resource cost:"
msgstr ""

msgid "Total: "
msgstr ""

msgid "Need: "
msgstr ""

msgid "Load Game"
msgstr ""

msgid "No save files to load."
msgstr ""

msgid "New Game"
msgstr ""

msgid "Start a single or multi-player game."
msgstr ""

msgid "Load a previously saved game."
msgstr ""

msgid "Save Game"
msgstr ""

msgid "Save the current game."
msgstr ""

msgid "Quit"
msgstr ""

msgid "Quit out of Heroes of Might and Magic II."
msgstr ""

msgid "Language"
msgstr ""

msgid "Graphics"
msgstr ""

msgid "Black & White"
msgstr ""

msgid "Mouse Cursor"
msgstr ""

msgid "Color"
msgstr ""

msgid "Text Support"
msgstr ""

msgid "Change the language of the game."
msgstr ""

msgid "Select Game Language"
msgstr ""

msgid "Change the graphics settings of the game."
msgstr ""

msgid "Toggle colored cursor on or off. This is only an esthetic choice."
msgstr ""

msgid ""
"Toggle text support mode to output extra information about windows and "
"events in the game."
msgstr ""

msgid ""
"Map\n"
"Difficulty"
msgstr ""

msgid ""
"Game\n"
"Difficulty"
msgstr ""

msgid "Rating"
msgstr ""

msgid "Map Size"
msgstr ""

msgid "Opponents"
msgstr ""

msgid "Class"
msgstr ""

msgid ""
"Victory\n"
"Conditions"
msgstr ""

msgid ""
"Loss\n"
"Conditions"
msgstr ""

msgid "First select recipients!"
msgstr ""

msgid "You cannot select %{resource}!"
msgstr ""

msgid "Select count %{resource}:"
msgstr ""

msgid "Select Recipients"
msgstr ""

msgid "Your Funds"
msgstr ""

msgid "Planned Gift"
msgstr ""

msgid "Gift from %{name}"
msgstr ""

msgid "Resolution"
msgstr ""

msgid "Fullscreen"
msgstr ""

msgid "window|Mode"
msgstr ""

msgid "Windowed"
msgstr ""

msgid "V-Sync"
msgstr ""

msgid "on"
msgstr ""

msgid "FPS"
msgstr ""

msgid "System Info"
msgstr ""

msgid "Change the resolution of the game."
msgstr ""

msgid "Select Game Resolution"
msgstr ""

msgid "Toggle between fullscreen and windowed modes."
msgstr ""

msgid ""
"The V-Sync option can be enabled to resolve flickering issues on some "
"monitors."
msgstr ""

msgid "Show extra information such as FPS and current time."
msgstr ""

msgid "Hot Keys:"
msgstr ""

msgid "Select Game Language:"
msgstr ""

msgid "Click to choose the selected language."
msgstr ""

msgid "%{name} has gained a level."
msgstr ""

msgid "%{skill} +1"
msgstr ""

msgid "You have learned %{skill}."
msgstr ""

msgid "You may learn either:"
msgstr ""

msgid "or"
msgstr ""

msgid ""
"Please inspect our fine wares. If you feel like offering a trade, click on "
"the items you wish to trade with and for."
msgstr ""

msgid ""
"You have received quite a bargain. I expect to make no profit on the deal. "
"Can I interest you in any of my other wares?"
msgstr ""

msgid "I can offer you %{count} for 1 unit of %{resfrom}."
msgstr ""

msgid "I can offer you 1 unit of %{resto} for %{count} units of %{resfrom}."
msgstr ""

msgid "Min"
msgstr ""

msgid "Qty to trade"
msgstr ""

msgid "Trading Post"
msgstr ""

msgid "Your Resources"
msgstr ""

msgid "Available Trades"
msgstr ""

msgid "n/a"
msgstr ""

msgid "guarded by %{count} %{monster}"
msgstr ""

msgid "guarded by "
msgstr ""

msgid "(available: %{count})"
msgstr ""

msgid "(empty)"
msgstr ""

msgid "already learned"
msgstr ""

msgid "already knows this skill"
msgstr ""

msgid "already has max skills"
msgstr ""

msgid "(already visited)"
msgstr ""

msgid "(not visited)"
msgstr ""

msgid "%{color} Barrier"
msgstr ""

msgid "%{color} Tent"
msgstr ""

msgid "Road"
msgstr ""

msgid "(digging ok)"
msgstr ""

msgid "(no digging)"
msgstr ""

msgid "penalty: %{cost}"
msgstr ""

msgid "Uncharted Territory"
msgstr ""

msgid "Defenders:"
msgstr ""

msgid "Unknown"
msgstr ""

msgid "%{name} (Level %{level})"
msgstr ""

msgid "Attack:"
msgstr ""

msgid "Defense:"
msgstr ""

msgid "Spell Power:"
msgstr ""

msgid "Knowledge:"
msgstr ""

msgid "Spell Points:"
msgstr ""

msgid "Move Points:"
msgstr ""

msgid "Cost per troop:"
msgstr ""

msgid "Available: %{count}"
msgstr ""

msgid "Number to buy:"
msgstr ""

msgid "Recruit selected monsters."
msgstr ""

msgid "Select maximum monsters to be recruited."
msgstr ""

msgid "Select only 1 monster to be recruited."
msgstr ""

msgid "Select Game Resolution:"
msgstr ""

msgid "Click to apply the selected resolution."
msgstr ""

msgid "How many troops to move?"
msgstr ""

msgid "Fast separation into slots:"
msgstr ""

msgid "Map: "
msgstr ""

msgid ""
"\n"
"\n"
"Month: "
msgstr ""

msgid ", Week: "
msgstr ""

msgid ", Day: "
msgstr ""

msgid ""
"\n"
"\n"
"Location: "
msgstr ""

msgid "File to Save:"
msgstr ""

msgid "File to Load:"
msgstr ""

msgid "Click to save the current game."
msgstr ""

msgid "Click to load a previously saved game."
msgstr ""

msgid "Are you sure you want to delete file:"
msgstr ""

msgid "Warning!"
msgstr ""

msgid "Select Monster:"
msgstr ""

msgid "Select Hero:"
msgstr ""

msgid "Select Artifact:"
msgstr ""

msgid "Select Spell:"
msgstr ""

msgid "Select Skill:"
msgstr ""

msgid "Map Type:\n"
msgstr ""

msgid "The Succession Wars"
msgstr ""

msgid "Lose all your heroes and towns."
msgstr ""

msgid "Lose a specific town."
msgstr ""

msgid "Lose a specific hero."
msgstr ""

msgid "Run out of time. Fail to win by a certain point."
msgstr ""

msgid "Loss Condition"
msgstr ""

msgid "Defeat all enemy heroes and towns."
msgstr ""

msgid "Capture a specific town."
msgstr ""

msgid "Defeat a specific hero."
msgstr ""

msgid "Find a specific artifact."
msgstr ""

msgid "Your side defeats the opposing side."
msgstr ""

msgid "Accumulate a large amount of gold."
msgstr ""

msgid "Victory Condition"
msgstr ""

msgid "Map difficulty:"
msgstr ""

msgid "N"
msgstr ""

msgid "No maps exist at that size"
msgstr ""

msgid "Small Maps"
msgstr ""

msgid "View only maps of size small (36 x 36)."
msgstr ""

msgid "Medium Maps"
msgstr ""

msgid "View only maps of size medium (72 x 72)."
msgstr ""

msgid "Large Maps"
msgstr ""

msgid "View only maps of size large (108 x 108)."
msgstr ""

msgid "Extra Large Maps"
msgstr ""

msgid "View only maps of size extra large (144 x 144)."
msgstr ""

msgid "All Maps"
msgstr ""

msgid "View all maps, regardless of size."
msgstr ""

msgid "Players Icon"
msgstr ""

msgid ""
"Indicates how many players total are in the scenario. Any positions not "
"occupied by humans will be occupied by computer players."
msgstr ""

msgid ""
"Indicates whether the map\n"
"is small (36 x 36), medium\n"
"(72 x 72), large (108 x 108),\n"
"or extra large (144 x 144)."
msgstr ""

msgid "Size Icon"
msgstr ""

msgid ""
"Indicates whether the map is made for \"The Succession Wars\" or \"The Price "
"of Loyalty\" version of the game."
msgstr ""

msgid "Map Type"
msgstr ""

msgid "Selected Name"
msgstr ""

msgid "The name of the currently selected map."
msgstr ""

msgid "Selected Map Difficulty"
msgstr ""

msgid ""
"The map difficulty of the currently selected map.  The map difficulty is "
"determined by the scenario designer. More difficult maps might include more "
"or stronger enemies, fewer resources, or other special conditions making "
"things tougher for the human player."
msgstr ""

msgid "Selected Description"
msgstr ""

msgid "The description of the currently selected map."
msgstr ""

msgid "Accept the choice made."
msgstr ""

msgid "Jump"
msgstr ""

msgid "Hero Speed"
msgstr ""

msgid "Don't Show"
msgstr ""

msgid "Enemy Speed"
msgstr ""

msgid "Slow"
msgstr ""

msgid "Normal"
msgstr ""

msgid "Fast"
msgstr ""

msgid "Very Fast"
msgstr ""

msgid "Scroll Speed"
msgstr ""

msgid "Evil"
msgstr ""

msgid "Good"
msgstr ""

msgid "Interface Type"
msgstr ""

msgid "Hide"
msgstr ""

msgid "Show"
msgstr ""

msgid "Interface"
msgstr ""

msgid "Auto Resolve"
msgstr ""

msgid "Auto, No Spells"
msgstr ""

msgid "Battles"
msgstr ""

msgid "autoBattle|Manual"
msgstr ""

msgid "Change the speed at which your heroes move on the main screen."
msgstr ""

msgid ""
"Sets the speed that A.I. heroes move at.  You can also elect not to view A."
"I. movement at all."
msgstr ""

msgid "Sets the speed at which you scroll the window."
msgstr ""

msgid "Toggle the type of interface you want to use."
msgstr ""

msgid "Toggle interface visibility."
msgstr ""

msgid "Toggle instant battle mode."
msgstr ""

msgid "Att."
msgstr ""

msgid "Def."
msgstr ""

msgid "Power"
msgstr ""

msgid "Knowl"
msgstr ""

msgid "1st"
msgstr ""

msgid "2nd"
msgstr ""

msgid "3rd"
msgstr ""

msgid "4th"
msgstr ""

msgid "5th"
msgstr ""

msgid "6th"
msgstr ""

msgid "Oracle: Player Rankings"
msgstr ""

msgid "Thieves' Guild: Player Rankings"
msgstr ""

msgid "Number of Towns:"
msgstr ""

msgid "Number of Castles:"
msgstr ""

msgid "Number of Heroes:"
msgstr ""

msgid "Gold in Treasury:"
msgstr ""

msgid "Wood & Ore:"
msgstr ""

msgid "Gems, Cr, Slf & Mer:"
msgstr ""

msgid "Obelisks Found:"
msgstr ""

msgid "Artifacts:"
msgstr ""

msgid "Total Army Strength:"
msgstr ""

msgid "Income:"
msgstr ""

msgid "Best Hero:"
msgstr ""

msgid "Best Hero Stats:"
msgstr ""

msgid "Personality:"
msgstr ""

msgid "Best Monster:"
msgstr ""

msgid "difficulty|Easy"
msgstr ""

msgid "difficulty|Normal"
msgstr ""

msgid "difficulty|Hard"
msgstr ""

msgid "difficulty|Expert"
msgstr ""

msgid "difficulty|Impossible"
msgstr ""

msgid "and more..."
msgstr ""

msgid "Campaign Difficulty"
msgstr ""

msgid ""
"Choose this difficulty if you want to prefer game story over challenge. AI "
"is weaker in comparison with normal difficulty."
msgstr ""

msgid ""
"Choose this difficulty to enjoy the campaign as per the original design."
msgstr ""

msgid ""
"Choose this difficulty if you want challenge. AI is stronger in comparison "
"with normal difficulty."
msgstr ""

msgid "Easy"
msgstr ""

msgid "Hard"
msgstr ""

msgid "Start the selected scenario."
msgstr ""

msgid "View Intro"
msgstr ""

msgid "View Intro videos for the current state of the campaign."
msgstr ""

msgid "Select campaign difficulty. It cannot be changed after."
msgstr ""

msgid "Restart"
msgstr ""

msgid "Restart the current scenario."
msgstr ""

msgid "Are you sure you want to restart this scenario?"
msgstr ""

msgid "Campaign Scenario loading failure"
msgstr ""

msgid "Please make sure that campaign files are correct and present."
msgstr ""

msgid "Days spent"
msgstr ""

msgid "The number of days spent on this campaign."
msgstr ""

msgid "Project Coordination and Core Development"
msgstr ""

msgid "Development"
msgstr ""

msgid "Visit us at "
msgstr ""

msgid "QA and Support"
msgstr ""

msgid "Dev and Support"
msgstr ""

msgid "Special Thanks to"
msgstr ""

msgid "and many other contributors!"
msgstr ""

msgid "and many-many other supporters!"
msgstr ""

msgid "Support us at"
msgstr ""

msgid "local-donation-platform|https://www.patreon.com/fheroes2"
msgstr ""

msgid "Connect with us at"
msgstr ""

msgid "local-social-network|https://www.facebook.com/groups/fheroes2"
msgstr ""

msgid "Need help with the game?"
msgstr ""

msgid "Original project before 0.7"
msgstr ""

msgid "Heroes of Might and Magic II: The Succession Wars team"
msgstr ""

msgid "Designed and Directed"
msgstr ""

msgid "Programming and Design"
msgstr ""

msgid "Executive Producer"
msgstr ""

msgid "Producer"
msgstr ""

msgid "Additional Design"
msgstr ""

msgid "Additional Programming"
msgstr ""

msgid "Musical Production"
msgstr ""

msgid "Music and Sound Design"
msgstr ""

msgid "Vocalists"
msgstr ""

msgid "Art Director"
msgstr ""

msgid "Assistant Art Director"
msgstr ""

msgid "Artists"
msgstr ""

msgid "QA Manager"
msgstr ""

msgid "QA"
msgstr ""

msgid "Writing"
msgstr ""

msgid "Manual and Helpfile"
msgstr ""

msgid "Scenarios"
msgstr ""

msgid "Heroes of Might and Magic II: The Price of Loyalty team"
msgstr ""

msgid "Design Lead"
msgstr ""

msgid "Designers"
msgstr ""

msgid "Programming Lead"
msgstr ""

msgid "Art Lead"
msgstr ""

msgid "Playtesters"
msgstr ""

msgid "Designer"
msgstr ""

msgid "Producers"
msgstr ""

msgid "QA Managers"
msgstr ""

msgid "Sound Design"
msgstr ""

msgid "Town Themes"
msgstr ""

msgid "Alto Sax"
msgstr ""

msgid "Harpsichord and Piano"
msgstr ""

msgid "Basso Vocal"
msgstr ""

msgid "Soprano Vocal"
msgstr ""

msgid "Recorded at %{recordingStudio}"
msgstr ""

msgid "credits|Manual"
msgstr ""

msgid "German Consultant"
msgstr ""

msgid "Map Designers"
msgstr ""

msgid "Package Design"
msgstr ""

msgid "Unknown Hero"
msgstr ""

msgid "Your Name"
msgstr ""

msgid "Standard"
msgstr ""

msgid "View High Scores for Standard Maps."
msgstr ""

msgid "Campaign"
msgstr ""

msgid "View High Scores for Campaigns."
msgstr ""

msgid "hotkey|default okay event"
msgstr ""

msgid "hotkey|default cancel event"
msgstr ""

msgid "hotkey|default left"
msgstr ""

msgid "hotkey|default right"
msgstr ""

msgid "hotkey|default up"
msgstr ""

msgid "hotkey|default down"
msgstr ""

msgid "hotkey|toggle fullscreen"
msgstr ""

msgid "hotkey|toggle text support mode"
msgstr ""

msgid "hotkey|new game"
msgstr ""

msgid "hotkey|load game"
msgstr ""

msgid "hotkey|highscores"
msgstr ""

msgid "hotkey|credits"
msgstr ""

msgid "hotkey|standard game"
msgstr ""

msgid "hotkey|campaign game"
msgstr ""

msgid "hotkey|multi-player game"
msgstr ""

msgid "hotkey|settings"
msgstr ""

msgid "hotkey|quit"
msgstr ""

msgid "hotkey|select map"
msgstr ""

msgid "hotkey|select small map size"
msgstr ""

msgid "hotkey|select medium map size"
msgstr ""

msgid "hotkey|select large map size"
msgstr ""

msgid "hotkey|select extra large map size"
msgstr ""

msgid "hotkey|select all map sizes"
msgstr ""

msgid "hotkey|hotseat game"
msgstr ""

msgid "hotkey|battle only game"
msgstr ""

msgid "hotkey|choose the original campaign"
msgstr ""

msgid "hotkey|choose the expansion campaign"
msgstr ""

msgid "hotkey|roland campaign"
msgstr ""

msgid "hotkey|archibald campaign"
msgstr ""

msgid "hotkey|the price of loyalty campaign"
msgstr ""

msgid "hotkey|voyage home campaign"
msgstr ""

msgid "hotkey|wizard's isle campaign"
msgstr ""

msgid "hotkey|descendants campaign"
msgstr ""

msgid "hotkey|select first campaign bonus"
msgstr ""

msgid "hotkey|select second campaign bonus"
msgstr ""

msgid "hotkey|select third campaign bonus"
msgstr ""

msgid "hotkey|view campaign intro"
msgstr ""

msgid "hotkey|select campaign difficulty"
msgstr ""

msgid "hotkey|restart campaign scenario"
msgstr ""

msgid "hotkey|world map left"
msgstr ""

msgid "hotkey|world map right"
msgstr ""

msgid "hotkey|world map up"
msgstr ""

msgid "hotkey|world map down"
msgstr ""

msgid "hotkey|world map up left"
msgstr ""

msgid "hotkey|world map up right"
msgstr ""

msgid "hotkey|world map down left"
msgstr ""

msgid "hotkey|world map down right"
msgstr ""

msgid "hotkey|save game"
msgstr ""

msgid "hotkey|next hero"
msgstr ""

msgid "hotkey|continue hero movement"
msgstr ""

msgid "hotkey|cast adventure spell"
msgstr ""

msgid "hotkey|put hero to sleep"
msgstr ""

msgid "hotkey|next town"
msgstr ""

msgid "hotkey|end turn"
msgstr ""

msgid "hotkey|file options"
msgstr ""

msgid "hotkey|adventure options"
msgstr ""

msgid "hotkey|puzzle map"
msgstr ""

msgid "hotkey|scenario information"
msgstr ""

msgid "hotkey|dig for artifact"
msgstr ""

msgid "hotkey|view world"
msgstr ""

msgid "hotkey|kingdom summary"
msgstr ""

msgid "hotkey|default action"
msgstr ""

msgid "hotkey|open focus"
msgstr ""

msgid "hotkey|system options"
msgstr ""

msgid "hotkey|scroll left"
msgstr ""

msgid "hotkey|scroll right"
msgstr ""

msgid "hotkey|scroll up"
msgstr ""

msgid "hotkey|scroll down"
msgstr ""

msgid "hotkey|toggle control panel"
msgstr ""

msgid "hotkey|toggle radar"
msgstr ""

msgid "hotkey|toggle buttons"
msgstr ""

msgid "hotkey|toggle status"
msgstr ""

msgid "hotkey|toggle icons"
msgstr ""

msgid "hotkey|transfer control to ai"
msgstr ""

msgid "hotkey|retreat from battle"
msgstr ""

msgid "hotkey|surrender during battle"
msgstr ""

msgid "hotkey|toggle battle auto mode"
msgstr ""

msgid "hotkey|finish the battle in auto mode"
msgstr ""

msgid "hotkey|battle options"
msgstr ""

msgid "hotkey|skip turn in battle"
msgstr ""

msgid "hotkey|cast battle spell"
msgstr ""

msgid "hotkey|dwelling level 1"
msgstr ""

msgid "hotkey|dwelling level 2"
msgstr ""

msgid "hotkey|dwelling level 3"
msgstr ""

msgid "hotkey|dwelling level 4"
msgstr ""

msgid "hotkey|dwelling level 5"
msgstr ""

msgid "hotkey|dwelling level 6"
msgstr ""

msgid "hotkey|well"
msgstr ""

msgid "hotkey|marketplace"
msgstr ""

msgid "hotkey|mage guild"
msgstr ""

msgid "hotkey|shipyard"
msgstr ""

msgid "hotkey|thieves guild"
msgstr ""

msgid "hotkey|tavern"
msgstr ""

msgid "hotkey|construction screen"
msgstr ""

msgid "hotkey|buy all monsters in well"
msgstr ""

msgid "hotkey|split stack by half"
msgstr ""

msgid "hotkey|split stack by one"
msgstr ""

msgid "hotkey|join stacks"
msgstr ""

msgid "hotkey|upgrade troop"
msgstr ""

msgid "hotkey|dismiss troop"
msgstr ""

msgid "The save file is corrupted."
msgstr ""

msgid "Unsupported save format: "
msgstr ""

msgid "Current game version: "
msgstr ""

msgid "Last supported version: "
msgstr ""

msgid "This file contains a save with an invalid game type."
msgstr ""

msgid ""
"This file was saved for a \"The Price of Loyalty\" map, but the "
"corresponding game assets have not been provided to the engine."
msgstr ""

msgid "This saved game is localized to '"
msgstr ""

msgid "' language, but the current language of the game is '"
msgstr ""

msgid "Hot Seat"
msgstr ""

msgid ""
"Play a Hot Seat game, where 2 to 4 players play around the same computer, "
"switching into the 'Hot Seat' when it is their turn."
msgstr ""

msgid "Cancel back to the main menu."
msgstr ""

msgid "A single player game playing out a single map."
msgstr ""

msgid "Standard Game"
msgstr ""

msgid "A single player game playing through a series of maps."
msgstr ""

msgid "Campaign Game"
msgstr ""

msgid ""
"A multi-player game, with several human players completing against each "
"other on a single map."
msgstr ""

msgid "Multi-Player Game"
msgstr ""

msgid "fheroes2 Resurrection Team presents"
msgstr ""

msgid "Greetings!"
msgstr ""

msgid "Welcome to Heroes of Might and Magic II powered by fheroes2 engine!"
msgstr ""

msgid ""
"Welcome to Heroes of Might and Magic II powered by fheroes2 engine! Before "
"starting the game please choose game resolution."
msgstr ""

msgid "Please Remember"
msgstr ""

msgid "You can always change game resolution by clicking on the "
msgstr ""

msgid "door"
msgstr ""

msgid ""
" on the left side of main menu or by clicking on the configuration button. \n"
"\n"
"Enjoy the game!"
msgstr ""

msgid "Quit Heroes of Might and Magic II and return to the operating system."
msgstr ""

msgid "Credits"
msgstr ""

msgid "View the credits screen."
msgstr ""

msgid "High Scores"
msgstr ""

msgid "View the high scores screen."
msgstr ""

msgid "Change language, resolution and settings of the game."
msgstr ""

msgid "Game Settings"
msgstr ""

msgid ""
"Required video files for campaign selection window are missing. Please make "
"sure that all necessary files are present in the system."
msgstr ""

msgid ""
"Either Roland's or Archibald's campaign from the original Heroes of Might "
"and Magic II."
msgstr ""

msgid "Original Campaign"
msgstr ""

msgid "Expansion Campaign"
msgstr ""

msgid "One of the four new campaigns from the Price of Loyalty expansion set."
msgstr ""

msgid "Host"
msgstr ""

msgid ""
"The host sets up the game options. There can only be one host per network "
"game."
msgstr ""

msgid "Guest"
msgstr ""

msgid ""
"The guest waits for the host to set up the game, then is automatically added "
"in. There can be multiple guests for TCP/IP games."
msgstr ""

msgid "Battle Only"
msgstr ""

msgid "Setup and play a battle without loading any map."
msgstr ""

msgid "2 Players"
msgstr ""

msgid ""
"Play with 2 human players, and optionally, up to 4 additional computer "
"players."
msgstr ""

msgid "3 Players"
msgstr ""

msgid ""
"Play with 3 human players, and optionally, up to 3 additional computer "
"players."
msgstr ""

msgid "4 Players"
msgstr ""

msgid ""
"Play with 4 human players, and optionally, up to 2 additional computer "
"players."
msgstr ""

msgid "5 Players"
msgstr ""

msgid ""
"Play with 5 human players, and optionally, up to 1 additional computer "
"player."
msgstr ""

msgid "6 Players"
msgstr ""

msgid "Play with 6 human players."
msgstr ""

msgid "Dragon city has fallen!  You are now the Master of the Dragons."
msgstr ""

msgid ""
"You captured %{name}!\n"
"You are victorious."
msgstr ""

msgid ""
"You have captured the enemy hero %{name}!\n"
"Your quest is complete."
msgstr ""

msgid ""
"You have found the %{name}.\n"
"Your quest is complete."
msgstr ""

msgid "Ultimate Artifact"
msgstr ""

msgid ""
"The enemy is beaten.\n"
"Your side has triumphed!"
msgstr ""

msgid ""
"You have built up over %{count} gold in your treasury.\n"
"All enemies bow before your wealth and power."
msgstr ""

msgid ""
"The enemy has captured %{name}!\n"
"They are triumphant."
msgstr ""

msgid ""
"The enemy has built up over %{count} gold in his treasury.\n"
"You must bow done in defeat before his wealth and power."
msgstr ""

msgid "You have been eliminated from the game!!!"
msgstr ""

msgid ""
"You have lost the hero %{name}.\n"
"Your quest is over."
msgstr ""

msgid ""
"You have failed to complete your quest in time.\n"
"All is lost."
msgstr ""

msgid "Defeat all enemy heroes and capture all enemy towns and castles."
msgstr ""

msgid "Run out of time. (Fail to win by a certain point.)"
msgstr ""

msgid "You must defeat the enemy %{enemies}."
msgid_plural "You must defeat the enemy alliance of %{enemies}."
msgstr[0] ""
msgstr[1] ""
msgstr[2] ""

msgid ""
"The alliance consisting of %{allies} and you must defeat the enemy "
"%{enemies}."
msgid_plural ""
"The alliance consisting of %{allies} and you must defeat the enemy alliance "
"of %{enemies}."
msgstr[0] ""
msgstr[1] ""
msgstr[2] ""

msgid "Capture the castle '%{name}'."
msgstr ""

msgid "Capture the town '%{name}'."
msgstr ""

msgid "Defeat the hero '%{name}'."
msgstr ""

msgid "Find the ultimate artifact."
msgstr ""

msgid "Find the '%{name}' artifact."
msgstr ""

msgid "Accumulate %{count} gold."
msgstr ""

msgid ""
", or you may win by defeating all enemy heroes and capturing all enemy towns "
"and castles."
msgstr ""

msgid "Lose the castle '%{name}'."
msgstr ""

msgid "Lose the town '%{name}'."
msgstr ""

msgid "Lose the hero: %{name}."
msgstr ""

msgid "Fail to win by the end of month %{month}, week %{week}, day %{day}."
msgstr ""

msgid "%{color} player has been vanquished!"
msgstr ""

msgid "Scenario:"
msgstr ""

msgid "Game Difficulty:"
msgstr ""

msgid "Opponents:"
msgstr ""

msgid "Class:"
msgstr ""

msgid "Rating %{rating}%"
msgstr ""

msgid "Click here to select which scenario to play."
msgstr ""

msgid "Scenario"
msgstr ""

msgid "Game Difficulty"
msgstr ""

msgid ""
"This lets you change the starting difficulty at which you will play. Higher "
"difficulty levels start you of with fewer resources, and at the higher "
"settings, give extra resources to the computer."
msgstr ""

msgid "Difficulty Rating"
msgstr ""

msgid ""
"The difficulty rating reflects a combination of various settings for your "
"game. This number will be applied to your final score."
msgstr ""

msgid "Click to accept these settings and start a new game."
msgstr ""

msgid "Click to return to the main menu."
msgstr ""

msgid "No maps available!"
msgstr ""

msgid "Astrologers proclaim the Month of the %{name}."
msgstr ""

msgid "Astrologers proclaim the Week of the %{name}."
msgstr ""

msgid "After regular growth, the population of %{monster} is doubled!"
msgstr ""

msgid ""
"After regular growth, the population of %{monster} increases by %{count} "
"percent!"
msgid_plural ""
"After regular growth, the population of %{monster} increases by %{count} "
"percent!"
msgstr[0] ""
msgstr[1] ""
msgstr[2] ""

msgid "%{monster} growth +%{count}."
msgstr ""

msgid " All populations are halved."
msgstr ""

msgid " All dwellings increase population."
msgstr ""

msgid ""
"%{color} player, this is your last day to capture a town, or you will be "
"banished from this land."
msgstr ""

msgid ""
"%{color} player, you only have %{day} days left to capture a town, or you "
"will be banished from this land."
msgstr ""

msgid "%{color} player's turn."
msgstr ""

msgid ""
"Do you want to transfer control from you to the AI? The effect will take "
"place only on the next turn."
msgstr ""

msgid ""
"%{color} player, you have lost your last town. If you do not conquer another "
"town in next week, you will be eliminated."
msgstr ""

msgid ""
"%{color} player, your heroes abandon you, and you are banished from this "
"land."
msgstr ""

msgid "Next Hero"
msgstr ""

msgid "Select the next Hero."
msgstr ""

msgid "Continue Movement"
msgstr ""

msgid "Continue the Hero's movement along the current path."
msgstr ""

msgid "Kingdom Summary"
msgstr ""

msgid "View a Summary of your Kingdom."
msgstr ""

msgid "Cast an adventure spell."
msgstr ""

msgid "End Turn"
msgstr ""

msgid "End your turn and left the computer take its turn."
msgstr ""

msgid "Adventure Options"
msgstr ""

msgid "Bring up the adventure options menu."
msgstr ""

msgid ""
"Bring up the file options menu, allowing you to load, save, start a new game "
"or quit."
msgstr ""

msgid "File Options"
msgstr ""

msgid "Bring up the system options menu, allowing you to customize your game."
msgstr ""

msgid ""
"One or more heroes may still move, are you sure you want to end your turn?"
msgstr ""

msgid "Are you sure you want to quit?"
msgstr ""

msgid "Are you sure you want to restart? (Your current game will be lost.)"
msgstr ""

msgid "Are you sure you want to overwrite the save with this name?"
msgstr ""

msgid "Game saved successfully."
msgstr ""

msgid "There was an issue during saving."
msgstr ""

msgid ""
"Are you sure you want to load a new game? (Your current game will be lost.)"
msgstr ""

msgid "Try looking on land!!!"
msgstr ""

msgid ""
"Searching for the Ultimate Artifact is fruitless. Your hero could not carry "
"it even if he found it - all his artifact slots are full."
msgstr ""

msgid "Digging for artifacts requires a whole day, try again tomorrow."
msgstr ""

msgid ""
"After spending many hours digging here, you have uncovered the %{artifact}."
msgstr ""

msgid "Congratulations!"
msgstr ""

msgid "Nothing here. Where could it be?"
msgstr ""

msgid "Try searching on clear ground."
msgstr ""

msgid "A miniature view of the known world. Left click to move viewing area."
msgstr ""

msgid "World Map"
msgstr ""

msgid "Month: %{month} Week: %{week}"
msgstr ""

msgid "Day: %{day}"
msgstr ""

msgid ""
"You find a small\n"
"quantity of %{resource}."
msgstr ""

msgid "Status Window"
msgstr ""

msgid ""
"This window provides information on the status of your hero or kingdom, and "
"shows the date."
msgstr ""

msgid ""
"This window provides information on the status of your hero or kingdom, and "
"shows the date. Left click here to cycle through these windows."
msgstr ""

msgid ""
"This lets you change player starting positions and colors. A particular "
"color will always start in a particular location. Some positions may only be "
"played by a computer player or only by a human player."
msgstr ""

msgid ""
"This lets you change the class of a player. Classes are not always "
"changeable. Depending on the scenario, a player may receive additional towns "
"and/or heroes not of their primary alignment."
msgstr ""

msgid "Handicap"
msgstr ""

#
msgid ""
"This lets you change the handicap of a particular player. Only humans may be "
"handicapped. Handicapped players start with fewer resources and earn 15 or "
"30% fewer resources per turn for mild and severe handicaps, respectively."
msgstr ""

msgid "%{color} player"
msgstr ""

msgid "No Handicap"
msgstr ""

msgid "No special restrictions on start resources and earning them per turn."
msgstr ""

msgid "Mild Handicap"
msgstr ""

#
msgid ""
"Mild handicapped players start with fewer resources and earn 15% fewer "
"resources per turn."
msgstr ""

msgid "Severe Handicap"
msgstr ""

#
msgid ""
"Severe handicapped players start with fewer resources and earn 30% fewer "
"resources per turn."
msgstr ""

msgid "View %{skill} Info"
msgstr ""

msgid "Keyboard|123"
msgstr ""

msgid "Keyboard|SPACE"
msgstr ""

msgid "Keyboard|LANG"
msgstr ""

msgid "Keyboard|ABC"
msgstr ""

msgid "Kingdom Income"
msgstr ""

msgid "Kingdom Income per day."
msgstr ""

msgid "For every lighthouse controlled, your ships will move further each day."
msgstr ""

msgid "English"
msgstr "Anglicky"

msgid "French"
msgstr "Francúzsky"

msgid "Polish"
msgstr "Poľsky"

msgid "German"
msgstr "Nemecky"

msgid "Russian"
msgstr "Rusky"

msgid "Italian"
msgstr "Taliansky"

msgid "Czech"
msgstr "Česky"

msgid "Norwegian"
msgstr "Nórsky"

msgid "Belarusian"
msgstr "Bielorusky"

msgid "Bulgarian"
msgstr "Bulharsky"

msgid "Ukrainian"
msgstr "Ukrajinsky"

msgid "Romanian"
msgstr "Rumunsky"

msgid "Spanish"
msgstr "Španielsky"

msgid "Swedish"
msgstr "Švédsky"

msgid "Portuguese"
msgstr "Portugalsky"

msgid "Turkish"
msgstr "Turecky"

msgid "Dutch"
msgstr "Holandsky"

msgid "Hungarian"
msgstr "Maďarsky"

msgid "Danish"
msgstr "Dánsky"

msgid "Slovak"
msgstr "Slovensky"

msgid "Vietnamese"
msgstr "Vietnamsky"

msgid ", FPS: "
msgstr ""

msgid "%{object} robber"
msgstr ""

msgid "%{object} raided"
msgstr ""

msgid "Ector"
msgstr ""

msgid "Gwenneth"
msgstr ""

msgid "Lord Kilburn"
msgstr ""

msgid "Sir Gallant"
msgstr ""

msgid "Tyro"
msgstr ""

msgid "Ambrose"
msgstr ""

msgid "Dimitry"
msgstr ""

msgid "Maximus"
msgstr ""

msgid "Ruby"
msgstr ""

msgid "Crag Hack"
msgstr ""

msgid "Fineous"
msgstr ""

msgid "Jezebel"
msgstr ""

msgid "Jojosh"
msgstr ""

msgid "Thundax"
msgstr ""

msgid "Atlas"
msgstr ""

msgid "Ergon"
msgstr ""

msgid "Jaclyn"
msgstr ""

msgid "Tsabu"
msgstr ""

msgid "Astra"
msgstr ""

msgid "Gem"
msgstr ""

msgid "Natasha"
msgstr ""

msgid "Rebecca"
msgstr ""

msgid "Troyan"
msgstr ""

msgid "Vatawna"
msgstr ""

msgid "Ariel"
msgstr ""

msgid "Carlawn"
msgstr ""

msgid "Luna"
msgstr ""

msgid "Arie"
msgstr ""

msgid "Barok"
msgstr ""

msgid "Crodo"
msgstr ""

msgid "Kastore"
msgstr ""

msgid "Vesper"
msgstr ""

msgid "Agar"
msgstr ""

msgid "Falagar"
msgstr ""

msgid "Wrathmont"
msgstr ""

msgid "Dawn"
msgstr ""

msgid "Flint"
msgstr ""

msgid "Halon"
msgstr ""

msgid "Myra"
msgstr ""

msgid "Myrini"
msgstr ""

msgid "Wilfrey"
msgstr ""

msgid "Mandigal"
msgstr ""

msgid "Sarakin"
msgstr ""

msgid "Charity"
msgstr ""

msgid "Darlana"
msgstr ""

msgid "Ranloo"
msgstr ""

msgid "Rialdo"
msgstr ""

msgid "Zam"
msgstr ""

msgid "Zom"
msgstr ""

msgid "Celia"
msgstr ""

msgid "Roxana"
msgstr ""

msgid "Sandro"
msgstr ""

msgid "Lord Corlagon"
msgstr ""

msgid "Lord Halton"
msgstr ""

msgid "Sister Eliza"
msgstr ""

msgid "Brother Brax"
msgstr ""

msgid "Dainwin"
msgstr ""

msgid "Joseph"
msgstr ""

msgid "Mog"
msgstr ""

msgid "Solmyr"
msgstr ""

msgid "Ceallach"
msgstr ""

msgid "Drakonia"
msgstr ""

msgid "Elderian"
msgstr ""

msgid "Gallavant"
msgstr ""

msgid "Jarkonas"
msgstr ""

msgid "Martine"
msgstr ""

msgid " gives you maximum morale"
msgstr ""

msgid " gives you maximum luck"
msgstr ""

msgid "You cannot pick up this artifact, you already have a full load!"
msgstr ""

msgid "To cast spells, you must first buy a spell book for %{gold} gold."
msgstr ""

msgid "Unfortunately, you seem to be a little short of cash at the moment."
msgstr ""

msgid "Do you wish to buy one?"
msgstr ""

msgid "%{count} / day"
msgstr ""

msgid "one"
msgstr ""

msgid "two"
msgstr ""

msgid "A whirlpool engulfs your ship. Some of your army has fallen overboard."
msgstr ""

msgid "Insulted by your refusal of their offer, the monsters attack!"
msgstr ""

msgid ""
"The %{monster}, awed by the power of your forces, begin to scatter.\n"
"Do you wish to pursue and engage them?"
msgstr ""

msgid "Ransacking an enemy camp, you discover a hidden cache of treasures."
msgstr ""

msgid ""
"The keeper of the mill announces:\n"
"\"Milord, I have been working very hard to provide you with these resources, "
"come back next week for more.\""
msgstr ""

msgid ""
"The keeper of the mill announces:\n"
"\"Milord, I am sorry, there are no resources currently available. Please try "
"again next week.\""
msgstr ""

msgid ""
"The keeper of the mill announces:\n"
"\"Milord, I have been working very hard to provide you with this gold, come "
"back next week for more.\""
msgstr ""

msgid ""
"The keeper of the mill announces:\n"
"\"Milord, I am sorry, there is no gold currently available. Please try again "
"next week.\""
msgstr ""

msgid ""
"You've found an abandoned lean-to.\n"
"Poking about, you discover some resources hidden nearby."
msgstr ""

msgid "The lean-to is long abandoned. There is nothing of value here."
msgstr ""

msgid ""
"You catch a leprechaun foolishly sleeping amidst a cluster of magic "
"mushrooms.\n"
"In exchange for his freedom, he guides you to a small pot filled with "
"precious things."
msgstr ""

msgid ""
"You've found a magic garden, the kind of place that leprechauns and faeries "
"like to cavort in, but there is no one here today.\n"
"Perhaps you should try again next week."
msgstr ""

msgid "You come upon the remains of an unfortunate adventurer."
msgstr ""

msgid "Treasure"
msgstr ""

msgid "Searching through the tattered clothing, you find the %{artifact}."
msgstr ""

msgid "Searching through the tattered clothing, you find nothing."
msgstr ""

msgid ""
"You come across an old wagon left by a trader who didn't quite make it to "
"safe terrain."
msgstr ""

msgid "Unfortunately, others have found it first, and the wagon is empty."
msgstr ""

msgid "Searching inside, you find the %{artifact}."
msgstr ""

msgid "Inside, you find some of the wagon's cargo still intact."
msgstr ""

msgid "You search through the flotsam, and find some wood and some gold."
msgstr ""

msgid "You search through the flotsam, and find some wood."
msgstr ""

msgid "You search through the flotsam, but find nothing."
msgstr ""

msgid "Shrine of the 1st Circle"
msgstr ""

msgid ""
"You come across a small shrine attended by a group of novice acolytes.\n"
"In exchange for your protection, they agree to teach you a simple spell - "
"'%{spell}'."
msgstr ""

msgid "Shrine of the 2nd Circle"
msgstr ""

msgid ""
"You come across an ornate shrine attended by a group of rotund friars.\n"
"In exchange for your protection, they agree to teach you a spell - "
"'%{spell}'."
msgstr ""

msgid "Shrine of the 3rd Circle"
msgstr ""

msgid ""
"You come across a lavish shrine attended by a group of high priests.\n"
"In exchange for your protection, they agree to teach you a sophisticated "
"spell - '%{spell}'."
msgstr ""

msgid ""
"\n"
"Unfortunately, you do not have the wisdom to understand the spell, and you "
"are unable to learn it."
msgstr ""

msgid ""
"\n"
"Unfortunately, you already have knowledge of this spell, so there is nothing "
"more for them to teach you."
msgstr ""

msgid ""
"\n"
"Unfortunately, you have no Magic Book to record the spell with."
msgstr ""

msgid ""
"You approach the hut and observe a witch inside studying an ancient tome on "
"%{skill}.\n"
" \n"
msgstr ""

msgid ""
"As you approach, she turns and focuses her one glass eye on you.\n"
"\"You already know everything you deserve to learn!\" the witch screeches. "
"\"NOW GET OUT OF MY HOUSE!\""
msgstr ""

msgid ""
"As you approach, she turns and speaks.\n"
"\"You already know that which I would teach you. I can help you no further.\""
msgstr ""

msgid ""
"An ancient and immortal witch living in a hut with bird's legs for stilts "
"teaches you %{skill} for her own inscrutable purposes."
msgstr ""

msgid "As you drink the sweet water, you gain luck for your next battle."
msgstr ""

msgid "You drink from the enchanted fountain, but nothing happens."
msgstr ""

msgid "You enter the faerie ring, but nothing happens."
msgstr ""

msgid ""
"Upon entering the mystical faerie ring, your army gains luck for its next "
"battle."
msgstr ""

msgid ""
"You've found an ancient and weathered stone idol.\n"
"It is supposed to grant luck to visitors, but since the stars are already "
"smiling upon you, it does nothing."
msgstr ""

msgid ""
"You've found an ancient and weathered stone idol.\n"
"Kissing it is supposed to be lucky, so you do. The stone is very cold to the "
"touch."
msgstr ""

msgid "The mermaids silently entice you to return later and be blessed again."
msgstr ""

msgid ""
"The magical, soothing beauty of the Mermaids reaches you and your crew.\n"
"Just for a moment, you forget your worries and bask in the beauty of the "
"moment.\n"
"The mermaids charms bless you with increased luck for your next combat."
msgstr ""

msgid ""
"You come upon the pyramid of a great and ancient king.\n"
"You are tempted to search it for treasure, but all the old stories warn of "
"fearful curses and undead guardians.\n"
"Will you search?"
msgstr ""

msgid ""
"Upon defeating the monsters, you decipher an ancient glyph on the wall, "
"telling the secret of the spell - '"
msgstr ""

msgid "Unfortunately, you have no Magic Book to record the spell with."
msgstr ""

msgid ""
"Unfortunately, you do not have the wisdom to understand the spell, and you "
"are unable to learn it."
msgstr ""

msgid ""
"You come upon the pyramid of a great and ancient king.\n"
"Routine exploration reveals that the pyramid is completely empty."
msgstr ""

msgid ""
"A drink at the well is supposed to restore your spell points, but you are "
"already at maximum."
msgstr ""

msgid "A second drink at the well in one day will not help you."
msgstr ""

msgid "A drink from the well has restored your spell points to maximum."
msgstr ""

msgid ""
"\"I'm sorry sir,\" The leader of the soldiers says, \"but you already know "
"everything we have to teach.\""
msgstr ""

msgid "The soldiers living in the fort teach you a few new defensive tricks."
msgstr ""

msgid ""
"You've come upon a mercenary camp practicing their tactics. \"You're too "
"advanced for us,\" the mercenary captain says. \"We can teach nothing more.\""
msgstr ""

msgid ""
"You've come upon a mercenary camp practicing their tactics. The mercenaries "
"welcome you and your troops and invite you to train with them."
msgstr ""

msgid "\"Go 'way!\", the witch doctor barks, \"you know all I know.\""
msgstr ""

msgid ""
"An Orcish witch doctor living in the hut deepens your knowledge of magic by "
"showing you how to cast stones, read portents, and decipher the intricacies "
"of chicken entrails."
msgstr ""

msgid ""
"You've found a group of Druids worshipping at one of their strange stone "
"edifices. Silently, the Druids turn you away, indicating they have nothing "
"new to teach you."
msgstr ""

msgid ""
"You've found a group of Druids worshipping at one of their strange stone "
"edifices. Silently, they teach you new ways to cast spells."
msgstr ""

msgid ""
"You tentatively approach the burial ground of ancient warriors. Do you want "
"to search the graves?"
msgstr ""

msgid ""
"You spend several hours searching the graves and find nothing. Such a "
"despicable act reduces your army's morale."
msgstr ""

msgid "Upon defeating the Zombies you search the graves and find something!"
msgstr ""

msgid ""
"The rotting hulk of a great pirate ship creaks eerily as it is pushed "
"against the rocks. Do you wish to search the shipwreck?"
msgstr ""

msgid ""
"You spend several hours sifting through the debris and find nothing. Such a "
"despicable act reduces your army's morale."
msgstr ""

msgid ""
"Upon defeating the Ghosts you sift through the debris and find something!"
msgstr ""

msgid ""
"The rotting hulk of a great pirate ship creaks eerily as it is pushed "
"against the rocks. Do you wish to search the ship?"
msgstr ""

msgid ""
"Upon defeating the Skeletons you sift through the debris and find something!"
msgstr ""

msgid "Your men spot a navigational buoy, confirming that you are on course."
msgstr ""

msgid ""
"Your men spot a navigational buoy, confirming that you are on course and "
"increasing their morale."
msgstr ""

msgid ""
"The drink at the oasis is refreshing, but offers no further benefit. The "
"oasis might help again if you fought a battle first."
msgstr ""

msgid ""
"A drink at the oasis fills your troops with strength and lifts their "
"spirits.  You can travel a bit further today."
msgstr ""

msgid ""
"The drink at the watering hole is refreshing, but offers no further benefit. "
"The watering hole might help again if you fought a battle first."
msgstr ""

msgid ""
"A drink at the watering hole fills your troops with strength and lifts their "
"spirits. You can travel a bit further today."
msgstr ""

msgid ""
"It doesn't help to pray twice before a battle. Come back after you've fought."
msgstr ""

msgid "A visit and a prayer at the temple raises the morale of your troops."
msgstr ""

msgid ""
"An old Knight appears on the steps of the gazebo. \"I am sorry, my liege, I "
"have taught you all I can.\""
msgstr ""

msgid ""
"An old Knight appears on the steps of the gazebo. \"My liege, I will teach "
"you all that I know to aid you in your travels.\""
msgstr ""

msgid ""
"You've pulled a shipwreck survivor from certain death in an unforgiving "
"ocean. Grateful, he says, \"I would give you an artifact as a reward, but "
"you're all full.\""
msgstr ""

msgid ""
"You've pulled a shipwreck survivor from certain death in an unforgiving "
"ocean. Grateful, he rewards you for your act of kindness by giving you the "
"%{art}."
msgstr ""

msgid "A leprechaun offers you the %{art} for the small price of %{gold} Gold."
msgstr ""

msgid ""
"A leprechaun offers you the %{art} for the small price of %{gold} Gold and "
"%{count} %{res}."
msgstr ""

msgid "Do you wish to buy this artifact?"
msgstr ""

msgid ""
"You try to pay the leprechaun, but realize that you can't afford it. The "
"leprechaun stamps his foot and ignores you."
msgstr ""

msgid ""
"Insulted by your refusal of his generous offer, the leprechaun stamps his "
"foot and ignores you."
msgstr ""

msgid "You've found the artifact: "
msgstr ""

msgid ""
"You've found the humble dwelling of a withered hermit. The hermit tells you "
"that he is willing to give the %{art} to the first wise person he meets."
msgstr ""

msgid ""
"You've come across the spartan quarters of a retired soldier. The soldier "
"tells you that he is willing to pass on the %{art} to the first true leader "
"he meets."
msgstr ""

msgid ""
"You've encountered a strange person with a hat and an owl on it. He tells "
"you that he is willing to give %{art} if you have %{skill}."
msgstr ""

msgid ""
"You come upon an ancient artifact. As you reach for it, a pack of Rogues "
"leap out of the brush to guard their stolen loot."
msgstr ""

msgid ""
"Through a clearing you observe an ancient artifact. Unfortunately, it's "
"guarded by a nearby %{monster}. Do you want to fight the %{monster} for the "
"artifact?"
msgstr ""

msgid "Victorious, you take your prize, the %{art}."
msgstr ""

msgid ""
"Discretion is the better part of valor, and you decide to avoid this fight "
"for today."
msgstr ""

msgid ""
"After spending hours trying to fish the chest out of the sea, you open it "
"and find %{gold} gold pieces."
msgstr ""

msgid ""
"After spending hours trying to fish the chest out of the sea, you open it "
"and find %{gold} gold and the %{art}."
msgstr ""

msgid ""
"After spending hours trying to fish the chest out of the sea, you open it, "
"only to find it empty."
msgstr ""

msgid ""
"After scouring the area, you fall upon a hidden treasure cache. You may take "
"the gold or distribute the gold to the peasants for experience. Do you wish "
"to keep the gold?"
msgstr ""

msgid ""
"After scouring the area, you fall upon a hidden chest, containing the "
"%{gold} gold pieces."
msgstr ""

msgid ""
"After scouring the area, you fall upon a hidden chest, containing the "
"ancient artifact %{art}."
msgstr ""

msgid ""
"You stumble upon a dented and tarnished lamp lodged deep in the earth. Do "
"you wish to rub the lamp?"
msgstr ""

msgid ""
"You have taken control of the local Alchemist shop. It will provide you with "
"%{count} unit of Mercury per day."
msgstr ""

msgid ""
"You gain control of a sawmill. It will provide you with %{count} units of "
"wood per day."
msgstr ""

msgid ""
"You gain control of an ore mine. It will provide you with %{count} units of "
"ore per day."
msgstr ""

msgid ""
"You gain control of a sulfur mine. It will provide you with %{count} unit of "
"sulfur per day."
msgstr ""

msgid ""
"You gain control of a crystal mine. It will provide you with %{count} unit "
"of crystal per day."
msgstr ""

msgid ""
"You gain control of a gem mine. It will provide you with %{count} unit of "
"gems per day."
msgstr ""

msgid ""
"You gain control of a gold mine. It will provide you with %{count} gold per "
"day."
msgstr ""

msgid ""
"The lighthouse is now under your control, and all of your ships will now "
"move further each day."
msgstr ""

msgid "You gain control of a %{name}."
msgstr ""

msgid ""
"You come upon an abandoned gold mine. The mine appears to be haunted. Do you "
"wish to enter?"
msgstr ""

msgid "You beat the Ghosts and are able to restore the mine to production."
msgstr ""

msgid ""
"A group of %{monster} with a desire for greater glory wish to join you. Do "
"you accept?"
msgstr ""

msgid "As you approach the dwelling, you notice that there is no one here."
msgstr ""

msgid ""
"You search the ruins, but the Medusas that used to live here are gone. "
"Perhaps there will be more next week."
msgstr ""

msgid ""
"You've found some Medusas living in the ruins. They are willing to join your "
"army for a price. Do you want to recruit Medusas?"
msgstr ""

msgid ""
"You've found a Sprite Tree City. Unfortunately, none of the Sprites living "
"there wish to join an army. Maybe next week."
msgstr ""

msgid ""
"Some of the Sprites living in the tree city are willing to join your army "
"for a price. Do you want to recruit Sprites?"
msgstr ""

msgid ""
"A colorful Rogues' wagon stands empty here. Perhaps more Rogues will be here "
"later."
msgstr ""

msgid ""
"Distant sounds of music and laughter draw you to a colorful wagon housing "
"Rogues. Do you wish to have any Rogues join your army?"
msgstr ""

msgid ""
"A group of tattered tents, billowing in the sandy wind, beckons you. The "
"tents are unoccupied. Perhaps more Nomads will be here later."
msgstr ""

msgid ""
"A group of tattered tents, billowing in the sandy wind, beckons you. Do you "
"wish to have any Nomads join you during your travels?"
msgstr ""

msgid "The pit of mud bubbles for a minute and then lies still."
msgstr ""

msgid ""
"As you approach the bubbling pit of mud, creatures begin to climb out and "
"position themselves around it. In unison they say: \"Mother Earth would like "
"to offer you a few of her troops. Do you want to recruit Earth Elementals?\""
msgstr ""

msgid "You enter the structure of white stone pillars, and find nothing."
msgstr ""

msgid ""
"White stone pillars support a roof that rises up to the sky. As you enter "
"the structure, the dead air of the outside gives way to a whirling gust that "
"almost pushes you back out. The air current materializes into a barely "
"visible form. The creature asks, in what can only be described as a loud "
"whisper: \"Why have you come? Are you here to call upon the forces of the "
"air?\""
msgstr ""

msgid "No Fire Elementals approach you from the lava pool."
msgstr ""

msgid ""
"Beneath a structure that serves to hold in heat, Fire Elementals move about "
"in a fiery pool of molten lava. A group of them approach you and offer their "
"services. Would you like to recruit Fire Elementals?"
msgstr ""

msgid "A face forms in the water for a moment, and then is gone."
msgstr ""

msgid ""
"Crystalline structures cast shadows over a small reflective pool of water. "
"You peer into the pool, and a face that is not your own peers back. It asks: "
"\"Would you like to call upon the powers of water?\""
msgstr ""

msgid "This burial site is deathly still."
msgstr ""

msgid ""
"Restless spirits of long dead warriors seeking their final resting place "
"offer to join you in hopes of finding peace. Do you wish to recruit ghosts?"
msgstr ""

msgid ""
"The City of the Dead is empty of life, and empty of unlife as well. Perhaps "
"some undead will move in next week."
msgstr ""

msgid ""
"Some Liches living here are willing to join your army for a price. Do you "
"want to recruit Liches?"
msgstr ""

msgid ""
"You've found the ruins of an ancient city, now inhabited solely by the "
"undead. Will you search?"
msgstr ""

msgid ""
"Some of the surviving Liches are impressed by your victory over their "
"fellows, and offer to join you for a price. Do you want to recruit Liches?"
msgstr ""

msgid ""
"You've found one of those bridges that Trolls are so fond of living under, "
"but there are none here. Perhaps there will be some next week."
msgstr ""

msgid ""
"Some Trolls living under a bridge are willing to join your army, but for a "
"price. Do you want to recruit Trolls?"
msgstr ""

msgid "Trolls living under the bridge challenge you. Will you fight them?"
msgstr ""

msgid ""
"A few Trolls remain, cowering under the bridge. They approach you and offer "
"to join your forces as mercenaries. Do you want to buy any Trolls?"
msgstr ""

msgid ""
"The Dragon city has no Dragons willing to join you this week. Perhaps a "
"Dragon will become available next week."
msgstr ""

msgid ""
"The Dragon city is willing to offer some Dragons for your army for a price. "
"Do you wish to recruit Dragons?"
msgstr ""

msgid ""
"You stand before the Dragon City, a place off-limits to mere humans. Do you "
"wish to violate this rule and challenge the Dragons to a fight?"
msgstr ""

msgid ""
"Having defeated the Dragon champions, the city's leaders agree to supply "
"some Dragons to your army for a price. Do you wish to recruit Dragons?"
msgstr ""

msgid "From the observation tower, you are able to see distant lands."
msgstr ""

msgid ""
"The spring only refills once a week, and someone's already been here this "
"week."
msgstr ""

msgid ""
"A drink at the spring is supposed to give you twice your normal spell "
"points, but you are already at that level."
msgstr ""

msgid ""
"A drink from the spring fills your blood with magic! You have twice your "
"normal spell points in reserve."
msgstr ""

msgid ""
"Recognizing you, the butler refuses to admit you. \"The master,\" he says, "
"\"will not see the same student twice.\""
msgstr ""

msgid ""
"The butler admits you to see the master of the house. He trains you in the "
"four skills a hero should know."
msgstr ""

msgid ""
"The butler opens the door and looks you up and down. \"You are neither "
"famous nor diplomatic enough to be admitted to see my master,\" he sniffs. "
"\"Come back when you think yourself worthy.\""
msgstr ""

msgid " and "
msgstr ""

msgid ""
"All of the %{monsters} you have in your army have been trained by the battle "
"masters of the fort. Your army now contains %{monsters2}."
msgstr ""

msgid ""
"An unusual alliance of Ogres, Orcs, and Dwarves offer to train (upgrade) any "
"such troops brought to them. Unfortunately, you have none with you."
msgstr ""

msgid "All of your %{monsters} have been upgraded into %{monsters2}."
msgstr ""

msgid ""
"A blacksmith working at the foundry offers to convert all Pikemen and "
"Swordsmen's weapons brought to him from iron to steel. He also says that he "
"knows a process that will convert Iron Golems into Steel Golems. "
"Unfortunately, you have none of these troops in your army, so he can't help "
"you."
msgstr ""

msgid ""
"The captain looks at you with surprise and says:\n"
"\"You already have all the maps I know about. Let me fish in peace now.\""
msgstr ""

msgid ""
"A retired captain living on this refurbished fishing platform offers to sell "
"you maps of the sea he made in his younger days for 1,000 gold. Do you wish "
"to buy the maps?"
msgstr ""

msgid ""
"The captain sighs. \"You don't have enough money, eh?  You can't expect me "
"to give my maps away for free!\""
msgstr ""

msgid ""
"You come upon an obelisk made from a type of stone you have never seen "
"before. Staring at it intensely, the smooth surface suddenly changes to an "
"inscription. The inscription is a piece of a lost ancient map. Quickly you "
"copy down the piece and the inscription vanishes as abruptly as it appeared."
msgstr ""

msgid "You have already been to this obelisk."
msgstr ""

msgid ""
"Upon your approach, the tree opens its eyes in delight. \"It is good to see "
"you, my student. I hope my teachings have helped you.\""
msgstr ""

msgid ""
"Upon your approach, the tree opens its eyes in delight. \"Ahh, an "
"adventurer! Allow me to teach you a little of what I have learned over the "
"ages.\""
msgstr ""

msgid "Upon your approach, the tree opens its eyes in delight."
msgstr ""

msgid ""
"\"Ahh, an adventurer! I will be happy to teach you a little of what I have "
"learned over the ages for a mere %{count} %{res}.\""
msgstr ""

msgid "(Just bury it around my roots.)"
msgstr ""

msgid "Tears brim in the eyes of the tree."
msgstr ""

msgid "\"I need %{count} %{res}.\""
msgstr ""

msgid "it whispers. (sniff) \"Well, come back when you can pay me.\""
msgstr ""

msgid ""
"Nestled among the trees sits a blind seer. After you explain the intent of "
"your journey, the seer activates his crystal ball, allowing you to see the "
"strengths and weaknesses of your opponents."
msgstr ""

msgid ""
"The entrance to the cave is dark, and a foul, sulfurous smell issues from "
"the cave mouth. Will you enter?"
msgstr ""

msgid "Except for evidence of a terrible battle, the cave is empty."
msgstr ""

msgid ""
"You find a powerful and grotesque Demon in the cave. \"Today,\" it rasps, "
"\"you will fight and surely die. But I will give you a choice of deaths. You "
"may fight me, or you may fight my servants. Do you prefer to fight my "
"servants?\""
msgstr ""

msgid ""
"The Demon screams its challenge and attacks! After a short, desperate "
"battle, you slay the monster and receive %{exp} experience points."
msgstr ""

msgid ""
"The Demon screams its challenge and attacks! After a short, desperate "
"battle, you slay the monster and receive %{exp} experience points and "
"%{count} gold."
msgstr ""

msgid ""
"The Demon screams its challenge and attacks! After a short, desperate "
"battle, you slay the monster and find the %{art} in the back of the cave."
msgstr ""

msgid ""
"Seeing that you do not have %{count} gold, the demon slashes you with its "
"claws, and the last thing you see is a red haze."
msgstr ""

msgid ""
"The Demon leaps upon you and has its claws at your throat before you can "
"even draw your sword. \"Your life is mine,\" it says. \"I will sell it back "
"to you for %{count} gold.\""
msgstr ""

msgid ""
"Upon defeating the daemon's servants, you find a hidden cache with %{count} "
"gold."
msgstr ""

msgid ""
"As you enter the Alchemist's Tower, a hobbled, graying man in a brown cloak "
"makes his way towards you."
msgstr ""

msgid "He checks your pack, and sees that you have 1 cursed item."
msgid_plural ""
"He checks your pack, and sees that you have %{count} cursed items."
msgstr[0] ""
msgstr[1] ""
msgstr[2] ""

msgid "For %{gold} gold, the alchemist will remove it for you. Do you pay?"
msgid_plural ""
"For %{gold} gold, the alchemist will remove them for you. Do you pay?"
msgstr[0] ""
msgstr[1] ""
msgstr[2] ""

msgid ""
"After you consent to pay the requested amount of gold, the alchemist grabs "
"the cursed artifact and throws it into his magical cauldron."
msgid_plural ""
"After you consent to pay the requested amount of gold, the alchemist grabs "
"all cursed artifacts and throws them into his magical cauldron."
msgstr[0] ""
msgstr[1] ""
msgstr[2] ""

msgid ""
"You hear a voice from behind the locked door, \"You don't have enough gold "
"to pay for my services.\""
msgstr ""

msgid ""
"You hear a voice from high above in the tower, \"Go away! I can't help you!\""
msgstr ""

msgid ""
"The head groom speaks to you, \"That is a fine looking horse you have. I am "
"afraid we can give you no better, but the horses your cavalry are riding "
"look to be of poor breeding stock. We have many trained war horses which "
"would aid your riders greatly. I insist you take them.\""
msgstr ""

msgid ""
"As you approach the stables, the head groom appears, leading a fine looking "
"war horse. \"This steed will help speed you in your travels. Alas, he will "
"grow tired in a week. You must also let me give better horses to your "
"mounted soldiers, their horses look shoddy and weak.\""
msgstr ""

msgid ""
"The head groom approaches you and speaks, \"You already have a fine horse, "
"and have no inexperienced cavalry which might make use of our trained war "
"horses.\""
msgstr ""

msgid ""
"As you approach the stables, the head groom appears, leading a fine looking "
"war horse. \"This steed will help speed you in your travels. Alas, his "
"endurance will wane with a lot of heavy riding, and you must return for a "
"fresh mount in a week. We also have many fine war horses which could benefit "
"mounted soldiers, but you have none we can help.\""
msgstr ""

msgid "The Arena guards turn you away."
msgstr ""

msgid ""
"You have your crew stop up their ears with wax before the sirens' eerie song "
"has any chance of luring them to a watery grave."
msgstr ""

msgid ""
"As the sirens sing their eerie song, your small, determined army manages to "
"overcome the urge to dive headlong into the sea."
msgstr ""

msgid ""
"An eerie wailing song emanates from the sirens perched upon the rocks. Many "
"of your crew fall under its spell, and dive into the water where they drown. "
"You are now wiser for the visit, and gain %{exp} experience."
msgstr ""

msgid ""
"In a dazzling display of daring, you break into the local jail and free the "
"hero imprisoned there, who, in return, pledges loyalty to your cause."
msgstr ""

msgid ""
"You already have %{count} heroes, and regretfully must leave the prisoner in "
"this jail to languish in agony for untold days."
msgstr ""

msgid ""
"You enter a rickety hut and talk to the magician who lives there. He tells "
"you of places near and far which may aid you in your journeys."
msgstr ""

msgid "This eye seems to be intently studying its surroundings."
msgstr ""

msgid "You come across a giant Sphinx. The Sphinx remains strangely quiet."
msgstr ""

msgid ""
"\"I have a riddle for you,\" the Sphinx says. \"Answer correctly, and you "
"shall be rewarded. Answer incorrectly, and you shall be eaten. Do you accept "
"the challenge?\""
msgstr ""

msgid ""
"The Sphinx asks you the following riddle:\n"
" \n"
"'%{riddle}'\n"
" \n"
"Your answer?"
msgstr ""

msgid ""
"\"You guessed incorrectly,\" the Sphinx says, smiling. The Sphinx swipes at "
"you with a paw, knocking you to the ground. Another blow makes the world go "
"black, and you know no more."
msgstr ""

msgid ""
"Looking somewhat disappointed, the Sphinx sighs. \"You've answered my riddle "
"so here's your reward. Now begone.\""
msgstr ""

msgid ""
"A magical barrier stands tall before you, blocking your way. Runes on the "
"arch read,\n"
"\"Speak the key and you may pass.\"\n"
"As you speak the magic word, the glowing barrier dissolves into nothingness."
msgstr ""

msgid ""
"A magical barrier stands tall before you, blocking your way. Runes on the "
"arch read,\n"
"\"Speak the key and you may pass.\"\n"
"You speak, and nothing happens."
msgstr ""

msgid ""
"You enter the tent and see an old woman gazing into a magic gem. She looks "
"up and says,\n"
"\"In my travels, I have learned much in the way of arcane magic. A great "
"oracle taught me his skill. I have the answer you seek.\""
msgstr ""

msgid "Spell book is not present."
msgstr ""

msgid ""
"That spell costs %{mana} mana. You only have %{point} mana, so you can't "
"cast the spell."
msgstr ""

msgid "The spell was not found."
msgstr ""

msgid "Only heroes can cast this spell."
msgstr ""

msgid "Your hero is too tired to cast this spell today. Try again tomorrow."
msgstr ""

msgid "This spell cannot be used on a boat."
msgstr ""

msgid "This spell can be casted only nearby water."
msgstr ""

msgid ""
"You do not currently own any town or castle, so you can't cast the spell."
msgstr ""

msgid "This hero is already in a town, so you can't cast the spell."
msgstr ""

msgid ""
"The nearest town is %{town}.\n"
" \n"
"This town is occupied by your hero %{hero}."
msgstr ""

msgid "%{name} the %{race} (Level %{level})"
msgstr ""

msgid "Are you sure you want to dismiss this Hero?"
msgstr ""

msgid "View Experience Info"
msgstr ""

msgid "View Spell Points Info"
msgstr ""

msgid "Set army combat formation to 'Spread'"
msgstr ""

msgid "Set army combat formation to 'Grouped'"
msgstr ""

msgid "Exit Hero Screen"
msgstr ""

msgid "You cannot dismiss a hero in a castle"
msgstr ""

msgid "Dismissal of %{name} the %{race} is prohibited by scenario"
msgstr ""

msgid "Dismiss %{name} the %{race}"
msgstr ""

msgid "Show previous hero"
msgstr ""

msgid "Show next hero"
msgstr ""

msgid "Blood Morale"
msgstr ""

msgid "%{morale} Morale"
msgstr ""

msgid "%{luck} Luck"
msgstr ""

msgid "Current Luck Modifiers:"
msgstr ""

msgid "Current Morale Modifiers:"
msgstr ""

msgid "Entire army is undead, so morale does not apply."
msgstr ""

msgid ""
"Current experience %{exp1}.\n"
" Next level %{exp2}."
msgstr ""

msgid "Level %{level}"
msgstr ""

msgid ""
"%{name} currently has %{point} spell points out of a maximum of %{max}. The "
"maximum number of spell points is 10 times your knowledge. It is "
"occasionally possible to have more than your maximum spell points via "
"special events."
msgstr ""

msgid "%{name1} meets %{name2}"
msgstr ""

msgid "Town Portal"
msgstr ""

msgid "Select town to port to."
msgstr ""

msgid "%{spell} failed!!!"
msgstr ""

msgid "This spell is already in use."
msgstr ""

msgid "Enemy heroes are now fully identifiable."
msgstr ""

msgid ""
"You must be within %{count} spaces of a monster for the Visions spell to "
"work."
msgstr ""

msgid "The creatures are willing to join us!"
msgstr ""

msgid "All the creatures will join us..."
msgstr ""

msgid "The creature will join us..."
msgid_plural "%{count} of the creatures will join us..."
msgstr[0] ""
msgstr[1] ""
msgstr[2] ""

msgid ""
"\n"
" for a fee of %{gold} gold."
msgstr ""

msgid "These weak creatures will surely flee before us."
msgstr ""

msgid "I fear these creatures are in the mood for a fight."
msgstr ""

msgid ""
"You must be standing on the entrance to a mine (sawmills and alchemists "
"don't count) to cast this spell."
msgstr ""

msgid "Your attack skill is a bonus added to each creature's attack skill."
msgstr ""

msgid "Your defense skill is a bonus added to each creature's defense skill."
msgstr ""

msgid "Your spell power determines the length or power of a spell."
msgstr ""

msgid ""
"Your knowledge determines how many spell points your hero may have. Under "
"normal circumstances, a hero is limited to 10 spell points per level of "
"knowledge."
msgstr ""

msgid "Current Modifiers:"
msgstr ""

msgid "skill|Basic"
msgstr ""

msgid "skill|Advanced"
msgstr ""

msgid "skill|Expert"
msgstr ""

msgid "Pathfinding"
msgstr ""

msgid "Archery"
msgstr ""

msgid "Logistics"
msgstr ""

msgid "Scouting"
msgstr ""

msgid "Diplomacy"
msgstr ""

msgid "Navigation"
msgstr ""

msgid "Leadership"
msgstr ""

msgid "Wisdom"
msgstr ""

msgid "Mysticism"
msgstr ""

msgid "Ballistics"
msgstr ""

msgid "Eagle Eye"
msgstr ""

msgid "Necromancy"
msgstr ""

msgid "Estates"
msgstr ""

msgid "Advanced Archery"
msgstr ""

msgid "Advanced Pathfinding"
msgstr ""

msgid "Basic Archery"
msgstr ""

msgid "Basic Pathfinding"
msgstr ""

msgid "Expert Pathfinding"
msgstr ""

msgid "Advanced Logistics"
msgstr ""

msgid "Basic Logistics"
msgstr ""

msgid "Basic Scouting"
msgstr ""

msgid "Expert Archery"
msgstr ""

msgid "Expert Logistics"
msgstr ""

msgid "Advanced Diplomacy"
msgstr ""

msgid "Advanced Scouting"
msgstr ""

msgid "Basic Diplomacy"
msgstr ""

msgid "Expert Diplomacy"
msgstr ""

msgid "Expert Scouting"
msgstr ""

msgid "Advanced Leadership"
msgstr ""

msgid "Advanced Navigation"
msgstr ""

msgid "Basic Leadership"
msgstr ""

msgid "Basic Navigation"
msgstr ""

msgid "Expert Navigation"
msgstr ""

msgid "Advanced Wisdom"
msgstr ""

msgid "Basic Mysticism"
msgstr ""

msgid "Basic Wisdom"
msgstr ""

msgid "Expert Leadership"
msgstr ""

msgid "Expert Wisdom"
msgstr ""

msgid "Advanced Luck"
msgstr ""

msgid "Advanced Mysticism"
msgstr ""

msgid "Basic Luck"
msgstr ""

msgid "Expert Luck"
msgstr ""

msgid "Expert Mysticism"
msgstr ""

msgid "Advanced Ballistics"
msgstr ""

msgid "Advanced Eagle Eye"
msgstr ""

msgid "Basic Ballistics"
msgstr ""

msgid "Basic Eagle Eye"
msgstr ""

msgid "Expert Ballistics"
msgstr ""

msgid "Advanced Necromancy"
msgstr ""

msgid "Basic Estates"
msgstr ""

msgid "Basic Necromancy"
msgstr ""

msgid "Expert Eagle Eye"
msgstr ""

msgid "Expert Necromancy"
msgstr ""

msgid "Advanced Estates"
msgstr ""

msgid "Expert Estates"
msgstr ""

msgid ""
"%{skill} reduces the movement penalty for rough terrain by %{count} percent."
msgstr ""

msgid "%{skill} eliminates the movement penalty for rough terrain."
msgstr ""

msgid ""
"%{skill} increases the damage done by range attacking creatures by %{count} "
"percent."
msgstr ""

msgid "%{skill} increases your hero's movement points by %{count} percent."
msgstr ""

msgid "%{skill} increases your hero's viewable area by one square."
msgid_plural ""
"%{skill} increases your hero's viewable area by %{count} squares."
msgstr[0] ""
msgstr[1] ""
msgstr[2] ""

msgid ""
"%{skill} allows you to negotiate with monsters who are weaker than your "
"group. "
msgstr ""

msgid "Approximately %{count} percent of the creatures may offer to join you."
msgstr ""

msgid "All of the creatures may offer to join you."
msgstr ""

msgid ""
"%{skill} increases your hero's movement points over water by %{count} "
"percent."
msgstr ""

msgid "%{skill} increases your hero's troops morale by %{count}."
msgstr ""

msgid "%{skill} allows your hero to learn third level spells."
msgstr ""

msgid "%{skill} allows your hero to learn fourth level spells."
msgstr ""

msgid "%{skill} allows your hero to learn fifth level spells."
msgstr ""

msgid "%{skill} regenerates one additional spell point per day to your hero."
msgid_plural ""
"%{skill} regenerates %{count} additional spell points per day to your hero."
msgstr[0] ""
msgstr[1] ""
msgstr[2] ""

msgid "%{skill} increases your hero's luck by %{count}."
msgstr ""

msgid ""
"%{skill} gives your hero's catapult shots a greater chance to hit and do "
"damage to castle walls."
msgstr ""

msgid ""
"%{skill} gives your hero's catapult an extra shot, and each shot has a "
"greater chance to hit and do damage to castle walls."
msgstr ""

msgid ""
"%{skill} gives your hero's catapult an extra shot, and each shot "
"automatically destroys any wall, except a fortified wall in a Knight castle."
msgstr ""

msgid ""
"%{skill} gives your hero a %{count} percent chance to learn any given 1st or "
"2nd level enemy spell used against him in a combat."
msgstr ""

msgid ""
"%{skill} gives your hero a %{count} percent chance to learn any given 3rd "
"level spell (or below) used against him in combat."
msgstr ""

msgid ""
"%{skill} gives your hero a %{count} percent chance to learn any given 4th "
"level spell (or below) used against him in combat."
msgstr ""

msgid ""
"%{skill} allows %{count} percent of the creatures killed in combat to be "
"brought back from the dead as Skeletons."
msgstr ""

msgid ""
"Your hero produces %{count} gold pieces per day as tax revenue from estates."
msgstr ""

msgid "Blue"
msgstr ""

msgid "Green"
msgstr ""

msgid "Red"
msgstr ""

msgid "Yellow"
msgstr ""

msgid "Orange"
msgstr ""

msgid "Purple"
msgstr ""

msgid "barrier|Aqua"
msgstr ""

msgid "barrier|Blue"
msgstr ""

msgid "barrier|Brown"
msgstr ""

msgid "barrier|Gold"
msgstr ""

msgid "barrier|Green"
msgstr ""

msgid "barrier|Orange"
msgstr ""

msgid "barrier|Purple"
msgstr ""

msgid "barrier|Red"
msgstr ""

msgid "tent|Aqua"
msgstr ""

msgid "tent|Blue"
msgstr ""

msgid "tent|Brown"
msgstr ""

msgid "tent|Gold"
msgstr ""

msgid "tent|Green"
msgstr ""

msgid "tent|Orange"
msgstr ""

msgid "tent|Purple"
msgstr ""

msgid "tent|Red"
msgstr ""

msgid "Experience"
msgstr ""

msgid ""
"Experience allows your heroes to go up levels, increasing their primary and "
"secondary skills."
msgstr ""

msgid "Hero/Stats"
msgstr ""

msgid "Skills"
msgstr ""

msgid "Artifacts"
msgstr ""

msgid "Town/Castle"
msgstr ""

msgid "Garrison"
msgstr ""

msgid "Gold Per Day:"
msgstr ""

msgid "Heroes"
msgstr ""

msgid "View Heroes."
msgstr ""

msgid "Towns/Castles"
msgstr ""

msgid "View Towns and Castles."
msgstr ""

msgid "luck|Cursed"
msgstr ""

msgid "luck|Awful"
msgstr ""

msgid "luck|Bad"
msgstr ""

msgid "luck|Normal"
msgstr ""

msgid "luck|Good"
msgstr ""

msgid "luck|Great"
msgstr ""

msgid "luck|Irish"
msgstr ""

msgid ""
"Bad luck sometimes falls on your armies in combat, causing their attacks to "
"only do half damage."
msgstr ""

msgid ""
"Neutral luck means your armies will never get lucky or unlucky attacks on "
"the enemy."
msgstr ""

msgid ""
"Good luck sometimes lets your armies get lucky attacks (double strength) in "
"combat."
msgstr ""

msgid "morale|Treason"
msgstr ""

msgid "morale|Awful"
msgstr ""

msgid "morale|Poor"
msgstr ""

msgid "morale|Normal"
msgstr ""

msgid "morale|Good"
msgstr ""

msgid "morale|Great"
msgstr ""

msgid "morale|Blood!"
msgstr ""

msgid "Bad morale may cause your armies to freeze in combat."
msgstr ""

msgid ""
"Neutral morale means your armies will never be blessed with extra attacks or "
"freeze in combat."
msgstr ""

msgid "Good morale may give your armies extra attacks in combat."
msgstr ""

msgid "Knight"
msgstr ""

msgid "Barbarian"
msgstr ""

msgid "Sorceress"
msgstr ""

msgid "Warlock"
msgstr ""

msgid "Wizard"
msgstr ""

msgid "Necromancer"
msgstr ""

msgid "Multi"
msgstr ""

msgid "race|Random"
msgstr ""

msgid "race|Neutral"
msgstr ""

msgid "doubleLined|Knight"
msgstr ""

msgid "doubleLined|Barbarian"
msgstr ""

msgid "doubleLined|Sorceress"
msgstr ""

msgid "doubleLined|Warlock"
msgstr ""

msgid "doubleLined|Wizard"
msgstr ""

msgid ""
"doubleLined|Necro-\n"
"mancer"
msgstr ""

msgid "doubleLinedRace|Multi"
msgstr ""

msgid "doubleLinedRace|Random"
msgstr ""

msgid "doubleLinedRace|Neutral"
msgstr ""

msgid "speed|Standing"
msgstr ""

msgid "speed|Crawling"
msgstr ""

msgid "speed|Very Slow"
msgstr ""

msgid "speed|Slow"
msgstr ""

msgid "speed|Average"
msgstr ""

msgid "speed|Fast"
msgstr ""

msgid "speed|Very Fast"
msgstr ""

msgid "speed|Ultra Fast"
msgstr ""

msgid "speed|Blazing"
msgstr ""

msgid "speed|Instant"
msgstr ""

msgid "week|Squirrel"
msgstr ""

msgid "week|Rabbit"
msgstr ""

msgid "week|Gopher"
msgstr ""

msgid "week|Badger"
msgstr ""

msgid "week|Rat"
msgstr ""

msgid "week|Eagle"
msgstr ""

msgid "week|Weasel"
msgstr ""

msgid "week|Raven"
msgstr ""

msgid "week|Mongoose"
msgstr ""

msgid "week|Dog"
msgstr ""

msgid "week|Aardvark"
msgstr ""

msgid "week|Lizard"
msgstr ""

msgid "week|Tortoise"
msgstr ""

msgid "week|Hedgehog"
msgstr ""

msgid "week|Condor"
msgstr ""

msgid "week|Ant"
msgstr ""

msgid "week|Grasshopper"
msgstr ""

msgid "week|Dragonfly"
msgstr ""

msgid "week|Spider"
msgstr ""

msgid "week|Butterfly"
msgstr ""

msgid "week|Bumblebee"
msgstr ""

msgid "week|Locust"
msgstr ""

msgid "week|Earthworm"
msgstr ""

msgid "week|Hornet"
msgstr ""

msgid "week|Beetle"
msgstr ""

msgid "week|PLAGUE"
msgstr ""

msgid "week|Unnamed"
msgstr ""

msgid "Desert"
msgstr ""

msgid "Snow"
msgstr ""

msgid "Wasteland"
msgstr ""

msgid "Beach"
msgstr ""

msgid "Lava"
msgstr ""

msgid "Dirt"
msgstr ""

msgid "Grass"
msgstr ""

msgid "Ocean"
msgstr ""

msgid "maps|Small"
msgstr ""

msgid "maps|Medium"
msgstr ""

msgid "maps|Large"
msgstr ""

msgid "maps|Extra Large"
msgstr ""

msgid "maps|Custom Size"
msgstr ""

msgid "Ore Mine"
msgstr ""

msgid "Sulfur Mine"
msgstr ""

msgid "Crystal Mine"
msgstr ""

msgid "Gems Mine"
msgstr ""

msgid "Gold Mine"
msgstr ""

msgid "Mine"
msgstr ""

msgid "Burma shave."
msgstr ""

msgid "Next sign 50 miles."
msgstr ""

msgid "See Rock City."
msgstr ""

msgid "This space for rent."
msgstr ""

msgid "No object"
msgstr ""

msgid "Alchemist Lab"
msgstr ""

msgid "Sign"
msgstr ""

msgid "Buoy"
msgstr ""

msgid "Skeleton"
msgstr ""

msgid "Daemon Cave"
msgstr ""

msgid "Treasure Chest"
msgstr ""

msgid "Faerie Ring"
msgstr ""

msgid "Campfire"
msgstr ""

msgid "Fountain"
msgstr ""

msgid "Gazebo"
msgstr ""

msgid "Genie Lamp"
msgstr ""

msgid "Archer's House"
msgstr ""

msgid "Goblin Hut"
msgstr ""

msgid "Dwarf Cottage"
msgstr ""

msgid "Peasant Hut"
msgstr ""

msgid "Stables"
msgstr ""

msgid "Alchemist's Tower"
msgstr ""

msgid "Event"
msgstr ""

msgid "Dragon City"
msgstr ""

msgid "Lighthouse"
msgid_plural "Lighthouses"
msgstr[0] ""
msgstr[1] ""
msgstr[2] ""

msgid "Water Wheel"
msgid_plural "Water Wheels"
msgstr[0] ""
msgstr[1] ""
msgstr[2] ""

msgid "Mines"
msgstr ""

msgid "Monster"
msgstr ""

msgid "Obelisk"
msgstr ""

msgid "Oasis"
msgstr ""

msgid "Resource"
msgstr ""

msgid "Sawmill"
msgstr ""

msgid "Oracle"
msgstr ""

msgid "Shrine of the First Circle"
msgstr ""

msgid "Shipwreck"
msgstr ""

msgid "Sea Chest"
msgstr ""

msgid "Desert Tent"
msgstr ""

msgid "Stone Liths"
msgstr ""

msgid "Wagon Camp"
msgstr ""

msgid "Hut of the Magi"
msgstr ""

msgid "Whirlpool"
msgstr ""

msgid "Windmill"
msgid_plural "Windmills"
msgstr[0] ""
msgstr[1] ""
msgstr[2] ""

msgid "Artifact"
msgstr ""

msgid "Mermaid"
msgstr ""

msgid "Boat"
msgstr ""

msgid "Random Ultimate Artifact"
msgstr ""

msgid "Random Artifact"
msgstr ""

msgid "Random Resource"
msgstr ""

msgid "Random Monster"
msgstr ""

msgid "Random Town"
msgstr ""

msgid "Random Castle"
msgstr ""

msgid "Eye of the Magi"
msgstr ""

msgid "Random Monster - weak"
msgstr ""

msgid "Random Monster - medium"
msgstr ""

msgid "Random Monster - strong"
msgstr ""

msgid "Random Monster - very strong"
msgstr ""

msgid "Nothing Special"
msgstr ""

msgid "Mossy Rock"
msgstr ""

msgid "Watch Tower"
msgstr ""

msgid "Tree House"
msgstr ""

msgid "Tree City"
msgstr ""

msgid "Ruins"
msgstr ""

msgid "Fort"
msgstr ""

msgid "Abandoned Mine"
msgstr ""

msgid "Sirens"
msgstr ""

msgid "Standing Stones"
msgstr ""

msgid "Idol"
msgstr ""

msgid "Tree of Knowledge"
msgstr ""

msgid "Witch Doctor's Hut"
msgstr ""

msgid "Temple"
msgstr ""

msgid "Hill Fort"
msgstr ""

msgid "Halfling Hole"
msgstr ""

msgid "Mercenary Camp"
msgstr ""

msgid "Shrine of the Second Circle"
msgstr ""

msgid "Shrine of the Third Circle"
msgstr ""

msgid "City of the Dead"
msgstr ""

msgid "Sphinx"
msgstr ""

msgid "Wagon"
msgstr ""

msgid "Tar Pit"
msgstr ""

msgid "Artesian Spring"
msgstr ""

msgid "Troll Bridge"
msgstr ""

msgid "Watering Hole"
msgstr ""

msgid "Witch's Hut"
msgstr ""

msgid "Xanadu"
msgstr ""

msgid "Lean-To"
msgstr ""

msgid "Magellan's Maps"
msgstr ""

msgid "Flotsam"
msgstr ""

msgid "Derelict Ship"
msgstr ""

msgid "Shipwreck Survivor"
msgstr ""

msgid "Bottle"
msgstr ""

msgid "Magic Well"
msgstr ""

msgid "Magic Garden"
msgid_plural "Magic Gardens"
msgstr[0] ""
msgstr[1] ""
msgstr[2] ""

msgid "Observation Tower"
msgstr ""

msgid "Freeman's Foundry"
msgstr ""

msgid "Reefs"
msgstr ""

msgid "Trees"
msgstr ""

msgid "Mountains"
msgstr ""

msgid "Volcano"
msgstr ""

msgid "Flowers"
msgstr ""

msgid "Rock"
msgstr ""

msgid "Water Lake"
msgstr ""

msgid "Mandrake"
msgstr ""

msgid "Dead Tree"
msgstr ""

msgid "Stump"
msgstr ""

msgid "Crater"
msgstr ""

msgid "Cactus"
msgstr ""

msgid "Mound"
msgstr ""

msgid "Dune"
msgstr ""

msgid "Lava Pool"
msgstr ""

msgid "Shrub"
msgstr ""

msgid "Barrow Mounds"
msgstr ""

msgid "Random Artifact - Treasure"
msgstr ""

msgid "Random Artifact - Minor"
msgstr ""

msgid "Random Artifact - Major"
msgstr ""

msgid "Barrier"
msgstr ""

msgid "Traveller's Tent"
msgstr ""

msgid "Jail"
msgstr ""

msgid "Fire Summoning Altar"
msgstr ""

msgid "Air Summoning Altar"
msgstr ""

msgid "Earth Summoning Altar"
msgstr ""

msgid "Water Summoning Altar"
msgstr ""

msgid "Unknown Monster"
msgstr ""

msgid "Unknown Monsters"
msgstr ""

msgid "Peasant"
msgstr ""

msgid "Peasants"
msgstr ""

msgid "Archer"
msgstr ""

msgid "Archers"
msgstr ""

msgid "Ranger"
msgstr ""

msgid "Rangers"
msgstr ""

msgid "Pikeman"
msgstr ""

msgid "Pikemen"
msgstr ""

msgid "Veteran Pikeman"
msgstr ""

msgid "Veteran Pikemen"
msgstr ""

msgid "Swordsman"
msgstr ""

msgid "Swordsmen"
msgstr ""

msgid "Master Swordsman"
msgstr ""

msgid "Master Swordsmen"
msgstr ""

msgid "Cavalries"
msgstr ""

msgid "Cavalry"
msgstr ""

msgid "Champion"
msgstr ""

msgid "Champions"
msgstr ""

msgid "Paladin"
msgstr ""

msgid "Paladins"
msgstr ""

msgid "Crusader"
msgstr ""

msgid "Crusaders"
msgstr ""

msgid "Goblin"
msgstr ""

msgid "Goblins"
msgstr ""

msgid "Orc"
msgstr ""

msgid "Orcs"
msgstr ""

msgid "Orc Chief"
msgstr ""

msgid "Orc Chiefs"
msgstr ""

msgid "Wolf"
msgstr ""

msgid "Wolves"
msgstr ""

msgid "Ogre"
msgstr ""

msgid "Ogres"
msgstr ""

msgid "Ogre Lord"
msgstr ""

msgid "Ogre Lords"
msgstr ""

msgid "Troll"
msgstr ""

msgid "Trolls"
msgstr ""

msgid "War Troll"
msgstr ""

msgid "War Trolls"
msgstr ""

msgid "Cyclopes"
msgstr ""

msgid "Cyclops"
msgstr ""

msgid "Sprite"
msgstr ""

msgid "Sprites"
msgstr ""

msgid "Dwarf"
msgstr ""

msgid "Dwarves"
msgstr ""

msgid "Battle Dwarf"
msgstr ""

msgid "Battle Dwarves"
msgstr ""

msgid "Elf"
msgstr ""

msgid "Elves"
msgstr ""

msgid "Grand Elf"
msgstr ""

msgid "Grand Elves"
msgstr ""

msgid "Druid"
msgstr ""

msgid "Druids"
msgstr ""

msgid "Greater Druid"
msgstr ""

msgid "Greater Druids"
msgstr ""

msgid "Unicorn"
msgstr ""

msgid "Unicorns"
msgstr ""

msgid "Phoenix"
msgstr ""

msgid "Phoenixes"
msgstr ""

msgid "Centaur"
msgstr ""

msgid "Centaurs"
msgstr ""

msgid "Gargoyle"
msgstr ""

msgid "Gargoyles"
msgstr ""

msgid "Griffin"
msgstr ""

msgid "Griffins"
msgstr ""

msgid "Minotaur"
msgstr ""

msgid "Minotaurs"
msgstr ""

msgid "Minotaur King"
msgstr ""

msgid "Minotaur Kings"
msgstr ""

msgid "Hydra"
msgstr ""

msgid "Hydras"
msgstr ""

msgid "Green Dragon"
msgstr ""

msgid "Green Dragons"
msgstr ""

msgid "Red Dragon"
msgstr ""

msgid "Red Dragons"
msgstr ""

msgid "Black Dragon"
msgstr ""

msgid "Black Dragons"
msgstr ""

msgid "Halfling"
msgstr ""

msgid "Halflings"
msgstr ""

msgid "Boar"
msgstr ""

msgid "Boars"
msgstr ""

msgid "Iron Golem"
msgstr ""

msgid "Iron Golems"
msgstr ""

msgid "Steel Golem"
msgstr ""

msgid "Steel Golems"
msgstr ""

msgid "Roc"
msgstr ""

msgid "Rocs"
msgstr ""

msgid "Mage"
msgstr ""

msgid "Magi"
msgstr ""

msgid "Archmage"
msgstr ""

msgid "Archmagi"
msgstr ""

msgid "Giant"
msgstr ""

msgid "Giants"
msgstr ""

msgid "Titan"
msgstr ""

msgid "Titans"
msgstr ""

msgid "Skeletons"
msgstr ""

msgid "Zombie"
msgstr ""

msgid "Zombies"
msgstr ""

msgid "Mutant Zombie"
msgstr ""

msgid "Mutant Zombies"
msgstr ""

msgid "Mummies"
msgstr ""

msgid "Mummy"
msgstr ""

msgid "Royal Mummies"
msgstr ""

msgid "Royal Mummy"
msgstr ""

msgid "Vampire"
msgstr ""

msgid "Vampires"
msgstr ""

msgid "Vampire Lord"
msgstr ""

msgid "Vampire Lords"
msgstr ""

msgid "Lich"
msgstr ""

msgid "Liches"
msgstr ""

msgid "Power Lich"
msgstr ""

msgid "Power Liches"
msgstr ""

msgid "Bone Dragon"
msgstr ""

msgid "Bone Dragons"
msgstr ""

msgid "Rogue"
msgstr ""

msgid "Rogues"
msgstr ""

msgid "Nomad"
msgstr ""

msgid "Nomads"
msgstr ""

msgid "Ghost"
msgstr ""

msgid "Ghosts"
msgstr ""

msgid "Genie"
msgstr ""

msgid "Genies"
msgstr ""

msgid "Medusa"
msgstr ""

msgid "Medusas"
msgstr ""

msgid "Earth Elemental"
msgstr ""

msgid "Earth Elementals"
msgstr ""

msgid "Air Elemental"
msgstr ""

msgid "Air Elementals"
msgstr ""

msgid "Fire Elemental"
msgstr ""

msgid "Fire Elementals"
msgstr ""

msgid "Water Elemental"
msgstr ""

msgid "Water Elementals"
msgstr ""

msgid "Random Monsters"
msgstr ""

msgid "Random Monster 1"
msgstr ""

msgid "Random Monsters 1"
msgstr ""

msgid "Random Monster 2"
msgstr ""

msgid "Random Monsters 2"
msgstr ""

msgid "Random Monster 3"
msgstr ""

msgid "Random Monsters 3"
msgstr ""

msgid "Random Monster 4"
msgstr ""

msgid "Random Monsters 4"
msgstr ""

msgid "Double shot"
msgstr ""

msgid "2-hex monster"
msgstr ""

msgid "Double strike"
msgstr ""

msgid "Double damage to Undead"
msgstr ""

msgid "% magic resistance"
msgstr ""

msgid "Immune to Mind spells"
msgstr ""

msgid "Immune to Elemental spells"
msgstr ""

msgid "Immune to Fire spells"
msgstr ""

msgid "Immune to Cold spells"
msgstr ""

msgid "Immune to "
msgstr ""

msgid "% immunity to %{spell} spell"
msgstr ""

msgid "% damage from Elemental spells"
msgstr ""

msgid "% chance to Dispel beneficial spells"
msgstr ""

msgid "% chance to Paralyze"
msgstr ""

msgid "% chance to Petrify"
msgstr ""

msgid "% chance to Blind"
msgstr ""

msgid "% chance to Curse"
msgstr ""

msgid "% chance to cast %{spell} spell"
msgstr ""

msgid "HP regeneration"
msgstr ""

msgid "Two hexes attack"
msgstr ""

msgid "Flyer"
msgstr ""

msgid "Always retaliates"
msgstr ""

msgid "Attacks all adjacent enemies"
msgstr ""

msgid "No melee penalty"
msgstr ""

msgid "Dragon"
msgstr ""

msgid "Undead"
msgstr ""

msgid "No enemy retaliation"
msgstr ""

msgid "HP drain"
msgstr ""

msgid "Cloud attack"
msgstr ""

msgid "Decreases enemy's morale by "
msgstr ""

msgid "% chance to halve enemy"
msgstr ""

msgid "Soul Eater"
msgstr ""

msgid "Elemental"
msgstr ""

msgid "No Morale"
msgstr ""

msgid "200% damage from Fire spells"
msgstr ""

msgid "200% damage from Cold spells"
msgstr ""

msgid "% damage from %{spell} spell"
msgstr ""

msgid "% immunity to "
msgstr ""

msgid "Lightning"
msgstr ""

msgid "% damage from "
msgstr ""

msgid "The three Anduran artifacts magically combine into one."
msgstr ""

msgid "View Spells"
msgstr ""

msgid "View %{name} Info"
msgstr ""

msgid "Move %{name}"
msgstr ""

msgid "Cannot move the Spellbook"
msgstr ""

msgid "This item can't be traded."
msgstr ""

msgid "The %{name} increases your knowledge by %{count}."
msgstr ""

msgid "Ultimate Book of Knowledge"
msgstr ""

msgid "The %{name} increases your attack skill by %{count}."
msgstr ""

msgid "Ultimate Sword of Dominion"
msgstr ""

msgid "The %{name} increases your defense skill by %{count}."
msgstr ""

msgid "Ultimate Cloak of Protection"
msgstr ""

msgid "The %{name} increases your spell power by %{count}."
msgstr ""

msgid "Ultimate Wand of Magic"
msgstr ""

msgid "The %{name} increases your attack and defense skills by %{count} each."
msgstr ""

msgid "Ultimate Shield"
msgstr ""

msgid "The %{name} increases your spell power and knowledge by %{count} each."
msgstr ""

msgid "Ultimate Staff"
msgstr ""

msgid "The %{name} increases each of your basic skills by %{count} points."
msgstr ""

msgid "Ultimate Crown"
msgstr ""

msgid "Golden Goose"
msgstr ""

msgid "The %{name} brings in an income of %{count} gold per day."
msgstr ""

msgid "Arcane Necklace of Magic"
msgstr ""

msgid ""
"After rescuing a Sorceress from a cursed tomb, she rewards your heroism with "
"an exquisite jeweled necklace."
msgstr ""

msgid "Caster's Bracelet of Magic"
msgstr ""

msgid ""
"While searching through the rubble of a caved-in mine, you free a group of "
"trapped Dwarves. Grateful, the leader gives you a golden bracelet."
msgstr ""

msgid "Mage's Ring of Power"
msgstr ""

msgid ""
"A cry of pain leads you to a Centaur, caught in a trap. Upon setting the "
"creature free, he hands you a small pouch. Emptying the contents, you find a "
"dazzling jeweled ring."
msgstr ""

msgid "Witch's Broach of Magic"
msgstr ""

msgid ""
"Alongside the remains of a burnt witch lies a beautiful broach, intricately "
"designed. Approaching the corpse with caution, you add the broach to your "
"inventory."
msgstr ""

msgid "Medal of Valor"
msgstr ""

msgid "The %{name} increases your morale by %{count}."
msgstr ""

msgid ""
"Freeing a virtuous maiden from the clutches of an evil overlord, you are "
"granted a Medal of Valor by the King's herald."
msgstr ""

msgid "Medal of Courage"
msgstr ""

msgid ""
"After saving a young boy from a vicious pack of Wolves, you return him to "
"his father's manor. The grateful nobleman awards you with a Medal of Courage."
msgstr ""

msgid "Medal of Honor"
msgstr ""

msgid ""
"After freeing a princess of a neighboring kingdom from the evil clutches of "
"despicable slavers, she awards you with a Medal of Honor."
msgstr ""

msgid "Medal of Distinction"
msgstr ""

msgid ""
"Ridding the countryside of the hideous Minotaur who made a sport of eating "
"noblemen's Knights, you are honored with the Medal of Distinction."
msgstr ""

msgid "Fizbin of Misfortune"
msgstr ""

msgid "The %{name} greatly decreases your morale by %{count}."
msgstr ""

msgid ""
"You stumble upon a medal lying alongside the empty road. Adding the medal to "
"your inventory, you become aware that you have acquired the undesirable "
"Fizbin of Misfortune, greatly decreasing your army's morale."
msgstr ""

msgid "Thunder Mace of Dominion"
msgstr ""

msgid ""
"During a sudden storm, a bolt of lightning strikes a tree, splitting it. "
"Inside the tree you find a mysterious mace."
msgstr ""

msgid "Armored Gauntlets of Protection"
msgstr ""

msgid "The %{name} increase your defense skill by %{count}."
msgstr ""

msgid ""
"You encounter the infamous Black Knight!  After a grueling duel ending in a "
"draw, the Knight, out of respect, offers you a pair of armored gauntlets."
msgstr ""

msgid "Defender Helm of Protection"
msgstr ""

msgid ""
"A glint of golden light catches your eye. Upon further investigation, you "
"find a golden helm hidden under a bush."
msgstr ""

msgid "Giant Flail of Dominion"
msgstr ""

msgid ""
"A clumsy Giant has killed himself with his own flail. Knowing your superior "
"skill with this weapon, you confidently remove the spectacular flail from "
"the fallen Giant."
msgstr ""

msgid "Ballista of Quickness"
msgstr ""

msgid "The %{name} lets your catapult fire twice per combat round."
msgstr ""

msgid ""
"Walking through the ruins of an ancient walled city, you find the instrument "
"of the city's destruction, an elaborately crafted ballista."
msgstr ""

msgid "Stealth Shield of Protection"
msgstr ""

msgid ""
"A stone statue of a warrior holds a silver shield. As you remove the shield, "
"the statue crumbles into dust."
msgstr ""

msgid "Dragon Sword of Dominion"
msgstr ""

msgid ""
"As you are walking along a narrow path, a nearby bush suddenly bursts into "
"flames. Before your eyes the flames become the image of a beautiful woman. "
"She holds out a magnificent sword to you."
msgstr ""

msgid "Power Axe of Dominion"
msgstr ""

msgid ""
"You see a silver axe embedded deeply in the ground. After several "
"unsuccessful attempts by your army to remove the axe, you tightly grip the "
"handle of the axe and effortlessly pull it free."
msgstr ""

msgid "Divine Breastplate of Protection"
msgstr ""

msgid ""
"A gang of Rogues is sifting through the possessions of dead warriors. "
"Scaring off the scavengers, you note the Rogues had overlooked a beautiful "
"breastplate."
msgstr ""

msgid "Minor Scroll of Knowledge"
msgstr ""

msgid ""
"Before you appears a levitating glass case with a scroll, perched upon a bed "
"of crimson velvet. At your touch, the lid opens and the scroll floats into "
"your awaiting hands."
msgstr ""

msgid "Major Scroll of Knowledge"
msgstr ""

msgid ""
"Visiting a local wiseman, you explain the intent of your journey. He reaches "
"into a sack and withdraws a yellowed scroll and hands it to you."
msgstr ""

msgid "Superior Scroll of Knowledge"
msgstr ""

msgid ""
"You come across the remains of an ancient Druid. Bones, yellowed with age, "
"peer from the ragged folds of her robe. Searching the robe, you discover a "
"scroll hidden in the folds."
msgstr ""

msgid "Foremost Scroll of Knowledge"
msgstr ""

msgid ""
"Mangled bones, yellowed with age, peer from the ragged folds of a dead "
"Druid's robe. Searching the robe, you discover a scroll hidden within."
msgstr ""

msgid "Endless Sack of Gold"
msgstr ""

msgid "The %{name} provides you with %{count} gold per day."
msgstr ""

msgid ""
"A little leprechaun dances gleefully around a magic sack. Seeing you "
"approach, he stops in mid-stride. The little man screams and stamps his foot "
"ferociously, vanishing into thin air. Remembering the old leprechaun saying "
"'Finders Keepers', you grab the sack and leave."
msgstr ""

msgid "Endless Bag of Gold"
msgstr ""

msgid ""
"A noblewoman, separated from her traveling companions, asks for your help. "
"After escorting her home, she rewards you with a bag filled with gold."
msgstr ""

msgid "Endless Purse of Gold"
msgstr ""

msgid ""
"In your travels, you find a leather purse filled with gold that once "
"belonged to a great warrior king who had the ability to transform any "
"inanimate object into gold."
msgstr ""

msgid "Nomad Boots of Mobility"
msgstr ""

msgid "The %{name} increase your movement on land."
msgstr ""

msgid ""
"A Nomad trader seeks protection from a tribe of Goblins. For your "
"assistance, he gives you a finely crafted pair of boots made from the "
"softest leather. Looking closely, you see fascinating ancient carvings "
"engraved on the leather."
msgstr ""

msgid "Traveler's Boots of Mobility"
msgstr ""

msgid ""
"Discovering a pair of beautifully beaded boots made from the finest and "
"softest leather, you thank the anonymous donor and add the boots to your "
"inventory."
msgstr ""

msgid "Lucky Rabbit's Foot"
msgstr ""

msgid "The %{name} increases your luck in combat by %{count}."
msgstr ""

msgid ""
"A traveling merchant offers you a rabbit's foot, made of gleaming silver "
"fur, for safe passage. The merchant explains the charm will increase your "
"luck in combat."
msgstr ""

msgid "Golden Horseshoe"
msgstr ""

msgid ""
"An ensnared Unicorn whinnies in fright. Murmuring soothing words, you set "
"her free. Snorting and stamping her front hoof once, she gallops off. "
"Looking down you see a golden horseshoe."
msgstr ""

msgid "Gambler's Lucky Coin"
msgstr ""

msgid ""
"You have captured a mischievous imp who has been terrorizing the region. In "
"exchange for his release, he rewards you with a magical coin."
msgstr ""

msgid "Four-Leaf Clover"
msgstr ""

msgid ""
"In the middle of a patch of dead and dry vegetation, to your surprise you "
"find a healthy green four-leaf clover."
msgstr ""

msgid "True Compass of Mobility"
msgstr ""

msgid "The %{name} increases your movement on land and sea."
msgstr ""

msgid ""
"An old man claiming to be an inventor asks you to try his latest invention. "
"He then hands you a compass."
msgstr ""

msgid "Sailor's Astrolabe of Mobility"
msgstr ""

msgid "The %{name} increases your movement on sea."
msgstr ""

msgid ""
"An old sea captain is being tortured by Ogres. You save him, and in return "
"he rewards you with a wondrous instrument to measure the distance of a star."
msgstr ""

msgid "Evil Eye"
msgstr ""

msgid "The %{name} reduces the casting cost of curse spells by half."
msgstr ""

msgid ""
"While venturing into a decrepit hut you find the Skeleton of a long dead "
"witch. Investigation of the remains reveals a glass eye rolling around "
"inside an empty skull."
msgstr ""

msgid "Enchanted Hourglass"
msgstr ""

msgid "The %{name} extends the duration of all your spells by %{count} turns."
msgstr ""

msgid ""
"A surprise turn in the landscape finds you in the midst of a grisly scene:  "
"Vultures picking at the aftermath of a terrible battle. Your cursory search "
"of the remains turns up an enchanted hourglass."
msgstr ""

msgid "Gold Watch"
msgstr ""

msgid "The %{name} doubles the effectiveness of your hypnotize spells."
msgstr ""

msgid ""
"In reward for helping his cart out of a ditch, a traveling potion salesman "
"gives you a \"magic\" gold watch. Unbeknownst to him, the watch really is "
"magical."
msgstr ""

msgid "Skullcap"
msgstr ""

msgid "The %{name} halves the casting cost of all mind influencing spells."
msgstr ""

msgid ""
"A brief stop at an improbable rural inn yields an exchange of money, tales, "
"and accidentally, luggage. You find a magical skullcap in your new backpack."
msgstr ""

msgid "Ice Cloak"
msgstr ""

msgid "The %{name} halves all damage your troops take from cold spells."
msgstr ""

msgid ""
"Responding to the panicked cries of a damsel in distress, you discover a "
"young woman fleeing from a hungry bear. You slay the beast in the nick of "
"time, and the grateful Sorceress weaves a magic cloak from the bear's hide."
msgstr ""

msgid "Fire Cloak"
msgstr ""

msgid "The %{name} halves all damage your troops take from fire spells."
msgstr ""

msgid ""
"You've come upon a fight between a Necromancer and a Paladin. The "
"Necromancer blasts the Paladin with a fire bolt, bringing him to his knees. "
"Acting quickly, you slay the evil one before the final blow. The grateful "
"Paladin gives you the fire cloak that saved him."
msgstr ""

msgid "Lightning Helm"
msgstr ""

msgid "The %{name} halves all damage your troops take from lightning spells."
msgstr ""

msgid ""
"A traveling tinker in need of supplies offers you a helm with a thunderbolt "
"design on its top in exchange for food and water. Curious, you accept, and "
"later find out that the helm is magical."
msgstr ""

msgid "Evercold Icicle"
msgstr ""

msgid ""
"The %{name} causes your cold spells to do %{count} percent more damage to "
"enemy troops."
msgstr ""

msgid ""
"An icicle withstanding the full heat of the noonday sun attracts your "
"attention. Intrigued, you break it off, and find that it does not melt in "
"your hand."
msgstr ""

msgid "Everhot Lava Rock"
msgstr ""

msgid ""
"The %{name} causes your fire spells to do %{count} percent more damage to "
"enemy troops."
msgstr ""

msgid ""
"Your wanderings bring you into contact with a tribe of ape-like beings using "
"a magical lava rock that never cools to light their fires. You take pity on "
"them and teach them to make fire with sticks. Believing you to be a god, the "
"apes give you their rock."
msgstr ""

msgid "Lightning Rod"
msgstr ""

msgid ""
"The %{name} causes your lightning spells to do %{count} percent more damage "
"to enemy troops."
msgstr ""

msgid ""
"While waiting out a storm, a lighting bolt strikes a nearby cottage's "
"lightning rod, which melts and falls to the ground. The tip of the rod, "
"however, survives intact and makes your hair stand on end when you touch it. "
"Hmm..."
msgstr ""

msgid "Snake-Ring"
msgstr ""

msgid "The %{name} halves the casting cost of all your bless spells."
msgstr ""

msgid ""
"You've found an oddly shaped ring on the finger of a long dead traveler. The "
"ring looks like a snake biting its own tail."
msgstr ""

msgid "Ankh"
msgstr ""

msgid ""
"The %{name} doubles the effectiveness of all your resurrect and animate "
"spells."
msgstr ""

msgid ""
"A fierce windstorm reveals the entrance to a buried tomb. Your investigation "
"reveals that the tomb has already been looted, but the thieves overlooked an "
"ankh on a silver chain in the dark."
msgstr ""

msgid "Book of Elements"
msgstr ""

msgid "The %{name} doubles the effectiveness of all your summoning spells."
msgstr ""

msgid ""
"You come across a conjurer who begs to accompany you and your army awhile "
"for safety. You agree, and he offers as payment a copy of the book of the "
"elements."
msgstr ""

msgid "Elemental Ring"
msgstr ""

msgid "The %{name} halves the casting cost of all summoning spells."
msgstr ""

msgid ""
"While pausing to rest, you notice a bobcat climbing a short tree to get at a "
"crow's nest. On impulse, you climb the tree yourself and scare off the cat. "
"When you look in the nest, you find a collection of shiny stones and a ring."
msgstr ""

msgid "Holy Pendant"
msgstr ""

msgid "The %{name} makes all your troops immune to curse spells."
msgstr ""

msgid ""
"In your wanderings you come across a hermit living in a small, tidy hut. "
"Impressed with your mission, he takes time out from his meditations to bless "
"and give you a charm against curses."
msgstr ""

msgid "Pendant of Free Will"
msgstr ""

msgid "The %{name} makes all your troops immune to hypnotize spells."
msgstr ""

msgid ""
"Responding to cries for help, you find river Sprites making a sport of "
"dunking an old man. Feeling vengeful, you rescue the man and drag a Sprite "
"onto dry land for awhile. The Sprite, uncomfortable in the air, gives you a "
"magic pendant to let him go."
msgstr ""

msgid "Pendant of Life"
msgstr ""

msgid "The %{name} makes all your troops immune to death spells."
msgstr ""

msgid ""
"A brief roadside encounter with a small caravan and a game of knucklebones "
"wins a magic pendant. Its former owner says that it protects from "
"Necromancers' death spells."
msgstr ""

msgid "Serenity Pendant"
msgstr ""

msgid "The %{name} makes all your troops immune to berserk spells."
msgstr ""

msgid ""
"The sounds of combat draw you to the scene of a fight between an old "
"Barbarian and an eight-headed Hydra. Your timely intervention swings the "
"battle in favor of the man, and he rewards you with a pendant he used to use "
"to calm his mind for battle."
msgstr ""

msgid "Seeing-eye Pendant"
msgstr ""

msgid "The %{name} makes all your troops immune to blindness spells."
msgstr ""

msgid ""
"You come upon a very old woman, long blind from cataracts and dying alone. "
"You tend to her final needs and promise a proper burial. Grateful, she gives "
"you a magic pendant emblazoned with a stylized eye. It lets you see with "
"your eyes closed."
msgstr ""

msgid "Kinetic Pendant"
msgstr ""

msgid "The %{name} makes all your troops immune to paralyze spells."
msgstr ""

msgid ""
"You come across a golem wearing a glowing pendant and blocking your way. "
"Acting on a hunch, you cut the pendant from its neck. Deprived of its power "
"source, the golem breaks down, leaving you with the magical pendant."
msgstr ""

msgid "Pendant of Death"
msgstr ""

msgid "The %{name} makes all your troops immune to holy spells."
msgstr ""

msgid ""
"A quick and deadly battle with a Necromancer wins you his magical pendant. "
"Later, a Wizard tells you that the pendant protects undead under your "
"control from holy word spells."
msgstr ""

msgid "Wand of Negation"
msgstr ""

msgid "The %{name} protects your troops from the Dispel Magic spell."
msgstr ""

msgid ""
"You meet an old Wizard friend of yours traveling in the opposite direction. "
"He presents  you with a gift:  A wand that prevents the use of the dispel "
"magic spell on your allies."
msgstr ""

msgid "Golden Bow"
msgstr ""

msgid ""
"The %{name} eliminates the %{count} percent penalty for your troops shooting "
"past obstacles (e.g. castle walls)."
msgstr ""

msgid ""
"A chance meeting with a famous Archer finds you in a game of knucklebones "
"pitting his bow against your horse. You win."
msgstr ""

msgid "Telescope"
msgstr ""

msgid ""
"The %{name} increases the amount of terrain your hero reveals when "
"adventuring by %{count} extra square."
msgstr ""

msgid ""
"A merchant from far away lands trades you a new invention of his people for "
"traveling supplies. It makes distant objects appear closer, and he calls "
"it...\n"
"\n"
"a telescope."
msgstr ""

msgid "Statesman's Quill"
msgstr ""

msgid ""
"The %{name} reduces the cost of surrender to %{count} percent of the total "
"cost of troops you have in your army."
msgstr ""

msgid ""
"You pause to help a diplomat with a broken axle fix his problem. In "
"gratitude, he gives you a writing quill with magical properties which he "
"says will \"help people see things your way\"."
msgstr ""

msgid "Wizard's Hat"
msgstr ""

msgid "The %{name} increases the duration of your spells by %{count} turns."
msgstr ""

msgid ""
"You see a Wizard fleeing from a Griffin and riding like the wind. The Wizard "
"opens a portal and rides through, getting his hat knocked off by the edge of "
"the gate. The Griffin follows; the gate closes. You pick the hat up, dust it "
"off, and put it on."
msgstr ""

msgid "Power Ring"
msgstr ""

msgid "The %{name} returns %{count} extra spell points per day to your hero."
msgstr ""

msgid ""
"You find a small tree that closely resembles the great Warlock Carnauth with "
"a ring around one of its twigs. Scraps of clothing and rotting leather lead "
"you to suspect that it IS Carnauth, transformed. Since you can't help him, "
"you take the magic ring."
msgstr ""

msgid "Ammo Cart"
msgstr ""

msgid "The %{name} provides endless ammunition for all your troops that shoot."
msgstr ""

msgid ""
"An ammunition cart in the middle of an old battlefield catches your eye. "
"Inspection shows it to be in good working order, so  you take it along."
msgstr ""

msgid "Tax Lien"
msgstr ""

msgid "The %{name} costs you %{count} gold pieces per day."
msgstr ""

msgid ""
"Your big spending habits have earned you a massive tax bill that you can't "
"hope to pay. The tax man takes pity and agrees to only take 250 gold a day "
"from your account for life. Check here if you want one dollar to go to the "
"presidential campaign election fund."
msgstr ""

msgid "Hideous Mask"
msgstr ""

msgid "The %{name} prevents all 'wandering' armies from joining your hero."
msgstr ""

msgid ""
"Your looting of the grave of Sinfilas Gardolad, the famous shapeshifting "
"Warlock, unearths his fabled mask. Trembling, you put it on and it twists "
"your visage into an awful grimace!  Oh no!  It's actually the hideous mask "
"of Gromluck Greene, and you are stuck with it."
msgstr ""

msgid "Endless Pouch of Sulfur"
msgstr ""

msgid "The %{name} provides %{count} unit of sulfur per day."
msgstr ""

msgid ""
"You visit an alchemist who, upon seeing your army, is swayed by the "
"righteousness of your cause. The newly loyal subject gives you his endless "
"pouch of sulfur to help with the war effort."
msgstr ""

msgid "Endless Vial of Mercury"
msgstr ""

msgid "The %{name} provides %{count} unit of mercury per day."
msgstr ""

msgid ""
"A brief stop at a hastily abandoned Wizard's tower turns up a magical vial "
"of mercury that always has a little left on the bottom. Recognizing a "
"treasure when you see one, you cap it and slip it in your pocket."
msgstr ""

msgid "Endless Pouch of Gems"
msgstr ""

msgid "The %{name} provides %{count} unit of gems per day."
msgstr ""

msgid ""
"A short rainstorm brings forth a rainbow...and you can see the end of it. "
"Riding quickly, you seize the pot of gold you find there. The leprechaun who "
"owns it, unable to stop you from taking it, offers an endless pouch of gems "
"for the return of his gold. You accept."
msgstr ""

msgid "Endless Cord of Wood"
msgstr ""

msgid "The %{name} provides %{count} unit of wood per day."
msgstr ""

msgid ""
"Pausing to rest and light a cook fire, you pull wood out of a nearby pile of "
"dead wood. As you keep pulling wood from the pile, you notice that it "
"doesn't shrink. You realize to your delight that the wood is enchanted, so "
"you take it along."
msgstr ""

msgid "Endless Cart of Ore"
msgstr ""

msgid "The %{name} provides %{count} unit of ore per day."
msgstr ""

msgid ""
"You've found a Goblin weapon smithy making weapons for use against humans. "
"With a tremendous yell you and your army descend upon their camp and drive "
"them away. A search finds a magic ore cart that never runs out of iron."
msgstr ""

msgid "Endless Pouch of Crystal"
msgstr ""

msgid "The %{name} provides %{count} unit of crystal per day."
msgstr ""

msgid ""
"Taking shelter from a storm in a small cave,  you notice a small patch of "
"crystal in one corner. Curious, you break a piece off and notice that the "
"original crystal grows the lost piece back. You decide to stuff the entire "
"patch into a pouch and take it with you."
msgstr ""

msgid "Spiked Helm"
msgstr ""

msgid ""
"Your army is ambushed by a small tribe of wild (and none too bright) Orcs. "
"You fend them off easily and the survivors flee in all directions. One of "
"the Orcs was wearing a polished spiked helm. Figuring it will make a good "
"souvenir, you take it."
msgstr ""

msgid "Spiked Shield"
msgstr ""

msgid ""
"You come upon a bridge spanning a dry gully. Before you can cross, a Troll "
"steps out from under the bridge and demands payment before it will permit "
"you to pass. You refuse, and the Troll charges, forcing you to slay it. You "
"take its spiked shield as a trophy."
msgstr ""

msgid "White Pearl"
msgstr ""

msgid ""
"A walk across a dry saltwater lake bed yields an unlikely prize:  A white "
"pearl amidst shattered shells and debris."
msgstr ""

msgid "Black Pearl"
msgstr ""

msgid ""
"Rumors of a Griffin of unusual size preying upon the countryside lead you to "
"its cave lair. A quick, brutal fight dispatches the beast, and a search of "
"its foul nest turns up a huge black pearl."
msgstr ""

msgid "Magic Book"
msgstr ""

msgid "The %{name} enables you to cast spells."
msgstr ""

msgid "Dummy 1"
msgstr ""

msgid "The reserved artifact."
msgstr ""

msgid "Dummy 2"
msgstr ""

msgid "Dummy 3"
msgstr ""

msgid "Dummy 4"
msgstr ""

msgid "Spell Scroll"
msgstr ""

msgid ""
"This %{name} gives your hero the ability to cast the %{spell} spell if your "
"hero has a Magic Book."
msgstr ""

msgid ""
"You find an elaborate container which houses an old vellum scroll. The runes "
"on the container are very old, and the artistry with which it was put "
"together is stunning. As you pull the scroll out, you feel imbued with "
"magical power."
msgstr ""

msgid "Arm of the Martyr"
msgstr ""

msgid ""
"The %{name} increases your spell power by %{count} but adds the undead "
"morale penalty."
msgstr ""

msgid ""
"One of the less intelligent members of your party picks up an arm off of the "
"ground. Despite its missing a body, it is still moving. Your troops find the "
"dismembered arm repulsive, but you cannot bring yourself to drop it: it "
"seems to hold some sort of magical power that influences your decision "
"making."
msgstr ""

msgid "Breastplate of Anduran"
msgstr ""

msgid "The %{name} increases your defense by %{count}."
msgstr ""

msgid ""
"You come upon a sign. It reads: \"Here lies the body of Anduran. Bow and "
"swear fealty, and you shall be rewarded.\" You decide to do as it says. As "
"you stand up, you feel a coldness against your skin. Looking down, you find "
"that you are suddenly wearing a gleaming, ornate breastplate."
msgstr ""

msgid "Broach of Shielding"
msgstr ""

msgid ""
"The %{name} provides %{count} percent protection from Armageddon and "
"Elemental Storm, but decreases spell power by 2."
msgstr ""

msgid ""
"A kindly Sorceress thinks that your army's defenses could use a magical "
"boost. She offers to enchant the Broach that you wear on your cloak, and you "
"accept."
msgstr ""

msgid "Battle Garb of Anduran"
msgstr ""

msgid ""
"The %{name} combines the powers of the three Anduran artifacts.  It provides "
"maximum luck and morale for your troops and gives you the Town Portal spell."
msgstr ""

msgid ""
"Out of pity for a poor peasant, you purchase a chest of old junk they are "
"hawking for too much gold. Later, as you search through it, you find it "
"contains the 3 pieces of the legendary battle garb of Anduran!"
msgstr ""

msgid "Crystal Ball"
msgstr ""

msgid ""
"The %{name} lets you get more specific information about monsters, enemy "
"heroes, and castles nearby the hero who holds it."
msgstr ""

msgid ""
"You come upon a caravan of gypsies who are feasting and fortifying their "
"bodies with mead. They call you forward and say \"If you prove that you can "
"dance the Rama-Buta, we will reward you.\" You don't know it, but try "
"anyway. They laugh hysterically, but admire your bravery, giving you a "
"Crystal Ball."
msgstr ""

msgid "Heart of Fire"
msgstr ""

msgid ""
"The %{name} provides %{count} percent protection from fire, but doubles the "
"damage taken from cold."
msgstr ""

msgid ""
"You enter a recently burned glade and come upon a Fire Elemental sitting "
"atop a rock. It looks up, its flaming face contorted in a look of severe "
"pain. It then tosses a glowing object at you. You put up your hands to block "
"it, but it passes right through them and sears itself into your chest."
msgstr ""

msgid "Heart of Ice"
msgstr ""

msgid ""
"The %{name} provides %{count} percent protection from cold, but doubles the "
"damage taken from fire."
msgstr ""

msgid ""
"Suddenly, a biting coldness engulfs your body. You seize up, falling from "
"your horse. The pain subsides, but you still feel as if your chest is "
"frozen.  As you pick yourself up off of the ground, you hear hearty "
"laughter. You turn around just in time to see a Frost Giant run off into the "
"woods and disappear."
msgstr ""

msgid "Helmet of Anduran"
msgstr ""

msgid ""
"You spy a gleaming object poking up out of the ground. You send a member of "
"your party over to investigate. He comes back with a golden helmet in his "
"hands. You realize that it must be the helmet of the legendary Anduran, the "
"only man who was known to wear solid gold armor."
msgstr ""

msgid "Holy Hammer"
msgstr ""

msgid ""
"You come upon a battle where a Paladin has been mortally wounded by a group "
"of Zombies. He asks you to take his hammer and finish what he started.  As "
"you pick it up, it begins to hum, and then everything becomes a blur. The "
"Zombies lie dead, the hammer dripping with blood. You strap it to your belt."
msgstr ""

msgid "Legendary Scepter"
msgstr ""

msgid "The %{name} adds %{count} points to all attributes."
msgstr ""

msgid ""
"Upon cresting a small hill, you come upon a ridiculous looking sight. A "
"Sprite is attempting to carry a Scepter that is almost as big as it is. "
"Trying not to laugh, you ask, \"Need help?\" The Sprite glares at you and "
"answers: \"You think this is funny? Fine. You can carry it. I much prefer "
"flying anyway.\""
msgstr ""

msgid "Masthead"
msgstr ""

msgid "The %{name} boosts your luck and morale by %{count} each in sea combat."
msgstr ""

msgid ""
"An old seaman tells you a tale of an enchanted masthead that he used in his "
"youth to rally his crew during times of trouble. He then hands you a faded "
"map that shows where he hid it. After much exploring, you find it stashed "
"underneath a nearby dock."
msgstr ""

msgid "Sphere of Negation"
msgstr ""

msgid "The %{name} disables all spell casting, for both sides, in combat."
msgstr ""

msgid ""
"You stop to help a Peasant catch a runaway mare. To show his gratitude, he "
"hands you a tiny sphere. As soon as you grasp it, you feel the magical "
"energy drain from your limbs..."
msgstr ""

msgid "Staff of Wizardry"
msgstr ""

msgid "The %{name} boosts your spell power by %{count}."
msgstr ""

msgid ""
"While out scaring up game, your troops find a mysterious staff levitating "
"about three feet off of the ground. They hand it to you, and you notice an "
"inscription. It reads: \"Brains best brawn and magic beats might. Heed my "
"words, and you'll win every fight.\""
msgstr ""

msgid "Sword Breaker"
msgstr ""

msgid "The %{name} increases your defense by %{count} and attack by 1."
msgstr ""

msgid ""
"A former Captain of the Guard admires your quest and gives you the enchanted "
"Sword Breaker that he relied on during his tour of duty."
msgstr ""

msgid ""
"A Troll stops you and says: \"Pay me 5,000 gold, or the Sword of Anduran "
"will slay you where you stand.\" You refuse. The troll grabs the sword "
"hanging from its belt, screams in pain, and runs away. Picking up the fabled "
"sword, you give thanks that half-witted Trolls tend to grab the wrong end of "
"sharp objects."
msgstr ""

msgid "Sword of Anduran"
msgstr ""

msgid "Spade of Necromancy"
msgstr ""

msgid "The %{name} gives you increased necromancy skill."
msgstr ""

msgid ""
"A dirty shovel has been thrust into a dirt mound nearby. Upon investigation, "
"you discover it to be the enchanted shovel of the Gravediggers, long thought "
"lost by mortals."
msgstr ""

msgid "Invalid Artifact"
msgstr ""

msgid "Wood"
msgstr ""

msgid "Mercury"
msgstr ""

msgid "Ore"
msgstr ""

msgid "Sulfur"
msgstr ""

msgid "Crystal"
msgstr ""

msgid "Gems"
msgstr ""

msgid "Gold"
msgstr ""

msgid ""
"There are seven resources in Heroes 2, used to build and improves castles, "
"purchase troops and recruit heroes. Gold is the most common, required for "
"virtually everything. Wood and ore are used for most buildings. Gems, "
"Mercury, Sulfur and Crystal are rare magical resources used for the most "
"powerful creatures and buildings."
msgstr ""

msgid ""
"Causes a giant fireball to strike the selected area, damaging all nearby "
"creatures."
msgstr ""

msgid "Fireball"
msgstr ""

msgid "Fireblast"
msgstr ""

msgid ""
"An improved version of fireball, fireblast affects two hexes around the "
"center point of the spell, rather than one."
msgstr ""

msgid "Causes a bolt of electrical energy to strike the selected creature."
msgstr ""

msgid "Lightning Bolt"
msgstr ""

msgid "Chain Lightning"
msgstr ""

msgid ""
"Causes a bolt of electrical energy to strike a selected creature, then "
"strike the nearest creature with half damage, then strike the NEXT nearest "
"creature with half again damage, and so on, until it becomes too weak to be "
"harmful.  Warning:  This spell can hit your own creatures!"
msgstr ""

msgid "Teleport"
msgstr ""

msgid ""
"Teleports the creature you select to any open position on the battlefield."
msgstr ""

msgid "Cure"
msgstr ""

msgid ""
"Removes all negative spells cast upon one of your units, and restores up to "
"%{count} HP per level of spell power."
msgstr ""

msgid "Mass Cure"
msgstr ""

msgid ""
"Removes all negative spells cast upon your forces, and restores up to "
"%{count} HP per level of spell power, per creature."
msgstr ""

msgid "Resurrect"
msgstr ""

msgid "Resurrects creatures from a damaged or dead unit until end of combat."
msgstr ""

msgid "Resurrect True"
msgstr ""

msgid "Resurrects creatures from a damaged or dead unit permanently."
msgstr ""

msgid "Haste"
msgstr ""

msgid "Increases the speed of any creature by %{count}."
msgstr ""

msgid "Increases the speed of all of your creatures by %{count}."
msgstr ""

msgid "Mass Haste"
msgstr ""

msgid "Slows target to half movement rate."
msgstr ""

msgid "spell|Slow"
msgstr ""

msgid "Mass Slow"
msgstr ""

msgid "Slows all enemies to half movement rate."
msgstr ""

msgid "Clouds the affected creatures' eyes, preventing them from moving."
msgstr ""

msgid "spell|Blind"
msgstr ""

msgid "Bless"
msgstr ""

msgid "Causes the selected creatures to inflict maximum damage."
msgstr ""

msgid "Causes all of your units to inflict maximum damage."
msgstr ""

msgid "Mass Bless"
msgstr ""

msgid "Magically increases the defense skill of the selected creatures."
msgstr ""

msgid "Stoneskin"
msgstr ""

msgid ""
"Increases the defense skill of the targeted creatures.  This is an improved "
"version of Stoneskin."
msgstr ""

msgid "Steelskin"
msgstr ""

msgid "Causes the selected creatures to inflict minimum damage."
msgstr ""

msgid "Curse"
msgstr ""

msgid "Causes all enemy troops to inflict minimum damage."
msgstr ""

msgid "Mass Curse"
msgstr ""

msgid "Damages all undead in the battle."
msgstr ""

msgid "Holy Word"
msgstr ""

msgid ""
"Damages all undead in the battle.  This is an improved version of Holy Word."
msgstr ""

msgid "Holy Shout"
msgstr ""

msgid "Anti-Magic"
msgstr ""

msgid "Prevents harmful magic against the selected creatures."
msgstr ""

msgid "Dispel Magic"
msgstr ""

msgid "Removes all magic spells from a single target."
msgstr ""

msgid "Mass Dispel"
msgstr ""

msgid "Removes all magic spells from all creatures."
msgstr ""

msgid "Causes a magic arrow to strike the selected target."
msgstr ""

msgid "Magic Arrow"
msgstr ""

msgid "Berserker"
msgstr ""

msgid "Causes a creature to attack its nearest neighbor."
msgstr ""

msgid "Armageddon"
msgstr ""

msgid ""
"Holy terror strikes the battlefield, causing severe damage to all creatures."
msgstr ""

msgid "Elemental Storm"
msgstr ""

msgid "Magical elements pour down on the battlefield, damaging all creatures."
msgstr ""

msgid ""
"A rain of rocks strikes an area of the battlefield, damaging all nearby "
"creatures."
msgstr ""

msgid "Meteor Shower"
msgstr ""

msgid "Paralyze"
msgstr ""

msgid "The targeted creatures are paralyzed, unable to move or retaliate."
msgstr ""

msgid "Hypnotize"
msgstr ""

msgid ""
"Brings a single enemy unit under your control if its hits are less than "
"%{count} times the caster's spell power."
msgstr ""

msgid "Cold Ray"
msgstr ""

msgid "Drains body heat from a single enemy unit."
msgstr ""

msgid "Cold Ring"
msgstr ""

msgid ""
"Drains body heat from all units surrounding the center point, but not "
"including the center point."
msgstr ""

msgid "Disrupting Ray"
msgstr ""

msgid "Reduces the defense rating of an enemy unit by three."
msgstr ""

msgid "Damages all living (non-undead) units in the battle."
msgstr ""

msgid "Death Ripple"
msgstr ""

msgid "Death Wave"
msgstr ""

msgid ""
"Damages all living (non-undead) units in the battle.  This spell is an "
"improved version of Death Ripple."
msgstr ""

msgid "Dragon Slayer"
msgstr ""

msgid "Greatly increases a unit's attack skill vs. Dragons."
msgstr ""

msgid "Blood Lust"
msgstr ""

msgid "Increases a unit's attack skill."
msgstr ""

msgid "Animate Dead"
msgstr ""

msgid "Resurrects creatures from a damaged or dead undead unit permanently."
msgstr ""

msgid "Mirror Image"
msgstr ""

msgid ""
"Creates an illusionary unit that duplicates one of your existing units.  "
"This illusionary unit does the same damages as the original, but will vanish "
"if it takes any damage."
msgstr ""

msgid "Halves damage received from ranged attacks for a single unit."
msgstr ""

msgid "Shield"
msgstr ""

msgid "Halves damage received from ranged attacks for all of your units."
msgstr ""

msgid "Mass Shield"
msgstr ""

msgid "Summon Earth Elemental"
msgstr ""

msgid "Summons Earth Elementals to fight for your army."
msgstr ""

msgid "Summon Air Elemental"
msgstr ""

msgid "Summons Air Elementals to fight for your army."
msgstr ""

msgid "Summon Fire Elemental"
msgstr ""

msgid "Summons Fire Elementals to fight for your army."
msgstr ""

msgid "Summon Water Elemental"
msgstr ""

msgid "Summons Water Elementals to fight for your army."
msgstr ""

msgid "Damages castle walls."
msgstr ""

msgid "Earthquake"
msgstr ""

msgid "Causes all mines across the land to become visible."
msgstr ""

msgid "View Mines"
msgstr ""

msgid "Causes all resources across the land to become visible."
msgstr ""

msgid "View Resources"
msgstr ""

msgid "Causes all artifacts across the land to become visible."
msgstr ""

msgid "View Artifacts"
msgstr ""

msgid "Causes all towns and castles across the land to become visible."
msgstr ""

msgid "View Towns"
msgstr ""

msgid "Causes all Heroes across the land to become visible."
msgstr ""

msgid "View Heroes"
msgstr ""

msgid "Causes the entire land to become visible."
msgstr ""

msgid "View All"
msgstr ""

msgid "Allows the caster to view detailed information on enemy Heroes."
msgstr ""

msgid "Identify Hero"
msgstr ""

msgid "Summon Boat"
msgstr ""

msgid ""
"Summons the nearest unoccupied, friendly boat to an adjacent shore "
"location.  A friendly boat is one which you just built or were the most "
"recent player to occupy."
msgstr ""

msgid "Allows the caster to magically transport to a nearby location."
msgstr ""

msgid "Dimension Door"
msgstr ""

msgid "Returns the caster to any town or castle currently owned."
msgstr ""

msgid "Town Gate"
msgstr ""

msgid ""
"Returns the hero to the town or castle of choice, provided it is controlled "
"by you."
msgstr ""

msgid "Visions"
msgstr ""

msgid ""
"Visions predicts the likely outcome of an encounter with a neutral army camp."
msgstr ""

msgid "Haunt"
msgstr ""

msgid ""
"Haunts a mine you control with Ghosts.  This mine stops producing "
"resources.  (If I can't keep it, nobody will!)"
msgstr ""

msgid "Set Earth Guardian"
msgstr ""

msgid "Sets Earth Elementals to guard a mine against enemy armies."
msgstr ""

msgid "Set Air Guardian"
msgstr ""

msgid "Sets Air Elementals to guard a mine against enemy armies."
msgstr ""

msgid "Set Fire Guardian"
msgstr ""

msgid "Sets Fire Elementals to guard a mine against enemy armies."
msgstr ""

msgid "Set Water Guardian"
msgstr ""

msgid "Sets Water Elementals to guard a mine against enemy armies."
msgstr ""

msgid "Petrification"
msgstr ""

msgid ""
"Turns the affected creature into stone.  A petrified creature receives half "
"damage from a direct attack."
msgstr ""

msgid "You have no Magic Book, so you cannot cast a spell."
msgstr ""

msgid "No spell to cast."
msgstr ""

msgid "Your hero has %{point} spell points remaining."
msgstr ""

msgid "View Adventure Spells"
msgstr ""

msgid "View Combat Spells"
msgstr ""

msgid "View previous page"
msgstr ""

msgid "View next page"
msgstr ""

msgid "Close Spellbook"
msgstr ""

msgid "View %{spell}"
msgstr ""

msgid "This spell does %{damage} points of damage."
msgstr ""

msgid ""
"This spell summons\n"
"%{count} %{monster}."
msgstr ""

msgid "This spell restores %{hp} HP."
msgstr ""

msgid "This spell summons %{count} %{monster} to guard the mine."
msgstr ""

msgid "The nearest town is %{town}."
msgstr ""

msgid "This town is occupied by your hero %{hero}."
msgstr ""

msgid ""
"This spell controls up to\n"
"%{hp} HP."
msgstr ""

msgid "The ultimate artifact is really the %{name}."
msgstr ""

msgid "The ultimate artifact may be found in the %{name} regions of the world."
msgstr ""

msgid "north-west"
msgstr ""

msgid "north"
msgstr ""

msgid "north-east"
msgstr ""

msgid "west"
msgstr ""

msgid "center"
msgstr ""

msgid "east"
msgstr ""

msgid "south-west"
msgstr ""

msgid "south"
msgstr ""

msgid "south-east"
msgstr ""

msgid "The truth is out there."
msgstr ""

msgid "The dark side is stronger."
msgstr ""

msgid "The end of the world is near."
msgstr ""

msgid "The bones of Lord Slayer are buried in the foundation of the arena."
msgstr ""

msgid "A Black Dragon will take out a Titan any day of the week."
msgstr ""

msgid "He told her: Yada yada yada...  and then she said: Blah, blah, blah..."
msgstr ""

msgid "An unknown force is being resurrected..."
msgstr "Neznáma sila je vzkriesená..."

msgid ""
"Check the newest version of the game at\n"
"https://github.com/ihhub/\n"
"fheroes2/releases"
msgstr ""
"Pozrite si najnovšiu verziu hry na\n"
"https://github.com/ihhub/\n"
"fheroes2/releases"<|MERGE_RESOLUTION|>--- conflicted
+++ resolved
@@ -6,13 +6,8 @@
 msgstr ""
 "Project-Id-Version: fheroes2\n"
 "Report-Msgid-Bugs-To: \n"
-<<<<<<< HEAD
-"POT-Creation-Date: 2023-04-01 13:46+0000\n"
-"PO-Revision-Date: 2023-04-07 04:12+0200\n"
-=======
 "POT-Creation-Date: 2023-04-06 10:28+0000\n"
 "PO-Revision-Date: 2023-03-20 20:07+0100\n"
->>>>>>> 7d279f0a
 "Last-Translator: fheroes2 team <fhomm2@gmail.com>\n"
 "Language-Team: \n"
 "Language: sk\n"
@@ -538,11 +533,7 @@
 msgstr "Ukáž hrdinu"
 
 msgid "Cast Spell"
-<<<<<<< HEAD
 msgstr "Kúzli"
-=======
-msgstr "Čaruj"
->>>>>>> 7d279f0a
 
 msgid "Retreat"
 msgstr "Uteč"
@@ -727,19 +718,11 @@
 msgstr[1] "%{count} %{defender} zahynuli."
 msgstr[2] "%{count} %{defender} zahynulo."
 
-<<<<<<< HEAD
-msgid "1 soul is absorbed."
-msgid_plural "%{count} souls are absorbed."
-msgstr[0] "Jedna duša je absorbovaná."
-msgstr[1] "%{count} duše sú absorbované."
-msgstr[2] "%{count} duší je absorbovaných."
-=======
 msgid "1 soul is incorporated."
 msgid_plural "%{count} souls are incorporated."
-msgstr[0] ""
-msgstr[1] ""
-msgstr[2] ""
->>>>>>> 7d279f0a
+msgstr[0] "Jedna duša je začlenená."
+msgstr[1] "%{count} duše sú začlenené."
+msgstr[2] "%{count} duší je začlenených."
 
 msgid "1 %{unit} is revived."
 msgid_plural "%{count} %{unit} are revived."
