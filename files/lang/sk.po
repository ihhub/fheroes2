--- conflicted
+++ resolved
@@ -7015,12 +7015,9 @@
 msgid "Skills"
 msgstr "Zručnosti"
 
-<<<<<<< HEAD
 msgid "Artifacts"
 msgstr "Artefakty"
 
-=======
->>>>>>> dd6a80c2
 msgid "Town/Castle"
 msgstr "Mesto/Hrad"
 
@@ -7030,12 +7027,9 @@
 msgid "Gold Per Day:"
 msgstr "Zlato za deň:"
 
-<<<<<<< HEAD
 msgid "Heroes"
 msgstr "Hrdinovia"
 
-=======
->>>>>>> dd6a80c2
 msgid "View Heroes."
 msgstr "Ukáž hrdinov."
 
