--- conflicted
+++ resolved
@@ -720,7 +720,7 @@
 msgstr "Корона"
 
 msgid "The Gauntlet"
-msgstr "Защитник"
+msgstr "Перчатка"
 
 msgid "Turning Point"
 msgstr "Переломный момент"
@@ -731,15 +731,6 @@
 msgid "Final Justice"
 msgstr "Акт отчаяния"
 
-<<<<<<< HEAD
-msgid "The Crown"
-msgstr "Корона"
-
-msgid "The Gauntlet"
-msgstr "Перчатка"
-
-=======
->>>>>>> 611b7e6d
 msgid ""
 "Roland needs you to defeat the lords near his castle to begin his war of "
 "rebellion against his brother.  They are not allied with each other, so they "
@@ -1319,13 +1310,8 @@
 msgid "campaignBonus|Power Axe"
 msgstr "Топор власти"
 
-<<<<<<< HEAD
-msgid "Stealth Shield"
-msgstr "Незримый щит"
-=======
 msgid "campaignBonus|Spiked Shield"
 msgstr "Шипованный щит"
->>>>>>> 611b7e6d
 
 msgid "campaignBonus|Stealth Shield"
 msgstr "Незримый щит"
