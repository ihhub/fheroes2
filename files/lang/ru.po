--- conflicted
+++ resolved
@@ -9,13 +9,8 @@
 msgstr ""
 "Project-Id-Version: fheroes2\n"
 "Report-Msgid-Bugs-To: \n"
-<<<<<<< HEAD
-"POT-Creation-Date: 2022-10-08 02:28+0000\n"
-"PO-Revision-Date: 2022-10-12 20:15+0300\n"
-=======
 "POT-Creation-Date: 2022-10-16 14:29+0000\n"
 "PO-Revision-Date: 2022-10-10 15:27+0200\n"
->>>>>>> 64ea4e4a
 "Last-Translator: fheroes2 team <fhomm2@gmail.com>\n"
 "Language-Team: <ru@li.org> <>\n"
 "Language: ru\n"
@@ -1312,15 +1307,6 @@
 msgstr "Армия будет перенесена в следующий сценарий."
 
 msgid "The kingdom will have +%{count} %{resource} each day."
-<<<<<<< HEAD
-msgstr "Королевство ежедневно будет получать +%{count} %{resource}"
-
-msgid "\"%{spell}\" spell will be carried over the scenario."
-msgstr "Заклинание \"%{spell}\" будет перенесено в следующий сценарий."
-
-msgid "%{hero} can be hired in the scenario."
-msgstr "%{hero}  может быть нанят в этом сценарии."
-=======
 msgstr "Королевство ежедневно будет получать +%{count} %{resource}."
 
 msgid "\"%{spell}\" spell will be carried over the scenario."
@@ -1328,17 +1314,12 @@
 
 msgid "%{hero} can be hired in the scenario."
 msgstr "%{hero} может быть нанят в этом сценарии."
->>>>>>> 64ea4e4a
 
 msgid ""
 "%{hero} has been defeated and will not appear in the subsequent scenarios."
 msgstr ""
-<<<<<<< HEAD
-"Герой %{hero} был повержен и не появится в последующих сценариях."
-=======
 "%{hero} был повержен, и больше не будет досаждать Вам в этом и последующих "
 "сценариях."
->>>>>>> 64ea4e4a
 
 msgid "The dwarves recognize their allies and gladly join your forces."
 msgstr ""
@@ -1369,12 +1350,7 @@
 msgid ""
 "The dwarves hail you, \"Any friend of Roland is a friend of ours.  You may "
 "pass.\""
-<<<<<<< HEAD
-msgstr ""
-"Гномы приветствуют Вас: \"Друг Роланда - наш друг. Вы можете пройти.\""
-=======
 msgstr "Гномы приветствуют Вас: \"Друг Роланда - наш друг. Вы можете пройти\"."
->>>>>>> 64ea4e4a
 
 msgid ""
 "The ogres give you a grunt of recognition, \"Archibald's allies may pass.\""
@@ -1468,31 +1444,12 @@
 msgstr "Бел. Жемчужина"
 
 msgid "campaignBonus|Basic Archery"
-<<<<<<< HEAD
-msgstr "Базовая стрельба"
-=======
 msgstr "Баз. стрельба"
->>>>>>> 64ea4e4a
 
 msgid "campaignBonus|Advanced Archery"
 msgstr "Прод. стрельба"
 
 msgid "campaignBonus|Expert Archery"
-<<<<<<< HEAD
-msgstr "Экспертная стрельба"
-
-msgid "campaignBonus|Basic Ballistics"
-msgstr "Базовая баллистика"
-
-msgid "campaignBonus|Advanced Ballistics"
-msgstr "Продвинутая баллистика"
-
-msgid "campaignBonus|Expert Ballistics"
-msgstr "Экспертная балиистика"
-
-msgid "campaignBonus|Basic Diplomacy"
-msgstr "Базовая дипломатия"
-=======
 msgstr "Эксп. стрельба"
 
 msgid "campaignBonus|Basic Ballistics"
@@ -1506,7 +1463,6 @@
 
 msgid "campaignBonus|Basic Diplomacy"
 msgstr "Баз. дипломатия"
->>>>>>> 64ea4e4a
 
 msgid "campaignBonus|Advanced Diplomacy"
 msgstr "Прод. дипломатия"
@@ -1515,11 +1471,7 @@
 msgstr "Эксп. дипломатия"
 
 msgid "campaignBonus|Basic Eagle Eye"
-<<<<<<< HEAD
-msgstr "Базовый оргиный взор"
-=======
 msgstr "Баз. орлиный взор"
->>>>>>> 64ea4e4a
 
 msgid "campaignBonus|Advanced Eagle Eye"
 msgstr "Прод. орлиный взор"
@@ -1528,18 +1480,6 @@
 msgstr "Эксп. орлиный взор"
 
 msgid "campaignBonus|Basic Estates"
-<<<<<<< HEAD
-msgstr "Базовый казначей"
-
-msgid "campaignBonus|Advanced Estates"
-msgstr "Продвинутый казначей"
-
-msgid "campaignBonus|Expert Estates"
-msgstr "Экспертный казначей"
-
-msgid "campaignBonus|Basic Leadership"
-msgstr "Базовое лидерство"
-=======
 msgstr "Баз. казначей"
 
 msgid "campaignBonus|Advanced Estates"
@@ -1550,7 +1490,6 @@
 
 msgid "campaignBonus|Basic Leadership"
 msgstr "Баз. лидерство"
->>>>>>> 64ea4e4a
 
 msgid "campaignBonus|Advanced Leadership"
 msgstr "Прод. лидерство"
@@ -1559,11 +1498,7 @@
 msgstr "Эксп. лидерство"
 
 msgid "campaignBonus|Basic Logistics"
-<<<<<<< HEAD
-msgstr "Базовая логистика"
-=======
 msgstr "Баз. логистика"
->>>>>>> 64ea4e4a
 
 msgid "campaignBonus|Advanced Logistics"
 msgstr "Прод. логистика"
@@ -1572,18 +1507,6 @@
 msgstr "Эксп. логистика"
 
 msgid "campaignBonus|Basic Luck"
-<<<<<<< HEAD
-msgstr "Базовая удача"
-
-msgid "campaignBonus|Advanced Luck"
-msgstr "Продвинутая удача"
-
-msgid "campaignBonus|Expert Luck"
-msgstr "Экспертная удача"
-
-msgid "campaignBonus|Basic Mysticism"
-msgstr "Базовый мистицизм"
-=======
 msgstr "Баз. удача"
 
 msgid "campaignBonus|Advanced Luck"
@@ -1594,7 +1517,6 @@
 
 msgid "campaignBonus|Basic Mysticism"
 msgstr "Баз. мистицизм"
->>>>>>> 64ea4e4a
 
 msgid "campaignBonus|Advanced Mysticism"
 msgstr "Прод. мистицизм"
@@ -1603,11 +1525,7 @@
 msgstr "Эксп. мистицизм"
 
 msgid "campaignBonus|Basic Navigation"
-<<<<<<< HEAD
-msgstr "Базовая навигация"
-=======
 msgstr "Баз. навигация"
->>>>>>> 64ea4e4a
 
 msgid "campaignBonus|Advanced Navigation"
 msgstr "Прод. навигация"
@@ -1616,11 +1534,7 @@
 msgstr "Эксп. навигация"
 
 msgid "campaignBonus|Basic Necromancy"
-<<<<<<< HEAD
-msgstr "Базовая некромантия"
-=======
 msgstr "Баз. некромантия"
->>>>>>> 64ea4e4a
 
 msgid "campaignBonus|Advanced Necromancy"
 msgstr "Прод. некромантия"
@@ -1629,11 +1543,7 @@
 msgstr "Эксп. некромантия"
 
 msgid "campaignBonus|Basic Pathfinding"
-<<<<<<< HEAD
-msgstr "Базовый следопыт"
-=======
 msgstr "Баз. следопыт"
->>>>>>> 64ea4e4a
 
 msgid "campaignBonus|Advanced Pathfinding"
 msgstr "Прод. следопыт"
@@ -1642,24 +1552,6 @@
 msgstr "Эксп. следопыт"
 
 msgid "campaignBonus|Basic Scouting"
-<<<<<<< HEAD
-msgstr "Базовая разведка"
-
-msgid "campaignBonus|Advanced Scouting"
-msgstr "Продвинутая разведка"
-
-msgid "campaignBonus|Expert Scouting"
-msgstr "Экспертная разведка"
-
-msgid "campaignBonus|Basic Wisdom"
-msgstr "Базовая мудрость"
-
-msgid "campaignBonus|Advanced Wisdom"
-msgstr "Продвинутая мудрость"
-
-msgid "campaignBonus|Expert Wisdom"
-msgstr "Экспертная мудрость"
-=======
 msgstr "Баз. разведка"
 
 msgid "campaignBonus|Advanced Scouting"
@@ -1676,7 +1568,6 @@
 
 msgid "campaignBonus|Expert Wisdom"
 msgstr "Эксп. мудрость"
->>>>>>> 64ea4e4a
 
 msgid "campaignBonus|Animate Dead"
 msgstr "Поднять нежить"
@@ -2783,11 +2674,7 @@
 msgstr "Чёрно-белый"
 
 msgid "Mouse Cursor"
-<<<<<<< HEAD
-msgstr "Указатель мыши"
-=======
 msgstr "Курсор мыши"
->>>>>>> 64ea4e4a
 
 msgid "Color"
 msgstr "Цветной"
@@ -5994,13 +5881,8 @@
 msgid ""
 "You do not currently own any town or castle, so you can't cast the spell."
 msgstr ""
-<<<<<<< HEAD
-"Вы не владеете ни одним городом или замком. Потому это заклинание "
-"не сработает."
-=======
 "Вы не владеете ни одним городом или замком. Потому это заклинание не "
 "сработает."
->>>>>>> 64ea4e4a
 
 msgid "This hero is already in a town, so you can't cast the spell."
 msgstr "Этот герой уже в замке, пожтому вам не произнести данное заклинание."
