--- conflicted
+++ resolved
@@ -132,12 +132,6 @@
 "МНОГО\n"
 "ИГРОКОВ"
 
-<<<<<<< HEAD
-msgid "CANCEL"
-msgstr "ОТМЕНА"
-
-=======
->>>>>>> 15691b11
 msgid "CONFIG"
 msgstr ""
 "НАСТРОЙ-\n"
