# Russian translation of fheroes2
# Copyright (C) YEAR THE PACKAGE'S COPYRIGHT HOLDER
# This file is distributed under the same license as the PACKAGE package.
# fheroes2 team <fhomm2@gmail.com>, 2021
# Igor Orlov <igororlov@inbox.ru>, 2009.
# Andrey Afletdinov <afletdinov@gmail.com>, 2009.
#
msgid ""
msgstr ""
"Project-Id-Version: fheroes2\n"
"Report-Msgid-Bugs-To: \n"
"POT-Creation-Date: 2022-02-22 19:25+0100\n"
"PO-Revision-Date: 2022-01-25 10:25+0100\n"
"Last-Translator: fheroes2 team <fhomm2@gmail.com>\n"
"Language-Team: <ru@li.org> <>\n"
"Language: ru\n"
"MIME-Version: 1.0\n"
"Content-Type: text/plain; charset=UTF-8\n"
"Content-Transfer-Encoding: 8bit\n"
"Plural-Forms: nplurals=3; plural=n%10==1 && n%100!=11 ? 0 : n%10>=2 && n"
"%10<=4 && (n%100<10 || n%100>=20) ? 1 : 2;\n"
"X-Launchpad-Export-Date: 2013-10-09 02:01+0000\n"
"X-Generator: Poedit 3.0\n"

msgid "Warrior"
msgstr "Воин"

msgid "Builder"
msgstr "Строитель"

msgid "Explorer"
msgstr "Разведчик"

msgid ""
"A few\n"
"%{monster}"
msgstr ""
"Мало\n"
"%{monster}"

msgid ""
"Several\n"
"%{monster}"
msgstr ""
"Несколько\n"
"%{monster}"

msgid ""
"A pack of\n"
"%{monster}"
msgstr ""
"Группа\n"
"%{monster}"

msgid ""
"Lots of\n"
"%{monster}"
msgstr ""
"Много\n"
"%{monster}"

msgid ""
"A horde of\n"
"%{monster}"
msgstr ""
"Орда\n"
"%{monster}"

msgid ""
"A throng of\n"
"%{monster}"
msgstr ""
"Сотни\n"
"%{monster}"

msgid ""
"A swarm of\n"
"%{monster}"
msgstr ""
"Туча\n"
"%{monster}"

msgid ""
"Zounds of\n"
"%{monster}"
msgstr ""
"Тьма\n"
"%{monster}"

msgid ""
"A legion of\n"
"%{monster}"
msgstr ""
"Легион\n"
"%{monster}"

msgid "army|Several"
msgstr "Несколько"

msgid "army|Pack"
msgstr "Группа"

msgid "army|Lots"
msgstr "Много"

msgid "army|Horde"
msgstr "Орда"

msgid "army|Throng"
msgstr "Сотни"

msgid "army|Swarm"
msgstr "Туча"

msgid "army|Zounds"
msgstr "Тьма"

msgid "army|Legion"
msgstr "Легион"

msgid "army|Few"
msgstr "Мало"

msgid "All %{race} troops +1"
msgstr "Все существа одной фракции +1"

msgid "Multiple"
msgstr "Нейтральный"

msgid "Troops of %{count} alignments -%{penalty}"
msgstr "Существа %{count} разных фракций -%{penalty}"

msgid "Some undead in group -1"
msgstr "Нежить в армии -1"

msgid "View %{name}"
msgstr "Просмотреть %{name}"

msgid "Move or right click to redistribute %{name}"
msgstr "Перемеcтить отряд или разделить (правой кнопкой)"

msgid "Combine %{name} armies"
msgstr "Объединить отряды или перераспределить (правой кнопкой)"

msgid "Exchange %{name2} with %{name}"
msgstr "Переставить отряды"

msgid "Select %{name}"
msgstr "Выбрать %{name}"

msgid "Cannot move last troop"
msgstr "Невозможно переместить последний отряд"

msgid "Set Count"
msgstr "Количество"

msgid "%{name} half the enemy troops!"
msgstr "%{name} убивает половину вражеского отряда!"

msgid "%{name} has turned off the auto battle"
msgstr "%{name} выключил автобитву"

msgid "%{name} has turned on the auto battle"
msgstr "%{name} включил автобитву"

msgid "Spell failed!"
msgstr "Неудачный вызов магии!"

msgid ""
"The Sphere of Negation artifact is in effect for this battle, disabling all "
"combat spells."
msgstr ""
"Сфера Отрицания лишила возможности использовать любые заклинания в битве."

msgid "You have already cast a spell this round."
msgstr "Вы уже использовали магию на этом ходу."

msgid "That spell will affect no one!"
msgstr "Это заклинание ни на кого не подействует!"

msgid "You may only summon one type of elemental per combat."
msgstr "В сражении Вы можете призвать элементалей только одного типа."

msgid "There is no open space adjacent to your hero to summon an Elemental to."
msgstr "Для вызова элементалей у Вас нет свободного пространства возле героя."

msgid ""
"The Moat reduces by -%{count} the defense skill of any unit and slows to "
"half movement rate."
msgstr ""
"Ров уменьшает на -%{count} навыки обороны любого подразделения и замедляет "
"его до половины скорости движения."

msgid "Speed"
msgstr "Скорость"

msgid "Speed: %{speed}"
msgstr "Скорость: %{speed}"

msgid "Army Order"
msgstr "Порядок действий"

msgid "Auto Spell Casting"
msgstr "Магия в автобитве"

msgid "Grid"
msgstr "Сетка"

msgid "Shadow Movement"
msgstr "Тень при движении"

msgid "Shadow Cursor"
msgstr "Тень-курсор"

msgid "Off"
msgstr "Выкл."

msgid "On"
msgstr "Вкл."

msgid "Set the speed of combat actions and animations."
msgstr "Скорость анимации в бою."

msgid "Toggle to display army order during the battle."
msgstr "Включить/выключить показ порядка действий отрядов в бою."

msgid ""
"Toggle whether or not the computer will cast spells for you when auto combat "
"is on. (Note: This does not affect spell casting for computer players in any "
"way, nor does it affect quick combat.)"
msgstr ""
"Включить/выключить использование заклинаний компьютером в режиме автобитвы. "
"(Эта опция не влияет на использование заклинаний компьютерным игроком и на "
"режим быстрой битвы.)"

msgid ""
"Toggle the hex grid on or off. The hex grid always underlies movement, even "
"if turned off. This switch only determines if the grid is visible."
msgstr ""
"Отобразить/скрыть гексагональную сетку. Движения всегда ограничены сеткой. "
"Эта опция влияет лишь на внешний вид поля боя."

msgid ""
"Toggle on or off shadows showing where your creatures can move and attack."
msgstr ""
"Включить/выключить выделение области поля боя, доступной для перемещения и "
"атаки существом."

msgid ""
"Toggle on or off a shadow showing the current hex location of the mouse "
"cursor."
msgstr "Выключить/выключить выделение области под курсором."

msgid "The enemy has surrendered!"
msgstr "Враг капитулировал!"

msgid "The enemy has fled!"
msgstr "Враг сбежал!"

msgid "A glorious victory!"
msgstr "Блистательная победа!"

msgid "For valor in combat, %{name} receives %{exp} experience."
msgstr "За доблесть в бою %{name} получает %{exp} опыта."

msgid "The cowardly %{name} flees from battle."
msgstr "Струсив, %{name} бежит с поля битвы."

msgid "%{name} surrenders to the enemy, and departs in shame."
msgstr "%{name} сдаётся врагу и уходит с позором."

msgid "Your force suffer a bitter defeat, and %{name} abandons your cause."
msgstr "Ваши войска потерпели поражение и %{name} покидает Вас."

msgid "Your force suffer a bitter defeat."
msgstr "Ваши войска потерпели поражение."

msgid "Battlefield Casualties"
msgstr "Потери на поле боя:"

msgid "Attacker"
msgstr "Нападавший"

msgid "None"
msgstr "Отсутствуют"

msgid "Defender"
msgstr "Оборонявшийся"

msgid "As you reach for the %{name}, it mysteriously disappears."
msgstr ""
"Когда Вы притрагиваетесь к артефакту %{name}, он таинственным образом "
"исчезает."

msgid "As your enemy reaches for the %{name}, it mysteriously disappears."
msgstr ""
"Когда Ваш враг притрагивается к артефакту %{name}, тот таинственным образом "
"исчезает."

msgid "You have captured an enemy artifact!"
msgstr "Вы захватили вражеский артефакт!"

msgid "Necromancy!"
msgstr "Некромантия!"

msgid ""
"Practicing the dark arts of necromancy, you are able to raise %{count} of "
"the enemy's dead to return under your service as %{monster}."
msgstr ""
"Практикуя тёмное искусство некромантии, Вы оживляете\n"
"%{count} мёртвых существ противника, которые будут служить Вам как "
"%{monster}."

msgid "%{name} the %{race}"
msgstr "%{name} %{race}"

msgid "Captain of %{name}"
msgstr "Капитан замка %{name}."

msgid "Attack"
msgstr "Атака"

msgid "Defense"
msgstr "Защита"

msgid "Spell Power"
msgstr "Сила магии"

msgid "Knowledge"
msgstr "Знания"

msgid "Morale"
msgstr "Мораль"

msgid "Luck"
msgstr "Удача"

msgid "Spell Points"
msgstr "Очки магии"

msgid "Hero's Options"
msgstr "Возможности героя"

msgid "Cast Spell"
msgstr "Произнести заклинание"

msgid "Retreat"
msgstr "Отступить"

msgid "Surrender"
msgstr "Сдаться"

msgid "Cancel"
msgstr "Отмена"

msgid "Hero Screen"
msgstr "Экран героя"

msgid ""
"Cast a magical spell. You may only cast one spell per combat round. The "
"round is reset when every creature has had a turn."
msgstr ""
"Магическое заклинание. Вы можете произносить только одно заклинание в "
"течение раунда. Новый раунд начинается после того, как каждое существо "
"сделает ход."

msgid ""
"Retreat your hero, abandoning your creatures. Your hero will be available "
"for you to recruit again, however, the hero will have only a novice hero's "
"forces."
msgstr ""
"Отступить героем, бросив Ваших существ на произвол судьбы. Вы сможете нанять "
"этого героя снова, но с войском, соответствующим герою-новичку."

msgid ""
"Surrendering costs gold. However if you pay the ransom, the hero and all of "
"his or her surviving creatures will be available to recruit again."
msgstr ""
"Капитуляция стоит денег. Однако, если Вы заплатите выкуп, героя можно будет "
"нанять вместе со всеми выжившими существами."

msgid "Open Hero Screen to view full information about the hero."
msgstr "Открыть экран с подробной информацией о герое."

msgid "Return to the battle."
msgstr "Вернуться к сражению."

msgid "Not enough gold (%{gold})"
msgstr "Не хватает %{gold} золота"

msgid "%{name} states:"
msgstr "%{name} объявляет:"

msgid ""
"\"I will accept your surrender and grant you and your troops safe passage "
"for the price of %{price} gold.\""
msgstr ""
"\"Я приму твою капитуляцию и предоставлю безопасный проход тебе и твоим "
"войскам за %{price} золотом.\""

msgid "View %{monster} info"
msgstr "Показать информацию для %{monster}"

msgid "Shoot %{monster}"
msgstr ""
"Стрелять в \n"
"%{monster}"

msgid "(1 shot left)"
msgid_plural "(%{count} shots left)"
msgstr[0] "(остался %{count} выстрел)"
msgstr[1] "(осталось %{count} выстрела)"
msgstr[2] "(осталось %{count} выстрелов)"

msgid "Attack %{monster}"
msgstr "Атаковать %{monster}"

msgid "Fly %{monster} here"
msgstr "Лететь сюда"

msgid "Move %{monster} here"
msgstr "Идти сюда"

msgid "Turn %{turn}"
msgstr "Раунд %{turn}"

msgid "Teleport here"
msgstr "Телепортироваться сюда"

msgid "Invalid teleport destination"
msgstr "Неверная цель телепорта"

msgid "Cast %{spell} on %{monster}"
msgstr "Применить \"%{spell}\" (цель: %{monster})"

msgid "Cast %{spell}"
msgstr "Произнести \"%{spell}\""

msgid "Select spell target"
msgstr "Выберите цель заклинания"

msgid "View Ballista info"
msgstr "Информация о баллисте"

msgid "Ballista"
msgstr "Баллиста"

msgid "Enable auto combat"
msgstr "Автобитва"

msgid "Allows the computer to fight out the battle for you."
msgstr "Позволяет компьютеру сражаться за Вас."

msgid "Auto Combat"
msgstr "Автобитва"

msgid "Customize system options"
msgstr "Изменить настройки системы"

msgid "Allows you to customize the combat screen."
msgstr "Позволяет Вам настраивать отображение боя."

msgid "System Options"
msgstr "Параметры системы"

msgid "Wait this unit"
msgstr "Подождать"

msgid "Wait"
msgstr "Ожидание"

msgid ""
"Waits the current creature. The current creature delays its turn until after "
"all other creatures have had their turn."
msgstr "Текущий отряд пропускает свой ход в ожидании, пока походят другие."

msgid "Skip this unit"
msgstr "Пропустить ход"

msgid "Skip"
msgstr "Пропустить"

msgid ""
"Skips the current creature. The current creature ends its turn and does not "
"get to go again until the next round."
msgstr ""
"Пропустить ход для текущего отряда. Отряд пропускает ход до начала "
"следующего раунда."

msgid "View Hero's options"
msgstr "Опции героя"

msgid "View opposing Hero"
msgstr "Просмотреть вражеского героя"

msgid "Hide logs"
msgstr "Спрятать журнал"

msgid "Show logs"
msgstr "Показать журнал"

msgid "%{name} skip their turn."
msgstr "%{name} пропускают ход."

msgid "%{name} wait their turn."
msgstr "%{name} ожидают."

msgid "%{attacker} do %{damage} damage."
msgstr "%{attacker} наносят %{damage} урона."

msgid "1 creature perishes."
msgid_plural "%{count} creatures perish."
msgstr[0] "%{count} существо погибло."
msgstr[1] "%{count} существа погибли."
msgstr[2] "%{count} существ погибли."

msgid "1 %{defender} perishes."
msgid_plural "%{count} %{defender} perish."
msgstr[0] "%{count} %{defender} погиб."
msgstr[1] "%{count} %{defender} погибли."
msgstr[2] "%{count} %{defender} погибли."

msgid "Moved %{monster}: %{src}, %{dst}"
msgstr "%{monster} переместились: %{src}, %{dst}"

msgid "Moved %{monster}"
msgstr "%{monster} переместились"

msgid "The %{name} resist the spell!"
msgstr "%{name} защитился от магии!"

msgid "%{name} casts %{spell} on the %{troop}."
msgstr "%{name} применяет \"%{spell}\" (цель: %{troop})."

msgid "%{name} casts %{spell}."
msgstr "%{name} применил \"%{spell}\"."

msgid "The %{spell} does %{damage} damage to one undead creature."
msgstr "Заклинание \"%{spell}\" наносит %{damage} урона одной нежити."

msgid "The %{spell} does %{damage} damage to all undead creatures."
msgstr "Заклинание \"%{spell}\" наносит %{damage} урона всей нежити."

msgid "The %{spell} does %{damage} damage, %{count} creatures perish."
msgstr ""
"Заклинание \"%{spell}\" наносит %{damage} урона, %{count} существ погибают."

msgid "The %{spell} does %{damage} damage."
msgstr "Заклинание \"%{spell}\" наносит %{damage} урона."

msgid "The %{spell} does %{damage} damage to one living creature."
msgstr ""
"Заклинание \"%{spell}\" наносит %{damage} урона одному живому существу."

msgid "The %{spell} does %{damage} damage to all living creatures."
msgstr "Заклинание \"%{spell}\" наносит %{damage} урона всем живым существам."

msgid "The Unicorns' attack blinds the %{name}!"
msgstr "%{name} ослеплены единорогами!"

msgid "The Medusas' gaze turns the %{name} to stone!"
msgstr "%{name} обращены в камень взглядом медузы!"

msgid "The Mummies' curse falls upon the %{name}!"
msgstr "%{name} прокляты мумиями!"

msgid "The %{name} are paralyzed by the Cyclopes!"
msgstr "%{name} парализованы циклопами!"

msgid "The Archmagi dispel all good spells on your %{name}!"
msgstr "Архимаги рассеяли хорошую магию с отряда %{name}!"

msgid "Bad luck descends on the %{attacker}."
msgstr "Удача отвернулась от %{attacker}."

msgid "Good luck shines on the %{attacker}."
msgstr "Удача улыбнулась %{attacker}."

msgid "High morale enables the %{monster} to attack again."
msgstr "Благодаря высокой морали %{monster} атакуют ещё раз."

msgid "Low morale causes the %{monster} to freeze in panic."
msgstr "Из-за низкой морали %{monster} застыли в панике."

msgid "%{tower} does %{damage} damage."
msgstr "Башня \"%{tower}\" наносит %{damage} урона."

msgid "The mirror image is created."
msgstr "Фантомный отряд создан!"

msgid "The mirror image is destroyed!"
msgstr "Фантомный отряд уничтожен!"

msgid "Break auto battle?"
msgstr "Остановить автобитву?"

msgid "Error"
msgstr "Ошибка"

msgid "No spells to cast."
msgstr "Нет заклинаний."

msgid "Are you sure you want to retreat?"
msgstr "Вы действительно хотите отступить?"

msgid "Retreat disabled"
msgstr "Нельзя отступить"

msgid "Surrender disabled"
msgstr "Нельзя сдаться"

msgid "Damage: %{max}"
msgstr "Урон: %{max}"

msgid "Damage: %{min} - %{max}"
msgstr "Урон: %{min} - %{max}"

msgid "Perish: %{max}"
msgstr "Погибнет: %{max}"

msgid "Perish: %{min} - %{max}"
msgstr "Погибнет: %{min} - %{max}"

msgid ""
"Through eagle-eyed observation, %{name} is able to learn the magic spell "
"%{spell}."
msgstr ""
"Благодаря орлиному взору, %{name} смог выучить заклинание \"%{spell}\"."

msgid "Human"
msgstr "Человек"

msgid "AI"
msgstr "Компьютер"

msgid "Please select another hero."
msgstr "Пожалуйста, выберите другого героя."

msgid "Set Attack Skill"
msgstr "Атака"

msgid "Set Defense Skill"
msgstr "Защита"

msgid "Set Power Skill"
msgstr "Сила магии"

msgid "Set Knowledge Skill"
msgstr "Знания"

msgid "%{race1} %{name1}"
msgstr "%{race1} %{name1}"

msgid "vs"
msgstr "против"

msgid "%{race2} %{name2}"
msgstr "%{race2} %{name2}"

msgid "Monsters"
msgstr "Монстры"

msgid "N/A"
msgstr "Н/Д"

msgid "Left Turret"
msgstr "Левая башня"

msgid "Right Turret"
msgstr "Правая башня"

msgid "The %{name} fires with the strength of %{count} Archers"
msgstr "%{name} стреляет силой %{count} лучников"

msgid "each with a +%{attack} bonus to their attack skill."
msgstr "каждый с бонусом +%{attack} к своему навыку атаки."

msgid ""
"The %{artifact} artifact is in effect for this battle, disabling %{spell} "
"spell."
msgstr "%{artifact} запрещает использовать \"%{spell}\"."

msgid "%{count} %{name} rise(s) from the dead!"
msgstr "%{count} %{name} воскресли из мёртвых!"

msgid "Dwarven Alliance"
msgstr "Альянс гномов"

msgid "Sorceress Guild"
msgstr "Гильдия волшебниц"

msgid "Necromancer Guild"
msgstr "Гильдия некромантов"

msgid "Dragon Alliance"
msgstr "Альянс драконов"

msgid "Elven Alliance"
msgstr "Альянс эльфов"

msgid "Kraeger defeated"
msgstr "Крейгер побеждён"

msgid "Wayward Son"
msgstr "Блудный сын"

msgid "Uncle Ivan"
msgstr "Дядя Ваня"

msgid "Annexation"
msgstr "Аннексия"

msgid "Carator Mines"
msgstr "Копи Каратора"

msgid "Force of Arms"
msgstr "Сила оружия"

msgid "Save the Dwarves"
msgstr "Спасите гномов"

msgid "The Crown"
msgstr "Корона"

msgid "The Gauntlet"
msgstr "Перчатка"

msgid "Turning Point"
msgstr "Переломный момент"

msgid "Betrayal"
msgstr "Предательство"

msgid "Corlagon's Defense"
msgstr "Защита Корлагона"

msgid "Final Justice"
msgstr "Акт отчаяния"

msgid ""
"Roland needs you to defeat the lords near his castle to begin his war of "
"rebellion against his brother.  They are not allied with each other, so they "
"will spend most of their time fighting with one another.  Victory is yours "
"when you have defeated all of their castles and heroes."
msgstr ""
"Прежде чем поднять восстание против брата, Роланд хочет, чтобы Вы одержали "
"победу над окрестными лордами. Между ними нет единства, поэтому большую "
"часть времени они будут заняты стычками друг с другом. Победа будет Вашей, "
"когда Вы захватите все города."

msgid ""
"The local lords refuse to swear allegiance to Roland, and must be subdued. "
"They are wealthy and powerful, so be prepared for a tough fight. Capture all "
"enemy castles to win."
msgstr ""
"Лорды пограничных земель отказываются принести клятву верности Роланду, а "
"значит должны быть повержены. Богатства и власти им не занимать, поэтому "
"будьте готовы к нелёгкой борьбе. Чтобы победить, захватите все вражеские "
"замки."

msgid ""
"Your task is to defend the Dwarves against Archibald's forces. Capture all "
"of the enemy towns and castles to win, and be sure not to lose all of the "
"dwarf towns at once, or the enemy will have won."
msgstr ""
"Ваша задача защитить гномов от сил Арчибальда. Захватите все вражеские "
"города и замки, чтобы победить, и не дайте врагу захватить сразу все города "
"гномов, иначе он одержит победу."

msgid ""
"You will face four allied enemies in a straightforward fight for resource "
"and treasure. Capture all of the enemy castles for victory."
msgstr ""
"Вы столкнетесь с четырьмя врагами-союзниками в прямой борьбе за ресурсы и "
"сокровища. Захватите все вражеские замки для победы."

msgid ""
"Your enemies are allied against you and start close by, so be ready to come "
"out fighting. You will need to own all four castles in this small valley to "
"win."
msgstr ""
"Ваши враги объединены против Вас и находятся рядом, так что будьте готовы к "
"боевым действиям. Вам нужно будет завладеть всеми четырьмя замками в этой "
"маленькой долине, чтобы выиграть."

msgid ""
"The Sorceress' guild of Noraston has requested Roland's aid against an "
"attack from Archibald's allies. Capture all of the enemy castles to win, and "
"don't lose Noraston, or you'll lose the scenario. (Hint: There is an enemy "
"castle on an island in the ocean.)"
msgstr ""
"Гильдия волшебниц Норастона обратилась к Роланду с просьбой о помощи в "
"защите от нападения союзников Арчибальда. Захватите все вражеские замки, "
"чтобы выиграть, и не потеряйте Норастон, иначе Вы проиграете сценарий. "
"(Подсказка: На острове в океане есть вражеский замок.)"

msgid ""
"Gather as large an army as possible and capture the enemy castle within 8 "
"weeks. You are opposed by only one enemy, but must travel a long way to get "
"to the enemy castle. Any troops you have in your army at the end of this "
"scenario will be with you in the final battle."
msgstr ""
"Соберите как можно больше армии, и захватите вражеский замок в течение 8 "
"недель. Вам противостоит только один враг, но Вам нужно пройти долгий путь, "
"чтобы добраться до вражеского замка. Все войска в Вашей армии в конце этого "
"сценария будут с Вами в финальной битве."

msgid ""
"Find the Crown before Archibald's heroes find it. Roland will need the Crown "
"for the final battle against Archibald."
msgstr ""
"Найдите корону до того, как герои Арчибальда найдут её. Корона понадобится "
"Роланду для финальной битвы против Арчибальда."

msgid ""
"Three allied enemies stand before you and victory, including Lord Corlagon. "
"Roland is in a castle to the northwest, and you will lose if he falls to the "
"enemy. Remember that capturing Lord Corlagon will ensure that he will not "
"fight against you in the final scenario."
msgstr ""
"Три объединённых врага стоят между Вами и победой, в их рядах лорд Корлагон. "
"Роланд находится в замке на северо-западе, и Вы проиграете, если его возьмут "
"в плен. Помните, что если Вы одолеете лорда Корлагона, он не будет сражаться "
"против Вас в финальном сценарии."

msgid ""
"This is the final battle. Both you and your enemy are armed to the teeth, "
"and all are allied against you. Capture Archibald to end the war!"
msgstr ""
"Это последняя битва. И Вы, и Ваш враг вооружены до зубов, и все враги в "
"союзе против Вас. Захватите Арчибальда, чтобы положить конец войне!"

msgid ""
"Switching sides leaves you with three castles against the enemy's one.  This "
"battle will be the easiest one you will face for the rest of the war..."
"traitor."
msgstr ""
"Переметнётесь на сторону противника, и окажетесь с тремя замками против "
"одного. Эта битва будет самой лёгкой из тех, что предстоят до конца войны... "
"изменник."

msgid "Barbarian Wars"
msgstr "Войны варваров"

msgid "First Blood"
msgstr "Первая кровь"

msgid "Necromancers"
msgstr "Некроманты"

msgid "Slay the Dwarves"
msgstr "Уничтожь гномов"

msgid "Country Lords"
msgstr "Лорды провинций"

msgid "Dragon Master"
msgstr "Повелитель драконов"

msgid "Rebellion"
msgstr "Бунт"

msgid "Apocalypse"
msgstr "Апокалипсис"

msgid "Greater Glory"
msgstr "К вящей славе"

msgid ""
"King Archibald requires you to defeat the three enemies in this region.  "
"They are not allied with one another, so they will spend most of their "
"energy fighting amongst themselves.  You will win when you own all of the "
"enemy castles and there are no more heroes left to fight."
msgstr ""
"Король Арчибальд требует, чтобы Вы победили трёх врагов в этом регионе. Они "
"не в союзе друг с другом, поэтому будут тратить большую часть своих сил на "
"борьбу между собой. Вы выиграете, когда захватите все вражеские замки и "
"повергнете всех героев."

msgid ""
"You must unify the barbarian tribes of the north by conquering them. As in "
"the previous mission, the enemy is not allied against you, but they have "
"more resources at their disposal. You will win when you own all of the enemy "
"castles and there are no more heroes left to fight."
msgstr ""
"Вы должны объединить варварские племена севера, завоевав их. Как и в "
"предыдущей миссии, враги не объединены против Вас, но в их распоряжении "
"больше ресурсов. Вы выиграете, когда захватите все вражеские замки и "
"повергнете всех героев."

msgid ""
"Do-gooder wizards have taken the Necromancers' castle. You must retake it to "
"achieve victory. Remember that while you start with a powerful army, you "
"have no castle and must take one within 7 days, or lose this battle. (Hint: "
"The nearest castle is to the southeast.)"
msgstr ""
"Благодетели-волшебники взяли замок некромантов. Вы должны вернуть его, чтобы "
"добиться победы. Помните, что хоть Вы начинаете с мощной армией, у Вас нет "
"замка и Вы должны захватить его в течение 7 дней, или проиграете эту битву. "
"(Подсказка: Ближайший замок находится на юго-востоке.)"

msgid ""
"The dwarves need conquering before they can interfere in King Archibald's "
"plans. Roland's forces have more than one hero and many towns to start with, "
"so be ready for attack from multiple directions. You must capture all of the "
"enemy towns and castles to claim victory."
msgstr ""
"Гномов нужно победить, прежде чем они посмеют вмешаться в планы короля "
"Арчибальда. В рядах Роланда не один герой, а множество городов дают им "
"возможность начать атаку с нескольких направлений, поэтому будьте начеку! Вы "
"должны захватить все вражеские города и замки, чтобы претендовать на победу."

msgid ""
"You must put down a peasant revolt led by Roland's forces. All are allied "
"against you, but you have Lord Corlagon, an experienced hero, to help you. "
"Capture all enemy castles to win."
msgstr ""
"Вы должны положить конец крестьянскому восстанию во главе с силами Роланда. "
"Все они объединились против Вас, но Вам помогает опытный герой - лорд "
"Корлагон. Захватите все вражеские замки, чтобы победить."

msgid ""
"There are two enemies allied against you in this mission. Both are well "
"armed and seek to evict you from their island. Avoid them and capture Dragon "
"City to win."
msgstr ""
"В этой миссии Вам противостоят два союзника. Оба хорошо вооружены и "
"стремятся прогнать Вас со своего острова. Избегайте их и захватите город "
"драконов, чтобы победить."

msgid ""
"Your orders are to conquer the country lords that have sworn to serve "
"Roland. All of the enemy castles are unified against you. Since you start "
"without a castle, you must hurry to capture one before the end of the week. "
"Capture all enemy castles for victory."
msgstr ""
"Вам приказано захватить владения лордов, которые поклялись служить Роланду. "
"Все вражеские замки объединены против Вас. Так как Вы начинаете без замка, "
"Вы должны спешить, чтобы захватить хотя бы один до конца недели. Захватите "
"все вражеские замки для победы."

msgid ""
"Find the Crown before Roland's heroes find it. Archibald will need the Crown "
"for the final battle against Roland."
msgstr ""
"Найдите корону до того, как её найдут герои Роланда. Корона понадобится "
"Арчибальду для финальной битвы против Роланда."

msgid ""
"This is the final battle. Both you and your enemy are armed to the teeth, "
"and all are allied against you. Capture Roland to win the war, and be sure "
"not to lose Archibald in the fight!"
msgstr ""
"Это последняя битва. И Вы, и Ваши враги вооружены до зубов, и все они в "
"союзе против Вас. Захватите Роланда, чтобы выиграть войну, и не забудьте, "
"что Арчибальд должен остаться в живых!"

msgid "Arrow's Flight"
msgstr "Полёт стрелы"

msgid "Island of Chaos"
msgstr "Остров хаоса"

msgid "The Abyss"
msgstr "Бездна"

msgid "Uprising"
msgstr "Восстание"

msgid "Aurora Borealis"
msgstr "Северное сияние"

msgid "Betrayal's End"
msgstr "Конец предательства"

msgid "Corruption's Heart"
msgstr "Сердце скверны"

msgid "The Giant's Pass"
msgstr "Перевал гигантов"

msgid ""
"Subdue the unruly local lords in order to provide the Empire with facilities "
"to operate in this region."
msgstr ""
"Усмирите непокорных местных лордов, для того чтобы дать Империи возможность "
"обосноваться в этом регионе."

msgid ""
"Eliminate all oposition in this area. Then the first piece of the artifact "
"will be yours."
msgstr ""
"Сокрушите всех врагов в этой области. Тогда первая часть артефакта будет "
"Вашей."

msgid ""
"The sorceresses to the northeast are rebelling! For the good of the empire "
"you must quash their feeble uprising on your way to the mountains."
msgstr ""
"Волшебницы на северо-востоке подняли восстание! На благо Империи Вы должны "
"подавить их ничтожные очаги сопротивления на пути в горы."

msgid ""
"Having prepared for your arrival, Kraeger has arranged for a force of "
"necromancers to thwart your quest. You must capture the castle of Scabsdale "
"before the first day of the third week, or the Necromancers will be too "
"strong for you."
msgstr ""
"Подготовившись к Вашему приезду, Крэгер воззвал к силам некромантов, чтобы "
"сорвать Ваши поиски. Вы должны захватить замок Скабсдейл до первого дня "
"третьей недели, пока некроманты не стали слишком сильны для Вас."

msgid ""
"The barbarian despot in this area is, as yet, ignorant of your presence. "
"Quickly, build up your forces before you are discovered and attacked! Secure "
"the region by subduing all enemy forces."
msgstr ""
"Варварский деспот в этой области пока не знает о Вашем присутствии. Как "
"можно скорее нарастите свою мощь, прежде чем он обнаружит Вас и нападёт! Вам "
"необходимо обезопасить этот регион, покорив все вражеские силы."

msgid ""
"The Empire is weak in this region. You will be unable to completely subdue "
"all forces in this area, so take what you can before reprisal strikes. "
"Remember, your true goal is to claim the Helmet of Anduran."
msgstr ""
"Империя слаба в этом регионе. Вы не сможете единолично противодействовать "
"всем силам в этой области, так что возьмите всё, что Вы сможете до того, как "
"Вас настигнет возмездие. Помните, что Ваша истинная цель состоит в том, "
"чтобы получить шлем Андурана."

msgid "For the good of the Empire, eliminate Kraeger."
msgstr "На благо Империи уничтожьте Крэгера."

msgid ""
"At last, you have the opportunity and the facilities to rid the Empire of "
"the necromancer's evil. Eradicate them completely, and you will be sung as a "
"hero for all time."
msgstr ""
"Наконец, у Вас есть возможность и средства, чтобы избавить Империю от зла "
"некромантов. Искорените их полностью, и Вы будете воспеты, как герой на все "
"времена."

msgid "Border Towns"
msgstr "Пограничные города"

msgid "Conquer and Unify"
msgstr "Завоевать и объединить"

msgid "Crazy Uncle Ivan"
msgstr "Безумный дядя"

msgid "The Wayward Son"
msgstr "Блудный сын"

msgid "Ivory Gates"
msgstr "Ворота Слоновой Кости"

msgid "The Elven Lands"
msgstr "Эльфийские земли"

msgid "The Epic Battle"
msgstr "Эпическая битва"

msgid "The Southern War"
msgstr "Южная война"

msgid ""
"Conquer and unite all the enemy tribes. Don't lose the hero Jarkonas, the "
"forefather of all descendants."
msgstr ""
"Завоюйте и объедините все вражеские племена. Не потеряйте героя Джарконаса, "
"прародителя всех потомков."

msgid ""
"Your rival, the Kingdom of Harondale, is attacking weak towns on your "
"border! Recover from their first strike and crush them completely!"
msgstr ""
"Ваш соперник, Королевство Харондейл, атакует слабые города на Вашей границе! "
"Оправитесь от их первого удара и сокрушите их полностью!"

msgid ""
"Find your wayward son Joseph who is rumored to be living in the desolate "
"lands. Do it before the first day of the third month or it will be of no "
"help to your family."
msgstr ""
"Отыщите Вашего блудного сына Джозефа, который, по слухам, живёт в бесплодных "
"землях. Сделайте это за 8 недель, иначе будет поздно."

msgid ""
"Rescue your crazy uncle Ivan. Find him before the first day of the fourth "
"month or it will be no help to your kingdom."
msgstr ""
"Спасите Вашего сумасшедшего дядю Ивана. Найдите его до первого дня "
"четвертого месяца, иначе он не поможет Вашему королевству."

msgid ""
"Destroy the barbarians who are attacking the southern border of your "
"kingdom! Recover your fallen towns, and then invade the jungle kingdom. "
"Leave no enemy standing."
msgstr ""
"Уничтожьте варваров, атакующих южные границы Вашего королевства. Верните "
"свои города, затем завоюйте варварские."

msgid "Retake the castle of Ivory Gates, which has fallen due to treachery."
msgstr "Верните замок Ворота Слоновой Кости, который пал из-за предательства."

msgid ""
"Gain the favor of the elves. They will not allow trees to be chopped down, "
"so they will send you wood every 2 weeks. You must complete your mission "
"before the first day of the seventh month, or the kingdom will surely fall."
msgstr ""
"Вы должны снискать благосклонность эльфов. Они не позволят Вам вырубать лес, "
"но будут высылать Вам древесину каждые две недели. У Вас есть 6 месяцев."

msgid ""
"This is the final battle against your rival kingdom of Harondale. Eliminate "
"everyone, and don't lose the hero Jarkonas VI."
msgstr ""
"Это последняя битва против враждебного королевства Харондейл. Уничтожьте "
"всех и не потеряйте героя Джарконаса VI."

msgid "Fount of Wizardry"
msgstr "Источник волшебства"

msgid "Power's End"
msgstr "Конец власти"

msgid "The Eternal Scrolls"
msgstr "Вечные свитки"

msgid "The Shrouded Isles"
msgstr "Острова чародеев"

msgid ""
"Your mission is to vanquish the warring mages in the magical Shrouded Isles. "
"The completion of this task will give you a fighting chance against your "
"rivals."
msgstr ""
"Ваша миссия - разгромить воинствующих магов на волшебных Окутанных островах. "
"Это увеличит Ваши шансы в борьбе с соперниками."

msgid ""
"The location of the great library has been discovered! You must make your "
"way to it, and reclaim the city of Chronos in which it lies."
msgstr ""
"Местонахождение великой библиотеки было обнаружено! Вы должны добраться до "
"нее и вернуть себе город Хронос, в котором она находится."

msgid ""
"Find the Orb of negation, which is said to be buried in this land. There are "
"clues inscribed on stone obelisks which will help lead you to your price. "
"Find the orb before the first day of the sixth month, or your rivals will "
"surely have gotten to the fount before you."
msgstr ""
"Найдите Сферу Отрицания, которая, как говорят, похоронена в этой земле. На "
"каменных обелисках начертаны подсказки, которые помогут Вам найти её. "
"Найдите сферу до первого дня шестого месяца, иначе Ваши соперники наверняка "
"доберутся до источника раньше Вас."

msgid ""
"You must take control of the castle of Magic, where the fount of wizardry "
"lies. Do this and your victory will be supreme."
msgstr ""
"Вы должны взять под контроль замок Магии, где находится источник волшебства. "
"Сделайте это, и Ваша победа будет окончательной."

msgid "Blood is Thicker"
msgstr "Кровные узы"

msgid "King and Country"
msgstr "Король и страна"

msgid "Pirate Isles"
msgstr "Пиратские острова"

msgid "Stranded"
msgstr "На мели"

msgid ""
"Capture the town on the island off the southeast shore in order to construct "
"a boat and travel back towards the mainland. Do not lose the hero Gallavant."
msgstr ""
"Захватите город на острове к юго-западу от побережья для того, чтобы "
"построить лодку, и вернитесь обратно на материк. Не потеряйте Галаванта."

msgid ""
"Find and defeat Martine, the pirate leader, who resides in Pirates Cove. Do "
"not lose Gallavant or your quest will be over."
msgstr ""
"Найдите и победите Мартину, предводительницу пиратов, которая живёт в "
"Пиратской бухте. Не потеряйте Галаванта, иначе Ваши поиски закончатся."

msgid ""
"Eliminate all the other forces who oppose the rule of Lord Alberon. "
"Gallavant must not die."
msgstr ""
"Уничтожьте все другие силы, выступающие против правления лорда Альберона. "
"Галавант не должен погибнуть."

msgid ""
"Overthrow the entrenched monarchy of Lord Alberon, and claim all the land in "
"your name. Gallavant must not die."
msgstr ""
"Свергните укоренившуюся монархию лорда Альберона и объявите все земли "
"своими. Галавант не должен умереть."

msgid " bane"
msgstr " яд"

msgid " alliance"
msgstr " союз"

msgid "Carry-over forces"
msgstr "Перенос войск"

msgid " bonus"
msgstr " бонус"

msgid " defeated"
msgstr " поражение"

msgid "The dwarves recognize their allies and gladly join your forces."
msgstr ""
"Гномы узнают своих союзников и с радостью присоединяются к Вашим силам."

msgid "The ogres recognize you as the Dwarfbane and lumber over to join you."
msgstr ""
"Огры узнают в Вас убийцу гномов и подходят, чтобы присоединиться к Вам."

msgid ""
"The dragons, snarling and growling, agree to join forces with you, their "
"'Ally'."
msgstr ""
"Драконы, рыча и огрызаясь, соглашаются объединить усилия с Вами, своим "
"\"союзником\"."

msgid ""
"As you approach the group of elves, their leader calls them all to "
"attention.  He shouts to them, \"Who of you is brave enough to join this "
"fearless ally of ours?\"  The group explodes with cheers as they run to join "
"your ranks."
msgstr ""
"Когда Вы приближаетесь к группе эльфов, их лидер окликает свои ряды: \"Кто "
"из вас достаточно храбр, чтобы присоединиться к нашему бесстрашному союзнику?"
"\". Эльфы взрываются радостными возгласами и бегут, чтобы примкнуть к Вашим "
"рядам."

msgid ""
"The dwarves hail you, \"Any friend of Roland is a friend of ours.  You may "
"pass.\""
msgstr ""
"Гномы приветствуют Вас: \"Любой друг Роланда - наш друг. Вы можете пройти\"."

msgid ""
"The ogres give you a grunt of recognition, \"Archibald's allies may pass.\""
msgstr "Огры хрюкают в знак признания: \"Союзники Арчибальда могут пройти\"."

msgid ""
"The dragons see you and call out.  \"Our alliance with Archibald compels us "
"to join you.  Unfortunately you have no room.  A pity!\"  They quickly "
"scatter."
msgstr ""
"Драконы видят Вас и взывают: \"Наш союз с Арчибальдом вынуждает нас "
"присоединиться к Вам. К сожалению, в Вашей армии нет места. Жаль!\" Взмахнув "
"крыльями, они улетают прочь."

msgid ""
"The elves stand at attention as you approach.  Their leader calls to you and "
"says, \"Let us not impede your progress, ally!  Move on, and may victory be "
"yours.\""
msgstr ""
"Эльфы замечают, как Вы приближаетесь. Их предводитель обращается к Вам и "
"говорит: \"Мы не будем препятствовать твоему продвижению, союзник! Проходи, "
"и да пребудет с тобой победа.\""

msgid "\"The Dwarfbane!!!!, run for your lives.\""
msgstr "\"Убийца гномов!!!!, спасайтесь кто может!\""

msgid "campaignBonus|Ballista"
msgstr "Баллиста"

msgid "campaignBonus|Black Pearl"
msgstr "Чёрн. Жемчужина"

msgid "campaignBonus|Caster's Bracelet"
msgstr "Маг. Браслет"

msgid "campaignBonus|Defender Helm"
msgstr "Шлем Защитника"

msgid "campaignBonus|Breastplate"
msgstr "Защитный Доспех"

msgid "campaignBonus|Dragon Sword"
msgstr "Драконий Меч"

msgid "campaignBonus|Fizbin Medal"
msgstr "Символ Неудачи"

msgid "campaignBonus|Foremost Scroll"
msgstr "Высший Свиток"

msgid "campaignBonus|Hideous Mask"
msgstr "Ужасная Маска"

msgid "campaignBonus|Mage's Ring"
msgstr "Кольцо Мага"

msgid "campaignBonus|Major Scroll"
msgstr "Большой Свиток"

msgid "campaignBonus|Medal of Honor"
msgstr "Медаль Доблести"

msgid "campaignBonus|Medal of Valor"
msgstr "Медаль Отваги"

msgid "campaignBonus|Minor Scroll"
msgstr "Малый Свиток"

msgid "campaignBonus|Nomad Boots"
msgstr "Сапоги Кочевника"

msgid "campaignBonus|Power Axe"
msgstr "Топор Власти"

msgid "campaignBonus|Spiked Shield"
msgstr "Шипованный Щит"

msgid "campaignBonus|Stealth Shield"
msgstr "Незримый Щит"

msgid "campaignBonus|Tax Lien"
msgstr "Податная"

msgid "campaignBonus|Thunder Mace"
msgstr "Громовая Палица"

msgid "campaignBonus|Traveler's Boots"
msgstr "Сапоги Путника"

msgid "campaignBonus|White Pearl"
msgstr "Бел. Жемчужина"

msgid "campaignBonus|Animate Dead"
msgstr "Поднять нежить"

msgid "campaignBonus|Chain Lightning"
msgstr "Цепь молний"

msgid "campaignBonus|Fireblast"
msgstr "Огненный взрыв"

msgid "campaignBonus|Mass Curse"
msgstr "Общее проклятие"

msgid "campaignBonus|Mass Haste"
msgstr "Общее ускорение"

msgid "campaignBonus|Mirror Image"
msgstr "Фантом"

msgid "campaignBonus|Resurrect"
msgstr "Оживление"

msgid "campaignBonus|Steelskin"
msgstr "Стальная кожа"

msgid "campaignBonus|Summon Earth"
msgstr "Элементаль"

msgid "campaignBonus|View Heroes"
msgstr "Показать героев"

msgid "The %{building} produces %{monster}."
msgstr "%{monster} доступны для найма в этом строении."

msgid "Requires:"
msgstr "Требует:"

msgid "Cannot build. You have already built here today."
msgstr "Нельзя строить. Вы уже строили здесь сегодня."

msgid "For this action it is necessary to build a castle first."
msgstr "Для этого Вам нужно сперва построить замок."

msgid "Cannot build %{name} because castle is too far from water."
msgstr "%{name} невозможно построить - замок слишком далеко от воды."

msgid "disable build."
msgstr "отключить строение."

msgid "Cannot afford %{name}."
msgstr "Недостаточно золота для постройки."

msgid "%{name} is already built."
msgstr "Это здание уже построено."

msgid "Cannot build %{name}."
msgstr "Невозможно построить: %{name}."

msgid "Build %{name}."
msgstr "Построить %{name}."

msgid "Blackridge"
msgstr "Блэкридж"

msgid "Hillstone"
msgstr "Хилстон"

msgid "Pinehurst"
msgstr "Пайнхёрст"

msgid "Whiteshield"
msgstr "Вайтшилд"

msgid "Woodhaven"
msgstr "Вудхавен"

msgid "Blackwind"
msgstr "Блэквинд"

msgid "Bloodreign"
msgstr "Бладрейн"

msgid "Dragontooth"
msgstr "Драгонтус"

msgid "Greywind"
msgstr "Грейвинд"

msgid "Portsmith"
msgstr "Портсмит"

msgid "Atlantium"
msgstr "Атлантиум"

msgid "Middle Gate"
msgstr "Мидлгейт"

msgid "Sansobar"
msgstr "Занзобар"

msgid "Tundara"
msgstr "Тундара"

msgid "Vulcania"
msgstr "Вулкания"

msgid "Baywatch"
msgstr "Байвоч"

msgid "Fountainhead"
msgstr "Фонтанхед"

msgid "Vertigo"
msgstr "Вертиго"

msgid "Wildabar"
msgstr "Вилдабар"

msgid "Winterkill"
msgstr "Винтеркил"

msgid "Brindamoor"
msgstr "Бриндамур"

msgid "Lakeside"
msgstr "Лэйксайд"

msgid "Nightshadow"
msgstr "Найтшэдоу"

msgid "Olympus"
msgstr "Олимпус"

msgid "Sandcaster"
msgstr "Сэндкастер"

msgid "Alamar"
msgstr "Аламар"

msgid "Burlock"
msgstr "Бурлок"

msgid "Dragadune"
msgstr "Драгадун"

msgid "Kalindra"
msgstr "Калиндра"

msgid "Xabran"
msgstr "Ксабран"

msgid "Algary"
msgstr "Алгари"

msgid "Basenji"
msgstr "Бесенджи"

msgid "Blackfang"
msgstr "Блэкфанг"

msgid "New Dawn"
msgstr "Нью-Давн"

msgid "Sorpigal"
msgstr "Сорпигал"

msgid "Avone"
msgstr "Авон"

msgid "Big Oak"
msgstr "Биг-Оук"

msgid "Chandler"
msgstr "Чандлер"

msgid "Erliquin"
msgstr "Эрликуин"

msgid "Hampshire"
msgstr "Хампшир"

msgid "Antioch"
msgstr "Антиох"

msgid "Avalon"
msgstr "Авалон"

msgid "Roc Haven"
msgstr "Рокхавен"

msgid "South Mill"
msgstr "Саусмил"

msgid "Weed Patch"
msgstr "Вид-Патч"

msgid "Brownston"
msgstr "Браунстон"

msgid "Hilltop"
msgstr "Хилтоп"

msgid "Weddington"
msgstr "Ведингтон"

msgid "Westfork"
msgstr "Вестфорк"

msgid "Whittingham"
msgstr "Витингем"

msgid "Cathcart"
msgstr "Кеткарт"

msgid "Elk's Head"
msgstr "Элькс-Хед"

msgid "Roscomon"
msgstr "Роскомон"

msgid "Sherman"
msgstr "Шерман"

msgid "Yorksford"
msgstr "Йорксфорд"

msgid "Blackburn"
msgstr "Блэкбёрн"

msgid "Blacksford"
msgstr "Блэксфорд"

msgid "Burton"
msgstr "Бёртон"

msgid "Pig's Eye"
msgstr "Пигз-Ай"

msgid "Viper's Nest"
msgstr "Гнездо гадюк"

msgid "Fenton"
msgstr "Фентон"

msgid "Lankershire"
msgstr "Ланкершир"

msgid "Lombard"
msgstr "Ломбард"

msgid "Timberhill"
msgstr "Тимберхил"

msgid "Troy"
msgstr "Троя"

msgid "Forder Oaks"
msgstr "Фордер-Оукс"

msgid "Meramec"
msgstr "Меремек"

msgid "Quick Silver"
msgstr "Квиксильвер"

msgid "Westmoor"
msgstr "Вестмур"

msgid "Willow"
msgstr "Вилоу"

msgid "Corackston"
msgstr "Коракстоун"

msgid "Sheltemburg"
msgstr "Шелтембург"

msgid "Cannot recruit - guest to guard automove error."
msgstr "Найм невозможен - guest to guard automove error."

msgid "Cannot recruit - you already have a Hero in this town."
msgstr "Найм невозможен. В замке уже есть герой."

msgid "Cannot recruit - you have too many Heroes."
msgstr "Найм невозможен. Вы уже имеете максимум героев."

msgid "Cannot afford a Hero"
msgstr "Недостаточно средств для найма"

msgid "There is no room in the garrison for this army."
msgstr "Нет свободного места в армии."

msgid "Fortifications"
msgstr "Укрепления"

msgid "Farm"
msgstr "Ферма"

msgid "Thatched Hut"
msgstr "Мазанка"

msgid "Archery Range"
msgstr "Стрельбище"

msgid "Upg. Archery Range"
msgstr "Полигон"

msgid "Blacksmith"
msgstr "Кузница"

msgid "Upg. Blacksmith"
msgstr "Мастерская"

msgid "Armory"
msgstr "Оружейная"

msgid "Upg. Armory"
msgstr "Арсенал"

msgid "Jousting Arena"
msgstr "Арена"

msgid "Upg. Jousting Arena"
msgstr "Ристалище"

msgid "Cathedral"
msgstr "Собор"

msgid "Upg. Cathedral"
msgstr "Храм"

msgid "Coliseum"
msgstr "Колизей"

msgid "Garbage Heap"
msgstr "Свалка"

msgid "Hut"
msgstr "Хижина"

msgid "Stick Hut"
msgstr "Халупа"

msgid "Upg. Stick Hut"
msgstr "Хибара"

msgid "Den"
msgstr "Логово"

msgid "Adobe"
msgstr "Глинобитный дом"

msgid "Upg. Adobe"
msgstr "Саманный дом"

msgid "Bridge"
msgstr "Мост"

msgid "Upg. Bridge"
msgstr "Царь-мост"

msgid "Pyramid"
msgstr "Пирамида"

msgid "Rainbow"
msgstr "Радуга"

msgid "Crystal Garden"
msgstr "Хрустальный сад"

msgid "Treehouse"
msgstr "Дома на дереве"

msgid "Cottage"
msgstr "Избушка"

msgid "Upg. Cottage"
msgstr "Хоромы"

msgid "Stonehenge"
msgstr "Менгиры"

msgid "Upg. Stonehenge"
msgstr "Стоунхендж"

msgid "Fenced Meadow"
msgstr "Огороженная лужайка"

msgid "Red Tower"
msgstr "Красная башня"

msgid "Dungeon"
msgstr "Сокровищница"

msgid "Waterfall"
msgstr "Водопад"

msgid "Cave"
msgstr "Пещера"

msgid "Crypt"
msgstr "Склеп"

msgid "Nest"
msgstr "Гнездо"

msgid "Maze"
msgstr "Лабиринт"

msgid "Upg. Maze"
msgstr "Большой лабиринт"

msgid "Swamp"
msgstr "Болото"

msgid "Green Tower"
msgstr "Зелёная башня"

msgid "Black Tower"
msgstr "Чёрная башня"

msgid "Library"
msgstr "Библиотека"

msgid "Orchard"
msgstr "Фруктовый сад"

msgid "Habitat"
msgstr "Нора"

msgid "Pen"
msgstr "Хлев"

msgid "Foundry"
msgstr "Литейная"

msgid "Upg. Foundry"
msgstr "Фабрика"

msgid "Cliff Nest"
msgstr "Гнездовье"

msgid "Ivory Tower"
msgstr "Башня слоновой кости"

msgid "Upg. Ivory Tower"
msgstr "Обитель магов"

msgid "Cloud Castle"
msgstr "Небесный замок"

msgid "Upg. Cloud Castle"
msgstr "Небесный чертог"

msgid "Storm"
msgstr "Буря"

msgid "Skull Pile"
msgstr "Груда черепов"

msgid "Excavation"
msgstr "Раскопки"

msgid "Graveyard"
msgstr "Кладбище"

msgid "Upg. Graveyard"
msgstr "Погост"

msgid "Upg. Pyramid"
msgstr "Великая пирамида"

msgid "Mansion"
msgstr "Особняк"

msgid "Upg. Mansion"
msgstr "Поместье"

msgid "Mausoleum"
msgstr "Мавзолей"

msgid "Upg. Mausoleum"
msgstr "Некрополь"

msgid "Laboratory"
msgstr "Лаборатория"

msgid "Shrine"
msgstr "Алтарь"

msgid ""
"The Fortifications increase the toughness of the walls, increasing the "
"number of turns it takes to knock them down."
msgstr ""
"Укрепления увеличивают общую прочность стен, делая их более устойчивыми к "
"разрушению."

msgid "The Farm increases production of Peasants by %{count} per week."
msgstr "Ферма увеличивает прирост Крестьян на %{count} в неделю."

msgid ""
"The Coliseum provides inspiring spectacles to defending troops, raising "
"their morale by two during combat."
msgstr ""
"Представления, проводимые в колизее, увеличивают мораль защитников замка на "
"2."

msgid "The Garbage Heap increases production of Goblins by %{count} per week."
msgstr "Свалка увеличивает прирост Гоблинов на %{count} в неделю."

msgid "The Rainbow increases the luck of the defending units by two."
msgstr "Радуга увеличивает удачу защитников замка на 2."

msgid ""
"The Crystal Garden increases production of Sprites by %{count} per week."
msgstr "Хрустальный сад увеличивает прирост Фей на %{count} в неделю."

msgid "The Dungeon increases the income of the town by %{count} / day."
msgstr "Сокровищница приносит в казну %{count} золотых ежедневно."

msgid "The Waterfall increases production of Centaurs by %{count} per week."
msgstr "Водопад увеличивает прирост Кентавров на %{count} в неделю."

msgid ""
"The Library increases the number of spells in the Guild by one for each "
"level of the guild."
msgstr ""
"Библиотека увеличивает число заклинаний, доступных в гильдии магов, на одно "
"заклинание для каждого уровня."

msgid "The Orchard increases production of Halflings by %{count} per week."
msgstr "Фруктовый сад увеличивает прирост Хоббитов на %{count} в неделю."

msgid "The Storm adds +2 to the power of spells of a defending spell caster."
msgstr "Буря добавляет 2 очка к силе магии заклинателя, обороняющего замок."

msgid "The Skull Pile increases production of Skeletons by %{count} per week."
msgstr "Груда черепов увеличивает прирост Скелетов на %{count} в неделю."

msgid "Thieves' Guild"
msgstr "Гильдия воров"

msgid "Tavern"
msgstr "Таверна"

msgid "Shipyard"
msgstr "Верфь"

msgid "Well"
msgstr "Колодец"

msgid "Statue"
msgstr "Статуя"

msgid "Marketplace"
msgstr "Рынок"

msgid "Moat"
msgstr "Ров"

msgid "Castle"
msgstr "Замок"

msgid "Tent"
msgstr "Шатёр"

msgid "Captain's Quarters"
msgstr "Капитанский штаб"

msgid "Mage Guild, Level 1"
msgstr "Гильдия магов 1 ур."

msgid "Mage Guild, Level 2"
msgstr "Гильдия магов 2 ур."

msgid "Mage Guild, Level 3"
msgstr "Гильдия магов 3 ур."

msgid "Mage Guild, Level 4"
msgstr "Гильдия магов 4 ур."

msgid "Mage Guild, Level 5"
msgstr "Гильдия магов 5 ур."

msgid ""
"The Shrine increases the necromancy skill of all your necromancers by 10 "
"percent."
msgstr "Алтарь увеличивает навык некромантии всех Ваших некромантов на 10%."

msgid ""
"The Thieves' Guild provides information on enemy players. Thieves' Guilds "
"can also provide scouting information on enemy towns. Additional Guilds "
"provide more information."
msgstr ""
"Гильдия воров предоставляет информацию о вражеских игроках и городах. "
"Дополнительные гильдии дают больше информации."

msgid "The Tavern increases morale for troops defending the castle."
msgstr "Таверна повышает мораль защитников замка на 1."

msgid "The Shipyard allows ships to be built."
msgstr "Верфь позволяет Вам строить корабли."

msgid ""
"The Well increases the growth rate of all dwellings by %{count} creatures "
"per week."
msgstr ""
"Колодец увеличивает прирост всех существ в замке на %{count} каждую неделю."

msgid "The Statue increases your town's income by %{count} per day."
msgstr "Статуя приносит в казну %{count} золотых ежедневно."

msgid "The Left Turret provides extra firepower during castle combat."
msgstr "Левая башня наносит дополнительный урон врагу во время осады замка."

msgid "The Right Turret provides extra firepower during castle combat."
msgstr "Правая башня наносит дополнительный урон врагу во время осады замка."

msgid ""
"The Marketplace can be used to convert one type of resource into another. "
"The more marketplaces you control, the better the exchange rate."
msgstr ""
"Рынок используется для обмена одного типа ресурсов на другой. Чем больше "
"рынков, тем ниже цены."

msgid ""
"The Moat slows attacking units. Any unit entering the moat must end its turn "
"there and becomes more vulnerable to attack."
msgstr ""
"Ров замедляет наступление войск. Отряд, желающий пересечь ров, будет "
"вынужден завершить первый ход внутри рва, став уязвимее к атаке."

msgid ""
"The Castle improves town defense and increases income to %{count} gold per "
"day."
msgstr ""
"Замок улучшает оборону города и приносит в казну %{count} золотых ежедневно."

msgid ""
"The Tent provides workers to build a castle, provided the materials and the "
"gold are available."
msgstr "Здесь находятся рабочие, которые могут возвести замок."

msgid ""
"The Captain's Quarters provides a captain to assist in the castle's defense "
"when no hero is present."
msgstr ""
"Капитанский штаб позволяет капитану руководить защитой замка, если в нем "
"отсутствует герой."

msgid ""
"The Mage Guild allows heroes to learn spells and replenish their spell "
"points."
msgstr ""
"Гильдия магов позволяет героям учить заклинания и восполнять очки магии."

msgid "Recruit %{name}"
msgstr "Нанять: %{name}"

msgid "Month: %{month}, Week: %{week}, Day: %{day}"
msgstr "Месяц: %{month}, Неделя: %{week}, День: %{day}"

msgid ""
"You must purchase a spell book to use the mage guild, but you currently have "
"no room for a spell book. Try giving one of your artifacts to another hero."
msgstr ""
"Чтобы Вас пропустили в гильдию магов, Вы должны купить книгу заклинаний, но "
"к сожалению, Ваша сумка и так переполнена артефактами."

msgid "Kingdom Income"
msgstr "Доход"

msgid "Exit"
msgstr "Закрыть"

msgid "Exit this menu."
msgstr "Выход из меню."

msgid "Click to show next town."
msgstr "Нажмите, чтобы показать следующий город."

msgid "Show next town"
msgstr "Следующий город"

msgid "Click to show previous town."
msgstr "Нажмите, чтобы показать предыдущий город."

msgid "Show previous town"
msgstr "Предыдущий город"

msgid "Army joining"
msgstr "Гарнизон замка"

msgid ""
"Unable to merge two armies together. Rearrange monsters manually before "
"moving the hero to the garrison."
msgstr ""
"Невозможно переместить героя в гарнизон замка. Освободите место в армии и "
"попробуйте ещё раз."

msgid "This town may not be upgraded to a castle."
msgstr "В этом городе нельзя построить замок."

msgid "Town"
msgstr "Город"

msgid "Exit Castle"
msgstr "Покинуть замок"

msgid "Exit Town"
msgstr "Покинуть город"

msgid "Show Income"
msgstr "Показать доход"

msgid "Swap Heroes"
msgstr "Переставить героев"

msgid "Meeting Heroes"
msgstr "Встреча героев"

msgid "View Hero"
msgstr "Просмотреть героя"

msgid "The above spells are available here."
msgstr "Доступные заклинания."

msgid "The above spells have been added to your book."
msgstr "Заклинания добавлены в Вашу книгу."

msgid "A generous tip for the barkeep yields the following rumor:"
msgstr "Щедрые чаевые вытянули из уст трактирщика следующий слух:"

msgid "Recruit Hero"
msgstr "Нанять героя"

msgid "%{name} is a level %{value} %{race} "
msgstr "%{name} - %{race} уровня %{value} "

msgid "with %{count} artifacts."
msgstr "с %{count} артефактами."

msgid "with 1 artifact."
msgstr "с 1 артефактом."

msgid "without artifacts."
msgstr "без артефактов."

msgid ""
"'Spread' combat formation spreads your armies from the top to the bottom of "
"the battlefield, with at least one empty space between each army."
msgstr ""
"Разомкнутый боевой порядок предписывает Вашей армии занять позиции по всей "
"ширине стартового расположения войск в бою с интервалами между отрядами."

msgid ""
"'Grouped' combat formation bunches your army toget her in the center of your "
"side of the battlefield."
msgstr ""
"Сомкнутый боевой порядок предписывает отрядам Вашей армии организовать "
"плотное построение посередине стартового расположения войск в бою."

msgid "Attack Skill"
msgstr "Атака"

msgid "Defense Skill"
msgstr "Защита"

msgid "Spread Formation"
msgstr "Разомкнутый строй"

msgid "Grouped Formation"
msgstr "Сомкнутый строй"

msgid "Recruit %{name} the %{race}"
msgstr "Нанять %{name}, %{race}"

msgid "Set garrison combat formation to 'Spread'"
msgstr "Боевой порядок гарнизона - Разомкнутый"

msgid "Set garrison combat formation to 'Grouped'"
msgstr "Боевой порядок гарнизона - Сомкнутый"

msgid "Exit Castle Options"
msgstr "Закрыть Настройки замка"

msgid "Castle Options"
msgstr "Настройки замка"

msgid "Not enough resources to buy creatures."
msgstr "Недостаточно средств для найма."

msgid "No creatures available for purchase."
msgstr "Нет доступных существ для найма."

msgid "Buy Creatures"
msgstr "Нанять существ"

msgid "Town Population Information and Statistics"
msgstr "Информация о населении города"

msgid "Damg"
msgstr "Урон"

msgid "HP"
msgstr "Здоровье"

msgid "Growth"
msgstr "Прирост"

msgid "week"
msgstr "неделя"

msgid "Available"
msgstr "Доступно"

msgid "View World"
msgstr "Обзор мира"

msgid "View the entire world."
msgstr "Увидеть мир с высоты птичьего полёта."

msgid "Puzzle"
msgstr "Карта-Загадка"

msgid "View the obelisk puzzle."
msgstr "Посмотреть найденные фрагменты карты."

msgid "Scenario Information"
msgstr "Информация о сценарии"

msgid "View information on the scenario you are currently playing."
msgstr "Описание текущего сценария."

msgid "Dig for the Ultimate Artifact."
msgstr "Копать в поисках великого артефакта."

msgid "Digging"
msgstr "Копать"

msgid "Exit this menu without doing anything."
msgstr "Выход, без изменений."

msgid "Arena"
msgstr "Арена"

msgid ""
"You enter the arena and face a pack of vicious lions. You handily defeat "
"them, to the wild cheers of the crowd.  Impressed by your skill, the aged "
"trainer of gladiators agrees to train you in a skill of your choice."
msgstr ""
"Вы входите в арену и оказываетесь перед стаей злобных львов. Вы ловко "
"побеждаете их под дикие вопли толпы. Тренер гладиаторов, впечатлённый Вашим "
"умением, соглашается обучить Вас выбранному навыку."

msgid "You can't afford to upgrade your troops!"
msgstr "Вы не можете позволить себе улучшения для Вашей армии!"

msgid ""
"Your troops can be upgraded, but it will cost you dearly. Do you wish to "
"upgrade them?"
msgstr ""
"Ваши войска могут быть улучшены, но за это придётся заплатить. Вы согласны?"

msgid "Are you sure you want to dismiss this army?"
msgstr "Вы уверены, что хотите распустить этот отряд?"

msgid "Shots"
msgstr "Выстрелов"

msgid "Shots Left"
msgstr "Осталось выстрелов"

msgid "Damage"
msgstr "Урон"

msgid "Hit Points"
msgstr "Здоровье"

msgid "Hit Points Left"
msgstr "Тек. здоровье"

msgid "Followers"
msgstr "Последователи"

msgid ""
"A group of %{monster} with a desire for greater glory wish to join you.\n"
"Do you accept?"
msgstr ""
"%{monster} в поисках славы желают к Вам присоединиться.\n"
"Вы согласны?"

msgid ""
"The %{monster} is swayed by your diplomatic tongue, and offers to join your "
"army for the sum of %{gold} gold.\n"
"Do you accept?"
msgstr ""
"Восхищаясь Вашими дипломатическими способностями, %{monster} готовы вступить "
"в Вашу армию за %{gold} золотых.\n"
"Вы согласны?"

msgid ""
"The creatures are swayed by your diplomatic\n"
"tongue, and make you an offer:\n"
" \n"
msgstr ""
"Восхищаясь Вашими дипломатическими способностями,\n"
"%{monster} решили сделать Вам предложение:\n"
" \n"

msgid ""
"%{offer} of the %{total} %{monster} will join your army, and the rest will "
"leave you alone, for the sum of %{gold} gold.\n"
"Do you accept?"
msgstr ""
"Из %{total} только %{offer} присоединятся к Вашей армии, а остальные оставят "
"Вас в покое за %{gold} золотых.\n"
"Вы согласны?"

msgid ""
"All %{offer} of the %{monster} will join your army for the sum of %{gold} "
"gold.\n"
"Do you accept?"
msgstr ""
"%{offer} %{monster} готовы присоединиться к Вашей армии за %{gold} золотых.\n"
"Вы согласны?"

msgid "(Rate: %{percent})"
msgstr "%{percent}% от всех существ"

msgid "Total: "
msgstr "В казне: "

msgid "No room in"
msgstr "Нет места"

msgid "the garrison"
msgstr "в отряде"

msgid "Build a new ship:"
msgstr "Построить новый корабль:"

msgid "Resource cost:"
msgstr "Стоимость:"

msgid "Need: "
msgstr "Необходимо: "

msgid "Load Game"
msgstr "Загрузка игры"

msgid "No save files to load."
msgstr "Нет сохранённых игр."

msgid "New Game"
msgstr "Новая игра"

msgid "Start a single or multi-player game."
msgstr "Начало одиночной или сетевой игры."

msgid "Load a previously saved game."
msgstr "Загрузка ранее сохранённой игры."

msgid "Save Game"
msgstr "Сохранить игру"

msgid "Save the current game."
msgstr "Сохранить текущую игру."

msgid "Quit"
msgstr "Выход"

msgid "Quit out of Free Heroes of Might and Magic II."
msgstr "Выйти из Free Heroes of Might and Magic II."

msgid "Language"
msgstr "Язык"

msgid "Resolution"
msgstr "Разрешение"

msgid "Experimental"
msgstr "Расширенные"

msgid "Settings"
msgstr "Настройки"

msgid "Select Game Language"
msgstr "Выберите язык игры:"

msgid "Change language of the game."
msgstr "Изменить язык интерфейса."

msgid "Select Game Resolution"
msgstr "Выбор разрешения экрана"

msgid "Change resolution of the game."
msgstr "Изменить разрешение экрана."

msgid "Experimental game settings."
msgstr "Вы можете настроить игру по своему усмотрению."

msgid "Attention"
msgstr "Внимание"

msgid ""
"Your version of Heroes of Might and Magic II does not support any languages "
"except English."
msgstr ""
"Ваша версия Heroes of Might and Magic II не поддерживает никакие языки, "
"кроме английского."

msgid ""
"Map\n"
"Difficulty"
msgstr ""
"Сложность\n"
"карты"

msgid ""
"Game\n"
"Difficulty"
msgstr ""
"Сложность\n"
"игры"

msgid "Rating"
msgstr "Рейтинг"

msgid "Map Size"
msgstr ""
"Размер\n"
"карты"

msgid "Opponents"
msgstr "Оппоненты"

msgid "Class"
msgstr "Класс"

msgid ""
"Victory\n"
"Conditions"
msgstr ""
"Условия\n"
"победы"

msgid ""
"Loss\n"
"Conditions"
msgstr ""
"Условия\n"
"поражения"

msgid "Score: "
msgstr "Счёт:"

msgid "First select recipients!"
msgstr "Сначала выберите получателя!"

msgid "You cannot select %{resource}!"
msgstr "Вы не можете подарить %{resource}!"

msgid "Select count %{resource}:"
msgstr "Подарить %{resource}:"

msgid "Select Recipients"
msgstr "Выберите получателя"

msgid "Your Funds"
msgstr "Ваши ресурсы"

msgid "Planned Gift"
msgstr "Подарить"

msgid "Gift from %{name}"
msgstr "Дар от %{name}"

msgid "Set Guardian"
msgstr "Установить охрану"

msgid "Your army too big!"
msgstr "Ваша армия слишком большая!"

msgid "Select Game Language:"
msgstr "Выберите язык игры:"

msgid "%{name} has gained a level."
msgstr "%{name} получает уровень."

msgid "%{skill} +1"
msgstr "%{skill} +1"

msgid "You have learned %{skill}."
msgstr "Вы изучили %{skill}."

msgid "You may learn either:"
msgstr "Вы можете выучить:"

msgid "or"
msgstr "или"

msgid ""
"Please inspect our fine wares. If you feel like offering a trade, click on "
"the items you wish to trade with and for."
msgstr ""
"Посмотрите на наши прекрасные товары. Если Вас что-то заинтересует, щёлкните "
"по нужному предмету и выберите, на что хотите поменять."

msgid ""
"You have received quite a bargain. I expect to make no profit on the deal. "
"Can I interest you in any of my other wares?"
msgstr ""
"Посмотрите, это довольно выгодная сделка. Я не пытаюсь нажиться на ней. Вас "
"интересует что-нибудь ещё из моих товаров?"

msgid "I can offer you %{count} for 1 unit of %{resfrom}."
msgstr "Я дам Вам %{count} за одну единицу %{resfrom}."

msgid "I can offer you 1 unit of %{resto} for %{count} units of %{resfrom}."
msgstr ""
"Я могу предложить Вам\n"
"1 %{resto} за %{count} %{resfrom}."

msgid "Max"
msgstr "Максимум"

msgid "Min"
msgstr "Минимум"

msgid "Qty to trade"
msgstr "Обмен"

msgid "Trading Post"
msgstr "Базар"

msgid "Your Resources"
msgstr "Ваши ресурсы"

msgid "Available Trades"
msgstr "Доступно к обмену"

msgid "n/a"
msgstr "n/a"

msgid "guarded by "
msgstr "охраняемая "

msgid "guarded by %{count} %{monster}"
msgstr "охраняет %{count} %{monster}"

msgid "(available: %{count})"
msgstr "(Доступно: %{count})"

msgid "(empty)"
msgstr "(пусто)"

msgid "already learned"
msgstr "уже выучено"

msgid "already knows this skill"
msgstr "уже знаете"

msgid "already has max skills"
msgstr "максимум навыков"

msgid "(already visited)"
msgstr "(посещено)"

msgid "(not visited)"
msgstr "(не посещено)"

msgid "%{color} Barrier"
msgstr "%{color} барьер"

msgid "%{color} Tent"
msgstr ""
"%{color}\n"
"шатёр путника"

msgid "Road"
msgstr "Дорога"

msgid "(digging ok)"
msgstr "(можно копать)"

msgid "(no digging)"
msgstr "(нельзя копать)"

msgid "penalty: %{cost}"
msgstr "Штраф: %{cost}"

msgid "Uncharted Territory"
msgstr "Неизведанная территория"

msgid "Defenders:"
msgstr "Защитники:"

msgid "Unknown"
msgstr "Неизвестный"

msgid "%{name} (Level %{level})"
msgstr "%{name} (Уровень %{level})"

msgid "Move Points"
msgstr "Запас хода"

msgid "Cost per troop:"
msgstr "Цена воина:"

msgid "Available: %{count}"
msgstr "Доступно: %{count}"

msgid "Number to buy:"
msgstr "Нанять:"

msgid "Okay"
msgstr "Принять"

msgid "Click to apply the selected resolution."
msgstr "Щёлкните, чтобы применить выбранное разрешение экрана."

msgid "MAX"
msgstr "Максимум"

msgid "How many troops to move?"
msgstr "Сколько воинов перенести?"

msgid "Fast separation into slots:"
msgstr "Быстрое разделение:"

msgid "Map: "
msgstr "Карта: "

msgid ""
"\n"
"\n"
"Location: "
msgstr ""
"\n"
"\n"
"Путь к файлу: "

msgid "File to Save:"
msgstr "Сохранить файл:"

msgid "File to Load:"
msgstr "Загрузить файл:"

msgid "Click to save the current game."
msgstr "Нажмите, чтобы сохранить текущую игру."

msgid "Click to load a previously saved game."
msgstr "Нажмите, чтобы загрузить сохранённую игру."

msgid "Are you sure you want to delete file:"
msgstr "Вы действительно хотите удалить файл:"

msgid "Warning!"
msgstr "Внимание!"

msgid "Select Monster:"
msgstr "Выберите существо:"

msgid "Select Hero:"
msgstr "Выберите героя:"

msgid "Select Artifact:"
msgstr "Выберите артефакт:"

msgid "Select Spell:"
msgstr "Выберите заклинание:"

msgid "Select Skill:"
msgstr "Выберите навык:"

msgid "Location: "
msgstr "Путь к файлу: "

msgid ""
"\n"
"\n"
"Map Type:\n"
msgstr ""
"\n"
"\n"
"Тип карты:\n"

msgid "The Succession Wars"
msgstr "Война за престол"

msgid "The Price of Loyalty"
msgstr "Цена верности"

msgid "Lose all your heroes and towns."
msgstr "Потерять всех героев и все города."

msgid "Lose a specific town."
msgstr "Потерять город."

msgid "Lose a specific hero."
msgstr "Потерять героя."

msgid "Run out of time. Fail to win by a certain point."
msgstr "Не успеть вовремя."

msgid "Loss Condition"
msgstr "Условия поражения"

msgid "Defeat all enemy heroes and towns."
msgstr "Победить всех противников и захватить все города."

msgid "Capture a specific town."
msgstr "Захватить город."

msgid "Defeat a specific hero."
msgstr "Победить героя."

msgid "Find a specific artifact."
msgstr "Найти артефакт."

msgid "Your side defeats the opposing side."
msgstr "Победить вместе с союзником всех противников."

msgid "Accumulate a large amount of gold."
msgstr "Накопить крупные запасы золота."

msgid "Victory Condition"
msgstr "Условия победы"

msgid "Map difficulty:"
msgstr "Сложность карты:"

msgid "No maps exist at that size"
msgstr "Нет карт такого размера"

msgid "Small Maps"
msgstr "Маленькие карты"

msgid "View only maps of size small (36 x 36)."
msgstr "Просмотр только маленьких карт (36х36)."

msgid "Medium Maps"
msgstr "Средние карты"

msgid "View only maps of size medium (72 x 72)."
msgstr "Просмотр только средних карт (72х72)."

msgid "Large Maps"
msgstr "Большие карты"

msgid "View only maps of size large (108 x 108)."
msgstr "Просмотр только больших карт (108х108)."

msgid "Extra Large Maps"
msgstr "Огромные карты"

msgid "View only maps of size extra large (144 x 144)."
msgstr "Просмотр только огромных карт (144х144)."

msgid "All Maps"
msgstr "Все карты"

msgid "View all maps, regardless of size."
msgstr "Просмотр всех карт, независимо от размера."

msgid "Players Icon"
msgstr "Значок игроков"

msgid ""
"Indicates how many players total are in the scenario. Any positions not "
"occupied by humans will be occupied by computer players."
msgstr ""
"Обозначает количество игроков в данном сценарии. При отсутствии игроков-"
"людей их места занимает компьютер."

msgid ""
"Indicates whether the map\n"
"is small (36 x 36), medium\n"
"(72 x 72), large (108 x 108),\n"
"or extra large (144 x 144)."
msgstr ""
"Обозначает размер карты:\n"
"маленькая (36х36), средняя\n"
"(72х72), большая (108х108)\n"
"или огромная (144х144)."

msgid "Size Icon"
msgstr "Значок размера"

msgid ""
"Indicates whether the map is made for \"The Succession Wars\" or \"The Price "
"of Loyalty\" version of the game."
msgstr ""
"Указывает, создана ли карта для версии игры \"Война за престол\" или \"Цена "
"верности\"."

msgid "Map Type"
msgstr "Тип карты"

msgid "Selected Name"
msgstr "Название карты"

msgid "The name of the currently selected map."
msgstr "Название выбранной карты."

msgid "Selected Map Difficulty"
msgstr "Сложность игры"

msgid ""
"The map difficulty of the currently selected map.  The map difficulty is "
"determined by the scenario designer. More difficult maps might include more "
"or stronger enemies, fewer resources, or other special conditions making "
"things tougher for the human player."
msgstr ""
"Сложность выбранной карты. Этот параметр задаётся автором карты в редакторе. "
"Более сложные карты могут иметь больше (или более сильных) врагов, меньше "
"ресурсов или другие особые условия, осложняющие игру человеку."

msgid "Selected Description"
msgstr "Описание"

msgid "The description of the currently selected map."
msgstr "Расширенное описание выбранной карты."

msgid "Accept the choice made."
msgstr "Принять изменения."

msgid "Experimental Game Settings"
msgstr "Настройки игры"

msgid "one"
msgstr "1"

msgid "two"
msgstr "2"

msgid "off"
msgstr "выкл."

msgid "Music"
msgstr "Музыка"

msgid "Effects"
msgstr "Эффекты"

msgid "MIDI"
msgstr "MIDI"

msgid "MIDI Expansion"
msgstr "Расширение MIDI"

msgid "External"
msgstr "Внешний"

msgid "Music Type"
msgstr "Тип музыки"

msgid "Jump"
msgstr "Н"

msgid "Hero Speed"
msgstr "Скор. героев"

msgid "Don't Show"
msgstr "Скрыть"

msgid "Enemy Speed"
msgstr "Скор. врагов"

msgid "Scroll Speed"
msgstr "Скор. просмотра"

msgid "Evil"
msgstr "Злой"

msgid "Good"
msgstr "Добрый"

msgid "Interface Type"
msgstr "Интерфейс"

msgid "Hide"
msgstr "Скрыть"

msgid "Show"
msgstr "Показать"

msgid "Interface"
msgstr "Интерфейс"

msgid "Auto Resolve"
msgstr "Авто, с магией"

msgid "Auto, No Spells"
msgstr "Авто, без магии"

msgid "Battles"
msgstr "Битвы"

msgid "Manual"
msgstr "Вручную"

msgid "Toggle ambient music level."
msgstr "Уровень музыки."

msgid "Toggle foreground sounds level."
msgstr "Уровень звуков."

msgid "Change the type of music."
msgstr "Изменить тип музыки."

msgid "Change the speed at which your heroes move on the main screen."
msgstr ""
"Изменить скорость, с которой Ваши герои перемещаются на главном экране."

msgid ""
"Sets the speed that A.I. heroes move at.  You can also elect not to view A."
"I. movement at all."
msgstr ""
"Устанавливает скорость, с которой двигаются герои ИИ. Вы также можете не "
"просматривать движение ИИ вовсе."

msgid "Sets the speed at which you scroll the window."
msgstr "Устанавливает скорость прокрутки в окне."

msgid "Toggle the type of interface you want to use."
msgstr "Переключить тип интерфейса, который Вы хотите использовать."

msgid "Toggle interface visibility."
msgstr "Показать/скрыть интерфейс."

msgid "Toggle instant battle mode."
msgstr "Режим мгновенного боя."

msgid "Att."
msgstr "Атк."

msgid "Def."
msgstr "Защ."

msgid "Power"
msgstr "Сила магии"

msgid "Knowl"
msgstr "Знания"

msgid "1st"
msgstr "1-ый"

msgid "2nd"
msgstr "2-ый"

msgid "3rd"
msgstr "3-ий"

msgid "4th"
msgstr "4-ый"

msgid "5th"
msgstr "5-ый"

msgid "6th"
msgstr "6-ой"

msgid "Oracle: Player Rankings"
msgstr "Оракул: Рейтинг Игроков"

msgid "Thieves' Guild: Player Rankings"
msgstr "Гильдия Воров: Рейтинг Игроков"

msgid "Number of Towns:"
msgstr "Городов:"

msgid "Number of Castles:"
msgstr "Замков:"

msgid "Number of Heroes:"
msgstr "Героев:"

msgid "Gold in Treasury:"
msgstr "Золота в казне:"

msgid "Wood & Ore:"
msgstr "Дерево и руда:"

msgid "Gems, Cr, Slf & Mer:"
msgstr "Прочие ресурсы:"

msgid "Obelisks Found:"
msgstr "Найдено обелисков:"

msgid "Artifacts:"
msgstr "Артефакты:"

msgid "Total Army Strength:"
msgstr "Общая сила армии:"

msgid "Income:"
msgstr "Доход:"

msgid "Best Hero:"
msgstr "Лучший герой:"

msgid "Best Hero Stats:"
msgstr "Параметры героя:"

msgid "Personality:"
msgstr "Характер:"

msgid "Best Monster:"
msgstr "Лучший отряд:"

msgid "difficulty|Easy"
msgstr "Простая"

msgid "difficulty|Normal"
msgstr "Нормальная"

msgid "difficulty|Hard"
msgstr "Сложная"

msgid "difficulty|Expert"
msgstr "Эксперт"

msgid "difficulty|Impossible"
msgstr "Невозможная"

msgid "Map is loading..."
msgstr "Загрузка..."

msgid "and more..."
msgstr "и т.д."

msgid "Are you sure you want to restart this scenario?"
msgstr "Вы действительно хотите начать этот сценарий сначала?"

msgid "Restart"
msgstr "Начать сначала"

msgid "Campaign Scenario loading failure"
msgstr "Сбой загрузки сценария кампании"

msgid "Please make sure that campaign files are correct and present."
msgstr "Пожалуйста, убедитесь, что файлы кампании верны и присутствуют."

msgid "Project Coordination and Core Development"
msgstr "Координатор проекта и основной разработчик"

msgid "QA and Support"
msgstr "Контроль качества и поддержка"

msgid "Development"
msgstr "Разработчик"

msgid "Visit us at "
msgstr "Посетите нас"

msgid "Special Thanks to"
msgstr "Особая благодарность"

msgid "and many other contributors!"
msgstr "и многим другим участникам"

msgid "Original project before 0.7"
msgstr "Разработчик до 0.7"

msgid "Support us at"
msgstr "Поддержите нас"

msgid "Connect with us at"
msgstr "Присоединяйтесь к нам"

msgid "Need help with the game?"
msgstr "Вам нужна помощь по игре?"

msgid "and many-many other supporters!"
msgstr "и многим другим, кто поддерживает нас!"

msgid "Original Heroes of Might and Magic II team"
msgstr "Команда разработчиков New World Computing 1996 года"

msgid "Designed and Directed"
msgstr "Геймдизайнер"

msgid "Programming and Design"
msgstr "Программист и дизайнер"

msgid "Executive Producer"
msgstr "Исполнительный продюсер"

msgid "Producer"
msgstr "Продюсер"

msgid "Additional Design"
msgstr "Дополнительные дизайнеры"

msgid "Additional Programming"
msgstr "Дополнительные программисты"

msgid "Musical Production"
msgstr "Музыкальный продюсер"

msgid "Music and Sound Design"
msgstr "Композиторы и звукорежиссёры"

msgid "Vocalists"
msgstr "Вокалисты"

msgid "Art Director"
msgstr "Главный художник"

msgid "Assistant Art Director"
msgstr "Помощник главного художника"

msgid "Artists"
msgstr "Художники"

msgid "QA Manager"
msgstr "Менеджер по контролю качества"

msgid "QA"
msgstr "Контроль качества"

msgid "Writing"
msgstr "Главный сценарист"

msgid "Manual and Helpfile"
msgstr "Помощь и справка"

msgid "Scenarios"
msgstr "Разработка карт"

msgid "Unknown Hero"
msgstr "Неизвестный герой"

msgid "Your Name"
msgstr "Ваше имя"

msgid "Campaign"
msgstr "Кампания"

msgid "View High Scores for Campaigns."
msgstr "Посмотреть очки рейтинга за кампании."

msgid ""
"Invalid file game type. Please ensure that you are running the latest type "
"of save files."
msgstr ""
"Неподдерживаемый тип файла. Пожалуйста, убедитесь, что Вы используете "
"последнюю версию файлов."

msgid "Warning"
msgstr "Внимание"

msgid ""
"This file is saved in the \"The Price of Loyalty\" version.\n"
"Some items may be unavailable."
msgstr ""
"Этот файл сохранен в версии \"Цена верности\".\n"
"Некоторые возможности игры будут недоступны."

msgid "Usupported save format: "
msgstr "Неподдерживаемый формат сохранения: "

msgid "Current game version: "
msgstr "Текущая версия игры: "

msgid "Last supported version: "
msgstr "Последняя поддерживаемая версия: "

msgid "This saved game is localized to '"
msgstr "Эта сохранённая игра локализована на '"

msgid "' language, but the current language of the game is '"
msgstr "' языке, но текущий язык игры - "

msgid "Hot Seat"
msgstr "За одним компьютером"

msgid ""
"Play a Hot Seat game, where 2 to 4 players play around the same computer, "
"switching into the 'Hot Seat' when it is their turn."
msgstr "Позволяет нескольким игрокам играть за одним компьютером."

msgid "Cancel back to the main menu."
msgstr "Вернуться в главное меню."

msgid "A single player game playing out a single map."
msgstr "Одиночная игра на одиночной карте."

msgid "Standard Game"
msgstr "Стандартная игра"

msgid "A single player game playing through a series of maps."
msgstr "Одиночная игра на серии карт."

msgid "Campaign Game"
msgstr "Кампания"

msgid ""
"A multi-player game, with several human players completing against each "
"other on a single map."
msgstr "Сетевая игра с несколькими игроками-людьми на одиночной карте."

msgid "Multi-Player Game"
msgstr "Сетевая игра"

msgid "fheroes2 Resurrection Team presents"
msgstr "Команда fheroes2 Resurrection представляет"

msgid "Greetings!"
msgstr "Добро пожаловать!"

msgid ""
"Welcome to Free Heroes of Might and Magic II! Before starting the game "
"please choose game resolution."
msgstr ""
"Добро пожаловать в Free Heroes of Might and Magic II! Перед началом игры, "
"пожалуйста, выберите разрешение экрана."

msgid "Please Remember"
msgstr "Запомните"

msgid "You can always change game resolution by clicking on the "
msgstr "Вы всегда можете изменить разрешение экрана, нажав на "

msgid "door"
msgstr "дверь"

msgid ""
" on the left side of main menu.\n"
"\n"
"To switch between windowed and full screen modes\n"
"press "
msgstr ""
" на левой стороне основного меню.\n"
"\n"
"Для переключения между оконным и полноэкранным режимом\n"
"нажмите клавишу "

msgid "F4"
msgstr "F4"

msgid ""
" key on the keyboard.\n"
"\n"
"Enjoy the game!"
msgstr ""
" на клавиатуре.\n"
"\n"
"Наслаждайтесь игрой!"

msgid "Quit Heroes of Might and Magic and return to the operating system."
msgstr "Завершить игру Heroes of Might and Magic."

msgid "Credits"
msgstr "Авторы"

msgid "View the credits screen."
msgstr "Просмотр окна авторов."

msgid "High Scores"
msgstr "Рейтинги"

msgid "View the high scores screen."
msgstr "Просмотр лучших результатов."

msgid "Change language, resolution and settings of the game."
msgstr "Сменить язык, разрешение и настройки игры."

msgid "Game Settings"
msgstr "Настройки игры"

msgid ""
"Either Roland's or Archibald's campaign from the original Heroes of Might "
"and Magic II."
msgstr "Кампании Роланда и Арчибальда из оригинальных Героев Меча и Магии II."

msgid "Original Campaign"
msgstr "Старая кампания"

msgid "Expansion Campaign"
msgstr "Новая кампания"

msgid "One of the four new campaigns from the Price of Loyalty expansion set."
msgstr "Одна из четырёх новых кампаний из набора дополнений \"Цена верности\"."

msgid "Host"
msgstr "Хост"

msgid ""
"The host sets up the game options. There can only be one host per network "
"game."
msgstr ""
"Хост задаёт параметры игры. В одной сетевой игре может участвовать только "
"один хост."

msgid "Guest"
msgstr "Гость"

msgid ""
"The guest waits for the host to set up the game, then is automatically added "
"in. There can be multiple guests for TCP/IP games."
msgstr ""
"Гость ждёт пока хост настроит игру, а затем автоматически присоединится к "
"ней. Для игр по протоколу TCP/IP может быть несколько гостей."

msgid "Battle Only"
msgstr "Дуэль"

msgid "Setup and play a battle without loading any map."
msgstr "Настройте и играйте в битву без загрузки карты."

msgid "2 Players"
msgstr "2 игрока"

msgid ""
"Play with 2 human players, and optionally, up to 4 additional computer "
"players."
msgstr "2 игрока, остальными управляет компьютер."

msgid "3 Players"
msgstr "3 игрока"

msgid ""
"Play with 3 human players, and optionally, up to 3 additional computer "
"players."
msgstr "3 игрока, остальными управляет компьютер."

msgid "4 Players"
msgstr "4 игрока"

msgid ""
"Play with 4 human players, and optionally, up to 2 additional computer "
"players."
msgstr "4 игрока, остальными управляет компьютер."

msgid "5 Players"
msgstr "5 игроков"

msgid ""
"Play with 5 human players, and optionally, up to 1 additional computer "
"player."
msgstr "5 игроков и 1 компьютер."

msgid "6 Players"
msgstr "6 игроков"

msgid "Play with 6 human players."
msgstr "Все игроки - люди."

msgid "Dragon city has fallen!  You are now the Master of the Dragons."
msgstr "Город драконов пал! Теперь Вы повелитель драконов."

msgid ""
"You captured %{name}!\n"
"You are victorious."
msgstr ""
"Вы захватили %{name}!\n"
"Победа за вами."

msgid ""
"You have captured the enemy hero %{name}!\n"
"Your quest is complete."
msgstr ""
"Вы захватили вражеского героя %{name}!\n"
"Ваше задание выполнено."

msgid ""
"You have found the %{name}.\n"
"Your quest is complete."
msgstr ""
"Вы нашли %{name}.\n"
"Ваше задание выполнено."

msgid "Ultimate Artifact"
msgstr "Великий артефакт"

msgid ""
"The enemy is beaten.\n"
"Your side has triumphed!"
msgstr ""
"Враг повержен.\n"
"Вы празднуете победу!"

msgid ""
"You have built up over %{count} gold in your treasury.\n"
"All enemies bow before your wealth and power."
msgstr ""
"В вашей сокровищнице накопилось более %{count} золота.\n"
"Ваши враги преклоняются перед Вашим богатством и могуществом."

msgid ""
"The enemy has captured %{name}!\n"
"They are triumphant."
msgstr ""
"Враг захватил %{name}!\n"
"Вы проиграли."

msgid ""
"The enemy has captured the hero %{name}!\n"
"Your quest is a failure."
msgstr ""
"Враг захватил героя %{name}!\n"
"Ваше задание провалено."

msgid ""
"The enemy has found the %{name}.\n"
"Your quest is a failure."
msgstr ""
"Враг нашёл %{name}.\n"
"Ваше задание провалено."

msgid ""
"The enemy has built up over %{count} gold in his treasury.\n"
"You must bow done in defeat before his wealth and power."
msgstr ""
"В сокровищнице врага накопилось более %{count} золота.\n"
"Вы вынуждены преклониться перед его богатством и могуществом."

msgid "You have been eliminated from the game!!!"
msgstr "Вы были исключены из игры!"

msgid ""
"You have lost the hero %{name}.\n"
"Your quest is over."
msgstr ""
"Вы потеряли героя %{name}.\n"
"Ваше приключение окончено."

msgid ""
"You have failed to complete your quest in time.\n"
"All is lost."
msgstr ""
"Вы не справились с заданием за отведённое время.\n"
"Всё кончено."

msgid "Defeat all enemy heroes and capture all enemy towns and castles."
msgstr ""
"Победите всех вражеских героев и захватите все вражеские города и замки."

msgid "Run out of time. (Fail to win by a certain point.)"
msgstr "Не успеть вовремя."

msgid "Capture the castle '%{name}'."
msgstr "Захватить замок '%{name}'."

msgid "Capture the town '%{name}'."
msgstr "Захватить город '%{name}'."

msgid "Defeat the hero '%{name}'."
msgstr "Победить героя '%{name}'."

msgid "Find the ultimate artifact."
msgstr "Найти великий артефакт."

msgid "Find the '%{name}' artifact."
msgstr "Найти артефакт '${name}'."

msgid "Accumulate %{count} gold."
msgstr "Накопить %{count} золота."

msgid ""
", or you may win by defeating all enemy heroes and capturing all enemy towns "
"and castles."
msgstr ""
", также Вы выигрываете если победите всех героев или захватите все города "
"противника."

msgid "Lose the castle '%{name}'."
msgstr "Потерять замок '%{name}'."

msgid "Lose the town '%{name}'."
msgstr "Потерять город '%{name}'."

msgid "Lose the hero: %{name}."
msgstr "Потерять героя по имени %{name}."

msgid "Fail to win by the end of month %{month}, week %{week}, day %{day}."
msgstr ""
"Не успеть победить до указанной даты: месяц %{month}, неделя %{week}, день "
"%{day}."

msgid "%{color} player has been vanquished!"
msgstr "%{color} игрок побеждён!"

msgid "Do you wish to continue the game?"
msgstr "Вы хотите продолжить игру?"

msgid "Scenario:"
msgstr "Сценарий:"

msgid "Game Difficulty:"
msgstr "Сложность игры:"

msgid "Opponents:"
msgstr "Оппоненты:"

msgid "Class:"
msgstr "Класс:"

msgid "Rating %{rating}%"
msgstr "Рейтинг %{rating}%"

msgid "Click here to select which scenario to play."
msgstr "Нажмите сюда чтобы выбрать сценарий."

msgid "Scenario"
msgstr "Сценарий"

msgid "Game Difficulty"
msgstr "Сложность игры"

msgid ""
"This lets you change the starting difficulty at which you will play. Higher "
"difficulty levels start you of with fewer resources, and at the higher "
"settings, give extra resources to the computer."
msgstr ""
"Эта опция позволяет устанавливать стартовый уровень сложности игры. Чем выше "
"уровень сложности, тем с меньшим количеством ресурсов Вы начнёте игру, и тем "
"больше ресурсов получают Ваши компьютерные противники."

msgid "Difficulty Rating"
msgstr "Рейтинг"

msgid ""
"The difficulty rating reflects a combination of various settings for your "
"game. This number will be applied to your final score."
msgstr ""
"Рейтинг отражает сочетание различных игровых установок. Он используется при "
"расчёте конечного результата достигнутого игроком."

msgid "Click to accept these settings and start a new game."
msgstr "Подтверждает заданные установки и начинает новую игру."

msgid "Click to return to the main menu."
msgstr "Нажмите для возврата в главное меню."

msgid "No maps available!"
msgstr "Нет доступных карт!"

msgid "Astrologers proclaim the Month of the %{name}."
msgstr "Астрологи объявили Месяц %{name}."

msgid "Astrologers proclaim the Week of the %{name}."
msgstr "Астрологи объявили Неделю %{name}."

msgid "After regular growth, the population of %{monster} is doubled!"
msgstr "После обычного роста, %{monster} удваивает свою популяцию!"

msgid ""
"After regular growth, the population of %{monster} increases by %{count} "
"percent!"
msgid_plural ""
"After regular growth, the population of %{monster} increases by %{count} "
"percent!"
msgstr[0] ""
"После обычного роста, популяция %{monter} увеличивается на %{count} процент!"
msgstr[1] ""
"После обычного роста, популяция %{monter} увеличивается на %{count} процента!"
msgstr[2] ""
"После обычного роста, популяция %{monter} увеличивается на %{count} "
"процентов!"

<<<<<<< HEAD
msgid "%{monster} growth +%{count}."
msgstr "популяция %{monster} увеличивается на %{count}."
=======
msgid "%{monster} population increases by +%{count}."
msgstr "%{monster}: популяция увеличивается на %{count}."
>>>>>>> d4da383e

msgid " All populations are halved."
msgstr " Всё население уменьшилось вдвое."

msgid " All dwellings increase population."
msgstr " Население всех жилищ возросло."

msgid ""
"%{color} player, this is your last day to capture a town, or you will be "
"banished from this land."
msgstr ""
"%{color} игрок, у Вас остался последний день, чтобы захватить город, иначе "
"Вы будете изгнаны из этих земель."

msgid ""
"%{color} player, you only have %{day} days left to capture a town, or you "
"will be banished from this land."
msgstr ""
"%{сolor} игрок, у Вас осталось %{day} суток, чтобы захватить город, иначе Вы "
"будете изгнаны из этих земель."

msgid "%{color} player's turn."
msgstr "Ход игрока: %{color}"

msgid ""
"%{color} player, you have lost your last town. If you do not conquer another "
"town in next week, you will be eliminated."
msgstr ""
"%{color} игрок, Вы потеряли последний город. Если Вы не захватите какой-либо "
"город в течение 7 дней, то потерпите поражение."

msgid ""
"%{color} player, your heroes abandon you, and you are banished from this "
"land."
msgstr ""
"%{color} игрок, Ваши герои отвернулись от Вас, а Вы изгоняетесь из этих "
"земель."

msgid "Next Hero"
msgstr "Следующий герой"

msgid "Select the next Hero."
msgstr "Выбрать следующего героя."

msgid "Continue Movement"
msgstr "Продолжить движение"

msgid "Continue the Hero's movement along the current path."
msgstr "Продолжить движение по намеченному пути."

msgid "Kingdom Summary"
msgstr "Обзор королевства"

msgid "View a Summary of your Kingdom."
msgstr "Осмотреть Ваши владения."

msgid "Cast an adventure spell."
msgstr "Произнести заклинание приключения."

msgid "End Turn"
msgstr "Окончить ход"

msgid "End your turn and left the computer take its turn."
msgstr "Окончить ход и передать управление следующему игроку."

msgid "Adventure Options"
msgstr "Игровые действия"

msgid "Bring up the adventure options menu."
msgstr "Открыть окно доступных игровых действий."

msgid ""
"Bring up the file options menu, allowing you to load, save, start a new game "
"or quit."
msgstr ""
"Открывает меню, где Вы можете загрузить, сохранить, начать новую игру или "
"выйти из нее."

msgid "File Options"
msgstr "Настройки файла карты"

msgid "Bring up the system options menu, allowing you to customize your game."
msgstr "Открывает окно системных настроек, позволяющих настроить игру."

msgid ""
"One or more heroes may still move, are you sure you want to end your turn?"
msgstr ""
"Некоторые Ваши герои ещё могут ходить.\n"
"Вы действительно хотите закончить ход?"

msgid "Are you sure you want to quit?"
msgstr "Вы уверены, что хотите выйти?"

msgid "Are you sure you want to restart? (Your current game will be lost.)"
msgstr "Вы действительно хотите начать сначала? (Текущая игра будет потеряна.)"

msgid "Are you sure you want to overwrite the save with this name?"
msgstr "Вы хотите перезаписать файл игры?"

msgid "Game saved successfully."
msgstr "Игра успешно сохранена."

msgid "There was an issue during saving."
msgstr "Возникла проблема при сохранении."

msgid ""
"Are you sure you want to load a new game? (Your current game will be lost.)"
msgstr ""
"Вы действительно хотите загрузить новую игру? (Текущая игра будет потеряна.)"

msgid "Try looking on land!!!"
msgstr "Попробуйте поискать на земле!!!"

msgid ""
"After spending many hours digging here, you have uncovered the %{artifact}."
msgstr ""
"После множества часов, потраченных на раскопки, Вы обнаружили %{artifact}."

msgid "Congratulations!"
msgstr "Поздравляем!"

msgid "Nothing here. Where could it be?"
msgstr "Здесь ничего. Где бы это могло быть?"

msgid "Try searching on clear ground."
msgstr "Попробуйте копать на нормальной земле."

msgid "Digging for artifacts requires a whole day, try again tomorrow."
msgstr "Раскопки артефакта занимают целый день. Попробуйте завтра."

msgid "A miniature view of the known world. Left click to move viewing area."
msgstr ""
"Мини-карта изученного мира. Нажатием левой кнопки можно управлять просмотром."

msgid "World Map"
msgstr "Карта мира"

msgid "Month: %{month} Week: %{week}"
msgstr "Месяц: %{month} Неделя: %{week}"

msgid "Day: %{day}"
msgstr "День: %{day}"

msgid ""
"You find a small\n"
"quantity of %{resource}."
msgstr ""
"Вы нашли немного\n"
"%{resource}."

msgid "Status Window"
msgstr "Окно статуса"

msgid ""
"This window provides information on the status of your hero or kingdom, and "
"shows the date."
msgstr ""
"Это окно сообщает информацию о состоянии Вашего героя или королевства, а "
"также показывает календарь."

msgid ""
"This window provides information on the status of your hero or kingdom, and "
"shows the date. Left click here to cycle through these windows."
msgstr ""
"Это окно сообщает информацию о состоянии Вашего героя или королевства, а "
"также показывает календарь. Щёлкните мышью, чтобы просмотреть всю доступную "
"информацию."

msgid "Necroman"
msgstr "Некромант"

msgid ""
"This lets you change player starting positions and colors. A particular "
"color will always start in a particular location. Some positions may only be "
"played by a computer player or only by a human player."
msgstr ""
"Эта опция позволяет Вам задать цвет игрока и его стартовую позицию. Каждому "
"цвету соответствует определённая стартовая позиция. Некоторые цвета жёстко "
"закреплены либо за компьютерными, либо за живыми игроками."

msgid ""
"This lets you change the class of a player. Classes are not always "
"changeable. Depending on the scenario, a player may receive additional towns "
"and/or heroes not of their primary alignment."
msgstr ""
"Эта опция позволяет Вам задавать класс игрока. Классы не всегда можно "
"изменять. В зависимости от сценария игрок может получать дополнительные "
"города и/или героев, направленность которых изначально не совпадает с "
"направленностью игрока."

msgid "%{color} player"
msgstr "%{color} игрок"

msgid "View %{skill} Info"
msgstr "Информация о навыке %{skill}"

msgid "English"
msgstr "Английский"

msgid "French"
msgstr "Французский"

msgid "Polish"
msgstr "Польский"

msgid "German"
msgstr "Немецкий"

msgid "Russian"
msgstr "Русский"

msgid "Italian"
msgstr "Итальянский"

msgid "Czech"
msgstr "Чешский"

msgid ", FPS: "
msgstr ", FPS: "

msgid "%{object} robber"
msgstr "%{object} грабителя"

msgid "%{object} raided"
msgstr "%{object} рейд"

msgid "Ector"
msgstr "Эктор"

msgid "Gwenneth"
msgstr "Гвинет"

msgid "Lord Kilburn"
msgstr "Лорд Килбурн"

msgid "Sir Gallant"
msgstr "Сэр Галант"

msgid "Tyro"
msgstr "Тиро"

msgid "Ambrose"
msgstr "Амброс"

msgid "Dimitry"
msgstr "Димитрий"

msgid "Maximus"
msgstr "Максимус"

msgid "Ruby"
msgstr "Руби"

msgid "Crag Hack"
msgstr "Крэг Хэк"

msgid "Fineous"
msgstr "Финеус"

msgid "Jezebel"
msgstr "Изабэль"

msgid "Jojosh"
msgstr "Йойош"

msgid "Thundax"
msgstr "Тандакс"

msgid "Atlas"
msgstr "Атлас"

msgid "Ergon"
msgstr "Эргон"

msgid "Jaclyn"
msgstr "Жаклин"

msgid "Tsabu"
msgstr "Тсабу"

msgid "Astra"
msgstr "Астра"

msgid "Gem"
msgstr "Джэм"

msgid "Natasha"
msgstr "Наташа"

msgid "Rebecca"
msgstr "Ребекка"

msgid "Troyan"
msgstr "Троян"

msgid "Vatawna"
msgstr "Ватавна"

msgid "Ariel"
msgstr "Ариэль"

msgid "Carlawn"
msgstr "Карлан"

msgid "Luna"
msgstr "Луна"

msgid "Arie"
msgstr "Эйри"

msgid "Barok"
msgstr "Барок"

msgid "Crodo"
msgstr "Кродо"

msgid "Kastore"
msgstr "Кастор"

msgid "Vesper"
msgstr "Веспер"

msgid "Agar"
msgstr "Агар"

msgid "Falagar"
msgstr "Фалагар"

msgid "Wrathmont"
msgstr "Ратмонт"

msgid "Dawn"
msgstr "Дан"

msgid "Flint"
msgstr "Флинт"

msgid "Halon"
msgstr "Хейлон"

msgid "Myra"
msgstr "Мира"

msgid "Myrini"
msgstr "Мирини"

msgid "Wilfrey"
msgstr "Уилфри"

msgid "Mandigal"
msgstr "Мандигал"

msgid "Sarakin"
msgstr "Саракин"

msgid "Charity"
msgstr "Чэрити"

msgid "Darlana"
msgstr "Дарлана"

msgid "Ranloo"
msgstr "Рэнлу"

msgid "Rialdo"
msgstr "Риальдо"

msgid "Zam"
msgstr "Зам"

msgid "Zom"
msgstr "Зом"

msgid "Celia"
msgstr "Целия"

msgid "Roxana"
msgstr "Роксана"

msgid "Sandro"
msgstr "Сандро"

msgid "Archibald"
msgstr "Арчибальд"

msgid "Lord Corlagon"
msgstr "Лорд Корлагон"

msgid "Lord Halton"
msgstr "Лорд Халтон"

msgid "Roland"
msgstr "Роланд"

msgid "Sister Eliza"
msgstr "Сестра Элиза"

msgid "Brother Brax"
msgstr "Брат Бракс"

msgid "Dainwin"
msgstr "Дейнвин"

msgid "Joseph"
msgstr "Джозеф"

msgid "Mog"
msgstr "Моуг"

msgid "Solmyr"
msgstr "Сольмир"

msgid "Ceallach"
msgstr "Каллах"

msgid "Drakonia"
msgstr "Дракония"

msgid "Elderian"
msgstr "Элдериан"

msgid "Gallavant"
msgstr "Галавант"

msgid "Jarkonas"
msgstr "Джарконас"

msgid "Martine"
msgstr "Мартина"

msgid "You cannot pick up this artifact, you already have a full load!"
msgstr "Вы не можете забрать этот артефакт, у Вас нет свободного места!"

msgid "To cast spells, you must first buy a spell book for %{gold} gold."
msgstr ""
"Чтобы Вас пропустили в гильдию магов, Вы должны купить книгу заклинаний за "
"%{gold} золотых."

msgid "Unfortunately, you seem to be a little short of cash at the moment."
msgstr "К сожалению, у Вас не хватает денег."

msgid "Do you wish to buy one?"
msgstr "Желаете купить?"

msgid "%{count} / day"
msgstr "%{count} / день"

msgid "You are unable to recruit at this time, your ranks are full."
msgstr "Для этого отряда нет места."

msgid "A whirlpool engulfs your ship."
msgstr "Ваш корабль засосало в водоворот."

msgid "Some of your army has fallen overboard."
msgstr "Часть Вашей армии смыло за борт."

msgid "Insulted by your refusal of their offer, the monsters attack!"
msgstr "Оскорблённые Вашим отказом, они напали на Вас!"

msgid ""
"The %{monster}, awed by the power of your forces, begin to scatter.\n"
"Do you wish to pursue and engage them?"
msgstr ""
"%{monster}, страшась мощи Вашего воинства, бросились врассыпную.\n"
"Изволите преследовать их и заставить драться?"

msgid "Ransacking an enemy camp, you discover a hidden cache of treasures."
msgstr "Обыскав вражеский лагерь, Вы находите спрятанный клад."

msgid ""
"The keeper of the mill announces:\n"
"\"Milord, I have been working very hard to provide you with these resources, "
"come back next week for more.\""
msgstr ""
"Мельник обращается к Вам со словами:\n"
"\"Милорд, я трудился в поте лица и прошу вас принять эти ресурсы. Приходите "
"на следующей неделе и получите ещё.\""

msgid ""
"The keeper of the mill announces:\n"
"\"Milord, I am sorry, there are no resources currently available. Please try "
"again next week.\""
msgstr ""
"Мельник обращается к Вам со словами:\n"
"\"Сожалею, милорд, но сегодня у меня нет ресурсов. Приходите на следующей "
"неделе.\""

msgid ""
"The keeper of the mill announces:\n"
"\"Milord, I have been working very hard to provide you with this gold, come "
"back next week for more.\""
msgstr ""
"Мельник обращается к Вам со словами:\n"
"\"Милорд, я трудился в поте лица и прошу вас принять это золото. Приходите "
"на следующей неделе и получите ещё.\""

msgid ""
"The keeper of the mill announces:\n"
"\"Milord, I am sorry, there is no gold currently available. Please try again "
"next week.\""
msgstr ""
"Мельник обращается к Вам со словами:\n"
"\"Сожалею, милорд, но сегодня золота у меня нет. Приходите на следующей "
"неделе.\""

msgid ""
"You've found an abandoned lean-to.\n"
"Poking about, you discover some resources hidden nearby."
msgstr ""
"Вы нашли заброшенный навес.\n"
"Немного поискав, Вы обнаружили припрятанные рядом ресурсы."

msgid "The lean-to is long abandoned. There is nothing of value here."
msgstr "Навес давно заброшен. Здесь нет ничего ценного."

msgid ""
"You catch a leprechaun foolishly sleeping amidst a cluster of magic "
"mushrooms.\n"
"In exchange for his freedom, he guides you to a small pot filled with "
"precious things."
msgstr ""
"Вы поймали лепрекона, так беспечно заснувшего под шляпкой волшебного гриба.\n"
"В обмен на свою свободу он рассказал Вам, где лежит горшочек с "
"драгоценностями."

msgid ""
"You've found a magic garden, the kind of place that leprechauns and faeries "
"like to cavort in, but there is no one here today.\n"
"Perhaps you should try again next week."
msgstr ""
"Вы забрели в волшебный сад. Здесь, обычно, так обожают резвиться лепреконы с "
"феями. Но сегодня здесь никого."

msgid "You come upon the remains of an unfortunate adventurer."
msgstr "Вы обнаружили останки какого-то несчастного путника."

msgid "Treasure"
msgstr "Сокровище"

msgid "Searching through the tattered clothing, you find the %{artifact}."
msgstr "Покопавшись среди лохмотьев, Вы нашли %{artifact}."

msgid "Searching through the tattered clothing, you find nothing."
msgstr "Покопавшись среди лохмотьев, Вы ничего не нашли."

msgid ""
"You come across an old wagon left by a trader who didn't quite make it to "
"safe terrain."
msgstr ""
"Вы наткнулись на брошенную торговую повозку, которая не добралась до "
"безопасной местности."

msgid "Unfortunately, others have found it first, and the wagon is empty."
msgstr "К несчастью, кто-то здесь уже побывал, и в повозке ничего нет."

msgid "Searching inside, you find the %{artifact}."
msgstr "Покопавшись внутри, Вы нашли %{artifact}."

msgid "Inside, you find some of the wagon's cargo still intact."
msgstr "Внутри часть груза оказалась нетронутой."

msgid "You search through the flotsam, and find some wood and some gold."
msgstr "Вы исследовали плавающие обломки и нашли немного древесины и золота."

msgid "You search through the flotsam, and find some wood."
msgstr "Вы исследовали плавающие обломки и нашли немного древесины."

msgid "You search through the flotsam, but find nothing."
msgstr "Вы исследовали плавающие обломки и ничего не нашли."

msgid "Shrine of the 1st Circle"
msgstr "Святилище 1-го круга"

msgid ""
"You come across a small shrine attended by a group of novice acolytes.\n"
"In exchange for your protection, they agree to teach you a simple spell - "
"'%{spell}'."
msgstr ""
"Вы набрели на маленькое святилище, где служат молодые братья веры.\n"
"В обмен на защиту они согласились научить Вас простому заклинанию - "
"'%{spell}'."

msgid "Shrine of the 2nd Circle"
msgstr "Святилище 2-го круга"

msgid ""
"You come across an ornate shrine attended by a group of rotund friars.\n"
"In exchange for your protection, they agree to teach you a spell - "
"'%{spell}'."
msgstr ""
"Вы набрели на богато расписанное святилище, где служат достойные братья "
"веры.\n"
"В обмен на защиту они согласились научить Вас заклинанию - '%{spell}'."

msgid "Shrine of the 3rd Circle"
msgstr "Святилище 3-го круга"

msgid ""
"You come across a lavish shrine attended by a group of high priests.\n"
"In exchange for your protection, they agree to teach you a sophisticated "
"spell - '%{spell}'."
msgstr ""
"Вы набрели на роскошное святилище, где служат верховные жрецы.\n"
"В обмен на защиту они согласились научить Вас премудрому заклинанию - "
"'%{spell}'."

msgid ""
"\n"
"Unfortunately, you have no Magic Book to record the spell with."
msgstr ""
"\n"
"К сожалению, у Вас нет волшебной книги, чтобы записать заклинание в неё."

msgid ""
"\n"
"Unfortunately, you do not have the wisdom to understand the spell, and you "
"are unable to learn it."
msgstr ""
"\n"
"К сожалению, у Вас недостаточно мудрости, чтобы понять заклинание, и Вы не в "
"состоянии его изучить."

msgid ""
"\n"
"Unfortunately, you already have knowledge of this spell, so there is nothing "
"more for them to teach you."
msgstr ""
"\n"
"К сожалению, Вам уже знакомо данное заклинание, так что им больше нечему Вас "
"учить."

msgid ""
"You approach the hut and observe a witch inside studying an ancient tome on "
"%{skill}.\n"
" \n"
msgstr ""
"Подойдя к хижине и заглянув в окно, Вы увидели ведьму, склонившуюся над "
"древней книгой под названием %{skill}.\n"
" \n"

msgid ""
"As you approach, she turns and focuses her one glass eye on you.\n"
"\"You already know everything you deserve to learn!\" the witch screeches. "
"\"NOW GET OUT OF MY HOUSE!\""
msgstr ""
"Когда Вы подходите, ведьма поворачивается и смотрит на Вас своим стеклянным "
"глазом.\n"
"\"Ты уже знаешь всё, что тебе положено знать!\" говорит она. \"А ТЕПЕРЬ ВОН "
"ИЗ МОЕГО ДОМА!\""

msgid ""
"As you approach, she turns and speaks.\n"
"\"You already know that which I would teach you. I can help you no further.\""
msgstr ""
"Когда Вы подходите к хижине, ведьма поворачивается и говорит.\n"
"\"Ты уже знаешь то, что знаю я. Больше ничем помочь не могу.\""

msgid ""
"An ancient and immortal witch living in a hut with bird's legs for stilts "
"teaches you %{skill} for her own inscrutable purposes."
msgstr ""
"Дряхлая, но бессмертная ведьма, живущая в этой избушке на курьих ножках, по "
"каким-то непонятным соображениям решила, что %{skill} Вам пригодится."

msgid "As you drink the sweet water, you gain luck for your next battle."
msgstr "Выпив свежей воды Вы получаете бонус удачи в следующем бою."

msgid "You drink from the enchanted fountain, but nothing happens."
msgstr "Вы пьете из фонтана, но ничего не происходит."

msgid ""
"Upon entering the mystical faerie ring, your army gains luck for its next "
"battle."
msgstr ""
"Ваше войско вступает в кольцо фей, чары которого принесут Вам удачу в "
"грядущем сражении."

msgid "You enter the faerie ring, but nothing happens."
msgstr "Вы посетили кольцо фей, но ничего не произошло."

msgid ""
"You've found an ancient and weathered stone idol.\n"
"It is supposed to grant luck to visitors, but since the stars are already "
"smiling upon you, it does nothing."
msgstr ""
"Вы нашли древнего идола. Говорят, он приносит удачу тем, кто его навещает, "
"но поскольку звезды и так покровительствуют Вам, идол ничего нового Вам не "
"дал."

msgid ""
"You've found an ancient and weathered stone idol.\n"
"Kissing it is supposed to be lucky, so you do. The stone is very cold to the "
"touch."
msgstr ""
"Вы нашли древнего идола.\n"
"Говорят, если его поцеловать, то это принесёт удачу - Вы так и поступили. "
"Камень оказался очень холоден для губ."

msgid "The mermaids silently entice you to return later and be blessed again."
msgstr ""
"Русалки молчаливо дали Вам понять, чтобы Вы приходили в другой раз, тогда "
"они благословят Вас."

msgid ""
"The magical, soothing beauty of the Mermaids reaches you and your crew.\n"
"Just for a moment, you forget your worries and bask in the beauty of the "
"moment.\n"
"The mermaids charms bless you with increased luck for your next combat."
msgstr ""
"Неземная красота русалок очаровала Вас и Вашу команду.\n"
"На какой-то миг Вы позабыли о Ваших проблемах и насладились этим мгновением "
"красоты.\n"
"Чары русалок благословили Вас на удачу в следующем бою."

msgid ""
"You come upon the pyramid of a great and ancient king.\n"
"You are tempted to search it for treasure, but all the old stories warn of "
"fearful curses and undead guardians.\n"
"Will you search?"
msgstr ""
"Вы нашли пирамиду древнего великого царя.\n"
"Искушение поискать в ней сокровища велико, но Вы слышали все эти сказки об "
"ужасных проклятиях и неупокоенных стражах.\n"
"Хотите обыскать пирамиду?"

msgid ""
"Upon defeating the monsters, you decipher an ancient glyph on the wall, "
"telling the secret of the spell - '"
msgstr ""
"Одолев чудовищ, Вы расшифровали иероглифы на стене, содержащие секрет "
"заклинания - '"

msgid "Unfortunately, you have no Magic Book to record the spell with."
msgstr "К сожалению Вы не имеете волшебной книги чтобы записать заклинание."

msgid ""
"Unfortunately, you do not have the wisdom to understand the spell, and you "
"are unable to learn it."
msgstr ""
"К сожалению, Вам не хватает мудрости чтобы понять и выучить заклинание."

msgid ""
"You come upon the pyramid of a great and ancient king.\n"
"Routine exploration reveals that the pyramid is completely empty."
msgstr ""
"Изучив внутренние помещения пирамиды, Вы понимаете, что здесь ничего нет."

msgid ""
"A drink at the well is supposed to restore your spell points, but you are "
"already at maximum."
msgstr ""
"Глоток из колодца обычно восстанавливает магическую энергию, но сейчас она у "
"Вас и так на пределе."

msgid "A second drink at the well in one day will not help you."
msgstr "Второй глоток за день Вам не поможет."

msgid "A drink from the well has restored your spell points to maximum."
msgstr "Глоток из колодца полностью восстановил Вашу магическую энергию."

msgid ""
"\"I'm sorry sir,\" The leader of the soldiers says, \"but you already know "
"everything we have to teach.\""
msgstr ""
"\"Простите, милорд\" - сказал предводитель воинов, - \"но Вы уже знаете всё, "
"чему мы способны научить.\""

msgid "The soldiers living in the fort teach you a few new defensive tricks."
msgstr "Воины, живущие в этом форте, научили Вас паре новых защитных приёмов."

msgid ""
"You've come upon a mercenary camp practicing their tactics. \"You're too "
"advanced for us,\" the mercenary captain says. \"We can teach nothing more.\""
msgstr ""
"Вы пришли в лагерь наёмников, где воины оттачивают тактику. \"Для нас Вы "
"слишком умелый боец,\" - сказал капитан наёмников. - \"Больше мы ничему "
"научить Вас не можем.\""

msgid ""
"You've come upon a mercenary camp practicing their tactics. The mercenaries "
"welcome you and your troops and invite you to train with them."
msgstr ""
"Вы пришли в лагерь наёмников, отрабатывающих свою тактику. Наёмники "
"поприветствовали Вас и пригласили позаниматься вместе с ними."

msgid "\"Go 'way!\", the witch doctor barks, \"you know all I know.\""
msgstr "\"Убирайся!\" - рявкнула ведьма, \"ты и так знаешь все, что знаю я.\""

msgid ""
"An Orcish witch doctor living in the hut deepens your knowledge of magic by "
"showing you how to cast stones, read portents, and decipher the intricacies "
"of chicken entrails."
msgstr ""
"Орочья ведьма, живущая в этой хижине, углубила Ваши познания в магии, "
"показав, как гадать на камнях, читать знамения и извлекать сущность бытия из "
"хитросплетения цыплячьих потрохов."

msgid ""
"You've found a group of Druids worshipping at one of their strange stone "
"edifices. Silently, the Druids turn you away, indicating they have nothing "
"new to teach you."
msgstr ""
"Вы застали группу друидов за обрядом в одном из их диковинных каменных "
"сооружений. Друиды, не нарушая безмолвия, показали жестами, что им больше "
"нечему Вас учить."

msgid ""
"You've found a group of Druids worshipping at one of their strange stone "
"edifices. Silently, they teach you new ways to cast spells."
msgstr ""
"Вы застали группу друидов за обрядом в одном из их диковинных каменных "
"сооружений. Не нарушая безмолвия, они научили Вас новым способам колдовства."

msgid ""
"You tentatively approach the burial ground of ancient warriors. Do you want "
"to search the graves?"
msgstr ""
"Вы осторожно приближаетесь к захоронению древних воинов. Хотите обыскать их "
"могилы?"

msgid ""
"You spend several hours searching the graves and find nothing. Such a "
"despicable act reduces your army's morale."
msgstr ""
"Вы тратите несколько часов, обыскивая могилы, но ничего не находите. Сей "
"презренный акт снижает мораль Вашей армии."

msgid "Upon defeating the Zombies you search the graves and find something!"
msgstr "После победы над зомби, Вы обыскиваете могилы и удаляетесь с находкой!"

msgid ""
"The rotting hulk of a great pirate ship creaks eerily as it is pushed "
"against the rocks. Do you wish to search the shipwreck?"
msgstr ""
"Гниющий остов огромного пиратского корабля зловеще поскрипывает, "
"покачиваемый прибоем на скалах. Желаете обыскать обломки?"

msgid ""
"You spend several hours sifting through the debris and find nothing. Such a "
"despicable act reduces your army's morale."
msgstr ""
"Вы тратите несколько часов, обыскивая останки, но ничего не находите. Сей "
"презренный акт снижает мораль Вашей армии."

msgid ""
"Upon defeating the Ghosts you sift through the debris and find something!"
msgstr "Одолев призраков, Вы обыскали останки кораблекрушения и кое-что нашли!"

msgid ""
"The rotting hulk of a great pirate ship creaks eerily as it is pushed "
"against the rocks. Do you wish to search the ship?"
msgstr ""
"Гниющий остов огромного пиратского корабля зловеще поскрипывает, "
"покачиваемый прибоем на скалах. Желаете обыскать корабль?"

msgid ""
"Upon defeating the Skeletons you sift through the debris and find something!"
msgstr "Совладав со скелетами, Вы обыскали останки корабля и кое-что нашли!"

msgid "Your men spot a navigational buoy, confirming that you are on course."
msgstr "Ваши спутники замечают морской буй. Он указывает верный курс."

msgid ""
"Your men spot a navigational buoy, confirming that you are on course and "
"increasing their morale."
msgstr ""
"Ваши спутники замечают морской буй. Он указывает верный курс, и это повышает "
"их боевой дух."

msgid ""
"The drink at the oasis is refreshing, but offers no further benefit. The "
"oasis might help again if you fought a battle first."
msgstr ""
"Глоток воды в оазисе освежает, но иной пользы не приносит. Этот оазис, "
"возможно, снова поможет Вам после следующей битвы."

msgid ""
"A drink at the oasis fills your troops with strength and lifts their "
"spirits.  You can travel a bit further today."
msgstr ""
"Глоток воды из оазиса наполняет Ваших воинов силой и поднимает дух. Сегодня "
"Вы сможете пройти чуть больше."

msgid ""
"The drink at the watering hole is refreshing, but offers no further benefit. "
"The watering hole might help again if you fought a battle first."
msgstr ""
"Остановка на водопое освежает, но иных благ не приносит. Водопой снова "
"поможет Вам после следующей битвы."

msgid ""
"A drink at the watering hole fills your troops with strength and lifts their "
"spirits. You can travel a bit further today."
msgstr ""
"Добрый глоток исполнил Ваши войска силы и поднял дух. Сегодня Вы сможете "
"пройти чуть дальше."

msgid ""
"It doesn't help to pray twice before a battle. Come back after you've fought."
msgstr "Двойная молитва войне не подспорье. Заходите после битвы."

msgid "A visit and a prayer at the temple raises the morale of your troops."
msgstr "Посещение храма и молитва подняли мораль Ваших войск."

msgid ""
"An old Knight appears on the steps of the gazebo. \"I am sorry, my liege, I "
"have taught you all I can.\""
msgstr ""
"На ступенях беседки появляется старый рыцарь. \"Мне жаль храбрый воин, но я "
"уже научил тебя всему, что знаю сам.\""

msgid ""
"An old Knight appears on the steps of the gazebo. \"My liege, I will teach "
"you all that I know to aid you in your travels.\""
msgstr ""
"На ступенях беседки появляется старый рыцарь. \"О храбрый воин, я научу тебя "
"всему, что знаю сам: пусть мой опыт поможет тебе в твоих странствиях.\""

msgid ""
"You've pulled a shipwreck survivor from certain death in an unforgiving "
"ocean. Grateful, he says, \"I would give you an artifact as a reward, but "
"you're all full.\""
msgstr ""
"Вы спасли жертву кораблекрушения от неминуемой гибели в безжалостном океане. "
"Матрос сказал, \"За своё спасение я хотел отблагодарить Вас артефактом, но я "
"вижу, что Ваша сумка и так переполнена.\""

msgid ""
"You've pulled a shipwreck survivor from certain death in an unforgiving "
"ocean. Grateful, he rewards you for your act of kindness by giving you the "
"%{art}."
msgstr ""
"Вы спасли жертву кораблекрушения от неминуемой гибели в безжалостном океане. "
"Награда за вашу доброту - %{art}."

msgid "A leprechaun offers you the %{art} for the small price of %{gold} Gold."
msgstr ""
"Лепрекон предлагает Вам артефакт \"%{art}\" за скромную цену в %{gold} "
"золотых."

msgid ""
"A leprechaun offers you the %{art} for the small price of %{gold} Gold and "
"%{count} %{res}."
msgstr ""
"Лепрекон предлагает Вам артефакт \"%{art}\" за скромную цену в %{gold} "
"золотых и %{count} %{res}."

msgid "Do you wish to buy this artifact?"
msgstr "Хотите приобрести этот артефакт?"

msgid "Artifact"
msgstr "Артефакт"

msgid ""
"You try to pay the leprechaun, but realize that you can't afford it. The "
"leprechaun stamps his foot and ignores you."
msgstr ""
"Вы хотите заплатить лепрекону, но у Вас не хватает средств. Лепрекон топает "
"ножкой и демонстративно отворачивается от Вас."

msgid ""
"Insulted by your refusal of his generous offer, the leprechaun stamps his "
"foot and ignores you."
msgstr ""
"Оскорблённый Вашим отказом на его щедрое предложение, лепрекон топает ножкой "
"и демонстративно отворачивается от Вас."

msgid "You've found the artifact: "
msgstr "Вы нашли артефакт: "

msgid ""
"You've found the humble dwelling of a withered hermit. The hermit tells you "
"that he is willing to give the %{art} to the first wise person he meets."
msgstr ""
"Вы нашли скромное жилище отшельника. Отшельник говорит Вам, что он готов "
"отдать %{art} первому Мудрецу, которого встретит."

msgid ""
"You've come across the spartan quarters of a retired soldier. The soldier "
"tells you that he is willing to pass on the %{art} to the first true leader "
"he meets."
msgstr ""
"Вы посетили спартанское жилище отставного ветерана. Солдат говорит Вам, что "
"он готов отдать %{art} первому Лидеру, которого он встретит."

msgid ""
"You've encountered a strange person with a hat and an owl on it. He tells "
"you that he is willing to give %{art} if you have %{skill}."
msgstr ""
"Вы столкнулись со странным человеком в шляпе, на которой сидит сова. Он "
"говорит Вам, что готов отдать %{art}, если у Вас есть %{skill}."

msgid ""
"You come upon an ancient artifact. As you reach for it, a pack of Rogues "
"leap out of the brush to guard their stolen loot."
msgstr ""
"Вы нашли древний артефакт. Как только Вы наклонились его подобрать, "
"воспользовавшись моментом, из засады выпрыгнула шайка разбойников..."

msgid ""
"Through a clearing you observe an ancient artifact. Unfortunately, it's "
"guarded by a nearby %{monster}. Do you want to fight the %{monster} for the "
"artifact?"
msgstr ""
"Вы заметили древний артефакт. К сожалению, рядом притаился %{monster}. "
"Хотите сразиться?"

msgid "Victorious, you take your prize, the %{art}."
msgstr "Победив в бою, Вы забираете награду - %{art}."

msgid ""
"Discretion is the better part of valor, and you decide to avoid this fight "
"for today."
msgstr ""
"Осмотрительность - это лучшая черта доблести, посему Вы решили избежать "
"сражения сегодня."

msgid ""
"After spending hours trying to fish the chest out of the sea, you open it "
"and find %{gold} gold pieces."
msgstr ""
"Потратив несколько часов на попытки выловить сундук из воды, Вы наконец "
"открыли его и нашли внутри %{gold} золотых."

msgid ""
"After spending hours trying to fish the chest out of the sea, you open it "
"and find %{gold} gold and the %{art}."
msgstr ""
"Потратив несколько часов на попытки выловить сундук из воды, Вы наконец "
"открыли его и нашли внутри %{gold} золотых и %{art}."

msgid ""
"After spending hours trying to fish the chest out of the sea, you open it, "
"only to find it empty."
msgstr ""
"Потратив несколько часов на попытки выловить сундук из воды, Вы наконец "
"открыли его, но он оказался пуст."

msgid ""
"After scouring the area, you fall upon a hidden treasure cache. You may take "
"the gold or distribute the gold to the peasants for experience. Do you wish "
"to keep the gold?"
msgstr ""
"Исследуя окрестности, Вы наткнулись на древний ларец. Золото можно оставить "
"себе или раздать крестьянам в обмен на опыт. Оставите золото себе?"

msgid ""
"After scouring the area, you fall upon a hidden chest, containing the "
"%{gold} gold pieces."
msgstr ""
"Исследуя окрестности, Вы наткнулись на древний ларец в котором лежит %{gold} "
"золотых."

msgid ""
"After scouring the area, you fall upon a hidden chest, containing the "
"ancient artifact %{art}."
msgstr ""
"Исследуя окрестности, Вы наткнулись на древний ларец в котором лежит древний "
"артефакт - %{art}."

msgid ""
"You stumble upon a dented and tarnished lamp lodged deep in the earth. Do "
"you wish to rub the lamp?"
msgstr ""
"Вы находите засыпанную землёй помятую и закопчённую лампу. Хотите её "
"потереть?"

msgid ""
"You come upon an abandoned gold mine. The mine appears to be haunted. Do you "
"wish to enter?"
msgstr ""
"Вы подошли к заброшенной шахте. Возможно в ней живут Привидения. Хотите "
"войти и проверить это?"

msgid ""
"You have taken control of the local Alchemist shop. It will provide you with "
"%{count} unit of Mercury per day."
msgstr ""
"Вы стали хозяином лаборатории местного алхимика. Она будет приносить Вам по "
"%{count} мере ртути в день."

msgid ""
"You gain control of a sawmill. It will provide you with %{count} units of "
"wood per day."
msgstr ""
"Вы стали хозяином лесопилки. Она будет приносить Вам по %{count} меры "
"древесины в день."

msgid "You beat the Ghosts and are able to restore the mine to production."
msgstr "Вы выгнали призраков из шахты и восстановили её работу."

msgid ""
"You gain control of an ore mine. It will provide you with %{count} units of "
"ore per day."
msgstr ""
"Вы стали хозяином рудной шахты. Она будет приносить Вам по %{count} меры "
"руды в день."

msgid ""
"You gain control of a sulfur mine. It will provide you with %{count} unit of "
"sulfur per day."
msgstr ""
"Вы стали хозяином серной шахты. Она будет приносить Вам по %{count} мере "
"серы в день."

msgid ""
"You gain control of a crystal mine. It will provide you with %{count} unit "
"of crystal per day."
msgstr ""
"Вы стали хозяином кристальной шахты. Она будет приносить Вам по %{count} "
"мере кристаллов в день."

msgid ""
"You gain control of a gem mine. It will provide you with %{count} unit of "
"gems per day."
msgstr ""
"Вы стали хозяином самоцветной шахты. Она будет приносить Вам по %{count} "
"мере самоцветов в день."

msgid ""
"You gain control of a gold mine. It will provide you with %{count} gold per "
"day."
msgstr ""
"Вы стали хозяином золотой шахты. Она будет приносить Вам по %{count} золотых "
"в день."

msgid ""
"The lighthouse is now under your control, and all of your ships will now "
"move further each day."
msgstr ""
"Вы стали хозяином маяка, теперь все Ваши корабли будут передвигаться по морю "
"гораздо дальше."

msgid "You gain control of a %{name}."
msgstr "%{name} переходит под Ваш контроль."

msgid ""
"A group of %{monster} with a desire for greater glory wish to join you. Do "
"you accept?"
msgstr ""
"%{monster} в погоне за славой желают к Вам присоединиться.\n"
"Вы согласны?"

msgid "As you approach the dwelling, you notice that there is no one here."
msgstr "Приближаясь к жилищу, Вы замечаете что здесь никого нет."

msgid ""
"You search the ruins, but the Medusas that used to live here are gone. "
"Perhaps there will be more next week."
msgstr ""
"Вы обыскали руины, но убедились, что жившие тут Медузы ушли. Может быть Вам "
"повезет больше на следующей неделе."

msgid ""
"You've found some Medusas living in the ruins. They are willing to join your "
"army for a price. Do you want to recruit Medusas?"
msgstr ""
"Вы обыскали руины и нашли нескольких Медуз, обитающих тут. Они согласны "
"вступить в Вашу армию за вознаграждение. Желаете нанять Медуз?"

msgid ""
"You've found a Sprite Tree City. Unfortunately, none of the Sprites living "
"there wish to join an army. Maybe next week."
msgstr ""
"Вы нашли древесный город Фей. К сожалению, ни одна Фея не захотела "
"присоединиться к Вашей армии. Может быть на следующей неделе они передумают."

msgid ""
"Some of the Sprites living in the tree city are willing to join your army "
"for a price. Do you want to recruit Sprites?"
msgstr ""
"Несколько Фей, из города на деревьях, желают вступить в Вашу армию, за "
"некоторое вознаграждение. Желаете нанять Фей?"

msgid ""
"A colorful Rogues' wagon stands empty here. Perhaps more Rogues will be here "
"later."
msgstr ""
"Разноцветная повозка разбойников пуста. Пройдет время, и, быть может, здесь "
"обоснуется новая шайка."

msgid ""
"Distant sounds of music and laughter draw you to a colorful wagon housing "
"Rogues. Do you wish to have any Rogues join your army?"
msgstr ""
"Вдалеке слышится музыка и смех. Вы идете на звуки и видите разноцветную "
"повозку, в которой живут Разбойники. Вы хотите принять в Ваше войско "
"Разбойников?"

msgid ""
"A group of tattered tents, billowing in the sandy wind, beckons you. The "
"tents are unoccupied. Perhaps more Nomads will be here later."
msgstr ""
"Ваше внимание привлек шатер, пологи которого трепещут на жарком ветру "
"пустыни. Здесь никого нет. Пройдет время, и, быть может, сюда придет новый "
"отряд Кочевников."

msgid ""
"A group of tattered tents, billowing in the sandy wind, beckons you. Do you "
"wish to have any Nomads join you during your travels?"
msgstr ""
"Ваше внимание привлек шатер, пологи которого трепещут на жарком ветру "
"пустыни. Вы хотите принять в Ваше войско Кочевников?"

msgid "The pit of mud bubbles for a minute and then lies still."
msgstr "Яма клокочущей грязи всколыхнулась и успокоилась."

msgid ""
"As you approach the bubbling pit of mud, creatures begin to climb out and "
"position themselves around it. In unison they say: \"Mother Earth would like "
"to offer you a few of her troops. Do you want to recruit Earth Elementals?\""
msgstr ""
"Как только Вы подошли к яме клокочущей грязи из неё начали выползать "
"существа. Встав вокруг ямы, они в унисон обратились к Вам: \"Мать земля "
"желает предложить Вам нескольких своих воинов. Желаете нанять Земных "
"элементалей?\""

msgid "You enter the structure of white stone pillars, and find nothing."
msgstr ""
"Вы входите в сооружение из белых каменных столбов, и ничего не находите."

msgid ""
"White stone pillars support a roof that rises up to the sky. As you enter "
"the structure, the dead air of the outside gives way to a whirling gust that "
"almost pushes you back out. The air current materializes into a barely "
"visible form. The creature asks, in what can only be described as a loud "
"whisper: \"Why have you come? Are you here to call upon the forces of the "
"air?\""
msgstr ""
"Белокаменные колонны подпирают крышу, уходящую в небеса. Едва Вы вошли "
"внутрь, как спокойный воздух превратился в мощный поток ветра, едва не "
"вытолкнувший Вас наружу. Воздух сгустился в едва различимые формы. Существо "
"обратилось к Вам едва слышным шёпотом: \"Зачем ты явился? Ты пришёл сюда "
"искать помощи сил воздуха?\""

msgid "No Fire Elementals approach you from the lava pool."
msgstr ""
"Ни один из Огненных элементалей не вышел Вам навстречу из огненного бассейна."

msgid ""
"Beneath a structure that serves to hold in heat, Fire Elementals move about "
"in a fiery pool of molten lava. A group of them approach you and offer their "
"services. Would you like to recruit Fire Elementals?"
msgstr ""
"В постройке, удерживающей подземный жар, Вы видите Огненных элементалей, "
"движущихся в потоках раскалённой лавы. Несколько из них приблизились к Вам и "
"предложили Вам свою службу. Желаете нанять Огненных элементалей?"

msgid "A face forms in the water for a moment, and then is gone."
msgstr "На мгновение в воде мелькнули черты чьих-то лиц, и исчезли."

msgid ""
"Crystalline structures cast shadows over a small reflective pool of water. "
"You peer into the pool, and a face that is not your own peers back. It asks: "
"\"Would you like to call upon the powers of water?\""
msgstr ""
"Хрустальные постройки отбрасывают зыбкие тени на небольшой сверкающий "
"бассейн. В воде появилось лицо, не Ваше отражение, которое обратилось к Вам "
"со словами: \"Желаешь обратиться за помощью к силам воды?\""

msgid "This burial site is deathly still."
msgstr "Это захоронение таит смертельную тишину."

msgid ""
"Restless spirits of long dead warriors seeking their final resting place "
"offer to join you in hopes of finding peace. Do you wish to recruit ghosts?"
msgstr ""
"Неупокоенные духи давно погибших воинов ищут упокоения и соглашаются "
"вступить в Вашу армию в надежде найти упокоение. Желаете нанять Призраков?"

msgid ""
"The City of the Dead is empty of life, and empty of unlife as well. Perhaps "
"some undead will move in next week."
msgstr ""
"В этом городе мертвецов жизни не наблюдается, нежити тоже. Быть может на "
"следующей неделе кто-то из нежити забредет сюда."

msgid ""
"Some Liches living here are willing to join your army for a price. Do you "
"want to recruit Liches?"
msgstr ""
"Кое-кто из Личей, обитающих здесь, желает вступить в Вашу армию за плату. "
"Желаете нанять Личей?"

msgid ""
"You've found the ruins of an ancient city, now inhabited solely by the "
"undead. Will you search?"
msgstr ""
"Вы нашли руины древнего города, ныне населенного лишь нежитью. Желаете "
"обследовать город?"

msgid ""
"Some of the surviving Liches are impressed by your victory over their "
"fellows, and offer to join you for a price. Do you want to recruit Liches?"
msgstr ""
"Уцелевшие Личи прониклись Вашей победой над их собратьями и предложили свои "
"услуги за плату. Желаете нанять Личей?"

msgid ""
"You've found one of those bridges that Trolls are so fond of living under, "
"but there are none here. Perhaps there will be some next week."
msgstr ""
"Вы нашли один из мостов, под которым обычно обитают Тролли, но тут никого "
"нет. Возможно на следующей неделе появится несколько."

msgid ""
"Some Trolls living under a bridge are willing to join your army, but for a "
"price. Do you want to recruit Trolls?"
msgstr ""
"Несколько Троллей, живущих под мостом, желают вступить в Вашу армию, но не "
"задаром. Хотите нанять Троллей?"

msgid "Trolls living under the bridge challenge you. Will you fight them?"
msgstr "Тролли, живущие под мостом, вызывают Вас на бой. Вы схватитесь с ними?"

msgid ""
"A few Trolls remain, cowering under the bridge. They approach you and offer "
"to join your forces as mercenaries. Do you want to buy any Trolls?"
msgstr ""
"Несколько Троллей успели укрыться под мостом. Они обратились к Вам с "
"предложением вступить в Вашу армию. Вы хотите нанять Троллей?"

msgid ""
"The Dragon city has no Dragons willing to join you this week. Perhaps a "
"Dragon will become available next week."
msgstr ""
"На этой неделе в городе нет Драконов, желающих примкнуть к Вам. Приходите на "
"следующей неделе."

msgid ""
"The Dragon city is willing to offer some Dragons for your army for a price. "
"Do you wish to recruit Dragons?"
msgstr ""
"Город драконов готов предложить Вашему войску Драконов, не бесплатно. "
"Желаете нанять Драконов?"

msgid ""
"You stand before the Dragon City, a place off-limits to mere humans. Do you "
"wish to violate this rule and challenge the Dragons to a fight?"
msgstr ""
"Вы стоите перед Драконьим городом - местом, запретным для простых смертных. "
"Осмелитесь ли Вы нарушить это правило и бросить вызов Драконам?"

msgid ""
"Having defeated the Dragon champions, the city's leaders agree to supply "
"some Dragons to your army for a price. Do you wish to recruit Dragons?"
msgstr ""
"После Вашей победы над лучшими драконьими воинами отцы города согласились за "
"плату предоставить Вашему войску Драконов. Желаете нанять Драконов?"

msgid "From the observation tower, you are able to see distant lands."
msgstr "С вершины обзорной башни Вы разглядели дальние земли."

msgid ""
"The spring only refills once a week, and someone's already been here this "
"week."
msgstr ""
"Этот родник восполняется раз в неделю, а кто-то уже пил из него на этой "
"неделе."

msgid ""
"A drink at the spring is supposed to give you twice your normal spell "
"points, but you are already at that level."
msgstr ""
"Глоток из родника обычно удваивает магическую энергию выпившего, однако у "
"Вас уже удвоенный уровень."

msgid ""
"A drink from the spring fills your blood with magic! You have twice your "
"normal spell points in reserve."
msgstr ""
"Глоток из родника наполняет Вашу кровь магией! Теперь магической энергии у "
"Вас в запасе вдвое больше обычного."

msgid ""
"Recognizing you, the butler refuses to admit you. \"The master,\" he says, "
"\"will not see the same student twice.\""
msgstr ""
"Узнав Вас, лакей отказывается впустить в дом. \"Мой хозяин не будет обучать "
"Вас дважды.\" - сказал он."

msgid ""
"The butler admits you to see the master of the house. He trains you in the "
"four skills a hero should know."
msgstr ""
"Лакей пригласил Вас встретиться с хозяином. Тот обучил Вас всем четырём "
"первичным навыкам."

msgid ""
"The butler opens the door and looks you up and down. \"You are neither "
"famous nor diplomatic enough to be admitted to see my master,\" he sniffs. "
"\"Come back when you think yourself worthy.\""
msgstr ""
"Лакей открыл дверь и оглядел Вас с ног до головы. \"Вы не так знамениты и не "
"такой уж дипломат, чтобы мой хозяин принял Вас,\" - фыркнул он. - "
"\"Возвращайтесь, когда будете достойны.\""

msgid " and "
msgstr " и "

msgid ""
"All of the %{monsters} you have in your army have been trained by the battle "
"masters of the fort. Your army now contains %{monsters2}."
msgstr ""
"Все %{monsters} в Вашей армии были обучены мастерами форта. Теперь Ваша "
"армия состоит из %{monsters2}."

msgid ""
"An unusual alliance of Ogres, Orcs, and Dwarves offer to train (upgrade) any "
"such troops brought to them. Unfortunately, you have none with you."
msgstr ""
"Необычный союз орков, огров и гномов предлагает Вам потренировать (улучшить) "
"любые подобные им войска. К сожалению, в Вашей армии таких нет."

msgid "All of your %{monsters} have been upgraded into %{monsters2}."
msgstr "Все Ваши %{monsters} были улучшены до %{monsters2}."

msgid ""
"A blacksmith working at the foundry offers to convert all Pikemen and "
"Swordsmen's weapons brought to him from iron to steel. He also says that he "
"knows a process that will convert Iron Golems into Steel Golems. "
"Unfortunately, you have none of these troops in your army, so he can't help "
"you."
msgstr ""
"Кузнец при этой литейной предлагает заменить оружие копейщиков и мечников с "
"железного на стальное. Он также сказал, что владеет технологией переплавки "
"железных големов в стальные. К сожалению, никого из них нет в Вашей армии, и "
"он не может Вам ничем помочь."

msgid ""
"The captain looks at you with surprise and says:\n"
"\"You already have all the maps I know about. Let me fish in peace now.\""
msgstr ""
"Капитан смотрит на Вас удивлённо и говорит:\n"
"\"У тебя уже есть все карты, о которых я знаю. Дай мне теперь спокойно "
"порыбачить\"."

msgid ""
"A retired captain living on this refurbished fishing platform offers to sell "
"you maps of the sea he made in his younger days for 1,000 gold. Do you wish "
"to buy the maps?"
msgstr ""
"Бывший капитан, живущий на этом подновленном рыболовном причале, предлагает "
"Вам карты, составленные им в прежние дни, за 1000 золотых. Желаете их купить?"

msgid ""
"The captain sighs. \"You don't have enough money, eh?  You can't expect me "
"to give my maps away for free!\""
msgstr ""
"Капитан вздыхает. \"Вам не хватает денег, да? Вы же не думаете, что я отдам "
"их Вам просто так?!\""

msgid "You find %{artifact}."
msgstr "Вы нашли %{artifact}."

msgid ""
"You come upon an obelisk made from a type of stone you have never seen "
"before. Staring at it intensely, the smooth surface suddenly changes to an "
"inscription. The inscription is a piece of a lost ancient map. Quickly you "
"copy down the piece and the inscription vanishes as abruptly as it appeared."
msgstr ""
"Перед Вами обелиск, высеченный из невиданного камня. Вы вглядываетесь в его "
"гладкую поверхность и вдруг замечаете, что на ней начинают проступать "
"таинственные знаки. Знаки складываются во фрагмент древней карты. Вы "
"торопливо срисовываете его, и знаки исчезают так же внезапно, как и "
"появились."

msgid "You have already been to this obelisk."
msgstr "Вы уже посещали этот обелиск."

msgid ""
"Upon your approach, the tree opens its eyes in delight. \"It is good to see "
"you, my student. I hope my teachings have helped you.\""
msgstr ""
"При Вашем приближении древесные глаза засветились восторгом. \"Рад снова "
"тебя видеть, мой ученик. Я надеюсь мои знания тебе помогли.\""

msgid ""
"Upon your approach, the tree opens its eyes in delight. \"Ahh, an "
"adventurer! Allow me to teach you a little of what I have learned over the "
"ages.\""
msgstr ""
"При Вашем приближении древесные глаза засветились восторгом. \"А, странник! "
"Позволь преподать тебе малую толику того, что я выучил за годы.\""

msgid "Upon your approach, the tree opens its eyes in delight."
msgstr "При Вашем приближении древесные глаза засветились восторгом."

msgid ""
"\"Ahh, an adventurer! I will be happy to teach you a little of what I have "
"learned over the ages for a mere %{count} %{res}.\""
msgstr ""
"\"Ооо, дорогой путник! Я буду счастлив научить тебя небольшой части моих "
"знаний всего-лишь за %{count} %{res}.\""

msgid "(Just bury it around my roots.)"
msgstr "(Просто зарой их вокруг моих корней.)"

msgid "Tears brim in the eyes of the tree."
msgstr "Слёзы потекли по краям глаз дерева."

msgid "\"I need %{count} %{res}.\""
msgstr "\"Мне нужно %{count} %{res}.\""

msgid "it whispers. (sniff) \"Well, come back when you can pay me.\""
msgstr ""
"прошептало оно, всхлипнув. \"Ну, возвращайся когда сможешь мне заплатить.\""

msgid ""
"Nestled among the trees sits a blind seer. After you explain the intent of "
"your journey, the seer activates his crystal ball, allowing you to see the "
"strengths and weaknesses of your opponents."
msgstr ""
"Среди деревьев сидит слепой провидец. Когда Вы объяснили ему цель Вашего "
"путешествия, провидец активировал свой хрустальный шар, позволив Вам увидеть "
"сильные и слабые стороны ваших противников."

msgid ""
"The entrance to the cave is dark, and a foul, sulfurous smell issues from "
"the cave mouth. Will you enter?"
msgstr ""
"Вход в пещеру зияет чёрной дырой, из которой тянет тошнотворным сернистым "
"зловонием. Отважитесь ли Вы войти?"

msgid ""
"You find a powerful and grotesque Demon in the cave. \"Today,\" it rasps, "
"\"you will fight and surely die. But I will give you a choice of deaths. You "
"may fight me, or you may fight my servants. Do you prefer to fight my "
"servants?\""
msgstr ""
"В пещере Вы обнаружили грозного до нелепости демона. \"Сегодня,\" - прорычал "
"он, - \"тебя ждут бой и верная смерть, но я дам тебе выбор. Ты можешь "
"драться со мной или же с моими слугами. Предпочитаешь сразиться с моими "
"слугами?\""

msgid ""
"Upon defeating the daemon's servants, you find a hidden cache with %{count} "
"gold."
msgstr ""
"После победы над слугами демона Вы обнаружили тайник с золотом из %{count} "
"монет."

msgid ""
"The Demon screams its challenge and attacks! After a short, desperate "
"battle, you slay the monster and receive %{exp} experience points."
msgstr ""
"Демон жутко кричит и бросается в атаку! После жестокой, но короткой битвы Вы "
"победили монстра и получили %{exp} очков опыта."

msgid ""
"The Demon screams its challenge and attacks! After a short, desperate "
"battle, you slay the monster and receive %{exp} experience points and "
"%{count} gold."
msgstr ""
"Демон жутко кричит и бросается в атаку! После жестокой, но короткой битвы Вы "
"победили монстра и получили %{exp} очков опыта и %{count} золота."

msgid ""
"The Demon screams its challenge and attacks! After a short, desperate "
"battle, you slay the monster and find the %{art} in the back of the cave."
msgstr ""
"Демон выкрикнул свой вызов и бросился в бой! После краткой, но отчаянной "
"схватки Вы прикончили чудовище и нашли %{art} в глубине пещеры."

msgid ""
"The Demon leaps upon you and has its claws at your throat before you can "
"even draw your sword. \"Your life is mine,\" it says. \"I will sell it back "
"to you for %{count} gold.\""
msgstr ""
"\"Демон прыгает на Вас и мгновенно вонзает когти в Вашу глотку. \"Твоя жизнь "
"в моих рукаххх,\" - шипит он. - \"давай золото, %{count} монет, и убирайся, "
"пока я добрый.\""

msgid ""
"Seeing that you do not have %{count} gold, the demon slashes you with its "
"claws, and the last thing you see is a red haze."
msgstr ""
"Даже %{count} жалких монет не наберется у Вас. Демон сжимает когти и перед "
"глазами встает красная пелена. Больше Вы ничего не видите..."

msgid "Except for evidence of a terrible battle, the cave is empty."
msgstr "Если не считать следов ужасной битвы, пещера пуста."

msgid ""
"As you enter the Alchemist's Tower, a hobbled, graying man in a brown cloak "
"makes his way towards you."
msgstr ""
"Когда Вы входите в башню алхимика, хромая, к Вам направляется седеющий "
"старец в коричневом плаще."

msgid "He checks your pack, and sees that you have 1 cursed item."
msgid_plural ""
"He checks your pack, and sees that you have %{count} cursed items."
msgstr[0] "Он проверяет Вас и видит %{count} проклятый артефакт."
msgstr[1] "Он проверяет Вас и видит %{count} проклятых артефакта."
msgstr[2] "Он проверяет Вас и видит %{count} проклятых артефактов."

msgid "For %{gold} gold, the alchemist will remove it for you. Do you pay?"
msgid_plural ""
"For %{gold} gold, the alchemist will remove them for you. Do you pay?"
msgstr[0] ""
"За %{gold} золотом, алхимик поможет Вам уничтожить его. Вы заплатите?"
msgstr[1] ""
"За %{gold} золотом, алхимик поможет Вам уничтожить каждый. Вы заплатите?"
msgstr[2] ""
"За %{gold} золотом, алхимик поможет Вам уничтожить каждый. Вы заплатите?"

msgid ""
"After you consent to pay the requested amount of gold, the alchemist grabs "
"the cursed artifact and throws it into his magical cauldron."
msgid_plural ""
"After you consent to pay the requested amount of gold, the alchemist grabs "
"all cursed artifacts and throws them into his magical cauldron."
msgstr[0] ""
"После того, как Вы согласились заплатить запрошенную сумму золота, алхимик "
"хватает проклятый артефакт и бросает его в свой волшебный котёл."
msgstr[1] ""
"После того, как Вы согласились заплатить запрошенную сумму золота, алхимик "
"хватает проклятые артефакты и бросает их в свой волшебный котёл."
msgstr[2] ""
"После того, как Вы согласились заплатить запрошенную сумму золота, алхимик "
"хватает проклятые артефакты и бросает их в свой волшебный котёл."

msgid ""
"You hear a voice from behind the locked door, \"You don't have enough gold "
"to pay for my services.\""
msgstr ""
"Вы слышите голос из-за закрытой двери, \"Проходите мимо. У Вас недостаточно "
"золота, чтобы заплатить за мои услуги. \""

msgid ""
"You hear a voice from high above in the tower, \"Go away! I can't help you!\""
msgstr ""
"Вы услышали голос с вершины башни: \"Убирайтесь! Я не могу вам помочь!\""

msgid ""
"The head groom speaks to you, \"That is a fine looking horse you have. I am "
"afraid we can give you no better, but the horses your cavalry are riding "
"look to be of poor breeding stock. We have many trained war horses which "
"would aid your riders greatly. I insist you take them.\""
msgstr ""
"К Вам подошёл главный конюх. \"Какой у Вас прекрасный конь. Боюсь, я не могу "
"предложить Вам ничего лучше, но зато мы можем дать тренированных боевых "
"коней Вашим всадникам.\""

msgid ""
"As you approach the stables, the head groom appears, leading a fine looking "
"war horse. \"This steed will help speed you in your travels. Alas, he will "
"grow tired in a week. You must also let me give better horses to your "
"mounted soldiers, their horses look shoddy and weak.\""
msgstr ""
"Когда Вы приблизились к конюшням, появился главный конюх, ведущий красивого "
"боевого скакуна. \"Этот конь поможет Вам быстрее добраться до нужного места, "
"но его сил хватит на 7 дней. К тому же, мы можем дать новых коней и Вашим "
"всадникам.\""

msgid ""
"The head groom approaches you and speaks, \"You already have a fine horse, "
"and have no inexperienced cavalry which might make use of our trained war "
"horses.\""
msgstr ""
"Появился старший конюх, ведущий красивого боевого скакуна. \"У Вас отличный "
"конь под седлом, и в Вашей армии нет неопытных всадников, кого мы могли бы "
"обучить искусству езды на тренированных боевых скакунах.\""

msgid ""
"As you approach the stables, the head groom appears, leading a fine looking "
"war horse. \"This steed will help speed you in your travels. Alas, his "
"endurance will wane with a lot of heavy riding, and you must return for a "
"fresh mount in a week. We also have many fine war horses which could benefit "
"mounted soldiers, but you have none we can help.\""
msgstr ""
"Когда Вы приблизились к конюшням, появился главный конюх, ведущий красивого "
"боевого скакуна. \"Этот конь поможет Вам быстрее добраться до нужного места, "
"но его сил хватит на 7 дней. У нас также много тренированных боевых коней, "
"которые могли бы принести пользу Вашим всадникам, но у Вас нет никого, кому "
"мы могли бы помочь. \""

msgid "The Arena guards turn you away."
msgstr "Стража арены преградила Вам дорогу и не пропустила внутрь."

msgid ""
"As the sirens sing their eerie song, your small, determined army manages to "
"overcome the urge to dive headlong into the sea."
msgstr ""
"Вы приказали своей команде залить уши воском, прежде чем подплыть к сиренам, "
"чтобы послушать их пение, которое запросто может погубить всех в морской "
"пучине."

msgid ""
"You have your crew stop up their ears with wax before the sirens' eerie song "
"has any chance of luring them to a watery grave. An eerie wailing song "
"emanates from the sirens perched upon the rocks. Many of your crew fall "
"under its spell, and dive into the water where they drown. You are now wiser "
"for the visit, and gain %{exp} experience."
msgstr ""
"Над камнями разнеслась жуткая песня сирен. Многие из Вашей команды бросились "
"в воду под действием этих чар и утонули в морской пучине. Для Вас это был "
"хороший урок, давший %{exp} очков опыта."

msgid ""
"In a dazzling display of daring, you break into the local jail and free the "
"hero imprisoned there, who, in return, pledges loyalty to your cause."
msgstr ""
"С ослепительной отвагой Вы ворвались в местную темницу и освободили героя, "
"томящегося здесь. В благодарность он поклялся служить Вам."

msgid ""
"You already have %{count} heroes, and regretfully must leave the prisoner in "
"this jail to languish in agony for untold days."
msgstr ""
"У Вас уже %{count} героев. К сожалению, Вам придётся оставить томиться этого "
"героя в темнице ещё неопределённое время."

msgid ""
"You enter a rickety hut and talk to the magician who lives there. He tells "
"you of places near and far which may aid you in your journeys."
msgstr ""
"Вы зашли в ветхую хибару и заговорили с магом, живущим тут. Он поведал Вам о "
"местах, которые ему доводилось видеть. Это может пригодится Вам в Ваших "
"путешествиях."

msgid "This eye seems to be intently studying its surroundings."
msgstr "Кажется, этот глаз внимательно изучает окрестности."

msgid ""
"\"I have a riddle for you,\" the Sphinx says. \"Answer correctly, and you "
"shall be rewarded. Answer incorrectly, and you shall be eaten. Do you accept "
"the challenge?\""
msgstr ""
"\"Есть у меня загадка для тебя,\" - сказал Сфинкс. \"Ответишь верно - "
"получишь награду. Ошибешься - и я тебя съем. Принимаешь ли ты мой вызов?"

msgid ""
"The Sphinx asks you the following riddle:\n"
" \n"
"'%{riddle}'\n"
" \n"
"Your answer?"
msgstr ""
"Сфинкс загадал Вам следующую загадку: \n"
" \n"
"'%{riddle}'\n"
" \n"
"Ваш ответ?"

msgid ""
"Looking somewhat disappointed, the Sphinx sighs. \"You've answered my riddle "
"so here's your reward. Now begone.\""
msgstr ""
"Несколько разочарованно Сфинкс промолвил: \"Ты дал верный ответ, вот твоя "
"награда. А теперь убирайся.\""

msgid ""
"\"You guessed incorrectly,\" the Sphinx says, smiling. The Sphinx swipes at "
"you with a paw, knocking you to the ground. Another blow makes the world go "
"black, and you know no more."
msgstr ""
"\"Твоя догадка ошибочна,\" - сказал, улыбаясь, Сфинкс. Ухмыляющийся Сфинкс "
"повалил Вас на землю и мир окутала непроглядная тьма."

msgid "You come across a giant Sphinx. The Sphinx remains strangely quiet."
msgstr "Вы подошли к огромному Сфинксу, но он даже не шелохнулся."

msgid ""
"A magical barrier stands tall before you, blocking your way. Runes on the "
"arch read,\n"
"\"Speak the key and you may pass.\"\n"
"As you speak the magic word, the glowing barrier dissolves into nothingness."
msgstr ""
"Вам преграждает путь магический барьер. Вдруг, на нём, магическими рунами, "
"высветилась надпись:\n"
" \"Произнеси волшебное слово и сможешь пройти\"\n"
" Вы произносите волшебное слово и магический барьер исчезает."

msgid ""
"A magical barrier stands tall before you, blocking your way. Runes on the "
"arch read,\n"
"\"Speak the key and you may pass.\"\n"
"You speak, and nothing happens."
msgstr ""
"Вам преграждает путь магический барьер. Вдруг, на нем, магическими рунами, "
"высветилась надпись:\n"
" \"Произнеси волшебное слово и сможешь пройти\"\n"
" Вы произносите разные слова, но ничего не происходит."

msgid ""
"You enter the tent and see an old woman gazing into a magic gem. She looks "
"up and says,\n"
"\"In my travels, I have learned much in the way of arcane magic. A great "
"oracle taught me his skill. I have the answer you seek.\""
msgstr ""
"Вы входите в палатку и видите старую женщину, она пристально смотрит в "
"волшебный камень. Она смотрит и говорит: \"В дальних странах я обучалась "
"тайной магии. Сам великий оракул обучал меня древним хитростям. У меня есть "
"ответ, который Вы ищете.\""

msgid "Spell book is not present."
msgstr "Книги заклинаний нет."

msgid "The spell is not found."
msgstr "Заклинание не найдено."

msgid ""
"That spell costs %{mana} mana. You only have %{point} mana, so you can't "
"cast the spell."
msgstr "Заклинание требует %{mana} очков магии. У Вас только %{point}."

msgid "Not enough move points."
msgstr "Недостаточно очков передвижения."

msgid "%{name} the %{race} (Level %{level})"
msgstr "%{race} %{name} (уровень %{level})"

msgid ""
"'Grouped' combat formation bunches your army together in the center of your "
"side of the battlefield."
msgstr ""
"Сомкнутый боевой порядок предписывает отрядам Вашей армии организовать "
"плотное построение посередине стартового расположения войск в бою."

msgid "Are you sure you want to dismiss this Hero?"
msgstr "Вы действительно хотите уволить героя?"

msgid "View Experience Info"
msgstr "Опыт"

msgid "View Spell Points Info"
msgstr "Очки магии"

msgid "Set army combat formation to 'Spread'"
msgstr "Разомкнутый строй"

msgid "Set army combat formation to 'Grouped'"
msgstr "Сомкнутый строй"

msgid "Exit Hero Screen"
msgstr "Закрыть Экран Героя"

msgid "You cannot dismiss a hero in a castle"
msgstr "Нельзя уволить героя в замке"

msgid "Dismissal of %{name} the %{race} is prohibited by scenario"
msgstr "Увольнение %{name} %{race} запрещено сценарием"

msgid "Dismiss %{name} the %{race}"
msgstr "Уволить %{race} %{name}"

msgid "Show previous hero"
msgstr "Предыдущий герой"

msgid "Show next hero"
msgstr "Следующий герой"

msgid "Blood Morale"
msgstr "В Бой!"

msgid "%{morale} Morale"
msgstr "Мораль %{morale}"

msgid "%{luck} Luck"
msgstr "Удача %{luck}"

msgid "Current Luck Modifiers:"
msgstr "Текущие модификаторы удачи:"

msgid "Current Morale Modifiers:"
msgstr "Текущие модификаторы морали:"

msgid "Entire army is undead, so morale does not apply."
msgstr "Мораль неприменима к нежити."

msgid ""
"Current experience %{exp1}.\n"
" Next level %{exp2}."
msgstr ""
"Текущий опыт %{exp1}.\n"
"Следующий уровень %{exp2}."

msgid "Level %{level}"
msgstr "Уровень %{level}"

msgid ""
"%{name} currently has %{point} spell points out of a maximum of %{max}. The "
"maximum number of spell points is 10 times your knowledge. It is "
"occasionally possible to have more than your maximum spell points via "
"special events."
msgstr ""
"%{name} имеет %{point} очков магии из максимальных %{max}. Максимальное "
"число очков магии - количество очков знания в десятикратном размере. "
"Допускается иметь очков магии выше максимума только после посещения "
"специальных мест."

msgid "%{name1} meets %{name2}"
msgstr "%{name1} встретил %{name2}"

msgid ""
"%{teacher}, whose %{level} %{scholar} knows many magical secrets, learns "
"%{spells1} from %{learner}, and teaches %{spells2} to %{learner}."
msgstr ""
"%{teacher}, который %{level} %{scholar} знает много магических секретов, "
"изучает %{spells1} от %{learner}, и обучает %{spells2} для %{learner}."

msgid ""
"%{teacher}, whose %{level} %{scholar} knows many magical secrets, learns "
"%{spells1} from %{learner}."
msgstr ""
"%{teacher}, который %{level} %{scholar} знает много магических секретов, "
"изучает %{spells1} от %{learner}"

msgid ""
"%{teacher}, whose %{level} %{scholar} knows many magical secrets, teaches "
"%{spells2} to %{learner}."
msgstr ""
"%{teacher}, который %{level} %{scholar} знает много магических секретов, "
"обучает %{spells2} для %{learner}."

msgid "Scholar Ability"
msgstr "Обучение Магии"

msgid "Town Portal"
msgstr "Портал города"

msgid "Select town to port to."
msgstr "Выберите город для телепортации."

msgid "Your hero is too tired to cast this spell today. Try again tomorrow."
msgstr ""
"Ваш герой очень устал, и не сможет применять магию сегодня. Попробуйте ещё "
"раз завтра."

msgid "%{spell} failed!!!"
msgstr "Неудачный вызов %{spell}!"

msgid "This spell is already in use."
msgstr "Это заклинание уже используется."

msgid "Enemy heroes are now fully identifiable."
msgstr "Все вражеские Герои опознаны."

msgid "This spell cannot be used on a boat."
msgstr "Это заклинание не действует в море."

msgid "This spell can be casted only nearby water."
msgstr "Это заклинание действует только у воды."

msgid ""
"Nearest town occupied.\n"
"Spell Failed!!!"
msgstr "Нет доступных городов для этой магии!!!"

msgid ""
"You must be within %{count} spaces of a monster for the Visions spell to "
"work."
msgstr ""
"Вы должны находиться не более %{count} ходов от армии монстров для магии "
"Видение."

msgid "The creatures are willing to join us!"
msgstr "Эта армия монстров будет присоединяться!"

msgid "All the creatures will join us..."
msgstr "Все монстры присоединятся к Вам..."

msgid "The creature will join us..."
msgid_plural "%{count} of the creatures will join us..."
msgstr[0] "%{count} монстр присоединится к Вам..."
msgstr[1] "%{count} монстра присоединится к Вам..."
msgstr[2] "%{count} монстров присоединится к Вам..."

msgid ""
"\n"
" for a fee of %{gold} gold."
msgstr ""
"\n"
"за плату %{gold} золотом."

msgid "These weak creatures will surely flee before us."
msgstr "Эта трусливая армия убежит от Вас..."

msgid "I fear these creatures are in the mood for a fight."
msgstr "Скорее всего, эта армия монстров будет сражаться."

msgid ""
"You must be standing on the entrance to a mine (sawmills and alchemists "
"don't count) to cast this spell."
msgstr "Вы должны стать поближе к руднику, для использования этой магии."

msgid "Your attack skill is a bonus added to each creature's attack skill."
msgstr "Навык Атаки даёт бонус к навыку атаки каждого существа в армии героя."

msgid "Your defense skill is a bonus added to each creature's defense skill."
msgstr ""
"Навык Защиты даёт бонус к навыку защиты каждого существа в армии героя."

msgid "Your spell power determines the length or power of a spell."
msgstr "Навык Силы магии определяет длительность действия или силу заклинания."

msgid ""
"Your knowledge determines how many spell points your hero may have. Under "
"normal circumstances, a hero is limited to 10 spell points per level of "
"knowledge."
msgstr ""
"Уровень Знаний отвечает за количество очков магии героя. Обычно, герой может "
"получить 10 очков магии на каждый уровень знаний."

msgid "Current Modifiers:"
msgstr "Текущие модификаторы:"

msgid "skill|Basic"
msgstr "Базовый"

msgid "skill|Advanced"
msgstr "Продвинутый"

msgid "skill|Expert"
msgstr "Эксперт"

msgid "Archery"
msgstr "Стрельба"

msgid "Diplomacy"
msgstr "Дипломатия"

msgid "Leadership"
msgstr "Лидерство"

msgid "Logistics"
msgstr "Логистика"

msgid "Navigation"
msgstr "Навигация"

msgid "Pathfinding"
msgstr "Следопыт"

msgid "Scouting"
msgstr "Разведка"

msgid "Wisdom"
msgstr "Мудрость"

msgid "Ballistics"
msgstr "Баллистика"

msgid "Eagle Eye"
msgstr "Орлиный взор"

msgid "Estates"
msgstr "Казначей"

msgid "Mysticism"
msgstr "Мистицизм"

msgid "Necromancy"
msgstr "Некромантия"

msgid "Advanced Archery"
msgstr "Продвинутая стрельба"

msgid "Advanced Pathfinding"
msgstr "Продвинутый следопыт"

msgid "Basic Archery"
msgstr "Базовая стрельба"

msgid "Basic Pathfinding"
msgstr "Базовый следопыт"

msgid "Expert Pathfinding"
msgstr "Экспертный следопыт"

msgid "Advanced Logistics"
msgstr "Продвинутая логистика"

msgid "Basic Logistics"
msgstr "Базовая логистика"

msgid "Basic Scouting"
msgstr "Базовая разведка"

msgid "Expert Archery"
msgstr "Экспертная стрельба"

msgid "Expert Logistics"
msgstr "Экспертная логистика"

msgid "Advanced Diplomacy"
msgstr "Продвинутая дипломатия"

msgid "Advanced Scouting"
msgstr "Продвинутая разведка"

msgid "Basic Diplomacy"
msgstr "Базовая дипломатия"

msgid "Expert Diplomacy"
msgstr "Экспертная дипломатия"

msgid "Expert Scouting"
msgstr "Экспертная разведка"

msgid "Advanced Leadership"
msgstr "Продвинутое лидерство"

msgid "Advanced Navigation"
msgstr "Продвинутая навигация"

msgid "Basic Leadership"
msgstr "Базовое лидерство"

msgid "Basic Navigation"
msgstr "Базовая навигация"

msgid "Expert Navigation"
msgstr "Экспертная навигация"

msgid "Advanced Wisdom"
msgstr "Продвинутая мудрость"

msgid "Basic Mysticism"
msgstr "Базовый мистицизм"

msgid "Basic Wisdom"
msgstr "Базовая мудрость"

msgid "Expert Leadership"
msgstr "Экспертное лидерство"

msgid "Expert Wisdom"
msgstr "Экспертная мудрость"

msgid "Advanced Luck"
msgstr "Продвинутая удача"

msgid "Advanced Mysticism"
msgstr "Продвинутый мистицизм"

msgid "Basic Luck"
msgstr "Базовая удача"

msgid "Expert Luck"
msgstr "Экспертная удача"

msgid "Expert Mysticism"
msgstr "Экспертный мистицизм"

msgid "Advanced Ballistics"
msgstr "Продвинутая баллистика"

msgid "Advanced Eagle Eye"
msgstr "Продвинутый орлиный взор"

msgid "Basic Ballistics"
msgstr "Базовая баллистика"

msgid "Basic Eagle Eye"
msgstr "Базовый орлиный взор"

msgid "Expert Ballistics"
msgstr "Экспертная баллистика"

msgid "Advanced Necromancy"
msgstr "Продвинутая некромантия"

msgid "Basic Estates"
msgstr "Базовый казначей"

msgid "Basic Necromancy"
msgstr "Базовая некромантия"

msgid "Expert Eagle Eye"
msgstr "Экспертный орлиный взор"

msgid "Expert Necromancy"
msgstr "Экспертная некромантия"

msgid "Advanced Estates"
msgstr "Продвинутый казначей"

msgid "Expert Estates"
msgstr "Эксперт казначей"

msgid ""
"%{skill} reduces the movement penalty for rough terrain by %{count} percent."
msgstr ""
"%{skill} уменьшает штраф при движении по пересечённой местности на %{count} "
"процентов."

msgid "%{skill} eliminates the movement penalty for rough terrain."
msgstr "%{skill} устраняет штраф при передвижении по пересечённой местности."

msgid ""
"%{skill} increases the damage done by range attacking creatures by %{count} "
"percent."
msgstr "%{skill} увеличивает урон от лучников на %{count} процентов."

msgid "%{skill} increases your hero's movement points by %{count} percent."
msgstr "%{skill} увеличивает очки движения героя на %{count} процентов."

msgid "%{skill} increases your hero's viewable area by one square."
msgid_plural ""
"%{skill} increases your hero's viewable area by %{count} squares."
msgstr[0] "%{skill} увеличивает радиус обзора героя на %{count} квадрат."
msgstr[1] "%{skill} увеличивает радиус обзора героя на %{count} квадрата."
msgstr[2] "%{skill} увеличивает радиус обзора героя на %{count} квадратов."

msgid ""
"%{skill} allows you to negotiate with monsters who are weaker than your "
"group. "
msgstr ""
"%{skill} позволяет Вам вести переговоры с войсками, которые слабее Вас. "

msgid "Approximately %{count} percent of the creatures may offer to join you."
msgstr ""
"Примерно %{count} процентов существ могут предложить присоединиться к Вам."

msgid "All of the creatures may offer to join you."
msgstr "Все существа могут предложить присоединиться к Вашей армии."

msgid ""
"%{skill} increases your hero's movement points over water by %{count} "
"percent."
msgstr "%{skill} увеличивает передвижение по воде на %{count} процентов."

msgid "%{skill} increases your hero's troops morale by %{count}."
msgstr "%{skill} Увеличивает удачу героя на %{count}."

msgid "%{skill} allows your hero to learn third level spells."
msgstr "%{skill} позволяет изучать заклинания 3-го круга."

msgid "%{skill} allows your hero to learn fourth level spells."
msgstr "%{skill} позволяет изучать заклинания 4-го круга."

msgid "%{skill} allows your hero to learn fifth level spells."
msgstr "%{skill} позволяет изучать все возможные заклинания."

msgid "%{skill} regenerates one of your hero's spell points per day."
msgid_plural ""
"%{skill} regenerates %{count} of your hero's spell points per day."
msgstr[0] "Восстанавливает %{count} пункт магии героя в день."
msgstr[1] "Восстанавливает %{count} пункта магии героя в день."
msgstr[2] "Восстанавливает %{count} пунктов магии героя в день."

msgid "%{skill} increases your hero's luck by %{count}."
msgstr "%{skill} увеличивает удачу героя на %{count}."

msgid ""
"%{skill} gives your hero's catapult shots a greater chance to hit and do "
"damage to castle walls."
msgstr ""
"%{skill} даёт выстрелам катапульты больший шанс поразить и причинить вред "
"стенам замка."

msgid ""
"%{skill} gives your hero's catapult an extra shot, and each shot has a "
"greater chance to hit and do damage to castle walls."
msgstr ""
"%{skill} даёт катапульте сделать дополнительный выстрел, а также каждому "
"выстрелу придаёт больший шанс поразить и причинить вред стенам замка."

msgid ""
"%{skill} gives your hero's catapult an extra shot, and each shot "
"automatically destroys any wall, except a fortified wall in a Knight castle."
msgstr ""
"%{skill} даёт катапульте сделать дополнительный выстрел, и каждый выстрел "
"гарантированно разрушит любую стену, за исключением укреплений в рыцарском "
"замке."

msgid ""
"%{skill} gives your hero a %{count} percent chance to learn any given 1st or "
"2nd level enemy spell used against him in a combat."
msgstr ""
"%{skill} даёт %{count} процентов возможности выучить заклинание 1-го или 2-"
"го круга, применённое в бою противником."

msgid ""
"%{skill} gives your hero a %{count} percent chance to learn any given 3rd "
"level spell (or below) used against him in combat."
msgstr ""
"%{skill} даёт %{count} процентов возможности выучить заклинание 1-го , 2-го "
"или 3-го круга, применённое в бою противником."

msgid ""
"%{skill} gives your hero a %{count} percent chance to learn any given 4th "
"level spell (or below) used against him in combat."
msgstr ""
"%{skill} даёт %{count} процентов возможности выучить заклинание 4-го круга и "
"ниже, применённое в бою противником."

msgid ""
"%{skill} allows %{count} percent of the creatures killed in combat to be "
"brought back from the dead as Skeletons."
msgstr ""
"%{skill} может вернуть к жизни %{count} процентов существ, убитых в "
"сражении, в виде Скелетов."

msgid ""
"Your hero produces %{count} gold pieces per day as tax revenue from estates."
msgstr ""
"Ваш герой ежедневно собирает налоги со своих владений в размере %{count} "
"золота."

msgid "Blue"
msgstr "Синий"

msgid "Green"
msgstr "Зелёный"

msgid "Red"
msgstr "Красный"

msgid "Yellow"
msgstr "Жёлтый"

msgid "Orange"
msgstr "Оранжевый"

msgid "Purple"
msgstr "Фиолетовый"

msgid "barrier|Aqua"
msgstr "Бирюзовый"

msgid "barrier|Blue"
msgstr "Синий"

msgid "barrier|Brown"
msgstr "Коричневый"

msgid "barrier|Gold"
msgstr "Жёлтый"

msgid "barrier|Green"
msgstr "Зелёный"

msgid "barrier|Orange"
msgstr "Оранжевый"

msgid "barrier|Purple"
msgstr "Фиолетовый"

msgid "barrier|Red"
msgstr "Красный"

msgid "tent|Aqua"
msgstr "Бирюзовый"

msgid "tent|Blue"
msgstr "Синий"

msgid "tent|Brown"
msgstr "Коричневый"

msgid "tent|Gold"
msgstr "Жёлтый"

msgid "tent|Green"
msgstr "Зелёный"

msgid "tent|Orange"
msgstr "Оранжевый"

msgid "tent|Purple"
msgstr "Фиолетовый"

msgid "tent|Red"
msgstr "Красный"

msgid "Hero/Stats"
msgstr "Герой/Характеристика"

msgid "Skills"
msgstr "Навыки"

msgid "Artifacts"
msgstr "Артефакты"

msgid "Town/Castle"
msgstr "Город/Замок"

msgid "Garrison"
msgstr "Гарнизон"

msgid "Gold Per Day:"
msgstr "Доход золота в день:"

msgid "Heroes"
msgstr "Герои"

msgid "View Heroes."
msgstr "Просмотреть всех Ваших героев"

msgid "Towns/Castles"
msgstr "Города"

msgid "View Towns and Castles."
msgstr "Просмотреть все Ваши города и замки."

msgid "luck|Cursed"
msgstr "Проклят!"

msgid "luck|Awful"
msgstr "Ужасная"

msgid "luck|Bad"
msgstr "Плохая"

msgid "luck|Normal"
msgstr "Нормальная"

msgid "luck|Good"
msgstr "Хорошая"

msgid "luck|Great"
msgstr "Отличная"

msgid "luck|Irish"
msgstr "Фортуна!"

msgid ""
"Bad luck sometimes falls on your armies in combat, causing their attacks to "
"only do half damage."
msgstr ""
"Плохая удача иногда посещает Ваши войска в бою, неудача вынуждает отряд "
"атаковать только вполсилы."

msgid ""
"Neutral luck means your armies will never get lucky or unlucky attacks on "
"the enemy."
msgstr ""
"Нормальная удача подразумевает, что Ваши войска не будут проводить как "
"удачные, так и неудачные атаки."

msgid ""
"Good luck sometimes lets your armies get lucky attacks (double strength) in "
"combat."
msgstr ""
"Хорошая удача иногда позволяет Вашим отрядам проводить удачные атаки в "
"сражении, наносящие двойной урон."

msgid "morale|Treason"
msgstr "В панике!"

msgid "morale|Awful"
msgstr "Ужасная"

msgid "morale|Poor"
msgstr "Плохая"

msgid "morale|Normal"
msgstr "Нормальная"

msgid "morale|Good"
msgstr "Хорошая"

msgid "morale|Great"
msgstr "Отличная"

msgid "morale|Blood!"
msgstr "Эйфория!"

msgid "Bad morale may cause your armies to freeze in combat."
msgstr "Плохая мораль может заставить отряд застыть на месте от ужаса."

msgid ""
"Neutral morale means your armies will never be blessed with extra attacks or "
"freeze in combat."
msgstr ""
"Обычная мораль подразумевает, что Ваши отряды не будут поощряться "
"дополнительной атакой или пропускать ход."

msgid "Good morale may give your armies extra attacks in combat."
msgstr ""
"Хорошая мораль может дать Вашим войскам возможность дополнительной атаки в "
"сражении."

msgid "Knight"
msgstr "Рыцарь"

msgid "Barbarian"
msgstr "Варвар"

msgid "Sorceress"
msgstr "Колдунья"

msgid "Warlock"
msgstr "Чародей"

msgid "Wizard"
msgstr "Волшебник"

msgid "Necromancer"
msgstr "Некромант"

msgid "Multi"
msgstr "По сценарию"

msgid "race|Random"
msgstr "Случайно"

msgid "race|Neutral"
msgstr "Нейтральный"

msgid "speed|Standing"
msgstr "На месте"

msgid "speed|Crawling"
msgstr "Черепашья"

msgid "speed|Very Slow"
msgstr "Ползущая"

msgid "speed|Slow"
msgstr "Низкая"

msgid "speed|Average"
msgstr "Средняя"

msgid "speed|Fast"
msgstr "Быстрая"

msgid "speed|Very Fast"
msgstr "Шустрая"

msgid "speed|Ultra Fast"
msgstr "Скоростная"

msgid "speed|Blazing"
msgstr "Молниеносная"

msgid "speed|Instant"
msgstr "Мгновенная"

msgid "week|PLAGUE"
msgstr "ЧУМЫ"

msgid "week|Ant"
msgstr "Муравья"

msgid "week|Grasshopper"
msgstr "Кузнечика"

msgid "week|Dragonfly"
msgstr "Стрекозы"

msgid "week|Spider"
msgstr "Паука"

msgid "week|Butterfly"
msgstr "Бабочки"

msgid "week|Bumblebee"
msgstr "Гусеницы"

msgid "week|Locust"
msgstr "Цикад"

msgid "week|Earthworm"
msgstr "Земляного червя"

msgid "week|Hornet"
msgstr "Шершня"

msgid "week|Beetle"
msgstr "Жука"

msgid "week|Squirrel"
msgstr "Белки"

msgid "week|Rabbit"
msgstr "Кролика"

msgid "week|Gopher"
msgstr "Суслика"

msgid "week|Badger"
msgstr "Барсука"

msgid "week|Eagle"
msgstr "Орла"

msgid "week|Weasel"
msgstr "Хорька"

msgid "week|Raven"
msgstr "Ворона"

msgid "week|Mongoose"
msgstr "Мангуста"

msgid "week|Aardvark"
msgstr "Муравьеда"

msgid "week|Lizard"
msgstr "Ящера"

msgid "week|Tortoise"
msgstr "Черепахи"

msgid "week|Hedgehog"
msgstr "Ёжика"

msgid "week|Condor"
msgstr "Кондора"

msgid "Desert"
msgstr "Пустыня"

msgid "Snow"
msgstr "Снег"

msgid "Wasteland"
msgstr "Пустошь"

msgid "Beach"
msgstr "Побережье"

msgid "Lava"
msgstr "Лава"

msgid "Dirt"
msgstr "Грязь"

msgid "Grass"
msgstr "Трава"

msgid "Ocean"
msgstr "Океан"

msgid "maps|Small"
msgstr "Маленькая"

msgid "maps|Medium"
msgstr "Средняя"

msgid "maps|Large"
msgstr "Большая"

msgid "maps|Extra Large"
msgstr "Огромная"

msgid "maps|Custom Size"
msgstr "Особый размер"

msgid "Ore Mine"
msgstr "Рудная шахта"

msgid "Sulfur Mine"
msgstr "Серная шахта"

msgid "Crystal Mine"
msgstr "Кристальная шахта"

msgid "Gems Mine"
msgstr "Самоцветная шахта"

msgid "Gold Mine"
msgstr "Золотая шахта"

msgid "Mine"
msgstr "Шахта"

msgid "Burma shave."
msgstr "Здесь была розовая пони."

msgid "Next sign 50 miles."
msgstr "Следующий знак в 50 милях."

msgid "See Rock City."
msgstr "Тот, кто читает эту надпись, у того самые красивые глаза."

msgid "This space for rent."
msgstr "Герои Меча и Магии - интересная игра, но отдыхать глазам тоже надо."

msgid "No object"
msgstr "Нет объекта"

msgid "Alchemist Lab"
msgstr "Лаборатория алхимика"

msgid "Daemon Cave"
msgstr "Пещера демона"

msgid "Faerie Ring"
msgstr "Кольцо фей"

msgid "Dragon City"
msgstr "Драконий город"

msgid "Lighthouse"
msgstr "Маяк"

msgid "Water Wheel"
msgid_plural "Water Wheels"
msgstr[0] "Водяное колесо"
msgstr[1] "Водяные колёса"
msgstr[2] "Водяные колёса"

msgid "Mines"
msgstr "Шахты"

msgid "Obelisk"
msgstr "Обелиск"

msgid "Oasis"
msgstr "Оазис"

msgid "Sawmill"
msgstr "Лесопилка"

msgid "Oracle"
msgstr "Оракул"

msgid "Desert Tent"
msgstr "Шатёр"

msgid "Wagon Camp"
msgstr "Вагоны"

msgid "Windmill"
msgid_plural "Windmills"
msgstr[0] "Ветряная мельница"
msgstr[1] "Ветряная мельница"
msgstr[2] "Ветряная мельница"

msgid "Random Town"
msgstr "Случайный город"

msgid "Random Castle"
msgstr "Случайный замок"

msgid "Watch Tower"
msgstr "Обзорная башня"

msgid "Tree City"
msgstr "Древо-город"

msgid "Tree House"
msgstr "Домик на дереве"

msgid "Ruins"
msgstr "Руины"

msgid "Fort"
msgstr "Форт"

msgid "Abandoned Mine"
msgstr "Заброшенная шахта"

msgid "Tree of Knowledge"
msgstr "Древо знаний"

msgid "Witch Doctor's Hut"
msgstr "Хижина ведьмы"

msgid "Temple"
msgstr "Храм"

msgid "Hill Fort"
msgstr "Форт на холме"

msgid "Halfling Hole"
msgstr "Нора"

msgid "Mercenary Camp"
msgstr "Лагерь наёмников"

msgid "City of the Dead"
msgstr "Город мёртвых"

msgid "Sphinx"
msgstr "Сфинкс"

msgid "Troll Bridge"
msgstr "Мост троллей"

msgid "Witch's Hut"
msgstr "Хижина ведьмы"

msgid "Xanadu"
msgstr "Ксанаду"

msgid "Magellan's Maps"
msgstr "Магеллан"

msgid "Derelict Ship"
msgstr "Заброшенный корабль"

msgid "Shipwreck"
msgstr "Кораблекрушение"

msgid "Observation Tower"
msgstr "Обзорная башня"

msgid "Freeman's Foundry"
msgstr "Литейная"

msgid "Watering Hole"
msgstr "Промоина"

msgid "Artesian Spring"
msgstr "Артезианский источник"

msgid "Gazebo"
msgstr "Беседка"

msgid "Archer's House"
msgstr "Дом стрелков"

msgid "Peasant Hut"
msgstr "Мазанка крестьян"

msgid "Dwarf Cottage"
msgstr "Избушка гномов"

msgid "Stone Liths"
msgstr "Монолиты"

msgid "Magic Well"
msgstr "Волшебный колодец"

msgid "Sign"
msgstr "Указатель"

msgid "Nothing Special"
msgstr "Ничего особенного"

msgid "Tar Pit"
msgstr "Смоляная яма"

msgid "Mound"
msgstr "Курган"

msgid "Dune"
msgstr "Дюна"

msgid "Stump"
msgstr "Пень"

msgid "Cactus"
msgstr "Кактус"

msgid "Trees"
msgstr "Деревья"

msgid "Dead Tree"
msgstr "Сушина"

msgid "Mountains"
msgstr "Горы"

msgid "Volcano"
msgstr "Вулкан"

msgid "Rock"
msgstr "Камень"

msgid "Flowers"
msgstr "Цветы"

msgid "Water Lake"
msgstr "Озеро"

msgid "Mandrake"
msgstr "Мандрагора"

msgid "Crater"
msgstr "Кратер"

msgid "Lava Pool"
msgstr "Лавовый бассейн"

msgid "Shrub"
msgstr "Кустарник"

msgid "Buoy"
msgstr "Буй"

msgid "Skeleton"
msgstr "Скелет"

msgid "Treasure Chest"
msgstr "Ларец с сокровищами"

msgid "Sea Chest"
msgstr "Морской сундук"

msgid "Campfire"
msgstr "Костёр"

msgid "Fountain"
msgstr "Фонтан"

msgid "Genie Lamp"
msgstr "Древняя лампа"

msgid "Goblin Hut"
msgstr "Хибара гоблина"

msgid "Monster"
msgstr "Отряд"

msgid "Resource"
msgstr "Ресурс"

msgid "Whirlpool"
msgstr "Водоворот"

msgid "Boat"
msgstr "Корабль"

msgid "Random Artifact"
msgstr "Случайный артефакт"

msgid "Random Resource"
msgstr "Случайный ресурс"

msgid "Random Monster - weak"
msgstr "Случайный слабый монстр"

msgid "Random Monster - medium"
msgstr "Случайный средний монстр"

msgid "Random Monster - strong"
msgstr "Случайный сильный монстр"

msgid "Random Monster - very strong"
msgstr "Случайный великий монстр"

msgid "Standing Stones"
msgstr "Стоячие камни"

msgid "Event"
msgstr "Событие"

msgid "Random Monster"
msgstr "Случайный Монстр"

msgid "Random Ultimate Artifact"
msgstr "Случайный великий артефакт"

msgid "Idol"
msgstr "Идол"

msgid "Shrine of the First Circle"
msgstr "Святилище 1-го круга"

msgid "Shrine of the Second Circle"
msgstr "Святилище 2-го круга"

msgid "Shrine of the Third Circle"
msgstr "Святилище 3-го круга"

msgid "Wagon"
msgstr "Тележка"

msgid "Lean-To"
msgstr "Навес"

msgid "Flotsam"
msgstr "Обломки"

msgid "Shipwreck Survivor"
msgstr "Тонущий матрос"

msgid "Bottle"
msgstr "Бутылка"

msgid "Magic Garden"
msgid_plural "Magic Gardens"
msgstr[0] "Волшебный сад"
msgstr[1] "Волшебных сада"
msgstr[2] "Волшебных садов"

msgid "Random Artifact - Treasure"
msgstr "Случайный артефакт-сокровище"

msgid "Random Artifact - Minor"
msgstr "Случайный малый артефакт"

msgid "Random Artifact - Major"
msgstr "Случайный сильный артефакт"

msgid "Jail"
msgstr "Тюрьма"

msgid "Traveller's Tent"
msgstr "Шатёр путника"

msgid "Barrier"
msgstr "Барьер"

msgid "Fire Summoning Altar"
msgstr "Алтарь Огня"

msgid "Air Summoning Altar"
msgstr "Алтарь Воздуха"

msgid "Earth Summoning Altar"
msgstr "Алтарь Земли"

msgid "Water Summoning Altar"
msgstr "Алтарь Воды"

msgid "Barrow Mounds"
msgstr "Могильные курганы"

msgid "Stables"
msgstr "Конюшни"

msgid "Alchemist's Tower"
msgstr "Башня алхимика"

msgid "Hut of the Magi"
msgstr "Лачуга волхва"

msgid "Eye of the Magi"
msgstr "Око волхва"

msgid "Mermaid"
msgstr "Русалка"

msgid "Sirens"
msgstr "Сирены"

msgid "Reefs"
msgstr "Рифы"

msgid "Unknown Monster"
msgstr "Неизвестный Монстр"

msgid "Unknown Monsters"
msgstr "Неизвестные Монстры"

msgid "Peasant"
msgstr "Крестьянин"

msgid "Peasants"
msgstr "Крестьяне"

msgid "Archer"
msgstr "Стрелок"

msgid "Archers"
msgstr "Стрелки"

msgid "Ranger"
msgstr "Рейнджер"

msgid "Rangers"
msgstr "Рейнджеры"

msgid "Pikeman"
msgstr "Копейщик"

msgid "Pikemen"
msgstr "Копейщики"

msgid "Veteran Pikeman"
msgstr "Опытный копейщик"

msgid "Veteran Pikemen"
msgstr "Опытные копейщики"

msgid "Swordsman"
msgstr "Мечник"

msgid "Swordsmen"
msgstr "Мечники"

msgid "Master Swordsman"
msgstr "Опытный мечник"

msgid "Master Swordsmen"
msgstr "Опытные мечники"

msgid "Cavalries"
msgstr "Всадники"

msgid "Cavalry"
msgstr "Всадник"

msgid "Champion"
msgstr "Чемпион"

msgid "Champions"
msgstr "Чемпионы"

msgid "Paladin"
msgstr "Паладин"

msgid "Paladins"
msgstr "Паладины"

msgid "Crusader"
msgstr "Крестоносец"

msgid "Crusaders"
msgstr "Крестоносцы"

msgid "Goblin"
msgstr "Гоблин"

msgid "Goblins"
msgstr "Гоблины"

msgid "Orc"
msgstr "Орк"

msgid "Orcs"
msgstr "Орки"

msgid "Orc Chief"
msgstr "Вождь орков"

msgid "Orc Chiefs"
msgstr "Вожди орков"

msgid "Wolf"
msgstr "Волк"

msgid "Wolves"
msgstr "Волки"

msgid "Ogre"
msgstr "Людоед"

msgid "Ogres"
msgstr "Людоеды"

msgid "Ogre Lord"
msgstr "Свирепый людоед"

msgid "Ogre Lords"
msgstr "Свирепые людоеды"

msgid "Troll"
msgstr "Тролль"

msgid "Trolls"
msgstr "Тролли"

msgid "War Troll"
msgstr "Боевой тролль"

msgid "War Trolls"
msgstr "Боевые тролли"

msgid "Cyclopes"
msgstr "Циклопы"

msgid "Cyclops"
msgstr "Циклоп"

msgid "Sprite"
msgstr "Фея"

msgid "Sprites"
msgstr "Феи"

msgid "Dwarf"
msgstr "Гном"

msgid "Dwarves"
msgstr "Гномы"

msgid "Battle Dwarf"
msgstr "Боевой гном"

msgid "Battle Dwarves"
msgstr "Боевые гномы"

msgid "Elf"
msgstr "Эльф"

msgid "Elves"
msgstr "Эльфы"

msgid "Grand Elf"
msgstr "Высший эльф"

msgid "Grand Elves"
msgstr "Высшие эльфы"

msgid "Druid"
msgstr "Друид"

msgid "Druids"
msgstr "Друиды"

msgid "Greater Druid"
msgstr "Старший друид"

msgid "Greater Druids"
msgstr "Старшие друиды"

msgid "Unicorn"
msgstr "Единорог"

msgid "Unicorns"
msgstr "Единороги"

msgid "Phoenix"
msgstr "Феникс"

msgid "Phoenixes"
msgstr "Фениксы"

msgid "Centaur"
msgstr "Кентавр"

msgid "Centaurs"
msgstr "Кентавры"

msgid "Gargoyle"
msgstr "Гаргулья"

msgid "Gargoyles"
msgstr "Гаргульи"

msgid "Griffin"
msgstr "Грифон"

msgid "Griffins"
msgstr "Грифоны"

msgid "Minotaur"
msgstr "Минотавр"

msgid "Minotaurs"
msgstr "Минотавры"

msgid "Minotaur King"
msgstr "Царь минотавров"

msgid "Minotaur Kings"
msgstr "Цари минотавров"

msgid "Hydra"
msgstr "Гидра"

msgid "Hydras"
msgstr "Гидры"

msgid "Green Dragon"
msgstr "Зелёный дракон"

msgid "Green Dragons"
msgstr "Зелёные драконы"

msgid "Red Dragon"
msgstr "Красный дракон"

msgid "Red Dragons"
msgstr "Красные драконы"

msgid "Black Dragon"
msgstr "Чёрный дракон"

msgid "Black Dragons"
msgstr "Чёрные драконы"

msgid "Halfling"
msgstr "Хоббит"

msgid "Halflings"
msgstr "Хоббиты"

msgid "Boar"
msgstr "Боров"

msgid "Boars"
msgstr "Боровы"

msgid "Iron Golem"
msgstr "Железный голем"

msgid "Iron Golems"
msgstr "Железные големы"

msgid "Steel Golem"
msgstr "Стальной голем"

msgid "Steel Golems"
msgstr "Стальные големы"

msgid "Roc"
msgstr "Птица Рух"

msgid "Rocs"
msgstr "Птицы Рух"

msgid "Mage"
msgstr "Маг"

msgid "Magi"
msgstr "Маги"

msgid "Archmage"
msgstr "Архимаг"

msgid "Archmagi"
msgstr "Архимаги"

msgid "Giant"
msgstr "Гигант"

msgid "Giants"
msgstr "Гиганты"

msgid "Titan"
msgstr "Титан"

msgid "Titans"
msgstr "Титаны"

msgid "Skeletons"
msgstr "Скелеты"

msgid "Zombie"
msgstr "Зомби"

msgid "Zombies"
msgstr "Зомби"

msgid "Mutant Zombie"
msgstr "Зомби-мутант"

msgid "Mutant Zombies"
msgstr "Зомби-мутанты"

msgid "Mummies"
msgstr "Мумии"

msgid "Mummy"
msgstr "Мумия"

msgid "Royal Mummies"
msgstr "Королевские мумии"

msgid "Royal Mummy"
msgstr "Королевская мумия"

msgid "Vampire"
msgstr "Вампир"

msgid "Vampires"
msgstr "Вампиры"

msgid "Vampire Lord"
msgstr "Лорд вампиров"

msgid "Vampire Lords"
msgstr "Лорды вампиров"

msgid "Lich"
msgstr "Лич"

msgid "Liches"
msgstr "Личи"

msgid "Power Lich"
msgstr "Могучий лич"

msgid "Power Liches"
msgstr "Могучие личи"

msgid "Bone Dragon"
msgstr "Костяной дракон"

msgid "Bone Dragons"
msgstr "Костяные драконы"

msgid "Rogue"
msgstr "Разбойник"

msgid "Rogues"
msgstr "Разбойники"

msgid "Nomad"
msgstr "Кочевник"

msgid "Nomads"
msgstr "Кочевники"

msgid "Ghost"
msgstr "Призрак"

msgid "Ghosts"
msgstr "Призраки"

msgid "Genie"
msgstr "Джинн"

msgid "Genies"
msgstr "Джинны"

msgid "Medusa"
msgstr "Медуза"

msgid "Medusas"
msgstr "Медузы"

msgid "Earth Elemental"
msgstr "Земной элементаль"

msgid "Earth Elementals"
msgstr "Земные элементали"

msgid "Air Elemental"
msgstr "Воздушный элементаль"

msgid "Air Elementals"
msgstr "Воздушные элементали"

msgid "Fire Elemental"
msgstr "Огненный элементаль"

msgid "Fire Elementals"
msgstr "Огненные элементали"

msgid "Water Elemental"
msgstr "Водный элементаль"

msgid "Water Elementals"
msgstr "Водные элементали"

msgid "Random Monsters"
msgstr "Случайные монстры"

msgid "Random Monster 1"
msgstr "Случайный монстр 1"

msgid "Random Monsters 1"
msgstr "Случайные монстры 1"

msgid "Random Monster 2"
msgstr "Случайный монстр 2"

msgid "Random Monsters 2"
msgstr "Случайные монстры 2"

msgid "Random Monster 3"
msgstr "Случайный монстр 3"

msgid "Random Monsters 3"
msgstr "Случайные монстры 3"

msgid "Random Monster 4"
msgstr "Случайный монстр 4"

msgid "Random Monsters 4"
msgstr "Случайные монстры 4"

msgid "Double shot"
msgstr "Двойной выстрел"

msgid "2-hex monster"
msgstr "Занимает 2 клетки"

msgid "Double strike"
msgstr "Двойной удар"

msgid "Double damage to Undead"
msgstr "Двойной урон по нежити"

msgid "% magic resistance"
msgstr "% сопротивления к магии"

msgid "Immune to Mind spells"
msgstr "Невосприимчивы к магии разума"

msgid "Immune to Elemental spells"
msgstr "Невосприимчивы к магии стихий"

msgid "Immune to Fire spells"
msgstr "Невосприимчивы к магии огня"

msgid "Immune to Cold spells"
msgstr "Невосприимчивы к магии холода"

msgid "Immune to "
msgstr "Невосприимчивы к "

msgid "% immunity to %{spell} spell"
msgstr "% устойчивости к заклинанию %{spell}"

msgid "% damage from Elemental spells"
msgstr "% урона от заклинаний"

msgid "% chance to Dispel beneficial spells"
msgstr "% шанс развеять полезные заклинания"

msgid "% chance to Paralyze"
msgstr "% шанс парализовать"

msgid "% chance to Petrify"
msgstr "% шанс наложить окаменение"

msgid "% chance to Blind"
msgstr "% шанс ослепить"

msgid "% chance to Curse"
msgstr "% шанс наложить проклятие"

msgid "% chance to cast %{spell} spell"
msgstr "% шанс наложить заклинание %{spell}"

msgid "HP regeneration"
msgstr "Регенерация здоровья"

msgid "Two hexes attack"
msgstr "Атака на две клетки"

msgid "Flyer"
msgstr "Летает"

msgid "Always retaliates"
msgstr "Всегда отвечает на удар"

msgid "Attacks all adjacent enemies"
msgstr "Атакует всех соседних врагов"

msgid "No melee penalty"
msgstr "Нет штрафа в ближнем бою"

msgid "Dragon"
msgstr "Дракон"

msgid "Undead"
msgstr "Нежить"

msgid "No enemy retaliation"
msgstr "Враг не отвечает на атаку"

msgid "HP drain"
msgstr "Вампиризм"

msgid "Cloud attack"
msgstr "Облачная атака"

msgid "Decreases enemy's morale by "
msgstr "Снижает моральный дух противника на "

msgid "% chance to halve enemy"
msgstr "% шанс убить половину отряда"

msgid "Soul Eater"
msgstr "Пожиратель душ"

msgid "Elemental"
msgstr "Элементаль"

msgid "No Morale"
msgstr "Нет морали"

msgid "200% damage from Fire spells"
msgstr "200% урона от заклинаний огня"

msgid "200% damage from Cold spells"
msgstr "200% урона от заклинаний холода"

msgid "% damage from %{spell} spell"
msgstr "% урона от заклинания %{spell}"

msgid "% immunity to "
msgstr "% невосприимчивости к "

msgid "Lightning"
msgstr "Молния"

msgid "% damage from "
msgstr "% урона от "

msgid "The three Anduran artifacts magically combine into one."
msgstr "Три магических артефакта Андурана, объединяются в один."

msgid "The %{name} increases your knowledge by %{count}."
msgstr "%{name} увеличивает Знания на %{count}."

msgid "Ultimate Book of Knowledge"
msgstr "Книга Всезнания"

msgid "The %{name} increases your attack skill by %{count}."
msgstr "%{name} увеличивает Атаку на %{count}."

msgid "Ultimate Sword of Dominion"
msgstr "Меч Всевластия"

msgid "The %{name} increases your defense skill by %{count}."
msgstr "%{name} увеличивает Защиту на %{count}."

msgid "Ultimate Cloak of Protection"
msgstr "Защитная Накидка"

msgid "The %{name} increases your spell power by %{count}."
msgstr "%{name} увеличивает Силу магии на %{count}."

msgid "Ultimate Wand of Magic"
msgstr "Жезл Магии"

msgid "The %{name} increases your attack and defense skills by %{count} each."
msgstr "%{name} увеличивает вашу Атаку и Защиту на %{count}."

msgid "Ultimate Shield"
msgstr "Всемогущий Щит"

msgid "The %{name} increases your spell power and knowledge by %{count} each."
msgstr "%{name} увеличивает вашу Силу магии и Знания на %{count}."

msgid "Ultimate Staff"
msgstr "Всемогущий Посох"

msgid "The %{name} increases each of your basic skills by %{count} points."
msgstr "%{name} увеличивает все основные параметры на %{count}."

msgid "Ultimate Crown"
msgstr "Корона Всевластия"

msgid "Golden Goose"
msgstr "Золотой Гусь"

msgid "The %{name} brings in an income of %{count} gold per day."
msgstr "%{name} приносит каждый день по %{count} золотых."

msgid "Arcane Necklace of Magic"
msgstr "Ожерелье Тайной Магии"

msgid "Caster's Bracelet of Magic"
msgstr "Магический Браслет"

msgid "Mage's Ring of Power"
msgstr "Кольцо Мага"

msgid "Witch's Broach of Magic"
msgstr "Брошь Ведьмы"

msgid "Medal of Valor"
msgstr "Медаль Отваги"

msgid "The %{name} increases your morale."
msgstr "%{name} увеличивает Вашу мораль."

msgid "Medal of Courage"
msgstr "Медаль Мужества"

msgid "Medal of Honor"
msgstr "Медаль Доблести"

msgid "Medal of Distinction"
msgstr "Медаль Почёта"

msgid "Fizbin of Misfortune"
msgstr "Символ Неудачи"

msgid "The %{name} greatly decreases your morale by %{count}."
msgstr "%{name} снижает Вашу мораль на %{count}."

msgid "Thunder Mace of Dominion"
msgstr "Громовая Палица"

msgid "Armored Gauntlets of Protection"
msgstr "Защитная Перчатка"

msgid "The %{name} increase your defense skill by %{count}."
msgstr "%{name} увеличивает силу защиты на %{count}."

msgid "Defender Helm of Protection"
msgstr "Шлем Защитника"

msgid "Giant Flail of Dominion"
msgstr "Гигантский Цеп"

msgid "Ballista of Quickness"
msgstr "Баллиста"

msgid "The %{name} lets your catapult fire twice per combat round."
msgstr "%{name} позволяет дважды произвести выстрел из катапульты за один ход."

msgid "Stealth Shield of Protection"
msgstr "Незримый Щит"

msgid "Dragon Sword of Dominion"
msgstr "Драконий Меч"

msgid "Power Axe of Dominion"
msgstr "Топор Власти"

msgid "Divine Breastplate of Protection"
msgstr "Божественный Доспех"

msgid "Minor Scroll of Knowledge"
msgstr "Малый Свиток Знания"

msgid "Major Scroll of Knowledge"
msgstr "Большой Свиток Знания"

msgid "Superior Scroll of Knowledge"
msgstr "Могущественный Свиток Знания"

msgid "Foremost Scroll of Knowledge"
msgstr "Свиток Высшего Знания"

msgid "Endless Sack of Gold"
msgstr "Бездонный Мешок"

msgid "The %{name} provides you with %{count} gold per day."
msgstr "%{name} ежедневно приносит Вам %{count} золотых."

msgid "Endless Bag of Gold"
msgstr "Бездонная Сума"

msgid "Endless Purse of Gold"
msgstr "Бездонный Кошель"

msgid "Nomad Boots of Mobility"
msgstr "Башмаки Кочевника"

msgid "The %{name} increase your movement on land."
msgstr "%{name} увеличивают Ваше передвижение по земле."

msgid "Traveler's Boots of Mobility"
msgstr "Сапоги Путника"

msgid "Lucky Rabbit's Foot"
msgstr "Кроличья Лапка"

msgid "The %{name} increases your luck in combat."
msgstr "%{name} увеличивает Вашу удачу в бою."

msgid "Golden Horseshoe"
msgstr "Золотая Подкова"

msgid "Gambler's Lucky Coin"
msgstr "Счастливая Монета"

msgid "Four-Leaf Clover"
msgstr "Четырёхлистник"

msgid "The %{name} increases your movement on land and sea."
msgstr "%{name} увеличивает Ваше передвижение по земле и воде."

msgid "True Compass of Mobility"
msgstr "Компас"

msgid "Sailor's Astrolabe of Mobility"
msgstr "Астролябия"

msgid "The %{name} increases your movement on sea."
msgstr "%{name} увеличивает Ваше передвижение по воде."

msgid "Evil Eye"
msgstr "Дурной Глаз"

msgid "The %{name} reduces the casting cost of curse spells by half."
msgstr "%{name} снижает стоимость заклинаний проклятия на половину."

msgid "Enchanted Hourglass"
msgstr "Зачарованные Часы"

msgid "The %{name} extends the duration of all your spells by %{count} turns."
msgstr "%{name} увеличивает длительность всех заклинаний на %{count} ход."

msgid "Gold Watch"
msgstr "Золотые Часы"

msgid "The %{name} doubles the effectiveness of your hypnotize spells."
msgstr "%{name} удваивают эффект заклинаний гипноза."

msgid "Skullcap"
msgstr "Ермолка"

msgid "The %{name} halves the casting cost of all mind influencing spells."
msgstr "%{name} снижает вдвое стоимость всех заклинаний основанных на разуме."

msgid "Ice Cloak"
msgstr "Ледяная Накидка"

msgid "The %{name} halves all damage your troops take from cold spells."
msgstr ""
"%{name} снижает вдвое весь урон нанесённый Вашим отрядам заклинаниями холода."

msgid "Fire Cloak"
msgstr "Огненная Накидка"

msgid "The %{name} halves all damage your troops take from fire spells."
msgstr ""
"%{name} снижает вдвое весь урон нанесённый Вашим отрядам заклинаниями огня."

msgid "Lightning Helm"
msgstr "Громовой Шлем"

msgid "The %{name} halves all damage your troops take from lightning spells."
msgstr ""
"%{name} снижает вдвое весь урон нанесённый Вашим отрядам заклинаниями молний."

msgid "Evercold Icicle"
msgstr "Нетающий Лёд"

msgid ""
"The %{name} causes your cold spells to do %{count} percent more damage to "
"enemy troops."
msgstr "%{name} увеличивает на %{count} процентов урон от заклинаний холода."

msgid "Everhot Lava Rock"
msgstr "Горячий Камень"

msgid ""
"The %{name} causes your fire spells to do %{count} percent more damage to "
"enemy troops."
msgstr "%{name} увеличивает на %{count} процентов урон от заклинаний огня."

msgid "Lightning Rod"
msgstr "Жезл Молний"

msgid ""
"The %{name} causes your lightning spells to do %{count} percent more damage "
"to enemy troops."
msgstr "%{name} увеличивает на %{count} процентов урон от заклинаний молнии."

msgid "Snake-Ring"
msgstr "Кольцо Змеи"

msgid "The %{name} halves the casting cost of all your bless spells."
msgstr "%{name} снижает стоимость всех заклинаний благословения."

msgid "Ankh"
msgstr "Символ Жизни"

msgid ""
"The %{name} doubles the effectiveness of all your resurrect and animate "
"spells."
msgstr "%{name} удваивает эффективность всех Ваших заклинаний оживления."

msgid "Book of Elements"
msgstr "Книга Стихий"

msgid "The %{name} doubles the effectiveness of all your summoning spells."
msgstr "%{name} удваивает эффективность всех Ваших заклинаний призыва."

msgid "Elemental Ring"
msgstr "Кольцо Стихий"

msgid "The %{name} halves the casting cost of all summoning spells."
msgstr "%{name} снижает наполовину стоимость всех Ваших заклинаний призыва."

msgid "Holy Pendant"
msgstr "Святой Кулон"

msgid "The %{name} makes all your troops immune to curse spells."
msgstr ""
"%{name} делает все Ваши отряды невосприимчивыми к заклинаниям проклятия."

msgid "Pendant of Free Will"
msgstr "Подвеска Свободы"

msgid "The %{name} makes all your troops immune to hypnotize spells."
msgstr ""
"%{name} воли делает все Ваши отряды невосприимчивыми к заклинаниям гипноза."

msgid "Pendant of Life"
msgstr "Кулон Жизни"

msgid "The %{name} makes all your troops immune to death spells."
msgstr "%{name} делает все Ваши отряды невосприимчивыми к заклинаниям смерти."

msgid "Serenity Pendant"
msgstr "Подвеска Покоя"

msgid "The %{name} makes all your troops immune to berserk spells."
msgstr "%{name} делает все Ваши отряды невосприимчивыми к заклинанию берсерка."

msgid "Seeing-eye Pendant"
msgstr "Всевидящий Глаз"

msgid "The %{name} makes all your troops immune to blindness spells."
msgstr ""
"%{name} делает все Ваши отряды невосприимчивыми к заклинанию ослепления."

msgid "Kinetic Pendant"
msgstr "Кулон Стремительности"

msgid "The %{name} makes all your troops immune to paralyze spells."
msgstr "%{name} делает все Ваши отряды невосприимчивыми к заклинанию паралича."

msgid "Pendant of Death"
msgstr "Кулон Смерти"

msgid "The %{name} makes all your troops immune to holy spells."
msgstr ""
"%{name} делает все Ваши отряды невосприимчивыми к заклинаниям изгнания "
"нежити."

msgid "The %{name} protects your troops from the Dispel Magic spell."
msgstr "%{name} защищает Ваши отряды от заклятий снятия чар."

msgid "Wand of Negation"
msgstr "Посох Отрицания"

msgid "Golden Bow"
msgstr "Золотой Лук"

msgid ""
"The %{name} eliminates the %{count} percent penalty for your troops shooting "
"past obstacles (e.g. castle walls)."
msgstr ""
"%{name} уменьшает на %{count} процентов штраф при стрельбе за преграды."

msgid "Telescope"
msgstr "Телескоп"

msgid ""
"The %{name} increases the amount of terrain your hero reveals when "
"adventuring by %{count} extra square."
msgstr "%{name} увеличивает радиус обзора героя на %{count} клетку."

msgid "Statesman's Quill"
msgstr "Перо Дипломата"

msgid ""
"The %{name} reduces the cost of surrender to %{count} percent of the total "
"cost of troops you have in your army."
msgstr ""
"%{name} снижает стоимость сдачи до %{count} процентов от общей стоимости "
"войска."

msgid "The %{name} increases the duration of your spells by %{count} turns."
msgstr ""
"%{name} увеличивает продолжительность всех Ваших заклинаний на %{count} "
"ходов."

msgid "Wizard's Hat"
msgstr "Шляпа Мага"

msgid "Power Ring"
msgstr "Кольцо Силы"

msgid "The %{name} returns %{count} extra spell points per day to your hero."
msgstr "%{name} восстанавливает %{count} очка магии в день."

msgid "Ammo Cart"
msgstr "Оружейный Обоз"

msgid "The %{name} provides endless ammunition for all your troops that shoot."
msgstr "%{name} обеспечивает бесконечными боеприпасами всех Ваших стрелков."

msgid "Tax Lien"
msgstr "Долговая Расписка"

msgid "The %{name} costs you %{count} gold pieces per day."
msgstr "%{name} стоит Вам %{count} золотых ежедневно."

msgid "Hideous Mask"
msgstr "Ужасная Маска"

msgid "The %{name} prevents all 'wandering' armies from joining your hero."
msgstr "%{name} не позволяет нейтральным войскам вступать в Вашу армию."

msgid "Endless Pouch of Sulfur"
msgstr "Мешочек Серы"

msgid "The %{name} provides %{count} unit of sulfur per day."
msgstr "%{name} ежедневно приносит Вам %{count} меру серы."

msgid "Endless Vial of Mercury"
msgstr "Колба Ртути"

msgid "The %{name} provides %{count} unit of mercury per day."
msgstr "%{name} ежедневно приносит Вам %{count} меру ртути."

msgid "Endless Pouch of Gems"
msgstr "Мешочек Самоцветов"

msgid "The %{name} provides %{count} unit of gems per day."
msgstr "%{name} ежедневно приносит Вам %{count} меру самоцветов."

msgid "Endless Cord of Wood"
msgstr "Вязанка Дров"

msgid "The %{name} provides %{count} unit of wood per day."
msgstr "%{name} ежедневно приносит Вам %{count} меру древесины."

msgid "Endless Cart of Ore"
msgstr "Вагонетка Руды"

msgid "The %{name} provides %{count} unit of ore per day."
msgstr "%{name} ежедневно приносит Вам %{count} меру руды."

msgid "Endless Pouch of Crystal"
msgstr "Мешочек Кристаллов"

msgid "The %{name} provides %{count} unit of crystal per day."
msgstr "%{name} ежедневно приносит Вам %{count} меру кристаллов."

msgid "Spiked Helm"
msgstr "Шипованный Шлем"

msgid "Spiked Shield"
msgstr "Шипованный Щит"

msgid "White Pearl"
msgstr "Белая Жемчужина"

msgid "Black Pearl"
msgstr "Чёрная Жемчужина"

msgid "Magic Book"
msgstr "Волшебная Книга"

msgid "The %{name} enables you to cast spells."
msgstr "%{name} позволяет использовать заклинания."

msgid "Spell Scroll"
msgstr "Свиток Заклинания"

msgid "This %{name} gives your hero the ability to cast the %{spell} spell."
msgstr "%{name} позволяет Вашему герою произносить заклинание %{spell}."

msgid "Arm of the Martyr"
msgstr "Рука Мученика"

msgid ""
"The %{name} increases your spell power by %{count} but adds the undead "
"morale penalty."
msgstr ""
"%{name} увеличивает силу магии на %{count}, но добавляет штраф к морали, как "
"за нахождение нежити в отряде."

msgid "Breastplate of Anduran"
msgstr "Кираса Андурана"

msgid "The %{name} increases your defense by %{count}."
msgstr "%{name} увеличивает силу защиты на %{count}."

msgid "Broach of Shielding"
msgstr "Защитная Брошь"

msgid ""
"The %{name} provides %{count} percent protection from Armageddon and "
"Elemental Storm, but decreases spell power by 2."
msgstr ""
"%{name} увеличивает защиту от 'Армагеддона' и 'Бури стихий' на %{count} "
"процентов, но также уменьшает силу магии на 2 пункта."

msgid "Battle Garb of Anduran"
msgstr "Боевой Доспех Андурана"

msgid ""
"The %{name} combines the powers of the three Anduran artifacts.  It provides "
"maximum luck and morale for your troops and gives you the Town Portal spell."
msgstr ""
"%{name} сочетает в себе силу трёх артефактов Андурана. Он увеличивает удачу "
"и мораль ваших войск, а также даёт Вам заклинание 'Портал города'."

msgid "Crystal Ball"
msgstr "Кристальный Шар"

msgid ""
"The %{name} lets you get more specific information about monsters, enemy "
"heroes, and castles nearby the hero who holds it."
msgstr ""
"%{name} предоставляет подробную информацию о монстрах, вражеских героях и "
"замках, рядом с которыми стоит герой."

msgid "Heart of Fire"
msgstr "Сердце Огня"

msgid ""
"The %{name} provides %{count} percent protection from fire, but doubles the "
"damage taken from cold."
msgstr ""
"%{name} увеличивает защиту от магии огня на %{count} процентов, но также в "
"два раза увеличивает урон от магии холода."

msgid "Heart of Ice"
msgstr "Сердце Льда"

msgid ""
"The %{name} provides %{count} percent protection from cold, but doubles the "
"damage taken from fire."
msgstr ""
"%{name} увеличивает защиту от магии холода на %{count} процентов, но также в "
"два раза увеличивает урон от магии огня."

msgid "Helmet of Anduran"
msgstr "Шлем Андурана"

msgid "Holy Hammer"
msgstr "Святой Молот"

msgid "Legendary Scepter"
msgstr "Легендарный Скипетр"

msgid "The %{name} adds %{count} points to all attributes."
msgstr "%{name} увеличивает все основные параметры на %{count}."

msgid "Masthead"
msgstr "Наконечник Мачты"

msgid "The %{name} boosts your luck and morale by %{count} each in sea combat."
msgstr ""
"%{name}, при сражениях на воде, увеличивает ваши удачу и мораль на %{count}."

msgid "Sphere of Negation"
msgstr "Сфера Отрицания"

msgid "The %{name} disables all spell casting, for both sides, in combat."
msgstr "%{name} запрещает всем на поле боя использовать магию."

msgid "Staff of Wizardry"
msgstr "Волшебный Посох"

msgid "The %{name} boosts your spell power by %{count}."
msgstr "%{name} увеличивает силу магии на %{count}."

msgid "Sword Breaker"
msgstr "Мечелом"

msgid "The %{name} increases your defense by %{count} and attack by 1."
msgstr "%{name} увеличивает силу защиты на %{count}, и атаки на 1."

msgid "Sword of Anduran"
msgstr "Меч Андурана"

msgid "Spade of Necromancy"
msgstr "Лопата Могильщика"

msgid "The %{name} gives you increased necromancy skill."
msgstr "%{name} увеличивает навык искусства Некромантов."

msgid ""
"You find an elaborate container which houses an old vellum scroll. The runes "
"on the container are very old, and the artistry with which it was put "
"together is stunning. As you pull the scroll out, you feel imbued with "
"magical power."
msgstr ""
"Вы находите замысловатый сосуд, в котором лежит старый пергаментный свиток. "
"Руны на нём очень древние, а мастерство, с которым он был собран, поражает "
"воображение. Когда Вы достаёте свиток, Вы чувствуете, что пропитаны "
"магической силой."

msgid ""
"One of the less intelligent members of your party picks up an arm off of the "
"ground. Despite its missing a body, it is still moving. Your troops find the "
"dismembered arm repulsive, but you cannot bring yourself to drop it: it "
"seems to hold some sort of magical power that influences your decision "
"making."
msgstr ""
"Один из менее сообразительных воинов поднимает с земли руку. Несмотря на "
"отсутствие тела, она всё ещё двигается. Ваши солдаты находят отрубленную "
"руку омерзительной, но Вы не можете заставить себя бросить её: кажется, что "
"она обладает какой-то магической силой, которая влияет на принятие Вами "
"решений."

msgid ""
"You come upon a sign. It reads: \"Here lies the body of Anduran. Bow and "
"swear fealty, and you shall be rewarded.\" You decide to do as it says. As "
"you stand up, you feel a coldness against your skin. Looking down, you find "
"that you are suddenly wearing a gleaming, ornate breastplate."
msgstr ""
"Указатель гласит: \"Здесь лежит тело Андурана. Склонись и поклянись в "
"верности и будешь вознагражден.\" Вы решили сделать точно также. Вы встаете "
"и чувствуете холод на коже. Осматривая себя, Вы обнаружили, что Вы носите "
"блестящую броню."

msgid ""
"A kindly Sorceress thinks that your army's defenses could use a magical "
"boost. She offers to enchant the Broach that you wear on your cloak, and you "
"accept."
msgstr ""
"Колдунья считает, что для защиты Вашей армии можно использовать магическую "
"поддержку. Она предлагает заколдовать брошь, что Вы носите на Вашем плаще, и "
"Вы соглашаетесь."

msgid ""
"Out of pity for a poor peasant, you purchase a chest of old junk they are "
"hawking for too much gold. Later, as you search through it, you find it "
"contains the 3 pieces of the legendary battle garb of Anduran!"
msgstr ""
"Из жалости к бедным крестьянам, Вы приобретаете груду старья. Позже, Вы "
"находите в нём 3 части легендарного боевого доспеха Андурана!"

msgid ""
"You come upon a caravan of gypsies who are feasting and fortifying their "
"bodies with mead. They call you forward and say \"If you prove that you can "
"dance the Rama-Buta, we will reward you.\" You don't know it, but try "
"anyway. They laugh hysterically, but admire your bravery, giving you a "
"Crystal Ball."
msgstr ""
"Вы посетили караван цыган. У них идёт пирушка, пьяные цыгане потеряли страх, "
"и Вас вызывают: \"Докажешь, что ты танцуешь как Рама Бута, и мы наградим "
"тебя.\"\n"
"Вы решаете попробовать... Цыгане смеются над Вашими попытками, но восхищаясь "
"Вашим мужеством, отдают Вам 'Кристальный Шар'."

msgid ""
"You enter a recently burned glade and come upon a Fire Elemental sitting "
"atop a rock. It looks up, its flaming face contorted in a look of severe "
"pain. It then tosses a glowing object at you. You put up your hands to block "
"it, but it passes right through them and sears itself into your chest."
msgstr ""
"Вы поднимаетесь на вершину скалы, где сидит Огненный элементаль. Его "
"пылающее лицо искажено от сильной боли. Затем он бросает светящийся сгусток "
"на Вас. Вы делаете жест руками, чтобы заблокировать его, но сгусток проходит "
"через Ваши руки и тело."

msgid ""
"Suddenly, a biting coldness engulfs your body. You seize up, falling from "
"your horse. The pain subsides, but you still feel as if your chest is "
"frozen.  As you pick yourself up off of the ground, you hear hearty "
"laughter. You turn around just in time to see a Frost Giant run off into the "
"woods and disappear."
msgstr ""
"Вдруг резкий холод охватывает Ваше тело, и Вы падаете с лошади. Боль "
"утихает, Вы поднимаетесь и слышите смех. Вы успеваете обернуться как раз "
"вовремя, чтобы увидеть Ледяного Гиганта скрывающегося в лесу."

msgid ""
"You spy a gleaming object poking up out of the ground. You send a member of "
"your party over to investigate. He comes back with a golden helmet in his "
"hands. You realize that it must be the helmet of the legendary Anduran, the "
"only man who was known to wear solid gold armor."
msgstr ""
"Вы заметили блестящий объект недалеко в земле, и отправляете своего "
"помощника раскопать его. Он возвращается с золотым шлемом в руках. Вы "
"узнаёте легендарный шлем Андурана."

msgid ""
"You come upon a battle where a Paladin has been mortally wounded by a group "
"of Zombies. He asks you to take his hammer and finish what he started.  As "
"you pick it up, it begins to hum, and then everything becomes a blur. The "
"Zombies lie dead, the hammer dripping with blood. You strap it to your belt."
msgstr ""
"Вы подъезжаете к полю боя. Паладин был смертельно ранен группой Зомби. Он "
"просит Вас забрать его молот и закончить битву. Вы подбираете магический "
"молот, он начинает издавать мелодичные звуки, и потом все вокруг рушится. "
"Все Зомби уничтожены. Залитый кровью молот Вы прицепляете к своему ремню."

msgid ""
"Upon cresting a small hill, you come upon a ridiculous looking sight. A "
"Sprite is attempting to carry a Scepter that is almost as big as it is. "
"Trying not to laugh, you ask, \"Need help?\" The Sprite glares at you and "
"answers: \"You think this is funny? Fine. You can carry it. I much prefer "
"flying anyway.\""
msgstr ""
"На небольшом холме, Вы видите смешную сцену. Фея пытается поднять большой "
"скипетр.\n"
"Стараясь не рассмеяться, Вы спрашиваете: \"Возможно нужна помощь?\"\n"
"Фея смотрит на Вас и отвечает: \"Вы думаете, это смешно? Хорошо. Забирайте "
"его себе, а я улетаю.\""

msgid ""
"An old seaman tells you a tale of an enchanted masthead that he used in his "
"youth to rally his crew during times of trouble. He then hands you a faded "
"map that shows where he hid it. After much exploring, you find it stashed "
"underneath a nearby dock."
msgstr ""
"Старый моряк рассказал Вам историю о заколдованной шляпе, которую он "
"использовал во время штормов. Затем он вручает Вам карту, на которой "
"отмечено, где он спрятал её. После продолжительных поисков, Вы находите "
"шляпу."

msgid ""
"You stop to help a Peasant catch a runaway mare. To show his gratitude, he "
"hands you a tiny sphere. As soon as you grasp it, you feel the magical "
"energy drain from your limbs..."
msgstr ""
"Вы остановились помочь Крестьянам поймать сбежавшую лошадь. Чтобы выразить "
"благодарность, они вручают Вам крохотную сферу. Лишь только взяв её, Вы "
"чувствуете, как магическая энергия высасывается из Ваших рук."

msgid ""
"While out scaring up game, your troops find a mysterious staff levitating "
"about three feet off of the ground. They hand it to you, and you notice an "
"inscription. It reads: \"Brains best brawn and magic beats might. Heed my "
"words, and you'll win every fight.\""
msgstr ""
"Вы замечаете таинственный посох, парящий около трёх футов от земли, "
"распугавший всю дичь в округе. На нём Вы заметили надпись: \"Ум лучше "
"мускулов, а магия победит силу. Всегда помни это.\""

msgid ""
"A former Captain of the Guard admires your quest and gives you the enchanted "
"Sword Breaker that he relied on during his tour of duty."
msgstr ""
"Бывший капитан стражи восхищён Вашими приключениями и дарит Вам зачарованный "
"Крушитель Клинков, на который он полагался во время службы."

msgid ""
"A Troll stops you and says: \"Pay me 5,000 gold, or the Sword of Anduran "
"will slay you where you stand.\" You refuse. The troll grabs the sword "
"hanging from its belt, screams in pain, and runs away. Picking up the fabled "
"sword, you give thanks that half-witted Trolls tend to grab the wrong end of "
"sharp objects."
msgstr ""
"Вас останавливает Тролль и говорит: \"Плати 5 тысяч золотых или будешь убит "
"на месте мечом Андурана\". Вы отказываетесь. Тролль выхватывает меч, "
"свисающий с пояса, вскрикивает от боли и убегает. Поднимая легендарный меч, "
"Вы благодарите судьбу за то, что недалекие Тролли имеют обыкновение хватать "
"острые предметы не за тот конец."

msgid ""
"A dirty shovel has been thrust into a dirt mound nearby. Upon investigation, "
"you discover it to be the enchanted shovel of the Gravediggers, long thought "
"lost by mortals."
msgstr ""
"Грязная лопата торчала из могильного холма. После исследования, оказалось, "
"что это зачарованная лопата гробокопателей, считавшаяся давным-давно "
"потерянной смертными."

msgid ""
"Do you want to use your knowledge of magical secrets to transcribe the "
"%{spell} Scroll into your Magic Book?\n"
"The Spell Scroll will be consumed.\n"
" Cost in spell points: %{sp}"
msgstr ""
"Вы желаете использовать Ваше знание волшебных секретов, чтобы переписать "
"Свиток %{spell} в Вашу магическую книгу?\n"
"Свиток будет уничтожен.\n"
"Цена: %{sp} очков магии"

msgid "Move points: %{mp}"
msgstr "Очки движения: %{mp}"

msgid "Transcribe Spell Scroll"
msgstr "Переписать свиток заклинания"

msgid "View Spells"
msgstr "Просмотреть заклинания"

msgid "View %{name} Info"
msgstr "Информация о %{name}"

msgid "Move %{name}"
msgstr "Переместить %{name}"

msgid "Cannot move the Spellbook"
msgstr "Невозможно переместить книгу заклинаний"

msgid "This item can't be traded."
msgstr "Эту вещь нельзя продать."

msgid "Wood"
msgstr "Древесина"

msgid "Mercury"
msgstr "Ртуть"

msgid "Ore"
msgstr "Руда"

msgid "Sulfur"
msgstr "Сера"

msgid "Crystal"
msgstr "Кристаллы"

msgid "Gems"
msgstr "Самоцветы"

msgid "Gold"
msgstr "Золото"

msgid ""
"Causes a giant fireball to strike the selected area, damaging all nearby "
"creatures."
msgstr ""
"Огромный огненный шар взрывается над выбранной областью, поражая всех, кого "
"накрыло пламя."

msgid "Fireball"
msgstr "Огненный шар"

msgid "Fireblast"
msgstr "Огненный взрыв"

msgid ""
"An improved version of fireball, fireblast affects two hexes around the "
"center point of the spell, rather than one."
msgstr ""
"Огненный взрыв - это улучшенная версия огненного шара, поражающая всех на "
"значительном расстоянии от эпицентра."

msgid "Causes a bolt of electrical energy to strike the selected creature."
msgstr "Мощный электрический разряд поражает выбранный отряд противника."

msgid "Lightning Bolt"
msgstr "Молния"

msgid "Chain Lightning"
msgstr "Цепь молний"

msgid ""
"Causes a bolt of electrical energy to strike a selected creature, then "
"strike the nearest creature with half damage, then strike the NEXT nearest "
"creature with half again damage, and so on, until it becomes too weak to be "
"harmful.  Warning:  This spell can hit your own creatures!"
msgstr ""
"Цепь молний поражает цель, а затем перескакивает на ближайший отряд, "
"причиняя половину урона от предыдущего, и так до 4-х отрядов. "
"Предупреждение: это заклинание может поразить Ваши собственные отряды!"

msgid "Teleport"
msgstr "Телепорт"

msgid ""
"Teleports the creature you select to any open position on the battlefield."
msgstr "Телепортирует выбранное существо в любую свободную точку на поле."

msgid "Cure"
msgstr "Лечение"

msgid ""
"Removes all negative spells cast upon one of your units, and restores up to "
"%{count} HP per level of spell power."
msgstr ""
"Убирает все негативные заклинания (кроме разрушающего луча) с Вашего отряда "
"и восстанавливает %{count}*SP здоровья."

msgid "Mass Cure"
msgstr "Общее лечение"

msgid ""
"Removes all negative spells cast upon your forces, and restores up to "
"%{count} HP per level of spell power, per creature."
msgstr ""
"Убирает все негативные заклинания (кроме разрушающего луча) с Ваших отрядов, "
"и восстанавливает %{count}*SP здоровья."

msgid "Resurrect"
msgstr "Оживление"

msgid "Resurrects creatures from a damaged or dead unit until end of combat."
msgstr ""
"До конца боя оживляет воинов в отряде, которому был нанесён урон или который "
"был уничтожен."

msgid "Resurrect True"
msgstr "Воскрешение"

msgid "Resurrects creatures from a damaged or dead unit permanently."
msgstr ""
"Навсегда оживляет воинов в отряде, которому был нанесён урон или который был "
"уничтожен."

msgid "Haste"
msgstr "Ускорение"

msgid "Increases the speed of any creature by %{count}."
msgstr "Увеличивает скорость Вашего отряда на %{count}."

msgid "Increases the speed of all of your creatures by %{count}."
msgstr "Увеличивает скорость всех Ваших отрядов на %{count}."

msgid "Mass Haste"
msgstr "Общее ускорение"

msgid "Slows target to half movement rate."
msgstr "Замедляет вражеский отряд на 2 ступени."

msgid "spell|Slow"
msgstr "Замедление"

msgid "Mass Slow"
msgstr "Общее замедление"

msgid "Slows all enemies to half movement rate."
msgstr "Замедляет все вражеские отряды на 2 ступени."

msgid "Clouds the affected creatures' eyes, preventing them from moving."
msgstr ""
"Ослеплённый отряд пропускает ходы до тех пор, пока не получит урон или не "
"окончится действие заклинания."

msgid "spell|Blind"
msgstr "Слепота"

msgid "Bless"
msgstr "Благословение"

msgid "Causes the selected creatures to inflict maximum damage."
msgstr "Выбранный отряд будет наносить максимальный урон противнику."

msgid "Causes all of your units to inflict maximum damage."
msgstr "Все Ваши отряды будут наносить максимальный урон противнику."

msgid "Mass Bless"
msgstr "Общее благословение"

msgid "Magically increases the defense skill of the selected creatures."
msgstr "Магически увеличивает защиту выбранного отряда на 3."

msgid "Stoneskin"
msgstr "Каменная кожа"

msgid ""
"Increases the defense skill of the targeted creatures.  This is an improved "
"version of Stoneskin."
msgstr "Увеличивает защиту выбранного существа на 5."

msgid "Steelskin"
msgstr "Стальная кожа"

msgid "Causes the selected creatures to inflict minimum damage."
msgstr "Заставляет вражеский отряд при атаке наносить минимальный урон."

msgid "Curse"
msgstr "Проклятие"

msgid "Causes all enemy troops to inflict minimum damage."
msgstr "Заставляет все вражеские отряды при атаке наносить минимальный урон."

msgid "Mass Curse"
msgstr "Общее проклятие"

msgid "Damages all undead in the battle."
msgstr "Наносит урон всей нежити, находящейся на поле боя."

msgid "Holy Word"
msgstr "Святое слово"

msgid ""
"Damages all undead in the battle.  This is an improved version of Holy Word."
msgstr ""
"Усовершенствованный вариант святого слова, который причиняет сильные "
"повреждения всей нежити, находящейся на поле боя."

msgid "Holy Shout"
msgstr "Экзорцизм"

msgid "Anti-Magic"
msgstr "Антимагия"

msgid "Prevents harmful magic against the selected creatures."
msgstr "Защищает выбранный отряд от действия всех заклинаний."

msgid "Dispel Magic"
msgstr "Снятие чар"

msgid "Removes all magic spells from a single target."
msgstr ""
"Снимает с выбранного отряда действие всех заклинаний, как полезных, так и "
"вредных."

msgid "Mass Dispel"
msgstr "Общее снятие чар"

msgid "Removes all magic spells from all creatures."
msgstr ""
"Снимает действия всех заклинаний, как полезных, так и вредных, со всех "
"присутствующих на поле боя отрядов."

msgid "Causes a magic arrow to strike the selected target."
msgstr "Волшебная стрела поражает отряд противника."

msgid "Magic Arrow"
msgstr "Волшебная стрела"

msgid "Berserker"
msgstr "Берсерк"

msgid "Causes a creature to attack its nearest neighbor."
msgstr ""
"Выбранный отряд атакует любой ближайший к нему отряд, но после атаки "
"действие заклинания прекращается."

msgid "Armageddon"
msgstr "Армагеддон"

msgid ""
"Holy terror strikes the battlefield, causing severe damage to all creatures."
msgstr "Хаос обрушивается на боле боя, причиняя всем и вся невероятный урон."

msgid "Elemental Storm"
msgstr "Буря стихий"

msgid "Magical elements pour down on the battlefield, damaging all creatures."
msgstr ""
"Силы стихий обрушиваются на поле боя, поражая всех участников сражения."

msgid ""
"A rain of rocks strikes an area of the battlefield, damaging all nearby "
"creatures."
msgstr ""
"Призывает дождь из камней, наносящий урон всем существам, находящимся в поле "
"действия заклинания."

msgid "Meteor Shower"
msgstr "Камнепад"

msgid "Paralyze"
msgstr "Паралич"

msgid "The targeted creatures are paralyzed, unable to move or retaliate."
msgstr ""
"Отряд, против которого направленно это заклинание, сковывает паралич, и он "
"теряет способность передвигаться и отвечать на удары."

msgid "Hypnotize"
msgstr "Гипноз"

msgid ""
"Brings a single enemy unit under your control if its hits are less than "
"%{count} times the caster's spell power."
msgstr ""
"Выбранный вражеский отряд переходит под Ваш полный контроль, если его "
"здоровье не превышает %{count}*SP."

msgid "Cold Ray"
msgstr "Ледяной луч"

msgid "Drains body heat from a single enemy unit."
msgstr "Высасывает жизненное тепло из вражеского отряда."

msgid "Cold Ring"
msgstr "Ледяное кольцо"

msgid ""
"Drains body heat from all units surrounding the center point, but not "
"including the center point."
msgstr ""
"Высасывает жизненное тепло из вражеских отрядов, находящихся в зоне действия "
"заклинания, за исключением его центра."

msgid "Disrupting Ray"
msgstr "Разрушающий луч"

msgid "Reduces the defense rating of an enemy unit by three."
msgstr "Снижает защиту выбранного отряда на 3."

msgid "Damages all living (non-undead) units in the battle."
msgstr "Наносит урон всем живым существам на поле боя, кроме нежити."

msgid "Death Ripple"
msgstr "Дыхание смерти"

msgid "Death Wave"
msgstr "Волна смерти"

msgid ""
"Damages all living (non-undead) units in the battle.  This spell is an "
"improved version of Death Ripple."
msgstr ""
"Наносит значительный урон всем живым существам на поле боя, кроме нежити. "
"Это заклинание является более мощной версией заклинания 'Дыхание смерти'"

msgid "Dragon Slayer"
msgstr "Убийца драконов"

msgid "Greatly increases a unit's attack skill vs. Dragons."
msgstr "Увеличивает атаку выбранного существа в схватке с драконами на 5."

msgid "Blood Lust"
msgstr "Жажда крови"

msgid "Increases a unit's attack skill."
msgstr "Увеличивает атаку выбранного отряда на 3."

msgid "Animate Dead"
msgstr "Поднять нежить"

msgid "Resurrects creatures from a damaged or dead undead unit permanently."
msgstr "Навсегда излечивает и поднимает павшую нежить."

msgid "Mirror Image"
msgstr "Фантом"

msgid ""
"Creates an illusionary unit that duplicates one of your existing units.  "
"This illusionary unit does the same damages as the original, but will vanish "
"if it takes any damage."
msgstr ""
"Создаёт дубликат одного из Ваших отрядов. Эта иллюзия может нанести такой же "
"урон как и оригинал, но будет развеяна от малейшего повреждения."

msgid "Halves damage received from ranged attacks for a single unit."
msgstr ""
"Принимает на себя половину урона от всех стрелковых атак врага, направленных "
"на выбранный отряд."

msgid "Shield"
msgstr "Щит"

msgid "Halves damage received from ranged attacks for all of your units."
msgstr ""
"Принимает на себя половину урона стрелковых атак врага, направленных на всех "
"Ваших существ."

msgid "Mass Shield"
msgstr "Общий щит"

msgid "Summon Earth Elemental"
msgstr "Земной элементаль"

msgid "Summons Earth Elementals to fight for your army."
msgstr "Призывает на поле боя Земных элементалей сражаться на Вашей стороне."

msgid "Summon Air Elemental"
msgstr "Воздушный элементаль"

msgid "Summons Air Elementals to fight for your army."
msgstr ""
"Призывает на поле боя Воздушных элементалей сражаться на Вашей стороне."

msgid "Summon Fire Elemental"
msgstr "Огненный элементаль"

msgid "Summons Fire Elementals to fight for your army."
msgstr "Призывает на поле боя Огненных элементалей сражаться на Вашей стороне."

msgid "Summon Water Elemental"
msgstr "Водный элементаль"

msgid "Summons Water Elementals to fight for your army."
msgstr "Призывает на поле боя Водных элементалей сражаться на Вашей стороне."

msgid "Damages castle walls."
msgstr "Наносит урон стенам замка."

msgid "Earthquake"
msgstr "Землетрясение"

msgid "Causes all mines across the land to become visible."
msgstr "Делает видимыми все шахты, расположенные на карте."

msgid "View Mines"
msgstr "Показать шахты"

msgid "Causes all resources across the land to become visible."
msgstr "Делает видимыми все ресурсы, расположенные на карте."

msgid "View Resources"
msgstr "Показать ресурсы"

msgid "Causes all artifacts across the land to become visible."
msgstr "Делает видимыми все артефакты, расположенные на карте."

msgid "View Artifacts"
msgstr "Показать артефакты"

msgid "Causes all towns and castles across the land to become visible."
msgstr "Делает видимыми все города и замки, расположенные на карте."

msgid "View Towns"
msgstr "Показать города"

msgid "Causes all Heroes across the land to become visible."
msgstr "Делает видимыми всех героев, расположенных на карте."

msgid "View Heroes"
msgstr "Показать героев"

msgid "Causes the entire land to become visible."
msgstr "Делает видимой всю карту."

msgid "View All"
msgstr "Показать всё"

msgid "Allows the caster to view detailed information on enemy Heroes."
msgstr "Позволяет получить подробную информацию о героях противника."

msgid "Identify Hero"
msgstr "Опознать героя"

msgid "Summon Boat"
msgstr "Призвать корабль"

msgid ""
"Summons the nearest unoccupied, friendly boat to an adjacent shore "
"location.  A friendly boat is one which you just built or were the most "
"recent player to occupy."
msgstr ""
"Перемещает Ваш ближайший незанятый корабль в ближайшую точку побережья. "
"Корабль считается Вашим, если Вы его только что построили, или тот на "
"котором Вы плавали последним."

msgid "Allows the caster to magically transport to a nearby location."
msgstr "Переносит героя в расположенную поблизости точку на карте."

msgid "Dimension Door"
msgstr "Портал"

msgid "Returns the caster to any town or castle currently owned."
msgstr ""
"Возвращает героя в ближайший город или замок, если там уже не находится "
"другой герой."

msgid "Town Gate"
msgstr "Врата в город"

msgid ""
"Returns the hero to the town or castle of choice, provided it is controlled "
"by you."
msgstr ""
"Возвращает героя в любой город или замок на выбор, если там уже не находится "
"другой герой."

msgid "Visions"
msgstr "Видения"

msgid ""
"Visions predicts the likely outcome of an encounter with a neutral army camp."
msgstr ""
"Позволяет видеть герою (не дальше 3-х шагов) количество существ в "
"нейтральном войске, а также их намерения."

msgid "Haunt"
msgstr "Запустение"

msgid ""
"Haunts a mine you control with Ghosts.  This mine stops producing "
"resources.  (If I can't keep it, nobody will!)"
msgstr ""
"Наводняет принадлежащую игроку шахту призраками, после чего работа шахты "
"прекращается. (Так не доставайся же ты никому!)"

msgid "Set Earth Guardian"
msgstr "Страж земли"

msgid "Sets Earth Elementals to guard a mine against enemy armies."
msgstr "Призывает Земных элементалей охранять Вашу шахту от врагов."

msgid "Set Air Guardian"
msgstr "Страж воздуха"

msgid "Sets Air Elementals to guard a mine against enemy armies."
msgstr "Призывает Воздушных элементалей охранять Вашу шахту от врагов."

msgid "Set Fire Guardian"
msgstr "Страж огня"

msgid "Sets Fire Elementals to guard a mine against enemy armies."
msgstr "Призывает Огненных элементалей охранять Вашу шахту от врагов."

msgid "Set Water Guardian"
msgstr "Страж воды"

msgid "Sets Water Elementals to guard a mine against enemy armies."
msgstr "Призывает Водных элементалей охранять Вашу шахту от врагов."

msgid "Petrification"
msgstr "Окаменение"

msgid ""
"Turns the affected creature into stone.  A petrified creature receives half "
"damage from a direct attack."
msgstr ""
"Превращает поражённое существо в камень. Окаменевшее существо получает "
"половину урона от прямой атаки."

msgid "No spell to cast."
msgstr "Нет заклинаний для применения."

msgid "Your hero has %{point} spell points remaining."
msgstr "У Вашего героя осталось %{point} очков магии."

msgid "View Adventure Spells"
msgstr "Просмотр походных заклинаний"

msgid "View Combat Spells"
msgstr "Просмотр боевых заклинаний"

msgid "View previous page"
msgstr "Предыдущая страница"

msgid "View next page"
msgstr "Следующая страница"

msgid "Close Spellbook"
msgstr "Закрыть книгу заклинаний"

msgid "View %{spell}"
msgstr "Просмотреть %{spell}"

msgid "This spell does %{damage} points of damage."
msgstr "Это заклинание наносит %{damage} урона."

msgid ""
"This spell summons\n"
"%{count} %{monster}."
msgstr ""
"Это заклинание призывает\n"
"%{count} %{monster}."

msgid "This spell restores %{hp} HP."
msgstr "Это заклинание восстанавливает %{hp} здоровья"

msgid "This spell summons %{count} %{monster} to guard the mine."
msgstr "Это заклинание вызывает %{count} %{monster} для охраны шахты."

msgid "The nearest town is %{town}."
msgstr "Это заклинание перенесёт героя в %{town}"

msgid ""
"This spell controls up to\n"
"%{hp} HP."
msgstr ""
"Это заклинание позволяет взять под контроль отряд,\n"
"суммарное здоровье которого не превышает\n"
"%{hp} здоровья."

msgid "game: always confirm for rewrite savefile"
msgstr "игра: всегда делать запрос на перезапись игры"

msgid "game: remember last focus"
msgstr "игра: запомнить последнюю позицию фокуса (героя/замка)"

msgid "battle: show damage info"
msgstr "битва: показывать урон"

msgid "world: show terrain penalty"
msgstr "мир: показывать штраф при перемещении"

msgid "world: Scouting skill shows extended content info"
msgstr "мир: навык разведки покажет дополнительную информацию"

msgid "world: allow to set guardian to objects"
msgstr "мир: разрешить охранников для дополнительных объектов"

msgid "world: Eagle Eye also works like Scholar in H3."
msgstr "мир: Орлиный взор также работает как Scholar (H3)"

msgid "world: Crystal Ball gives Identify Hero and Visions spells"
msgstr ""
"мир: артефакт Кристальный Шар добавляет заклинания Опознать героя и Видения "
"в книгу героя"

msgid "world: Neutral armies scale with game difficulty"
msgstr "мир: размер нейтральных армий зависит от сложности"

msgid "world: use unique artifacts providing resources"
msgstr "мир: запретить эффект повторных артефактов, приносящих доход ресурсов"

msgid "world: use unique artifacts affecting primary skills"
msgstr "мир: запретить эффект повторных артефактов для первичных навыков"

msgid "world: use unique artifacts affecting secondary skills"
msgstr "мир: запретить эффект повторных артефактов для вторичных навыков"

msgid "world: Windmills, Water Wheels and Magic Gardens can be captured"
msgstr ""
"мир: возможность установить флаг на постройках: Водяная/Ветряная Мельница, "
"Волшебный Сад"

msgid "world: disable Barrow Mounds"
msgstr "мир: запретить покупку Привидений"

msgid "castle: allow guardians"
msgstr "замок: разрешить защитников (как в H3)"

msgid ""
"castle: higher mage guilds regenerate more spell points/turn "
"(20/40/60/80/100%)"
msgstr ""
"замок: гильдия магов регенерирует ману в зависимости от уровня здания "
"(20/40/60/80/100%)"

msgid "heroes: allow buy a spellbook from Shrines"
msgstr "герои: разрешить покупку магической книги в святилищах"

msgid "heroes: recruit cost depends on hero level"
msgstr "герои: цена найма зависит от уровня"

msgid "heroes: remember move points for retreat/surrender result"
msgstr "герои: при бегстве запомнить MP/SP для текущего дня"

msgid "heroes: allow transcribing scrolls (needs: Eye Eagle skill)"
msgstr ""
"герои: переписывание заклинаний из свитков в книгу (необходим навык Орлиный "
"взор)"

msgid "heroes: allow to choose any primary skill in Arena"
msgstr "герои: в постройке Арена можно получить любой первичный навык"

msgid "battle: allow soft wait for troops"
msgstr "битва: использовать альтернативный пропуск хода (как в H3)"

msgid "battle: reverse wait order (fast, average, slow)"
msgstr "битва: обратный порядок после ожидания (первый быстрый)"

msgid "battle: deterministic events"
msgstr "битва: детерминированные события"

msgid "game: show system info"
msgstr "игра: показать информационную строку (время, память и т.п.)"

msgid "game: autosave will be made at the beginning of the day"
msgstr "игра: автосохранение в начале дня"

msgid "game: use fade"
msgstr "игра: использовать плавное затухание при смене экрана"

msgid "game: use evil interface"
msgstr "игра: использовать серую тему интерфейса"

msgid "game: hide interface"
msgstr "игра: выключить интерфейс (весь экран игровое поле)"

msgid "game: offer to continue the game afer victory condition"
msgstr "игра: после победы возможно продолжить игру"

msgid "The ultimate artifact is really the %{name}."
msgstr "Уникальный Артефакт - это %{name}."

msgid "The ultimate artifact may be found in the %{name} regions of the world."
msgstr "Уникальный Артефакт спрятан на %{name}е."

msgid "north-west"
msgstr "северо-запад"

msgid "north"
msgstr "север"

msgid "north-east"
msgstr "северо-восток"

msgid "west"
msgstr "запад"

msgid "center"
msgstr "середин"

msgid "east"
msgstr "восток"

msgid "south-west"
msgstr "юго-запад"

msgid "south"
msgstr "юг"

msgid "south-east"
msgstr "юго-восток"

msgid "The truth is out there."
msgstr "Истина где-то рядом."

msgid "The dark side is stronger."
msgstr "Тёмная сторона сильнее."

msgid "The end of the world is near."
msgstr "Конец света близок."

msgid "The bones of Lord Slayer are buried in the foundation of the arena."
msgstr "Останки лорда закопаны у основания арены."

msgid "A Black Dragon will take out a Titan any day of the week."
msgstr "Чёрный Дракон победит Титана в любой день недели."

msgid "He told her: Yada yada yada...  and then she said: Blah, blah, blah..."
msgstr "Он сказал ей: Бе бе бе... а потом она сказала: Бла, бла, бла..."

msgid "An unknown force is being resurrected..."
msgstr "Возрождается неведомая сила..."

msgid ""
"Check the newest version of the game at\n"
"https://github.com/ihhub/\n"
"fheroes2/releases"
msgstr ""
"Новую версию игры можно найти на сайте:\n"
"https://github.com/ihhub/\n"
"fheroes2/releases"

#~ msgid "%{color} casts a spell: %{spell}"
#~ msgstr "%{color} использует магию: %{spell}"

#~ msgid "Power Axe"
#~ msgstr "Топор власти"

#~ msgid "battle: show army order"
#~ msgstr "битва: показывать порядок армии"

#~ msgid "Buy Monsters"
#~ msgstr "Нанять существ"

#~ msgid "The %{name} provides %{count} unit of crystal/day."
#~ msgstr "%{name} ежедневно приносит вам %{count} меру кристаллов."

#~ msgid "Cannot move artifact"
#~ msgstr "Невозможно передать артефакт"

#~ msgid "Aqua"
#~ msgstr "Бирюзовый"

#~ msgid ""
#~ "The %{name} extends the duration of all your spells by %{count} turn."
#~ msgid_plural ""
#~ "The %{name} extends the duration of all your spells by %{count} turns."
#~ msgstr[0] ""
#~ "%{name} увеличивает длительность всех заклинаний на %{count} ход."
#~ msgstr[1] ""
#~ "%{name} увеличивает длительность всех заклинаний на %{count} хода."
#~ msgstr[2] ""
#~ "%{name} увеличивает длительность всех заклинаний на %{count} ходов."

#~ msgid "The %{name} increases the duration of your spells by %{count} turn."
#~ msgid_plural ""
#~ "The %{name} increases the duration of your spells by %{count} turns."
#~ msgstr[0] ""
#~ "%{name} увеличивает продолжительность всех ваших заклинаний на %{count} "
#~ "ход."
#~ msgstr[1] ""
#~ "%{name} увеличивает продолжительность всех ваших заклинаний на %{count} "
#~ "хода."
#~ msgstr[2] ""
#~ "%{name} увеличивает продолжительность всех ваших заклинаний на %{count} "
#~ "ходов."

#~ msgid "The %{name} returns %{count} extra power point/turn to your hero."
#~ msgid_plural ""
#~ "The %{name} returns %{count} extra power points/turn to your hero."
#~ msgstr[0] "%{name} восстанавливает %{count} пункт магии за ход."
#~ msgstr[1] "%{name} восстанавливает %{count} пункта магии за ход."
#~ msgstr[2] "%{name} восстанавливает %{count} пунктов магии за ход."

#~ msgid "game: autosave on"
#~ msgstr "игра: включить автосохранение"

#~ msgid "Monster Info"
#~ msgstr "Информация о существе"

#~ msgid ""
#~ "Toggle the monster info window, which shows information on the active and "
#~ "targeted monsters."
#~ msgstr ""
#~ "Отобразить/скрыть окно информации для активных и указываемых существ."

#~ msgid "Army is full"
#~ msgstr "Нет места"

#~ msgid "Join Error"
#~ msgstr "Ошибка подключения"

#~ msgid "View Stats"
#~ msgstr "Герой/Характеристика"

#~ msgid "unions: allow meeting heroes"
#~ msgstr "союз: разрешить встречи для дружественных героев"

#~ msgid "unions: allow castle visiting"
#~ msgstr "союз: разрешить посещения дружественных замков"<|MERGE_RESOLUTION|>--- conflicted
+++ resolved
@@ -3507,13 +3507,8 @@
 "После обычного роста, популяция %{monter} увеличивается на %{count} "
 "процентов!"
 
-<<<<<<< HEAD
 msgid "%{monster} growth +%{count}."
-msgstr "популяция %{monster} увеличивается на %{count}."
-=======
-msgid "%{monster} population increases by +%{count}."
 msgstr "%{monster}: популяция увеличивается на %{count}."
->>>>>>> d4da383e
 
 msgid " All populations are halved."
 msgstr " Всё население уменьшилось вдвое."
