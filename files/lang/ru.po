# Russian translation of fheroes2
# Copyright (C) 2021 - 2023 fheroes2 team <fhomm2@gmail.com>
# Copyright (C) 2009 Igor Orlov <igororlov@inbox.ru>
# Copyright (C) 2009 Andrey Afletdinov <afletdinov@gmail.com>
# This file is distributed under the same license as the fheroes2 package.
#
msgid ""
msgstr ""
"Project-Id-Version: fheroes2\n"
"Report-Msgid-Bugs-To: \n"
<<<<<<< HEAD
"POT-Creation-Date: 2024-07-03 03:05+0000\n"
"PO-Revision-Date: 2024-07-07 16:17+0300\n"
=======
"POT-Creation-Date: 2024-07-09 14:38+0000\n"
"PO-Revision-Date: 2024-05-22 06:06+0300\n"
>>>>>>> 5655e858
"Last-Translator: fheroes2 team <fhomm2@gmail.com>\n"
"Language-Team: <ru@li.org> <>\n"
"Language: ru\n"
"MIME-Version: 1.0\n"
"Content-Type: text/plain; charset=UTF-8\n"
"Content-Transfer-Encoding: 8bit\n"
"Plural-Forms: nplurals=3; plural=n%10==1 && n%100!=11 ? 0 : n%10>=2 && "
"n%10<=4 && (n%100<10 || n%100>=20) ? 1 : 2;\n"
"X-Launchpad-Export-Date: 2013-10-09 02:01+0000\n"
"X-Generator: Poedit 3.5\n"

msgid ""
"BATTLE\n"
"ONLY"
msgstr "БИТВА"

msgid ""
"NEW\n"
"GAME"
msgstr ""
"НОВАЯ\n"
"ИГРА"

msgid ""
"SAVE\n"
"GAME"
msgstr ""
" СОХРА-\n"
"НИТЬ\n"
"ИГРУ"

msgid ""
"LOAD\n"
"GAME"
msgstr ""
" ЗАГРУ-\n"
"ЗИТЬ\n"
"ИГРУ"

msgid "INFO"
msgstr ""
" СЦЕНА-\n"
"РИЙ"

msgid "QUIT"
msgstr "ВЫЙТИ"

msgid ""
"NEW\n"
"MAP"
msgstr ""
"НОВАЯ\n"
"КАРТА"

msgid ""
"SAVE\n"
"MAP"
msgstr ""
" СОХРА-\n"
"НИТЬ\n"
"КАРТУ"

msgid ""
"LOAD\n"
"MAP"
msgstr ""
" ЗАГРУ-\n"
"ЗИТЬ\n"
"КАРТУ"

msgid "CANCEL"
msgstr "ОТМЕНА"

msgid "OKAY"
msgstr "ОК"

msgid "smallerButton|OKAY"
msgstr "ОК"

msgid "ACCEPT"
msgstr "ПРИНЯТЬ"

msgid "DECLINE"
msgstr "ОТКЛОНИТЬ"

msgid "LEARN"
msgstr "ИЗУЧИТЬ"

msgid "TRADE"
msgstr "МЕНЯТЬ"

msgid "YES"
msgstr "ДА"

msgid "NO"
msgstr "НЕТ"

msgid "EXIT"
msgstr "ВЫЙТИ"

msgid "smallerButton|EXIT"
msgstr "ВЫЙТИ"

msgid "DISMISS"
msgstr "УВОЛИТЬ"

msgid "UPGRADE"
msgstr "УЛУЧШИТЬ"

msgid "RESTART"
msgstr "СНАЧАЛА"

msgid "HEROES"
msgstr "ГЕРОИ"

msgid ""
"TOWNS/\n"
"CASTLES"
msgstr ""
"ГОРОДА/\n"
"ЗАМКИ"

msgid "S"
msgstr "М"

msgid "M"
msgstr "С"

msgid "L"
msgstr "Б"

msgid "X-L"
msgstr "О-Б"

msgid "ALL"
msgstr "ВСЕ"

msgid "SELECT"
msgstr "ВЫБОР"

msgid ""
"STANDARD\n"
"GAME"
msgstr ""
"ОБЫЧНАЯ\n"
"ИГРА"

msgid ""
"CAMPAIGN\n"
"GAME"
msgstr "КАМПАНИЯ"

msgid ""
"MULTI-\n"
"PLAYER\n"
"GAME"
msgstr ""
"СОВМЕСТНАЯ\n"
"ИГРА"

msgid "CONFIG"
msgstr "НАСТРОЙКИ"

msgid ""
"ORIGINAL\n"
"CAMPAIGN"
msgstr ""
"ВОЙНЫ ЗА\n"
"ПРЕСТОЛ"

msgid ""
"EXPANSION\n"
"CAMPAIGN"
msgstr ""
"ЦЕНА\n"
"ВЕРНОСТИ"

msgid "HOT SEAT"
msgstr ""
"ЗА ОДНОЙ\n"
"МАШИНОЙ"

msgid "2 PLAYERS"
msgstr "2 ИГРОКА"

msgid "3 PLAYERS"
msgstr "3 ИГРОКА"

msgid "4 PLAYERS"
msgstr "4 ИГРОКА"

msgid "5 PLAYERS"
msgstr "5 ИГРОКОВ"

msgid "6 PLAYERS"
msgstr "6 ИГРОКОВ"

msgid "GIFT"
msgstr "ОТДАТЬ"

msgid "MAX"
msgstr "МАКС"

msgid "DIFFICULTY"
msgstr "СЛОЖНОСТЬ"

msgid "VIEW INTRO"
msgstr "ВСТУПЛЕНИЕ"

msgid "MIN"
msgstr "МИН"

msgid "RESET"
msgstr "СБРОС"

msgid "START"
msgstr "НАЧАТЬ"

msgid "CASTLE"
msgstr "ЗАМОК"

msgid "TOWN"
msgstr "ГОРОД"

msgid "RESTRICT"
msgstr "ЗАПРЕТ"

msgid ""
"D\n"
"I\n"
"S\n"
"M\n"
"I\n"
"S\n"
"S"
msgstr ""
"У\n"
"В\n"
"О\n"
"Л\n"
"И\n"
"Т\n"
"Ь"

msgid ""
"E\n"
"X\n"
"I\n"
"T"
msgstr ""
"В\n"
"Ы\n"
"Й\n"
"Т\n"
"И"

msgid ""
"P\n"
"A\n"
"T\n"
"R\n"
"O\n"
"L"
msgstr ""
"П\n"
"А\n"
"Т\n"
"Р\n"
"У\n"
"Л\n"
"Ь"

msgid ""
"C\n"
"A\n"
"M\n"
"P\n"
"A\n"
"I\n"
"G\n"
"N"
msgstr ""
"К\n"
"А\n"
"М\n"
"П\n"
"А\n"
"Н\n"
"И\n"
"Я"

msgid ""
"S\n"
"T\n"
"A\n"
"N\n"
"D\n"
"A\n"
"R\n"
"D"
msgstr ""
"О\n"
"Б\n"
"Ы\n"
"Ч\n"
"Н\n"
"А\n"
"Я"

msgid "RUMORS"
msgstr "СЛУХИ"

msgid "EVENTS"
msgstr "СОБЫТИЯ"

msgid "Warrior"
msgstr "Воин"

msgid "Builder"
msgstr "Строитель"

msgid "Explorer"
msgstr "Разведчик"

msgid "None"
msgstr "Отсутствуют"

msgid ""
"A few\n"
"%{monster}"
msgstr ""
"Мало\n"
"%{monster}"

msgid ""
"Several\n"
"%{monster}"
msgstr ""
"Несколько\n"
"%{monster}"

msgid ""
"A pack of\n"
"%{monster}"
msgstr ""
"Группа\n"
"%{monster}"

msgid ""
"Lots of\n"
"%{monster}"
msgstr ""
"Много\n"
"%{monster}"

msgid ""
"A horde of\n"
"%{monster}"
msgstr ""
"Орда\n"
"%{monster}"

msgid ""
"A throng of\n"
"%{monster}"
msgstr ""
"Сотни\n"
"%{monster}"

msgid ""
"A swarm of\n"
"%{monster}"
msgstr ""
"Туча\n"
"%{monster}"

msgid ""
"Zounds...\n"
"%{monster}"
msgstr ""
"Тьма\n"
"%{monster}"

msgid ""
"A legion of\n"
"%{monster}"
msgstr ""
"Легион\n"
"%{monster}"

msgid "army|Few"
msgstr "Мало"

msgid "army|Several"
msgstr "Несколько"

msgid "army|Pack"
msgstr "Группа"

msgid "army|Lots"
msgstr "Много"

msgid "army|Horde"
msgstr "Орда"

msgid "army|Throng"
msgstr "Сотни"

msgid "army|Swarm"
msgstr "Туча"

msgid "army|Zounds"
msgstr "Тьма"

msgid "army|Legion"
msgstr "Легион"

msgid "All %{race} troops +1"
msgstr "Все существа одной фракции +1"

msgid "NeutralRaceTroops|Neutral"
msgstr "Нейтральные"

msgid "Troops of %{count} alignments -%{penalty}"
msgstr "Существа %{count} разных фракций -%{penalty}"

msgid "Some undead in army -1"
msgstr "Нежить в армии -1"

msgid ""
"Default\n"
"troop"
msgstr ""
"Отряд\n"
"по умол-\n"
"чанию"

msgid "View %{name}"
msgstr "Просмотреть %{name}"

msgid "Move the %{name} "
msgstr "Переместить %{name} "

msgid "Move or right click to redistribute %{name}"
msgstr "%{name}: перемеcтить или разделить (правой кнопкой)"

msgid "Combine %{name} armies"
msgstr "%{name}: объединить или разделить (правой кнопкой)"

msgid "Exchange %{name2} with %{name}"
msgstr "%{name2} и %{name}: поменять местами"

msgid "Select %{name}"
msgstr "Выбрать %{name}"

msgid "Cannot move last troop"
msgstr "Невозможно переместить последний отряд"

msgid "Move the %{name}"
msgstr "Переместить %{name}"

msgid "Set %{monster} Count"
msgstr "%{monster}: введите количество"

msgid "%{name} destroys half the enemy troops!"
msgid_plural "%{name} destroy half the enemy troops!"
msgstr[0] "%{name} убивает половину вражеского отряда!"
msgstr[1] "%{name} убивают половину вражеского отряда!"
msgstr[2] "%{name} убивают половину вражеского отряда!"

msgid "%{name} has turned off the auto battle"
msgstr "%{name} выключил автобитву"

msgid "%{name} has turned on the auto battle"
msgstr "%{name} включил автобитву"

msgid "Spell failed!"
msgstr "Неудачный вызов магии!"

msgid ""
"The Sphere of Negation artifact is in effect for this battle, disabling all "
"combat spells."
msgstr ""
"Сфера Отрицания лишила возможности использовать любые заклинания в битве."

msgid "You have already cast a spell this round."
msgstr "Вы уже использовали магию на этом ходу."

msgid "That spell will have no effect!"
msgstr "Это заклинание не подействует!"

msgid "You may only summon one type of elemental per combat."
msgstr "В сражении Вы можете призвать элементалей только одного типа."

msgid ""
"There is no open space adjacent to your hero where you can summon an "
"Elemental to."
msgstr "Для вызова элементалей у Вас нет свободного пространства возле героя."

msgid ""
"The Moat reduces the defense skill of troops trapped in it by %{count} and "
"restricts their movement range."
msgstr ""
"Ров уменьшает на -%{count} навык обороны любого отряда и ограничивает "
"дальность его передвижения."

msgid "Speed: %{speed}"
msgstr "Скорость: %{speed}"

msgid "Speed"
msgstr "Скорость"

msgid "Off"
msgstr "Выкл."

msgid "On"
msgstr "Вкл."

msgid "Turn Order"
msgstr "Порядок действий"

msgid "Auto Spell Casting"
msgstr "Магия в автобитве"

msgid "Grid"
msgstr "Сетка"

msgid "Shadow Movement"
msgstr "Затенение сетки"

msgid "Shadow Cursor"
msgstr "Курсор с тенью"

msgid "Audio"
msgstr "Звук"

msgid "Settings"
msgstr "Настройки"

msgid "Configure"
msgstr "Настроить"

msgid "Hot Keys"
msgstr "Горячие клавиши"

msgid "Damage Info"
msgstr "Информация об уроне"

msgid "Set the speed of combat actions and animations."
msgstr "Установить скорость действий и анимации существ в бою."

msgid "Toggle to display the turn order during the battle."
msgstr "Включить/выключить показ порядка действий отрядов в бою."

msgid ""
"Toggle whether or not the computer will cast spells for you when auto combat "
"is on. (Note: This does not affect spell casting for computer players in any "
"way, nor does it affect quick combat.)"
msgstr ""
"Включить/выключить использование заклинаний компьютером в режиме автобитвы. "
"(Эта опция не влияет на использование заклинаний компьютерным игроком и на "
"режим быстрой битвы.)"

msgid ""
"Toggle the hex grid on or off. The hex grid always underlies movement, even "
"if turned off. This switch only determines if the grid is visible."
msgstr ""
"Отобразить/скрыть сетку поля боя. Все перемещения на поле боя происходят по "
"гексагональной сетке. Эта опция влияет лишь на внешний вид поля боя."

msgid ""
"Toggle on or off shadows showing where your creatures can move and attack."
msgstr ""
"Включить/выключить выделение области поля боя, доступной для перемещения и "
"атаки существом."

msgid ""
"Toggle on or off a shadow showing the current hex location of the mouse "
"cursor."
msgstr ""
"Включить/выключить отрисовку тени под курсором на гексагональной сетке."

msgid "Change the audio settings of the game."
msgstr "Настроить параметры аудио."

msgid "Check and configure all the hot keys present in the game."
msgstr "Проверить и настроить все горячие клавиши, имеющиеся в игре."

msgid "Toggle to display damage information during the battle."
msgstr "Включить/выключить отображение информации об уроне во время битвы."

msgid "Exit this menu."
msgstr "Выход из меню."

msgid "Okay"
msgstr "Принять"

msgid "The enemy has surrendered!"
msgstr "Враг капитулировал!"

msgid "Their cowardice costs them %{gold} gold."
msgstr "Трусость стоила противнику %{gold} золота."

msgid "The enemy has fled!"
msgstr "Враг сбежал!"

msgid "A glorious victory!"
msgstr "Блистательная победа!"

msgid "For valor in combat, %{name} receives %{exp} experience."
msgstr "За доблесть в бою %{name} получает %{exp} опыта."

msgid "The cowardly %{name} flees from battle."
msgstr "Струсив, %{name} бежит с поля битвы."

msgid "%{name} surrenders to the enemy, and departs in shame."
msgstr "%{name} сдаётся врагу и уходит с позором."

msgid "Your forces suffer a bitter defeat, and %{name} abandons your cause."
msgstr "Ваши войска потерпели поражение и %{name} покидает Вас."

msgid "Your forces suffer a bitter defeat."
msgstr "Ваши войска потерпели поражение."

msgid "Battlefield Casualties"
msgstr "Потери на поле боя:"

msgid "Attacker"
msgstr "Нападавший"

msgid "Defender"
msgstr "Оборонявшийся"

msgid "Click to leave the battle results."
msgstr "Нажмите, чтобы закрыть результаты битвы."

msgid "Click to restart the battle in manual mode."
msgstr "Нажмите, чтобы перезапустить битву в ручном режиме."

msgid "Restart"
msgstr "Начать сначала"

msgid "You have captured an enemy artifact!"
msgstr "Вы захватили вражеский артефакт!"

msgid "As you reach for the %{name}, it mysteriously disappears."
msgstr ""
"Когда Вы притрагиваетесь к артефакту %{name}, он таинственным образом "
"исчезает."

msgid "As your enemy reaches for the %{name}, it mysteriously disappears."
msgstr ""
"Когда Ваш враг притрагивается к артефакту %{name}, тот таинственным образом "
"исчезает."

msgid "Necromancy!"
msgstr "Некромантия!"

msgid ""
"Practicing the dark arts of necromancy, you are able to raise %{count} of "
"the enemy's dead to return under your service as %{monster}."
msgstr ""
"Практикуя тёмное искусство некромантии, Вы оживляете\n"
"%{count} мёртвых существ противника, которые будут служить Вам как "
"%{monster}."

msgid "%{name} the %{race}"
msgstr "%{name} %{race}"

msgid "Captain of %{name}"
msgstr "Капитан замка %{name}."

msgid "Attack"
msgstr "Атака"

msgid "Defense"
msgstr "Защита"

msgid "Spell Power"
msgstr "Сила магии"

msgid "Knowledge"
msgstr "Знания"

msgid "Morale"
msgstr "Мораль"

msgid "Luck"
msgstr "Удача"

msgid "Spell Points"
msgstr "Очки магии"

msgid "Hero's Options"
msgstr "Возможности героя"

msgid "Cast Spell"
msgstr "Произнести заклинание"

msgid "Retreat"
msgstr "Отступить"

msgid "Surrender"
msgstr "Сдаться"

msgid "Cancel"
msgstr "Отмена"

msgid "Hero Screen"
msgstr "Экран героя"

msgid "Captain's Options"
msgstr "Возможности капитана замка"

msgid ""
"Cast a magical spell. You may only cast one spell per combat round. The "
"round is reset when every creature has had a turn."
msgstr ""
"Магическое заклинание. Вы можете произносить только одно заклинание в "
"течение раунда. Новый раунд начинается после того, как каждое существо "
"сделает ход."

msgid ""
"Retreat your hero, abandoning your creatures. Your hero will be available "
"for you to recruit again, however, the hero will have only a novice hero's "
"forces."
msgstr ""
"Отступить героем, бросив Ваших существ на произвол судьбы. Вы сможете нанять "
"этого героя снова, но с войском, соответствующим герою-новичку."

msgid ""
"Surrendering costs gold. However if you pay the ransom, the hero and all of "
"his or her surviving creatures will be available to recruit again. The cost "
"of surrender is half of the total cost of the non-temporary troops remaining "
"in the army."
msgstr ""
"Капитуляция стоит золота. Однако, если Вы заплатите выкуп, героя можно будет "
"нанять вместе со всеми выжившими существами. Стоимость капитуляции "
"составляет половину стоимости существ, остающихся в армии, за исключением "
"призванных существ."

msgid "Open Hero Screen to view full information about the hero."
msgstr "Открыть экран с подробной информацией о герое."

msgid "Return to the battle."
msgstr "Вернуться к сражению."

msgid "Not enough gold (%{gold})"
msgstr "Не хватает %{gold} золота"

msgid "%{name} states:"
msgstr "%{name} объявляет:"

msgid "Captain of %{name} states:"
msgstr "Капитан замка %{name} объявляет:"

msgid ""
"\"I will accept your surrender and grant you and your troops safe passage "
"for the price of %{price} gold.\""
msgstr ""
"\"Я приму твою капитуляцию и предоставлю безопасный проход тебе и твоим "
"войскам за %{price} золотом.\""

msgid "View %{monster} info"
msgstr "Показать информацию для %{monster}"

msgid "Fly %{monster} here"
msgstr "%{monster}: лететь сюда"

msgid "Move %{monster} here"
msgstr "%{monster}: идти сюда"

msgid "Shoot %{monster}"
msgstr "Стрелять в %{monster}"

msgid "(1 shot left)"
msgid_plural "(%{count} shots left)"
msgstr[0] "(ещё %{count} выстрел)"
msgstr[1] "(ещё %{count} выстрела)"
msgstr[2] "(ещё %{count} выстрелов)"

msgid "Attack %{monster}"
msgstr "Атаковать %{monster}"

msgid "Turn %{turn}"
msgstr "Раунд %{turn}"

msgid "Teleport here"
msgstr "Телепортироваться сюда"

msgid "Invalid teleport destination"
msgstr "Неверная цель телепорта"

msgid "Cast %{spell} on %{monster}"
msgstr "Применить \"%{spell}\" (цель: %{monster})"

msgid "Cast %{spell}"
msgstr "Произнести \"%{spell}\""

msgid "Select spell target"
msgstr "Выберите цель заклинания"

msgid "View Ballista info"
msgstr "Информация о баллисте"

msgid "Ballista"
msgstr "Баллиста"

msgid "Enable auto combat"
msgstr "Включить автобитву"

msgid "Allows the computer to fight out the battle for you."
msgstr "Позволяет компьютеру сражаться за Вас."

msgid "Auto Combat"
msgstr "Автобитва"

msgid "Customize system options"
msgstr "Изменить настройки системы"

msgid "Allows you to customize the combat screen."
msgstr "Позволяет Вам настраивать отображение боя."

msgid "System Options"
msgstr "Параметры системы"

msgid "Skip this unit"
msgstr "Пропустить ход"

msgid "Skip"
msgstr "Пропустить"

msgid ""
"Skips the current creature. The current creature ends its turn and does not "
"get to go again until the next round."
msgstr ""
"Пропустить ход для текущего отряда. Отряд пропускает ход до начала "
"следующего раунда."

msgid "View Captain's options"
msgstr "Посмотреть возможности капитана"

msgid "View Hero's options"
msgstr "Посмотреть возможности героя"

msgid "View opposing Captain"
msgstr "Посмотреть вражеского капитана"

msgid "View opposing Hero"
msgstr "Просмотреть вражеского героя"

msgid "Hide logs"
msgstr "Спрятать журнал"

msgid "Show logs"
msgstr "Показать журнал"

msgid "Message Bar"
msgstr "Информационная строка"

msgid "Shows the results of individual monster's actions."
msgstr "Здесь отображаются результаты действий отдельных отрядов."

msgid "Are you sure you want to enable auto combat?"
msgstr "Вы действительно хотите включить автобитву?"

msgid "Are you sure you want to finish the battle in auto mode?"
msgstr "Вы уверены, что хотите закончить битву в авторежиме?"

msgid "The %{name} skips their turn."
msgid_plural "The %{name} skip their turn."
msgstr[0] "%{name} пропускает свой ход."
msgstr[1] "%{name} пропускают свой ход."
msgstr[2] "%{name} пропускают свой ход."

msgid "%{attacker} does %{damage} damage."
msgid_plural "%{attacker} do %{damage} damage."
msgstr[0] "%{attacker} наносит %{damage} урона."
msgstr[1] "%{attacker} наносят %{damage} урона."
msgstr[2] "%{attacker} наносят %{damage} урона."

msgid "1 creature perishes."
msgid_plural "%{count} creatures perish."
msgstr[0] "%{count} существо погибло."
msgstr[1] "%{count} существа погибли."
msgstr[2] "%{count} существ погибли."

msgid "1 %{defender} perishes."
msgid_plural "%{count} %{defender} perish."
msgstr[0] "%{count} %{defender} погиб."
msgstr[1] "%{count} %{defender} погибли."
msgstr[2] "%{count} %{defender} погибли."

msgid "1 soul is incorporated."
msgid_plural "%{count} souls are incorporated."
msgstr[0] "%{count} душа поглощена."
msgstr[1] "%{count} души поглощено."
msgstr[2] "%{count} душ поглощено."

msgid "1 %{unit} is revived."
msgid_plural "%{count} %{unit} are revived."
msgstr[0] "%{count} %{unit} воскрес."
msgstr[1] "%{count} %{unit} воскресли."
msgstr[2] "%{count} %{unit} воскресли."

msgid "Moved %{monster}: from [%{src}] to [%{dst}]."
msgstr "%{monster}: перемещение с [%{src}] на [%{dst}]."

msgid "The %{name} resists the spell!"
msgid_plural "The %{name} resist the spell!"
msgstr[0] "%{name} сопротивляется заклинанию!"
msgstr[1] "%{name} сопротивляются заклинанию!"
msgstr[2] "%{name} сопротивляются заклинанию!"

msgid "%{name} casts %{spell} on the %{troop}."
msgstr "%{name}: наложение \"%{spell}\" на цель: %{troop}."

msgid "%{name} casts %{spell}."
msgstr "%{name}: применение \"%{spell}\"."

msgid "The %{spell} does %{damage} damage to one undead creature."
msgstr "Заклинание \"%{spell}\" наносит %{damage} урона одной нежити."

msgid "The %{spell} does %{damage} damage to all undead creatures."
msgstr "Заклинание \"%{spell}\" наносит %{damage} урона всей нежити."

msgid "The %{spell} does %{damage} damage, %{count} creatures perish."
msgstr ""
"Заклинание \"%{spell}\" наносит %{damage} урона, %{count} существ погибают."

msgid "The %{spell} does %{damage} damage."
msgstr "Заклинание \"%{spell}\" наносит %{damage} урона."

msgid "The %{spell} does %{damage} damage to one living creature."
msgstr ""
"Заклинание \"%{spell}\" наносит %{damage} урона одному живому существу."

msgid "The %{spell} does %{damage} damage to all living creatures."
msgstr "Заклинание \"%{spell}\" наносит %{damage} урона всем живым существам."

msgid "The %{attacker}'s attack blinds the %{target}!"
msgid_plural "The %{attacker}' attack blinds the %{target}!"
msgstr[0] "%{target} теперь под эффектом ослепления!"
msgstr[1] "%{target} теперь под эффектом ослепления!"
msgstr[2] "%{target} теперь под эффектом ослепления!"

msgid "The %{attacker}'s gaze turns the %{target} to stone!"
msgid_plural "The %{attacker}' gaze turns the %{target} to stone!"
msgstr[0] "%{target} теперь под эффектом окаменения!"
msgstr[1] "%{target} теперь под эффектом окаменения!"
msgstr[2] "%{target} теперь под эффектом окаменения!"

msgid "The %{attacker}'s curse falls upon the %{target}!"
msgid_plural "The %{attacker}' curse falls upon the %{target}!"
msgstr[0] "%{target} теперь под влиянием проклятия!"
msgstr[1] "%{target} теперь под влиянием проклятия!"
msgstr[2] "%{target} теперь под влиянием проклятия!"

msgid "The %{target} is paralyzed by the %{attacker}!"
msgid_plural "The %{target} are paralyzed by the %{attacker}!"
msgstr[0] "%{target} теперь под эффектом паралича!"
msgstr[1] "%{target} теперь под эффектом паралича!"
msgstr[2] "%{target} теперь под эффектом паралича!"

msgid "The %{attacker} dispels all good spells on your %{target}!"
msgid_plural "The %{attacker} dispel all good spells on your %{target}!"
msgstr[0] "Сняты хорошие чары с противника \"%{target}\"!"
msgstr[1] "Сняты хорошие чары с противника \"%{target}\"!"
msgstr[2] "Сняты хорошие чары с противника \"%{target}\"!"

msgid "The %{attacker} casts %{spell} on the %{target}!"
msgid_plural "The %{attacker} cast %{spell} on the %{target}!"
msgstr[0] "%{attacker} накладывает \"%{spell}\" на цель ( %{target} )!"
msgstr[1] "%{attacker} накладывают \"%{spell}\" на цель ( %{target} )!"
msgstr[2] "%{attacker} накладывают \"%{spell}\" на цель ( %{target} )!"

msgid "Bad luck descends on the %{attacker}."
msgstr "Удача отвернулась от %{attacker}."

msgid "Good luck shines on the %{attacker}."
msgstr "Удача улыбнулась %{attacker}."

msgid "High morale enables the %{monster} to attack again."
msgstr "Благодаря высокой морали %{monster} атакуют ещё раз."

msgid "Low morale causes the %{monster} to freeze in panic."
msgstr "Из-за низкой морали %{monster} застыли в панике."

msgid "%{tower} does %{damage} damage."
msgstr "Башня \"%{tower}\" наносит %{damage} урона."

msgid "The mirror image is created."
msgstr "Фантомный отряд создан!"

msgid "The mirror image is destroyed!"
msgstr "Фантомный отряд уничтожен!"

msgid "Are you sure you want to interrupt the auto combat?"
msgstr "Вы действительно хотите прервать автобитву?"

msgid "Error"
msgstr "Ошибка"

msgid "No spells to cast."
msgstr "Нет заклинаний."

msgid "Are you sure you want to retreat?"
msgstr "Вы действительно хотите отступить?"

msgid "Retreat disabled"
msgstr "Нельзя отступить"

msgid "Surrender disabled"
msgstr "Нельзя сдаться"

msgid "Damage: %{max}"
msgstr "Урон: %{max}"

msgid "Damage: %{min} - %{max}"
msgstr "Урон: %{min} - %{max}"

msgid "Perish: %{max}"
msgstr "Погибнет: %{max}"

msgid "Perish: %{min} - %{max}"
msgstr "Погибнет: %{min} - %{max}"

msgid ""
"Through eagle-eyed observation, %{name} is able to learn the magic spell "
"%{spell}."
msgstr ""
"Благодаря орлиному взору, %{name} смог выучить заклинание \"%{spell}\"."

msgid "Human"
msgstr "Человек"

msgid "AI"
msgstr "Компьютер"

msgid "Start"
msgstr "Начать"

msgid "Start the battle."
msgstr "Начать битву."

msgid "Exit"
msgstr "Закрыть"

msgid "Reset"
msgstr "Сбросить"

msgid "Reset to default settings."
msgstr "Сбросить до значений по умолчанию."

msgid "Please select another hero."
msgstr "Пожалуйста, выберите другого героя."

msgid "%{race1} %{name1} vs %{race2} %{name2}"
msgstr "%{race1} %{name1} против %{race2} %{name2}"

msgid "Monsters"
msgstr "Существа"

msgid "N/A"
msgstr "Н/Д"

msgid "Left Turret"
msgstr "Левая башня"

msgid "Right Turret"
msgstr "Правая башня"

msgid "The %{name} fires with the strength of %{count} Archers"
msgstr "%{name} стреляет силой %{count} лучников"

msgid "each with a +%{attack} bonus to their attack skill."
msgstr "каждый с бонусом +%{attack} к своему навыку атаки."

msgid "The %{name} is destroyed."
msgstr "%{name} уничтожена!"

msgid "%{count} %{name} rises from the dead!"
msgid_plural "%{count} %{name} rise from the dead!"
msgstr[0] "%{count} %{name} воскресает из мёртвых!"
msgstr[1] "%{count} %{name} воскресают из мёртвых!"
msgstr[2] "%{count} %{name} воскресают из мёртвых!"

msgid "Dwarven Alliance"
msgstr "Альянс гномов"

msgid "Sorceress Guild"
msgstr "Гильдия волшебниц"

msgid "Necromancer Guild"
msgstr "Гильдия некромантов"

msgid "Ogre Alliance"
msgstr "Альянс огров"

msgid "Dwarfbane"
msgstr "Погибель гномов"

msgid "Dragon Alliance"
msgstr "Альянс драконов"

msgid "Elven Alliance"
msgstr "Альянс эльфов"

msgid "Kraeger defeated"
msgstr "Крейгер побеждён"

msgid "Wayward Son"
msgstr "Блудный сын"

msgid "Uncle Ivan"
msgstr "Дядя Ваня"

msgid "Annexation"
msgstr "Аннексия"

msgid "Force of Arms"
msgstr "Сила оружия"

msgid "Save the Dwarves"
msgstr "Спасите гномов"

msgid "Carator Mines"
msgstr "Копи Каратора"

msgid "Turning Point"
msgstr "Переломный момент"

msgid "scenarioName|Defender"
msgstr "Защитник"

msgid "Corlagon's Defense"
msgstr "Защита Корлагона"

msgid "The Crown"
msgstr "Корона"

msgid "The Gauntlet"
msgstr "Перчатка"

msgid "Betrayal"
msgstr "Предательство"

msgid "Final Justice"
msgstr "Акт отчаяния"

msgid ""
"Roland needs you to defeat the lords near his castle to begin his war of "
"rebellion against his brother. They are not allied with each other, so they "
"will spend most of their time fighting with one another. Victory is yours "
"when you have defeated all of their castles and heroes."
msgstr ""
"Прежде чем поднять восстание против брата, Роланд хочет, чтобы Вы одержали "
"победу над окрестными лордами. Между ними нет единства, поэтому большую "
"часть времени они будут заняты стычками друг с другом. Победа будет Вашей, "
"когда Вы захватите все города."

msgid ""
"The local lords refuse to swear allegiance to Roland, and must be subdued. "
"They are wealthy and powerful, so be prepared for a tough fight. Capture all "
"enemy castles to win."
msgstr ""
"Лорды пограничных земель отказываются принести клятву верности Роланду, а "
"значит должны быть повержены. Богатства и власти им не занимать, поэтому "
"будьте готовы к нелёгкой борьбе. Чтобы победить, захватите все вражеские "
"замки."

msgid ""
"Your task is to defend the Dwarves against Archibald's forces. Capture all "
"of the enemy towns and castles to win, and be sure not to lose all of the "
"dwarf towns at once, or the enemy will have won."
msgstr ""
"Ваша задача защитить гномов от сил Арчибальда. Захватите все вражеские "
"города и замки, чтобы победить, и не дайте врагу захватить сразу все города "
"гномов, иначе он одержит победу."

msgid ""
"You will face four allied enemies in a straightforward fight for resources "
"and treasure. Capture all of the enemy castles for victory."
msgstr ""
"Вы столкнетесь с четырьмя врагами-союзниками в прямой борьбе за ресурсы и "
"сокровища. Захватите все вражеские замки для победы."

msgid ""
"Your enemies are allied against you and start close by, so be ready to come "
"out fighting. You will need to own all four castles in this small valley to "
"win."
msgstr ""
"Ваши враги объединены против Вас и находятся рядом, так что будьте готовы к "
"боевым действиям. Вам нужно будет завладеть всеми четырьмя замками в этой "
"маленькой долине, чтобы выиграть."

msgid ""
"The Sorceress' guild of Noraston has requested Roland's aid against an "
"attack from Archibald's allies. Capture all of the enemy castles to win, and "
"don't lose Noraston, or you'll lose the scenario. (Hint: There is an enemy "
"castle on an island in the ocean.)"
msgstr ""
"Гильдия волшебниц Норастона обратилась к Роланду с просьбой о помощи в "
"защите от нападения союзников Арчибальда. Захватите все вражеские замки, "
"чтобы выиграть, и не потеряйте Норастон, иначе Вы проиграете сценарий. "
"(Подсказка: На острове в океане есть вражеский замок.)"

msgid ""
"Gather as large an army as possible and capture the enemy castle within 8 "
"weeks. You are opposed by only one enemy, but must travel a long way to get "
"to the enemy castle. Any troops you have in your army at the end of this "
"scenario will be with you in the final battle."
msgstr ""
"Соберите как можно больше армии, и захватите вражеский замок в течение 8 "
"недель. Вам противостоит только один враг, но Вам нужно пройти долгий путь, "
"чтобы добраться до вражеского замка. Все войска в Вашей армии в конце этого "
"сценария будут с Вами в финальной битве."

msgid ""
"Find the Crown before Archibald's heroes find it. Roland will need the Crown "
"for the final battle against Archibald."
msgstr ""
"Найдите корону до того, как герои Арчибальда найдут её. Корона понадобится "
"Роланду для финальной битвы против Арчибальда."

msgid ""
"Three allied enemies stand before you and victory, including Lord Corlagon. "
"Roland is in a castle to the northwest, and you will lose if he falls to the "
"enemy. Remember that capturing Lord Corlagon will ensure that he will not "
"fight against you in the final scenario."
msgstr ""
"Три объединённых врага стоят между Вами и победой, в их рядах лорд Корлагон. "
"Роланд находится в замке на северо-западе, и Вы проиграете, если его возьмут "
"в плен. Помните, что если Вы одолеете лорда Корлагона, он не будет сражаться "
"против Вас в финальном сценарии."

msgid ""
"This is the final battle. Both you and your enemy are armed to the teeth, "
"and all are allied against you. Capture Archibald to end the war!"
msgstr ""
"Это последняя битва. И Вы, и Ваш враг вооружены до зубов, и все враги в "
"союзе против Вас. Захватите Арчибальда, чтобы положить конец войне!"

msgid ""
"Switching sides leaves you with three castles against the enemy's one. This "
"battle will be the easiest one you will face for the rest of the war..."
"traitor."
msgstr ""
"Переметнётесь на сторону противника, и окажетесь с тремя замками против "
"одного. Эта битва будет самой лёгкой из тех, что предстоят до конца войны... "
"изменник."

msgid "Barbarian Wars"
msgstr "Войны варваров"

msgid "First Blood"
msgstr "Первая кровь"

msgid "Necromancers"
msgstr "Некроманты"

msgid "Slay the Dwarves"
msgstr "Уничтожь гномов"

msgid "Country Lords"
msgstr "Лорды провинций"

msgid "Dragon Master"
msgstr "Повелитель драконов"

msgid "Rebellion"
msgstr "Бунт"

msgid "Apocalypse"
msgstr "Апокалипсис"

msgid "Greater Glory"
msgstr "К вящей славе"

msgid ""
"King Archibald requires you to defeat the three enemies in this region. They "
"are not allied with one another, so they will spend most of their energy "
"fighting amongst themselves. You will win when you own all of the enemy "
"castles and there are no more heroes left to fight."
msgstr ""
"Король Арчибальд требует, чтобы Вы победили трёх врагов в этом регионе. Они "
"не в союзе друг с другом, поэтому будут тратить большую часть своих сил на "
"борьбу между собой. Вы выиграете, когда захватите все вражеские замки и "
"повергнете всех героев."

msgid ""
"You must unify the barbarian tribes of the north by conquering them. As in "
"the previous mission, the enemy is not allied against you, but they have "
"more resources at their disposal. You will win when you own all of the enemy "
"castles and there are no more heroes left to fight."
msgstr ""
"Вы должны объединить варварские племена севера, завоевав их. Как и в "
"предыдущей миссии, враги не объединены против Вас, но в их распоряжении "
"больше ресурсов. Вы выиграете, когда захватите все вражеские замки и "
"повергнете всех героев."

msgid ""
"Do-gooder wizards have taken the Necromancers' castle. You must retake it to "
"achieve victory. Remember that while you start with a powerful army, you "
"have no castle and must take one within 7 days, or lose this battle. (Hint: "
"The nearest castle is to the southeast.)"
msgstr ""
"Благодетели-волшебники взяли замок некромантов. Вы должны вернуть его, чтобы "
"добиться победы. Помните, что хоть Вы начинаете с мощной армией, у Вас нет "
"замка и Вы должны захватить его в течение 7 дней, или проиграете эту битву. "
"(Подсказка: Ближайший замок находится на юго-востоке.)"

msgid ""
"The dwarves need conquering before they can interfere in King Archibald's "
"plans. Roland's forces have more than one hero and many towns to start with, "
"so be ready for attack from multiple directions. You must capture all of the "
"enemy towns and castles to claim victory."
msgstr ""
"Гномов нужно победить, прежде чем они посмеют вмешаться в планы короля "
"Арчибальда. В рядах Роланда не один герой, а множество городов дают им "
"возможность начать атаку с нескольких направлений, поэтому будьте начеку! Вы "
"должны захватить все вражеские города и замки, чтобы претендовать на победу."

msgid ""
"You must put down a peasant revolt led by Roland's forces. All are allied "
"against you, but you have Lord Corlagon, an experienced hero, to help you. "
"Capture all enemy castles to win."
msgstr ""
"Вы должны положить конец крестьянскому восстанию во главе с силами Роланда. "
"Все они объединились против Вас, но Вам помогает опытный герой - лорд "
"Корлагон. Захватите все вражеские замки, чтобы победить."

msgid ""
"There are two enemies allied against you in this mission. Both are well "
"armed and seek to evict you from their island. Avoid them and capture Dragon "
"City to win."
msgstr ""
"В этой миссии Вам противостоят два союзника. Оба хорошо вооружены и "
"стремятся прогнать Вас со своего острова. Избегайте их и захватите город "
"драконов, чтобы победить."

msgid ""
"Your orders are to conquer the country lords that have sworn to serve "
"Roland. All of the enemy castles are unified against you. Since you start "
"without a castle, you must hurry to capture one before the end of the week. "
"Capture all enemy castles for victory."
msgstr ""
"Вам приказано захватить владения лордов, которые поклялись служить Роланду. "
"Все вражеские замки объединены против Вас. Так как Вы начинаете без замка, "
"Вы должны спешить, чтобы захватить хотя бы один до конца недели. Захватите "
"все вражеские замки для победы."

msgid ""
"Find the Crown before Roland's heroes find it. Archibald will need the Crown "
"for the final battle against Roland."
msgstr ""
"Найдите корону до того, как её найдут герои Роланда. Корона понадобится "
"Арчибальду для финальной битвы против Роланда."

msgid ""
"This is the final battle. Both you and your enemy are armed to the teeth, "
"and all are allied against you. Capture Roland to win the war, and be sure "
"not to lose Archibald in the fight!"
msgstr ""
"Это последняя битва. И Вы, и Ваши враги вооружены до зубов, и все они в "
"союзе против Вас. Захватите Роланда, чтобы выиграть войну, и не забудьте, "
"что Арчибальд должен остаться в живых!"

msgid "Arrow's Flight"
msgstr "Полёт стрелы"

msgid "Island of Chaos"
msgstr "Остров хаоса"

msgid "The Abyss"
msgstr "Бездна"

msgid "Uprising"
msgstr "Восстание"

msgid "Aurora Borealis"
msgstr "Северное сияние"

msgid "Betrayal's End"
msgstr "Конец предательства"

msgid "Corruption's Heart"
msgstr "Сердце скверны"

msgid "The Giant's Pass"
msgstr "Перевал гигантов"

msgid ""
"Subdue the unruly local lords in order to provide the Empire with facilities "
"to operate in this region."
msgstr ""
"Усмирите непокорных местных лордов, для того чтобы дать Империи возможность "
"обосноваться в этом регионе."

msgid ""
"Eliminate all opposition in this area. Then the first piece of the artifact "
"will be yours."
msgstr ""
"Сокрушите всех врагов в этой области. Тогда первая часть артефакта будет "
"Вашей."

msgid ""
"The sorceresses to the northeast are rebelling! For the good of the empire "
"you must quash their feeble uprising on your way to the mountains."
msgstr ""
"Волшебницы на северо-востоке подняли восстание! На благо Империи Вы должны "
"подавить их ничтожные очаги сопротивления на пути в горы."

msgid ""
"Having prepared for your arrival, Kraeger has arranged for a force of "
"necromancers to thwart your quest. You must capture the castle of Scabsdale "
"before the first day of the third week, or the Necromancers will be too "
"strong for you."
msgstr ""
"Подготовившись к Вашему приезду, Крэгер воззвал к силам некромантов, чтобы "
"сорвать Ваши поиски. Вы должны захватить замок Скабсдейл до первого дня "
"третьей недели, пока некроманты не стали слишком сильны для Вас."

msgid ""
"The barbarian despot in this area is, as yet, ignorant of your presence. "
"Quickly, build up your forces before you are discovered and attacked! Secure "
"the region by subduing all enemy forces."
msgstr ""
"Варварский деспот в этой области пока не знает о Вашем присутствии. Как "
"можно скорее нарастите свою мощь, прежде чем он обнаружит Вас и нападёт! Вам "
"необходимо обезопасить этот регион, покорив все вражеские силы."

msgid ""
"The Empire is weak in this region. You will be unable to completely subdue "
"all forces in this area, so take what you can before reprisal strikes. "
"Remember, your true goal is to claim the Helmet of Anduran."
msgstr ""
"Империя слаба в этом регионе. Вы не сможете единолично противодействовать "
"всем силам в этой области, так что возьмите всё, что Вы сможете до того, как "
"Вас настигнет возмездие. Помните, что Ваша истинная цель состоит в том, "
"чтобы получить шлем Андурана."

msgid "For the good of the Empire, eliminate Kraeger."
msgstr "На благо Империи уничтожьте Крэгера."

msgid ""
"At last, you have the opportunity and the facilities to rid the Empire of "
"the necromancer's evil. Eradicate them completely, and you will be sung as a "
"hero for all time."
msgstr ""
"Наконец, у Вас есть возможность и средства, чтобы избавить Империю от зла "
"некромантов. Искорените их полностью, и Вы будете воспеты, как герой на все "
"времена."

msgid "Border Towns"
msgstr "Пограничные города"

msgid "Conquer and Unify"
msgstr "Завоевать и объединить"

msgid "Crazy Uncle Ivan"
msgstr "Безумный дядя"

msgid "The Wayward Son"
msgstr "Блудный сын"

msgid "Ivory Gates"
msgstr "Ворота Слоновой Кости"

msgid "The Elven Lands"
msgstr "Эльфийские земли"

msgid "The Epic Battle"
msgstr "Эпическая битва"

msgid "The Southern War"
msgstr "Южная война"

msgid ""
"Conquer and unite all the enemy tribes. Don't lose the hero Jarkonas, the "
"forefather of all descendants."
msgstr ""
"Завоюйте и объедините все вражеские племена. Не потеряйте героя Джарконаса, "
"прародителя всех потомков."

msgid ""
"Your rival, the Kingdom of Harondale, is attacking weak towns on your "
"border! Recover from their first strike and crush them completely!"
msgstr ""
"Ваш противник, Королевство Харондейл, атакует слабые города на Вашей "
"границе! Оправитесь от их первого удара и сокрушите их полностью!"

msgid ""
"Find your wayward son Joseph who is rumored to be living in the desolate "
"lands. Do it before the first day of the third month or it will be of no "
"help to your family."
msgstr ""
"Отыщите Вашего блудного сына Джозефа, который, по слухам, живёт в бесплодных "
"землях. Сделайте это за 8 недель, иначе будет поздно."

msgid ""
"Rescue your crazy uncle Ivan. Find him before the first day of the fourth "
"month or it will be of no help to your kingdom."
msgstr ""
"Спасите Вашего сумасшедшего дядю Ивана. Найдите его до первого дня "
"четвертого месяца, иначе он не поможет Вашему королевству."

msgid ""
"Destroy the barbarians who are attacking the southern border of your "
"kingdom! Recover your fallen towns, and then invade the jungle kingdom. "
"Leave no enemy standing."
msgstr ""
"Уничтожьте варваров, атакующих южные границы Вашего королевства. Верните "
"свои города, затем завоюйте варварские."

msgid "Retake the castle of Ivory Gates, which has fallen due to treachery."
msgstr "Верните замок Ворота Слоновой Кости, который пал из-за предательства."

msgid ""
"Gain the favor of the elves. They will not allow trees to be chopped down, "
"so we will send you wood every 2 weeks. You must complete your mission "
"before the first day of the seventh month, or the kingdom will surely fall."
msgstr ""
"Заслужите доверие эльфов. Они не позволят Вам вырубать лес, но будут "
"снабжать Вас древесиной каждые две недели. Вам необходимо завершить миссию "
"до первого дня седьмого месяца, иначе королевство обязательно падёт."

msgid ""
"This is the final battle against your rival kingdom of Harondale. Eliminate "
"everyone, and don't lose the hero Jarkonas VI."
msgstr ""
"Это последняя битва против враждебного королевства Харондейл. Уничтожьте "
"всех и не потеряйте героя Джарконаса VI."

msgid "Fount of Wizardry"
msgstr "Источник волшебства"

msgid "Power's End"
msgstr "Конец власти"

msgid "The Eternal Scrolls"
msgstr "Вечные свитки"

msgid "The Shrouded Isles"
msgstr "Острова чародеев"

msgid ""
"Your mission is to vanquish the warring mages in the magical Shrouded Isles. "
"The completion of this task will give you a fighting chance against your "
"rivals."
msgstr ""
"Ваша миссия - разгромить воинствующих магов на волшебных Окутанных островах. "
"Это увеличит Ваши шансы в борьбе с противниками."

msgid ""
"The location of the great library has been discovered! You must make your "
"way to it, and reclaim the city of Chronos in which it lies."
msgstr ""
"Местонахождение великой библиотеки было обнаружено! Вы должны добраться до "
"нее и вернуть себе город Хронос, в котором она находится."

msgid ""
"Find the Orb of negation, which is said to be buried in this land. There are "
"clues inscribed on stone obelisks which will help lead you to your prize. "
"Find the Orb before the first day of the sixth month, or your rivals will "
"surely have gotten to the fount before you."
msgstr ""
"Найдите Сферу Отрицания, которая, как говорят, похоронена в этой земле. На "
"каменных обелисках начертаны подсказки, которые помогут Вам найти её. "
"Найдите сферу до первого дня шестого месяца, иначе Ваши противники наверняка "
"доберутся до источника раньше Вас."

msgid ""
"You must take control of the castle of Magic, where the fount of wizardry "
"lies. Do this and your victory will be supreme."
msgstr ""
"Вы должны взять под контроль замок Магии, где находится источник волшебства. "
"Сделайте это, и Ваша победа будет окончательной."

msgid "Blood is Thicker"
msgstr "Кровные узы"

msgid "King and Country"
msgstr "Король и страна"

msgid "Pirate Isles"
msgstr "Пиратские острова"

msgid "Stranded"
msgstr "На мели"

msgid ""
"Capture the town on the island off the southeast shore in order to construct "
"a boat and travel back towards the mainland. Do not lose the hero Gallavant."
msgstr ""
"Захватите город на острове к юго-западу от побережья для того, чтобы "
"построить лодку, и вернитесь обратно на материк. Не потеряйте Галаванта."

msgid ""
"Find and defeat Martine, the pirate leader, who resides in Pirates Cove. Do "
"not lose Gallavant or your quest will be over."
msgstr ""
"Найдите и победите Мартину, предводительницу пиратов, которая живёт в "
"Пиратской бухте. Не потеряйте Галаванта, иначе Ваши поиски закончатся."

msgid ""
"Eliminate all the other forces who oppose the rule of Lord Alberon. "
"Gallavant must not die."
msgstr ""
"Уничтожьте все другие силы, выступающие против правления лорда Альберона. "
"Галавант не должен погибнуть."

msgid ""
"Overthrow the entrenched monarchy of Lord Alberon, and claim all the land in "
"your name. Gallavant must not die."
msgstr ""
"Свергните укоренившуюся монархию лорда Альберона и объявите все земли "
"своими. Галавант не должен умереть."

msgid " bane"
msgstr " яд"

msgid " alliance"
msgstr " союз"

msgid "Carry-over forces"
msgstr "Перенос войск"

msgid " bonus"
msgstr " бонус"

msgid " defeated"
msgstr " поражение"

msgid " will always run away from your army."
msgstr " будут всегда убегать от Вашей армии."

msgid " will be willing to join your army."
msgstr " будут желать вступить в Вашу армию."

msgid "\"%{artifact}\" artifact will be carried over in the campaign."
msgstr ""
"Артефакт \"%{artifact}\" будет доступен в условленных сценариях данной "
"кампании."

msgid "The army will be carried over in the campaign."
msgstr "Армия будет доступна в условленном сценарии данной кампании."

msgid "The kingdom will have +%{count} %{resource} each day."
msgstr "Королевство ежедневно будет получать +%{count} %{resource}."

msgid "The \"%{spell}\" spell will be carried over in the campaign."
msgstr ""
"Заклинание \"%{spell}\" будет доступно в условленных сценариях данной "
"кампании."

msgid "%{hero} can be hired during scenarios."
msgstr "%{hero} может быть нанят в условленных сценариях данной кампании."

msgid "%{hero} has been defeated and will not appear in subsequent scenarios."
msgstr ""
"%{hero} был повержен, и больше не будет досаждать Вам в этом и последующих "
"сценариях."

msgid "The dwarves recognize their allies and gladly join your forces."
msgstr ""
"Гномы узнают своих союзников и с радостью присоединяются к Вашим силам."

msgid "The ogres recognize you as the Dwarfbane and lumber over to join you."
msgstr ""
"Огры узнают в Вас убийцу гномов и подходят, чтобы присоединиться к Вам."

msgid ""
"The dragons, snarling and growling, agree to join forces with you, their "
"'Ally'."
msgstr ""
"Драконы, рыча и огрызаясь, соглашаются объединить усилия с Вами, своим "
"\"союзником\"."

msgid ""
"As you approach the group of elves, their leader calls them all to "
"attention. He shouts to them, \"Who of you is brave enough to join this "
"fearless ally of ours?\" The group explodes with cheers as they run to join "
"your ranks."
msgstr ""
"Когда Вы приближаетесь к группе эльфов, их лидер окликает свои ряды: \"Кто "
"из вас достаточно храбр, чтобы присоединиться к нашему бесстрашному союзнику?"
"\". Эльфы взрываются радостными возгласами и бегут, чтобы примкнуть к Вашим "
"рядам."

msgid ""
"The dwarves hail you, \"Any friend of Roland is a friend of ours. You may "
"pass.\""
msgstr "Гномы приветствуют Вас: \"Друг Роланда - наш друг. Вы можете пройти\"."

msgid ""
"The ogres give you a grunt of recognition, \"Archibald's allies may pass.\""
msgstr "Огры хрюкают в знак признания: \"Союзники Арчибальда могут пройти\"."

msgid ""
"The dragons see you and call out. \"Our alliance with Archibald compels us "
"to join you. Unfortunately you have no room. A pity!\" They quickly scatter."
msgstr ""
"Драконы видят Вас и взывают: \"Наш союз с Арчибальдом вынуждает нас "
"присоединиться к Вам. К сожалению, в Вашей армии нет места. Жаль!\" Взмахнув "
"крыльями, они улетают прочь."

msgid ""
"The elves stand at attention as you approach. Their leader calls to you and "
"says, \"Let us not impede your progress, ally! Move on, and may victory be "
"yours.\""
msgstr ""
"Эльфы замечают, как Вы приближаетесь. Их предводитель обращается к Вам и "
"говорит: \"Мы не будем препятствовать твоему продвижению, союзник! Проходи, "
"и да пребудет с тобой победа.\""

msgid "\"The Dwarfbane!!!!, run for your lives.\""
msgstr "\"Убийца гномов!!!!, спасайтесь кто может!\""

msgid "campaignBonus|Animate Dead"
msgstr "Поднять нежить"

msgid "campaignBonus|Chain Lightning"
msgstr "Цепь молний"

msgid "campaignBonus|Fireblast"
msgstr "Огненный взрыв"

msgid "campaignBonus|Mass Curse"
msgstr "Общее проклятие"

msgid "campaignBonus|Mass Haste"
msgstr "Общее ускорение"

msgid "campaignBonus|Mirror Image"
msgstr "Фантом"

msgid "campaignBonus|Resurrect"
msgstr "Оживление"

msgid "campaignBonus|Steelskin"
msgstr "Стальная кожа"

msgid "campaignBonus|Summon Earth"
msgstr "Элементаль"

msgid "campaignBonus|View Heroes"
msgstr "Показать героев"

msgid "campaignBonus|Ballista"
msgstr "Баллиста"

msgid "campaignBonus|Black Pearl"
msgstr "Чёрн. Жемчужина"

msgid "campaignBonus|Caster's Bracelet"
msgstr "Маг. Браслет"

msgid "campaignBonus|Defender Helm"
msgstr "Шлем Защитника"

msgid "campaignBonus|Breastplate"
msgstr "Защитный Доспех"

msgid "campaignBonus|Dragon Sword"
msgstr "Драконий Меч"

msgid "campaignBonus|Fizbin Medal"
msgstr "Символ Неудачи"

msgid "campaignBonus|Foremost Scroll"
msgstr "Высший Свиток"

msgid "campaignBonus|Gauntlets"
msgstr "Перчатки"

msgid "campaignBonus|Hideous Mask"
msgstr "Ужасная Маска"

msgid "campaignBonus|Mage's Ring"
msgstr "Кольцо Мага"

msgid "campaignBonus|Major Scroll"
msgstr "Большой Свиток"

msgid "campaignBonus|Medal of Honor"
msgstr "Медаль Доблести"

msgid "campaignBonus|Medal of Valor"
msgstr "Медаль Отваги"

msgid "campaignBonus|Minor Scroll"
msgstr "Малый Свиток"

msgid "campaignBonus|Nomad Boots"
msgstr "Сапоги Кочевника"

msgid "campaignBonus|Power Axe"
msgstr "Топор Власти"

msgid "campaignBonus|Spiked Shield"
msgstr "Шипованный Щит"

msgid "campaignBonus|Stealth Shield"
msgstr "Незримый Щит"

msgid "campaignBonus|Tax Lien"
msgstr "Податная"

msgid "campaignBonus|Thunder Mace"
msgstr "Громовая Палица"

msgid "campaignBonus|Traveler's Boots"
msgstr "Сапоги Путника"

msgid "campaignBonus|White Pearl"
msgstr "Бел. Жемчужина"

msgid "campaignBonus|Basic Archery"
msgstr "Баз. стрельба"

msgid "campaignBonus|Advanced Archery"
msgstr "Прод. стрельба"

msgid "campaignBonus|Expert Archery"
msgstr "Эксп. стрельба"

msgid "campaignBonus|Basic Ballistics"
msgstr "Баз. баллистика"

msgid "campaignBonus|Advanced Ballistics"
msgstr "Прод. баллистика"

msgid "campaignBonus|Expert Ballistics"
msgstr "Эксп. баллистика"

msgid "campaignBonus|Basic Diplomacy"
msgstr "Баз. дипломатия"

msgid "campaignBonus|Advanced Diplomacy"
msgstr "Прод. дипломатия"

msgid "campaignBonus|Expert Diplomacy"
msgstr "Эксп. дипломатия"

msgid "campaignBonus|Basic Eagle Eye"
msgstr "Баз. орлиный взор"

msgid "campaignBonus|Advanced Eagle Eye"
msgstr "Прод. орлиный взор"

msgid "campaignBonus|Expert Eagle Eye"
msgstr "Эксп. орлиный взор"

msgid "campaignBonus|Basic Estates"
msgstr "Баз. казначей"

msgid "campaignBonus|Advanced Estates"
msgstr "Прод. казначей"

msgid "campaignBonus|Expert Estates"
msgstr "Эксп. казначей"

msgid "campaignBonus|Basic Leadership"
msgstr "Баз. лидерство"

msgid "campaignBonus|Advanced Leadership"
msgstr "Прод. лидерство"

msgid "campaignBonus|Expert Leadership"
msgstr "Эксп. лидерство"

msgid "campaignBonus|Basic Logistics"
msgstr "Баз. логистика"

msgid "campaignBonus|Advanced Logistics"
msgstr "Прод. логистика"

msgid "campaignBonus|Expert Logistics"
msgstr "Эксп. логистика"

msgid "campaignBonus|Basic Luck"
msgstr "Баз. удача"

msgid "campaignBonus|Advanced Luck"
msgstr "Прод. удача"

msgid "campaignBonus|Expert Luck"
msgstr "Эксп. удача"

msgid "campaignBonus|Basic Mysticism"
msgstr "Баз. мистицизм"

msgid "campaignBonus|Advanced Mysticism"
msgstr "Прод. мистицизм"

msgid "campaignBonus|Expert Mysticism"
msgstr "Эксп. мистицизм"

msgid "campaignBonus|Basic Navigation"
msgstr "Баз. навигация"

msgid "campaignBonus|Advanced Navigation"
msgstr "Прод. навигация"

msgid "campaignBonus|Expert Navigation"
msgstr "Эксп. навигация"

msgid "campaignBonus|Basic Necromancy"
msgstr "Баз. некромантия"

msgid "campaignBonus|Advanced Necromancy"
msgstr "Прод. некромантия"

msgid "campaignBonus|Expert Necromancy"
msgstr "Эксп. некромантия"

msgid "campaignBonus|Basic Pathfinding"
msgstr "Баз. следопыт"

msgid "campaignBonus|Advanced Pathfinding"
msgstr "Прод. следопыт"

msgid "campaignBonus|Expert Pathfinding"
msgstr "Эксп. следопыт"

msgid "campaignBonus|Basic Scouting"
msgstr "Баз. разведка"

msgid "campaignBonus|Advanced Scouting"
msgstr "Прод. разведка"

msgid "campaignBonus|Expert Scouting"
msgstr "Эксп. разведка"

msgid "campaignBonus|Basic Wisdom"
msgstr "Баз. мудрость"

msgid "campaignBonus|Advanced Wisdom"
msgstr "Прод. мудрость"

msgid "campaignBonus|Expert Wisdom"
msgstr "Эксп. мудрость"

msgid ""
"The main hero will have the \"%{artifact}\" artifact at the start of the "
"scenario."
msgstr ""
"Основной герой в начале сценария будет обладать артефактом \"%{artifact}\"."

msgid ""
"The kingdom will receive %{amount} additional %{resource} at the start of "
"the scenario."
msgstr ""
"Королевство в начале сценария получит дополнительные ресурсы: %{resource} +"
"%{amount} ед."

msgid ""
"The kingdom will have %{amount} less %{resource} at the start of the "
"scenario."
msgstr ""
"Королевство в начале сценария потеряет ресурсы: %{resource} -%{amount} ед."

msgid ""
"The main hero will have %{count} %{monster} at the start of the scenario."
msgstr ""
"Армию основного героя в начале сценария пополнят %{monster} отрядом в "
"%{count} ед."

msgid ""
"The main hero will have the \"%{spell}\" spell at the start of the scenario."
msgstr "Основной герой в начале сценария будет иметь заклинание \"%{spell}\"."

msgid "The starting alignment of the scenario will be %{race}."
msgstr "Начальная фракция сценария будет %{race}."

msgid ""
"The main hero will receive a +%{count} to their %{skill} at the start of the "
"scenario."
msgstr ""
"Основной герой в этом сценарии получит дополнительно +%{count} к навыку "
"\"%{skill}\"."

msgid "The main hero will have %{skill} at the start of the scenario."
msgstr "Основной герой в начале сценария будет иметь навык %{skill}."

msgid "Roland"
msgstr "Роланд"

msgid "Archibald"
msgstr "Арчибальд"

msgid "Price of Loyalty"
msgstr "Цена верности"

msgid "Voyage Home"
msgstr "Дорога домой"

msgid "Wizard's Isle"
msgstr "Остров чародеев"

msgid "Descendants"
msgstr "Наследники"

msgid "Cannot build. You have already built here today."
msgstr "Невозможно построить. Вы уже строили здесь сегодня."

msgid "For this action it is necessary to build a castle first."
msgstr "Для этого Вам нужно сперва построить замок."

msgid "The %{building} produces %{monster}."
msgstr ""
"%{building} - жилище, в котором %{monster} доступны для найма в Вашу армию."

msgid "Requires:"
msgstr "Требует:"

msgid "Exit this menu without doing anything."
msgstr "Выход, без изменений."

msgid "Cannot build %{name}. The castle is too far away from an ocean."
msgstr "%{name} невозможно построить - замок слишком далеко от океана."

msgid "This building has been disabled."
msgstr "Эта постройка отключена."

msgid "Cannot afford the %{name}."
msgstr "Недостаточно ресурсов для постройки."

msgid "The %{name} is already built."
msgstr "Это здание уже построено."

msgid "Cannot build the %{name}."
msgstr "Невозможно построить: %{name}."

msgid "Build %{name}."
msgstr "Построить %{name}."

msgid "Blackridge"
msgstr "Блэкридж"

msgid "Hillstone"
msgstr "Хилстон"

msgid "Pinehurst"
msgstr "Пайнхёрст"

msgid "Whiteshield"
msgstr "Вайтшилд"

msgid "Woodhaven"
msgstr "Вудхавен"

msgid "Blackwind"
msgstr "Блэквинд"

msgid "Bloodreign"
msgstr "Бладрейн"

msgid "Dragontooth"
msgstr "Драгонтус"

msgid "Greywind"
msgstr "Грейвинд"

msgid "Portsmith"
msgstr "Портсмит"

msgid "Atlantium"
msgstr "Атлантиум"

msgid "Middle Gate"
msgstr "Мидлгейт"

msgid "Sansobar"
msgstr "Занзобар"

msgid "Tundara"
msgstr "Тундара"

msgid "Vulcania"
msgstr "Вулкания"

msgid "Baywatch"
msgstr "Байвоч"

msgid "Fountainhead"
msgstr "Фонтанхед"

msgid "Vertigo"
msgstr "Вертиго"

msgid "Wildabar"
msgstr "Вилдабар"

msgid "Winterkill"
msgstr "Винтеркил"

msgid "Brindamoor"
msgstr "Бриндамур"

msgid "Lakeside"
msgstr "Лэйксайд"

msgid "Nightshadow"
msgstr "Найтшэдоу"

msgid "Olympus"
msgstr "Олимпус"

msgid "Sandcaster"
msgstr "Сэндкастер"

msgid "Alamar"
msgstr "Аламар"

msgid "Burlock"
msgstr "Бурлок"

msgid "Dragadune"
msgstr "Драгадун"

msgid "Kalindra"
msgstr "Калиндра"

msgid "Xabran"
msgstr "Ксабран"

msgid "Algary"
msgstr "Алгари"

msgid "Basenji"
msgstr "Бесенджи"

msgid "Blackfang"
msgstr "Блэкфанг"

msgid "New Dawn"
msgstr "Нью-Давн"

msgid "Sorpigal"
msgstr "Сорпигал"

msgid "Avone"
msgstr "Авон"

msgid "Big Oak"
msgstr "Биг-Оук"

msgid "Chandler"
msgstr "Чандлер"

msgid "Erliquin"
msgstr "Эрликуин"

msgid "Hampshire"
msgstr "Хампшир"

msgid "Antioch"
msgstr "Антиох"

msgid "Avalon"
msgstr "Авалон"

msgid "Roc Haven"
msgstr "Рокхавен"

msgid "South Mill"
msgstr "Саусмил"

msgid "Weed Patch"
msgstr "Вид-Патч"

msgid "Brownston"
msgstr "Браунстон"

msgid "Hilltop"
msgstr "Хилтоп"

msgid "Weddington"
msgstr "Ведингтон"

msgid "Westfork"
msgstr "Вестфорк"

msgid "Whittingham"
msgstr "Витингем"

msgid "Cathcart"
msgstr "Кеткарт"

msgid "Elk's Head"
msgstr "Элькс-Хед"

msgid "Roscomon"
msgstr "Роскомон"

msgid "Sherman"
msgstr "Шерман"

msgid "Yorksford"
msgstr "Йорксфорд"

msgid "Blackburn"
msgstr "Блэкбёрн"

msgid "Blacksford"
msgstr "Блэксфорд"

msgid "Burton"
msgstr "Бёртон"

msgid "Pig's Eye"
msgstr "Пигз-Ай"

msgid "Viper's Nest"
msgstr "Гнездо гадюк"

msgid "Fenton"
msgstr "Фентон"

msgid "Lankershire"
msgstr "Ланкершир"

msgid "Lombard"
msgstr "Ломбард"

msgid "Timberhill"
msgstr "Тимберхил"

msgid "Troy"
msgstr "Троя"

msgid "Forder Oaks"
msgstr "Фордер-Оукс"

msgid "Meramec"
msgstr "Меремек"

msgid "Quick Silver"
msgstr "Квиксильвер"

msgid "Westmoor"
msgstr "Вестмур"

msgid "Willow"
msgstr "Вилоу"

msgid "Corackston"
msgstr "Коракстоун"

msgid "Sheltemburg"
msgstr "Шелтембург"

msgid "Cannot recruit - you already have a Hero in this town."
msgstr "Найм невозможен. В замке уже есть герой."

msgid "Cannot recruit - you have too many Heroes."
msgstr "Найм невозможен. Вы уже имеете максимум героев."

msgid "Cannot afford a Hero."
msgstr "Недостаточно средств для найма героя."

msgid "There is no room in the garrison for this army."
msgstr "Нет свободного места в армии."

msgid "Fortifications"
msgstr "Укрепления"

msgid "Farm"
msgstr "Ферма"

msgid "Thatched Hut"
msgstr "Мазанка"

msgid "Archery Range"
msgstr "Стрельбище"

msgid "Upg. Archery Range"
msgstr "Полигон"

msgid "Blacksmith"
msgstr "Кузница"

msgid "Upg. Blacksmith"
msgstr "Мастерская"

msgid "Armory"
msgstr "Оружейная"

msgid "Upg. Armory"
msgstr "Арсенал"

msgid "Jousting Arena"
msgstr "Арена"

msgid "Upg. Jousting Arena"
msgstr "Ристалище"

msgid "Cathedral"
msgstr "Собор"

msgid "Upg. Cathedral"
msgstr "Храм"

msgid "Coliseum"
msgstr "Колизей"

msgid "Garbage Heap"
msgstr "Свалка"

msgid "Hut"
msgstr "Хижина"

msgid "Stick Hut"
msgstr "Халупа"

msgid "Upg. Stick Hut"
msgstr "Хибара"

msgid "Den"
msgstr "Логово"

msgid "Adobe"
msgstr "Глинобитный дом"

msgid "Upg. Adobe"
msgstr "Саманный дом"

msgid "Bridge"
msgstr "Мост"

msgid "Upg. Bridge"
msgstr "Царь-мост"

msgid "Pyramid"
msgstr "Пирамида"

msgid "Rainbow"
msgstr "Радуга"

msgid "Crystal Garden"
msgstr "Хрустальный сад"

msgid "Treehouse"
msgstr "Дома на дереве"

msgid "Cottage"
msgstr "Избушка"

msgid "Upg. Cottage"
msgstr "Хоромы"

msgid "Stonehenge"
msgstr "Менгиры"

msgid "Upg. Stonehenge"
msgstr "Стоунхендж"

msgid "Fenced Meadow"
msgstr "Огороженная лужайка"

msgid "sorceress|Red Tower"
msgstr "Алая башня"

msgid "Dungeon"
msgstr "Сокровищница"

msgid "Waterfall"
msgstr "Водопад"

msgid "Cave"
msgstr "Пещера"

msgid "Crypt"
msgstr "Склеп"

msgid "Nest"
msgstr "Гнездо"

msgid "Maze"
msgstr "Лабиринт"

msgid "Upg. Maze"
msgstr "Большой лабиринт"

msgid "Swamp"
msgstr "Болото"

msgid "Green Tower"
msgstr "Зелёная башня"

msgid "warlock|Red Tower"
msgstr "Красная башня"

msgid "Black Tower"
msgstr "Чёрная башня"

msgid "Library"
msgstr "Библиотека"

msgid "Orchard"
msgstr "Фруктовый сад"

msgid "Habitat"
msgstr "Нора"

msgid "Pen"
msgstr "Хлев"

msgid "Foundry"
msgstr "Литейная"

msgid "Upg. Foundry"
msgstr "Фабрика"

msgid "Cliff Nest"
msgstr "Гнездовье"

msgid "Ivory Tower"
msgstr "Башня слоновой кости"

msgid "Upg. Ivory Tower"
msgstr "Обитель магов"

msgid "Cloud Castle"
msgstr "Небесный замок"

msgid "Upg. Cloud Castle"
msgstr "Небесный чертог"

msgid "Storm"
msgstr "Буря"

msgid "Skull Pile"
msgstr "Груда черепов"

msgid "Excavation"
msgstr "Раскопки"

msgid "Graveyard"
msgstr "Кладбище"

msgid "Upg. Graveyard"
msgstr "Погост"

msgid "Upg. Pyramid"
msgstr "Великая пирамида"

msgid "Mansion"
msgstr "Особняк"

msgid "Upg. Mansion"
msgstr "Поместье"

msgid "Mausoleum"
msgstr "Мавзолей"

msgid "Upg. Mausoleum"
msgstr "Некрополь"

msgid "Laboratory"
msgstr "Лаборатория"

msgid "Shrine"
msgstr "Алтарь"

msgid "Special"
msgstr "Особое"

msgid "Horde Building"
msgstr "Здание орды"

msgid "Dwelling 1"
msgstr "Жилище 1 ур."

msgid "Dwelling 2"
msgstr "Жилище 2 ур."

msgid "Upg. Dwelling 2"
msgstr "Ул. жилище 2 ур."

msgid "Dwelling 3"
msgstr "Жилище 3 ур."

msgid "Upg. Dwelling 3"
msgstr "Ул. жилище 3 ур."

msgid "Dwelling 4"
msgstr "Жилище 4 ур."

msgid "Upg. Dwelling 4"
msgstr "Ул. жилище 4 ур."

msgid "Dwelling 5"
msgstr "Жилище 5 ур."

msgid "Upg. Dwelling 5"
msgstr "Ул. жилище 5 ур."

msgid "Dwelling 6"
msgstr "Жилище 6 ур."

msgid "Upg. Dwelling 6"
msgstr "Ул. жилище 6 ур."

msgid "2x Upg. Dwelling 6"
msgstr "2x Ул. жилище 6 ур."

msgid ""
"The Fortifications increase the toughness of the walls, increasing the "
"number of turns it takes to knock them down."
msgstr ""
"Укрепления увеличивают общую прочность стен, делая их более устойчивыми к "
"разрушению."

msgid "The Farm increases production of Peasants by %{count} per week."
msgstr "Ферма увеличивает прирост Крестьян на %{count} в неделю."

msgid ""
"The Coliseum provides inspiring spectacles to defending troops, raising "
"their morale by two during combat."
msgstr ""
"Представления, проводимые в колизее, увеличивают мораль защитников замка на "
"2."

msgid "The Garbage Heap increases production of Goblins by %{count} per week."
msgstr "Свалка увеличивает прирост Гоблинов на %{count} в неделю."

msgid "The Rainbow increases the luck of the defending units by two."
msgstr "Радуга увеличивает удачу защитников замка на 2."

msgid ""
"The Crystal Garden increases production of Sprites by %{count} per week."
msgstr "Хрустальный сад увеличивает прирост Фей на %{count} в неделю."

msgid "The Dungeon increases the income of the town by %{count} gold per day."
msgstr "Сокровищница приносит в казну %{count} золотых ежедневно."

msgid "The Waterfall increases production of Centaurs by %{count} per week."
msgstr "Водопад увеличивает прирост Кентавров на %{count} в неделю."

msgid ""
"The Library increases the number of spells in the Guild by one for each "
"level of the guild."
msgstr ""
"Библиотека увеличивает число заклинаний, доступных в гильдии магов, на одно "
"заклинание для каждого уровня."

msgid "The Orchard increases production of Halflings by %{count} per week."
msgstr "Фруктовый сад увеличивает прирост Полуросликов на %{count} в неделю."

msgid "The Storm adds +2 to the power of spells of a defending spell caster."
msgstr "Буря добавляет 2 очка к силе магии заклинателя, обороняющего замок."

msgid "The Skull Pile increases production of Skeletons by %{count} per week."
msgstr "Груда черепов увеличивает прирост Скелетов на %{count} в неделю."

msgid "The Special building gives a specific bonus to the chosen castle type."
msgstr ""
"Особое здание даёт преимущества в соответствии с выбранным типом замка."

msgid ""
"The Horde Building increases the growth rate of the level 1 creatures by 8 "
"per week."
msgstr "Здание орды увеличивает прирост существ 1 уровня на 8 в неделю."

msgid "Thieves' Guild"
msgstr "Гильдия воров"

msgid "Tavern"
msgstr "Таверна"

msgid "Shipyard"
msgstr "Верфь"

msgid "Well"
msgstr "Колодец"

msgid "Statue"
msgstr "Статуя"

msgid "Marketplace"
msgstr "Рынок"

msgid "Moat"
msgstr "Ров"

msgid "Castle"
msgstr "Замок"

msgid "Tent"
msgstr "Шатёр"

msgid "Captain's Quarters"
msgstr "Капитанский штаб"

msgid "Mage Guild, Level 1"
msgstr "Гильдия магов 1 ур."

msgid "Mage Guild, Level 2"
msgstr "Гильдия магов 2 ур."

msgid "Mage Guild, Level 3"
msgstr "Гильдия магов 3 ур."

msgid "Mage Guild, Level 4"
msgstr "Гильдия магов 4 ур."

msgid "Mage Guild, Level 5"
msgstr "Гильдия магов 5 ур."

msgid ""
"The Shrine increases the necromancy skill of all your necromancers by 10 "
"percent."
msgstr "Алтарь увеличивает навык некромантии всех Ваших некромантов на 10%."

msgid ""
"The Thieves' Guild provides information on enemy players. Thieves' Guilds "
"can also provide scouting information on enemy towns. Additional Guilds "
"provide more information."
msgstr ""
"Гильдия воров предоставляет информацию о врагах. Также, Гильдия воров даёт "
"разведывательную информацию о вражеских городах. Дополнительные гильдии дают "
"больше информации."

msgid "The Tavern increases morale for troops defending the castle."
msgstr "Таверна повышает мораль защитников замка на 1."

msgid "The Shipyard allows ships to be built."
msgstr "Верфь позволяет Вам строить корабли."

msgid ""
"The Well increases the growth rate of all dwellings by %{count} creatures "
"per week."
msgstr "Колодец увеличивает прирост всех существ в замке на %{count} в неделю."

msgid "The Statue increases the town's income by %{count} gold per day."
msgstr "Статуя приносит в казну %{count} золотых ежедневно."

msgid "The Left Turret provides extra firepower during castle combat."
msgstr "Левая башня наносит дополнительный урон врагу во время осады замка."

msgid "The Right Turret provides extra firepower during castle combat."
msgstr "Правая башня наносит дополнительный урон врагу во время осады замка."

msgid ""
"The Marketplace can be used to convert one type of resource into another. "
"The more marketplaces you control, the better the exchange rate."
msgstr ""
"Рынок используется для обмена одного типа ресурсов на другой. Чем больше "
"рынков, тем ниже цены."

msgid ""
"The Moat slows attacking units. Any unit entering the moat must end its turn "
"there and becomes more vulnerable to attack."
msgstr ""
"Ров замедляет наступление войск. Отряд, желающий пересечь ров, будет "
"вынужден завершить первый ход внутри рва, став уязвимее к атаке."

msgid ""
"The Castle improves the town's defense and increases its income to %{count} "
"gold per day."
msgstr ""
"Замок улучшает оборону города и ежедневно приносит в казну дополнительные "
"%{count} золотых."

msgid ""
"The Tent provides workers to build a castle, provided the materials and the "
"gold are available."
msgstr "Здесь находятся рабочие, которые могут возвести замок."

msgid ""
"The Captain's Quarters provides a captain to assist in the castle's defense "
"when no hero is present."
msgstr ""
"Капитанский штаб позволяет капитану руководить защитой замка, если в нем "
"отсутствует герой."

msgid ""
"The Mage Guild allows heroes to learn spells and replenish their spell "
"points."
msgstr ""
"Гильдия магов позволяет героям учить заклинания и восполнять очки магии."

msgid "Recruit %{name}"
msgstr "Нанять: %{name}"

msgid "Month: %{month}, Week: %{week}, Day: %{day}"
msgstr "Месяц: %{month}, Неделя: %{week}, День: %{day}"

msgid ""
"You must purchase a spell book to use the mage guild, but you currently have "
"no room for a spell book. Try giving one of your artifacts to another hero."
msgstr ""
"Чтобы Вас пропустили в гильдию магов, Вы должны купить книгу заклинаний, но "
"к сожалению, Ваша сумка и так переполнена артефактами. Попробуйте передать "
"один из Ваших артефактов другому герою."

msgid "Click to show next town."
msgstr "Нажмите, чтобы показать следующий город."

msgid "Show next town"
msgstr "Следующий город"

msgid "Click to show previous town."
msgstr "Нажмите, чтобы показать предыдущий город."

msgid "Show previous town"
msgstr "Предыдущий город"

msgid "This town may not be upgraded to a castle."
msgstr "В этом городе нельзя построить замок."

msgid "Town"
msgstr "Город"

msgid "Exit Castle"
msgstr "Покинуть замок"

msgid "Exit Town"
msgstr "Покинуть город"

msgid "Show Income"
msgstr "Показать доход"

msgid "View Hero"
msgstr "Просмотреть героя"

msgid "The above spells are available here."
msgstr "Доступные заклинания."

msgid "The spells the hero can learn have been added to their book."
msgstr "Заклинания, доступные герою, добавлены в Волшебную Книгу."

msgid "A generous tip for the barkeep yields the following rumor:"
msgstr "Щедрые чаевые вытянули из уст трактирщика следующий слух:"

msgid "Recruit Hero"
msgstr "Нанять героя"

msgid "%{name} is a level %{value} %{race} "
msgstr "%{name} - %{race} уровня %{value} "

msgid "with %{count} artifacts."
msgstr "с %{count} артефактами."

msgid "with 1 artifact."
msgstr "с 1 артефактом."

msgid "without artifacts."
msgstr "без артефактов."

msgid "Recruit %{name} the %{race}"
msgstr "Нанять %{name}, %{race}"

msgid ""
"'Spread' combat formation spreads the castle's units from the top to the "
"bottom of the battlefield, with at least one empty space between each unit."
msgstr ""
"Разомкнутый боевой порядок предписывает армии замка занять позиции по всей "
"ширине стартового расположения войск в бою с интервалами между отрядами."

msgid ""
"'Grouped' combat formation bunches the castle's units together in the center "
"of the castle's side of the battlefield."
msgstr ""
"Сомкнутый боевой порядок предписывает отрядам армии замка организовать "
"плотное построение посередине стартового расположения войск в бою."

msgid "Spread Formation"
msgstr "Разомкнутый строй"

msgid "Grouped Formation"
msgstr "Сомкнутый строй"

msgid "Click to show the next town."
msgstr "Нажмите, чтобы показать следующий город."

msgid "Click to show the previous town."
msgstr "Нажмите, чтобы показать предыдущий город."

msgid "Set garrison combat formation to 'Spread'"
msgstr "Боевой порядок гарнизона - Разомкнутый"

msgid "Set garrison combat formation to 'Grouped'"
msgstr "Боевой порядок гарнизона - Сомкнутый"

msgid "Exit Castle Options"
msgstr "Закрыть Настройки замка"

msgid "Castle Options"
msgstr "Настройки замка"

msgid "Not enough resources to recruit creatures."
msgstr "Недостаточно средств для найма существ."

msgid "You are unable to recruit at this time, your ranks are full."
msgstr "Для этого отряда нет места."

msgid "No creatures available for purchase."
msgstr "Нет доступных существ для найма."

msgid "Recruit Creatures"
msgstr "Нанять существ"

msgid "Max"
msgstr "Максимум"

msgid "Hire all creatures in the town."
msgstr "Нанять всех существ в городе."

msgid "Available"
msgstr "Доступно"

msgid "Town Population Information and Statistics"
msgstr "Информация о населении города"

msgid "Damage"
msgstr "Урон"

msgid "HP"
msgstr "Здоровье"

msgid "Growth"
msgstr "Прирост"

msgid "week"
msgstr "неделя"

msgid "View World"
msgstr "Обзор мира"

msgid "View the entire world."
msgstr "Осмотреть весь мир."

msgid "Puzzle"
msgstr "Головоломка"

msgid "View the obelisk puzzle."
msgstr "Посмотреть найденные на обелисках фрагменты головоломки."

msgid "Scenario Information"
msgstr "Информация о сценарии"

msgid "View information on the scenario you are currently playing."
msgstr "Описание текущего сценария."

msgid "Dig for the Ultimate Artifact."
msgstr "Копать в поисках великого артефакта."

msgid "Digging"
msgstr "Копать"

msgid "Arena"
msgstr "Арена"

msgid ""
"You enter the arena and face a pack of vicious lions. You handily defeat "
"them, to the wild cheers of the crowd. Impressed by your skill, the aged "
"trainer of gladiators agrees to train you in a skill of your choice."
msgstr ""
"Вы входите в арену и оказываетесь перед стаей злобных львов. Вы ловко "
"побеждаете их под дикие вопли толпы. Тренер гладиаторов, впечатлённый Вашим "
"умением, соглашается обучить Вас выбранному навыку."

msgid "Attack Skill"
msgstr "Атака"

msgid "Defense Skill"
msgstr "Защита"

msgid "Shots"
msgstr "Выстрелов"

msgid "Shots Left"
msgstr "Выстрелов"

msgid "Hit Points"
msgstr "Здоровье"

msgid "Hit Points Left"
msgstr "Тек. здоровье"

msgid "You can't afford to upgrade your troops!"
msgstr "Вы не можете позволить себе улучшения для Вашей армии!"

msgid ""
"Your troops can be upgraded, but it will cost you dearly. Do you wish to "
"upgrade them?"
msgstr ""
"Ваши войска могут быть улучшены, но за это придётся заплатить. Вы согласны?"

msgid "Are you sure you want to dismiss this army?"
msgstr "Вы уверены, что хотите распустить этот отряд?"

msgid "Upgrade"
msgstr "Улучшить"

msgid "Upgrade your troops."
msgstr "Улучшить ваших существ."

msgid "Dismiss"
msgstr "Уволить"

msgid "Dismiss this army."
msgstr "Уволить этот отряд."

msgid ""
"A group of %{monster} with a desire for greater glory wish to join you.\n"
"Do you accept?"
msgstr ""
"%{monster} в поисках славы желают к Вам присоединиться.\n"
"Вы согласны?"

msgid "Followers"
msgstr "Последователи"

msgid ""
"The %{monster} is swayed by your diplomatic tongue, and offers to join your "
"army for the sum of %{gold} gold.\n"
"Do you accept?"
msgstr ""
"Восхищаясь Вашими дипломатическими способностями, %{monster} готовы вступить "
"в Вашу армию за %{gold} золотых.\n"
"Вы согласны?"

msgid ""
"The creatures are swayed by your diplomatic\n"
"tongue, and make you an offer:\n"
"\n"
msgstr ""
"Восхищаясь Вашими дипломатическими способностями,\n"
"%{monster} решили сделать Вам предложение:\n"
"\n"

msgid ""
"%{offer} of the %{total} %{monster} will join your army, and the rest will "
"leave you alone, for the sum of %{gold} gold.\n"
"Do you accept?"
msgstr ""
"Из %{total} только %{offer} присоединятся к Вашей армии, а остальные оставят "
"Вас в покое за %{gold} золотых.\n"
"Вы согласны?"

msgid ""
"All %{offer} of the %{monster} will join your army for the sum of %{gold} "
"gold.\n"
"Do you accept?"
msgstr ""
"%{offer} %{monster} готовы присоединиться к Вашей армии за %{gold} золотых.\n"
"Вы согласны?"

msgid "(Rate: %{percent})"
msgstr "%{percent}% от всех существ"

msgid "off"
msgstr "выкл."

msgid "Music"
msgstr "Музыка"

msgid "Effects"
msgstr "Эффекты"

msgid "MIDI"
msgstr "MIDI"

msgid "MIDI Expansion"
msgstr "Расширение MIDI"

msgid "External"
msgstr "Внешний"

msgid "Music Type"
msgstr "Тип музыки"

msgid "3D Audio"
msgstr "3D Звук"

msgid "Toggle ambient music level."
msgstr "Уровень музыки."

msgid "Toggle foreground sounds level."
msgstr "Уровень звуков."

msgid "Change the type of music."
msgstr "Изменить тип музыки."

msgid "Toggle the 3D effect of foreground sounds."
msgstr "Включить или выключить 3D эффекты для звуков переднего плана."

msgid "Build a new ship:"
msgstr "Построить новый корабль:"

msgid "Resource cost:"
msgstr "Стоимость:"

msgid "Total: "
msgstr "В казне: "

msgid "Need: "
msgstr "Необходимо: "

msgid "Load Game"
msgstr "Загрузка игры"

msgid "No save files to load."
msgstr "Нет сохранённых игр."

msgid "New Game"
msgstr "Новая игра"

msgid "Start a single or multi-player game."
msgstr "Начало одиночной или сетевой игры."

msgid "Load a previously saved game."
msgstr "Загрузка ранее сохранённой игры."

msgid "Save Game"
msgstr "Сохранить игру"

msgid "Save the current game."
msgstr "Сохранить текущую игру."

msgid "Quit"
msgstr "Выход"

msgid "Quit out of Heroes of Might and Magic II."
msgstr "Выйти из игры Heroes of Might and Magic II."

msgid "Language"
msgstr "Язык"

msgid "Graphics"
msgstr "Графика"

msgid "Black & White"
msgstr "Чёрно-белый"

msgid "Mouse Cursor"
msgstr "Курсор мыши"

msgid "Color"
msgstr "Цветной"

msgid "Text Support"
msgstr "Текстовое сопровождение"

msgid "Change the language of the game."
msgstr "Изменить язык интерфейса."

msgid "Select Game Language"
msgstr "Выберите язык игры:"

msgid "Change the graphics settings of the game."
msgstr "Настроить параметры графики."

msgid "Toggle colored cursor on or off. This is only an aesthetic choice."
msgstr "Включить или выключить цветной курсор. Это эстетический выбор."

msgid ""
"Toggle text support mode to output extra information about windows and "
"events in the game."
msgstr ""
"Режим текстовой поддержки, который выводит дополнительную информацию об "
"окнах и событиях в игре."

msgid ""
"Map\n"
"Difficulty"
msgstr ""
"Сложность\n"
"карты"

msgid ""
"Game\n"
"Difficulty"
msgstr ""
"Сложность\n"
"игры"

msgid "Rating"
msgstr "Рейтинг"

msgid "Map Size"
msgstr ""
"Размер\n"
"карты"

msgid "Opponents"
msgstr "Оппоненты"

msgid "Class"
msgstr "Класс"

msgid ""
"Victory\n"
"Conditions"
msgstr ""
"Условия\n"
"победы"

msgid ""
"Loss\n"
"Conditions"
msgstr ""
"Условия\n"
"поражения"

msgid "First select recipients!"
msgstr "Сначала выберите получателя!"

msgid "You cannot select %{resource}!"
msgstr "Вы не можете подарить %{resource}!"

msgid "Select count %{resource}:"
msgstr "Подарить %{resource}:"

msgid "Select Recipients"
msgstr "Выберите получателя"

msgid "Your Funds"
msgstr "Ваши ресурсы"

msgid "Planned Gift"
msgstr "Подарить"

msgid "Gift from %{name}"
msgstr "Дар от %{name}"

msgid "Resolution"
msgstr "Разрешение"

msgid "Fullscreen"
msgstr "Полноэкранный"

msgid "window|Mode"
msgstr "Режим"

msgid "Windowed"
msgstr "В окне"

msgid "V-Sync"
msgstr "Вертикальная синхронизация"

msgid "FPS"
msgstr "FPS"

msgid "System Info"
msgstr "Системная информация"

msgid "Change the resolution of the game."
msgstr "Изменить разрешение экрана."

msgid "Select Game Resolution"
msgstr "Выбор разрешения экрана"

msgid "Toggle between fullscreen and windowed modes."
msgstr "Переключение между полноэкранным и оконным режимами."

msgid ""
"The V-Sync option can be enabled to resolve flickering issues on some "
"monitors."
msgstr ""
"Вертикальная синхронизация может быть включена для устранения мерцания "
"изображения на некоторых мониторах."

msgid "Show extra information such as FPS and current time."
msgstr ""
"Показать дополнительную информацию, такую как FPS (количество отображаемых "
"кадров в секунду) и текущее время."

msgid "Hotkey: "
msgstr "Горячая клавиша: "

msgid "Category: "
msgstr "Категория: "

msgid "Event: "
msgstr "Событие: "

msgid "Hot Keys:"
msgstr "Горячие клавиши:"

msgid "Evil"
msgstr "Злой"

msgid "Good"
msgstr "Добрый"

msgid "Interface Type"
msgstr "Интерфейс"

msgid "Hide"
msgstr "Скрыть"

msgid "Show"
msgstr "Показать"

msgid "Interface"
msgstr "Интерфейс"

msgid "Slow"
msgstr "Медленная"

msgid "Normal"
msgstr "Обычная"

msgid "Fast"
msgstr "Быстрая"

msgid "Very Fast"
msgstr "Очень быстрая"

msgid "Scroll Speed"
msgstr "Скорость прокрутки"

msgid "Toggle the type of interface you want to use."
msgstr "Переключить тип интерфейса, который Вы хотите использовать."

msgid "Toggle interface visibility."
msgstr "Показать/скрыть интерфейс."

msgid "Sets the speed at which you scroll the window."
msgstr "Устанавливает скорость прокрутки окна на карте мира."

msgid "Select Game Language:"
msgstr "Выберите язык игры:"

msgid "Click to choose the selected language."
msgstr "Нажмите, чтобы применить выбранный язык интерфейса игры."

msgid "%{name} has gained a level."
msgstr "%{name} получает уровень."

msgid "%{skill} +1"
msgstr "%{skill} +1"

msgid "You have learned %{skill}."
msgstr "Вы изучили %{skill}."

msgid ""
"%{name} has gained a level.\n"
"\n"
"%{skill} +1"
msgstr ""
"%{name} получает уровень.\n"
"\n"
"%{skill} +1"

msgid ""
"You may learn either:\n"
"%{skill1}\n"
"or\n"
"%{skill2}"
msgstr ""
"Вы можете выучить:\n"
"%{skill1}\n"
"или\n"
"%{skill2}"

msgid ""
"Please inspect our fine wares. If you feel like offering a trade, click on "
"the items you wish to trade with and for."
msgstr ""
"Посмотрите на наши прекрасные товары. Если Вас что-то заинтересует, нажмите "
"на нужный предмет и выберите, на что хотите поменять."

msgid ""
"You have received quite a bargain. I expect to make no profit on the deal. "
"Can I interest you in any of my other wares?"
msgstr ""
"Посмотрите, это довольно выгодная сделка. Я не пытаюсь нажиться на ней. Вас "
"интересует что-нибудь ещё из моих товаров?"

msgid "I can offer you %{count} for 1 unit of %{resfrom}."
msgstr "Я дам Вам %{count} за одну единицу %{resfrom}."

msgid "I can offer you 1 unit of %{resto} for %{count} units of %{resfrom}."
msgstr ""
"Я могу предложить Вам\n"
"1 %{resto} за %{count} %{resfrom}."

msgid "Min"
msgstr "Минимум"

msgid "Qty to trade"
msgstr "Обмен"

msgid "Trading Post"
msgstr "Базар"

msgid "Your Resources"
msgstr "Ваши ресурсы"

msgid "Available Trades"
msgstr "Доступно к обмену"

msgid "n/a"
msgstr "н/д"

msgid "guarded by %{count} %{monster}"
msgstr "охраняет %{count} %{monster}"

msgid "guarded by "
msgstr "охраняемая "

msgid "(available: %{count})"
msgstr "(Доступно: %{count})"

msgid "(empty)"
msgstr "(пусто)"

msgid "already learned"
msgstr "уже выучено"

msgid "treeOfKnowledge|free"
msgstr "бесплатно"

msgid "already claimed"
msgstr "уже получены"

msgid "not claimed"
msgstr "не получены"

msgid "already knows this skill"
msgstr "уже изучено"

msgid "already has max skills"
msgstr "максимум навыков"

msgid "(already visited)"
msgstr "(посещено)"

msgid "(not visited)"
msgstr "(не посещено)"

msgid "%{color} Barrier"
msgstr "%{color} барьер"

msgid "(tent visited)"
msgstr "(шатёр посещён)"

msgid "%{color} Tent"
msgstr ""
"%{color}\n"
"шатёр путника"

msgid "Road"
msgstr "Дорога"

msgid "(digging ok)"
msgstr "(можно копать)"

msgid "(no digging)"
msgstr "(нельзя копать)"

msgid "penalty: %{cost}"
msgstr "Штраф: %{cost}"

msgid "Defenders:"
msgstr "Защитники:"

msgid "Unknown"
msgstr "Неизвестный"

msgid "%{name} (Level %{level})"
msgstr "%{name} (Уровень %{level})"

msgid "Attack:"
msgstr "Атака:"

msgid "Defense:"
msgstr "Защита:"

msgid "Spell Power:"
msgstr "Сила магии:"

msgid "Knowledge:"
msgstr "Знания:"

msgid "Spell Points:"
msgstr "Очки магии:"

msgid "Move Points:"
msgstr "Запас хода:"

msgid "Uncharted Territory"
msgstr "Неизведанная территория"

msgid "Cost per troop:"
msgstr "Цена за существо:"

msgid "Available: %{count}"
msgstr "Доступно: %{count}"

msgid "Number to buy:"
msgstr "Нанять:"

msgid "Recruit selected monsters."
msgstr "Нанять выбранных существ."

msgid "Select maximum monsters to be recruited."
msgstr "Выбрать максимальное количество существ для найма."

msgid "Select only 1 monster to be recruited."
msgstr "Выбрать всего 1 существо для найма."

msgid "Select Game Resolution:"
msgstr "Выбор разрешения экрана:"

msgid "Click to apply the selected resolution."
msgstr "Нажмите, чтобы применить выбранное разрешение экрана."

msgid "Click to apply the entered text."
msgstr "Нажмите, чтобы принять введённый текст."

msgid "Click to open the Virtual Keyboard dialog."
msgstr "Нижмите, чтобы открыть окно виртуальной клавиатуры."

msgid "Open Virtual Keyboard"
msgstr "Открыть виртуальную клавиатуру"

msgid "How many creatures do you wish to move?"
msgstr "Сколько существ перенести?"

msgid "Select how many units to separate into:"
msgstr "Выберите, на сколько отрядов разделить:"

msgid "Map: "
msgstr "Карта: "

msgid ""
"\n"
"\n"
"Month: "
msgstr ""
"\n"
"\n"
"Месяц: "

msgid ", Week: "
msgstr ", Неделя: "

msgid ", Day: "
msgstr ", День: "

msgid ""
"\n"
"\n"
"Location: "
msgstr ""
"\n"
"\n"
"Путь к файлу: "

msgid "Are you sure you want to delete file:"
msgstr "Вы действительно хотите удалить файл:"

msgid "Warning!"
msgstr "Внимание!"

msgid "Click to save the current game."
msgstr "Нажмите, чтобы сохранить текущую игру."

msgid "Click to load a previously saved game."
msgstr "Нажмите, чтобы загрузить сохранённую игру."

msgid "File to Save:"
msgstr "Сохранить файл:"

msgid "File to Load:"
msgstr "Загрузить файл:"

msgid "Terrain object"
msgstr "Объект ландшафта"

msgid "Accept the choice made."
msgstr "Подтвердить Ваш выбор."

msgid "Select Skill:"
msgstr "Выберите навык:"

msgid "Select Spell:"
msgstr "Выберите заклинание:"

msgid "Select Artifact:"
msgstr "Выберите артефакт:"

msgid "Select Monster:"
msgstr "Выберите существо:"

msgid "Select Hero:"
msgstr "Выберите героя:"

msgid "race|Random"
msgstr "Случайно"

msgid "Click to start placing the selected hero."
msgstr "Нажмите, чтобы расположить выбранного героя."

msgid "%{color} %{race}"
msgstr "%{color} герой - %{race}"

msgid "You will place"
msgstr "Вы будете размещать"

msgid "Click to select this class."
msgstr "Нажмите сюда чтобы выбрать эту фракцию."

msgid "Click to select this color."
msgstr "Нажмите сюда чтобы выбрать этот цвет."

msgid "Select Treasure:"
msgstr "Выберите сокровище:"

msgid "Select Ocean Object:"
msgstr "Выберите объект для океана:"

msgid "Castle/town placing"
msgstr "Размещение замка или города"

msgid "doubleLinedRace|Neutral"
msgstr "Нейтральный"

msgid "Click to start placing the selected castle/town."
msgstr "Нажмите, чтобы расположить выбранный замок или город."

msgid "Click to select town placing."
msgstr "Нажмите, чтобы выбрать размещение городов."

msgid "Click to select castle placing."
msgstr "Нажмите, чтобы выбрать размещение замков."

msgid "%{color} %{race} %{townOrCastle}"
msgstr "%{color} %{townOrCastle} (%{race} )"

msgid "race|Neutral"
msgstr "Нейтральный"

msgid "Select Dwelling:"
msgstr "Выберите жилище:"

msgid "Select Landscape Object:"
msgstr "Выберите объект ландшафта:"

msgid "Mine placing"
msgstr "Размещение источника ресурсов"

msgid ""
"Resource\n"
"type:"
msgstr ""
"Тип\n"
"ресурса:"

msgid "%{mineName} appearance:"
msgstr "%{mineName}, внешний вид:"

msgid "Click to select %{object} as the resource generator to be placed."
msgstr "Нажмите, чтобы выбрать размещение источника ресурсов - %{object}."

msgid "Select Mountain Object:"
msgstr "Выберите объект типа гора:"

msgid "Select Rock Object:"
msgstr "Выберите объект типа камень:"

msgid "Select Tree Object:"
msgstr "Выберите объект типа дерево:"

msgid "Select Power Up Object:"
msgstr "Выберите объект типа бонус:"

msgid "Select Adventure Object:"
msgstr "Выберите интерактивный объект:"

msgid "Map Type:\n"
msgstr "Тип карты:\n"

msgid "The Succession Wars"
msgstr "Война за престол"

msgid "The Price of Loyalty"
msgstr "Цена верности"

msgid "Resurrection"
msgstr "Возрождение"

msgid "Lose all your heroes and towns."
msgstr "Потерять всех героев и все города."

msgid "Lose a specific town."
msgstr "Потерять определённый город."

msgid "Lose a specific hero."
msgstr "Потерять определённого героя."

msgid "Run out of time. Fail to win by a certain point."
msgstr "Не успеть вовремя."

msgid "Loss Condition"
msgstr "Условия поражения"

msgid "Defeat all enemy heroes and towns."
msgstr "Победить всех противников и захватить все города."

msgid "Capture a specific town."
msgstr "Захватить определённый город."

msgid "Defeat a specific hero."
msgstr "Победить определённого героя."

msgid "Find a specific artifact."
msgstr "Найти указанный артефакт."

msgid "Your side must defeat the opposing side."
msgstr "Победить вместе с союзником всех противников."

msgid "Accumulate a large amount of gold."
msgstr "Накопить крупные запасы золота."

msgid "Victory Condition"
msgstr "Условия победы"

msgid "Map difficulty:"
msgstr "Сложность карты:"

msgid "N"
msgstr "N"

msgid "No maps exist at that size."
msgstr "Нет карт такого размера."

msgid "Small Maps"
msgstr "Маленькие карты"

msgid "View only maps of size small (36 x 36)."
msgstr "Просмотр только маленьких карт (36х36)."

msgid "Medium Maps"
msgstr "Средние карты"

msgid "View only maps of size medium (72 x 72)."
msgstr "Просмотр только средних карт (72х72)."

msgid "Large Maps"
msgstr "Большие карты"

msgid "View only maps of size large (108 x 108)."
msgstr "Просмотр только больших карт (108х108)."

msgid "Extra Large Maps"
msgstr "Огромные карты"

msgid "View only maps of size extra large (144 x 144)."
msgstr "Просмотр только огромных карт (144х144)."

msgid "All Maps"
msgstr "Все карты"

msgid "View all maps, regardless of size."
msgstr "Просмотр всех карт, независимо от размера."

msgid "Players Icon"
msgstr "Значок игроков"

msgid ""
"Indicates how many players total are in the scenario. Any positions not "
"occupied by human players will be occupied by computer players."
msgstr ""
"Обозначает количество игроков в данном сценарии. При отсутствии игроков-"
"людей их места занимает компьютер."

msgid ""
"Indicates whether the map\n"
"is small (36 x 36), medium\n"
"(72 x 72), large (108 x 108),\n"
"or extra large (144 x 144)."
msgstr ""
"Обозначает размер карты:\n"
"маленькая (36х36), средняя\n"
"(72х72), большая (108х108)\n"
"или огромная (144х144)."

msgid "Size Icon"
msgstr "Значок размера"

msgid "Map Type"
msgstr "Тип карты"

msgid ""
"Indicates whether the map is made for \"The Succession Wars\", \"The Price "
"of Loyalty\" or \"Resurrection\" version of the game."
msgstr ""
"Указывает, создана ли карта для версии игры \"Война за престол\", \"Цена "
"верности\" или \"Возрождение\"."

msgid "Selected Name"
msgstr "Название карты"

msgid "The name of the currently selected map."
msgstr "Название выбранной карты."

msgid "Selected Map Difficulty"
msgstr "Сложность игры"

msgid ""
"The map difficulty of the currently selected map. The map difficulty is "
"determined by the scenario designer. More difficult maps might include more "
"or stronger enemies, fewer resources, or other special conditions making "
"things tougher for the human player."
msgstr ""
"Сложность выбранной карты. Этот параметр задаётся автором карты в редакторе. "
"Более сложные карты могут иметь больше (или более сильных) врагов, меньше "
"ресурсов или другие особые условия, осложняющие игру человеку."

msgid "Selected Description"
msgstr "Описание"

msgid "The description of the currently selected map."
msgstr "Расширенное описание выбранной карты."

msgid "Jump"
msgstr "Прыжком"

msgid "Hero Speed"
msgstr "Скор. героев"

msgid "Don't Show"
msgstr "Скрыть"

msgid "Enemy Speed"
msgstr "Скор. врагов"

msgid "Auto Resolve"
msgstr "Авто, с магией"

msgid "Auto, No Spells"
msgstr "Авто, без магии"

msgid "Battles"
msgstr "Битвы"

msgid "autoBattle|Manual"
msgstr "Вручную"

msgid "Change the speed at which your heroes move on the main screen."
msgstr ""
"Изменить скорость, с которой Ваши герои перемещаются на главном экране."

msgid ""
"Sets the speed that computer heroes move at. You can also elect not to view "
"computer movement at all."
msgstr ""
"Устанавливает скорость, с которой двигаются герои под управлением "
"компьютера. Вы также можете отключить просмотр хода игроков, управляемых "
"компьютером."

msgid "Change the interface settings of the game."
msgstr "Настроить параметры интерфейса игры."

msgid "Interface Settings"
msgstr "Настройки интерфейса"

msgid "Toggle instant battle mode."
msgstr "Режим мгновенного боя."

msgid "Att."
msgstr "Атк."

msgid "Def."
msgstr "Защ."

msgid "Power"
msgstr "Сила м."

msgid "Knowl"
msgstr "Знан."

msgid "1st"
msgstr "1-ый"

msgid "2nd"
msgstr "2-ой"

msgid "3rd"
msgstr "3-ий"

msgid "4th"
msgstr "4-ый"

msgid "5th"
msgstr "5-ый"

msgid "6th"
msgstr "6-ой"

msgid "Oracle: Player Rankings"
msgstr "Оракул: Рейтинг Игроков"

msgid "Thieves' Guild: Player Rankings"
msgstr "Гильдия Воров: Рейтинг Игроков"

msgid "Number of Towns:"
msgstr "Городов:"

msgid "Number of Castles:"
msgstr "Замков:"

msgid "Number of Heroes:"
msgstr "Героев:"

msgid "Gold in Treasury:"
msgstr "Золота в казне:"

msgid "Wood & Ore:"
msgstr "Дерево и руда:"

msgid "Gems, Cr, Slf & Mer:"
msgstr "Прочие ресурсы:"

msgid "Obelisks Found:"
msgstr "Найдено обелисков:"

msgid "Artifacts:"
msgstr "Артефакты:"

msgid "Total Army Strength:"
msgstr "Общая сила армии:"

msgid "Income:"
msgstr "Доход:"

msgid "Best Hero:"
msgstr "Лучший герой:"

msgid "Best Hero Stats:"
msgstr "Параметры героя:"

msgid "Personality:"
msgstr "Характер:"

msgid "Best Monster:"
msgstr "Лучший отряд:"

msgid "Random Castle Name"
msgstr "Случайное название замка"

msgid "Random Town Name"
msgstr "Случайное название города"

msgid "Allow Castle build"
msgstr "Разрешить замок"

msgid "Default Buildings"
msgstr "Здания по умолч."

msgid "Default Army"
msgstr "Армия по умолч."

msgid "Castle Army"
msgstr "Армия замка"

msgid "Town Army"
msgstr "Армия города"

msgid "Click to change the Castle name. Right-click to reset to default."
msgstr "Нажмите, чтобы изменить название замка. Правый клик - сбросить."

msgid "Enter Castle name"
msgstr "Введите название замка"

msgid "Allow to build a castle in this town."
msgstr "Разрешить строительство замка в данном городе."

msgid "Toggle the use of default buildings. Custom buildings will be reset!"
msgstr "Использовать здания по умолчанию. Постройки будут сброшены!"

msgid "Toggle building construction restriction mode."
msgstr "Переключить режим запрета постройки зданий."

msgid "Restrict Building Construction"
msgstr "Запретить постройку зданий"

msgid "Use default defenders army."
msgstr "Использовать армию защитников по умолчанию."

msgid "Set custom Castle Army. Right-click to reset unit."
msgstr "Установить армию замка. Правый клик - сброс отряда."

msgid "Message Text:"
msgstr "Текст сообщения:"

msgid "Reward:"
msgstr "Вознаграждение:"

msgid "Player colors allowed to get event:"
msgstr "Событие произойдёт для игроков-людей цвета:"

msgid "Computer colors allowed to get event:"
msgstr "Событие произойдёт для компьютерных игроков цвета:"

msgid "First day of occurrence:"
msgstr "Первый день сбытия:"

msgid "Repeat period (days):"
msgstr "Период повторения (в днях):"

msgid "Allow %{color} human player to get event"
msgstr "Позволить событие для игрока-человека цвета: %{color}"

msgid ""
"If this checkbox is checked, this event will trigger for the %{color} player "
"if they are controlled by a human."
msgstr ""
"Если этот флажок установлен, то это событие произойдёт для игрока-человека, "
"если его цвет %{color}."

msgid "Allow %{color} computer player to get event"
msgstr "Позволить событие для компьютерного игрока цвета: %{color}"

msgid ""
"If this checkbox is checked, this event will trigger for the %{color} player "
"if they are controlled by a computer."
msgstr ""
"Если этот флажок установлен, то это событие произойдёт для компьютерного "
"игрока, если его цвет %{color}."

msgid "Message:"
msgstr "Сообщение:"

msgid "Click to save the Event properties."
msgstr "Нажмите, чтобы сохранить параметры события."

msgid "No resources will be given as a reward."
msgstr "В вознаграждении не будут выдаваться ресурсы."

msgid "Resources"
msgstr "Ресурсы"

msgid "Resources will be given as a reward."
msgstr "В вознаграждении будут предоставлены ресурсы."

msgid "Click here to change the event message."
msgstr "Нажмите, чтобы изменить сообщение при событии."

msgid "Event Message Text"
msgstr "Сообщение при событии"

msgid "Day: %{day}"
msgstr "День: %{day}"

msgid "Daily Events"
msgstr "Календарные события"

msgid "Click to save the events."
msgstr "Нажмите, чтобы сохранить события."

msgid "Add Event"
msgstr "Добавить событие"

msgid "Add an additional event."
msgstr "Добавить дополнительное событие."

msgid "Edit Event"
msgstr "Редактировать событие"

msgid "Edit an existing event."
msgstr "Редактировать выбранное событие."

msgid "Delete Event"
msgstr "Удалить событие"

msgid "Delete an existing event."
msgstr "Удалить выбранное событие."

msgid "Cancel event after first visit"
msgstr "Отменить после посещения"

msgid "Artifact"
msgstr "Артефакт"

msgid "No artifact will be given as a reward."
msgstr "В вознаграждении не будет выдаваться артефакт."

msgid "Delete Artifact"
msgstr "Удалить артефакт"

msgid "Delete an artifact from the reward."
msgstr "Удалить артефакт из вознаграждения."

msgid ""
"If this checkbox is checked, the event will trigger only once. If not "
"checked, the event will trigger every time one of the specified players "
"crosses the event tile."
msgstr ""
"Если этот флажок установлен, событие произойдёт только один раз. Если флажок "
"не установлен, событие будет происходить каждый раз, когда один из указанных "
"игроков пересечёт клетку события."

msgid "%{objects} cannot be placed on water."
msgstr "%{objects} нельзя размещать на воде."

msgid ""
"The Ultimate Artifact can only be placed on terrain where digging is "
"possible."
msgstr ""
"Великий артефакт может быть размещён только на местности, где можно копать."

msgid "%{objects} must be placed on water."
msgstr "%{objects} можно размещать только на воде."

msgid "Objects cannot be placed outside the map."
msgstr "Объекты нельзя размещать за пределами карты."

msgid "Action objects must be placed on clear tiles."
msgstr "Активные объекты можно размещать только в свободных клетках карты."

msgid ""
"Do you wish to return to the game's Main Menu? All unsaved changes will be "
"lost."
msgstr ""
"Вы действительно хотите вернуться в главное меню игры? Все несохранённые "
"изменения будут потеряны."

msgid "Editor"
msgstr "Редактор"

msgid ""
"Are you sure you want to load a new map? (Any unsaved changes to the current "
"map will be lost.)"
msgstr ""
"Вы действительно хотите загрузить новую карту? (Любые несохранённые "
"изменения данной карты будут потеряны.)"

msgid ""
"Are you sure you want to create a new map? (Any unsaved changes to the "
"current map will be lost.)"
msgstr ""
"Вы действительно хотите создать новую карту? (Любые несохранённые изменения "
"данной карты будут потеряны.)"

msgid "Create a new map from scratch."
msgstr "Создать новую карту с нуля."

msgid "New Map"
msgstr "Новая карта"

msgid "Load Map"
msgstr "Загрузить карту"

msgid "Load an existing map."
msgstr "Загрузить существующую карту."

msgid "Save Map"
msgstr "Сохранить карту"

msgid "Save the current map."
msgstr "Сохранить текущую карту."

msgid "Quit out of the map editor."
msgstr "Выйти из редактора карт."

msgid "Input %{object} text"
msgstr "%{object}: введите текст"

msgid "Set Random Ultimate Artifact Radius"
msgstr "Установить радиус появления великого артефакта"

msgid "%{object} has no properties to change."
msgstr "%{object}: нет свойств, которые можно было бы изменить."

msgid "This artifact"
msgstr "Этот артефакт"

msgid "Roads"
msgstr "Дороги"

msgid "Streams"
msgstr "Реки"

msgid ""
"A maximum of %{count} heroes of the same color can be placed on the map."
msgstr "На карте можно разместить максимум %{count} героев одного цвета."

msgid "Failed to update player information."
msgstr "Не удалось обновить информацию об игроке."

msgid "Only one Random Ultimate Artifact can be placed on the map."
msgstr "На одной карте можно разместить только один великий артефакт."

msgid "A maximum of %{count} obelisks can be placed on the map."
msgstr "На карте можно разместить максимум %{count} обелисков."

msgid "The map is corrupted."
msgstr "Карта повреждена."

msgid "Unable to locate data directory to save the map."
msgstr "Не удалось найти папку для сохранения карты."

msgid "Unable to create a directory to save the map."
msgstr "Невозможно создать папку для сохранения карты."

msgid "Are you sure you want to overwrite the existing map?"
msgstr "Вы действительно хотите перезаписать существующую карту?"

msgid "Map saved to: "
msgstr "Карта сохранена в: "

msgid "Failed to save the map."
msgstr "Не удалось сохранить карту."

msgid "Used to place %{object}."
msgstr "Используется для размещения объектов типа %{object}."

msgid "Select object type"
msgstr "Выберите подтип"

msgid ""
"Click here to\n"
"select a monster."
msgstr ""
"Нажмите здесь,\n"
"чтобы выбрать\n"
"существо."

msgid ""
"Click here to\n"
"select another monster."
msgstr ""
"Нажмите здесь,\n"
"чтобы выбрать\n"
"другое существо."

msgid ""
"Cell\n"
"Details"
msgstr ""
"Детали\n"
"объекта"

msgid "Erase"
msgstr "Ластик"

msgid "Mountains"
msgstr "Горы"

msgid "Rocks"
msgstr "Камни"

msgid "Trees"
msgstr "Деревья"

msgid "Water Objects"
msgstr "Объекты воды"

msgid "Miscellaneous"
msgstr "Прочие"

msgid "Artifacts"
msgstr "Артефакты"

msgid "Dwellings"
msgstr "Жилища"

msgid "Mines"
msgstr "Источники ресурсов"

msgid "Power-ups"
msgstr "Бонусы"

msgid "Treasures"
msgstr "Сокровища"

msgid "Heroes"
msgstr "Герои"

msgid "Towns"
msgstr "Города"

msgid "editorErasure|Landscape objects"
msgstr "Объекты ландшафта"

msgid "editorErasure|Adventure non pickable objects"
msgstr "Статические интерактивные объекты"

msgid "editorErasure|Castles"
msgstr "Замки"

msgid "editorErasure|Adventure pickable objects"
msgstr "Сокровища и артефакты"

msgid "editorErasure|Monsters"
msgstr "Существа"

msgid "editorErasure|Heroes"
msgstr "Герои"

msgid "editorErasure|Roads"
msgstr "Дороги"

msgid "editorErasure|Streams"
msgstr "Реки"

msgid ""
"Draws terrain in\n"
"%{size} by %{size} square increments."
msgstr "Заполняет ландшафт в области %{size} x %{size}."

msgid ""
"Erases objects in\n"
"%{size} by %{size} square increments."
msgstr "Стирает объекты в области %{size} x %{size}."

msgid "Small Brush"
msgstr "Малая кисть"

msgid "Medium Brush"
msgstr "Средняя кисть"

msgid "Large Brush"
msgstr "Большая кисть"

msgid "Area Fill"
msgstr "Заполнить область"

msgid "Used to click and drag for filling in large areas."
msgstr "Используется для заполнения всей выделенной области."

msgid "Clear Area"
msgstr "Очистить область"

msgid "Used to click and drag for clearing large areas."
msgstr "Используется для очистки всей выделенной области."

msgid ""
"Costs %{rate} times normal movement for all heroes. (Pathfinding reduces or "
"eliminates the penalty.)"
msgstr ""
"Для всех героев очки передвижения тратятся в %{rate} раза больше. (Навык "
"\"Следопыт\" снижает или игнорирует данный штраф.)"

msgid "Traversable only by boat."
msgstr "Передвижение возможно только на кораблях."

msgid "No special modifiers."
msgstr "Нет особых модификаторов."

msgid "Toggle the erasure of %{type} objects."
msgstr "Удаление объектов типа: %{type}."

msgid ""
"Objects of this type will be deleted with the Erase tool. Left-click here to "
"deselect this type. Press and hold this button to deselect all other object "
"types."
msgstr ""
"Объекты данного типа будут удалены инструментом \"Ластик\". Нажмите левую "
"кнопку мыши, чтобы исключить удаление объектов данного типа. Нажмите и "
"удерживайте эту кнопку, чтобы инструмент НЕ удалял объекты всех остальных "
"типов."

msgid ""
"Objects of this type will NOT be deleted with the Erase tool. Left-click "
"here to select this type. Press and hold this button to select all other "
"object types."
msgstr ""
"Объекты данного типа НЕ будут удалены инструментом \"Ластик\". Нажмите левую "
"кнопку мыши, чтобы включить удаление объектов данного типа. Нажмите и "
"удерживайте эту кнопку, чтобы инструмент удалял объекты всех остальных типов."

msgid "Terrain Mode"
msgstr "Почва"

msgid "Used to draw the underlying grass, dirt, water, etc. on the map."
msgstr "Используется для создания рельефа карты (травы, грязи, воды и т.п.)."

msgid "Landscape Objects Mode"
msgstr "Режим размещения объектов ландшафта"

msgid ""
"Used to place landscape objects (mountains, rocks, trees, etc.) on the map."
msgstr ""
"Используется для размещения на карте объектов ландшафта (гор, камней, "
"деревьев и т.п.)."

msgid "Detail Mode"
msgstr "Характеристики"

msgid "Used for special editing of action objects."
msgstr "Используется для изменения специальных параметров активных объектов."

msgid "Adventure Objects Mode"
msgstr "Режим размещения интерактивных объектов"

msgid ""
"Used to place adventure objects (artifacts, dwellings, mines, treasures, "
"etc.) on the map."
msgstr ""
"Используется для размещения на карте интерактивных объектов (артефактов, "
"жилищ, шахт, сокровищ и т.п.)."

msgid "Kingdom Objects Mode"
msgstr "Режим размещения объектов королевства"

msgid "Used to place kingdom objects (towns, castles and heroes) on the map."
msgstr ""
"Используется для размещения на карте объектов королевства (городов, замков и "
"героев)."

msgid "Monsters Mode"
msgstr "Режим размещения существ"

msgid "Used to place monsters on the map."
msgstr "Используется для размещения отрядов существ на карте."

msgid "Allows you to draw streams by clicking and dragging."
msgstr "Позволяет прокладывать русла рек."

msgid "Stream Mode"
msgstr "Реки"

msgid "Allows you to draw roads by clicking and dragging."
msgstr "Позволяет прокладывать дороги."

msgid "Road Mode"
msgstr "Дороги"

msgid "Erase Mode"
msgstr "Ластик"

msgid "Used to erase objects from the map."
msgstr "Используется для удаления объектов с карты."

msgid "Change between zoom and normal view."
msgstr "Сменить обычный режим на масштабированный."

msgid "Magnify"
msgstr "Лупа"

msgid "Undo"
msgstr "Отменить"

msgid "Undo your last action."
msgstr "Отменить последнее действие."

msgid "Edit map title, description, and other general information."
msgstr "Изменить название карты, описание и прочие параметры."

msgid "Specifications"
msgstr "Характеристики"

msgid "File Options"
msgstr "Настройки файла карты"

msgid ""
"Open the file options menu, where you can save or load maps, or quit out of "
"the editor."
msgstr ""
"Открывает меню, где Вы можете создать новую карту, загрузить или сохранить "
"уже готовую, а также выйти из редактора."

msgid "View the editor system options, which let you customize the editor."
msgstr "Открывает окно системных настроек редактора карт."

msgid "Create a map that is %{size} squares wide and %{size} squares high."
msgstr "Создать карту размером %{size}x%{size} клеток."

msgid "Cancel back to the New Map menu."
msgstr "Вернуться в меню создания новой карты."

msgid "Cancel back to the main menu."
msgstr "Вернуться в главное меню."

msgid "From Scratch"
msgstr "С нуля"

msgid "Start from scratch with a blank map."
msgstr "Создать карту с нуля."

msgid "Create a randomly generated map."
msgstr "Создать случайную карту."

msgid "Random"
msgstr "Случайная карта"

msgid "Cancel back to the Map Editor main menu."
msgstr "Вернуться в главное меню редактора карт."

msgid "No maps available!"
msgstr "Нет доступных карт!"

msgid "Warning"
msgstr "Внимание"

#, fuzzy
msgid "[%{pos}]: %{race} hero"
msgstr "%{color} герой - %{race}"

#, fuzzy
msgid "[%{pos}]: %{name}, %{race} hero"
msgstr "%{race1} %{name1} против %{race2} %{name2}"

#, fuzzy
msgid "[%{pos}]: %{race} town"
msgstr "%{color} герой - %{race}"

#, fuzzy
msgid "[%{pos}]: %{race} castle"
msgstr "%{color} %{townOrCastle} (%{race} )"

#, fuzzy
msgid "[%{pos}]: %{name}, %{race} town"
msgstr "%{race1} %{name1} против %{race2} %{name2}"

#, fuzzy
msgid "[%{pos}]: %{name}, %{race} castle"
msgstr "%{race1} %{name1} против %{race2} %{name2}"

msgid "None."
msgstr "Нет."

msgid "One side defeats another."
msgstr "Одна сторона побеждает другую."

msgid "Accumulate gold."
msgstr "Накопить золото."

msgid "Run out of time."
msgstr "Не успеть вовремя."

msgid "Special Loss Condition"
msgstr "Особое условие поражения"

msgid "Special Victory Condition"
msgstr "Особое условие победы"

msgid "Allow standard victory conditions"
msgstr "Разрешить обычную победу"

<<<<<<< HEAD
=======
msgid "Allow this condition also for AI"
msgstr ""

#, fuzzy
>>>>>>> 5655e858
msgid "Gold:"
msgstr "Золото:"

#, fuzzy
msgid "Select a Town to capture to achieve victory"
msgstr "Выберите, куда перенестись."

#, fuzzy
msgid "Click here to change the town needed to capture to achieve victory."
msgstr "Нажмите, чтобы изменить сообщение при событии."

msgid "Select a Hero to defeat to achieve victory"
msgstr ""

#, fuzzy
msgid "Click here to change the hero needed to defeat to achieve victory."
msgstr "Нажмите, чтобы изменить сообщение при событии."

msgid "Days:"
msgstr "Дней:"

msgid "Select a Town to lose to suffer defeat"
msgstr ""

#, fuzzy
msgid "Click here to change the town whose loss would mean defeat."
msgstr "Нажмите, чтобы изменить сообщение при событии."

msgid "Select a Hero to lose to suffer defeat"
msgstr ""

#, fuzzy
msgid "Click here to change the hero whose loss would mean defeat."
msgstr "Нажмите, чтобы изменить сообщение при событии."

msgid "Map Difficulty"
msgstr "Сложность карты"

msgid "Map Description"
msgstr "Описание карты"

msgid "Change Map Name"
msgstr "Изменить название карты"

msgid "Change Map Description"
msgstr "Изменить описание карты"

msgid ""
"The entered map description exceeds the maximum allowed 5 rows. It will be "
"shortened to fit the map description field."
msgstr ""
"Введённое описание карты превышает максимально допустимый размер в 5 строк. "
"Оно будет сокращено до размера текстового поля описания карты."

msgid "Click to accept the changes made."
msgstr "Нажмите, чтобы применить внесённые изменения."

msgid "Click to edit custom rumors."
msgstr "Нажмите, чтобы отредактировать пользовательские слухи."

msgid "Rumors"
msgstr "Слухи"

msgid "Click to edit daily events."
msgstr "Нажмите, чтобы отредактировать календарные события."

msgid "Events"
msgstr "События"

msgid "Click to change your map name."
msgstr "Нажмите, чтобы изменить название Вашей карты."

msgid "Map Name"
msgstr "Название карты"

msgid "Click to change the description of the current map."
msgstr "Нажмите, чтобы изменить описание текущей карты."

msgid "Click to change the victory condition of the current map."
msgstr "Нажмите, чтобы изменить условие победы на текущей карте."

msgid "Click to change the loss condition of the current map."
msgstr "Нажмите, чтобы изменить условие поражения на текущей карте."

msgid "Indicates the player types in the scenario. Click to change."
msgstr "Обозначает типы игроков в сценарии. Нажмите, чтобы изменить."

msgid "Player Type"
msgstr "Тип игрока"

msgid ""
"Click to set map difficulty. More difficult maps might include more or "
"stronger enemies, fewer resources, or other special conditions making things "
"tougher for the human player."
msgstr ""
"Нажмите, чтобы установить сложность карты. В более сложных карах может быть "
"больше врагов, либо враги могут быть более сильными. Такие карты могут "
"содержать меньше ресурсов или иметь прочие условия, усложняющие жизнь игроку-"
"человеку."

msgid "Animation"
msgstr "Анимация"

msgid "Passability"
msgstr "Проходимость"

msgid "Toggle animation of the objects."
msgstr "Включить или выключить анимацию объектов."

msgid "Toggle display of objects' passability."
msgstr "Включить или выключить отображение проходимости объектов."

msgid "Rumor:"
msgstr "Слух:"

msgid "Rumor"
msgstr "Слух"

msgid "This rumor already exists in the list."
msgstr "Такой слух уже есть в списке."

msgid "Click to save the rumors."
msgstr "Нажмите, чтобы сохранить слухи."

msgid "Add Rumor"
msgstr "Добавить слух"

msgid "Add an additional rumor."
msgstr "Добавить дополнительные слух."

msgid "Edit Rumor"
msgstr "Редактировать слух"

msgid "Edit an existing rumor."
msgstr "Редактировать выбранный слух."

msgid "Delete Rumor"
msgstr "Удалить слух"

msgid "Delete an existing rumor."
msgstr "Удалить выбранный слух."

msgid ""
"\n"
"\n"
"Size: "
msgstr ""
"\n"
"\n"
"Размер: "

msgid ""
"\n"
"\n"
"Description: "
msgstr ""
"\n"
"\n"
"Описание: "

msgid "Save Map:"
msgstr "Сохранить карту:"

msgid "Click to save the current map."
msgstr "Нажмите, чтобы сохранить текущую карту."

msgid "Riddle:"
msgstr "Загадка:"

msgid "Answers:"
msgstr "Ответы:"

msgid "Answer:"
msgstr "Ответ:"

msgid "Answer"
msgstr "Ответ"

msgid "This answer exists in the list."
msgstr "Такой ответ уже есть в списке."

msgid "Click to save the Sphinx properties."
msgstr "Нажмите, чтобы сохранить параметры загадки сфинкса."

msgid "Add Answer"
msgstr "Добавить ответ"

msgid "Add an additional answer for the question."
msgstr "Добавить дополнительные ответ на вопрос загадки."

msgid "Edit Answer"
msgstr "Изменить ответ"

msgid "Edit an existing answer for the question."
msgstr "Изменить имеющийся ответ на вопрос."

msgid "Delete Answer"
msgstr "Удалить ответ"

msgid "Delete an existing answer for the question."
msgstr "Удалить имеющийся ответ на вопрос."

msgid "Day: %{day} Week: %{week} Month: %{month}"
msgstr "День: %{day} Неделя: %{week} Месяц: %{month}"

msgid "difficulty|Easy"
msgstr "Простая"

msgid "difficulty|Normal"
msgstr "Нормальная"

msgid "difficulty|Hard"
msgstr "Сложная"

msgid "difficulty|Expert"
msgstr "Эксперт"

msgid "difficulty|Impossible"
msgstr "Невозможная"

msgid "and more..."
msgstr "и т.д."

msgid "Easy"
msgstr "Лёгкая"

msgid "Hard"
msgstr "Тяжёлая"

msgid "Campaign Difficulty"
msgstr "Сложность кампании"

msgid ""
"Choose this difficulty to experience the game's story with less challenge. "
"The AI will be weaker than at Normal difficulty."
msgstr ""
"Выберите данный уровень сложности, если Вы предпочитаете сюжет, а не сложные "
"сражения. ИИ слабее, чем обычно."

msgid ""
"Choose this difficulty to experience the campaign as per the original design."
msgstr ""
"Выберите данный уровень сложности, чтобы насладиться кампанией, как она "
"первоначально задумывалась."

msgid ""
"Choose this difficulty if you want more challenge. The AI will be stronger "
"than at Normal difficulty."
msgstr ""
"Выберите данный уровень сложности, если хотите серьёзных сражений. ИИ "
"сильнее, чем обычно."

msgid ""
"Congratulations!\n"
"\n"
"Days: %{days}\n"
msgstr ""
"Поздравляем!\n"
"\n"
"Дней: %{days}\n"

msgid ""
"\n"
"Difficulty: %{difficulty}\n"
"\n"
msgstr ""
"\n"
"Сложность: %{difficulty}\n"
"\n"

msgid ""
"Score: %{score}\n"
"\n"
"Rating:\n"
"%{rating}"
msgstr ""
"Очки: %{score}\n"
"\n"
"Рейтинг:\n"
"%{rating}"

msgid "Start the selected scenario."
msgstr "Начать выбранный сценарий."

msgid "View Intro"
msgstr "Посмотреть вступление"

msgid "View the intro video for the current state of the campaign."
msgstr "Просмотреть вступительное видео к текущему сценарию кампании."

msgid ""
"Select the campaign difficulty. This can be lowered at any point during the "
"campaign."
msgstr "Выбор сложности кампании. Сложность можно понизить в любой момент."

msgid "Restart the current scenario."
msgstr "Начать сначала текущий сценарий."

msgid "Difficulty"
msgstr "Сложность"

msgid ""
"You have changed to a lower difficulty for the campaign. You will not be "
"able to revert this after this point. The high score will be calculated "
"based solely on the new difficulty. Do you want to proceed?"
msgstr ""
"Вы понизили сложность кампании и позже не сможете вернуть её обратно. "
"Рейтинг за прохождение кампании будет рассчитываться исключительно на основе "
"новой сложности. Вы хотите продолжить?"

msgid "Are you sure you want to restart this scenario?"
msgstr "Вы действительно хотите начать этот сценарий сначала?"

msgid "Campaign Scenario loading failure"
msgstr "Сбой загрузки сценария кампании"

msgid "Please make sure that campaign files are correct and present."
msgstr "Пожалуйста, убедитесь, что файлы кампании верны и присутствуют."

msgid "Days spent"
msgstr "Затрачено дней"

msgid "The number of days spent on this campaign."
msgstr "Количество дней, потраченных на эту кампанию."

msgid "Project Coordination and Core Development"
msgstr "Координатор проекта и основной разработчик"

msgid "Development"
msgstr "Разработка"

msgid "Visit us at "
msgstr "Посетите нас "

msgid "QA and Support"
msgstr "Контроль качества и поддержка"

msgid "Dev and Support"
msgstr "Разработка и поддержка"

msgid "Special Thanks to"
msgstr "Особая благодарность"

msgid "and many-many other contributors and supporters!"
msgstr "и многим другим, кто участвует в развитии и поддерживает проект!"

msgid "Support us at"
msgstr "Поддержите нас"

msgid "local-donation-platform|https://www.patreon.com/fheroes2"
msgstr ""
"https://www.patreon.com/fheroes2\n"
"https://boosty.to/fheroes2"

msgid "Connect with us at"
msgstr "Присоединяйтесь к нам"

msgid "local-social-network|https://www.facebook.com/groups/fheroes2"
msgstr ""
"https://vk.com/fheroes2\n"
"https://www.facebook.com/groups/fheroes2"

msgid "Need help with the game?"
msgstr "Вам нужна помощь по игре?"

msgid "Original project before 0.7"
msgstr "Разработчик до 0.7"

msgid "Heroes of Might and Magic II: The Succession Wars team"
msgstr "Разработчики Heroes of Might and Magic II: The Succession Wars"

msgid "Designed and Directed"
msgstr "Геймдизайнер"

msgid "Programming and Design"
msgstr "Программист и дизайнер"

msgid "Executive Producer"
msgstr "Исполнительный продюсер"

msgid "Producer"
msgstr "Продюсер"

msgid "Additional Design"
msgstr "Дополнительные дизайнеры"

msgid "Additional Programming"
msgstr "Дополнительные программисты"

msgid "Musical Production"
msgstr "Музыкальный продюсер"

msgid "Music and Sound Design"
msgstr "Композиторы и звукорежиссёры"

msgid "Vocalists"
msgstr "Вокалисты"

msgid "Art Director"
msgstr "Главный художник"

msgid "Assistant Art Director"
msgstr "Помощник главного художника"

msgid "Artists"
msgstr "Художники"

msgid "QA Manager"
msgstr "Менеджер по контролю качества"

msgid "QA"
msgstr "Контроль качества"

msgid "Writing"
msgstr "Главный сценарист"

msgid "Manual and Helpfile"
msgstr "Помощь и справка"

msgid "Scenarios"
msgstr "Разработка карт"

msgid "Heroes of Might and Magic II: The Price of Loyalty team"
msgstr "Разработчики Heroes of Might and Magic II: The Price of Loyalty"

msgid "Design Lead"
msgstr "Ведущий дизайнер"

msgid "Designers"
msgstr "Дизайнеры"

msgid "Programming Lead"
msgstr "Ведущий программист"

msgid "Art Lead"
msgstr "Художественный руководитель"

msgid "Playtesters"
msgstr "Тестеры игры"

msgid "Designer"
msgstr "Дизайнер"

msgid "Producers"
msgstr "Продюсеры"

msgid "QA Managers"
msgstr "Менеджеры по контролю качества"

msgid "Sound Design"
msgstr "Звуковое оформление"

msgid "Town Themes"
msgstr "Музыкальные темы городов"

msgid "Alto Sax"
msgstr "Альт-саксофон"

msgid "Harpsichord and Piano"
msgstr "Клавесин и фортепиано"

msgid "Basso Vocal"
msgstr "Басс вокал"

msgid "Soprano Vocal"
msgstr "Сопрано вокал"

msgid "Recorded at %{recordingStudio}"
msgstr "Записано на %{recordingStudio}"

msgid "credits|Manual"
msgstr "Руководство по игре"

msgid "German Consultant"
msgstr "Немецкий консультант"

msgid "Map Designers"
msgstr "Разработка карт"

msgid "Package Design"
msgstr "Дизайн упаковки"

msgid "Your Name"
msgstr "Ваше имя"

msgid "Unknown Hero"
msgstr "Неизвестный герой"

msgid "Standard"
msgstr "Обычная игра"

msgid "View High Scores for Standard Maps."
msgstr "Посмотреть очки рейтинга за обычные игры."

msgid "Campaign"
msgstr "Кампания"

msgid "View High Scores for Campaigns."
msgstr "Посмотреть очки рейтинга за кампании."

msgid "hotkey|default okay event"
msgstr "нажать ок в диалоге"

msgid "hotkey|default cancel event"
msgstr "нажать отмена в диалоге"

msgid "hotkey|default left"
msgstr "клавиша влево"

msgid "hotkey|default right"
msgstr "клавиша вправо"

msgid "hotkey|default up"
msgstr "клавиша вверх"

msgid "hotkey|default down"
msgstr "клавиша вниз"

msgid "hotkey|toggle fullscreen"
msgstr "переключить полноэкранный режим"

msgid "hotkey|toggle text support mode"
msgstr "текстовое сопровождение (вкл./выкл.)"

msgid "hotkey|new game"
msgstr "новая игра"

msgid "hotkey|load game"
msgstr "загрузить игру"

msgid "hotkey|high scores"
msgstr "рейтинги"

msgid "hotkey|credits"
msgstr "авторы"

msgid "hotkey|standard game"
msgstr "обычная игра"

msgid "hotkey|campaign game"
msgstr "кампания"

msgid "hotkey|multi-player game"
msgstr "многопользовательская игра"

msgid "hotkey|settings"
msgstr "настройки"

msgid "hotkey|quit"
msgstr "выйти из игры"

msgid "hotkey|select map"
msgstr "выбрать карту"

msgid "hotkey|select small map size"
msgstr "показать маленькие карты"

msgid "hotkey|select medium map size"
msgstr "показать средние карты"

msgid "hotkey|select large map size"
msgstr "показать большие карты"

msgid "hotkey|select extra large map size"
msgstr "показать очень большие карты"

msgid "hotkey|select all map sizes"
msgstr "показать карты всех размеров"

msgid "hotkey|hot seat game"
msgstr "режим за одним компьютером"

msgid "hotkey|battle only game"
msgstr "режим битвы"

msgid "hotkey|choose the original campaign"
msgstr "выбрать кампанию: войны за престол"

msgid "hotkey|choose the expansion campaign"
msgstr "выбрать кампании дополнения цена верности"

msgid "hotkey|map editor main menu"
msgstr "меню редактора карт"

msgid "hotkey|new map menu"
msgstr "меню новой карты"

msgid "hotkey|load map menu"
msgstr "меню загрузки карты"

msgid "hotkey|new map from scratch"
msgstr "новая карта с нуля"

msgid "hotkey|new random map"
msgstr "новая случайная карта"

msgid "hotkey|undo last action"
msgstr "отменить последнее действие"

msgid "hotkey|redo last action"
msgstr "повторить последнее действие"

msgid "hotkey|open game main menu"
msgstr "открыть главное меню"

msgid "hotkey|toggle passability"
msgstr "переключить отображение проходимости"

msgid "hotkey|roland campaign"
msgstr "кампания за роланда"

msgid "hotkey|archibald campaign"
msgstr "кампания за арчибальда"

msgid "hotkey|price of loyalty campaign"
msgstr "кампания: цена верности"

msgid "hotkey|voyage home campaign"
msgstr "кампания: дорога домой"

msgid "hotkey|wizard's isle campaign"
msgstr "кампания: остров чародеев"

msgid "hotkey|descendants campaign"
msgstr "кампания: наследники"

msgid "hotkey|select first campaign bonus"
msgstr "выбрать первый бонус кампании"

msgid "hotkey|select second campaign bonus"
msgstr "выбрать второй бонус кампании"

msgid "hotkey|select third campaign bonus"
msgstr "выбрать третий бонус кампании"

msgid "hotkey|view campaign intro"
msgstr "посмотреть вступление кампании"

msgid "hotkey|select campaign difficulty"
msgstr "выбрать сложность кампании"

msgid "hotkey|restart campaign scenario"
msgstr "переиграть сценарий кампании"

msgid "hotkey|world map left"
msgstr "переместить карту мира влево"

msgid "hotkey|world map right"
msgstr "переместить карту мира вправо"

msgid "hotkey|world map up"
msgstr "переместить карту мира вверх"

msgid "hotkey|world map down"
msgstr "переместить карту мира вниз"

msgid "hotkey|world map up left"
msgstr "переместить карту мира влево-вверх"

msgid "hotkey|world map up right"
msgstr "переместить карту мира вправо-вверх"

msgid "hotkey|world map down left"
msgstr "переместить карту мира влево-вниз"

msgid "hotkey|world map down right"
msgstr "переместить карту мира вправо-вниз"

msgid "hotkey|save game"
msgstr "сохранить игру"

msgid "hotkey|next hero"
msgstr "следующий герой"

msgid "hotkey|change to hero under cursor"
msgstr "переключиться на героя под курсором"

msgid "hotkey|start hero movement"
msgstr "начать движение героя"

msgid "hotkey|cast adventure spell"
msgstr "произнести заклинание приключения"

msgid "hotkey|put hero to sleep"
msgstr "усыпить/разбудить героя"

msgid "hotkey|next town"
msgstr "следующий город"

msgid "hotkey|end turn"
msgstr "окончить ход"

msgid "hotkey|file options"
msgstr "действия с файлом карты"

msgid "hotkey|adventure options"
msgstr "игровые действия"

msgid "hotkey|puzzle map"
msgstr "карта-головоломка"

msgid "hotkey|scenario information"
msgstr "информация о сценарии"

msgid "hotkey|dig for artifact"
msgstr "выкопать артефакт"

msgid "hotkey|view world"
msgstr "обзор мира"

msgid "hotkey|kingdom summary"
msgstr "обзор королевства"

msgid "hotkey|default action"
msgstr "действие по умолчанию"

msgid "hotkey|open focus"
msgstr "открыть выбранный объект"

msgid "hotkey|system options"
msgstr "настройки системы"

msgid "hotkey|scroll left"
msgstr "прокрутка влево"

msgid "hotkey|scroll right"
msgstr "прокрутка вправо"

msgid "hotkey|scroll up"
msgstr "прокрутка вверх"

msgid "hotkey|scroll down"
msgstr "прокрутка вниз"

msgid "hotkey|toggle control panel"
msgstr "отображение панели управления (при скрытом интерфейсе)"

msgid "hotkey|toggle radar"
msgstr "отображение мини-карты (при скрытом интерфейсе)"

msgid "hotkey|toggle buttons"
msgstr "отображение кнопок (при скрытом интерфейсе)"

msgid "hotkey|toggle status"
msgstr "отображение статуса (при скрытом интерфейсе)"

msgid "hotkey|toggle icons"
msgstr "отображение значков (при скрытом интерфейсе)"

msgid "hotkey|transfer control to ai"
msgstr "передать управление ии"

msgid "hotkey|retreat from battle"
msgstr "отступление из битвы"

msgid "hotkey|surrender during battle"
msgstr "сдаться в битве"

msgid "hotkey|toggle battle auto mode"
msgstr "включить режим автобитвы"

msgid "hotkey|finish the battle in auto mode"
msgstr "закончить битву в авторежиме"

msgid "hotkey|battle options"
msgstr "настройки битвы"

msgid "hotkey|skip turn in battle"
msgstr "пропустить ход в битве"

msgid "hotkey|cast battle spell"
msgstr "произнести боевое заклинание"

msgid "hotkey|dwelling level 1"
msgstr "поселение 1 уровня"

msgid "hotkey|dwelling level 2"
msgstr "поселение 2 уровня"

msgid "hotkey|dwelling level 3"
msgstr "поселение 3 уровня"

msgid "hotkey|dwelling level 4"
msgstr "поселение 4 уровня"

msgid "hotkey|dwelling level 5"
msgstr "поселение 5 уровня"

msgid "hotkey|dwelling level 6"
msgstr "поселение 6 уровня"

msgid "hotkey|well"
msgstr "колодец"

msgid "hotkey|marketplace"
msgstr "рынок"

msgid "hotkey|mage guild"
msgstr "гильдия магов"

msgid "hotkey|shipyard"
msgstr "верфь"

msgid "hotkey|thieves guild"
msgstr "гильдия воров"

msgid "hotkey|tavern"
msgstr "таверна"

msgid "hotkey|construction screen"
msgstr "экран строительства замка"

msgid "hotkey|buy all monsters in well"
msgstr "купить всех существ в колодце"

msgid "hotkey|split stack by half"
msgstr "разделить отряд пополам"

msgid "hotkey|split stack by one"
msgstr "отделить от отряда одно существо"

msgid "hotkey|join stacks"
msgstr "объединить отряды"

msgid "hotkey|upgrade troop"
msgstr "улучшить существо"

msgid "hotkey|dismiss hero or troop"
msgstr "уволить героя или существо"

msgid ""
"Do you want to regain control from AI? The effect will take place only on "
"the next turn."
msgstr ""
"Хотите ли Вы вернуть себе управление игрой? Возврат вступит в силу со "
"следующего хода."

msgid ""
"Do you want to transfer control from you to the AI? The effect will take "
"place only on the next turn."
msgstr ""
"Хотите ли Вы передать управление ИИ? Передача вступит в силу со следующего "
"хода."

msgid "Default Actions"
msgstr "Стандартные действия"

msgid "Global Actions"
msgstr "Общие действия"

msgid "Main Menu"
msgstr "Главное меню"

msgid "World Map"
msgstr "Карта мира"

msgid "Battle Screen"
msgstr "Экран битвы"

msgid "Town Screen"
msgstr "Экран города"

msgid "Army Actions"
msgstr "Действия армии"

msgid "The save file is corrupted."
msgstr "Файл сохранения повреждён."

msgid "Unsupported save format: "
msgstr "Неподдерживаемый формат сохранения: "

msgid "Current game version: "
msgstr "Текущая версия игры: "

msgid "Last supported version: "
msgstr "Последняя поддерживаемая версия: "

msgid "This file contains a save with an invalid game type."
msgstr "Этот файл содержит сохранение с некорректным типом игры."

msgid ""
"This save file requires \"The Price of Loyalty\" game assets, but they have "
"not been provided to the engine."
msgstr ""
"Для данного файла сохранения требуются ресурсы дополнения \"Цена верности\", "
"но они не обнаружены."

msgid "This saved game is localized to '"
msgstr "Эта сохранённая игра локализована на '"

msgid "' language, but the current language of the game is '"
msgstr "' языке, но текущий язык игры - "

msgid "Hot Seat"
msgstr "За одним компьютером"

msgid ""
"Play a Hot Seat game, where 2 to 6 players play around the same computer, "
"switching into the 'Hot Seat' when it is their turn."
msgstr ""
"Сыграть в игру в режиме \"Горячий стул\", когда от 2 до 6 игроков играют на "
"одном устройстве, сменяя друг друга, когда наступает очередь их хода."

msgid "A single player game playing out a single map."
msgstr "Одиночная игра на одиночной карте."

msgid "Standard Game"
msgstr "Обычная игра"

msgid "A single player game playing through a series of maps."
msgstr "Одиночная игра на серии карт."

msgid "Campaign Game"
msgstr "Кампания"

msgid "Multi-Player Game"
msgstr "Сетевая игра"

msgid ""
"A multi-player game, with several human players completing against each "
"other on a single map."
msgstr "Сетевая игра с несколькими игроками-людьми на одиночной карте."

msgid "fheroes2 Resurrection Team presents"
msgstr "Команда fheroes2 Resurrection представляет"

msgid "Greetings!"
msgstr "Добро пожаловать!"

msgid "Welcome to Heroes of Might and Magic II powered by fheroes2 engine!"
msgstr "Добро пожаловать в Heroes of Might and Magic II на движке fheroes2!"

msgid ""
"Welcome to Heroes of Might and Magic II powered by the fheroes2 engine!\n"
"Before starting the game, please select a game resolution."
msgstr ""
"Добро пожаловать в Heroes of Might and Magic II на движке fheroes2!\n"
"Перед началом игры, пожалуйста, выберите разрешение экрана."

msgid "Please Remember"
msgstr "Запомните"

msgid ""
"You can always change the language, resolution and settings of the game by "
"clicking on the "
msgstr ""
"Вы всегда можете изменить язык, разрешение экрана или настройки игры, нажав "
"на "

msgid "door"
msgstr "дверь"

msgid " on the left side of the Main Menu, or with the "
msgstr " в левой части главного меню или с помощью кнопки "

msgid " button from the "
msgstr ", расположенной в меню "

msgid "NEW GAME"
msgstr "НОВАЯ ИГРА"

msgid ""
" menu. \n"
"\n"
"Enjoy the game!"
msgstr ""
".\n"
"\n"
"Желаем Вам приятной игры!"

msgid "Quit Heroes of Might and Magic II and return to the operating system."
msgstr "Завершить игру Heroes of Might and Magic II и вернуться в систему."

msgid "Credits"
msgstr "Авторы"

msgid "View the credits screen."
msgstr "Просмотр окна авторов."

msgid "High Scores"
msgstr "Рейтинги"

msgid "View the high scores screen."
msgstr "Просмотр лучших результатов."

msgid "Create new or modify existing maps."
msgstr "Создать новую или изменить текущую карту."

msgid "Change language, resolution and settings of the game."
msgstr "Сменить язык, разрешение и настройки игры."

msgid "Game Settings"
msgstr "Настройки игры"

msgid ""
"The required video files for the campaign selection window are missing. "
"Please make sure that all necessary files are present in the system."
msgstr ""
"Отсутствуют видеофайлы, необходимые для окна выбора кампании. Пожалуйста, "
"убедитесь, что все необходимые файлы присутствуют в системе."

msgid ""
"Either Roland's or Archibald's campaign from the original Heroes of Might "
"and Magic II."
msgstr "Кампании Роланда и Арчибальда из оригинальных Героев Меча и Магии II."

msgid "Original Campaign"
msgstr "Старая кампания"

msgid "Expansion Campaign"
msgstr "Новая кампания"

msgid "One of the four new campaigns from the Price of Loyalty expansion set."
msgstr "Одна из четырёх новых кампаний из набора дополнений \"Цена верности\"."

msgid "Loading video. Please wait..."
msgstr "Загрузка видео. Пожалуйста, подождите..."

msgid "Host"
msgstr "Хост"

msgid ""
"The host sets up the game options. There can only be one host per network "
"game."
msgstr ""
"Хост задаёт параметры игры. В одной сетевой игре может участвовать только "
"один хост."

msgid "Guest"
msgstr "Гость"

msgid ""
"The guest waits for the host to set up the game, then is automatically added "
"in. There can be multiple guests for TCP/IP games."
msgstr ""
"Гость ждёт пока хост настроит игру, а затем автоматически присоединится к "
"ней. Для игр по протоколу TCP/IP может быть несколько гостей."

msgid ""
"fheroes2 needs data files from the original Heroes of Might and Magic II to "
"operate. You appear to be using the demo version of Heroes of Might and "
"Magic II for this purpose. Please note that only one scenario will be "
"available in this setup."
msgstr ""
"Для работы fheroes2 необходимы файлы данных от оригинальной игры Heroes of "
"Might and Magic II. Судя по всему, Вы используете файлы от демо-версии "
"Heroes of Might and Magic II. Учтите, что в таком случае Вам будет доступен "
"только один сценарий."

msgid ""
"A multi-player game, with several human players competing against each other "
"on a single map."
msgstr ""
"Многопользовательская игра, в которой несколько игроков-людей соперничают на "
"одой карте."

msgid "Battle Only"
msgstr "Дуэль"

msgid "Setup and play a battle without loading any map."
msgstr "Настройте и играйте в битву без загрузки карты."

msgid ""
"Play a Hot Seat game, where 2 to 6 players play on the same device, "
"switching into the 'Hot Seat' when it is their turn."
msgstr ""
"Сыграть в игру в режиме \"Горячий стул\", когда от 2 до 6 игроков играют на "
"одном устройстве, сменяя друг друга, когда наступает очередь их хода."

msgid "2 Players"
msgstr "2 игрока"

msgid ""
"Play with 2 human players, and optionally, up to 4 additional computer "
"players."
msgstr "2 игрока, остальными управляет компьютер."

msgid "3 Players"
msgstr "3 игрока"

msgid ""
"Play with 3 human players, and optionally, up to 3 additional computer "
"players."
msgstr "3 игрока, остальными управляет компьютер."

msgid "4 Players"
msgstr "4 игрока"

msgid ""
"Play with 4 human players, and optionally, up to 2 additional computer "
"players."
msgstr "4 игрока, остальными управляет компьютер."

msgid "5 Players"
msgstr "5 игроков"

msgid ""
"Play with 5 human players, and optionally, up to 1 additional computer "
"player."
msgstr "5 игроков и 1 компьютер."

msgid "6 Players"
msgstr "6 игроков"

msgid "Play with 6 human players."
msgstr "Все игроки - люди."

msgid "Dragon city has fallen! You are now the Master of the Dragons."
msgstr "Город драконов пал! Теперь Вы повелитель драконов."

msgid ""
"You captured %{name}!\n"
"You are victorious."
msgstr ""
"Вы захватили %{name}!\n"
"Победа за вами."

msgid ""
"You have captured the enemy hero %{name}!\n"
"Your quest is complete."
msgstr ""
"Вы захватили вражеского героя %{name}!\n"
"Ваше задание выполнено."

msgid ""
"You have found the %{name}.\n"
"Your quest is complete."
msgstr ""
"Вы нашли %{name}.\n"
"Ваше задание выполнено."

msgid "Ultimate Artifact"
msgstr "Великий артефакт"

msgid ""
"The enemy is beaten.\n"
"Your side has triumphed!"
msgstr ""
"Враг повержен.\n"
"Вы празднуете победу!"

msgid ""
"You have built up over %{count} gold in your treasury.\n"
"All enemies bow before your wealth and power."
msgstr ""
"В вашей сокровищнице накопилось более %{count} золота.\n"
"Ваши враги преклоняются перед Вашим богатством и могуществом."

msgid "Victory!"
msgstr "Победа!"

msgid ""
"The enemy has captured %{name}!\n"
"They are triumphant."
msgstr ""
"Враг захватил %{name}!\n"
"Вы проиграли."

msgid ""
"The enemy has built up over %{count} gold in his treasury.\n"
"You must bow done in defeat before his wealth and power."
msgstr ""
"В сокровищнице врага накопилось более %{count} золота.\n"
"Вы вынуждены преклониться перед его богатством и могуществом."

msgid "You have been eliminated from the game!!!"
msgstr "Вы были исключены из игры!"

msgid ""
"You have lost the hero %{name}.\n"
"Your quest is over."
msgstr ""
"Вы потеряли героя %{name}.\n"
"Ваше приключение окончено."

msgid ""
"You have failed to complete your quest in time.\n"
"All is lost."
msgstr ""
"Вы не справились с заданием за отведённое время.\n"
"Всё кончено."

msgid "Defeat!"
msgstr "Поражение!"

msgid ""
"Base score: %{score}\n"
"Difficulty: %{difficulty}\n"
"\n"
msgstr ""
"Базовые очки: %{score}\n"
"Сложность: %{difficulty}\n"
"\n"

msgid "Defeat all enemy heroes and capture all enemy towns and castles."
msgstr ""
"Победите всех вражеских героев и захватите все вражеские города и замки."

msgid "Your side defeats the opposing side."
msgstr "Победить вместе с союзником всех противников."

msgid "Run out of time. (Fail to win by a certain point.)"
msgstr "Не успеть вовремя."

msgid "You must defeat the enemy %{enemies}."
msgid_plural "You must defeat the enemy alliance of %{enemies}."
msgstr[0] ""
"Ваш единственный противник - %{enemies}. Одолейте его и победа будет Ваша!"
msgstr[1] "%{enemies} в союзе против Вас. Победите всех Ваших противников."
msgstr[2] "%{enemies} в союзе против Вас. Победите всех Ваших противников."

msgid ""
"The alliance consisting of %{allies} and you must defeat the enemy "
"%{enemies}."
msgid_plural ""
"The alliance consisting of %{allies} and you must defeat the enemy alliance "
"of %{enemies}."
msgstr[0] ""
"%{allies} на Вашей стороне, а %{enemies} - против Вас. Одолейте Вашего "
"противника."
msgstr[1] ""
"%{allies} на Вашей стороне, а %{enemies} - против Вас. Одолейте вражеский "
"альянс."
msgstr[2] ""
"%{allies} на Вашей стороне, а %{enemies} - против Вас. Одолейте вражеский "
"альянс."

msgid "Capture the castle '%{name}'."
msgstr "Захватить замок '%{name}'."

msgid "Capture the town '%{name}'."
msgstr "Захватить город '%{name}'."

msgid "Defeat the hero '%{name}'."
msgstr "Победить героя '%{name}'."

msgid "Find the ultimate artifact."
msgstr "Найти великий артефакт."

msgid "Find the '%{name}' artifact."
msgstr "Найти артефакт '%{name}'."

msgid "Accumulate %{count} gold."
msgstr "Накопить %{count} золота."

msgid ""
", or you may win by defeating all enemy heroes and capturing all enemy towns "
"and castles."
msgstr ""
", также Вы выигрываете если победите всех героев или захватите все города "
"противника."

msgid "Lose the castle '%{name}'."
msgstr "Потерять замок '%{name}'."

msgid "Lose the town '%{name}'."
msgstr "Потерять город '%{name}'."

msgid "Lose the hero: %{name}."
msgstr "Потерять героя по имени %{name}."

msgid "Fail to win by the end of month %{month}, week %{week}, day %{day}."
msgstr ""
"Не успеть победить до указанной даты: месяц %{month}, неделя %{week}, день "
"%{day}."

msgid "%{color} player has been vanquished!"
msgstr "%{color} игрок побеждён!"

msgid "Major Event!"
msgstr "Важное событие!"

msgid "Scenario:"
msgstr "Сценарий:"

msgid "Game Difficulty:"
msgstr "Сложность игры:"

msgid "Opponents:"
msgstr "Оппоненты:"

msgid "Class:"
msgstr "Класс:"

msgid "Rating %{rating}%"
msgstr "Рейтинг %{rating}%"

msgid "Click here to select which scenario to play."
msgstr "Нажмите сюда чтобы выбрать сценарий."

msgid "Scenario"
msgstr "Сценарий"

msgid "Game Difficulty"
msgstr "Сложность игры"

msgid ""
"This lets you change the starting difficulty at which you will play. Higher "
"difficulty levels start you off with fewer resources, and at the higher "
"settings, give extra resources to the computer."
msgstr ""
"Эта опция позволяет устанавливать стартовый уровень сложности игры. Чем выше "
"уровень сложности, тем с меньшим количеством ресурсов Вы начнёте игру, и тем "
"больше ресурсов получают Ваши компьютерные противники."

msgid "Difficulty Rating"
msgstr "Рейтинг"

msgid ""
"The difficulty rating reflects a combination of various settings for your "
"game. This number will be applied to your final score."
msgstr ""
"Рейтинг отражает сочетание различных игровых установок. Он используется при "
"расчёте конечного результата достигнутого игроком."

msgid "Click to accept these settings and start a new game."
msgstr "Подтверждает заданные установки и начинает новую игру."

msgid "Click to return to the main menu."
msgstr "Нажмите для возврата в главное меню."

msgid "Astrologers proclaim the Month of the %{name}."
msgstr "Астрологи объявили Месяц %{name}."

msgid "Astrologers proclaim the Week of the %{name}."
msgstr "Астрологи объявили Неделю %{name}."

msgid "After regular growth, the population of %{monster} is doubled!"
msgstr "После обычного роста, %{monster} удваивает свою популяцию!"

msgid ""
"After regular growth, the population of %{monster} increases by %{count} "
"percent!"
msgid_plural ""
"After regular growth, the population of %{monster} increases by %{count} "
"percent!"
msgstr[0] ""
"После обычного роста, популяция %{monster} увеличивается на %{count} процент!"
msgstr[1] ""
"После обычного роста, популяция %{monster} увеличивается на %{count} "
"процента!"
msgstr[2] ""
"После обычного роста, популяция %{monster} увеличивается на %{count} "
"процентов!"

msgid "%{monster} growth +%{count}."
msgstr "%{monster}: популяция увеличивается на %{count}."

msgid " All populations are halved."
msgstr " Всё население уменьшилось вдвое."

msgid " All dwellings increase population."
msgstr " Население всех жилищ возросло."

msgid "New Month!"
msgstr "Новый месяц!"

msgid "New Week!"
msgstr "Новая неделя!"

msgid "Beware!"
msgstr "Внимание!"

msgid ""
"%{color} player, this is your last day to capture a town, or you will be "
"banished from this land."
msgstr ""
"%{color} игрок, у Вас остался последний день, чтобы захватить город, иначе "
"Вы будете изгнаны из этих земель."

msgid ""
"%{color} player, you only have %{day} days left to capture a town, or you "
"will be banished from this land."
msgstr ""
"%{color} игрок, у Вас осталось %{day} суток, чтобы захватить город, иначе Вы "
"будете изгнаны из этих земель."

msgid "%{color} player's turn."
msgstr "Ход игрока: %{color}"

msgid ""
"%{color} player, you have lost your last town. If you do not conquer another "
"town in the next week, you will be eliminated."
msgstr ""
"%{color} игрок, Вы потеряли последний город. Если Вы не захватите какой-либо "
"город за неделю, то потерпите поражение."

msgid ""
"%{color} player, your heroes abandon you, and you are banished from this "
"land."
msgstr ""
"%{color} игрок, Ваши герои отвернулись от Вас, а Вы изгоняетесь из этих "
"земель."

msgid "Lord Kilburn"
msgstr "Лорд Килбурн"

msgid "Tsabu"
msgstr "Тсабу"

msgid "Sir Galant"
msgstr "Сэр Галант"

msgid "Thundax"
msgstr "Тандакс"

msgid "Lord Haart"
msgstr "Лорд Хаарт"

msgid "Ariel"
msgstr "Ариэль"

msgid "Rebecca"
msgstr "Ребекка"

msgid "Sandro"
msgstr "Сандро"

msgid "Crodo"
msgstr "Кродо"

msgid "Barock"
msgstr "Барок"

msgid "Antoine"
msgstr "Антуан"

msgid "Astra"
msgstr "Астра"

msgid "Agar"
msgstr "Агар"

msgid "Vatawna"
msgstr "Ватавна"

msgid "Vesper"
msgstr "Веспер"

msgid "Ambrose"
msgstr "Амброс"

msgid "Troyan"
msgstr "Троян"

msgid "Jojosh"
msgstr "Йойош"

msgid "Wrathmont"
msgstr "Ратмонт"

msgid "Maximus"
msgstr "Максимус"

msgid "Next Hero"
msgstr "Следующий герой"

msgid "Select the next Hero."
msgstr "Выбрать следующего героя."

msgid "Hero Movement"
msgstr "Передвижение героя"

msgid ""
"Start the Hero's movement along the current path or re-visit the object "
"occupied by the Hero. Press and hold this button to reset the Hero's path."
msgstr ""
"Начать движение героя по намеченному пути или повторно посетить объект, "
"перед которым находится герой. Нажмите и удерживайте эту кнопку, чтобы "
"отменить намеченный путь."

msgid "Kingdom Summary"
msgstr "Обзор королевства"

msgid "View a summary of your Kingdom."
msgstr "Осмотреть Ваши владения."

msgid "Cast an adventure spell."
msgstr "Произнести заклинание приключения."

msgid "End Turn"
msgstr "Окончить ход"

msgid "End your turn and let the computer take its turn."
msgstr "Окончить ход и передать управление следующему игроку."

msgid "Adventure Options"
msgstr "Игровые действия"

msgid "Bring up the adventure options menu."
msgstr "Открыть окно доступных игровых действий."

msgid ""
"Bring up the file options menu, allowing you to load, save, start a new game "
"or quit."
msgstr ""
"Открывает меню, где Вы можете загрузить, сохранить, начать новую игру или "
"выйти из нее."

msgid "Bring up the system options menu, allowing you to customize your game."
msgstr "Открывает окно системных настроек, позволяющих настроить игру."

msgid ""
"One or more heroes may still move, are you sure you want to end your turn?"
msgstr ""
"Некоторые Ваши герои ещё могут ходить.\n"
"Вы действительно хотите закончить ход?"

msgid "Are you sure you want to quit?"
msgstr "Вы уверены, что хотите выйти?"

msgid "Are you sure you want to restart? (Your current game will be lost.)"
msgstr "Вы действительно хотите начать сначала? (Текущая игра будет потеряна.)"

msgid "Are you sure you want to overwrite the save with this name?"
msgstr "Вы хотите перезаписать файл игры?"

msgid "Game saved successfully."
msgstr "Игра успешно сохранена."

msgid "There was an issue during saving."
msgstr "Возникла проблема при сохранении."

msgid ""
"Are you sure you want to load a new game? (Your current game will be lost.)"
msgstr ""
"Вы действительно хотите загрузить новую игру? (Текущая игра будет потеряна.)"

msgid "Try looking on land!!!"
msgstr "Попробуйте поискать на земле!!!"

msgid ""
"Searching for the Ultimate Artifact is fruitless. Your hero could not carry "
"it even if he found it - all his artifact slots are full."
msgstr ""
"Поиски великого артефакта будут бесполезными. Если даже Ваш герой и найдёт "
"его, то у него попросту нет места, чтобы его унести. Весь инвентарь героя "
"занят."

msgid "Digging for artifacts requires a whole day, try again tomorrow."
msgstr "Раскопки артефакта занимают целый день. Попробуйте завтра."

msgid ""
"After spending many hours digging here, you have uncovered the %{artifact}."
msgstr ""
"После множества часов, потраченных на раскопки, Вы обнаружили %{artifact}."

msgid "Congratulations!"
msgstr "Поздравляем!"

msgid "Nothing here. Where could it be?"
msgstr "Здесь ничего. Где бы это могло быть?"

msgid "Try searching on clear ground."
msgstr "Попробуйте копать на нормальной земле."

msgid "A miniature view of the known world. Left click to move viewing area."
msgstr ""
"Мини-карта изученного мира. Нажатием левой кнопки можно управлять просмотром."

msgid "Month: %{month} Week: %{week}"
msgstr "Месяц: %{month} Неделя: %{week}"

msgid ""
"You find a small\n"
"quantity of %{resource}."
msgstr ""
"Вы нашли немного\n"
"%{resource}."

msgid "Status Window"
msgstr "Окно статуса"

msgid ""
"This window provides information on the status of your hero or kingdom, and "
"shows the date."
msgstr ""
"Это окно сообщает информацию о состоянии Вашего героя или королевства, а "
"также показывает календарь."

msgid ""
"This window provides information on the status of your hero or kingdom, and "
"shows the date. Left click here to cycle through these windows."
msgstr ""
"Это окно сообщает информацию о состоянии Вашего героя или королевства, а "
"также показывает календарь. Нажмите левую кнопку мыши, чтобы просмотреть всю "
"доступную информацию."

msgid ""
"This lets you change player starting positions and colors. A particular "
"color will always start in a particular location. Some positions may only be "
"played by a computer player or only by a human player."
msgstr ""
"Эта опция позволяет Вам задать цвет игрока и его стартовую позицию. Каждому "
"цвету соответствует определённая стартовая позиция. Некоторые цвета жёстко "
"закреплены либо за компьютерными, либо за живыми игроками."

msgid ""
"This lets you change the class of a player. Classes are not always "
"changeable. Depending on the scenario, a player may receive additional towns "
"and/or heroes not of their primary alignment."
msgstr ""
"Эта опция позволяет Вам задавать класс игрока. Классы не всегда можно "
"изменять. В зависимости от сценария игрок может получать дополнительные "
"города и/или героев, направленность которых изначально не совпадает с "
"направленностью игрока."

msgid "Handicap"
msgstr "Фора"

msgid ""
"This lets you change the handicap of a particular player. Only human players "
"may have a handicap. Handicapped players start with fewer resources and earn "
"15 or 30% fewer resources per turn for mild and severe handicaps, "
"respectively."
msgstr ""
"Эта опция позволяет любому игроку-человеку дать фору другим игрокам. Если "
"игрок даёт другим фору, он начинает игру с меньшим количеством ресурсов и "
"каждый ход получает на 15 или 30% меньше ресурсов, в зависимости от его форы."

msgid "%{color} player"
msgstr "%{color} игрок"

msgid "No Handicap"
msgstr "Нет форы"

msgid ""
"No special restrictions on starting resources and resource income per turn."
msgstr ""
"Никаких особых ограничений на начальные ресурсы и их поступление за ход."

msgid "Mild Handicap"
msgstr "Малая фора"

msgid ""
"Players with mild handicap start with fewer resources and earn 15% fewer "
"resources per turn."
msgstr ""
"Игроки с малой форой начинают игру с меньшим количеством ресурсов и каждый "
"ход получают на 15% меньше ресурсов."

msgid "Severe Handicap"
msgstr "Серьёзная фора"

msgid ""
"Players with severe handicap start with fewer resources and earn 30% fewer "
"resources per turn."
msgstr ""
"Игроки с серьёзной форой начинают игру с меньшим количеством ресурсов и "
"каждый ход получают на 30% меньше ресурсов."

msgid ""
"Default\n"
"value"
msgstr ""
"Значение\n"
"по умол-\n"
"чанию"

msgid "Set %{skill} Skill"
msgstr "%{skill}: введите уровень"

msgid "Set %{skill} base value. Right-click to reset all skills to default."
msgstr "%{skill}: ввести базовое значение. Правый клик - сбросить."

msgid "View %{skill} Info"
msgstr "Информация о навыке %{skill}"

msgid ""
"Default\n"
"skill"
msgstr ""
"Навык\n"
"по\n"
"умол-\n"
"чанию"

msgid "Keyboard|123"
msgstr "123"

msgid "Keyboard|SPACE"
msgstr "ПРОБЕЛ"

msgid "Keyboard|ABC"
msgstr "АБВ"

msgid "Kingdom Income"
msgstr "Доход королевства"

msgid "Kingdom Income per day."
msgstr "Ежедневный доход королевства."

msgid "For every lighthouse controlled, your ships will move further each day."
msgstr ""
"Чем больше количество маяков, которыми вы владеете, тем дальше будут "
"передвигаться Ваши корабли по морю."

msgid "English"
msgstr "Английский"

msgid "French"
msgstr "Французский"

msgid "Polish"
msgstr "Польский"

msgid "German"
msgstr "Немецкий"

msgid "Russian"
msgstr "Русский"

msgid "Italian"
msgstr "Итальянский"

msgid "Czech"
msgstr "Чешский"

msgid "Norwegian"
msgstr "Норвежский"

msgid "Belarusian"
msgstr "Белорусский"

msgid "Bulgarian"
msgstr "Болгарский"

msgid "Ukrainian"
msgstr "Украинский"

msgid "Romanian"
msgstr "Румынский"

msgid "Spanish"
msgstr "Испанский"

msgid "Swedish"
msgstr "Шведский"

msgid "Portuguese"
msgstr "Португальский"

msgid "Turkish"
msgstr "Турецкий"

msgid "Dutch"
msgstr "Голландский"

msgid "Hungarian"
msgstr "Венгерский"

msgid "Danish"
msgstr "Датский"

msgid "Slovak"
msgstr "Словацкий"

msgid "Vietnamese"
msgstr "Вьетнамский"

msgid ", FPS: "
msgstr ", FPS: "

msgid "shipAndGraveyard|%{object} robber"
msgstr "%{object}: штраф за разграбление"

msgid "pyramid|%{object} raided"
msgstr "%{object}: штраф за расхищение"

msgid "Ector"
msgstr "Эктор"

msgid "Gwenneth"
msgstr "Гвинет"

msgid "Sir Gallant"
msgstr "Сэр Галант"

msgid "Tyro"
msgstr "Тиро"

msgid "Dimitry"
msgstr "Димитрий"

msgid "Ruby"
msgstr "Руби"

msgid "Crag Hack"
msgstr "Крэг Хэк"

msgid "Fineous"
msgstr "Финеус"

msgid "Jezebel"
msgstr "Изабэль"

msgid "Atlas"
msgstr "Атлас"

msgid "Ergon"
msgstr "Эргон"

msgid "Jaclyn"
msgstr "Жаклин"

msgid "Gem"
msgstr "Джэм"

msgid "Natasha"
msgstr "Наташа"

msgid "Carlawn"
msgstr "Карлан"

msgid "Luna"
msgstr "Луна"

msgid "Arie"
msgstr "Эйри"

msgid "Barok"
msgstr "Барок"

msgid "Kastore"
msgstr "Кастор"

msgid "Falagar"
msgstr "Фалагар"

msgid "Dawn"
msgstr "Дан"

msgid "Flint"
msgstr "Флинт"

msgid "Halon"
msgstr "Хейлон"

msgid "Myra"
msgstr "Мира"

msgid "Myrini"
msgstr "Мирини"

msgid "Wilfrey"
msgstr "Уилфри"

msgid "Mandigal"
msgstr "Мандигал"

msgid "Sarakin"
msgstr "Саракин"

msgid "Charity"
msgstr "Чэрити"

msgid "Darlana"
msgstr "Дарлана"

msgid "Ranloo"
msgstr "Рэнлу"

msgid "Rialdo"
msgstr "Риальдо"

msgid "Zam"
msgstr "Зам"

msgid "Zom"
msgstr "Зом"

msgid "Celia"
msgstr "Целия"

msgid "Roxana"
msgstr "Роксана"

msgid "Lord Corlagon"
msgstr "Лорд Корлагон"

msgid "Lord Halton"
msgstr "Лорд Халтон"

msgid "Sister Eliza"
msgstr "Сестра Элиза"

msgid "Brother Brax"
msgstr "Брат Бракс"

msgid "Dainwin"
msgstr "Дейнвин"

msgid "Joseph"
msgstr "Джозеф"

msgid "Mog"
msgstr "Моуг"

msgid "Solmyr"
msgstr "Сольмир"

msgid "Ceallach"
msgstr "Каллах"

msgid "Drakonia"
msgstr "Дракония"

msgid "Elderian"
msgstr "Элдериан"

msgid "Gallavant"
msgstr "Галавант"

msgid "Jarkonas"
msgstr "Джарконас"

msgid "Martine"
msgstr "Мартина"

msgid " gives you maximum morale"
msgstr " повышает Вашу мораль до максимума"

msgid " gives you maximum luck"
msgstr " повышает Вашу удачу до максимума"

msgid "You cannot have multiple spell books."
msgstr "У Вас не может быть несколько волшебных книг."

msgid "You cannot pick up this artifact, you already have a full load!"
msgstr "Вы не можете забрать этот артефакт, у Вас нет свободного места!"

msgid "To cast spells, you must first buy a spell book for %{gold} gold."
msgstr ""
"Чтобы Вас пропустили в гильдию магов, Вы должны купить книгу заклинаний за "
"%{gold} золотых."

msgid "Unfortunately, you seem to be a little short of cash at the moment."
msgstr "К сожалению, у Вас не хватает денег."

msgid "Do you wish to buy one?"
msgstr "Желаете купить?"

msgid "%{count} / day"
msgstr "%{count} / день"

msgid "one"
msgstr "1"

msgid "two"
msgstr "2"

msgid "A whirlpool engulfs your ship. Some of your army has fallen overboard."
msgstr "Ваш корабль засосало в водоворот. Часть Вашей армии смыло за борт."

msgid "Insulted by your refusal of their offer, the monsters attack!"
msgstr "Оскорблённые Вашим отказом, они напали на Вас!"

msgid ""
"The %{monster}, awed by the power of your forces, begin to scatter.\n"
"Do you wish to pursue and engage them?"
msgstr ""
"%{monster}, страшась мощи Вашего воинства, бросились врассыпную.\n"
"Изволите преследовать их и заставить драться?"

msgid "Ransacking an enemy camp, you discover a hidden cache of treasures."
msgstr "Обыскав вражеский лагерь, Вы находите спрятанный клад."

msgid ""
"The keeper of the mill announces:\n"
"\"Milord, I have been working very hard to provide you with these resources, "
"come back next week for more.\""
msgstr ""
"Мельник обращается к Вам со словами:\n"
"\"Милорд, я трудился в поте лица и прошу Вас принять эти ресурсы. Приходите "
"на следующей неделе и получите ещё.\""

msgid ""
"The keeper of the mill announces:\n"
"\"Milord, I am sorry, there are no resources currently available. Please try "
"again next week.\""
msgstr ""
"Мельник обращается к Вам со словами:\n"
"\"Сожалею, милорд, но сегодня у меня нет ресурсов. Приходите на следующей "
"неделе.\""

msgid ""
"The keeper of the mill announces:\n"
"\"Milord, I have been working very hard to provide you with this gold, come "
"back next week for more.\""
msgstr ""
"Мельник обращается к Вам со словами:\n"
"\"Милорд, я трудился в поте лица и прошу Вас принять это золото. Приходите "
"на следующей неделе и получите ещё.\""

msgid ""
"The keeper of the mill announces:\n"
"\"Milord, I am sorry, there is no gold currently available. Please try again "
"next week.\""
msgstr ""
"Мельник обращается к Вам со словами:\n"
"\"Сожалею, милорд, но сегодня золота у меня нет. Приходите на следующей "
"неделе.\""

msgid ""
"You've found an abandoned lean-to.\n"
"Poking about, you discover some resources hidden nearby."
msgstr ""
"Вы нашли заброшенный навес.\n"
"Немного поискав, Вы обнаружили припрятанные рядом ресурсы."

msgid "The lean-to is long abandoned. There is nothing of value here."
msgstr "Навес давно заброшен. Здесь нет ничего ценного."

msgid ""
"You catch a leprechaun foolishly sleeping amidst a cluster of magic "
"mushrooms.\n"
"In exchange for his freedom, he guides you to a small pot filled with "
"precious things."
msgstr ""
"Вы поймали лепрекона, так беспечно заснувшего под шляпкой волшебного гриба.\n"
"В обмен на свою свободу он рассказал Вам, где лежит горшочек с "
"драгоценностями."

msgid ""
"You've found a magic garden, the kind of place that leprechauns and faeries "
"like to cavort in, but there is no one here today.\n"
"Perhaps you should try again next week."
msgstr ""
"Вы забрели в волшебный сад. Здесь, обычно, так обожают резвиться лепреконы с "
"феями. Но сегодня здесь никого."

msgid "You come upon the remains of an unfortunate adventurer."
msgstr "Вы обнаружили останки какого-то несчастного путника."

msgid "Treasure"
msgstr "Сокровище"

msgid "Searching through the tattered clothing, you find the %{artifact}."
msgstr "Покопавшись среди лохмотьев, Вы нашли %{artifact}."

msgid "Searching through the tattered clothing, you find nothing."
msgstr "Покопавшись среди лохмотьев, Вы ничего не нашли."

msgid ""
"You come across an old wagon left by a trader who didn't quite make it to "
"safe terrain."
msgstr ""
"Вы наткнулись на брошенную торговую повозку, которая не добралась до "
"безопасной местности."

msgid "Unfortunately, others have found it first, and the wagon is empty."
msgstr "К несчастью, кто-то здесь уже побывал, и в повозке ничего нет."

msgid "Searching inside, you find the %{artifact}."
msgstr "Покопавшись внутри, Вы нашли %{artifact}."

msgid "Inside, you find some of the wagon's cargo still intact."
msgstr "Внутри часть груза оказалась нетронутой."

msgid "You search through the flotsam, and find some wood and some gold."
msgstr "Вы исследовали плавающие обломки и нашли немного древесины и золота."

msgid "You search through the flotsam, and find some wood."
msgstr "Вы исследовали плавающие обломки и нашли немного древесины."

msgid "You search through the flotsam, but find nothing."
msgstr "Вы исследовали плавающие обломки и ничего не нашли."

msgid "Shrine of the 1st Circle"
msgstr "Святилище 1-го круга"

msgid ""
"You come across a small shrine attended by a group of novice acolytes.\n"
"In exchange for your protection, they agree to teach you a simple spell - "
"'%{spell}'."
msgstr ""
"Вы набрели на маленькое святилище, где служат молодые братья веры.\n"
"В обмен на защиту они согласились научить Вас простому заклинанию - "
"'%{spell}'."

msgid "Shrine of the 2nd Circle"
msgstr "Святилище 2-го круга"

msgid ""
"You come across an ornate shrine attended by a group of rotund friars.\n"
"In exchange for your protection, they agree to teach you a spell - "
"'%{spell}'."
msgstr ""
"Вы набрели на богато расписанное святилище, где служат достойные братья "
"веры.\n"
"В обмен на защиту они согласились научить Вас заклинанию - '%{spell}'."

msgid "Shrine of the 3rd Circle"
msgstr "Святилище 3-го круга"

msgid ""
"You come across a lavish shrine attended by a group of high priests.\n"
"In exchange for your protection, they agree to teach you a sophisticated "
"spell - '%{spell}'."
msgstr ""
"Вы набрели на роскошное святилище, где служат верховные жрецы.\n"
"В обмен на защиту они согласились научить Вас премудрому заклинанию - "
"'%{spell}'."

msgid ""
"\n"
"Unfortunately, you do not have the wisdom to understand the spell, and you "
"are unable to learn it."
msgstr ""
"\n"
"К сожалению, у Вас недостаточно мудрости, чтобы понять заклинание, и Вы не в "
"состоянии его изучить."

msgid ""
"\n"
"Unfortunately, you already have knowledge of this spell, so there is nothing "
"more for them to teach you."
msgstr ""
"\n"
"К сожалению, Вам уже знакомо данное заклинание, так что им больше нечему Вас "
"учить."

msgid ""
"\n"
"Unfortunately, you have no Magic Book to record the spell with."
msgstr ""
"\n"
"К сожалению, у Вас нет Волшебной Книги, чтобы записать заклинание в неё."

msgid ""
"You approach the hut and observe a witch inside studying an ancient tome on "
"%{skill}.\n"
"\n"
msgstr ""
"Подойдя к хижине и заглянув в окно, Вы увидели ведьму, склонившуюся над "
"древней книгой под названием %{skill}.\n"
"\n"

msgid ""
"As you approach, she turns and focuses her one glass eye on you.\n"
"\"You already know everything you deserve to learn!\" the witch screeches. "
"\"NOW GET OUT OF MY HOUSE!\""
msgstr ""
"Когда Вы подходите, ведьма поворачивается и смотрит на Вас своим стеклянным "
"глазом.\n"
"\"Ты уже знаешь всё, что тебе положено знать!\" говорит она. \"А ТЕПЕРЬ ВОН "
"ИЗ МОЕГО ДОМА!\""

msgid ""
"As you approach, she turns and speaks.\n"
"\"You already know that which I would teach you. I can help you no further.\""
msgstr ""
"Когда Вы подходите к хижине, ведьма поворачивается и говорит.\n"
"\"Ты уже знаешь то, что знаю я. Больше ничем помочь не могу.\""

msgid ""
"An ancient and immortal witch living in a hut with bird's legs for stilts "
"teaches you %{skill} for her own inscrutable purposes."
msgstr ""
"Дряхлая, но бессмертная ведьма, живущая в этой избушке на курьих ножках, по "
"каким-то непонятным соображениям решила, что %{skill} Вам пригодится."

msgid "As you drink the sweet water, you gain luck for your next battle."
msgstr "Выпив свежей воды Вы получаете бонус удачи в следующем бою."

msgid "You drink from the enchanted fountain, but nothing happens."
msgstr "Вы пьёте из фонтана, но ничего не происходит."

msgid "You enter the faerie ring, but nothing happens."
msgstr "Вы посетили кольцо фей, но ничего не произошло."

msgid ""
"Upon entering the mystical faerie ring, your army gains luck for its next "
"battle."
msgstr ""
"Ваше войско вступает в кольцо фей, чары которого принесут Вам удачу в "
"грядущем сражении."

msgid ""
"You've found an ancient and weathered stone idol.\n"
"It is supposed to grant luck to visitors, but since the stars are already "
"smiling upon you, it does nothing."
msgstr ""
"Вы нашли древнего идола. Говорят, он приносит удачу тем, кто его навещает, "
"но поскольку звёзды и так покровительствуют Вам, идол ничего нового Вам не "
"дал."

msgid ""
"You've found an ancient and weathered stone idol.\n"
"Kissing it is supposed to be lucky, so you do. The stone is very cold to the "
"touch."
msgstr ""
"Вы нашли древнего идола.\n"
"Говорят, если его поцеловать, то это принесёт удачу - Вы так и поступили. "
"Камень оказался очень холоден для губ."

msgid "The mermaids silently entice you to return later and be blessed again."
msgstr ""
"Русалки молчаливо дали Вам понять, чтобы Вы приходили в другой раз, тогда "
"они благословят Вас."

msgid ""
"The magical, soothing beauty of the Mermaids reaches you and your crew.\n"
"Just for a moment, you forget your worries and bask in the beauty of the "
"moment.\n"
"The mermaids' charms bless you with increased luck for your next combat."
msgstr ""
"Неземная красота русалок очаровала Вас и Вашу команду.\n"
"На какой-то миг Вы позабыли о Ваших проблемах и насладились этим мгновением "
"красоты.\n"
"Чары русалок благословили Вас на удачу в следующем бою."

msgid ""
"You come upon the pyramid of a great and ancient king.\n"
"You are tempted to search it for treasure, but all the old stories warn of "
"fearful curses and undead guardians.\n"
"Will you search?"
msgstr ""
"Вы нашли пирамиду древнего великого царя.\n"
"Искушение поискать в ней сокровища велико, но Вы слышали все эти сказки об "
"ужасных проклятиях и неупокоенных стражах.\n"
"Хотите обыскать пирамиду?"

msgid ""
"Upon defeating the monsters, you decipher an ancient glyph on the wall, "
"telling the secret of the spell - '"
msgstr ""
"Одолев чудовищ, Вы расшифровали иероглифы на стене, содержащие секрет "
"заклинания - '"

msgid "Unfortunately, you have no Magic Book to record the spell with."
msgstr "К сожалению Вы не имеете Волшебной Книги чтобы записать заклинание."

msgid ""
"Unfortunately, you do not have the wisdom to understand the spell, and you "
"are unable to learn it."
msgstr ""
"К сожалению, Вам не хватает мудрости чтобы понять и выучить заклинание."

msgid ""
"You come upon the pyramid of a great and ancient king.\n"
"Routine exploration reveals that the pyramid is completely empty."
msgstr ""
"Изучив внутренние помещения пирамиды, Вы понимаете, что здесь ничего нет."

msgid ""
"A drink at the well is supposed to restore your spell points, but you are "
"already at maximum."
msgstr ""
"Глоток из колодца обычно восстанавливает магическую энергию, но сейчас она у "
"Вас и так на пределе."

msgid "A second drink at the well in one day will not help you."
msgstr "Второй глоток за день Вам не поможет."

msgid "A drink from the well has restored your spell points to maximum."
msgstr "Глоток из колодца полностью восстановил Вашу магическую энергию."

msgid ""
"\"I'm sorry sir,\" The leader of the soldiers says, \"but you already know "
"everything we have to teach.\""
msgstr ""
"\"Простите, милорд\" - сказал предводитель воинов, - \"но Вы уже знаете всё, "
"чему мы способны научить.\""

msgid "The soldiers living in the fort teach you a few new defensive tricks."
msgstr "Воины, живущие в этом форте, научили Вас паре новых защитных приёмов."

msgid ""
"You've come upon a mercenary camp practicing their tactics. \"You're too "
"advanced for us,\" the mercenary captain says. \"We can teach nothing more.\""
msgstr ""
"Вы пришли в лагерь наёмников, где воины оттачивают тактику. \"Для нас Вы "
"слишком умелый боец,\" - сказал капитан наёмников. - \"Больше мы ничему "
"научить Вас не можем.\""

msgid ""
"You've come upon a mercenary camp practicing their tactics. The mercenaries "
"welcome you and your troops and invite you to train with them."
msgstr ""
"Вы пришли в лагерь наёмников, отрабатывающих свою тактику. Наёмники "
"поприветствовали Вас и пригласили позаниматься вместе с ними."

msgid "\"Go 'way!\", the witch doctor barks, \"you know all I know.\""
msgstr "\"Убирайся!\" - рявкнул колдун, \"ты и так знаешь всё, что знаю я.\""

msgid ""
"An Orcish witch doctor living in the hut deepens your knowledge of magic by "
"showing you how to cast stones, read portents, and decipher the intricacies "
"of chicken entrails."
msgstr ""
"Орочий колдун, живущий в этой хижине, углубил Ваши познания в магии, "
"показав, как гадать на камнях, читать знамения и извлекать сущность бытия из "
"хитросплетения цыплячьих потрохов."

msgid ""
"You've found a group of Druids worshipping at one of their strange stone "
"edifices. Silently, the Druids turn you away, indicating they have nothing "
"new to teach you."
msgstr ""
"Вы застали группу друидов за обрядом в одном из их диковинных каменных "
"сооружений. Друиды, не нарушая безмолвия, показали жестами, что им больше "
"нечему Вас учить."

msgid ""
"You've found a group of Druids worshipping at one of their strange stone "
"edifices. Silently, they teach you new ways to cast spells."
msgstr ""
"Вы застали группу друидов за обрядом в одном из их диковинных каменных "
"сооружений. Не нарушая безмолвия, они научили Вас новым способам колдовства."

msgid ""
"You tentatively approach the burial ground of ancient warriors. Do you want "
"to search the graves?"
msgstr ""
"Вы осторожно приближаетесь к захоронению древних воинов. Хотите обыскать их "
"могилы?"

msgid ""
"You spend several hours searching the graves and find nothing. Such a "
"despicable act reduces your army's morale."
msgstr ""
"Вы тратите несколько часов, обыскивая могилы, но ничего не находите. Сей "
"презренный акт снижает мораль Вашей армии."

msgid "Upon defeating the Zombies you search the graves and find something!"
msgstr "После победы над зомби, Вы обыскиваете могилы и удаляетесь с находкой!"

msgid ""
"The rotting hulk of a great pirate ship creaks eerily as it is pushed "
"against the rocks. Do you wish to search the shipwreck?"
msgstr ""
"Гниющий остов огромного пиратского корабля зловеще поскрипывает, "
"покачиваемый прибоем на скалах. Желаете обыскать обломки?"

msgid ""
"You spend several hours sifting through the debris and find nothing. Such a "
"despicable act reduces your army's morale."
msgstr ""
"Вы тратите несколько часов, обыскивая останки, но ничего не находите. Сей "
"презренный акт снижает мораль Вашей армии."

msgid ""
"Upon defeating the Ghosts you sift through the debris and find something!"
msgstr "Одолев призраков, Вы обыскали останки кораблекрушения и кое-что нашли!"

msgid ""
"The rotting hulk of a great pirate ship creaks eerily as it is pushed "
"against the rocks. Do you wish to search the ship?"
msgstr ""
"Гниющий остов огромного пиратского корабля зловеще поскрипывает, "
"покачиваемый прибоем на скалах. Желаете обыскать корабль?"

msgid ""
"Upon defeating the Skeletons you sift through the debris and find something!"
msgstr "Совладав со скелетами, Вы обыскали останки корабля и кое-что нашли!"

msgid "Your men spot a navigational buoy, confirming that you are on course."
msgstr "Ваши спутники замечают морской буй. Он указывает верный курс."

msgid ""
"Your men spot a navigational buoy, confirming that you are on course and "
"increasing their morale."
msgstr ""
"Ваши спутники замечают морской буй. Он указывает верный курс, и это повышает "
"их боевой дух."

msgid ""
"The drink at the oasis is refreshing, but offers no further benefit. The "
"oasis might help again if you fought a battle first."
msgstr ""
"Глоток воды в оазисе освежает, но иной пользы не приносит. Этот оазис, "
"возможно, снова поможет Вам после следующей битвы."

msgid ""
"A drink at the oasis fills your troops with strength and lifts their "
"spirits. You can travel a bit further today."
msgstr ""
"Глоток воды из оазиса наполняет Ваших воинов силой и поднимает дух. Сегодня "
"Вы сможете пройти чуть больше."

msgid ""
"The drink at the watering hole is refreshing, but offers no further benefit. "
"The watering hole might help again if you fought a battle first."
msgstr ""
"Остановка на водопое освежает, но иных благ не приносит. Водопой снова "
"поможет Вам после следующей битвы."

msgid ""
"A drink at the watering hole fills your troops with strength and lifts their "
"spirits. You can travel a bit further today."
msgstr ""
"Добрый глоток исполнил Ваши войска силы и поднял дух. Сегодня Вы сможете "
"пройти чуть дальше."

msgid ""
"It doesn't help to pray twice before a battle. Come back after you've fought."
msgstr "Двойная молитва войне не подспорье. Заходите после битвы."

msgid "A visit and a prayer at the temple raises the morale of your troops."
msgstr "Посещение храма и молитва подняли мораль Ваших войск."

msgid ""
"An old Knight appears on the steps of the gazebo. \"I am sorry, my liege, I "
"have taught you all I can.\""
msgstr ""
"На ступенях беседки появляется старый рыцарь. \"Мне жаль храбрый воин, но я "
"уже научил тебя всему, что знаю сам.\""

msgid ""
"An old Knight appears on the steps of the gazebo. \"My liege, I will teach "
"you all that I know to aid you in your travels.\""
msgstr ""
"На ступенях беседки появляется старый рыцарь. \"О храбрый воин, я научу тебя "
"всему, что знаю сам: пусть мой опыт поможет тебе в твоих странствиях.\""

msgid ""
"You've pulled a shipwreck survivor from certain death in an unforgiving "
"ocean. Grateful, he says, \"I would give you an artifact as a reward, but "
"you're all full.\""
msgstr ""
"Вы спасли выжившего после кораблекрушения от неминуемой гибели в "
"безжалостном океане. Матрос сказал, \"За своё спасение я хотел отблагодарить "
"Вас артефактом, но я вижу, что Ваша сумка и так переполнена.\""

msgid ""
"You've pulled a shipwreck survivor from certain death in an unforgiving "
"ocean. Grateful, he rewards you for your act of kindness by giving you the "
"%{art}."
msgstr ""
"Вы спасли выжившего после кораблекрушения от неминуемой гибели в "
"безжалостном океане. Награда за вашу доброту - %{art}."

msgid "A leprechaun offers you the %{art} for the small price of %{gold} Gold."
msgstr ""
"Лепрекон предлагает Вам артефакт \"%{art}\" за скромную цену в %{gold} "
"золотых."

msgid ""
"A leprechaun offers you the %{art} for the small price of %{gold} Gold and "
"%{count} %{res}."
msgstr ""
"Лепрекон предлагает Вам артефакт \"%{art}\" за скромную цену в %{gold} "
"золотых и %{count} %{res}."

msgid "Do you wish to buy this artifact?"
msgstr "Вы хотите приобрести этот артефакт?"

msgid ""
"You try to pay the leprechaun, but realize that you can't afford it. The "
"leprechaun stamps his foot and ignores you."
msgstr ""
"Вы хотите заплатить лепрекону, но у Вас не хватает средств. Лепрекон топает "
"ножкой и демонстративно отворачивается от Вас."

msgid ""
"Insulted by your refusal of his generous offer, the leprechaun stamps his "
"foot and ignores you."
msgstr ""
"Оскорблённый Вашим отказом на его щедрое предложение, лепрекон топает ножкой "
"и демонстративно отворачивается от Вас."

msgid "You've found the artifact: "
msgstr "Вы нашли артефакт: "

msgid ""
"You've found the humble dwelling of a withered hermit. The hermit tells you "
"that he is willing to give the %{art} to the first wise person he meets."
msgstr ""
"Вы нашли скромное жилище отшельника. Отшельник говорит Вам, что он готов "
"отдать %{art} первому Мудрецу, которого встретит."

msgid ""
"You've come across the spartan quarters of a retired soldier. The soldier "
"tells you that he is willing to pass on the %{art} to the first true leader "
"he meets."
msgstr ""
"Вы посетили спартанское жилище отставного ветерана. Солдат говорит Вам, что "
"он готов отдать %{art} первому Лидеру, которого он встретит."

msgid ""
"You've encountered a strange person with a hat and an owl on it. He tells "
"you that he is willing to give %{art} if you have %{skill}."
msgstr ""
"Вы столкнулись со странным человеком в шляпе, на которой сидит сова. Он "
"говорит Вам, что готов отдать %{art}, если у Вас есть %{skill}."

msgid ""
"You come upon an ancient artifact. As you reach for it, a pack of Rogues "
"leap out of the brush to guard their stolen loot."
msgstr ""
"Вы нашли древний артефакт. Как только Вы наклонились его подобрать, "
"воспользовавшись моментом, из засады выпрыгнула шайка разбойников..."

msgid ""
"Through a clearing you observe an ancient artifact. Unfortunately, it's "
"guarded by a nearby %{monster}. Do you want to fight the %{monster} for the "
"artifact?"
msgstr ""
"Вы заметили древний артефакт. К сожалению, рядом притаился %{monster}. "
"Хотите сразиться?"

msgid "Victorious, you take your prize, the %{art}."
msgstr "Победив в бою, Вы забираете награду - %{art}."

msgid ""
"Discretion is the better part of valor, and you decide to avoid this fight "
"for today."
msgstr ""
"Осмотрительность - это лучшая черта доблести, посему Вы решили избежать "
"сражения сегодня."

msgid ""
"After spending hours trying to fish the chest out of the sea, you open it "
"and find %{gold} gold pieces."
msgstr ""
"Потратив несколько часов на попытки выловить сундук из воды, Вы наконец "
"открыли его и нашли внутри %{gold} золотых."

msgid ""
"After spending hours trying to fish the chest out of the sea, you open it "
"and find %{gold} gold and the %{art}."
msgstr ""
"Потратив несколько часов на попытки выловить сундук из воды, Вы наконец "
"открыли его и нашли внутри %{gold} золотых и %{art}."

msgid ""
"After spending hours trying to fish the chest out of the sea, you open it, "
"only to find it empty."
msgstr ""
"Потратив несколько часов на попытки выловить сундук из воды, Вы наконец "
"открыли его, но он оказался пуст."

msgid ""
"After scouring the area, you fall upon a hidden treasure cache. You may take "
"the gold or distribute the gold to the peasants for experience. Do you wish "
"to keep the gold?"
msgstr ""
"Исследуя окрестности, Вы наткнулись на древний ларец. Золото можно оставить "
"себе или раздать крестьянам в обмен на опыт. Оставите золото себе?"

msgid ""
"After scouring the area, you fall upon a hidden chest, containing the "
"%{gold} gold pieces."
msgstr ""
"Исследуя окрестности, Вы наткнулись на древний ларец в котором лежит %{gold} "
"золотых."

msgid ""
"After scouring the area, you fall upon a hidden chest, containing the "
"ancient artifact %{art}."
msgstr ""
"Исследуя окрестности, Вы наткнулись на древний ларец в котором лежит древний "
"артефакт - %{art}."

msgid ""
"You stumble upon a dented and tarnished lamp lodged deep in the earth. Do "
"you wish to rub the lamp?"
msgstr ""
"Вы находите засыпанную землёй помятую и закопчённую лампу. Хотите её "
"потереть?"

msgid ""
"You have taken control of the local Alchemist shop. It will provide you with "
"%{count} unit of Mercury per day."
msgstr ""
"Вы стали хозяином лаборатории местного алхимика. Она будет приносить Вам по "
"%{count} мере ртути в день."

msgid ""
"You gain control of a sawmill. It will provide you with %{count} units of "
"wood per day."
msgstr ""
"Вы стали хозяином лесопилки. Она будет приносить Вам по %{count} меры "
"древесины в день."

msgid ""
"You gain control of an ore mine. It will provide you with %{count} units of "
"ore per day."
msgstr ""
"Вы стали хозяином рудной шахты. Она будет приносить Вам по %{count} меры "
"руды в день."

msgid ""
"You gain control of a sulfur mine. It will provide you with %{count} unit of "
"sulfur per day."
msgstr ""
"Вы стали хозяином серной шахты. Она будет приносить Вам по %{count} мере "
"серы в день."

msgid ""
"You gain control of a crystal mine. It will provide you with %{count} unit "
"of crystal per day."
msgstr ""
"Вы стали хозяином кристальной шахты. Она будет приносить Вам по %{count} "
"мере кристаллов в день."

msgid ""
"You gain control of a gem mine. It will provide you with %{count} unit of "
"gems per day."
msgstr ""
"Вы стали хозяином самоцветной шахты. Она будет приносить Вам по %{count} "
"мере самоцветов в день."

msgid ""
"You gain control of a gold mine. It will provide you with %{count} gold per "
"day."
msgstr ""
"Вы стали хозяином золотой шахты. Она будет приносить Вам по %{count} золотых "
"в день."

msgid ""
"The lighthouse is now under your control, and all of your ships will now "
"move further each day."
msgstr ""
"Вы стали хозяином маяка, теперь все Ваши корабли будут передвигаться по морю "
"гораздо дальше."

msgid "You gain control of a %{name}."
msgstr "%{name} переходит под Ваш контроль."

msgid ""
"You come upon an abandoned gold mine. The mine appears to be haunted. Do you "
"wish to enter?"
msgstr ""
"Вы подошли к заброшенной шахте. Возможно в ней живут Привидения. Хотите "
"войти и проверить это?"

msgid "You beat the Ghosts and are able to restore the mine to production."
msgstr "Вы выгнали призраков из шахты и восстановили её работу."

msgid ""
"A group of %{monster} with a desire for greater glory wish to join you. Do "
"you accept?"
msgstr ""
"%{monster} в погоне за славой желают к Вам присоединиться.\n"
"Вы согласны?"

msgid "As you approach the dwelling, you notice that there is no one here."
msgstr "Приближаясь к жилищу, Вы замечаете что здесь никого нет."

msgid ""
"You search the ruins, but the Medusas that used to live here are gone. "
"Perhaps there will be more next week."
msgstr ""
"Вы обыскали руины, но убедились, что жившие тут Медузы ушли. Может быть Вам "
"повезет больше на следующей неделе."

msgid ""
"You've found some Medusas living in the ruins. They are willing to join your "
"army for a price. Do you want to recruit Medusas?"
msgstr ""
"Вы обыскали руины и нашли нескольких Медуз, обитающих тут. Они согласны "
"вступить в Вашу армию за вознаграждение. Желаете нанять Медуз?"

msgid ""
"You've found a Sprite Tree City. Unfortunately, none of the Sprites living "
"there wish to join an army. Maybe next week."
msgstr ""
"Вы нашли древесный город Фей. К сожалению, ни одна Фея не захотела "
"присоединиться к Вашей армии. Может быть на следующей неделе они передумают."

msgid ""
"Some of the Sprites living in the tree city are willing to join your army "
"for a price. Do you want to recruit Sprites?"
msgstr ""
"Несколько Фей, из города на деревьях, желают вступить в Вашу армию, за "
"некоторое вознаграждение. Желаете нанять Фей?"

msgid ""
"A colorful Rogues' wagon stands empty here. Perhaps more Rogues will be here "
"later."
msgstr ""
"Разноцветная повозка разбойников пуста. Пройдет время, и, быть может, здесь "
"обоснуется новая шайка."

msgid ""
"Distant sounds of music and laughter draw you to a colorful wagon housing "
"Rogues. Do you wish to have any Rogues join your army?"
msgstr ""
"Вдалеке слышится музыка и смех. Вы идете на звуки и видите разноцветную "
"повозку, в которой живут Разбойники. Вы хотите принять в Ваше войско "
"Разбойников?"

msgid ""
"A group of tattered tents, billowing in the sandy wind, beckons you. The "
"tents are unoccupied. Perhaps more Nomads will be here later."
msgstr ""
"Ваше внимание привлек шатер, пологи которого трепещут на жарком ветру "
"пустыни. Здесь никого нет. Пройдет время, и, быть может, сюда придет новый "
"отряд Кочевников."

msgid ""
"A group of tattered tents, billowing in the sandy wind, beckons you. Do you "
"wish to have any Nomads join you during your travels?"
msgstr ""
"Ваше внимание привлек шатер, пологи которого трепещут на жарком ветру "
"пустыни. Вы хотите принять в Ваше войско Кочевников?"

msgid "The pit of mud bubbles for a minute and then lies still."
msgstr "Яма клокочущей грязи всколыхнулась и успокоилась."

msgid ""
"As you approach the bubbling pit of mud, creatures begin to climb out and "
"position themselves around it. In unison they say: \"Mother Earth would like "
"to offer you a few of her troops. Do you want to recruit Earth Elementals?\""
msgstr ""
"Как только Вы подошли к яме клокочущей грязи из неё начали выползать "
"существа. Встав вокруг ямы, они в унисон обратились к Вам: \"Мать земля "
"желает предложить Вам нескольких своих воинов. Желаете нанять Земных "
"элементалей?\""

msgid "You enter the structure of white stone pillars, and find nothing."
msgstr ""
"Вы входите в сооружение из белых каменных столбов, и ничего не находите."

msgid ""
"White stone pillars support a roof that rises up to the sky. As you enter "
"the structure, the dead air of the outside gives way to a whirling gust that "
"almost pushes you back out. The air current materializes into a barely "
"visible form. The creature asks, in what can only be described as a loud "
"whisper: \"Why have you come? Are you here to call upon the forces of the "
"air?\""
msgstr ""
"Белокаменные колонны подпирают крышу, уходящую в небеса. Едва Вы вошли "
"внутрь, как спокойный воздух превратился в мощный поток ветра, едва не "
"вытолкнувший Вас наружу. Воздух сгустился в едва различимые формы. Существо "
"обратилось к Вам едва слышным шёпотом: \"Зачем ты явился? Ты пришёл сюда "
"искать помощи сил воздуха?\""

msgid "No Fire Elementals approach you from the lava pool."
msgstr ""
"Ни один из Огненных элементалей не вышел Вам навстречу из огненного бассейна."

msgid ""
"Beneath a structure that serves to hold in heat, Fire Elementals move about "
"in a fiery pool of molten lava. A group of them approach you and offer their "
"services. Would you like to recruit Fire Elementals?"
msgstr ""
"В постройке, удерживающей подземный жар, Вы видите Огненных элементалей, "
"движущихся в потоках раскалённой лавы. Несколько из них приблизились к Вам и "
"предложили Вам свою службу. Желаете нанять Огненных элементалей?"

msgid "A face forms in the water for a moment, and then is gone."
msgstr "На мгновение в воде мелькнули черты чьих-то лиц, и исчезли."

msgid ""
"Crystalline structures cast shadows over a small reflective pool of water. "
"You peer into the pool, and a face that is not your own peers back. It asks: "
"\"Would you like to call upon the powers of water?\""
msgstr ""
"Хрустальные постройки отбрасывают зыбкие тени на небольшой сверкающий "
"бассейн. В воде появилось лицо, не Ваше отражение, которое обратилось к Вам "
"со словами: \"Желаешь обратиться за помощью к силам воды?\""

msgid "This burial site is deathly still."
msgstr "Это захоронение таит смертельную тишину."

msgid ""
"Restless spirits of long dead warriors seeking their final resting place "
"offer to join you in hopes of finding peace. Do you wish to recruit ghosts?"
msgstr ""
"Неупокоенные духи давно погибших воинов ищут упокоения и соглашаются "
"вступить в армию Вашего героя в надежде найти упокоение. Желаете нанять "
"Призраков?"

msgid ""
"The City of the Dead is empty of life, and empty of unlife as well. Perhaps "
"some undead will move in next week."
msgstr ""
"В этом городе мертвецов жизни не наблюдается, нежити тоже. Быть может на "
"следующей неделе кто-то из нежити забредет сюда."

msgid ""
"Some Liches living here are willing to join your army for a price. Do you "
"want to recruit Liches?"
msgstr ""
"Кое-кто из Личей, обитающих здесь, желает вступить в армию Вашего героя за "
"плату. Желаете нанять Личей?"

msgid ""
"You've found the ruins of an ancient city, now inhabited solely by the "
"undead. Will you search?"
msgstr ""
"Вы нашли руины древнего города, ныне населенного лишь нежитью. Желаете "
"обследовать город?"

msgid ""
"Some of the surviving Liches are impressed by your victory over their "
"fellows, and offer to join you for a price. Do you want to recruit Liches?"
msgstr ""
"Уцелевшие Личи прониклись Вашей победой над их собратьями и предложили свои "
"услуги за плату. Желаете нанять Личей?"

msgid ""
"You've found one of those bridges that Trolls are so fond of living under, "
"but there are none here. Perhaps there will be some next week."
msgstr ""
"Вы нашли один из мостов, под которым обычно обитают Тролли, но тут никого "
"нет. Возможно на следующей неделе появится несколько."

msgid ""
"Some Trolls living under a bridge are willing to join your army, but for a "
"price. Do you want to recruit Trolls?"
msgstr ""
"Несколько Троллей, живущих под мостом, желают вступить в армию Вашего героя, "
"но не задаром. Вы хотите нанять Троллей?"

msgid "Trolls living under the bridge challenge you. Will you fight them?"
msgstr "Тролли, живущие под мостом, вызывают Вас на бой. Вы схватитесь с ними?"

msgid ""
"A few Trolls remain, cowering under the bridge. They approach you and offer "
"to join your forces as mercenaries. Do you want to buy any Trolls?"
msgstr ""
"Несколько Троллей успели укрыться под мостом. Они обратились к Вам с "
"предложением вступить в армию Вашего героя. Вы хотите нанять Троллей?"

msgid ""
"The Dragon city has no Dragons willing to join you this week. Perhaps a "
"Dragon will become available next week."
msgstr ""
"На этой неделе в городе нет Драконов, желающих примкнуть к Вам. Приходите на "
"следующей неделе."

msgid ""
"The Dragon city is willing to offer some Dragons for your army for a price. "
"Do you wish to recruit Dragons?"
msgstr ""
"Город драконов готов предложить войску Вашего героя Драконов, не бесплатно. "
"Желаете нанять Драконов?"

msgid ""
"You stand before the Dragon City, a place off-limits to mere humans. Do you "
"wish to violate this rule and challenge the Dragons to a fight?"
msgstr ""
"Вы стоите перед Драконьим городом - местом, запретным для простых смертных. "
"Осмелитесь ли Вы нарушить это правило и бросить вызов Драконам?"

msgid ""
"Having defeated the Dragon champions, the city's leaders agree to supply "
"some Dragons to your army for a price. Do you wish to recruit Dragons?"
msgstr ""
"После победы над лучшими драконьими воинами отцы города согласились за плату "
"предоставить войску Вашего героя Драконов. Желаете нанять Драконов?"

msgid "From the observation tower, you are able to see distant lands."
msgstr "С вершины обзорной башни Вы разглядели дальние земли."

msgid ""
"The spring only refills once a week, and someone's already been here this "
"week."
msgstr ""
"Этот родник восполняется раз в неделю, а кто-то уже пил из него на этой "
"неделе."

msgid ""
"A drink at the spring is supposed to give you twice your normal spell "
"points, but you are already at that level."
msgstr ""
"Глоток из родника обычно удваивает магическую энергию выпившего, однако у "
"Вас уже удвоенный уровень."

msgid ""
"A drink from the spring fills your blood with magic! You have twice your "
"normal spell points in reserve."
msgstr ""
"Глоток из родника наполняет кровь героя магией! Теперь магической энергии у "
"него в запасе вдвое больше обычного."

msgid ""
"Recognizing you, the butler refuses to admit you. \"The master,\" he says, "
"\"will not see the same student twice.\""
msgstr ""
"Узнав Вас, лакей отказывается впустить в дом. \"Мой хозяин не будет обучать "
"Вас дважды.\" - сказал он."

msgid ""
"The butler admits you to see the master of the house. He trains you in the "
"four skills a hero should know."
msgstr ""
"Лакей пригласил Вас встретиться с хозяином. Тот обучил Вас всем четырём "
"первичным навыкам."

msgid ""
"The butler opens the door and looks you up and down. \"You are neither "
"famous nor diplomatic enough to be admitted to see my master,\" he sniffs. "
"\"Come back when you think yourself worthy.\""
msgstr ""
"Лакей открыл дверь и оглядел Вас с ног до головы. \"Вы не так знамениты и не "
"такой уж дипломат, чтобы мой хозяин принял Вас,\" - фыркнул он. - "
"\"Возвращайтесь, когда будете достойны.\""

msgid " and "
msgstr " и "

msgid ""
"All of the %{monsters} you have in your army have been trained by the battle "
"masters of the fort. Your army now contains %{monsters2}."
msgstr ""
"Все %{monsters} в армии героя были обучены мастерами форта. Теперь в армии "
"героя есть %{monsters2}."

msgid ""
"An unusual alliance of Ogres, Orcs, and Dwarves offer to train (upgrade) any "
"such troops brought to them. Unfortunately, you have none with you."
msgstr ""
"Необычный союз орков, огров и гномов предлагает герою потренировать "
"(улучшить) любые подобные им войска. К сожалению, в армии героя таких "
"существ нет."

msgid "All of your %{monsters} have been upgraded into %{monsters2}."
msgstr "Все %{monsters} в армии героя были улучшены до %{monsters2}."

msgid ""
"A blacksmith working at the foundry offers to convert all Pikemen and "
"Swordsmen's weapons brought to him from iron to steel. He also says that he "
"knows a process that will convert Iron Golems into Steel Golems. "
"Unfortunately, you have none of these troops in your army, so he can't help "
"you."
msgstr ""
"Кузнец при этой литейной предлагает заменить оружие копейщиков и мечников с "
"железного на стальное. Он также сказал, что владеет технологией переплавки "
"железных големов в стальные. К сожалению, никого из них нет в армии героя, и "
"он не может Вам ничем помочь."

msgid ""
"The captain looks at you with surprise and says:\n"
"\"You already have all the maps I know about. Let me fish in peace now.\""
msgstr ""
"Капитан смотрит на Вас удивлённо и говорит:\n"
"\"У тебя уже есть все карты, о которых я знаю. Дай мне теперь спокойно "
"порыбачить\"."

msgid ""
"A retired captain living on this refurbished fishing platform offers to sell "
"you maps of the sea he made in his younger days for 1,000 gold. Do you wish "
"to buy the maps?"
msgstr ""
"Бывший капитан, живущий на этом подновленном рыболовном причале, предлагает "
"Вам карты, составленные им в прежние дни, за 1000 золотых. Желаете их купить?"

msgid ""
"The captain sighs. \"You don't have enough money, eh? You can't expect me to "
"give my maps away for free!\""
msgstr ""
"Капитан вздыхает. \"Вам не хватает денег, да? Вы же не думаете, что я отдам "
"свои карты задаром?!\""

msgid ""
"You come upon an obelisk made from a type of stone you have never seen "
"before. Staring at it intensely, the smooth surface suddenly changes to an "
"inscription. The inscription is a piece of a lost ancient map. Quickly you "
"copy down the piece and the inscription vanishes as abruptly as it appeared."
msgstr ""
"Перед Вами обелиск, высеченный из невиданного камня. Вы вглядываетесь в его "
"гладкую поверхность и вдруг замечаете, что на ней начинают проступать "
"таинственные знаки. Знаки складываются во фрагмент древней карты. Вы "
"торопливо срисовываете его, и знаки исчезают так же внезапно, как и "
"появились."

msgid "You have already been to this obelisk."
msgstr "Вы уже посещали этот обелиск."

msgid ""
"Upon your approach, the tree opens its eyes in delight. \"It is good to see "
"you, my student. I hope my teachings have helped you.\""
msgstr ""
"При приближении героя древесные глаза засветились восторгом. \"Рад снова "
"тебя видеть, мой ученик. Я надеюсь мои знания тебе помогли.\""

msgid ""
"Upon your approach, the tree opens its eyes in delight. \"Ahh, an "
"adventurer! Allow me to teach you a little of what I have learned over the "
"ages.\""
msgstr ""
"При приближении героя древесные глаза засветились восторгом. \"А, странник! "
"Позволь преподать тебе малую толику того, что я выучил за годы.\""

msgid "Upon your approach, the tree opens its eyes in delight."
msgstr "При приближении героя древесные глаза засветились восторгом."

msgid ""
"\"Ahh, an adventurer! I will be happy to teach you a little of what I have "
"learned over the ages for a mere %{count} %{res}.\""
msgstr ""
"\"Ооо, дорогой путник! Я буду счастлив научить тебя небольшой части моих "
"знаний всего-лишь за %{count} %{res}.\""

msgid "(Just bury it around my roots.)"
msgstr "(Просто зарой их вокруг моих корней.)"

msgid "Tears brim in the eyes of the tree."
msgstr "Слёзы потекли по краям глаз дерева."

msgid "\"I need %{count} %{res}.\""
msgstr "\"Мне нужно %{count} %{res}.\""

msgid "it whispers. (sniff) \"Well, come back when you can pay me.\""
msgstr ""
"прошептало оно, всхлипнув. \"Ну, возвращайся когда сможешь мне заплатить.\""

msgid ""
"Nestled among the trees sits a blind seer. After you explain the intent of "
"your journey, the seer activates his crystal ball, allowing you to see the "
"strengths and weaknesses of your opponents."
msgstr ""
"Среди деревьев сидит слепой провидец. Когда Вы объяснили ему цель своего "
"путешествия, провидец активировал свой хрустальный шар, позволив увидеть "
"сильные и слабые стороны Ваших противников."

msgid ""
"The entrance to the cave is dark, and a foul, sulfurous smell issues from "
"the cave mouth. Will you enter?"
msgstr ""
"Вход в пещеру зияет чёрной дырой, из которой тянет тошнотворным сернистым "
"зловонием. Отважитесь ли Вы войти?"

msgid "Except for evidence of a terrible battle, the cave is empty."
msgstr "Если не считать следов ужасной битвы, пещера пуста."

msgid ""
"You find a powerful and grotesque Demon in the cave. \"Today,\" it rasps, "
"\"you will fight and surely die. But I will give you a choice of deaths. You "
"may fight me, or you may fight my servants. Do you prefer to fight my "
"servants?\""
msgstr ""
"В пещере Вы обнаружили грозного до нелепости демона. \"Сегодня,\" - прорычал "
"он, - \"тебя ждут бой и верная смерть, но я дам тебе выбор. Ты можешь "
"драться со мной или же с моими слугами. Предпочитаешь сразиться с моими "
"слугами?\""

msgid ""
"The Demon screams its challenge and attacks! After a short, desperate "
"battle, you slay the monster and receive %{exp} experience points."
msgstr ""
"Демон жутко кричит и бросается в атаку! После жестокой, но короткой битвы Вы "
"победили монстра и получили %{exp} очков опыта."

msgid ""
"The Demon screams its challenge and attacks! After a short, desperate "
"battle, you slay the monster and receive %{exp} experience points and "
"%{count} gold."
msgstr ""
"Демон жутко кричит и бросается в атаку! После жестокой, но короткой битвы Вы "
"победили монстра и получили %{exp} очков опыта и %{count} золота."

msgid ""
"The Demon screams its challenge and attacks! After a short, desperate "
"battle, you slay the monster and find the %{art} in the back of the cave."
msgstr ""
"Демон выкрикнул свой вызов и бросился в бой! После краткой, но отчаянной "
"схватки Вы прикончили чудовище и нашли %{art} в глубине пещеры."

msgid ""
"Seeing that you do not have %{count} gold, the demon slashes you with its "
"claws, and the last thing you see is a red haze."
msgstr ""
"Даже %{count} жалких монет не наберется у Вас. Демон сжимает когти и перед "
"глазами встает красная пелена. Больше Вы ничего не видите..."

msgid ""
"The Demon leaps upon you and has its claws at your throat before you can "
"even draw your sword. \"Your life is mine,\" it says. \"I will sell it back "
"to you for %{count} gold.\""
msgstr ""
"\"Демон прыгает на героя и мгновенно вонзает когти в его глотку. \"Твоя "
"жизнь в моих рукаххх,\" - шипит он. - \"давай золото, %{count} монет, и "
"убирайся, пока я добрый.\""

msgid ""
"Upon defeating the daemon's servants, you find a hidden cache with %{count} "
"gold."
msgstr ""
"После победы над слугами демона Вы обнаружили тайник с золотом из %{count} "
"монет."

msgid ""
"As you enter the Alchemist's Tower, a hobbled, graying man in a brown cloak "
"makes his way towards you."
msgstr ""
"Когда Вы входите в башню алхимика, хромая, к Вам направляется седеющий "
"старец в коричневом плаще."

msgid "He checks your pack, and sees that you have 1 cursed item."
msgid_plural ""
"He checks your pack, and sees that you have %{count} cursed items."
msgstr[0] "Он проверяет Вас и видит %{count} проклятый артефакт."
msgstr[1] "Он проверяет Вас и видит %{count} проклятых артефакта."
msgstr[2] "Он проверяет Вас и видит %{count} проклятых артефактов."

msgid "For %{gold} gold, the alchemist will remove it for you. Do you pay?"
msgid_plural ""
"For %{gold} gold, the alchemist will remove them for you. Do you pay?"
msgstr[0] ""
"За %{gold} золотом, алхимик поможет Вам уничтожить его. Вы заплатите?"
msgstr[1] ""
"За %{gold} золотом, алхимик поможет Вам уничтожить каждый. Вы заплатите?"
msgstr[2] ""
"За %{gold} золотом, алхимик поможет Вам уничтожить каждый. Вы заплатите?"

msgid ""
"After you consent to pay the requested amount of gold, the alchemist grabs "
"the cursed artifact and throws it into his magical cauldron."
msgid_plural ""
"After you consent to pay the requested amount of gold, the alchemist grabs "
"all cursed artifacts and throws them into his magical cauldron."
msgstr[0] ""
"После того, как Вы согласились заплатить запрошенную сумму золота, алхимик "
"хватает проклятый артефакт и бросает его в свой волшебный котёл."
msgstr[1] ""
"После того, как Вы согласились заплатить запрошенную сумму золота, алхимик "
"хватает проклятые артефакты и бросает их в свой волшебный котёл."
msgstr[2] ""
"После того, как Вы согласились заплатить запрошенную сумму золота, алхимик "
"хватает проклятые артефакты и бросает их в свой волшебный котёл."

msgid ""
"You hear a voice from behind the locked door, \"You don't have enough gold "
"to pay for my services.\""
msgstr ""
"Вы слышите голос из-за закрытой двери, \"Проходите мимо. У Вас недостаточно "
"золота, чтобы заплатить за мои услуги. \""

msgid ""
"You hear a voice from high above in the tower, \"Go away! I can't help you!\""
msgstr ""
"Вы услышали голос с вершины башни: \"Убирайтесь! Я не могу Вам помочь!\""

msgid ""
"The head groom speaks to you, \"That is a fine looking horse you have. I am "
"afraid we can give you no better, but the horses your cavalry are riding "
"look to be of poor breeding stock. We have many trained war horses which "
"would aid your riders greatly. I insist you take them.\""
msgstr ""
"К герою подошёл главный конюх. \"Какой у Вас прекрасный конь. Боюсь, я не "
"могу предложить Вам ничего лучше, но зато мы можем дать тренированных боевых "
"коней Вашим всадникам.\""

msgid ""
"As you approach the stables, the head groom appears, leading a fine looking "
"war horse. \"This steed will help speed you in your travels. Alas, he will "
"grow tired in a week. You must also let me give better horses to your "
"mounted soldiers, their horses look shoddy and weak.\""
msgstr ""
"Когда Ваш герой приблизился к конюшням, появился главный конюх, ведущий "
"красивого боевого скакуна. \"Этот конь поможет Вам быстрее добраться до "
"нужного места, но его сил хватит на 7 дней. К тому же, мы можем дать новых "
"коней и Вашим всадникам.\""

msgid ""
"The head groom approaches you and speaks, \"You already have a fine horse, "
"and have no inexperienced cavalry which might make use of our trained war "
"horses.\""
msgstr ""
"Появился старший конюх, ведущий красивого боевого скакуна. \"У Вас отличный "
"конь под седлом, и в Вашей армии нет неопытных всадников, кого мы могли бы "
"обучить искусству езды на тренированных боевых скакунах.\""

msgid ""
"As you approach the stables, the head groom appears, leading a fine looking "
"war horse. \"This steed will help speed you in your travels. Alas, his "
"endurance will wane with a lot of heavy riding, and you must return for a "
"fresh mount in a week. We also have many fine war horses which could benefit "
"mounted soldiers, but you have none we can help.\""
msgstr ""
"Когда Ваш герой приблизился к конюшням, появился главный конюх, ведущий "
"красивого боевого скакуна. \"Этот конь поможет Вам быстрее добраться до "
"нужного места, но его сил хватит на 7 дней. У нас также много тренированных "
"боевых коней, которые могли бы принести пользу Вашим всадникам, но у Вас нет "
"никого, кому мы могли бы помочь. \""

msgid "The Arena guards turn you away."
msgstr "Стража арены преградила Вам дорогу и не пропустила внутрь."

msgid ""
"You have your crew stop up their ears with wax before the sirens' eerie song "
"has any chance of luring them to a watery grave."
msgstr ""
"Вы приказали своей команде залить уши воском, прежде чем подплыть к сиренам, "
"чтобы послушать их пение, которое запросто может погубить всех в морской "
"пучине."

msgid ""
"As the sirens sing their eerie song, your small, determined army manages to "
"overcome the urge to dive headlong into the sea."
msgstr ""
"Едва сирены затянули свою ужасную песню, как команда героя посильнее налегла "
"на вёсла и увела корабль подальше в открытое море."

msgid ""
"An eerie wailing song emanates from the sirens perched upon the rocks. Many "
"of your crew fall under its spell, and dive into the water where they drown. "
"You are now wiser for the visit, and gain %{exp} experience."
msgstr ""
"Над камнями разнеслась жуткая песня сирен. Многие из команды героя бросились "
"в воду под действием этих чар и утонули в морской пучине. Для героя это был "
"хороший урок, давший %{exp} очков опыта."

msgid ""
"In a dazzling display of daring, you break into the local jail and free the "
"hero imprisoned there, who, in return, pledges loyalty to your cause."
msgstr ""
"С ослепительной отвагой Вы ворвались в местную темницу и освободили героя, "
"томящегося здесь. В благодарность он поклялся служить Вам."

msgid ""
"You already have %{count} heroes, and regretfully must leave the prisoner in "
"this jail to languish in agony for untold days."
msgstr ""
"У Вас уже %{count} героев. К сожалению, Вам придётся оставить томиться этого "
"героя в темнице ещё неопределённое время."

msgid ""
"You enter a rickety hut and talk to the magician who lives there. He tells "
"you of places near and far which may aid you in your journeys."
msgstr ""
"Герой зашёл в ветхую хибару и заговорил с магом, живущим тут. Маг поведал "
"герою о местах, которые ему доводилось видеть. Это может пригодится Вам в "
"Ваших путешествиях."

msgid "This eye seems to be intently studying its surroundings."
msgstr "Кажется, этот глаз внимательно изучает окрестности."

msgid "You come across a giant Sphinx. The Sphinx remains strangely quiet."
msgstr "Вы подошли к огромному Сфинксу, но он даже не шелохнулся."

msgid ""
"\"I have a riddle for you,\" the Sphinx says. \"Answer correctly, and you "
"shall be rewarded. Answer incorrectly, and you shall be eaten. Do you accept "
"the challenge?\""
msgstr ""
"\"Есть у меня загадка для тебя,\" - сказал Сфинкс. \"Ответишь верно - "
"получишь награду. Ошибешься - и я тебя съем. Принимаешь ли ты мой вызов?"

msgid ""
"The Sphinx asks you the following riddle:\n"
"\n"
"'%{riddle}'\n"
"\n"
"Your answer?"
msgstr ""
"Сфинкс загадал Вам следующую загадку: \n"
"\n"
"'%{riddle}'\n"
"\n"
"Ваш ответ?"

msgid ""
"\"You guessed incorrectly,\" the Sphinx says, smiling. The Sphinx swipes at "
"you with a paw, knocking you to the ground. Another blow makes the world go "
"black, and you know no more."
msgstr ""
"\"Твоя догадка ошибочна,\" - сказал, улыбаясь, Сфинкс. Ухмыляющийся Сфинкс "
"повалил Вас на землю и мир окутала непроглядная тьма."

msgid ""
"Looking somewhat disappointed, the Sphinx sighs. \"You've answered my riddle "
"so here's your reward. Now begone.\""
msgstr ""
"Несколько разочарованно Сфинкс промолвил: \"Ты дал верный ответ, вот твоя "
"награда. А теперь убирайся.\""

msgid ""
"A magical barrier stands tall before you, blocking your way. Runes on the "
"arch read,\n"
"\"Speak the key and you may pass.\"\n"
"As you speak the magic word, the glowing barrier dissolves into nothingness."
msgstr ""
"Вам преграждает путь магический барьер. Вдруг, на нём, магическими рунами, "
"высветилась надпись:\n"
" \"Произнеси волшебное слово и сможешь пройти\"\n"
" Вы произносите волшебное слово и магический барьер исчезает."

msgid ""
"A magical barrier stands tall before you, blocking your way. Runes on the "
"arch read,\n"
"\"Speak the key and you may pass.\"\n"
"You speak, and nothing happens."
msgstr ""
"Вам преграждает путь магический барьер. Вдруг, на нем, магическими рунами, "
"высветилась надпись:\n"
" \"Произнеси волшебное слово и сможешь пройти\"\n"
" Вы произносите разные слова, но ничего не происходит."

msgid ""
"You enter the tent and see an old woman gazing into a magic gem. She looks "
"up and says,\n"
"\"In my travels, I have learned much in the way of arcane magic. A great "
"oracle taught me his skill. I have the answer you seek.\""
msgstr ""
"Вы входите в палатку и видите старую женщину, она пристально смотрит в "
"волшебный камень. Она смотрит и говорит: \"В дальних странах я обучалась "
"тайной магии. Сам великий оракул обучал меня древним хитростям. У меня есть "
"ответ, который Вы ищете.\""

msgid "No spell book is present."
msgstr "Книга заклинаний отсутствует."

msgid ""
"This spell costs %{mana} spell points. You have no spell points, so you "
"cannot cast it."
msgstr ""
"Заклинание требует %{mana} очков магии. У Вас нет очков магии, поэтому Вы не "
"можете произнести заклинание."

msgid ""
"This spell costs %{mana} spell points. You only have %{point} spell points, "
"so you cannot cast it."
msgstr ""
"Заклинание требует %{mana} очков магии. У Вас только %{point}, поэтому Вы не "
"можете произнести заклинание."

msgid "The spell was not found."
msgstr "Заклинание не найдено."

msgid "Only heroes can cast this spell."
msgstr "Только герои могут колдовать данное заклинание."

msgid "This hero is not able to cast adventure spells."
msgstr "Ваш герой не может использовать заклинания на карте."

msgid "Your hero is too tired to cast this spell today. Try again tomorrow."
msgstr ""
"Ваш герой очень устал, и не сможет применять магию сегодня. Попробуйте ещё "
"раз завтра."

msgid "This spell cannot be cast on a boat."
msgstr "Это заклинание не действует в море."

msgid "This spell can only be cast near an ocean."
msgstr "Это заклинание действует только у воды."

msgid ""
"There are no boats available and no ocean adjacent to the hero where this "
"spell will work."
msgstr ""
"Нет свободных кораблей и рядом с героем нет океана или места в океане, где "
"сработает это заклинание."

msgid "There are no boats available for this spell."
msgstr "Отсутствуют свободные корабли для применения этого заклинания."

msgid "There is no ocean adjacent to the hero where this spell will work."
msgstr ""
"Рядом с героем нет океана или места в океане, где сработает это заклинание."

msgid ""
"You do not own any town or castle that is not currently occupied by a hero. "
"This spell will have no effect."
msgstr ""
"У Вас нет ни одного свободного города или замка. Потому это заклинание не "
"сработает."

msgid "This hero is already in a town, so this spell will have no effect."
msgstr "Этот герой уже в замке, поэтому это заклинание не сработает."

msgid ""
"The nearest town is %{town}.\n"
"\n"
"This town is occupied by your hero %{hero}."
msgstr ""
"Ближайший к Вам город: %{town}.\n"
"\n"
"В этом городе уже есть Ваш герой: %{hero}."

msgid "This spell is already in effect."
msgstr "Это заклинание уже действует."

msgid ""
"No opponent neither has nor can have any hero under their command anymore. "
"Casting this spell will have no effect."
msgstr ""
"Нет ни одного противника у которого есть или могли бы быть герои. Это "
"заклинание не сработает."

msgid ""
"No opponent has a hero under their command at this time. Casting this spell "
"will have no effect."
msgstr ""
"В настоящее время ни у одного противника нет героев. Это заклинание не "
"сработает."

msgid ""
"You must be within %{count} spaces of a monster for the Visions spell to "
"work."
msgstr ""
"Вы должны находиться не далее %{count} ходов от армии существ для магии "
"Видение."

msgid ""
"You must be standing on the entrance to a mine (sawmills and alchemist labs "
"do not count) to cast this spell."
msgstr ""
"Для использования этого заклинания Вы должны подойти ко входу в шахту (на "
"лесопилки и лаборатории алхимика оно не действует)."

msgid "You must first defeat the ghosts guarding the mine to cast this spell."
msgstr ""
"Для использования заклинания Вам необходимо сначала победить призраков, "
"охраняющих шахту."

msgid ""
"There are already at least as many elementals guarding the mine as this hero "
"can generate. Casting this spell will have no effect."
msgstr ""
"Эту шахту уже охраняет не меньшее число элементалей, чем Вы можете призвать. "
"Это заклинание не сработает."

msgid "%{name} the %{race} (Level %{level})"
msgstr "%{race} %{name} (уровень %{level})"

msgid "Random hero (Level %{level})"
msgstr "Случайный герой (Уровень %{level})"

msgid "Random %{race} hero (Level %{level})"
msgstr "%{race}, случайный герой (Уровень %{level})"

msgid "Hero race:"
msgstr "Фракция героя:"

msgid "Are you sure you want to dismiss this Hero?"
msgstr "Вы действительно хотите уволить героя?"

msgid "Set custom Experience value. Current value is default."
msgstr "Установить величину опыта. Сейчас - по умолчанию."

msgid "Change Experience value. Right-click to reset to default value."
msgstr "Изменить величину опыта. Правый клик - сбросить."

msgid "Set Experience value"
msgstr "Введите величину опыта"

msgid "View Experience Info"
msgstr "Опыт"

msgid "Set custom Spell Points value. Current value is default."
msgstr "Установить величину очков магии. Сейчас - по умолчанию."

msgid "Change Spell Points value. Right-click to reset to default value."
msgstr "Изменить величину очков магии. Правый клик - сбросить."

msgid "Set Spell Points value"
msgstr "Введите величину очков магии"

msgid "View Spell Points Info"
msgstr "Очки магии"

msgid "Set patrol radius in tiles"
msgstr "Введите радиус патрулирования в клетках"

msgid "Enter hero's name"
msgstr "Введите имя героя"

msgid "Click to change race."
msgstr "Нажмите, чтобы изменить фракцию."

msgid ""
"'Spread' combat formation spreads the hero's units from the top to the "
"bottom of the battlefield, with at least one empty space between each unit."
msgstr ""
"Разомкнутый боевой порядок предписывает армии героя занять позиции по всей "
"ширине стартового расположения войск в бою с интервалами между отрядами."

msgid ""
"'Grouped' combat formation bunches the hero's army together in the center of "
"their side of the battlefield."
msgstr ""
"Сомкнутый боевой порядок предписывает отрядам армии героя организовать "
"плотное построение посередине стартового расположения войск в бою."

msgid "Exit Hero Screen"
msgstr "Закрыть Экран Героя"

msgid "You cannot dismiss a hero in a castle"
msgstr "Нельзя уволить героя в замке"

msgid "Dismissal of %{name} the %{race} is prohibited by scenario"
msgstr "Увольнение %{name} %{race} запрещено сценарием"

msgid "Dismiss %{name} the %{race}"
msgstr "Уволить %{race} %{name}"

msgid "Show previous hero"
msgstr "Предыдущий герой"

msgid "Show next hero"
msgstr "Следующий герой"

msgid "Set army combat formation to 'Spread'"
msgstr "Разомкнутый строй"

msgid "Set army combat formation to 'Grouped'"
msgstr "Сомкнутый строй"

msgid "Set hero's Artifacts. Right-click to reset Artifact."
msgstr "Выбрать артефакты героя. Правый клик - сбросить."

msgid "Set hero's Secondary Skills. Right-click to reset skill."
msgstr "Выбрать вторичные навыки героя. Правый клик - сбросить."

msgid "Set hero's Army. Right-click to reset unit."
msgstr "Выбрать существо в армию героя. Правый клик - сбросить."

msgid "Set hero's portrait. Right-click to reset to default."
msgstr "Выбрать портрет героя. Правый клик - сбросить."

msgid "Click to change hero's name. Right-click to reset to default."
msgstr "Нажмите для изменения имени героя. Правый клик - сбросить."

msgid "Hero is in patrol mode in %{tiles} tiles radius. Click to disable it."
msgstr ""
"Герой патрулирует область радиусом в %{tiles} клеток. Нажмите для отключения."

msgid "Click to enable hero's patrol mode."
msgstr "Нажмите, чтобы установить героя в режим патруля."

msgid "Blood Morale"
msgstr "В Бой!"

msgid "%{morale} Morale"
msgstr "Мораль %{morale}"

msgid "%{luck} Luck"
msgstr "Удача %{luck}"

msgid "Current Luck Modifiers:"
msgstr "Текущие модификаторы удачи:"

msgid "Current Morale Modifiers:"
msgstr "Текущие модификаторы морали:"

msgid "Entire army is undead, so morale does not apply."
msgstr "Мораль неприменима к нежити."

msgid ""
"Current experience %{exp1}.\n"
" Next level %{exp2}."
msgstr ""
"Текущий опыт %{exp1}.\n"
"Следующий уровень %{exp2}."

msgid "Level %{level}"
msgstr "Уровень %{level}"

msgid ""
"%{name} currently has %{point} spell points out of a maximum of %{max}. The "
"maximum number of spell points is 10 times the hero's knowledge. It is "
"occasionally possible for the hero to have more than their maximum spell "
"points via special events."
msgstr ""
"%{name} имеет %{point} очков магии из максимальных %{max}. Максимальное "
"число очков магии - количество очков навыка знания героя в десятикратном "
"размере. Иногда, после посещения специальных мест, герой может получить "
"больше очков заклинаний, чем данное максимальное число."

msgid "%{name1} meets %{name2}"
msgstr "%{name1} встретил %{name2}"

msgid "Enemy heroes are now fully identifiable."
msgstr "Все вражеские Герои опознаны."

msgid "Identify Hero"
msgstr "Опознать героя"

msgid "Select town to port to."
msgstr "Выберите, куда перенестись."

msgid "Town Portal"
msgstr "Портал города"

msgid "The creatures are willing to join us!"
msgstr "Эти существа готовы присоединиться!"

msgid "All the creatures will join us..."
msgstr "Все существа присоединятся к армии героя..."

msgid "The creature will join us..."
msgid_plural "%{count} of the creatures will join us..."
msgstr[0] "%{count} существо присоединится к Вам..."
msgstr[1] "%{count} существа присоединится к Вам..."
msgstr[2] "%{count} существ присоединится к Вам..."

msgid ""
"\n"
" for a fee of %{gold} gold."
msgstr ""
"\n"
"за плату %{gold} золотом."

msgid "These weak creatures will surely flee before us."
msgstr "Эта трусливая армия убежит от Вас..."

msgid "I fear these creatures are in the mood for a fight."
msgstr "Скорее всего, эти существа настроены сражаться."

msgid "The hero's attack skill is a bonus added to each unit's attack skill."
msgstr ""
"Навык атаки героя даёт бонус к навыку атаки каждого существа в его армии."

msgid "The hero's defense skill is a bonus added to each unit's defense skill."
msgstr ""
"Навык защиты героя даёт бонус к навыку защиты каждого существа в его армии."

msgid "The hero's spell power determines the duration or power of a spell."
msgstr ""
"Навык силы магии героя определяет длительность действия или силу "
"применённого им заклинания."

msgid ""
"The hero's knowledge determines how many spell points the hero may have. "
"Under normal circumstances, a hero is limited to 10 spell points per level "
"of knowledge."
msgstr ""
"Уровень знаний героя отвечает за количество очков магии героя. Обычно, герой "
"может получить 10 очков магии на каждый уровень знаний."

msgid "Current Modifiers:"
msgstr "Текущие модификаторы:"

msgid "skill|Basic"
msgstr "Базовый"

msgid "skill|Advanced"
msgstr "Продвинутый"

msgid "skill|Expert"
msgstr "Эксперт"

msgid "Pathfinding"
msgstr "Следопыт"

msgid "Archery"
msgstr "Стрельба"

msgid "Logistics"
msgstr "Логистика"

msgid "Scouting"
msgstr "Разведка"

msgid "Diplomacy"
msgstr "Дипломатия"

msgid "Navigation"
msgstr "Навигация"

msgid "Leadership"
msgstr "Лидерство"

msgid "Wisdom"
msgstr "Мудрость"

msgid "Mysticism"
msgstr "Мистицизм"

msgid "Ballistics"
msgstr "Баллистика"

msgid "Eagle Eye"
msgstr "Орлиный взор"

msgid "Necromancy"
msgstr "Некромантия"

msgid "Estates"
msgstr "Казначей"

msgid "Advanced Archery"
msgstr "Продвинутая стрельба"

msgid "Advanced Pathfinding"
msgstr "Продвинутый следопыт"

msgid "Basic Archery"
msgstr "Базовая стрельба"

msgid "Basic Pathfinding"
msgstr "Базовый следопыт"

msgid "Expert Pathfinding"
msgstr "Экспертный следопыт"

msgid "Advanced Logistics"
msgstr "Продвинутая логистика"

msgid "Basic Logistics"
msgstr "Базовая логистика"

msgid "Basic Scouting"
msgstr "Базовая разведка"

msgid "Expert Archery"
msgstr "Экспертная стрельба"

msgid "Expert Logistics"
msgstr "Экспертная логистика"

msgid "Advanced Diplomacy"
msgstr "Продвинутая дипломатия"

msgid "Advanced Scouting"
msgstr "Продвинутая разведка"

msgid "Basic Diplomacy"
msgstr "Базовая дипломатия"

msgid "Expert Diplomacy"
msgstr "Экспертная дипломатия"

msgid "Expert Scouting"
msgstr "Экспертная разведка"

msgid "Advanced Leadership"
msgstr "Продвинутое лидерство"

msgid "Advanced Navigation"
msgstr "Продвинутая навигация"

msgid "Basic Leadership"
msgstr "Базовое лидерство"

msgid "Basic Navigation"
msgstr "Базовая навигация"

msgid "Expert Navigation"
msgstr "Экспертная навигация"

msgid "Advanced Wisdom"
msgstr "Продвинутая мудрость"

msgid "Basic Mysticism"
msgstr "Базовый мистицизм"

msgid "Basic Wisdom"
msgstr "Базовая мудрость"

msgid "Expert Leadership"
msgstr "Экспертное лидерство"

msgid "Expert Wisdom"
msgstr "Экспертная мудрость"

msgid "Advanced Luck"
msgstr "Продвинутая удача"

msgid "Advanced Mysticism"
msgstr "Продвинутый мистицизм"

msgid "Basic Luck"
msgstr "Базовая удача"

msgid "Expert Luck"
msgstr "Экспертная удача"

msgid "Expert Mysticism"
msgstr "Экспертный мистицизм"

msgid "Advanced Ballistics"
msgstr "Продвинутая баллистика"

msgid "Advanced Eagle Eye"
msgstr "Продвинутый орлиный взор"

msgid "Basic Ballistics"
msgstr "Базовая баллистика"

msgid "Basic Eagle Eye"
msgstr "Базовый орлиный взор"

msgid "Expert Ballistics"
msgstr "Экспертная баллистика"

msgid "Advanced Necromancy"
msgstr "Продвинутая некромантия"

msgid "Basic Estates"
msgstr "Базовый казначей"

msgid "Basic Necromancy"
msgstr "Базовая некромантия"

msgid "Expert Eagle Eye"
msgstr "Экспертный орлиный взор"

msgid "Expert Necromancy"
msgstr "Экспертная некромантия"

msgid "Advanced Estates"
msgstr "Продвинутый казначей"

msgid "Expert Estates"
msgstr "Эксперт казначей"

msgid ""
"%{skill} reduces the movement penalty for rough terrain by %{count} percent."
msgstr ""
"%{skill} уменьшает штраф при движении по пересечённой местности на %{count} "
"процентов."

msgid "%{skill} eliminates the movement penalty for rough terrain."
msgstr "%{skill} устраняет штраф при передвижении по пересечённой местности."

msgid ""
"%{skill} increases the damage done by the hero's range attacking creatures "
"by %{count} percent, and eliminates the %{penalty} percent penalty when "
"shooting past obstacles (e.g. castle walls)."
msgstr ""
"%{skill} увеличивает урон от стрелковых атак войск героя на %{count}% и "
"уменьшает на %{penalty}% штраф при стрельбе за преграды (например, стены "
"замка)."

msgid "%{skill} increases the hero's movement points by %{count} percent."
msgstr "%{skill} увеличивает очки движения героя на %{count} процентов."

msgid "%{skill} increases the hero's viewable area by one square."
msgid_plural "%{skill} increases the hero's viewable area by %{count} squares."
msgstr[0] "%{skill} увеличивает радиус обзора героя на %{count} квадрат."
msgstr[1] "%{skill} увеличивает радиус обзора героя на %{count} квадрата."
msgstr[2] "%{skill} увеличивает радиус обзора героя на %{count} квадратов."

msgid ""
"%{skill} allows the hero to negotiate with monsters who are weaker than "
"their army, and reduces the cost of surrender."
msgstr ""
"%{skill} позволяет герою вести переговоры с существами, которые слабее его "
"армии, и снижает стоимость капитуляции."

msgid ""
"Approximately %{count} percent of the creatures may offer to join the hero."
msgstr ""
"Примерно %{count} процентов существ могут предложить присоединиться к армии "
"героя."

msgid "All of the creatures may offer to join the hero."
msgstr "Все существа могут предложить присоединиться к армии героя."

msgid ""
"The cost of surrender is reduced to %{percent} percent of the total cost of "
"troops in the army."
msgstr ""
"Стоимость капитуляции снижена до %{percent} процентов от общей стоимости "
"войск в армии героя."

msgid ""
"%{skill} increases the hero's movement points over water by %{count} percent."
msgstr "%{skill} увеличивает передвижение героя по воде на %{count} процентов."

msgid "%{skill} increases the hero's troops morale by %{count}."
msgstr "%{skill} увеличивает мораль войск героя на %{count}."

msgid "%{skill} allows the hero to learn third level spells."
msgstr "%{skill} позволяет герою изучать заклинания 3-го круга."

msgid "%{skill} allows the hero to learn fourth level spells."
msgstr "%{skill} позволяет герою изучать заклинания 4-го круга."

msgid "%{skill} allows the hero to learn fifth level spells."
msgstr "%{skill} позволяет герою изучать все возможные заклинания."

msgid "%{skill} regenerates one additional spell point per day to the hero."
msgid_plural ""
"%{skill} regenerates %{count} additional spell points per day to the hero."
msgstr[0] "%{skill} восстанавливает %{count} пункт магии героя в день."
msgstr[1] "%{skill} восстанавливает %{count} пункта магии героя в день."
msgstr[2] "%{skill} восстанавливает %{count} пунктов магии героя в день."

msgid "%{skill} increases the hero's luck by %{count}."
msgstr "%{skill} увеличивает удачу войск героя на %{count}."

msgid ""
"%{skill} gives the hero's catapult shots a greater chance to hit and do "
"damage to castle walls."
msgstr ""
"%{skill} даёт выстрелам катапульты больший шанс поразить и причинить вред "
"стенам замка."

msgid ""
"%{skill} gives the hero's catapult an extra shot, and each shot has a "
"greater chance to hit and do damage to castle walls."
msgstr ""
"%{skill} даёт катапульте сделать дополнительный выстрел, а также каждому "
"выстрелу придаёт больший шанс поразить и причинить вред стенам замка."

msgid ""
"%{skill} gives the hero's catapult an extra shot, and each shot "
"automatically destroys any wall, except a fortified wall in a Knight castle."
msgstr ""
"%{skill} даёт катапульте сделать дополнительный выстрел, и каждый выстрел "
"гарантированно разрушит любую стену, за исключением укреплений в рыцарском "
"замке."

msgid ""
"%{skill} gives the hero a %{count} percent chance to learn any given 1st or "
"2nd level spell that was cast by an enemy during combat."
msgstr ""
"%{skill} даёт герою %{count} процентов возможности выучить заклинание 1-го "
"или 2-го круга, применённое в бою противником."

msgid ""
"%{skill} gives the hero a %{count} percent chance to learn any given 3rd "
"level spell (or below) that was cast by an enemy during combat."
msgstr ""
"%{skill} даёт герою %{count} процентов возможности выучить заклинание 1-го, "
"2-го или 3-го круга, применённое в бою противником."

msgid ""
"%{skill} gives the hero a %{count} percent chance to learn any given 4th "
"level spell (or below) that was cast by an enemy during combat."
msgstr ""
"%{skill} даёт герою %{count} процентов возможности выучить заклинание 4-го "
"круга и ниже, применённое в бою противником."

msgid ""
"%{skill} allows %{count} percent of the creatures killed in combat to be "
"brought back from the dead as Skeletons."
msgstr ""
"%{skill} может вернуть к жизни %{count} процентов существ, убитых в "
"сражении, в виде Скелетов."

msgid ""
"The hero produces %{count} gold pieces per day as tax revenue from estates."
msgstr ""
"Герой ежедневно собирает налоги со своих владений в размере %{count} золота."

msgid "Blue"
msgstr "Синий"

msgid "Green"
msgstr "Зелёный"

msgid "Red"
msgstr "Красный"

msgid "Yellow"
msgstr "Жёлтый"

msgid "Orange"
msgstr "Оранжевый"

msgid "Purple"
msgstr "Фиолетовый"

msgid "barrier|Aqua"
msgstr "Бирюзовый"

msgid "barrier|Blue"
msgstr "Синий"

msgid "barrier|Brown"
msgstr "Коричневый"

msgid "barrier|Gold"
msgstr "Жёлтый"

msgid "barrier|Green"
msgstr "Зелёный"

msgid "barrier|Orange"
msgstr "Оранжевый"

msgid "barrier|Purple"
msgstr "Фиолетовый"

msgid "barrier|Red"
msgstr "Красный"

msgid "tent|Aqua"
msgstr "Бирюзовый"

msgid "tent|Blue"
msgstr "Синий"

msgid "tent|Brown"
msgstr "Коричневый"

msgid "tent|Gold"
msgstr "Жёлтый"

msgid "tent|Green"
msgstr "Зелёный"

msgid "tent|Orange"
msgstr "Оранжевый"

msgid "tent|Purple"
msgstr "Фиолетовый"

msgid "tent|Red"
msgstr "Красный"

msgid "Experience"
msgstr "Опыт"

msgid ""
"Experience allows your heroes to gain levels, increasing their primary and "
"secondary skills."
msgstr ""
"Опыт позволяет Вашим героям повышать свои уровни, развивая свои первичные и "
"вторичные навыки."

msgid "Hero/Stats"
msgstr "Герой/Характеристика"

msgid "Skills"
msgstr "Навыки"

msgid "Town/Castle"
msgstr "Город/Замок"

msgid "Garrison"
msgstr "Гарнизон"

msgid "Gold Per Day:"
msgstr "Доход золота в день:"

msgid "View Heroes."
msgstr "Просмотреть всех Ваших героев."

msgid "Towns/Castles"
msgstr "Города"

msgid "View Towns and Castles."
msgstr "Просмотреть все Ваши города и замки."

msgid "luck|Cursed"
msgstr "Проклят!"

msgid "luck|Awful"
msgstr "Ужасная"

msgid "luck|Bad"
msgstr "Плохая"

msgid "luck|Normal"
msgstr "Нормальная"

msgid "luck|Good"
msgstr "Хорошая"

msgid "luck|Great"
msgstr "Отличная"

msgid "luck|Irish"
msgstr "Фортуна!"

msgid ""
"Negative luck sometimes falls on the hero's units in combat, causing their "
"attacks to only do half damage."
msgstr ""
"Отрицательная удача иногда посещает войска героя в бою, неудача вынуждает "
"отряд атаковать только вполсилы."

msgid ""
"Neutral luck means the hero's units will never get lucky or unlucky attacks "
"on the enemy."
msgstr ""
"Нормальная удача подразумевает, что войска героя не будут проводить как "
"удачные, так и неудачные атаки."

msgid ""
"Positive luck sometimes lets the hero's units get lucky attacks (double "
"strength) in combat."
msgstr ""
"Положительная удача иногда позволяет отрядам героя проводить удачные атаки в "
"сражении, наносящие двойной урон."

msgid "morale|Treason"
msgstr "В панике!"

msgid "morale|Awful"
msgstr "Ужасная"

msgid "morale|Poor"
msgstr "Плохая"

msgid "morale|Normal"
msgstr "Нормальная"

msgid "morale|Good"
msgstr "Хорошая"

msgid "morale|Great"
msgstr "Отличная"

msgid "morale|Blood!"
msgstr "Эйфория!"

msgid "Negative morale may cause the hero's units to freeze in combat."
msgstr ""
"Отрицательная мораль может заставить отряд героя застыть на месте от ужаса."

msgid ""
"Neutral morale means the hero's units will never be blessed with extra "
"attacks or freeze in combat."
msgstr ""
"Обычная мораль подразумевает, что отряды героя не будут поощряться "
"дополнительной атакой или пропускать ход."

msgid "Positive morale may give the hero's units extra attacks in combat."
msgstr ""
"Положительная мораль может дать войскам героя возможность дополнительной "
"атаки в сражении."

msgid "Knight"
msgstr "Рыцарь"

msgid "Barbarian"
msgstr "Варвар"

msgid "Sorceress"
msgstr "Колдунья"

msgid "Warlock"
msgstr "Чернокнижник"

msgid "Wizard"
msgstr "Чародей"

msgid "Necromancer"
msgstr "Некромант"

msgid "Multi"
msgstr "По сценарию"

msgid "doubleLined|Knight"
msgstr "Рыцарь"

msgid "doubleLined|Barbarian"
msgstr "Варвар"

msgid "doubleLined|Sorceress"
msgstr "Колдунья"

msgid "doubleLined|Warlock"
msgstr ""
"Черно-\n"
"книжник"

msgid "doubleLined|Wizard"
msgstr "Чародей"

msgid ""
"doubleLined|Necro-\n"
"mancer"
msgstr ""
"Некро-\n"
"мант"

msgid "doubleLinedRace|Multi"
msgstr ""
"По\n"
"сценарию"

msgid "doubleLinedRace|Random"
msgstr "Случайно"

msgid "speed|Standing"
msgstr "На месте"

msgid "speed|Crawling"
msgstr "Черепашья"

msgid "speed|Very Slow"
msgstr "Ползущая"

msgid "speed|Slow"
msgstr "Низкая"

msgid "speed|Average"
msgstr "Средняя"

msgid "speed|Fast"
msgstr "Быстрая"

msgid "speed|Very Fast"
msgstr "Шустрая"

msgid "speed|Ultra Fast"
msgstr "Скоростная"

msgid "speed|Blazing"
msgstr "Молниеносная"

msgid "speed|Instant"
msgstr "Мгновенная"

msgid "week|Squirrel"
msgstr "Белки"

msgid "week|Rabbit"
msgstr "Кролика"

msgid "week|Gopher"
msgstr "Суслика"

msgid "week|Badger"
msgstr "Барсука"

msgid "week|Rat"
msgstr "Крысы"

msgid "week|Eagle"
msgstr "Орла"

msgid "week|Weasel"
msgstr "Хорька"

msgid "week|Raven"
msgstr "Ворона"

msgid "week|Mongoose"
msgstr "Мангуста"

msgid "week|Dog"
msgstr "Собаки"

msgid "week|Aardvark"
msgstr "Муравьеда"

msgid "week|Lizard"
msgstr "Ящера"

msgid "week|Tortoise"
msgstr "Черепахи"

msgid "week|Hedgehog"
msgstr "Ёжика"

msgid "week|Condor"
msgstr "Кондора"

msgid "week|Ant"
msgstr "Муравья"

msgid "week|Grasshopper"
msgstr "Кузнечика"

msgid "week|Dragonfly"
msgstr "Стрекозы"

msgid "week|Spider"
msgstr "Паука"

msgid "week|Butterfly"
msgstr "Бабочки"

msgid "week|Bumblebee"
msgstr "Гусеницы"

msgid "week|Locust"
msgstr "Цикад"

msgid "week|Earthworm"
msgstr "Земляного червя"

msgid "week|Hornet"
msgstr "Шершня"

msgid "week|Beetle"
msgstr "Жука"

msgid "week|PLAGUE"
msgstr "ЧУМЫ"

msgid "week|Unnamed"
msgstr "Без имени"

msgid "Desert"
msgstr "Пустыня"

msgid "Snow"
msgstr "Снег"

msgid "Wasteland"
msgstr "Пустошь"

msgid "Beach"
msgstr "Побережье"

msgid "Lava"
msgstr "Лава"

msgid "Dirt"
msgstr "Грязь"

msgid "Grass"
msgstr "Трава"

msgid "Ocean"
msgstr "Океан"

msgid "maps|Small"
msgstr "Маленькая"

msgid "maps|Medium"
msgstr "Средняя"

msgid "maps|Large"
msgstr "Большая"

msgid "maps|Extra Large"
msgstr "Огромная"

msgid "maps|Custom Size"
msgstr "Особый размер"

msgid "Ore Mine"
msgstr "Рудная шахта"

msgid "Sulfur Mine"
msgstr "Серная шахта"

msgid "Crystal Mine"
msgstr "Кристальная шахта"

msgid "Gems Mine"
msgstr "Самоцветная шахта"

msgid "Gold Mine"
msgstr "Золотая шахта"

msgid "Mine"
msgstr "Шахта"

msgid "Burma shave."
msgstr "Здесь была розовая пони."

msgid "Next sign 50 miles."
msgstr "Следующий знак в 50 милях."

msgid "See Rock City."
msgstr "Тот, кто читает эту надпись, у того самые красивые глаза."

msgid "This space for rent."
msgstr "Герои Меча и Магии - интересная игра, но отдыхать глазам тоже надо."

msgid "No object"
msgstr "Нет объекта"

msgid "Alchemist Lab"
msgstr "Лаборатория алхимика"

msgid "Sign"
msgstr "Указатель"

msgid "Buoy"
msgstr "Буй"

msgid "Skeleton"
msgstr "Скелет"

msgid "Daemon Cave"
msgstr "Пещера демона"

msgid "Treasure Chest"
msgstr "Ларец с сокровищами"

msgid "Faerie Ring"
msgstr "Кольцо фей"

msgid "Campfire"
msgstr "Костёр"

msgid "Fountain"
msgstr "Фонтан"

msgid "Gazebo"
msgstr "Беседка"

msgid "Genie Lamp"
msgstr "Древняя лампа"

msgid "Archer's House"
msgstr "Дом стрелков"

msgid "Goblin Hut"
msgstr "Хибара гоблина"

msgid "Dwarf Cottage"
msgstr "Избушка гномов"

msgid "Peasant Hut"
msgstr "Мазанка крестьян"

msgid "Stables"
msgstr "Конюшни"

msgid "Alchemist's Tower"
msgstr "Башня алхимика"

msgid "Event"
msgstr "Событие"

msgid "Dragon City"
msgstr "Драконий город"

msgid "Lighthouse"
msgid_plural "Lighthouses"
msgstr[0] "Маяк"
msgstr[1] "Маяка"
msgstr[2] "Маяков"

msgid "Water Wheel"
msgid_plural "Water Wheels"
msgstr[0] "Водяное колесо"
msgstr[1] "Водяных колеса"
msgstr[2] "Водяных колёс"

msgid "Monster"
msgstr "Отряд"

msgid "Obelisk"
msgstr "Обелиск"

msgid "Oasis"
msgstr "Оазис"

msgid "Resource"
msgstr "Ресурс"

msgid "Sawmill"
msgstr "Лесопилка"

msgid "Oracle"
msgstr "Оракул"

msgid "Shrine of the First Circle"
msgstr "Святилище 1-го круга"

msgid "Shipwreck"
msgstr "Кораблекрушение"

msgid "Sea Chest"
msgstr "Морской сундук"

msgid "Desert Tent"
msgstr "Шатёр"

msgid "Stone Liths"
msgstr "Монолиты"

msgid "Wagon Camp"
msgstr "Лагерь у фургонов"

msgid "Hut of the Magi"
msgstr "Лачуга волхва"

msgid "Whirlpool"
msgstr "Водоворот"

msgid "Windmill"
msgid_plural "Windmills"
msgstr[0] "Ветряная мельница"
msgstr[1] "Ветряные мельницы"
msgstr[2] "Ветряных мельниц"

msgid "Mermaid"
msgstr "Русалка"

msgid "Boat"
msgstr "Корабль"

msgid "Random Ultimate Artifact"
msgstr "Случайный великий артефакт"

msgid "Random Artifact"
msgstr "Случайный артефакт"

msgid "Random Resource"
msgstr "Случайный ресурс"

msgid "Random Monster"
msgstr "Случайное существо"

msgid "Random Town"
msgstr "Случайный город"

msgid "Random Castle"
msgstr "Случайный замок"

msgid "Eye of the Magi"
msgstr "Око волхва"

msgid "Random Monster - weak"
msgstr "Случайное слабое существо"

msgid "Random Monster - medium"
msgstr "Случайное среднее существо"

msgid "Random Monster - strong"
msgstr "Случайное сильное существо"

msgid "Random Monster - very strong"
msgstr "Случайное великое существо"

msgid "Hero"
msgstr "Герой"

msgid "Nothing Special"
msgstr "Ничего особенного"

msgid "Mossy Rock"
msgstr "Мшистая скала"

msgid "Watch Tower"
msgstr "Обзорная башня"

msgid "Tree House"
msgstr "Домик на дереве"

msgid "Tree City"
msgstr "Древо-город"

msgid "Ruins"
msgstr "Руины"

msgid "Fort"
msgstr "Форт"

msgid "Abandoned Mine"
msgstr "Заброшенная шахта"

msgid "Sirens"
msgstr "Сирены"

msgid "Standing Stones"
msgstr "Стоячие камни"

msgid "Idol"
msgstr "Идол"

msgid "Tree of Knowledge"
msgstr "Древо знаний"

msgid "Witch Doctor's Hut"
msgstr "Хижина колдуна"

msgid "Temple"
msgstr "Храм"

msgid "Hill Fort"
msgstr "Форт на холме"

msgid "Halfling Hole"
msgstr "Нора полуросликов"

msgid "Mercenary Camp"
msgstr "Лагерь наёмников"

msgid "Shrine of the Second Circle"
msgstr "Святилище 2-го круга"

msgid "Shrine of the Third Circle"
msgstr "Святилище 3-го круга"

msgid "City of the Dead"
msgstr "Город мёртвых"

msgid "Sphinx"
msgstr "Сфинкс"

msgid "Wagon"
msgstr "Тележка"

msgid "Tar Pit"
msgstr "Смоляная яма"

msgid "Artesian Spring"
msgstr "Артезианский источник"

msgid "Troll Bridge"
msgstr "Мост троллей"

msgid "Watering Hole"
msgstr "Промоина"

msgid "Witch's Hut"
msgstr "Хижина ведьмы"

msgid "Xanadu"
msgstr "Ксанаду"

msgid "Lean-To"
msgstr "Навес"

msgid "Magellan's Maps"
msgstr "Магеллан"

msgid "Flotsam"
msgstr "Обломки"

msgid "Derelict Ship"
msgstr "Заброшенный корабль"

msgid "Shipwreck Survivor"
msgstr "Тонущий матрос"

msgid "Bottle"
msgstr "Бутылка"

msgid "Magic Well"
msgstr "Волшебный колодец"

msgid "Magic Garden"
msgid_plural "Magic Gardens"
msgstr[0] "Волшебный сад"
msgstr[1] "Волшебных сада"
msgstr[2] "Волшебных садов"

msgid "Observation Tower"
msgstr "Обзорная башня"

msgid "Freeman's Foundry"
msgstr "Литейная"

msgid "Reefs"
msgstr "Рифы"

msgid "Volcano"
msgstr "Вулкан"

msgid "Flowers"
msgstr "Цветы"

msgid "Rock"
msgstr "Камень"

msgid "Water Lake"
msgstr "Озеро"

msgid "Mandrake"
msgstr "Мандрагора"

msgid "Dead Tree"
msgstr "Сушина"

msgid "Stump"
msgstr "Пень"

msgid "Crater"
msgstr "Кратер"

msgid "Cactus"
msgstr "Кактус"

msgid "Mound"
msgstr "Курган"

msgid "Dune"
msgstr "Дюна"

msgid "Lava Pool"
msgstr "Лавовый бассейн"

msgid "Shrub"
msgstr "Кустарник"

msgid "Barrow Mounds"
msgstr "Могильные курганы"

msgid "Random Artifact - Treasure"
msgstr "Случайный артефакт-сокровище"

msgid "Random Artifact - Minor"
msgstr "Случайный малый артефакт"

msgid "Random Artifact - Major"
msgstr "Случайный сильный артефакт"

msgid "Barrier"
msgstr "Барьер"

msgid "Traveller's Tent"
msgstr "Шатёр путника"

msgid "Jail"
msgstr "Тюрьма"

msgid "Fire Summoning Altar"
msgstr "Алтарь Огня"

msgid "Air Summoning Altar"
msgstr "Алтарь Воздуха"

msgid "Earth Summoning Altar"
msgstr "Алтарь Земли"

msgid "Water Summoning Altar"
msgstr "Алтарь Воды"

msgid "Swampy Lake"
msgstr "Болотистое озеро"

msgid "Frozen Lake"
msgstr "Замёрзшее озеро"

msgid "randomRace|level 1 creatures"
msgstr "существа 1 уровня"

msgid "randomRace|level 2 creatures"
msgstr "существа 2 уровня"

msgid "randomRace|level 3 creatures"
msgstr "существа 3 уровня"

msgid "randomRace|level 4 creatures"
msgstr "существа 4 уровня"

msgid "randomRace|level 5 creatures"
msgstr "существа 5 уровня"

msgid "randomRace|level 6 creatures"
msgstr "существа 6 уровня"

msgid "Unknown Monsters"
msgstr "Неизвестные существа"

msgid "Unknown Monster"
msgstr "Неизвестное существо"

msgid "Peasant"
msgstr "Крестьянин"

msgid "Peasants"
msgstr "Крестьяне"

msgid "Archer"
msgstr "Стрелок"

msgid "Archers"
msgstr "Стрелки"

msgid "Ranger"
msgstr "Рейнджер"

msgid "Rangers"
msgstr "Рейнджеры"

msgid "Pikeman"
msgstr "Копейщик"

msgid "Pikemen"
msgstr "Копейщики"

msgid "Veteran Pikeman"
msgstr "Опытный копейщик"

msgid "Veteran Pikemen"
msgstr "Опытные копейщики"

msgid "Swordsman"
msgstr "Мечник"

msgid "Swordsmen"
msgstr "Мечники"

msgid "Master Swordsman"
msgstr "Опытный мечник"

msgid "Master Swordsmen"
msgstr "Опытные мечники"

msgid "Cavalries"
msgstr "Всадники"

msgid "Cavalry"
msgstr "Всадник"

msgid "Champion"
msgstr "Чемпион"

msgid "Champions"
msgstr "Чемпионы"

msgid "Paladin"
msgstr "Паладин"

msgid "Paladins"
msgstr "Паладины"

msgid "Crusader"
msgstr "Крестоносец"

msgid "Crusaders"
msgstr "Крестоносцы"

msgid "Goblin"
msgstr "Гоблин"

msgid "Goblins"
msgstr "Гоблины"

msgid "Orc"
msgstr "Орк"

msgid "Orcs"
msgstr "Орки"

msgid "Orc Chief"
msgstr "Вождь орков"

msgid "Orc Chiefs"
msgstr "Вожди орков"

msgid "Wolf"
msgstr "Волк"

msgid "Wolves"
msgstr "Волки"

msgid "Ogre"
msgstr "Огр"

msgid "Ogres"
msgstr "Огры"

msgid "Ogre Lord"
msgstr "Лорд огров"

msgid "Ogre Lords"
msgstr "Лорды огров"

msgid "Troll"
msgstr "Тролль"

msgid "Trolls"
msgstr "Тролли"

msgid "War Troll"
msgstr "Боевой тролль"

msgid "War Trolls"
msgstr "Боевые тролли"

msgid "Cyclopes"
msgstr "Циклопы"

msgid "Cyclops"
msgstr "Циклоп"

msgid "Sprite"
msgstr "Фея"

msgid "Sprites"
msgstr "Феи"

msgid "Dwarf"
msgstr "Гном"

msgid "Dwarves"
msgstr "Гномы"

msgid "Battle Dwarf"
msgstr "Боевой гном"

msgid "Battle Dwarves"
msgstr "Боевые гномы"

msgid "Elf"
msgstr "Эльф"

msgid "Elves"
msgstr "Эльфы"

msgid "Grand Elf"
msgstr "Высший эльф"

msgid "Grand Elves"
msgstr "Высшие эльфы"

msgid "Druid"
msgstr "Друид"

msgid "Druids"
msgstr "Друиды"

msgid "Greater Druid"
msgstr "Старший друид"

msgid "Greater Druids"
msgstr "Старшие друиды"

msgid "Unicorn"
msgstr "Единорог"

msgid "Unicorns"
msgstr "Единороги"

msgid "Phoenix"
msgstr "Феникс"

msgid "Phoenixes"
msgstr "Фениксы"

msgid "Centaur"
msgstr "Кентавр"

msgid "Centaurs"
msgstr "Кентавры"

msgid "Gargoyle"
msgstr "Горгулья"

msgid "Gargoyles"
msgstr "Горгульи"

msgid "Griffin"
msgstr "Грифон"

msgid "Griffins"
msgstr "Грифоны"

msgid "Minotaur"
msgstr "Минотавр"

msgid "Minotaurs"
msgstr "Минотавры"

msgid "Minotaur King"
msgstr "Царь минотавров"

msgid "Minotaur Kings"
msgstr "Цари минотавров"

msgid "Hydra"
msgstr "Гидра"

msgid "Hydras"
msgstr "Гидры"

msgid "Green Dragon"
msgstr "Зелёный дракон"

msgid "Green Dragons"
msgstr "Зелёные драконы"

msgid "Red Dragon"
msgstr "Красный дракон"

msgid "Red Dragons"
msgstr "Красные драконы"

msgid "Black Dragon"
msgstr "Чёрный дракон"

msgid "Black Dragons"
msgstr "Чёрные драконы"

msgid "Halfling"
msgstr "Полурослик"

msgid "Halflings"
msgstr "Полурослики"

msgid "Boar"
msgstr "Вепрь"

msgid "Boars"
msgstr "Вепри"

msgid "Iron Golem"
msgstr "Железный голем"

msgid "Iron Golems"
msgstr "Железные големы"

msgid "Steel Golem"
msgstr "Стальной голем"

msgid "Steel Golems"
msgstr "Стальные големы"

msgid "Roc"
msgstr "Птица Рух"

msgid "Rocs"
msgstr "Птицы Рух"

msgid "Mage"
msgstr "Маг"

msgid "Magi"
msgstr "Маги"

msgid "Archmage"
msgstr "Архимаг"

msgid "Archmagi"
msgstr "Архимаги"

msgid "Giant"
msgstr "Гигант"

msgid "Giants"
msgstr "Гиганты"

msgid "Titan"
msgstr "Титан"

msgid "Titans"
msgstr "Титаны"

msgid "Skeletons"
msgstr "Скелеты"

msgid "Zombie"
msgstr "Зомби"

msgid "Zombies"
msgstr "Зомби"

msgid "Mutant Zombie"
msgstr "Зомби-мутант"

msgid "Mutant Zombies"
msgstr "Зомби-мутанты"

msgid "Mummies"
msgstr "Мумии"

msgid "Mummy"
msgstr "Мумия"

msgid "Royal Mummies"
msgstr "Королевские мумии"

msgid "Royal Mummy"
msgstr "Королевская мумия"

msgid "Vampire"
msgstr "Вампир"

msgid "Vampires"
msgstr "Вампиры"

msgid "Vampire Lord"
msgstr "Лорд вампиров"

msgid "Vampire Lords"
msgstr "Лорды вампиров"

msgid "Lich"
msgstr "Лич"

msgid "Liches"
msgstr "Личи"

msgid "Power Lich"
msgstr "Могучий лич"

msgid "Power Liches"
msgstr "Могучие личи"

msgid "Bone Dragon"
msgstr "Костяной дракон"

msgid "Bone Dragons"
msgstr "Костяные драконы"

msgid "Rogue"
msgstr "Разбойник"

msgid "Rogues"
msgstr "Разбойники"

msgid "Nomad"
msgstr "Кочевник"

msgid "Nomads"
msgstr "Кочевники"

msgid "Ghost"
msgstr "Призрак"

msgid "Ghosts"
msgstr "Призраки"

msgid "Genie"
msgstr "Джинн"

msgid "Genies"
msgstr "Джинны"

msgid "Medusa"
msgstr "Медуза"

msgid "Medusas"
msgstr "Медузы"

msgid "Earth Elemental"
msgstr "Земной элементаль"

msgid "Earth Elementals"
msgstr "Земные элементали"

msgid "Air Elemental"
msgstr "Воздушный элементаль"

msgid "Air Elementals"
msgstr "Воздушные элементали"

msgid "Fire Elemental"
msgstr "Огненный элементаль"

msgid "Fire Elementals"
msgstr "Огненные элементали"

msgid "Water Elemental"
msgstr "Водный элементаль"

msgid "Water Elementals"
msgstr "Водные элементали"

msgid "Random Monsters"
msgstr "Случайные существа"

msgid "Random Monster 1"
msgstr "Случайное существо 1"

msgid "Random Monsters 1"
msgstr "Случайные существа 1"

msgid "Random Monster 2"
msgstr "Случайное существо 2"

msgid "Random Monsters 2"
msgstr "Случайные существа 2"

msgid "Random Monster 3"
msgstr "Случайное существо 3"

msgid "Random Monsters 3"
msgstr "Случайные существа 3"

msgid "Random Monster 4"
msgstr "Случайное существо 4"

msgid "Random Monsters 4"
msgstr "Случайные существа 4"

msgid "Double shot"
msgstr "Двойной выстрел"

msgid "2-hex monster"
msgstr "Занимает 2 клетки"

msgid "Double strike"
msgstr "Двойной удар"

msgid "Double damage to Undead"
msgstr "Двойной урон по нежити"

msgid "% magic resistance"
msgstr "% сопротивления к магии"

msgid "Immune to Mind spells"
msgstr "Невосприимчивы к магии разума"

msgid "Immune to Elemental spells"
msgstr "Невосприимчивы к магии стихий"

msgid "Immune to Fire spells"
msgstr "Невосприимчивы к магии огня"

msgid "Immune to Cold spells"
msgstr "Невосприимчивы к магии холода"

msgid "Immune to "
msgstr "Невосприимчивы к "

msgid "% immunity to %{spell} spell"
msgstr "% устойчивости к заклинанию %{spell}"

msgid "% damage from Elemental spells"
msgstr "% урона от заклинаний"

msgid "% chance to Dispel beneficial spells"
msgstr "% шанс развеять полезные заклинания"

msgid "% chance to Paralyze"
msgstr "% шанс парализовать"

msgid "% chance to Petrify"
msgstr "% шанс наложить окаменение"

msgid "% chance to Blind"
msgstr "% шанс ослепить"

msgid "% chance to Curse"
msgstr "% шанс наложить проклятие"

msgid "% chance to cast %{spell} spell"
msgstr "% шанс наложить заклинание %{spell}"

msgid "HP regeneration"
msgstr "Регенерация здоровья"

msgid "Two hexes attack"
msgstr "Атака на две клетки"

msgid "Flyer"
msgstr "Летает"

msgid "Always retaliates"
msgstr "Всегда отвечает на удар"

msgid "Attacks all adjacent enemies"
msgstr "Атакует всех соседних врагов"

msgid "No melee penalty"
msgstr "Нет штрафа в ближнем бою"

msgid "Dragon"
msgstr "Дракон"

msgid "Undead"
msgstr "Нежить"

msgid "No enemy retaliation"
msgstr "Враг не отвечает на атаку"

msgid "HP drain"
msgstr "Вампиризм"

msgid "Cloud attack"
msgstr "Облачная атака"

msgid "Decreases enemy's morale by "
msgstr "Снижает моральный дух противника на "

msgid "% chance to halve enemy"
msgstr "% шанс убить половину отряда"

msgid "Soul Eater"
msgstr "Пожиратель душ"

msgid "Elemental"
msgstr "Элементаль"

msgid "No Morale"
msgstr "Нет морали"

msgid "200% damage from Fire spells"
msgstr "200% урона от заклинаний огня"

msgid "200% damage from Cold spells"
msgstr "200% урона от заклинаний холода"

msgid "% damage from %{spell} spell"
msgstr "% урона от заклинания %{spell}"

msgid "% immunity to "
msgstr "% невосприимчивости к "

msgid "Lightning"
msgstr "Молния"

msgid "% damage from "
msgstr "% урона от "

msgid "The three Anduran artifacts magically combine into one."
msgstr "Три магических артефакта Андурана, объединяются в один."

msgid "View Spells"
msgstr "Просмотреть заклинания"

msgid "View %{name} Info"
msgstr "Информация о %{name}"

msgid "Move %{name}"
msgstr "Переместить %{name}"

msgid "Cannot move the Spellbook"
msgstr "Невозможно переместить книгу заклинаний"

msgid "This item can't be traded."
msgstr "Эту вещь нельзя продать."

msgid "Invalid Artifact"
msgstr "Некорректный артефакт"

msgid "The %{name} increases the hero's knowledge by %{count}."
msgstr "%{name} увеличивает знания героя на %{count}."

msgid "Ultimate Book of Knowledge"
msgstr "Книга Всезнания"

msgid "The %{name} increases the hero's attack skill by %{count}."
msgstr "%{name} увеличивает навык атаки героя на %{count}."

msgid "Ultimate Sword of Dominion"
msgstr "Меч Всевластия"

msgid "The %{name} increases the hero's defense skill by %{count}."
msgstr "%{name} увеличивает навык защиты героя на %{count}."

msgid "Ultimate Cloak of Protection"
msgstr "Защитная Накидка"

msgid "The %{name} increases the hero's spell power by %{count}."
msgstr "%{name} увеличивает силу магии героя на %{count}."

msgid "Ultimate Wand of Magic"
msgstr "Жезл Магии"

msgid ""
"The %{name} increases the hero's attack and defense skills by %{count} each."
msgstr "%{name} увеличивает навыки атаки и защиты героя на %{count}."

msgid "Ultimate Shield"
msgstr "Всемогущий Щит"

msgid ""
"The %{name} increases the hero's spell power and knowledge by %{count} each."
msgstr "%{name} увеличивает силу магии и знания героя на %{count}."

msgid "Ultimate Staff"
msgstr "Всемогущий Посох"

msgid ""
"The %{name} increases each of the hero's basic skills by %{count} points."
msgstr "%{name} увеличивает все основные параметры героя на %{count}."

msgid "Ultimate Crown"
msgstr "Корона Всевластия"

msgid "Golden Goose"
msgstr "Золотой Гусь"

msgid "The %{name} brings in an income of %{count} gold per day."
msgstr "%{name} приносит каждый день по %{count} золотых."

msgid "Arcane Necklace of Magic"
msgstr "Ожерелье Тайной Магии"

msgid ""
"After rescuing a Sorceress from a cursed tomb, she rewards your heroism with "
"an exquisite jeweled necklace."
msgstr ""
"Волшебница, спасённая из проклятой гробницы, вознаграждает Ваш героизм "
"изысканным ожерельем, украшенным драгоценными камнями."

msgid "Caster's Bracelet of Magic"
msgstr "Магический Браслет"

msgid ""
"While searching through the rubble of a caved-in mine, you free a group of "
"trapped Dwarves. Grateful, the leader gives you a golden bracelet."
msgstr ""
"Изучая завалы в заброшенной шахте, Вы спасаете артель гномов, попавших в "
"ловушку. В знак благодарности их старшина дарит Вам золотой браслет."

msgid "Mage's Ring of Power"
msgstr "Кольцо Мага"

msgid ""
"A cry of pain leads you to a Centaur, caught in a trap. Upon setting the "
"creature free, he hands you a small pouch. Emptying the contents, you find a "
"dazzling jeweled ring."
msgstr ""
"Вы спешите на звук отчаянного вопля боли и видите кентавра, попавшего в "
"западню. Вы помогаете ему освободиться, и он вручает Вам мешочек. Заглянув "
"внутрь, Вы видите ослепительное бриллиантовое кольцо."

msgid "Witch's Broach of Magic"
msgstr "Брошь Ведьмы"

msgid ""
"Alongside the remains of a burnt witch lies a beautiful broach, intricately "
"designed. Approaching the corpse with caution, you add the broach to your "
"inventory."
msgstr ""
"Рядом с останками сожжённой колдуньи лежит изящная брошь прекрасной работы. "
"Осторожно приблизившись к обугленному трупу, Вы забираете брошь себе."

msgid "Medal of Valor"
msgstr "Медаль Отваги"

msgid "The %{name} increases the morale of the hero's army by %{count}."
msgstr "%{name} увеличивает мораль армии героя на %{count}."

msgid ""
"Freeing a virtuous maiden from the clutches of an evil overlord, you are "
"granted a Medal of Valor by the King's herald."
msgstr ""
"В награду за спасение прекрасной девы от посягательств ненавистного барона "
"королевский герольд вручает Вам Медаль Отваги."

msgid "Medal of Courage"
msgstr "Медаль Мужества"

msgid ""
"After saving a young boy from a vicious pack of Wolves, you return him to "
"his father's manor. The grateful nobleman awards you with a Medal of Courage."
msgstr ""
"Вы спасаете маленького мальчика от стаи кровожадных волков и провожаете в "
"имение его родителей. Счастливый отец награждает Вас Медалью Мужества."

msgid "Medal of Honor"
msgstr "Медаль Доблести"

msgid ""
"After freeing a princess of a neighboring kingdom from the evil clutches of "
"despicable slavers, she awards you with a Medal of Honor."
msgstr ""
"Вы освобождаете принцессу соседнего королевства из мерзких лап презренных "
"работорговцев, и в награду за подвиг получаете Медаль Доблести."

msgid "Medal of Distinction"
msgstr "Медаль Почёта"

msgid ""
"Ridding the countryside of the hideous Minotaur who made a sport of eating "
"noblemen's Knights, you are honored with the Medal of Distinction."
msgstr ""
"Вы избавляете округу от ужасного минотавра, добычей которому служили "
"благородные рыцари, и становитесь кавалером Медали Почёта."

msgid "Fizbin of Misfortune"
msgstr "Символ Неудачи"

msgid ""
"The %{name} greatly decreases the morale of the hero's army by %{count}."
msgstr "%{name} значительно снижает мораль армии героя на %{count}."

msgid ""
"You stumble upon a medal lying alongside the empty road. Adding the medal to "
"your inventory, you become aware that you have acquired the undesirable "
"Fizbin of Misfortune, greatly decreasing your army's morale."
msgstr ""
"На обочине пустынной дороги Вы замечаете медаль. Подобрав её, Вы осознаёте, "
"что стали несчастным обладателем Символа Неудачи, который значительно "
"снижает мораль Вашей армии."

msgid "Thunder Mace of Dominion"
msgstr "Громовая Палица"

msgid ""
"During a sudden storm, a bolt of lightning strikes a tree, splitting it. "
"Inside the tree you find a mysterious mace."
msgstr ""
"Во время жуткой грозы молния бьёт в дерево, разнося его на мелкие щепки. "
"Среди обломков Вы обнаруживаете таинственную палицу."

msgid "Armored Gauntlets of Protection"
msgstr "Защитная Перчатка"

msgid "The %{name} increase the hero's defense skill by %{count}."
msgstr "%{name} увеличивает навык защиты героя на %{count}."

msgid ""
"You encounter the infamous Black Knight! After a grueling duel ending in a "
"draw, the Knight, out of respect, offers you a pair of armored gauntlets."
msgstr ""
"Вы повстречали печально известного Чёрного Рыцаря! Ваш поединок "
"заканчивается вничью, и рыцарь в знак уважения дарит Вам пару латных "
"перчаток."

msgid "Defender Helm of Protection"
msgstr "Шлем Защитника"

msgid ""
"A glint of golden light catches your eye. Upon further investigation, you "
"find a golden helm hidden under a bush."
msgstr ""
"Краем глаза Вы замечаете золотистый блеск среди пышной зелени. Приглядевшись "
"внимательнее, Вы находите под кустами великолепный золотой шлем."

msgid "Giant Flail of Dominion"
msgstr "Гигантский Цеп"

msgid ""
"A clumsy Giant has killed himself with his own flail. Knowing your superior "
"skill with this weapon, you confidently remove the spectacular flail from "
"the fallen Giant."
msgstr ""
"Неуклюжий гигант нанёс себе смертельную рану собственным боевым цепом. Вы "
"прекрасно владеете этим оружием и с уверенностью вынимаете цеп из мёртвых "
"рук гиганта."

msgid "Ballista of Quickness"
msgstr "Баллиста"

msgid "The %{name} gives the hero's catapult one extra shot per combat round."
msgstr ""
"%{name} позволяет произвести один дополнительный выстрел из катапульты за "
"ход."

msgid ""
"Walking through the ruins of an ancient walled city, you find the instrument "
"of the city's destruction, an elaborately crafted ballista."
msgstr ""
"Пробираясь через развалины древней крепости, Вы находите орудие, которое "
"превратило её в руины, удивительную баллисту замысловатой конструкции."

msgid "Stealth Shield of Protection"
msgstr "Незримый Щит"

msgid ""
"A stone statue of a warrior holds a silver shield. As you remove the shield, "
"the statue crumbles into dust."
msgstr ""
"В руках у каменной статуи воина - великолепный серебряный щит. Как только Вы "
"забираете щит себе, статуя рассыпается в прах."

msgid "Dragon Sword of Dominion"
msgstr "Драконий Меч"

msgid ""
"As you are walking along a narrow path, a nearby bush suddenly bursts into "
"flames. Before your eyes the flames become the image of a beautiful woman. "
"She holds out a magnificent sword to you."
msgstr ""
"Вы пробираетесь узкой тропой, как вдруг ближайший куст загорается ярким "
"пламенем. В огненном смерче появляется прекрасная дама, которая протягивает "
"Вам волшебный меч."

msgid "Power Axe of Dominion"
msgstr "Топор Власти"

msgid ""
"You see a silver axe embedded deeply in the ground. After several "
"unsuccessful attempts by your army to remove the axe, you tightly grip the "
"handle of the axe and effortlessly pull it free."
msgstr ""
"Вы видите серебряный топор, вогнанный в землю по самую рукоять. Ваши воины "
"пытаются выдернуть его, но усилия их тщетны. Вам же хватило одного усилия и "
"топор у Вас в руках!"

msgid "Divine Breastplate of Protection"
msgstr "Божественный Доспех"

msgid ""
"A gang of Rogues is sifting through the possessions of dead warriors. "
"Scaring off the scavengers, you note the Rogues had overlooked a beautiful "
"breastplate."
msgstr ""
"Шайка разбойников обыскивает тела мёртвых воинов. Вы разгоняете мародёров и "
"вдруг замечаете, что в спешке они не заметили великолепный доспех."

msgid "Minor Scroll of Knowledge"
msgstr "Малый Свиток Знания"

msgid ""
"Before you appears a levitating glass case with a scroll, perched upon a bed "
"of crimson velvet. At your touch, the lid opens and the scroll floats into "
"your awaiting hands."
msgstr ""
"Перед Вами возникает парящий в воздухе стеклянный ларец со свитком внутри, "
"лежащем на подушке из пурпурного бархата. От прикосновения крышка ларца "
"открывается, и свиток оказывается у Вас в руках."

msgid "Major Scroll of Knowledge"
msgstr "Большой Свиток Знания"

msgid ""
"Visiting a local wiseman, you explain the intent of your journey. He reaches "
"into a sack and withdraws a yellowed scroll and hands it to you."
msgstr ""
"Вы навещаете местного мудреца и рассказываете о цели Вашего путешествия. Он "
"достаёт из мешка пожелтевший свиток и передаёт его Вам."

msgid "Superior Scroll of Knowledge"
msgstr "Могущественный Свиток Знания"

msgid ""
"You come across the remains of an ancient Druid. Bones, yellowed with age, "
"peer from the ragged folds of her robe. Searching the robe, you discover a "
"scroll hidden in the folds."
msgstr ""
"Вы стоите перед останками давно умершей жрицы друидов. Пожелтевшие от "
"времени кости проглядывают через прорехи истлевшего одеяния. Пошевелив груду "
"ветоши, Вы находите древний свиток."

msgid "Foremost Scroll of Knowledge"
msgstr "Свиток Высшего Знания"

msgid ""
"Mangled bones, yellowed with age, peer from the ragged folds of a dead "
"Druid's robe. Searching the robe, you discover a scroll hidden within."
msgstr ""
"Груда пожелтевших костей и обрывки истлевшей материи - вот всё, что осталось "
"от жрицы друидов. Среди этих останков Вы замечаете таинственный свиток."

msgid "Endless Sack of Gold"
msgstr "Бездонный Мешок Золота"

msgid "The %{name} provides the hero with %{count} gold per day."
msgstr "%{name} ежедневно приносит в казну дополнительные %{count} золотых."

msgid ""
"A little leprechaun dances gleefully around a magic sack. Seeing you "
"approach, he stops in mid-stride. The little man screams and stamps his foot "
"ferociously, vanishing into thin air. Remembering the old leprechaun saying "
"'Finders Keepers', you grab the sack and leave."
msgstr ""
"Маленький лепрекон пританцовывает у волшебного мешка. Завидев Вас, он "
"замирает на месте, затем издаёт возмущённый возглас, топает ножкой и "
"растворяется в воздухе. Вы забираете мешок себе."

msgid "Endless Bag of Gold"
msgstr "Бездонная Сума Золота"

msgid ""
"A noblewoman, separated from her traveling companions, asks for your help. "
"After escorting her home, she rewards you with a bag filled with gold."
msgstr ""
"Благородная путешественница, отставшая от спутников, просит Вас о помощи. "
"Проводив её до дома, Вы получаете в награду суму, полную золота."

msgid "Endless Purse of Gold"
msgstr "Бездонный Кошель"

msgid ""
"In your travels, you find a leather purse filled with gold that once "
"belonged to a great warrior king who had the ability to transform any "
"inanimate object into gold."
msgstr ""
"Однажды Вам в руки попадает наполненный золотом кожаный кошель, "
"принадлежавший великому королю, который умел превращать любой предмет в "
"золото."

msgid "Nomad Boots of Mobility"
msgstr "Башмаки Кочевника"

msgid "The %{name} increase the hero's movement on land."
msgstr "%{name} увеличивают передвижение героя по земле."

msgid ""
"A Nomad trader seeks protection from a tribe of Goblins. For your "
"assistance, he gives you a finely crafted pair of boots made from the "
"softest leather. Looking closely, you see fascinating ancient carvings "
"engraved on the leather."
msgstr ""
"Бродячий торговец просит Вас защитить его от банды гоблинов. В награду он "
"дарит Вам пару изящных башмаков, испещрённых загадочными древними письменами."

msgid "Traveler's Boots of Mobility"
msgstr "Сапоги Путника"

msgid ""
"Discovering a pair of beautifully beaded boots made from the finest and "
"softest leather, you thank the anonymous donor and add the boots to your "
"inventory."
msgstr ""
"Обнаружив пару замечательных башмаков, украшенных бисером, Вы благодарите "
"загадочного благодетеля и оставляете их себе."

msgid "Lucky Rabbit's Foot"
msgstr "Кроличья Лапка"

msgid "The %{name} increases the luck of the hero's army by %{count}."
msgstr "%{name} увеличивает удачу армии героя в бою на %{count}."

msgid ""
"A traveling merchant offers you a rabbit's foot, made of gleaming silver "
"fur, for safe passage. The merchant explains the charm will increase your "
"luck in combat."
msgstr ""
"В уплату за охрану в пути странствующий торговец предлагает Вам лапку "
"кролика. По его словам, она принесёт Вам удачу в бою."

msgid "Golden Horseshoe"
msgstr "Золотая Подкова"

msgid ""
"An ensnared Unicorn whinnies in fright. Murmuring soothing words, you set "
"her free. Snorting and stamping her front hoof once, she gallops off. "
"Looking down you see a golden horseshoe."
msgstr ""
"Попавший в ловушку единорог испуганно ржёт. Вы успокаиваете его и "
"освобождаете от пут. Всхрапнув и ударив копытом, он уносится прочь. Там, где "
"он только что стоял, осталась лежать золотая подкова."

msgid "Gambler's Lucky Coin"
msgstr "Счастливая Монета"

msgid ""
"You have captured a mischievous imp who has been terrorizing the region. In "
"exchange for his release, he rewards you with a magical coin."
msgstr ""
"Вы поймали озорного бесёнка, который не давал покоя всей округе. В обмен на "
"свободу он предлагает Вам волшебную монету."

msgid "Four-Leaf Clover"
msgstr "Четырёхлистник"

msgid ""
"In the middle of a patch of dead and dry vegetation, to your surprise you "
"find a healthy green four-leaf clover."
msgstr ""
"Посреди мёртвой лощины, заполненной иссохшей растительностью, Вы, к своему "
"удивлению, замечаете весёлый зелёный побег четырёхлистного клевера."

msgid "True Compass of Mobility"
msgstr "Компас"

msgid "The %{name} increases the hero's movement on land and sea."
msgstr "%{name} увеличивает передвижение героя по земле и воде."

msgid ""
"An old man claiming to be an inventor asks you to try his latest invention. "
"He then hands you a compass."
msgstr ""
"Странноватый старикашка утверждает, что он - великий изобретатель, и просит "
"Вас испытать его новое творение. Надувшись от важности, он вручает Вам "
"компас."

msgid "Sailor's Astrolabe of Mobility"
msgstr "Астролябия"

msgid "The %{name} increases the hero's movement on sea."
msgstr "%{name} увеличивает передвижение героя по воде."

msgid ""
"An old sea captain is being tortured by Ogres. You save him, and in return "
"he rewards you with a wondrous instrument to measure the distance of a star."
msgstr ""
"Старый мореход стал добычей людоедов. Вы спасаете его, и в знак "
"благодарности он дарит Вам чудесный инструмент, позволяющий определять "
"местоположение по звёздам."

msgid "Evil Eye"
msgstr "Дурной Глаз"

msgid "The %{name} reduces the casting cost of curse spells by half."
msgstr "%{name} снижает стоимость заклинаний проклятия на половину."

msgid ""
"While venturing into a decrepit hut you find the Skeleton of a long dead "
"witch. Investigation of the remains reveals a glass eye rolling around "
"inside an empty skull."
msgstr ""
"В заброшенной хижине Вы находите скелет давно почившей колдуньи. "
"Приглядевшись, Вы замечаете, что в глазнице пожелтевшего черепа зловеще "
"вращается стеклянный глаз."

msgid "Enchanted Hourglass"
msgstr "Зачарованные Часы"

msgid ""
"The %{name} extends the duration of all the hero's spells by %{count} turns."
msgstr ""
"%{name} увеличивает длительность всех заклинаний героя на %{count} ход."

msgid ""
"A surprise turn in the landscape finds you in the midst of a grisly scene: "
"Vultures picking at the aftermath of a terrible battle. Your cursory search "
"of the remains turns up an enchanted hourglass."
msgstr ""
"За невысоким холмом перед Вами открывается зловещая картина - стаи "
"стервятников пируют на поле недавней битвы. Среди тел поверженных воинов Вы "
"находите волшебные песочные часы."

msgid "Gold Watch"
msgstr "Золотые Часы"

msgid "The %{name} doubles the effectiveness of the hero's hypnotize spells."
msgstr "%{name} удваивают эффект заклинаний гипноза."

msgid ""
"In reward for helping his cart out of a ditch, a traveling potion salesman "
"gives you a \"magic\" gold watch. Unbeknownst to him, the watch really is "
"magical."
msgstr ""
"Вы помогаете бродячему торговцу снадобьями вытащить повозку из придорожной "
"канавы. В знак благодарности он вручает Вам золотые часы. Он и не "
"подозревал, что часы волшебные!"

msgid "Skullcap"
msgstr "Ермолка"

msgid "The %{name} halves the casting cost of all mind influencing spells."
msgstr "%{name} снижает вдвое стоимость всех заклинаний, влияющих на разум."

msgid ""
"A brief stop at an improbable rural inn yields an exchange of money, tales, "
"and accidentally, luggage. You find a magical skullcap in your new backpack."
msgstr ""
"Вы делаете короткую остановку в маленькой придорожной харчевне. Под звон "
"монет происходит обмен новостями, а то и редкими вещицами. Вот таким-то "
"образом в Вашем багаже и оказывается волшебная шапочка."

msgid "Ice Cloak"
msgstr "Ледяная Накидка"

msgid ""
"The %{name} halves all damage the hero's troops receive from cold spells."
msgstr ""
"%{name} снижает вдвое весь урон нанесённый отрядам героя заклинаниями холода."

msgid ""
"Responding to the panicked cries of a damsel in distress, you discover a "
"young woman fleeing from a hungry bear. You slay the beast in the nick of "
"time, and the grateful Sorceress weaves a magic cloak from the bear's hide."
msgstr ""
"Вы спешите на отчаянные крики и видите очаровательную девушку, за которой "
"гонится разъярённый медведь. Через мгновение зверь повержен, и благодарная "
"волшебница шьёт Вам из его шкуры волшебный плащ."

msgid "Fire Cloak"
msgstr "Огненная Накидка"

msgid ""
"The %{name} halves all damage the hero's troops receive from fire spells."
msgstr ""
"%{name} снижает вдвое весь урон нанесённый отрядам героя заклинаниями огня."

msgid ""
"You've come upon a fight between a Necromancer and a Paladin. The "
"Necromancer blasts the Paladin with a fire bolt, bringing him to his knees. "
"Acting quickly, you slay the evil one before the final blow. The grateful "
"Paladin gives you the fire cloak that saved him."
msgstr ""
"За поворотом дороги Вы видите сражающихся некроманта и паладина. Некромант "
"пытается сжечь паладина, но тот, отшатнувшись, лишь падает на колени. Вы "
"спасаете жизнь паладину, убивая его врага, замахнувшегося для последнего "
"удара. В благодарность паладин дарит Вам свою огненно-красную накидку, "
"спасшую его от огня."

msgid "Lightning Helm"
msgstr "Громовой Шлем"

msgid ""
"The %{name} halves all damage the hero's troops receive from lightning "
"spells."
msgstr ""
"%{name} снижает вдвое весь урон нанесённый отрядам героя заклинаниями молний."

msgid ""
"A traveling tinker in need of supplies offers you a helm with a thunderbolt "
"design on its top in exchange for food and water. Curious, you accept, and "
"later find out that the helm is magical."
msgstr ""
"Бродячий медник, у которого кончилась провизия, предлагает Вам шлем с "
"гребнем в виде молнии в обмен на еду и питье. Вы соглашаетесь на обмен, а "
"вскоре обнаруживаете, что шлем обладает ещё и магическими свойствами."

msgid "Evercold Icicle"
msgstr "Нетающий Лёд"

msgid ""
"The %{name} causes the hero's cold spells to do %{count} percent more damage "
"to enemy troops."
msgstr ""
"%{name} увеличивает на %{count} процентов урон от заклинаний холода, "
"произнесённых героем."

msgid ""
"An icicle withstanding the full heat of the noonday sun attracts your "
"attention. Intrigued, you break it off, and find that it does not melt in "
"your hand."
msgstr ""
"Ваше внимание привлекает ледяная сосулька, которая не тает, несмотря на "
"полуденный зной. Вы отламываете её от карниза и с удивлением обнаруживаете, "
"что даже тепло Ваших рук ей нипочём."

msgid "Everhot Lava Rock"
msgstr "Горячий Камень"

msgid ""
"The %{name} causes the hero's fire spells to do %{count} percent more damage "
"to enemy troops."
msgstr ""
"%{name} увеличивает на %{count} процентов урон от заклинаний огня, "
"произнесённых героем."

msgid ""
"Your wanderings bring you into contact with a tribe of ape-like beings using "
"a magical lava rock that never cools to light their fires. You take pity on "
"them and teach them to make fire with sticks. Believing you to be a god, the "
"apes give you their rock."
msgstr ""
"В дальней стране Вы встречаете племя приматов. Они разжигают костры при "
"помощи волшебного куска лавы. Вы научили их добывать огонь обычным способом. "
"Обезьяны считают Вас богом и дарят свой заветный кусок лавы."

msgid "Lightning Rod"
msgstr "Жезл Молний"

msgid ""
"The %{name} causes the hero's lightning spells to do %{count} percent more "
"damage to enemy troops."
msgstr ""
"%{name} увеличивает на %{count} процентов урон от заклинаний молнии, "
"произнесённых героем."

msgid ""
"While waiting out a storm, a lighting bolt strikes a nearby cottage's "
"lightning rod, which melts and falls to the ground. The tip of the rod, "
"however, survives intact and makes your hair stand on end when you touch it. "
"Hmm..."
msgstr ""
"Во время ужасной грозы на Ваших глазах в громоотвод дома бьёт молния. "
"Оплавленный громоотвод падает на землю, но его наконечник, похожий на жезл, "
"остаётся целым и невредимым. Ваши волосы встают дыбом, когда к Вы к нему "
"прикасаетесь. Хмм..."

msgid "Snake-Ring"
msgstr "Кольцо Змеи"

msgid "The %{name} halves the casting cost of all of the hero's bless spells."
msgstr "%{name} снижает стоимость всех заклинаний благословения."

msgid ""
"You've found an oddly shaped ring on the finger of a long dead traveler. The "
"ring looks like a snake biting its own tail."
msgstr ""
"На пальце мёртвого странника Вы видите необычное кольцо. Оно имеет форму "
"змеи, вцепившейся зубами в собственный хвост."

msgid "Ankh"
msgstr "Символ Жизни"

msgid ""
"The %{name} doubles the effectiveness of all of the hero's resurrect and "
"animate spells."
msgstr ""
"%{name} удваивает эффективность всех заклинаний оживления, произнесённых "
"героем."

msgid ""
"A fierce windstorm reveals the entrance to a buried tomb. Your investigation "
"reveals that the tomb has already been looted, but the thieves overlooked an "
"ankh on a silver chain in the dark."
msgstr ""
"Песчаная буря обнажила вход в подземную гробницу. Вы спускаетесь внутрь и "
"обнаруживаете, что здесь уже побывали грабители, однако в темноте они не "
"заметили Символ Жизни, висящий на серебряной цепи."

msgid "Book of Elements"
msgstr "Книга Стихий"

msgid ""
"The %{name} doubles the effectiveness of all of the hero's summoning spells."
msgstr ""
"%{name} удваивает эффективность всех заклинаний призыва, произнесённых "
"героем."

msgid ""
"You come across a conjurer who begs to accompany you and your army awhile "
"for safety. You agree, and he offers as payment a copy of the book of the "
"elements."
msgstr ""
"Вы встречаете заклинателя, который просит разрешить ему воспользоваться "
"Вашим покровительством на опасном участке пути. Вы соглашаетесь, и в награду "
"он дарит Вам Книгу Стихий."

msgid "Elemental Ring"
msgstr "Кольцо Стихий"

msgid "The %{name} halves the casting cost of all summoning spells."
msgstr ""
"%{name} снижает наполовину стоимость всех заклинаний призыва, произнесённых "
"героем."

msgid ""
"While pausing to rest, you notice a bobcat climbing a short tree to get at a "
"crow's nest. On impulse, you climb the tree yourself and scare off the cat. "
"When you look in the nest, you find a collection of shiny stones and a ring."
msgstr ""
"Расположившись на отдых под невысоким деревом, Вы замечаете дикого кота, "
"который подбирается к гнезду сороки. Вы прогоняете кота и с любопытством "
"заглядываете туда. В гнезде Вы обнаруживаете множество блестящих камушков, а "
"также кольцо тонкой работы."

msgid "Holy Pendant"
msgstr "Святой Кулон"

msgid "The %{name} makes all of the hero's troops immune to curse spells."
msgstr ""
"%{name} делает все отряды героя невосприимчивыми к заклинаниям проклятия."

msgid ""
"In your wanderings you come across a hermit living in a small, tidy hut. "
"Impressed with your mission, he takes time out from his meditations to bless "
"and give you a charm against curses."
msgstr ""
"Странствуя по дальним землям, Вы встречаете отшельника, живущего в маленькой "
"аккуратной хижине. Узнав о цели Ваших скитаний, он прерывает свои "
"размышления, благословляет Вас и дарит амулет, защищающий от злых чар."

msgid "Pendant of Free Will"
msgstr "Подвеска Свободы"

msgid "The %{name} makes all of the hero's troops immune to hypnotize spells."
msgstr ""
"%{name} воли делает все отряды героя невосприимчивыми к заклинаниям гипноза."

msgid ""
"Responding to cries for help, you find river Sprites making a sport of "
"dunking an old man. Feeling vengeful, you rescue the man and drag a Sprite "
"onto dry land for awhile. The Sprite, uncomfortable in the air, gives you a "
"magic pendant to let him go."
msgstr ""
"Вы слышите крики о помощи и, поспешив на берег реки, видите речных фей, "
"потешающихся над стариком, окуная его в воду. Вы выручаете старика из беды и "
"вытаскиваете одну фею на берег. В обмен на свободу она отдаёт Вам волшебную "
"подвеску."

msgid "Pendant of Life"
msgstr "Кулон Жизни"

msgid "The %{name} makes all of the hero's troops immune to death spells."
msgstr "%{name} делает все отряды героя невосприимчивыми к заклинаниям смерти."

msgid ""
"A brief roadside encounter with a small caravan and a game of knucklebones "
"wins a magic pendant. Its former owner says that it protects from "
"Necromancers' death spells."
msgstr ""
"В дороге Вы встречаете небольшой караван. Сыграв с хозяином каравана в "
"кости, Вы выигрываете волшебную подвеску. Её прежний владелец утверждает, "
"что она может противостоять чарам смерти некромантов."

msgid "Serenity Pendant"
msgstr "Подвеска Покоя"

msgid "The %{name} makes all of the hero's troops immune to berserk spells."
msgstr ""
"%{name} делает все отряды героя невосприимчивыми к заклинанию берсерка."

msgid ""
"The sounds of combat draw you to the scene of a fight between an old "
"Barbarian and an eight-headed Hydra. Your timely intervention swings the "
"battle in favor of the man, and he rewards you with a pendant he used to use "
"to calm his mind for battle."
msgstr ""
"Вы спешите на шум сражения и видите старика-варвара, который с трудом "
"отбивается от гидры. Ваше неожиданное появление отвлекает чудовище, и варвар "
"особо удачной атакой добивает его. В награду за помощь он дарит Вам "
"волшебный кулон, которым обычно пользовался для успокоения разума перед "
"битвой."

msgid "Seeing-eye Pendant"
msgstr "Всевидящий Глаз"

msgid "The %{name} makes all of the hero's troops immune to blindness spells."
msgstr ""
"%{name} делает все отряды героя невосприимчивыми к заклинанию ослепления."

msgid ""
"You come upon a very old woman, long blind from cataracts and dying alone. "
"You tend to her final needs and promise a proper burial. Grateful, she gives "
"you a magic pendant emblazoned with a stylized eye. It lets you see with "
"your eyes closed."
msgstr ""
"В хижине у дороги Вы находите слепую старуху, умирающую в полном "
"одиночестве. Вы обещаете устроить ей достойные похороны. В знак "
"благодарности она дарит Вам волшебную подвеску."

msgid "Kinetic Pendant"
msgstr "Кулон Стремительности"

msgid "The %{name} makes all of the hero's troops immune to paralyze spells."
msgstr ""
"%{name} делает все отряды героя невосприимчивыми к заклинанию паралича."

msgid ""
"You come across a golem wearing a glowing pendant and blocking your way. "
"Acting on a hunch, you cut the pendant from its neck. Deprived of its power "
"source, the golem breaks down, leaving you with the magical pendant."
msgstr ""
"Дорогу Вам преграждает голем, на шее которого сверкает кулон. Вы перерезаете "
"шнурок, и он падает на землю. Голем рассыпается у Вас на глазах, а кулон "
"достаётся Вам."

msgid "Pendant of Death"
msgstr "Кулон Смерти"

msgid "The %{name} makes all of the hero's troops immune to holy spells."
msgstr ""
"%{name} делает все отряды героя невосприимчивыми к заклинаниям изгнания "
"нежити."

msgid ""
"A quick and deadly battle with a Necromancer wins you his magical pendant. "
"Later, a Wizard tells you that the pendant protects undead under your "
"control from holy word spells."
msgstr ""
"После короткой ожесточённой схватки с некромантом у Вас в руках остаётся его "
"волшебный кулон. Знакомый чародей объясняет Вам, что этот кулон защищает "
"нежить, состоящую в Вашей армии, от святого слова."

msgid "Wand of Negation"
msgstr "Посох Отрицания"

msgid ""
"The %{name} makes all of the hero's troops immune to dispel magic spells."
msgstr ""
"%{name} делает все отряды героя невосприимчивыми к заклинаниям снятия чар."

msgid ""
"You meet an old Wizard friend of yours traveling in the opposite direction. "
"He presents  you with a gift: A wand that prevents the use of the dispel "
"magic spell on your allies."
msgstr ""
"Навстречу Вам попадается старый друг-чародей. Он вручает Вам подарок - "
"волшебный жезл, который делает невозможным применение заклинания снятия чар "
"против Ваших соратников."

msgid "Golden Bow"
msgstr "Золотой Лук"

msgid ""
"The %{name} eliminates the %{count} percent penalty for the hero's troops "
"shooting past obstacles (e.g. castle walls)."
msgstr ""
"%{name} уменьшает на %{count} процентов штраф при стрельбе за преграды."

msgid ""
"A chance meeting with a famous Archer finds you in a game of knucklebones "
"pitting his bow against your horse. You win."
msgstr ""
"Вы случайно встречаете знаменитого стрелка и предлагаете ему сыграть в "
"кости. Он соглашается и ставит свой лук против Вашего коня. Вы выигрываете."

msgid "Telescope"
msgstr "Телескоп"

msgid ""
"The %{name} increases the amount of terrain the hero reveals when "
"adventuring by %{count} extra square."
msgstr "%{name} увеличивает радиус обзора героя на %{count} клетку."

msgid ""
"A merchant from far away lands trades you a new invention of his people for "
"traveling supplies. It makes distant objects appear closer, and he calls "
"it...\n"
"\n"
"a telescope."
msgstr ""
"Торговец из далёких земель предлагает Вам новейшее изобретение своего народа "
"в обмен на съестные припасы. Эту штуку, благодаря которой удалённые предметы "
"кажутся ближе, он называет...\n"
"\n"
"телескопом."

msgid "Statesman's Quill"
msgstr "Перо Дипломата"

msgid ""
"The %{name} reduces the cost of surrender to %{count} percent of the total "
"cost of troops the hero has in their army."
msgstr ""
"%{name} снижает стоимость капитуляции до %{count} процентов от общей "
"стоимости войск в армии героя."

msgid ""
"You pause to help a diplomat with a broken axle fix his problem. In "
"gratitude, he gives you a writing quill with magical properties which he "
"says will \"help people see things your way\"."
msgstr ""
"Вы помогаете дипломату починить сломанную ось в его экипаже, и в знак "
"благодарности он дарит Вам перо. Он говорит, что это перо заставляет людей "
"смотреть на вещи глазами его обладателя."

msgid "Wizard's Hat"
msgstr "Шляпа Мага"

msgid ""
"The %{name} increases the duration of the hero's spells by %{count} turns."
msgstr ""
"%{name} увеличивает продолжительность всех заклинаний героя на %{count} "
"ходов."

msgid ""
"You see a Wizard fleeing from a Griffin and riding like the wind. The Wizard "
"opens a portal and rides through, getting his hat knocked off by the edge of "
"the gate. The Griffin follows; the gate closes. You pick the hat up, dust it "
"off, and put it on."
msgstr ""
"Вы видите чародея, который удирает от грифона. Вот он распахнул портал и "
"ринулся внутрь, но при этом зацепился шляпой, и она упала на землю. Вы "
"поднимаете шляпу, отряхиваете её от пыли и оставляете себе."

msgid "Power Ring"
msgstr "Кольцо Силы"

msgid "The %{name} returns %{count} extra spell points per day to the hero."
msgstr "%{name} восстанавливает %{count} очка магии в день."

msgid ""
"You find a small tree that closely resembles the great Warlock Carnauth with "
"a ring around one of its twigs. Scraps of clothing and rotting leather lead "
"you to suspect that it IS Carnauth, transformed. Since you can't help him, "
"you take the magic ring."
msgstr ""
"Вы замечаете дерево, похожее на чернокнижника Карнота. На одной из его веток "
"сверкает кольцо. Вы всё равно ничем не можете ему помочь, и поэтому "
"забираете кольцо себе."

msgid "Ammo Cart"
msgstr "Оружейный Обоз"

msgid ""
"The %{name} provides endless ammunition for all of the hero's troops that "
"shoot."
msgstr ""
"%{name} обеспечивает бесконечными боеприпасами всех стрелков в армии героя."

msgid ""
"An ammunition cart in the middle of an old battlefield catches your eye. "
"Inspection shows it to be in good working order, so  you take it along."
msgstr ""
"Ваше внимание привлекает повозка с боеприпасами, стоящая посреди поля, где "
"когда-то гремела битва. Убедившись, что она в хорошем состоянии, Вы "
"присоединяете её к своему обозу."

msgid "Tax Lien"
msgstr "Долговая Расписка"

msgid "The %{name} costs the hero %{count} gold pieces per day."
msgstr "%{name} стоит герою %{count} золотых ежедневно."

msgid ""
"Your big spending habits have earned you a massive tax bill that you can't "
"hope to pay. The tax man takes pity and agrees to only take 250 gold a day "
"from your account for life. Check here if you want one dollar to go to the "
"presidential campaign election fund."
msgstr ""
"Ваша любовь к большим тратам наградила Вас огромными долгами, которые Вы "
"можете и не мечтать оплатить. Ростовщик сжалился и согласился пожизненно "
"снимать только 250 золотых в день с Вашего счёта. Этот договор впредь будет "
"напоминать Вам о надлежащем использовании Ваших финансов."

msgid "Hideous Mask"
msgstr "Ужасная Маска"

msgid "The %{name} prevents all 'wandering' armies from joining the hero."
msgstr "%{name} не позволяет нейтральным войскам вступать в армию героя."

msgid ""
"Your looting of the grave of Sinfilas Gardolad, the famous shapeshifting "
"Warlock, unearths his fabled mask. Trembling, you put it on and it twists "
"your visage into an awful grimace! Oh no! It's actually the hideous mask of "
"Gromluck Greene, and you are stuck with it."
msgstr ""
"Вы вскрыли могилу Синфилия Гардолада, знаменитого чернокнижника, и "
"обнаружили его легендарную маску. Взволнованно Вы надеваете её, но она "
"превращает Ваше лицо в ужасную гримасу. О нет! На самом деле это "
"отвратительная маска Громлака Грина. Теперь от неё Вам не избавиться!"

msgid "Endless Pouch of Sulfur"
msgstr "Бездонный Мешочек Серы"

msgid "The %{name} provides %{count} unit of sulfur per day."
msgstr "%{name} ежедневно приносит в казну дополнительно %{count} меру серы."

msgid ""
"You visit an alchemist who, upon seeing your army, is swayed by the "
"righteousness of your cause. The newly loyal subject gives you his endless "
"pouch of sulfur to help with the war effort."
msgstr ""
"Вы посещаете алхимика, который при виде Вашей армии незамедлительно признаёт "
"Вас достойнейшим из достойных. Новый подданный дарит Вам Бездонный Мешочек "
"Серы, который Вам очень даже пригодится."

msgid "Endless Vial of Mercury"
msgstr "Бездонная Колба Ртути"

msgid "The %{name} provides %{count} unit of mercury per day."
msgstr "%{name} ежедневно приносит в казну дополнительно %{count} меру ртути."

msgid ""
"A brief stop at a hastily abandoned Wizard's tower turns up a magical vial "
"of mercury that always has a little left on the bottom. Recognizing a "
"treasure when you see one, you cap it and slip it in your pocket."
msgstr ""
"Вы делаете короткий привал в башне чародея, покинутой хозяином, и находите "
"волшебный сосуд с ртутью, содержимое которого никогда не кончается. "
"Безошибочно распознав в нём сокровище, Вы хватаете его и кладёте в свой "
"карман."

msgid "Endless Pouch of Gems"
msgstr "Бездонный Мешочек Самоцветов"

msgid "The %{name} provides %{count} unit of gems per day."
msgstr ""
"%{name} ежедневно приносит в казну дополнительно %{count} меру самоцветов."

msgid ""
"A short rainstorm brings forth a rainbow...and you can see the end of it. "
"Riding quickly, you seize the pot of gold you find there. The leprechaun who "
"owns it, unable to stop you from taking it, offers an endless pouch of gems "
"for the return of his gold. You accept."
msgstr ""
"После короткого ливня на небе появляется радуга. Заметив место, где она "
"упирается в землю, Вы находите там горшок золота. Его хозяин, маленький "
"лепрекон, предлагает взамен Бездонный Мешочек Самоцветов. Вы его принимаете."

msgid "Endless Cord of Wood"
msgstr "Нескончаемая Вязанка Дров"

msgid "The %{name} provides %{count} unit of wood per day."
msgstr ""
"%{name} ежедневно приносит в казну дополнительно %{count} меру древесины."

msgid ""
"Pausing to rest and light a cook fire, you pull wood out of a nearby pile of "
"dead wood. As you keep pulling wood from the pile, you notice that it "
"doesn't shrink. You realize to your delight that the wood is enchanted, so "
"you take it along."
msgstr ""
"Вы останавливаетесь на отдых и разводите костёр. Неподалёку лежит куча дров. "
"Вы берёте одно полено за другим, но куча не уменьшается. Вы с радостью "
"понимаете, что дрова зачарованы, и забираете их себе."

msgid "Endless Cart of Ore"
msgstr "Бездонная Вагонетка Руды"

msgid "The %{name} provides %{count} unit of ore per day."
msgstr "%{name} ежедневно приносит в казну дополнительно %{count} меру руды."

msgid ""
"You've found a Goblin weapon smithy making weapons for use against humans. "
"With a tremendous yell you and your army descend upon their camp and drive "
"them away. A search finds a magic ore cart that never runs out of iron."
msgstr ""
"Вы находите кузницу гоблинов, где они куют оружие. С воинственным кличем, "
"Ваши воины нападают на их лагерь и убивают всех врагов. Осмотрев трофеи, Вы "
"обнаруживаете волшебную вагонетку с рудой."

msgid "Endless Pouch of Crystal"
msgstr "Бездонный Мешочек Кристаллов"

msgid "The %{name} provides %{count} unit of crystal per day."
msgstr ""
"%{name} ежедневно приносит в казну дополнительно %{count} меру кристаллов."

msgid ""
"Taking shelter from a storm in a small cave, you notice a small patch of "
"crystal in one corner. Curious, you break a piece off and notice that the "
"original crystal grows the lost piece back. You decide to stuff the entire "
"patch into a pouch and take it with you."
msgstr ""
"Укрывшись от бури в небольшой пещерке, Вы замечаете в углу друзу кристаллов. "
"Вы отламываете кусок, а на его месте вырастает новый кристалл. Вы прячете "
"всё в мешочек и забираете это сокровище с собой."

msgid "Spiked Helm"
msgstr "Шипованный Шлем"

msgid ""
"Your army is ambushed by a small tribe of wild (and none too bright) Orcs. "
"You fend them off easily and the survivors flee in all directions. One of "
"the Orcs was wearing a polished spiked helm. Figuring it will make a good "
"souvenir, you take it."
msgstr ""
"Небольшой отряд орков нападает на Вашу армию. Вы без труда отбиваете атаку. "
"На теле одного из нападавших Вы видите блестящий шлем с шипами."

msgid "Spiked Shield"
msgstr "Шипованный Щит"

msgid ""
"You come upon a bridge spanning a dry gully. Before you can cross, a Troll "
"steps out from under the bridge and demands payment before it will permit "
"you to pass. You refuse, and the Troll charges, forcing you to slay it. You "
"take its spiked shield as a trophy."
msgstr ""
"Вы приближаетесь к мосту через глубокий овраг. Неожиданно из-под моста "
"появляется тролль и требует плату за проход. Получив отказ, тролль "
"самонадеянно нападает на Вас. И теперь в Вашей коллекции новый трофей - его "
"щит с шипами."

msgid "White Pearl"
msgstr "Белая Жемчужина"

msgid ""
"A walk across a dry saltwater lake bed yields an unlikely prize: A white "
"pearl amidst shattered shells and debris."
msgstr ""
"Вы пересекаете пересохшее соляное озеро, и вдруг среди обломков ракушек и "
"кусков коралла замечаете великолепную белую жемчужину."

msgid "Black Pearl"
msgstr "Чёрная Жемчужина"

msgid ""
"Rumors of a Griffin of unusual size preying upon the countryside lead you to "
"its cave lair. A quick, brutal fight dispatches the beast, and a search of "
"its foul nest turns up a huge black pearl."
msgstr ""
"Слухи об огромном грифоне, нагоняющем ужас на всю округу, приводят Вас в его "
"логово. Жестокая схватка заканчивается Вашей победой, и в опустевшем гнезде "
"Вы находите чёрную жемчужину."

msgid "Magic Book"
msgstr "Волшебная Книга"

msgid "The %{name} enables the hero to cast spells."
msgstr "%{name} позволяет использовать заклинания."

msgid ""
"A young man approaches you: \"My Lord, allow me to show you my latest "
"invention for spreading knowledge!\" You follow the man into his workshop "
"and immediately observe a large apparatus with levers and cranks. \"This "
"here is it!\" he says eagerly, \"The Printing Press.\" And before you get to "
"say a word, he hands you a Magic Book."
msgstr ""
"К Вам подходит юноша: \"Господин, позвольте показать Вам моё изобретение для "
"распространения знаний!\" Вы следуете за ним в мастерскую и сразу замечаете "
"большой аппарат с рычагами и рукоятками. \"Вот оно!\", нетерпеливо говорит "
"он, \"Печатный станок.\" Вы не успеваете ничего сказать, как он вручвет Вам "
"волшебную книгу."

msgid "Victory can be achieved by finding any Ultimate Artifact."
msgstr "Нахождение любого великого артефакта будет означать победу."

msgid "Dummy 2"
msgstr "Болванка 2"

msgid "The reserved artifact."
msgstr "Забронированный артефакт."

msgid "Dummy 3"
msgstr "Болванка 3"

msgid "Dummy 4"
msgstr "Болванка 4"

msgid "Spell Scroll"
msgstr "Свиток Заклинания"

msgid ""
"This %{name} gives the hero the ability to cast the %{spell} spell if the "
"hero has a Magic Book."
msgstr ""
"%{name} позволяет герою произносить заклинание %{spell}, если он имеет "
"Волшебную Книгу."

msgid ""
"You find an elaborate container which houses an old vellum scroll. The runes "
"on the container are very old, and the artistry with which it was put "
"together is stunning. As you pull the scroll out, you feel imbued with "
"magical power."
msgstr ""
"Вы находите замысловатый сосуд, в котором лежит старый пергаментный свиток. "
"Руны на нём очень древние, а мастерство, с которым он был собран, поражает "
"воображение. Когда Вы достаёте свиток, Вы чувствуете, что пропитаны "
"магической силой."

msgid "Arm of the Martyr"
msgstr "Рука Мученика"

msgid ""
"The %{name} increases the hero's spell power by %{count} but adds the undead "
"morale penalty."
msgstr ""
"%{name} увеличивает силу магии героя на %{count}, но добавляет штраф к "
"морали, как за нахождение нежити в отряде."

msgid ""
"One of the less intelligent members of your party picks up an arm off of the "
"ground. Despite its missing a body, it is still moving. Your troops find the "
"dismembered arm repulsive, but you cannot bring yourself to drop it: it "
"seems to hold some sort of magical power that influences your decision "
"making."
msgstr ""
"Один из менее сообразительных воинов поднимает с земли руку. Несмотря на "
"отсутствие тела, она всё ещё двигается. Ваши солдаты находят отрубленную "
"руку омерзительной, но Вы не можете заставить себя бросить её: кажется, что "
"она обладает какой-то магической силой, которая влияет на принятие Вами "
"решений."

msgid "Breastplate of Anduran"
msgstr "Кираса Андурана"

msgid "The %{name} increases the hero's defense by %{count}."
msgstr "%{name} увеличивает навык защиты героя на %{count}."

msgid ""
"You come upon a sign. It reads: \"Here lies the body of Anduran. Bow and "
"swear fealty, and you shall be rewarded.\" You decide to do as it says. As "
"you stand up, you feel a coldness against your skin. Looking down, you find "
"that you are suddenly wearing a gleaming, ornate breastplate."
msgstr ""
"Указатель гласит: \"Здесь лежит тело Андурана. Склонись и поклянись в "
"верности и будешь вознагражден.\" Вы решили сделать точно также. Вы встаете "
"и чувствуете холод на коже. Осматривая себя, Вы обнаружили, что Вы носите "
"блестящую броню."

msgid "Broach of Shielding"
msgstr "Защитная Брошь"

msgid ""
"The %{name} provides %{count} percent protection from Armageddon and "
"Elemental Storm, but decreases spell power by 2."
msgstr ""
"%{name} увеличивает защиту от 'Армагеддона' и 'Бури стихий' на %{count} "
"процентов, но также уменьшает силу магии на 2 пункта."

msgid ""
"A kindly Sorceress thinks that your army's defenses could use a magical "
"boost. She offers to enchant the Broach that you wear on your cloak, and you "
"accept."
msgstr ""
"Колдунья считает, что для защиты Вашей армии можно использовать магическую "
"поддержку. Она предлагает заколдовать брошь, что Вы носите на Вашем плаще, и "
"Вы соглашаетесь."

msgid "Battle Garb of Anduran"
msgstr "Боевой Доспех Андурана"

msgid ""
"The %{name} combines the powers of the three Anduran artifacts. It provides "
"maximum luck and morale for the hero's troops and gives the hero the Town "
"Portal spell."
msgstr ""
"%{name} сочетает в себе силу трёх артефактов Андурана. Он увеличивает удачу "
"и мораль войск героя, а также даёт герою заклинание 'Портал города'."

msgid ""
"Out of pity for a poor peasant, you purchase a chest of old junk they are "
"hawking for too much gold. Later, as you search through it, you find it "
"contains the 3 pieces of the legendary battle garb of Anduran!"
msgstr ""
"Из жалости к бедным крестьянам, Вы приобретаете груду старья. Позже, Вы "
"находите в нём 3 части легендарного боевого доспеха Андурана!"

msgid "Crystal Ball"
msgstr "Кристальный Шар"

msgid ""
"The %{name} lets the hero get more specific information about monsters, "
"enemy heroes, and castles nearby the hero."
msgstr ""
"%{name} предоставляет подробную информацию о существах, вражеских героях и "
"замках, рядом с которыми стоит герой."

msgid ""
"You come upon a caravan of gypsies who are feasting and fortifying their "
"bodies with mead. They call you forward and say \"If you prove that you can "
"dance the Rama-Buta, we will reward you.\" You don't know it, but try "
"anyway. They laugh hysterically, but admire your bravery, giving you a "
"Crystal Ball."
msgstr ""
"Вы посетили караван цыган. У них идёт пирушка, пьяные цыгане потеряли страх, "
"и Вас вызывают: \"Докажешь, что ты танцуешь как Рама Бута, и мы наградим "
"тебя.\"\n"
"Вы решаете попробовать... Цыгане смеются над Вашими попытками, но восхищаясь "
"Вашим мужеством, отдают Вам 'Кристальный Шар'."

msgid "Heart of Fire"
msgstr "Сердце Огня"

msgid ""
"The %{name} provides %{count} percent protection from fire, but doubles the "
"damage taken from cold."
msgstr ""
"%{name} увеличивает защиту от магии огня на %{count} процентов, но также в "
"два раза увеличивает урон от магии холода."

msgid ""
"You enter a recently burned glade and come upon a Fire Elemental sitting "
"atop a rock. It looks up, its flaming face contorted in a look of severe "
"pain. It then tosses a glowing object at you. You put up your hands to block "
"it, but it passes right through them and sears itself into your chest."
msgstr ""
"Вы поднимаетесь на вершину скалы, где сидит Огненный элементаль. Его "
"пылающее лицо искажено от сильной боли. Затем он бросает светящийся сгусток "
"на Вас. Вы делаете жест руками, чтобы заблокировать его, но сгусток проходит "
"через Ваши руки и тело."

msgid "Heart of Ice"
msgstr "Сердце Льда"

msgid ""
"The %{name} provides %{count} percent protection from cold, but doubles the "
"damage taken from fire."
msgstr ""
"%{name} увеличивает защиту от магии холода на %{count} процентов, но также в "
"два раза увеличивает урон от магии огня."

msgid ""
"Suddenly, a biting coldness engulfs your body. You seize up, falling from "
"your horse. The pain subsides, but you still feel as if your chest is "
"frozen. As you pick yourself up off of the ground, you hear hearty laughter. "
"You turn around just in time to see a Frost Giant run off into the woods and "
"disappear."
msgstr ""
"Вдруг резкий холод охватывает Ваше тело, и Вы падаете с лошади. Боль "
"утихает, Вы поднимаетесь и слышите смех. Вы успеваете обернуться как раз "
"вовремя, чтобы увидеть Ледяного Гиганта скрывающегося в лесу."

msgid "Helmet of Anduran"
msgstr "Шлем Андурана"

msgid ""
"You spy a gleaming object poking up out of the ground. You send a member of "
"your party over to investigate. He comes back with a golden helmet in his "
"hands. You realize that it must be the helmet of the legendary Anduran, the "
"only man who was known to wear solid gold armor."
msgstr ""
"Вы заметили блестящий объект недалеко в земле, и отправляете своего "
"помощника раскопать его. Он возвращается с золотым шлемом в руках. Вы "
"узнаёте легендарный шлем Андурана."

msgid "Holy Hammer"
msgstr "Святой Молот"

msgid ""
"You come upon a battle where a Paladin has been mortally wounded by a group "
"of Zombies. He asks you to take his hammer and finish what he started. As "
"you pick it up, it begins to hum, and then everything becomes a blur. The "
"Zombies lie dead, the hammer dripping with blood. You strap it to your belt."
msgstr ""
"Вы подъезжаете к полю боя. Паладин был смертельно ранен группой Зомби. Он "
"просит Вас забрать его молот и закончить битву. Вы подбираете магический "
"молот, он начинает издавать мелодичные звуки, и потом все вокруг рушится. "
"Все Зомби уничтожены. Залитый кровью молот Вы прицепляете к своему ремню."

msgid "Legendary Scepter"
msgstr "Легендарный Скипетр"

msgid "The %{name} adds %{count} points to all attributes."
msgstr "%{name} увеличивает все основные параметры на %{count}."

msgid ""
"Upon cresting a small hill, you come upon a ridiculous looking sight. A "
"Sprite is attempting to carry a Scepter that is almost as big as it is. "
"Trying not to laugh, you ask, \"Need help?\" The Sprite glares at you and "
"answers: \"You think this is funny? Fine. You can carry it. I much prefer "
"flying anyway.\""
msgstr ""
"На небольшом холме, Вы видите смешную сцену. Фея пытается поднять большой "
"скипетр.\n"
"Стараясь не рассмеяться, Вы спрашиваете: \"Возможно нужна помощь?\"\n"
"Фея смотрит на Вас и отвечает: \"Вы думаете, это смешно? Хорошо. Забирайте "
"его себе, а я улетаю.\""

msgid "Masthead"
msgstr "Наконечник Мачты"

msgid ""
"The %{name} boosts the hero's troops' luck and morale by %{count} each in "
"sea combat."
msgstr ""
"%{name}, при сражениях на воде, увеличивает удачу и мораль войск героя на "
"%{count}."

msgid ""
"An old seaman tells you a tale of an enchanted masthead that he used in his "
"youth to rally his crew during times of trouble. He then hands you a faded "
"map that shows where he hid it. After much exploring, you find it stashed "
"underneath a nearby dock."
msgstr ""
"Старый моряк рассказал Вам историю о заколдованной шляпе, которую он "
"использовал во время штормов. Затем он вручает Вам карту, на которой "
"отмечено, где он спрятал её. После продолжительных поисков, Вы находите "
"шляпу."

msgid "Sphere of Negation"
msgstr "Сфера Отрицания"

msgid "The %{name} disables all spell casting, for both sides, in combat."
msgstr "%{name} запрещает всем на поле боя использовать магию."

msgid ""
"You stop to help a Peasant catch a runaway mare. To show his gratitude, he "
"hands you a tiny sphere. As soon as you grasp it, you feel the magical "
"energy drain from your limbs..."
msgstr ""
"Вы остановились помочь Крестьянам поймать сбежавшую лошадь. Чтобы выразить "
"благодарность, они вручают Вам крохотную сферу. Лишь только взяв её, Вы "
"чувствуете, как магическая энергия высасывается из Ваших рук."

msgid "Staff of Wizardry"
msgstr "Волшебный Посох"

msgid "The %{name} boosts the hero's spell power by %{count}."
msgstr "%{name} увеличивает силу магии героя на %{count}."

msgid ""
"While out scaring up game, your troops find a mysterious staff levitating "
"about three feet off of the ground. They hand it to you, and you notice an "
"inscription. It reads: \"Brains best brawn and magic beats might. Heed my "
"words, and you'll win every fight.\""
msgstr ""
"Вы замечаете таинственный посох, парящий около трёх футов от земли, "
"распугавший всю дичь в округе. На нём Вы заметили надпись: \"Ум лучше "
"мускулов, а магия победит силу. Всегда помни это.\""

msgid "Sword Breaker"
msgstr "Мечелом"

msgid "The %{name} increases the hero's defense by %{count} and attack by 1."
msgstr "%{name} увеличивает навык защиты героя на %{count}, и атаки на 1."

msgid ""
"A former Captain of the Guard admires your quest and gives you the enchanted "
"Sword Breaker that he relied on during his tour of duty."
msgstr ""
"Бывший капитан стражи восхищён Вашими приключениями и дарит Вам зачарованный "
"Крушитель Клинков, на который он полагался во время службы."

msgid "Sword of Anduran"
msgstr "Меч Андурана"

msgid ""
"A Troll stops you and says: \"Pay me 5,000 gold, or the Sword of Anduran "
"will slay you where you stand.\" You refuse. The troll grabs the sword "
"hanging from its belt, screams in pain, and runs away. Picking up the fabled "
"sword, you give thanks that half-witted Trolls tend to grab the wrong end of "
"sharp objects."
msgstr ""
"Вас останавливает Тролль и говорит: \"Плати 5 тысяч золотых или будешь убит "
"на месте мечом Андурана\". Вы отказываетесь. Тролль выхватывает меч, "
"свисающий с пояса, вскрикивает от боли и убегает. Поднимая легендарный меч, "
"Вы благодарите судьбу за то, что недалекие Тролли имеют обыкновение хватать "
"острые предметы не за тот конец."

msgid "Spade of Necromancy"
msgstr "Лопата Могильщика"

msgid "The %{name} gives the hero increased necromancy skill."
msgstr "%{name} даёт герою повышенный навык некромантии."

msgid ""
"A dirty shovel has been thrust into a dirt mound nearby. Upon investigation, "
"you discover it to be the enchanted shovel of the Gravediggers, long thought "
"lost by mortals."
msgstr ""
"Грязная лопата торчала из могильного холма. После исследования, оказалось, "
"что это зачарованная лопата гробокопателей, считавшаяся давным-давно "
"потерянной смертными."

msgid "spellBonus|selected by user"
msgstr ", выбранное пользователем"

msgid "Wood"
msgstr "Древесина"

msgid "Mercury"
msgstr "Ртуть"

msgid "Ore"
msgstr "Руда"

msgid "Sulfur"
msgstr "Сера"

msgid "Crystal"
msgstr "Кристаллы"

msgid "Gems"
msgstr "Самоцветы"

msgid "Gold"
msgstr "Золото"

msgid ""
"There are seven resources in Heroes 2, used to build and improves castles, "
"purchase troops and recruit heroes. Gold is the most common, required for "
"virtually everything. Wood and ore are used for most buildings. Gems, "
"Mercury, Sulfur and Crystal are rare magical resources used for the most "
"powerful creatures and buildings."
msgstr ""
"В Heroes II есть 7 типов ресурсов, используемых для возведения построек, "
"улучшений замков, покупки наиболее сильных существ и героев. Самый "
"распространённый ресурс - золото, необходимый практически везде. Древесина и "
"руда используются для возведения большинства построек. Самоцветы, ртуть, "
"сера и кристаллы - редкие магические ресурсы, нужные для возведения лучших "
"построек и покупки сильных существ."

msgid ""
"Causes a giant fireball to strike the selected area, damaging all nearby "
"creatures."
msgstr ""
"Огромный огненный шар взрывается над выбранной областью, поражая всех, кого "
"накрыло пламя."

msgid "Fireball"
msgstr "Огненный шар"

msgid "Fireblast"
msgstr "Огненный взрыв"

msgid ""
"An improved version of fireball, fireblast affects two hexes around the "
"center point of the spell, rather than one."
msgstr ""
"Огненный взрыв - это улучшенная версия огненного шара, поражающая всех на "
"значительном расстоянии от эпицентра."

msgid "Causes a bolt of electrical energy to strike the selected creature."
msgstr "Мощный электрический разряд поражает выбранный отряд противника."

msgid "Lightning Bolt"
msgstr "Молния"

msgid "Chain Lightning"
msgstr "Цепь молний"

msgid ""
"Causes a bolt of electrical energy to strike a selected creature, then "
"strike the nearest creature with half damage, then strike the NEXT nearest "
"creature with half again damage, and so on, until it becomes too weak to be "
"harmful. Warning: This spell can hit your own creatures!"
msgstr ""
"Цепь молний поражает цель, а затем перескакивает на ближайший отряд, "
"причиняя половину урона от предыдущего, и так до 4-х отрядов. "
"Предупреждение: это заклинание может поразить Ваши собственные отряды!"

msgid "Teleport"
msgstr "Телепорт"

msgid ""
"Teleports the creature you select to any open position on the battlefield."
msgstr "Телепортирует выбранное существо в любую свободную точку на поле."

msgid "Cure"
msgstr "Лечение"

msgid ""
"Removes all negative spells cast upon one of your units, and restores up to "
"%{count} HP per level of spell power."
msgstr ""
"Убирает все негативные заклинания (кроме разрушающего луча) с Вашего отряда "
"и восстанавливает %{count}*SP здоровья."

msgid "Mass Cure"
msgstr "Общее лечение"

msgid ""
"Removes all negative spells cast upon your forces, and restores up to "
"%{count} HP per level of spell power, per creature."
msgstr ""
"Убирает все негативные заклинания (кроме разрушающего луча) с Ваших отрядов, "
"и восстанавливает %{count}*SP здоровья."

msgid "Resurrect"
msgstr "Оживление"

msgid "Resurrects creatures from a damaged or dead unit until end of combat."
msgstr ""
"До конца боя оживляет воинов в отряде, которому был нанесён урон или который "
"был уничтожен."

msgid "Resurrect True"
msgstr "Воскрешение"

msgid "Resurrects creatures from a damaged or dead unit permanently."
msgstr ""
"Навсегда оживляет воинов в отряде, которому был нанесён урон или который был "
"уничтожен."

msgid "Haste"
msgstr "Ускорение"

msgid "Increases the speed of any creature by %{count}."
msgstr "Увеличивает скорость Вашего отряда на %{count}."

msgid "Increases the speed of all of your creatures by %{count}."
msgstr "Увеличивает скорость всех Ваших отрядов на %{count}."

msgid "Mass Haste"
msgstr "Общее ускорение"

msgid "Slows target to half movement rate."
msgstr "Замедляет вражеский отряд на 2 ступени."

msgid "spell|Slow"
msgstr "Замедление"

msgid "Mass Slow"
msgstr "Общее замедление"

msgid "Slows all enemies to half movement rate."
msgstr "Замедляет все вражеские отряды на 2 ступени."

msgid "Clouds the affected creatures' eyes, preventing them from moving."
msgstr ""
"Ослеплённый отряд пропускает ходы до тех пор, пока не получит урон или не "
"окончится действие заклинания."

msgid "spell|Blind"
msgstr "Слепота"

msgid "Bless"
msgstr "Благословение"

msgid "Causes the selected creatures to inflict maximum damage."
msgstr "Выбранный отряд будет наносить максимальный урон противнику."

msgid "Causes all of your units to inflict maximum damage."
msgstr "Все Ваши отряды будут наносить максимальный урон противнику."

msgid "Mass Bless"
msgstr "Общее благословение"

msgid "Magically increases the defense skill of the selected creatures."
msgstr "Магически увеличивает защиту выбранного отряда на 3."

msgid "Stoneskin"
msgstr "Каменная кожа"

msgid ""
"Increases the defense skill of the targeted creatures. This is an improved "
"version of Stoneskin."
msgstr ""
"Увеличивает защиту выбранного отряда на 5. Это заклинание является более "
"мощной версией заклинания 'Каменная кожа'."

msgid "Steelskin"
msgstr "Стальная кожа"

msgid "Causes the selected creatures to inflict minimum damage."
msgstr "Заставляет вражеский отряд при атаке наносить минимальный урон."

msgid "Curse"
msgstr "Проклятие"

msgid "Causes all enemy troops to inflict minimum damage."
msgstr "Заставляет все вражеские отряды при атаке наносить минимальный урон."

msgid "Mass Curse"
msgstr "Общее проклятие"

msgid "Damages all undead in the battle."
msgstr "Наносит урон всей нежити, находящейся на поле боя."

msgid "Holy Word"
msgstr "Святое слово"

msgid ""
"Damages all undead in the battle. This is an improved version of Holy Word."
msgstr ""
"Усовершенствованный вариант святого слова, который причиняет сильные "
"повреждения всей нежити, находящейся на поле боя."

msgid "Holy Shout"
msgstr "Экзорцизм"

msgid "Anti-Magic"
msgstr "Антимагия"

msgid "Prevents harmful magic against the selected creatures."
msgstr "Защищает выбранный отряд от действия всех заклинаний."

msgid "Dispel Magic"
msgstr "Снятие чар"

msgid "Removes all magic spells from a single target."
msgstr ""
"Снимает с выбранного отряда действие всех заклинаний, как полезных, так и "
"вредных."

msgid "Mass Dispel"
msgstr "Общее снятие чар"

msgid "Removes all magic spells from all creatures."
msgstr ""
"Снимает действия всех заклинаний, как полезных, так и вредных, со всех "
"присутствующих на поле боя отрядов."

msgid "Causes a magic arrow to strike the selected target."
msgstr "Волшебная стрела поражает отряд противника."

msgid "Magic Arrow"
msgstr "Волшебная стрела"

msgid "Berserker"
msgstr "Берсерк"

msgid "Causes a creature to attack its nearest neighbor."
msgstr ""
"Выбранный отряд атакует любой ближайший к нему отряд, но после атаки "
"действие заклинания прекращается."

msgid "Armageddon"
msgstr "Армагеддон"

msgid ""
"Holy terror strikes the battlefield, causing severe damage to all creatures."
msgstr "Хаос обрушивается на боле боя, причиняя всем и вся невероятный урон."

msgid "Elemental Storm"
msgstr "Буря стихий"

msgid "Magical elements pour down on the battlefield, damaging all creatures."
msgstr ""
"Силы стихий обрушиваются на поле боя, поражая всех участников сражения."

msgid ""
"A rain of rocks strikes an area of the battlefield, damaging all nearby "
"creatures."
msgstr ""
"Призывает дождь из камней, наносящий урон всем существам, находящимся в поле "
"действия заклинания."

msgid "Meteor Shower"
msgstr "Камнепад"

msgid "Paralyze"
msgstr "Паралич"

msgid "The targeted creatures are paralyzed, unable to move or retaliate."
msgstr ""
"Отряд, против которого направленно это заклинание, сковывает паралич, и он "
"теряет способность передвигаться и отвечать на удары."

msgid "Hypnotize"
msgstr "Гипноз"

msgid ""
"Brings a single enemy unit under your control if its hits are less than "
"%{count} times the caster's spell power."
msgstr ""
"Выбранный вражеский отряд переходит под Ваш полный контроль, если его "
"здоровье не превышает %{count}*SP."

msgid "Cold Ray"
msgstr "Ледяной луч"

msgid "Drains body heat from a single enemy unit."
msgstr "Высасывает жизненное тепло из вражеского отряда."

msgid "Cold Ring"
msgstr "Ледяное кольцо"

msgid ""
"Drains body heat from all units surrounding the center point, but not "
"including the center point."
msgstr ""
"Высасывает жизненное тепло из вражеских отрядов, находящихся в зоне действия "
"заклинания, за исключением его центра."

msgid "Disrupting Ray"
msgstr "Разрушающий луч"

msgid "Reduces the defense rating of an enemy unit by three."
msgstr "Снижает защиту выбранного отряда на 3."

msgid "Damages all living (non-undead) units in the battle."
msgstr "Наносит урон всем живым существам на поле боя, кроме нежити."

msgid "Death Ripple"
msgstr "Дыхание смерти"

msgid "Death Wave"
msgstr "Волна смерти"

msgid ""
"Damages all living (non-undead) units in the battle. This spell is an "
"improved version of Death Ripple."
msgstr ""
"Наносит значительный урон всем живым существам на поле боя, кроме нежити. "
"Это заклинание является более мощной версией заклинания 'Дыхание смерти'."

msgid "Dragon Slayer"
msgstr "Убийца драконов"

msgid "Greatly increases a unit's attack skill vs. Dragons."
msgstr "Увеличивает атаку выбранного существа в схватке с драконами на 5."

msgid "Blood Lust"
msgstr "Жажда крови"

msgid "Increases a unit's attack skill."
msgstr "Увеличивает атаку выбранного отряда на 3."

msgid "Animate Dead"
msgstr "Поднять нежить"

msgid "Resurrects creatures from a damaged or dead undead unit permanently."
msgstr "Навсегда излечивает и поднимает павшую нежить."

msgid "Mirror Image"
msgstr "Фантом"

msgid ""
"Creates an illusionary unit that duplicates one of your existing units. This "
"illusionary unit does the same damages as the original, but will vanish if "
"it takes any damage."
msgstr ""
"Создаёт дубликат одного из Ваших отрядов. Эта иллюзия может нанести такой же "
"урон как и оригинал, но будет развеяна от малейшего повреждения."

msgid "Shield"
msgstr "Щит"

msgid ""
"Halves damage received from ranged attacks for a single unit. Does not "
"affect damage received from Turrets or Ballistae."
msgstr ""
"Принимает на себя половину урона от всех стрелковых атак врага, направленных "
"на выбранный отряд. Не влияет на урон от замковых башен или баллисты."

msgid "Mass Shield"
msgstr "Общий щит"

msgid ""
"Halves damage received from ranged attacks for all of your units. Does not "
"affect damage received from Turrets or Ballistae."
msgstr ""
"Принимает на себя половину урона стрелковых атак врага, направленных на всех "
"Ваших существ. Не влияет на урон от замковых башен или баллисты."

msgid "Summon Earth Elemental"
msgstr "Земной элементаль"

msgid "Summons Earth Elementals to fight for your army."
msgstr "Призывает на поле боя Земных элементалей сражаться на Вашей стороне."

msgid "Summon Air Elemental"
msgstr "Воздушный элементаль"

msgid "Summons Air Elementals to fight for your army."
msgstr ""
"Призывает на поле боя Воздушных элементалей сражаться на Вашей стороне."

msgid "Summon Fire Elemental"
msgstr "Огненный элементаль"

msgid "Summons Fire Elementals to fight for your army."
msgstr "Призывает на поле боя Огненных элементалей сражаться на Вашей стороне."

msgid "Summon Water Elemental"
msgstr "Водный элементаль"

msgid "Summons Water Elementals to fight for your army."
msgstr "Призывает на поле боя Водных элементалей сражаться на Вашей стороне."

msgid "Damages castle walls."
msgstr "Наносит урон стенам замка."

msgid "Earthquake"
msgstr "Землетрясение"

msgid "Causes all mines across the land to become visible."
msgstr "Делает видимыми все шахты, расположенные на карте."

msgid "View Mines"
msgstr "Показать шахты"

msgid "Causes all resources across the land to become visible."
msgstr "Делает видимыми все ресурсы, расположенные на карте."

msgid "View Resources"
msgstr "Показать ресурсы"

msgid "Causes all artifacts across the land to become visible."
msgstr "Делает видимыми все артефакты, расположенные на карте."

msgid "View Artifacts"
msgstr "Показать артефакты"

msgid "Causes all towns and castles across the land to become visible."
msgstr "Делает видимыми все города и замки, расположенные на карте."

msgid "View Towns"
msgstr "Показать города"

msgid "Causes all Heroes across the land to become visible."
msgstr "Делает видимыми всех героев, расположенных на карте."

msgid "View Heroes"
msgstr "Показать героев"

msgid "Causes the entire land to become visible."
msgstr "Делает видимой всю карту."

msgid "View All"
msgstr "Показать всё"

msgid "Allows the caster to view detailed information on enemy Heroes."
msgstr "Позволяет получить подробную информацию о героях противника."

msgid "Summon Boat"
msgstr "Призвать корабль"

msgid ""
"Summons the nearest unoccupied, friendly boat to an adjacent shore location. "
"A friendly boat is one which you just built or were the most recent player "
"to occupy."
msgstr ""
"Перемещает Ваш ближайший незанятый корабль в ближайшую точку побережья. "
"Корабль считается Вашим, если Вы его только что построили, или тот на "
"котором Вы плавали последним."

msgid "Allows the caster to magically transport to a nearby location."
msgstr "Переносит героя в расположенную поблизости точку на карте."

msgid "Dimension Door"
msgstr "Портал"

msgid "Returns the caster to any town or castle currently owned."
msgstr ""
"Возвращает героя в ближайший город или замок, если там уже не находится "
"другой герой."

msgid "Town Gate"
msgstr "Врата в город"

msgid ""
"Returns the hero to the town or castle of choice, provided it is controlled "
"by you."
msgstr ""
"Возвращает героя в любой город или замок на выбор, если там уже не находится "
"другой герой."

msgid "Visions"
msgstr "Видения"

msgid ""
"Visions predicts the likely outcome of an encounter with a neutral army camp."
msgstr ""
"Позволяет видеть герою (не дальше 3-х шагов) количество существ в "
"нейтральном войске, а также их намерения."

msgid "Haunt"
msgstr "Запустение"

msgid ""
"Haunts a mine you control with Ghosts. This mine stops producing resources. "
"(If I can't keep it, nobody will!)"
msgstr ""
"Наводняет принадлежащую игроку шахту призраками, после чего работа шахты "
"прекращается. (Так не доставайся же ты никому!)"

msgid "Set Earth Guardian"
msgstr "Страж земли"

msgid "Sets Earth Elementals to guard a mine against enemy armies."
msgstr "Призывает Земных элементалей охранять Вашу шахту от врагов."

msgid "Set Air Guardian"
msgstr "Страж воздуха"

msgid "Sets Air Elementals to guard a mine against enemy armies."
msgstr "Призывает Воздушных элементалей охранять Вашу шахту от врагов."

msgid "Set Fire Guardian"
msgstr "Страж огня"

msgid "Sets Fire Elementals to guard a mine against enemy armies."
msgstr "Призывает Огненных элементалей охранять Вашу шахту от врагов."

msgid "Set Water Guardian"
msgstr "Страж воды"

msgid "Sets Water Elementals to guard a mine against enemy armies."
msgstr "Призывает Водных элементалей охранять Вашу шахту от врагов."

msgid "Random Spell"
msgstr "Случайное заклинание"

msgid "Randomly selected spell of any level."
msgstr "Определённое случайным образом заклинание любого уровня."

msgid "Random 1st Level Spell"
msgstr "Случайное заклинание 1-го уровня"

msgid "Randomly selected 1st level spell."
msgstr "Определённое случайным образом заклинание 1-го уровня."

msgid "Random 2nd Level Spell"
msgstr "Случайное заклинание 2-го уровня"

msgid "Randomly selected 2nd level spell."
msgstr "Определённое случайным образом заклинание 2-го уровня."

msgid "Random 3rd Level Spell"
msgstr "Случайное заклинание 3-го уровня"

msgid "Randomly selected 3rd level spell."
msgstr "Определённое случайным образом заклинание 3-го уровня."

msgid "Random 4th Level Spell"
msgstr "Случайное заклинание 4-го уровня"

msgid "Randomly selected 4th level spell."
msgstr "Определённое случайным образом заклинание 4-го уровня."

msgid "Random 5th Level Spell"
msgstr "Случайное заклинание 5-го уровня"

msgid "Randomly selected 5th level spell."
msgstr "Определённое случайным образом заклинание 5-го уровня."

msgid "Petrification"
msgstr "Окаменение"

msgid ""
"Turns the affected creature into stone. A petrified creature receives half "
"damage from a direct attack."
msgstr ""
"Превращает поражённое существо в камень. Окаменевшее существо получает "
"половину урона от прямой атаки."

msgid "You have no Magic Book, so you cannot cast a spell."
msgstr "У Вас нет Волшебной Книги, поэтому Вы не можете применять заклинания."

msgid "No spell to cast."
msgstr "Нет заклинаний для применения."

msgid "Your hero has %{sp} spell points remaining out of %{max}."
msgstr "У Вашего героя осталось %{sp} очков магии из %{max}."

msgid "View Adventure Spells"
msgstr "Просмотр походных заклинаний"

msgid "View Combat Spells"
msgstr "Просмотр боевых заклинаний"

msgid "View previous page"
msgstr "Предыдущая страница"

msgid "View next page"
msgstr "Следующая страница"

msgid "Close Spellbook"
msgstr "Закрыть книгу заклинаний"

msgid "View %{spell}"
msgstr "Просмотреть %{spell}"

msgid "This spell does %{damage} points of damage."
msgstr "Это заклинание наносит %{damage} урона."

msgid ""
"This spell summons\n"
"%{count} %{monster}."
msgstr ""
"Это заклинание призывает\n"
"%{count} %{monster}."

msgid "This spell restores %{hp} HP."
msgstr "Это заклинание восстанавливает %{hp} здоровья."

msgid "This spell summons %{count} %{monster} to guard the mine."
msgstr "Это заклинание вызывает %{count} %{monster} для охраны шахты."

msgid "The nearest town is %{town}."
msgstr "Это заклинание перенесёт героя в %{town}"

msgid "This town is occupied by your hero %{hero}."
msgstr "Этот город занят Вашим героем: %{hero}."

msgid ""
"This spell controls up to\n"
"%{hp} HP."
msgstr ""
"Это заклинание позволяет взять под контроль отряд,\n"
"суммарное здоровье которого не превышает\n"
"%{hp} здоровья."

msgid "The ultimate artifact is really the %{name}."
msgstr "Уникальный Артефакт - это %{name}."

msgid "The ultimate artifact may be found in the %{name} regions of the world."
msgstr "Уникальный Артефакт спрятан на %{name}е."

msgid "north-west"
msgstr "северо-запад"

msgid "north"
msgstr "север"

msgid "north-east"
msgstr "северо-восток"

msgid "west"
msgstr "запад"

msgid "center"
msgstr "середин"

msgid "east"
msgstr "восток"

msgid "south-west"
msgstr "юго-запад"

msgid "south"
msgstr "юг"

msgid "south-east"
msgstr "юго-восток"

msgid "The truth is out there."
msgstr "Истина где-то рядом."

msgid "The dark side is stronger."
msgstr "Тёмная сторона сильнее."

msgid "The end of the world is near."
msgstr "Конец света близок."

msgid "The bones of Lord Slayer are buried in the foundation of the arena."
msgstr "Останки лорда закопаны у основания арены."

msgid "A Black Dragon will take out a Titan any day of the week."
msgstr "Чёрный Дракон победит Титана в любой день недели."

msgid "He told her: Yada yada yada... and then she said: Blah, blah, blah..."
msgstr "Он сказал ей: Бе бе бе... а потом она сказала: Бла, бла, бла..."

msgid "An unknown force is being resurrected..."
msgstr "Возрождается неведомая сила..."

msgid ""
"Check the newest version of the game at\n"
"https://github.com/ihhub/\n"
"fheroes2/releases"
msgstr ""
"Новую версию игры можно найти на сайте:\n"
"https://github.com/ihhub/\n"
"fheroes2/releases"

#~ msgid "Dummy 1"
#~ msgstr "Болванка 1"<|MERGE_RESOLUTION|>--- conflicted
+++ resolved
@@ -8,13 +8,8 @@
 msgstr ""
 "Project-Id-Version: fheroes2\n"
 "Report-Msgid-Bugs-To: \n"
-<<<<<<< HEAD
-"POT-Creation-Date: 2024-07-03 03:05+0000\n"
+"POT-Creation-Date: 2024-07-09 14:38+0000\n"
 "PO-Revision-Date: 2024-07-07 16:17+0300\n"
-=======
-"POT-Creation-Date: 2024-07-09 14:38+0000\n"
-"PO-Revision-Date: 2024-05-22 06:06+0300\n"
->>>>>>> 5655e858
 "Last-Translator: fheroes2 team <fhomm2@gmail.com>\n"
 "Language-Team: <ru@li.org> <>\n"
 "Language: ru\n"
@@ -4456,13 +4451,9 @@
 msgid "Allow standard victory conditions"
 msgstr "Разрешить обычную победу"
 
-<<<<<<< HEAD
-=======
 msgid "Allow this condition also for AI"
 msgstr ""
 
-#, fuzzy
->>>>>>> 5655e858
 msgid "Gold:"
 msgstr "Золото:"
 
