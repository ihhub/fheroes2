--- conflicted
+++ resolved
@@ -1976,10 +1976,6 @@
 msgid "Fenced Meadow"
 msgstr "Ogrodzona łąka"
 
-<<<<<<< HEAD
-=======
-#, fuzzy
->>>>>>> cb1c5104
 msgid "sorceress|Red Tower"
 msgstr "Czerwona wieża"
 
@@ -2010,10 +2006,6 @@
 msgid "Green Tower"
 msgstr "Zielona wieża"
 
-<<<<<<< HEAD
-=======
-#, fuzzy
->>>>>>> cb1c5104
 msgid "warlock|Red Tower"
 msgstr "Czerwona wieża"
 
