# Brazilian Portuguese translation for fheroes2
# Copyright (C) 2022 fheroes2 team <fhomm2@gmail.com>
# This file is distributed under the same license as the fheroes2 package.
#
msgid ""
msgstr ""
"Project-Id-Version: fheroes2\n"
"Report-Msgid-Bugs-To: \n"
"POT-Creation-Date: 2024-04-03 04:20+0000\n"
"PO-Revision-Date: 2024-04-05 18:26-0300\n"
"Last-Translator: fheroes2 team <fhomm2@gmail.com>\n"
"Language-Team: Brazilian Portuguese <pt_BR@li.org>\n"
"Language: pt_BR\n"
"MIME-Version: 1.0\n"
"Content-Type: text/plain; charset=UTF-8\n"
"Content-Transfer-Encoding: 8bit\n"
"Plural-Forms: nplurals=2; plural=n > 1;\n"
"X-Launchpad-Export-Date: 2010-05-27 09:12+0000\n"
"X-Generator: Poedit 3.4.2\n"

msgid ""
"BATTLE\n"
"ONLY"
msgstr ""
"APENAS\n"
"BATALHA"

msgid ""
"NEW\n"
"GAME"
msgstr ""
"NOVO\n"
"JOGO"

msgid ""
"SAVE\n"
"GAME"
msgstr ""
"SALVAR\n"
"JOGO"

msgid ""
"LOAD\n"
"GAME"
msgstr ""
"CARREGAR\n"
"JOGO"

msgid "INFO"
msgstr "INFO."

msgid "QUIT"
msgstr "SAIR"

msgid "CANCEL"
msgstr "CANCELAR"

msgid "OKAY"
msgstr "OK"

msgid "smallerButton|OKAY"
msgstr "OK"

msgid "ACCEPT"
msgstr "ACEITAR"

msgid "DECLINE"
msgstr "RECUSAR"

msgid "LEARN"
msgstr "APRENDER"

msgid "TRADE"
msgstr "TROCAR"

msgid "YES"
msgstr "SIM"

msgid "NO"
msgstr "NÃO"

msgid "EXIT"
msgstr "SAIR"

msgid "smallerButton|EXIT"
msgstr "SAIR"

msgid "DISMISS"
msgstr "DISPENSAR"

msgid "UPGRADE"
msgstr "MELHORAR"

msgid "RESTART"
msgstr "REINICIAR"

msgid "HEROES"
msgstr "HERÓIS"

msgid ""
"TOWNS/\n"
"CASTLES"
msgstr ""
"CIDADES/\n"
"CASTELOS"

msgid "S"
msgstr "P"

msgid "M"
msgstr "M"

msgid "L"
msgstr "G"

msgid "X-L"
msgstr "M-G"

msgid "ALL"
msgstr "TODOS"

msgid "SELECT"
msgstr "SELEC."

msgid ""
"STANDARD\n"
"GAME"
msgstr ""
"JOGO\n"
"PADRÃO"

msgid ""
"CAMPAIGN\n"
"GAME"
msgstr "CAMPANHA"

msgid ""
"MULTI-\n"
"PLAYER\n"
"GAME"
msgstr ""
"JOGO\n"
"MULTI-\n"
"JOGADOR"

msgid "CONFIG"
msgstr "CONFIGURAR"

msgid ""
"ORIGINAL\n"
"CAMPAIGN"
msgstr ""
"CAMPANHA\n"
"ORIGINAL"

msgid ""
"EXPANSION\n"
"CAMPAIGN"
msgstr ""
"CAMPANHA\n"
"DA EXPANSÃO"

msgid "HOT SEAT"
msgstr ""
"JOGO EM\n"
"RODÍZIO"

msgid "2 PLAYERS"
msgstr "2 JOGADORES"

msgid "3 PLAYERS"
msgstr "3 JOGADORES"

msgid "4 PLAYERS"
msgstr "4 JOGADORES"

msgid "5 PLAYERS"
msgstr "5 JOGADORES"

msgid "6 PLAYERS"
msgstr "6 JOGADORES"

msgid "GIFT"
msgstr "PRESENTE"

msgid "MAX"
msgstr "MÁX"

msgid "DIFFICULTY"
msgstr "DIFICULDADE"

msgid "VIEW INTRO"
msgstr "VER INTRO"

msgid "MIN"
msgstr "MÍN."

msgid "RESET"
msgstr "REINICIAR"

msgid "START"
msgstr "INICIAR"

msgid "CASTLE"
msgstr "CASTELO"

msgid "TOWN"
msgstr "CIDADE"

msgid ""
"D\n"
"I\n"
"S\n"
"M\n"
"I\n"
"S\n"
"S"
msgstr ""
"D\n"
"I\n"
"S\n"
"P\n"
"E\n"
"N\n"
"S\n"
"A\n"
"R"

msgid ""
"E\n"
"X\n"
"I\n"
"T"
msgstr ""
"S\n"
"A\n"
"I\n"
"R"

msgid ""
"P\n"
"A\n"
"T\n"
"R\n"
"O\n"
"L"
msgstr ""
"P\n"
"A\n"
"T\n"
"R\n"
"U\n"
"L\n"
"H\n"
"A\n"
"R"

msgid ""
"C\n"
"A\n"
"M\n"
"P\n"
"A\n"
"I\n"
"G\n"
"N"
msgstr ""
"C\n"
"A\n"
"M\n"
"P\n"
"A\n"
"N\n"
"H\n"
"A"

msgid ""
"S\n"
"T\n"
"A\n"
"N\n"
"D\n"
"A\n"
"R\n"
"D"
msgstr ""
"P\n"
"A\n"
"D\n"
"R\n"
"Ã\n"
"O"

msgid "Warrior"
msgstr "Guerreiro"

msgid "Builder"
msgstr "Construtor"

msgid "Explorer"
msgstr "Explorador"

msgid "None"
msgstr "Nenhum"

msgid ""
"A few\n"
"%{monster}"
msgstr ""
"Alguns\n"
"%{monster}"

msgid ""
"Several\n"
"%{monster}"
msgstr ""
"Vários\n"
"%{monster}"

msgid ""
"A pack of\n"
"%{monster}"
msgstr ""
"Um grupo de\n"
"%{monster}"

msgid ""
"Lots of\n"
"%{monster}"
msgstr ""
"Muitos\n"
"%{monster}"

msgid ""
"A horde of\n"
"%{monster}"
msgstr ""
"Uma horda de\n"
"%{monster}"

msgid ""
"A throng of\n"
"%{monster}"
msgstr ""
"Uma multidão de\n"
"%{monster}"

msgid ""
"A swarm of\n"
"%{monster}"
msgstr ""
"Um enxame de\n"
"%{monster}"

msgid ""
"Zounds...\n"
"%{monster}"
msgstr ""
"Um grande número de\n"
"%{monster}"

msgid ""
"A legion of\n"
"%{monster}"
msgstr ""
"Uma legião de\n"
"%{monster}"

msgid "army|Few"
msgstr "Alguns"

msgid "army|Several"
msgstr "Vários"

msgid "army|Pack"
msgstr "Um grupo"

msgid "army|Lots"
msgstr "Muitos"

msgid "army|Horde"
msgstr "Uma horda"

msgid "army|Throng"
msgstr "Uma multidão"

msgid "army|Swarm"
msgstr "Um enxame"

msgid "army|Zounds"
msgstr "Um grande número"

msgid "army|Legion"
msgstr "Uma legião"

msgid "All %{race} troops +1"
msgstr "+1 para todas as tropas de %{race}"

msgid "NeutralRaceTroops|Neutral"
msgstr "Neutra"

msgid "Troops of %{count} alignments -%{penalty}"
msgstr "Tropas de %{count} alinhamentos -%{penalty}"

msgid "Some undead in army -1"
msgstr "Alguns mortos-vivos no exército -1"

msgid ""
"Default\n"
"troop"
msgstr ""
"Tropa\n"
"padrão"

msgid "View %{name}"
msgstr "Ver %{name}"

msgid "Move the %{name} "
msgstr "Mover %{name} "

msgid "Move or right click to redistribute %{name}"
msgstr "Mova ou clique com o botão direito para redistribuir %{name}"

msgid "Combine %{name} armies"
msgstr "Combinar os exércitos de %{name}"

msgid "Exchange %{name2} with %{name}"
msgstr "Trocar %{name2} com %{name}"

msgid "Select %{name}"
msgstr "Selecionar %{name}"

msgid "Cannot move last troop"
msgstr "Não é possível mover a última tropa"

msgid "Move the %{name}"
msgstr "Mover %{name}"

msgid "Set Count"
msgstr "Defina a quantidade"

msgid "%{name} destroys half the enemy troops!"
msgid_plural "%{name} destroy half the enemy troops!"
msgstr[0] "%{name} destrói a metade das tropas inimigas!"
msgstr[1] "%{name} destroem a metade das tropas inimigas!"

msgid "%{name} has turned off the auto battle"
msgstr "%{name} desativou a batalha automática"

msgid "%{name} has turned on the auto battle"
msgstr "%{name} ativou a batalha automática"

msgid "Spell failed!"
msgstr "O feitiço falhou!"

msgid ""
"The Sphere of Negation artifact is in effect for this battle, disabling all "
"combat spells."
msgstr ""
"O artefato Esfera da Negação está ativo para esta batalha, desativando todos "
"os feitiços de combate."

msgid "You have already cast a spell this round."
msgstr "Você já lançou um feitiço nesse turno."

msgid "That spell will have no effect!"
msgstr "Esse feitiço não terá efeito!"

msgid "You may only summon one type of elemental per combat."
msgstr "Você só pode invocar um tipo de Elemento por combate."

msgid ""
"There is no open space adjacent to your hero where you can summon an "
"Elemental to."
msgstr ""
"Não há espaço aberto adjacente ao seu herói para o qual você possa convocar "
"um Elemental."

msgid ""
"The Moat reduces the defense skill of troops trapped in it by %{count} and "
"restricts their movement range."
msgstr ""
"O fosso reduz a habilidade de defesa das tropas presas nele em %{count} e "
"restringe seu raio de movimento."

msgid "Speed: %{speed}"
msgstr "Velocidade: %{speed}"

msgid "Speed"
msgstr "Velocidade"

msgid "Off"
msgstr "Desativar"

msgid "On"
msgstr "Ativar"

msgid "Turn Order"
msgstr "Ordem de Turno"

msgid "Auto Spell Casting"
msgstr "Auto Feitiço"

msgid "Grid"
msgstr "Grade"

msgid "Shadow Movement"
msgstr "Sombra de Movimento"

msgid "Shadow Cursor"
msgstr "Sombra do Cursor"

msgid "Audio"
msgstr "Áudio"

msgid "Settings"
msgstr "Configurar"

msgid "Configure"
msgstr "Configurar"

msgid "Hot Keys"
msgstr "Atalhos"

msgid "Damage Info"
msgstr "Informação do dano"

msgid "Set the speed of combat actions and animations."
msgstr "Definir a velocidade das ações de combate e animações."

msgid "Toggle to display the turn order during the battle."
msgstr "Alternar para exibir a ordem de turno durante a batalha."

msgid ""
"Toggle whether or not the computer will cast spells for you when auto combat "
"is on. (Note: This does not affect spell casting for computer players in any "
"way, nor does it affect quick combat.)"
msgstr ""
"Ativa ou desativa o lançamento dos feitiços pelo computador quando o combate "
"automático esta ligado. (Nota: Isto não afeta de forma alguma o lançamento "
"de feitiços para jogadores controlados pelo computador, nem afeta o combate "
"rápido)."

msgid ""
"Toggle the hex grid on or off. The hex grid always underlies movement, even "
"if turned off. This switch only determines if the grid is visible."
msgstr ""
"Ativa ou desativa a grade hexagonal. A grade hexagonal está sempre "
"subjacente ao movimento, mesmo se desativada. Esta opção apenas determina se "
"a grade estará visível."

msgid ""
"Toggle on or off shadows showing where your creatures can move and attack."
msgstr ""
"Ativa ou desativa as sombras que mostram onde suas criaturas podem se mover "
"e atacar."

msgid ""
"Toggle on or off a shadow showing the current hex location of the mouse "
"cursor."
msgstr ""
"Ativa ou desativa uma sombra mostrando a localização hexagonal atual do "
"cursor do mouse."

msgid "Change the audio settings of the game."
msgstr "Muda as configurações de áudio no jogo."

msgid "Check and configure all the hot keys present in the game."
msgstr "Verifique e configura todas as teclas de atalho usadas no jogo."

msgid "Toggle to display damage information during the battle."
msgstr "Ativar ou desativar a exibição das informação dos danos na batalha."

msgid "Exit this menu."
msgstr "Sair deste menu."

msgid "Okay"
msgstr "OK"

msgid "The enemy has surrendered!"
msgstr "O inimigo desistiu!"

msgid "Their cowardice costs them %{gold} gold."
msgstr "A covardia deles lhes custa %{gold} de ouro."

msgid "The enemy has fled!"
msgstr "O inimigo fugiu!"

msgid "A glorious victory!"
msgstr "Uma vitória gloriosa!"

msgid "For valor in combat, %{name} receives %{exp} experience."
msgstr "Por sua coragem em combate, %{name} recebe %{exp} de experiência."

msgid "The cowardly %{name} flees from battle."
msgstr "%{name} se acovarda e foge da batalha."

msgid "%{name} surrenders to the enemy, and departs in shame."
msgstr "%{name} rende-se ao inimigo, e retira-se com vergonha."

msgid "Your forces suffer a bitter defeat, and %{name} abandons your cause."
msgstr "Sua força sofre uma amarga derrota, e %{name} abandona sua causa."

msgid "Your forces suffer a bitter defeat."
msgstr "Suas forças sofrem uma amarga derrota."

msgid "Battlefield Casualties"
msgstr "Baixas no Campo de Batalha"

msgid "Attacker"
msgstr "Agressor"

msgid "Defender"
msgstr "Defensor"

msgid "Click to leave the battle results."
msgstr "Clique para sair dos resultados da batalha."

msgid "Click to restart the battle in manual mode."
msgstr "Clique para reiniciar a batalha no modo manual."

msgid "Restart"
msgstr "Reiniciar"

msgid "You have captured an enemy artifact!"
msgstr "Vou capturou um artefato inimigo!"

msgid "As you reach for the %{name}, it mysteriously disappears."
msgstr "À medida que você alcança %{name}, ele desaparece misteriosamente."

msgid "As your enemy reaches for the %{name}, it mysteriously disappears."
msgstr ""
"À medida que seu inimigo alcança %{name}, ele desaparece misteriosamente."

msgid "Necromancy!"
msgstr "Necromancia!"

msgid ""
"Practicing the dark arts of necromancy, you are able to raise %{count} of "
"the enemy's dead to return under your service as %{monster}."
msgstr ""
"Praticando as artes negras da necromancia, você é capaz de ressuscitar "
"%{count} dos inimigos mortos para retornar sob seu serviço como %{monster}."

msgid "%{name} the %{race}"
msgstr "%{name}: %{race}"

msgid "Captain of %{name}"
msgstr "Capitão de %{name}"

msgid "Attack"
msgstr "Ataque"

msgid "Defense"
msgstr "Defesa"

msgid "Spell Power"
msgstr "Força Mágica"

msgid "Knowledge"
msgstr "Conhecimento"

msgid "Morale"
msgstr "Moral"

msgid "Luck"
msgstr "Sorte"

msgid "Spell Points"
msgstr "Mana"

msgid "Hero's Options"
msgstr "Opções do Herói"

msgid "Cast Spell"
msgstr "Lançar Feitiço"

msgid "Retreat"
msgstr "Retirar-se"

msgid "Surrender"
msgstr "Render-se"

msgid "Cancel"
msgstr "Cancelar"

msgid "Hero Screen"
msgstr "Tela do Herói"

msgid "Captain's Options"
msgstr "Opções do Capitão"

msgid ""
"Cast a magical spell. You may only cast one spell per combat round. The "
"round is reset when every creature has had a turn."
msgstr ""
"Lança um feitiço mágico. Você só pode lançar um feitiço por turno de "
"combate. O turno é reiniciado quando cada criatura tiver jogado um turno."

msgid ""
"Retreat your hero, abandoning your creatures. Your hero will be available "
"for you to recruit again, however, the hero will have only a novice hero's "
"forces."
msgstr ""
"Bater em retirada com seu herói, abandonando as suas criaturas. Seu herói "
"estará disponível para recrutar mais uma vez, no entanto, o herói terá "
"apenas as tropas iniciais."

msgid ""
"Surrendering costs gold. However if you pay the ransom, the hero and all of "
"his or her surviving creatures will be available to recruit again. The cost "
"of surrender is half of the total cost of the non-temporary troops remaining "
"in the army."
msgstr ""
"Render-se custa ouro. No entanto, se você pagar o resgate, o herói e todas "
"as criaturas sobreviventes estarão disponíveis para recrutar novamente. O "
"custo da rendição é a metade do custo total das tropas não temporárias "
"restantes no exército."

msgid "Open Hero Screen to view full information about the hero."
msgstr "Abra a Tela do Herói para ver todas as informações sobre ele."

msgid "Return to the battle."
msgstr "Retornar à batalha."

msgid "Not enough gold (%{gold})"
msgstr "Ouro insuficiente (%{gold})"

msgid "%{name} states:"
msgstr "%{name} declara:"

msgid "Captain of %{name} states:"
msgstr "Capitão de %{name} declara:"

msgid ""
"\"I will accept your surrender and grant you and your troops safe passage "
"for the price of %{price} gold.\""
msgstr ""
"\"Aceitarei sua rendição e concederei a você e a suas tropas uma passagem "
"segura pelo preço de %{price} ouro.\""

msgid "View %{monster} info"
msgstr "Ver informação de %{monster}"

msgid "Fly %{monster} here"
msgstr "Voar com %{monster} até aqui"

msgid "Move %{monster} here"
msgstr "Mover %{monster} até aqui"

msgid "Shoot %{monster}"
msgstr "Disparar em %{monster}"

msgid "(1 shot left)"
msgid_plural "(%{count} shots left)"
msgstr[0] "(1 disparo restante)"
msgstr[1] "(%{count} disparos restantes)"

msgid "Attack %{monster}"
msgstr "Atacar %{monster}"

msgid "Turn %{turn}"
msgstr "Turno %{turn}"

msgid "Teleport here"
msgstr "Teletransportar-se até aqui"

msgid "Invalid teleport destination"
msgstr "Destino de teletransporte inválido"

msgid "Cast %{spell} on %{monster}"
msgstr "Lançar %{spell} em %{monster}"

msgid "Cast %{spell}"
msgstr "Lançar %{spell}"

msgid "Select spell target"
msgstr "Selecionar alvo do feitiço"

msgid "View Ballista info"
msgstr "Ver informações da Balista"

msgid "Ballista"
msgstr "Balista"

msgid "Enable auto combat"
msgstr "Ativar combate automático"

msgid "Allows the computer to fight out the battle for you."
msgstr "Permite que o computador lute a batalha por você."

msgid "Auto Combat"
msgstr "Combate Automático"

msgid "Customize system options"
msgstr "Personalizar opções do sistema"

msgid "Allows you to customize the combat screen."
msgstr "Permite personalizar a tela de combate."

msgid "System Options"
msgstr "Opções do Sistema"

msgid "Skip this unit"
msgstr "Pular o turno desta unidade"

msgid "Skip"
msgstr "Pular"

msgid ""
"Skips the current creature. The current creature ends its turn and does not "
"get to go again until the next round."
msgstr ""
"Pula a criatura atual. A criatura atual termina sua vez e não faz seu "
"movimento até a próxima rodada."

msgid "View Captain's options"
msgstr "Ver as opções do Capitão"

msgid "View Hero's options"
msgstr "Ver as opções do Herói"

msgid "View opposing Captain"
msgstr "Ver Capitão oponente"

msgid "View opposing Hero"
msgstr "Ver Herói oponente"

msgid "Hide logs"
msgstr "Ocultar registro"

msgid "Show logs"
msgstr "Mostrar registros"

msgid "Message Bar"
msgstr "Barra de Mensagem"

msgid "Shows the results of individual monster's actions."
msgstr "Mostra os resultados das ações individuais dos monstros."

msgid "Are you sure you want to enable auto combat?"
msgstr "Tem certeza de que deseja habilitar o combate automático?"

msgid "Are you sure you want to finish the battle in auto mode?"
msgstr "Você tem certeza de que deseja terminar a batalha no modo automático?"

msgid "The %{name} skips their turn."
msgid_plural "The %{name} skip their turn."
msgstr[0] "%{name} pula sua vez."
msgstr[1] "%{name} pulam sua vez."

msgid "%{attacker} does %{damage} damage."
msgid_plural "%{attacker} do %{damage} damage."
msgstr[0] "%{attacker} causa %{damage} de dano."
msgstr[1] "%{damage} de dano de %{attacker}."

msgid "1 creature perishes."
msgid_plural "%{count} creatures perish."
msgstr[0] "1 criatura morreu."
msgstr[1] "%{count} criaturas morreram."

msgid "1 %{defender} perishes."
msgid_plural "%{count} %{defender} perish."
msgstr[0] "1 %{defender} morreu."
msgstr[1] "%{count} %{defender} morreram."

msgid "1 soul is incorporated."
msgid_plural "%{count} souls are incorporated."
msgstr[0] "1 alma é incorporada."
msgstr[1] "%{count} almas são incorporadas."

msgid "1 %{unit} is revived."
msgid_plural "%{count} %{unit} are revived."
msgstr[0] "1 %{unit} revive."
msgstr[1] "%{count} %{unit} revivem."

msgid "Moved %{monster}: from [%{src}] to [%{dst}]."
msgstr "Movimento de %{monster}: de [%{src}] para [%{dst}]."

msgid "The %{name} resists the spell!"
msgid_plural "The %{name} resist the spell!"
msgstr[0] "%{name} resiste ao feitiço!"
msgstr[1] "%{name} resistem ao feitiço!"

msgid "%{name} casts %{spell} on the %{troop}."
msgstr "%{name} lança(m) %{spell} sobre %{troop}."

msgid "%{name} casts %{spell}."
msgstr "%{name} lança %{spell}."

msgid "The %{spell} does %{damage} damage to one undead creature."
msgstr "%{spell} causa %{damage} de dano a uma criatura morta-viva."

msgid "The %{spell} does %{damage} damage to all undead creatures."
msgstr "%{spell} causa %{damage} de dano a todas as criaturas mortas-vivas."

msgid "The %{spell} does %{damage} damage, %{count} creatures perish."
msgstr "%{spell} causa %{damage} de dano, %{count} criaturas morreram."

msgid "The %{spell} does %{damage} damage."
msgstr "%{spell} causa %{damage} de dano."

msgid "The %{spell} does %{damage} damage to one living creature."
msgstr "%{spell} causa %{damage} de dano a uma criatura viva."

msgid "The %{spell} does %{damage} damage to all living creatures."
msgstr "%{spell} causa %{damage} de dano a todos as criaturas vivas."

msgid "The %{attacker}'s attack blinds the %{target}!"
msgid_plural "The %{attacker}' attack blinds the %{target}!"
msgstr[0] "O ataque de %{attacker} cega %{target}!"
msgstr[1] "O ataque dos %{attacker} cega %{target}!"

msgid "The %{attacker}'s gaze turns the %{target} to stone!"
msgid_plural "The %{attacker}' gaze turns the %{target} to stone!"
msgstr[0] "O olhar da %{attacker} transforma %{target} em pedra!"
msgstr[1] "O olhar das %{attacker} transforma %{target} em pedra!"

msgid "The %{attacker}'s curse falls upon the %{target}!"
msgid_plural "The %{attacker}' curse falls upon the %{target}!"
msgstr[0] "A maldição da %{attacker} cai sobre %{target}!"
msgstr[1] "A maldição das %{attacker} cai sobre %{target}!"

msgid "The %{target} is paralyzed by the %{attacker}!"
msgid_plural "The %{target} are paralyzed by the %{attacker}!"
msgstr[0] "%{target} é paralisado por %{attacker}!"
msgstr[1] "%{target} é paralisado pelos %{attacker}!"

msgid "The %{attacker} dispels all good spells on your %{target}!"
msgid_plural "The %{attacker} dispel all good spells on your %{target}!"
msgstr[0] "O %{attacker} anula todos os feitiços bons em seu %{target}!"
msgstr[1] "Os %{attacker} anulam todos os feitiços bons em seu %{target}!"

msgid "The %{attacker} casts %{spell} on the %{target}!"
msgid_plural "The %{attacker} cast %{spell} on the %{target}!"
msgstr[0] "%{attacker} lança %{spell} em %{target}!"
msgstr[1] "%{attacker} lançam %{spell} em %{target}!"

msgid "Bad luck descends on the %{attacker}."
msgstr "O azar recai em %{attacker}."

msgid "Good luck shines on the %{attacker}."
msgstr "A boa sorte recai em %{attacker}."

msgid "High morale enables the %{monster} to attack again."
msgstr "A moral alta permite outro ataque de %{monster}."

msgid "Low morale causes the %{monster} to freeze in panic."
msgstr "A baixa moral congela %{monster} pro pânico."

msgid "%{tower} does %{damage} damage."
msgstr "%{tower} causa %{damage} de dano."

msgid "The mirror image is created."
msgstr "A imagem de espelho está criada."

msgid "The mirror image is destroyed!"
msgstr "A imagem de espelho está destruída!"

msgid "Are you sure you want to interrupt the auto combat?"
msgstr "Tem certeza de que deseja interromper o combate automático?"

msgid "Error"
msgstr "Erro"

msgid "No spells to cast."
msgstr "Sem feitiços para lançar."

msgid "Are you sure you want to retreat?"
msgstr "Você tem certeza de que deseja se retirar?"

msgid "Retreat disabled"
msgstr "Retirada desativada"

msgid "Surrender disabled"
msgstr "Rendição desativada"

msgid "Damage: %{max}"
msgstr "Dano: %{max}"

msgid "Damage: %{min} - %{max}"
msgstr "Dano: %{min} - %{max}"

msgid "Perish: %{max}"
msgstr "Morrem: %{max}"

msgid "Perish: %{min} - %{max}"
msgstr "Morrem: %{min} - %{max}"

msgid ""
"Through eagle-eyed observation, %{name} is able to learn the magic spell "
"%{spell}."
msgstr ""
"Através da observação com os olhos de águia, %{name} foi capaz de aprender o "
"feitiço %{spell}."

msgid "Human"
msgstr "Humano"

msgid "AI"
msgstr "IA"

msgid "Start"
msgstr "Iniciar"

msgid "Start the battle."
msgstr "Iniciar a batalha."

msgid "Exit"
msgstr "Sair"

msgid "Reset"
msgstr "Restaurar"

msgid "Reset to default settings."
msgstr "Restaurar as configurações padrões."

msgid "Please select another hero."
msgstr "Por favor, selecione outro herói."

msgid "%{race1} %{name1} vs %{race2} %{name2}"
msgstr "%{race1} %{name1} vs %{race2} %{name2}"

msgid "Monsters"
msgstr "Monstros"

msgid "N/A"
msgstr "N/D"

msgid "Left Turret"
msgstr "Torre Esquerda"

msgid "Right Turret"
msgstr "Torre Direita"

msgid "The %{name} fires with the strength of %{count} Archers"
msgstr "%{name} dispara com a força de %{count} Arqueiros"

msgid "each with a +%{attack} bonus to their attack skill."
msgstr "cada um com um bônus de +%{attack} para sua habilidade de ataque."

msgid "The %{name} is destroyed."
msgstr "%{name} foi destruído."

msgid "%{count} %{name} rises from the dead!"
msgid_plural "%{count} %{name} rise from the dead!"
msgstr[0] "%{count} %{name} se ergue dos mortos!"
msgstr[1] "%{count} %{name} se erguem dos mortos!"

msgid "Dwarven Alliance"
msgstr "Aliança Anã"

msgid "Sorceress Guild"
msgstr "Guilda de Feiticeiras"

msgid "Necromancer Guild"
msgstr "Guilda de Necromantes"

msgid "Ogre Alliance"
msgstr "Aliança dos Ogros"

msgid "Dwarfbane"
msgstr "Flagelo Anão"

msgid "Dragon Alliance"
msgstr "Aliança dos Dragões"

msgid "Elven Alliance"
msgstr "Aliança Élfica"

msgid "Kraeger defeated"
msgstr "Kraeger derrotado"

msgid "Wayward Son"
msgstr "Filho Rebelde"

msgid "Uncle Ivan"
msgstr "Tio Ivan"

msgid "Annexation"
msgstr "Anexação"

msgid "Force of Arms"
msgstr "Força das Armas"

msgid "Save the Dwarves"
msgstr "Salve os Anões"

msgid "Carator Mines"
msgstr "Minas de Carator"

msgid "Turning Point"
msgstr "Momento Decisivo"

msgid "scenarioName|Defender"
msgstr "Defensor"

msgid "Corlagon's Defense"
msgstr "A Defesa de Corlagon"

msgid "The Crown"
msgstr "A Coroa"

msgid "The Gauntlet"
msgstr "A Corrida"

msgid "Betrayal"
msgstr "Traição"

msgid "Final Justice"
msgstr "Justiça Final"

msgid ""
"Roland needs you to defeat the lords near his castle to begin his war of "
"rebellion against his brother. They are not allied with each other, so they "
"will spend most of their time fighting with one another. Victory is yours "
"when you have defeated all of their castles and heroes."
msgstr ""
"Roland precisa que você derrote os lordes próximos ao seu castelo para "
"começar sua guerra de rebelião contra seu irmão. Eles não são aliados entre "
"si, então eles passarão a maior parte do tempo lutando um contra o outro. A "
"vitória será sua quando você tiver derrotado todos os seus castelos e heróis."

msgid ""
"The local lords refuse to swear allegiance to Roland, and must be subdued. "
"They are wealthy and powerful, so be prepared for a tough fight. Capture all "
"enemy castles to win."
msgstr ""
"Os lordes locais recusam-se a jurar fidelidade a Roland, e devem ser "
"subjugados. Eles são ricos e poderosos, portanto esteja preparado para uma "
"luta dura. Capture todos os castelos inimigos para vencer."

msgid ""
"Your task is to defend the Dwarves against Archibald's forces. Capture all "
"of the enemy towns and castles to win, and be sure not to lose all of the "
"dwarf towns at once, or the enemy will have won."
msgstr ""
"Sua tarefa é defender os Anões contra as forças de Archibald. Capture todas "
"as cidades e castelos inimigos para ganhar, e certifique-se de não perder "
"todas as cidades anãs de uma só vez, ou o inimigo vencerá."

msgid ""
"You will face four allied enemies in a straightforward fight for resources "
"and treasure. Capture all of the enemy castles for victory."
msgstr ""
"Você enfrentará quatro inimigos aliados em uma luta direta por recursos e "
"tesouros. Capture todos os castelos inimigos para vencer."

msgid ""
"Your enemies are allied against you and start close by, so be ready to come "
"out fighting. You will need to own all four castles in this small valley to "
"win."
msgstr ""
"Seus inimigos são aliados contra você e começam por perto, portanto esteja "
"pronto para sair lutando. Você precisará possuir todos os quatro castelos "
"neste pequeno vale para vencer."

msgid ""
"The Sorceress' guild of Noraston has requested Roland's aid against an "
"attack from Archibald's allies. Capture all of the enemy castles to win, and "
"don't lose Noraston, or you'll lose the scenario. (Hint: There is an enemy "
"castle on an island in the ocean.)"
msgstr ""
"A Guilda das Feiticeiras de Noraston solicitou a ajuda de Roland contra um "
"ataque dos aliados de Archibald. Capture todos os castelos inimigos para "
"ganhar, e não perca Noraston, ou você perderá o cenário. (Dica: Há um "
"castelo inimigo em uma ilha no oceano)."

msgid ""
"Gather as large an army as possible and capture the enemy castle within 8 "
"weeks. You are opposed by only one enemy, but must travel a long way to get "
"to the enemy castle. Any troops you have in your army at the end of this "
"scenario will be with you in the final battle."
msgstr ""
"Reúna o maior exército possível e capture o castelo inimigo em 8 semanas. "
"Você se opõe a apenas um inimigo, mas deve percorrer um longo caminho para "
"chegar ao castelo inimigo. Quaisquer tropas que você tenha em seu exército "
"no final deste cenário estarão com você na batalha final."

msgid ""
"Find the Crown before Archibald's heroes find it. Roland will need the Crown "
"for the final battle against Archibald."
msgstr ""
"Encontre a Coroa antes que os heróis de Archibald a encontrem. Roland vai "
"precisar da Coroa para a batalha final contra Archibald."

msgid ""
"Three allied enemies stand before you and victory, including Lord Corlagon. "
"Roland is in a castle to the northwest, and you will lose if he falls to the "
"enemy. Remember that capturing Lord Corlagon will ensure that he will not "
"fight against you in the final scenario."
msgstr ""
"Três inimigos aliados estão no seu caminho até a vitória, incluindo o Lorde "
"Corlagon. Roland está em um castelo a noroeste, e você perderá se ele cair "
"para o inimigo. Lembre-se de que capturar o Lorde Corlagon garantirá que ele "
"não irá lutar contra você no cenário final."

msgid ""
"This is the final battle. Both you and your enemy are armed to the teeth, "
"and all are allied against you. Capture Archibald to end the war!"
msgstr ""
"Esta é a batalha final. Tanto você como seu inimigo estão armados até os "
"dentes, e todos estão contra você. Capture Archibald para acabar com a "
"guerra!"

msgid ""
"Switching sides leaves you with three castles against the enemy's one. This "
"battle will be the easiest one you will face for the rest of the war..."
"traitor."
msgstr ""
"A troca de lado deixa você com três castelos contra o do inimigo. Esta "
"batalha será a mais fácil que você enfrentará durante o resto da guerra... "
"traidor."

msgid "Barbarian Wars"
msgstr "Guerras Bárbaras"

msgid "First Blood"
msgstr "Sangue Primeiro"

msgid "Necromancers"
msgstr "Necromantes"

msgid "Slay the Dwarves"
msgstr "Matem os Anões"

msgid "Country Lords"
msgstr "Lordes das Terras"

msgid "Dragon Master"
msgstr "Mestre Dragão"

msgid "Rebellion"
msgstr "Rebelião"

msgid "Apocalypse"
msgstr "Apocalipse"

msgid "Greater Glory"
msgstr "Maior Glória"

msgid ""
"King Archibald requires you to defeat the three enemies in this region. They "
"are not allied with one another, so they will spend most of their energy "
"fighting amongst themselves. You will win when you own all of the enemy "
"castles and there are no more heroes left to fight."
msgstr ""
"O Rei Archibald exige que você derrote os três inimigos nesta região. Eles "
"não são aliados um do outro, por isso gastarão a maior parte de sua energia "
"lutando entre si. Vocês vencerão quando forem donos de todos os castelos "
"inimigos e não restar mais heróis para lutar."

msgid ""
"You must unify the barbarian tribes of the north by conquering them. As in "
"the previous mission, the enemy is not allied against you, but they have "
"more resources at their disposal. You will win when you own all of the enemy "
"castles and there are no more heroes left to fight."
msgstr ""
"É preciso unificar as tribos bárbaras do norte, conquistando-as. Como na "
"missão anterior, os inimigos não estão aliados contra você, mas eles têm "
"mais recursos à sua disposição. Vocês vencerão quando forem donos de todos "
"os castelos inimigos e não restar mais heróis para lutar."

msgid ""
"Do-gooder wizards have taken the Necromancers' castle. You must retake it to "
"achieve victory. Remember that while you start with a powerful army, you "
"have no castle and must take one within 7 days, or lose this battle. (Hint: "
"The nearest castle is to the southeast.)"
msgstr ""
"Os feiticeiros do bem tomaram o castelo dos Necromantes. É preciso retomá-lo "
"para alcançar a vitória. Lembre-se que enquanto você começa com um exército "
"poderoso, você não tem castelo e deve tomar um dentro de 7 dias, ou perderá "
"esta batalha. (Dica: O castelo mais próximo é o do sudeste)."

msgid ""
"The dwarves need conquering before they can interfere in King Archibald's "
"plans. Roland's forces have more than one hero and many towns to start with, "
"so be ready for attack from multiple directions. You must capture all of the "
"enemy towns and castles to claim victory."
msgstr ""
"Os anões precisam ser conquistados antes que possam interferir nos planos do "
"Rei Archibald. As forças de Roland têm mais de um herói e muitas cidades por "
"onde começar, portanto, esteja pronto para ataques de várias direções. Você "
"deve capturar todas as cidades e castelos inimigos para reivindicar a "
"vitória."

msgid ""
"You must put down a peasant revolt led by Roland's forces. All are allied "
"against you, but you have Lord Corlagon, an experienced hero, to help you. "
"Capture all enemy castles to win."
msgstr ""
"Você deve suprimir uma revolta de camponeses liderada pelas forças de "
"Roland. Todos estão aliados contra você, mas você tem o Lorde Corlagon, um "
"herói experiente, para ajudá-lo. Capture todos os castelos inimigos para "
"vencer."

msgid ""
"There are two enemies allied against you in this mission. Both are well "
"armed and seek to evict you from their island. Avoid them and capture Dragon "
"City to win."
msgstr ""
"Há dois inimigos aliados contra você nesta missão. Ambos estão bem armados e "
"procuram expulsá-lo de sua ilha. Evite-os e capture a Cidade Dragão para "
"vencer."

msgid ""
"Your orders are to conquer the country lords that have sworn to serve "
"Roland. All of the enemy castles are unified against you. Since you start "
"without a castle, you must hurry to capture one before the end of the week. "
"Capture all enemy castles for victory."
msgstr ""
"Suas ordens são para conquistar os Lordes das Terras que juraram servir a "
"Roland. Todos os castelos inimigos estão unificados contra vocês. Já que "
"você começa sem castelo, você deve se apressar para capturar um antes do "
"final da semana. Capture todos os castelos inimigos para obter a vitória."

msgid ""
"Find the Crown before Roland's heroes find it. Archibald will need the Crown "
"for the final battle against Roland."
msgstr ""
"Encontre a Coroa antes que os heróis de Roland a encontrem. Archibald vai "
"precisar da Coroa para a batalha final contra Roland."

msgid ""
"This is the final battle. Both you and your enemy are armed to the teeth, "
"and all are allied against you. Capture Roland to win the war, and be sure "
"not to lose Archibald in the fight!"
msgstr ""
"Esta é a batalha final. Tanto você quanto seu inimigo estão armados até os "
"dentes, e todos estão aliados contra você. Capture Roland para ganhar a "
"guerra, e não perca Archibald na luta!"

msgid "Arrow's Flight"
msgstr "Voo da Flecha"

msgid "Island of Chaos"
msgstr "Ilha do Caos"

msgid "The Abyss"
msgstr "O Abismo"

msgid "Uprising"
msgstr "Insurreição"

msgid "Aurora Borealis"
msgstr "Aurora Boreal"

msgid "Betrayal's End"
msgstr "Fim da Traição"

msgid "Corruption's Heart"
msgstr "Coração da Corrupção"

msgid "The Giant's Pass"
msgstr "O Passo do Gigante"

msgid ""
"Subdue the unruly local lords in order to provide the Empire with facilities "
"to operate in this region."
msgstr ""
"Subjugue os lordes locais indisciplinados a fim de proporcionar ao Império "
"instalações para operar nesta região."

msgid ""
"Eliminate all opposition in this area. Then the first piece of the artifact "
"will be yours."
msgstr ""
"Elimine toda a oposição nessa área. Então, a primeira peça do artefato será "
"sua."

msgid ""
"The sorceresses to the northeast are rebelling! For the good of the empire "
"you must quash their feeble uprising on your way to the mountains."
msgstr ""
"As feiticeiras do nordeste estão se rebelando! Para o bem do império, é "
"preciso acabar com a frágil insurreição delas no seu caminho para as "
"montanhas."

msgid ""
"Having prepared for your arrival, Kraeger has arranged for a force of "
"necromancers to thwart your quest. You must capture the castle of Scabsdale "
"before the first day of the third week, or the Necromancers will be too "
"strong for you."
msgstr ""
"Tendo se preparado para sua chegada, Kraeger providenciou uma força de "
"necromantes para frustrar sua missão. Você deve capturar o castelo de "
"Scabsdale antes do primeiro dia da terceira semana, ou os Necromantes serão "
"fortes demais para você."

msgid ""
"The barbarian despot in this area is, as yet, ignorant of your presence. "
"Quickly, build up your forces before you are discovered and attacked! Secure "
"the region by subduing all enemy forces."
msgstr ""
"O déspota bárbaro nesta área ainda não sabe de sua presença. Rápido, "
"fortaleça suas forças antes que você seja descoberto e atacado! Proteja a "
"região, subjugando todas as forças inimigas."

msgid ""
"The Empire is weak in this region. You will be unable to completely subdue "
"all forces in this area, so take what you can before reprisal strikes. "
"Remember, your true goal is to claim the Helmet of Anduran."
msgstr ""
"O Império é fraco nesta região. Você será incapaz de dominar completamente "
"todas as forças nesta área, então pegue o que puder antes de atacar. Lembre-"
"se, seu verdadeiro objetivo é reivindicar o Elmo de Anduran."

msgid "For the good of the Empire, eliminate Kraeger."
msgstr "Para o bem do Império, elimine Kraeger."

msgid ""
"At last, you have the opportunity and the facilities to rid the Empire of "
"the necromancer's evil. Eradicate them completely, and you will be sung as a "
"hero for all time."
msgstr ""
"Finalmente, você tem a oportunidade e as instalações para livrar o Império "
"do mal Necromante. Erradique-os completamente, e você será eternamente "
"entoado como um herói."

msgid "Border Towns"
msgstr "Cidades Fronteiriças"

msgid "Conquer and Unify"
msgstr "Conquistar e Unificar"

msgid "Crazy Uncle Ivan"
msgstr "Tio Ivan, o Louco"

msgid "The Wayward Son"
msgstr "O Filho Rebelde"

msgid "Ivory Gates"
msgstr "Portões de Marfim"

msgid "The Elven Lands"
msgstr "As Terras Élficas"

msgid "The Epic Battle"
msgstr "A Batalha Épica"

msgid "The Southern War"
msgstr "A Guerra do Sul"

msgid ""
"Conquer and unite all the enemy tribes. Don't lose the hero Jarkonas, the "
"forefather of all descendants."
msgstr ""
"Conquiste e unifique todas as tribos inimigas. Não perca o herói Jarkonas, o "
"antepassado de todos os descendentes."

msgid ""
"Your rival, the Kingdom of Harondale, is attacking weak towns on your "
"border! Recover from their first strike and crush them completely!"
msgstr ""
"Seu rival, o Reino de Harondale, está atacando cidades fracas em sua "
"fronteira! Recupere-se de seu primeiro ataque e esmague-os completamente!"

msgid ""
"Find your wayward son Joseph who is rumored to be living in the desolate "
"lands. Do it before the first day of the third month or it will be of no "
"help to your family."
msgstr ""
"Encontre seu filho Joseph, que dizem que está vivendo em terras desoladas. "
"Faça isso antes do primeiro dia do terceiro mês ou não será de nenhuma ajuda "
"para sua família."

msgid ""
"Rescue your crazy uncle Ivan. Find him before the first day of the fourth "
"month or it will be of no help to your kingdom."
msgstr ""
"Resgate seu tio louco, Ivan. Encontre-o antes do primeiro dia do quarto mês "
"ou não será de grande ajuda para o seu reino."

msgid ""
"Destroy the barbarians who are attacking the southern border of your "
"kingdom! Recover your fallen towns, and then invade the jungle kingdom. "
"Leave no enemy standing."
msgstr ""
"Destrua os bárbaros que estão atacando a fronteira sul de seu reino! "
"Recupere suas cidades caídas, e depois invada o reino da selva. Não deixe "
"nenhum inimigo de pé."

msgid "Retake the castle of Ivory Gates, which has fallen due to treachery."
msgstr "Retome o castelo Portões de Marfim, que caiu devido à traição."

msgid ""
"Gain the favor of the elves. They will not allow trees to be chopped down, "
"so we will send you wood every 2 weeks. You must complete your mission "
"before the first day of the seventh month, or the kingdom will surely fall."
msgstr ""
"Ganhe o favor dos elfos. Eles não permitirão que as árvores sejam cortadas, "
"então nós enviar-lhe-emos madeira a cada 2 semanas. Você deve completar sua "
"missão antes do primeiro dia do sétimo mês, ou o reino certamente cairá."

msgid ""
"This is the final battle against your rival kingdom of Harondale. Eliminate "
"everyone, and don't lose the hero Jarkonas VI."
msgstr ""
"Esta é a batalha final contra seu reino rival de Harondale. Elimine todos, e "
"não perca o herói Jarkonas VI."

msgid "Fount of Wizardry"
msgstr "Fonte de Feitiçaria"

msgid "Power's End"
msgstr "Fim do Poder"

msgid "The Eternal Scrolls"
msgstr "Os Pergaminhos Eternos"

msgid "The Shrouded Isles"
msgstr "As Ilhas Nebulosas"

msgid ""
"Your mission is to vanquish the warring mages in the magical Shrouded Isles. "
"The completion of this task will give you a fighting chance against your "
"rivals."
msgstr ""
"Sua missão é derrotar os magos em guerra nas mágicas Ilhas Nebulosas. A "
"conclusão desta tarefa lhe dará uma chance de lutar contra seus rivais."

msgid ""
"The location of the great library has been discovered! You must make your "
"way to it, and reclaim the city of Chronos in which it lies."
msgstr ""
"A localização da grande biblioteca foi descoberta! É preciso ir até ela e "
"recuperar a cidade de Chronos onde ela se encontra."

msgid ""
"Find the Orb of negation, which is said to be buried in this land. There are "
"clues inscribed on stone obelisks which will help lead you to your prize. "
"Find the Orb before the first day of the sixth month, or your rivals will "
"surely have gotten to the fount before you."
msgstr ""
"Encontre a Esfera da Negação, que dizem estar enterrada nesta terra. Há "
"pistas inscritas em obeliscos de pedra que o ajudarão a chegar ao seu "
"destino. Encontre a esfera antes do primeiro dia do sexto mês, ou seus "
"rivais certamente chegarão antes de você."

msgid ""
"You must take control of the castle of Magic, where the fount of wizardry "
"lies. Do this and your victory will be supreme."
msgstr ""
"Você deve tomar o controle do castelo da Mágica, onde se encontra a fonte da "
"feitiçaria. Faça isso e sua vitória será suprema."

msgid "Blood is Thicker"
msgstr "O Sangue é Mais Espesso"

msgid "King and Country"
msgstr "Rei e Terras"

msgid "Pirate Isles"
msgstr "Ilhas Piratas"

msgid "Stranded"
msgstr "Encalhado"

msgid ""
"Capture the town on the island off the southeast shore in order to construct "
"a boat and travel back towards the mainland. Do not lose the hero Gallavant."
msgstr ""
"Capture a cidade na ilha ao largo da costa sudeste, a fim de construir um "
"barco e viajar de volta para o continente. Não perca o herói Gallavant."

msgid ""
"Find and defeat Martine, the pirate leader, who resides in Pirates Cove. Do "
"not lose Gallavant or your quest will be over."
msgstr ""
"Encontre e derrote Martine, a líder pirata, que reside na Baía Pirata. Não "
"perca Gallavant ou sua missão estará terminada."

msgid ""
"Eliminate all the other forces who oppose the rule of Lord Alberon. "
"Gallavant must not die."
msgstr ""
"Elimine todas as outras forças que se opõem ao governo do Lorde Alberon. "
"Gallavant não deve morrer."

msgid ""
"Overthrow the entrenched monarchy of Lord Alberon, and claim all the land in "
"your name. Gallavant must not die."
msgstr ""
"Derrube a monarquia entrincheirada de Lorde Alberon e reivindique todas as "
"terras em seu nome. Gallavant não deve morrer."

msgid " bane"
msgstr " flagelo"

msgid " alliance"
msgstr " aliança"

msgid "Carry-over forces"
msgstr "Forças de transporte"

msgid " bonus"
msgstr " bônus"

msgid " defeated"
msgstr " derrotado"

msgid " will always run away from your army."
msgstr " sempre fugirá de seu exército."

msgid " will be willing to join your army."
msgstr " estará disposto a se alistar em seu exército."

msgid "\"%{artifact}\" artifact will be carried over in the campaign."
msgstr "O artefato \"%{artifact}\" será transportado na campanha."

msgid "The army will be carried over in the campaign."
msgstr "O exército será transportado na campanha."

msgid "The kingdom will have +%{count} %{resource} each day."
msgstr "O reino terá +%{count} de %{resource} por dia."

msgid "The \"%{spell}\" spell will be carried over in the campaign."
msgstr "O feitiço \"%{spell}\" será transportado na campanha."

msgid "%{hero} can be hired during scenarios."
msgstr "%{hero} pode ser recrutado durante os cenários."

msgid "%{hero} has been defeated and will not appear in subsequent scenarios."
msgstr "%{hero} foi derrotado e não aparecerá nos cenários seguintes."

msgid "The dwarves recognize their allies and gladly join your forces."
msgstr "Os anões reconhecem seus aliados e juntam-se com prazer a suas forças."

msgid "The ogres recognize you as the Dwarfbane and lumber over to join you."
msgstr "Os ogros o reconhecem como o Flagelo Anão e se juntam a você."

msgid ""
"The dragons, snarling and growling, agree to join forces with you, their "
"'Ally'."
msgstr ""
"Os dragões, grunhindo e rosnando, concordam em unir forças com você, seus "
"'Aliados'."

msgid ""
"As you approach the group of elves, their leader calls them all to "
"attention. He shouts to them, \"Who of you is brave enough to join this "
"fearless ally of ours?\" The group explodes with cheers as they run to join "
"your ranks."
msgstr ""
"Ao se aproximar do grupo de elfos, seu líder chama a atenção de todos eles. "
"Ele grita para eles: \"Quem de vocês tem coragem de se juntar a este nosso "
"destemido aliado?\" O grupo irrompe com aplausos enquanto eles correm para "
"se juntar a suas fileiras."

msgid ""
"The dwarves hail you, \"Any friend of Roland is a friend of ours. You may "
"pass.\""
msgstr ""
"Os anões o saúdam: \"Qualquer amigo de Roland é um amigo nosso. Você pode "
"passar.\""

msgid ""
"The ogres give you a grunt of recognition, \"Archibald's allies may pass.\""
msgstr ""
"Os ogros lhe dão um grunhido de reconhecimento: \"Os aliados de Archibald "
"podem passar.\""

msgid ""
"The dragons see you and call out. \"Our alliance with Archibald compels us "
"to join you. Unfortunately you have no room. A pity!\" They quickly scatter."
msgstr ""
"Os dragões o veem e chamam. \"Nossa aliança com Archibald nos obriga a nos "
"unirmos a você. Infelizmente, você não tem espaço. É uma pena!\" Eles se "
"dispersam rapidamente."

msgid ""
"The elves stand at attention as you approach. Their leader calls to you and "
"says, \"Let us not impede your progress, ally! Move on, and may victory be "
"yours.\""
msgstr ""
"Os elfos ficam em sentido ao se aproximarem. O líder deles chama você e diz: "
"\"Não vamos impedir seu progresso, aliado! Avance, e que a vitória seja sua."
"\""

msgid "\"The Dwarfbane!!!!, run for your lives.\""
msgstr "\"O Flagelo Anão!!!!, corram por suas vidas.\""

msgid "campaignBonus|Animate Dead"
msgstr "Despertar Mortos"

msgid "campaignBonus|Chain Lightning"
msgstr "Relâmpagos"

msgid "campaignBonus|Fireblast"
msgstr "Rajada de Fogo"

msgid "campaignBonus|Mass Curse"
msgstr "Maldição Coletiva"

msgid "campaignBonus|Mass Haste"
msgstr "Azáfama Coletiva"

msgid "campaignBonus|Mirror Image"
msgstr "Imagem de Espelho"

msgid "campaignBonus|Resurrect"
msgstr "Ressuscitar"

msgid "campaignBonus|Steelskin"
msgstr "Couraça de Aço"

msgid "campaignBonus|Summon Earth"
msgstr "Invocar Terra"

msgid "campaignBonus|View Heroes"
msgstr "Ver Heróis"

msgid "campaignBonus|Ballista"
msgstr "Balista"

msgid "campaignBonus|Black Pearl"
msgstr "Pérola Negra"

msgid "campaignBonus|Caster's Bracelet"
msgstr "Bracelete do Conjurador"

msgid "campaignBonus|Defender Helm"
msgstr "Elmo do Defensor"

msgid "campaignBonus|Breastplate"
msgstr "Peitoral"

msgid "campaignBonus|Dragon Sword"
msgstr "Espada do Dragão"

msgid "campaignBonus|Fizbin Medal"
msgstr "Medalha Fizbin "

msgid "campaignBonus|Foremost Scroll"
msgstr "Pergaminho Definitivo"

msgid "campaignBonus|Gauntlets"
msgstr "Luvas"

msgid "campaignBonus|Hideous Mask"
msgstr "Máscara Hedionda"

msgid "campaignBonus|Mage's Ring"
msgstr "Anel do Mago"

msgid "campaignBonus|Major Scroll"
msgstr "Pergaminho Maior"

msgid "campaignBonus|Medal of Honor"
msgstr "Medalha de Honra"

msgid "campaignBonus|Medal of Valor"
msgstr "Medalha de Bravura"

msgid "campaignBonus|Minor Scroll"
msgstr "Pergaminho Menor"

msgid "campaignBonus|Nomad Boots"
msgstr "Botas Nômade"

msgid "campaignBonus|Power Axe"
msgstr "Machado de Força"

msgid "campaignBonus|Spiked Shield"
msgstr "Escudo Cravado"

msgid "campaignBonus|Stealth Shield"
msgstr "Escudo Furtivo"

msgid "campaignBonus|Tax Lien"
msgstr "Privilégio Fiscal"

msgid "campaignBonus|Thunder Mace"
msgstr "Maça do Trovão"

msgid "campaignBonus|Traveler's Boots"
msgstr "Botas do Viajante"

msgid "campaignBonus|White Pearl"
msgstr "Pérola Branca"

msgid "campaignBonus|Basic Archery"
msgstr "Arqueria Nv. Básico"

msgid "campaignBonus|Advanced Archery"
msgstr "Arqueria Nv. Avançado"

msgid "campaignBonus|Expert Archery"
msgstr "Arqueria Nv. Experiente"

msgid "campaignBonus|Basic Ballistics"
msgstr "Balística Nv. Básico"

msgid "campaignBonus|Advanced Ballistics"
msgstr "Balística Nv. Avançado"

msgid "campaignBonus|Expert Ballistics"
msgstr "Balística Nv. Experiente"

msgid "campaignBonus|Basic Diplomacy"
msgstr "Diplomacia Nv. Básico"

msgid "campaignBonus|Advanced Diplomacy"
msgstr "Diplomacia Nv. Avançado"

msgid "campaignBonus|Expert Diplomacy"
msgstr "Diplomacia Nv. Experiente"

msgid "campaignBonus|Basic Eagle Eye"
msgstr "Olho de Águia Nv. Básico"

msgid "campaignBonus|Advanced Eagle Eye"
msgstr "Olho de Águia Nv. Avançado"

msgid "campaignBonus|Expert Eagle Eye"
msgstr "Olho de Águia Nv. Experiente"

msgid "campaignBonus|Basic Estates"
msgstr "Riqueza Nv. Básica"

msgid "campaignBonus|Advanced Estates"
msgstr "Riqueza Nv. Avançado"

msgid "campaignBonus|Expert Estates"
msgstr "Riqueza Nv. Experiente"

msgid "campaignBonus|Basic Leadership"
msgstr "Liderança Nv. Básico"

msgid "campaignBonus|Advanced Leadership"
msgstr "Liderança Nv. Avançado"

msgid "campaignBonus|Expert Leadership"
msgstr "Liderança Nv. Experiente"

msgid "campaignBonus|Basic Logistics"
msgstr "Logística Nv. Básico"

msgid "campaignBonus|Advanced Logistics"
msgstr "Logística Nv. Avançado"

msgid "campaignBonus|Expert Logistics"
msgstr "Logística Nv. Experiente"

msgid "campaignBonus|Basic Luck"
msgstr "Sorte Nv. Básico"

msgid "campaignBonus|Advanced Luck"
msgstr "Sorte Nv. Avançado"

msgid "campaignBonus|Expert Luck"
msgstr "Sorte Nv. Experiente"

msgid "campaignBonus|Basic Mysticism"
msgstr "Misticismo Nv. Básico"

msgid "campaignBonus|Advanced Mysticism"
msgstr "Misticismo Nv. Avançado"

msgid "campaignBonus|Expert Mysticism"
msgstr "Misticismo Nv. Experiente"

msgid "campaignBonus|Basic Navigation"
msgstr "Navegação Nv. Básico"

msgid "campaignBonus|Advanced Navigation"
msgstr "Navegação Nv. Avançado"

msgid "campaignBonus|Expert Navigation"
msgstr "Navegação Nv. Experiente"

msgid "campaignBonus|Basic Necromancy"
msgstr "Necromancia Nv. Básico"

msgid "campaignBonus|Advanced Necromancy"
msgstr "Necromancia Nv. Avançado"

msgid "campaignBonus|Expert Necromancy"
msgstr "Necromancia Nv. Experiente"

msgid "campaignBonus|Basic Pathfinding"
msgstr "Reconhecimento Nv. Básico"

msgid "campaignBonus|Advanced Pathfinding"
msgstr "Reconhecimento Nv. Avançado"

msgid "campaignBonus|Expert Pathfinding"
msgstr "Reconhecimento Nv. Experiente"

msgid "campaignBonus|Basic Scouting"
msgstr "Desbravamento Nv. Básico"

msgid "campaignBonus|Advanced Scouting"
msgstr "Desbravamento Nv. Avançado"

msgid "campaignBonus|Expert Scouting"
msgstr "Desbravamento Nv. Experiente"

msgid "campaignBonus|Basic Wisdom"
msgstr "Sabedoria Nv. Básico"

msgid "campaignBonus|Advanced Wisdom"
msgstr "Sabedoria Nv. Avançado"

msgid "campaignBonus|Expert Wisdom"
msgstr "Sabedoria Nv. Experiente"

msgid ""
"The main hero will have the \"%{artifact}\" artifact at the start of the "
"scenario."
msgstr ""
"O herói principal terá o artefato \"%{artifact}\" no início do cenário."

msgid ""
"The kingdom will receive %{amount} additional %{resource} at the start of "
"the scenario."
msgstr ""
"O reino receberá um adicional de %{amount} de %{resource} no início do "
"cenário."

msgid ""
"The kingdom will have %{amount} less %{resource} at the start of the "
"scenario."
msgstr "O reino terá %{amount} %{resource} a menos no início do cenário."

msgid ""
"The main hero will have %{count} %{monster} at the start of the scenario."
msgstr "O herói principal terá %{count} %{monster} no início do cenário."

msgid ""
"The main hero will have the \"%{spell}\" spell at the start of the scenario."
msgstr "O herói principal terá o feitiço \"%{spell}\" no início do cenário."

msgid "The starting alignment of the scenario will be %{race}."
msgstr "O alinhamento inicial do cenário será %{race}."

msgid ""
"The main hero will receive a +%{count} to their %{skill} at the start of the "
"scenario."
msgstr "O herói principal receberá +%{count} em %{skill} no início do cenário."

msgid "The main hero will have %{skill} at the start of the scenario."
msgstr "O principal herói terá %{skill} no início do cenário."

msgid "Roland"
msgstr "Roland"

msgid "Archibald"
msgstr "Archibald"

msgid "Price of Loyalty"
msgstr "Preço da Lealdade"

msgid "Voyage Home"
msgstr "Viagem para Casa"

msgid "Wizard's Isle"
msgstr "Ilha do Mago"

msgid "Descendants"
msgstr "Descendentes"

msgid "The %{building} produces %{monster}."
msgstr "%{building} produz %{monster}."

msgid "Requires:"
msgstr "Requer:"

msgid "Exit this menu without doing anything."
msgstr "Sair do menu sem fazer nada."

msgid "Cannot build. You have already built here today."
msgstr "Não é possível construir. Você já construiu aqui hoje."

msgid "For this action it is necessary to build a castle first."
msgstr "Para esta ação, é necessário primeiro a construir um castelo."

msgid "Cannot build %{name}. The castle is too far away from an ocean."
msgstr "Não é possível construir %{name}. O castelo está longe do oceano."

msgid "This building has been disabled."
msgstr "Esta edificação foi desativada."

msgid "Cannot afford the %{name}."
msgstr "Não é possível pagar por %{name}."

msgid "The %{name} is already built."
msgstr "%{name} já está construído."

msgid "Cannot build the %{name}."
msgstr "Não é possível construir %{name}."

msgid "Build %{name}."
msgstr "Construir %{name}."

msgid "Blackridge"
msgstr "Cume Negro"

msgid "Hillstone"
msgstr "Pedra da Colina"

msgid "Pinehurst"
msgstr "Hillstone"

msgid "Whiteshield"
msgstr "Escudo Branco"

msgid "Woodhaven"
msgstr "Paraíso Florestal"

msgid "Blackwind"
msgstr "Vento Negro"

msgid "Bloodreign"
msgstr "Reino de Sangue"

msgid "Dragontooth"
msgstr "Dente de Dragão"

msgid "Greywind"
msgstr "Vento Cinzento"

msgid "Portsmith"
msgstr "Ferraria do Poto"

msgid "Atlantium"
msgstr "Atlantium"

msgid "Middle Gate"
msgstr "Portão do Meio"

msgid "Sansobar"
msgstr "Sansobar"

msgid "Tundara"
msgstr "Tundara"

msgid "Vulcania"
msgstr "Vulcânia"

msgid "Baywatch"
msgstr "Baía Vigia"

msgid "Fountainhead"
msgstr "Cabeça da Fonte"

msgid "Vertigo"
msgstr "Vertigem"

msgid "Wildabar"
msgstr "Wildabar"

msgid "Winterkill"
msgstr "Morte ne Inverno"

msgid "Brindamoor"
msgstr "Brindamoor"

msgid "Lakeside"
msgstr "Beira do Lago"

msgid "Nightshadow"
msgstr "Sombra Noturna"

msgid "Olympus"
msgstr "Olimpo"

msgid "Sandcaster"
msgstr "Conjurador de Areia"

msgid "Alamar"
msgstr "Alamar"

msgid "Burlock"
msgstr "Burlock"

msgid "Dragadune"
msgstr "Dragoduna"

msgid "Kalindra"
msgstr "Kalindra"

msgid "Xabran"
msgstr "Xabran"

msgid "Algary"
msgstr "Algary"

msgid "Basenji"
msgstr "Basenji"

msgid "Blackfang"
msgstr "Presa Negra"

msgid "New Dawn"
msgstr "Novo Amanhecer"

msgid "Sorpigal"
msgstr "Sorpigal"

msgid "Avone"
msgstr "Avone"

msgid "Big Oak"
msgstr "Grande Carvalho"

msgid "Chandler"
msgstr "Chandler"

msgid "Erliquin"
msgstr "Erliquin"

msgid "Hampshire"
msgstr "Hampshire"

msgid "Antioch"
msgstr "Antioquia"

msgid "Avalon"
msgstr "Ávalon"

msgid "Roc Haven"
msgstr "Paraíso Roca"

msgid "South Mill"
msgstr "Moinho Sul"

msgid "Weed Patch"
msgstr "Campo de Ervas"

msgid "Brownston"
msgstr "Brownston"

msgid "Hilltop"
msgstr "Topo da Colina"

msgid "Weddington"
msgstr "Weddington"

msgid "Westfork"
msgstr "Forquilha do Oeste"

msgid "Whittingham"
msgstr "Whittingham"

msgid "Cathcart"
msgstr "Cathcart"

msgid "Elk's Head"
msgstr "Cabeça de Alce"

msgid "Roscomon"
msgstr "Roscomon"

msgid "Sherman"
msgstr "Sherman"

msgid "Yorksford"
msgstr "Yorksford"

msgid "Blackburn"
msgstr "Incêndio Negro"

msgid "Blacksford"
msgstr "Blacksford"

msgid "Burton"
msgstr "Burton"

msgid "Pig's Eye"
msgstr "Olho de Porco"

msgid "Viper's Nest"
msgstr "Ninho de Víbora"

msgid "Fenton"
msgstr "Fenton"

msgid "Lankershire"
msgstr "Lankershire"

msgid "Lombard"
msgstr "Lombard"

msgid "Timberhill"
msgstr "Morro de Madeira"

msgid "Troy"
msgstr "Troia"

msgid "Forder Oaks"
msgstr "Carvalhos Forder"

msgid "Meramec"
msgstr "Meramec"

msgid "Quick Silver"
msgstr "Mercúrio"

msgid "Westmoor"
msgstr "Pântano Oeste"

msgid "Willow"
msgstr "Willow"

msgid "Corackston"
msgstr "Corackston"

msgid "Sheltemburg"
msgstr "Sheltemburgo"

msgid "Cannot recruit - you already have a Hero in this town."
msgstr "Impossível recrutar. Você já possui um herói na cidade."

msgid "Cannot recruit - you have too many Heroes."
msgstr "Impossível recrutar. Você tem muitos heróis."

msgid "Cannot afford a Hero."
msgstr "Não é possível pagar por um Herói."

msgid "There is no room in the garrison for this army."
msgstr "Não há espaço na guarnição para este exército."

msgid "Fortifications"
msgstr "Fortificações"

msgid "Farm"
msgstr "Fazenda"

msgid "Thatched Hut"
msgstr "Cabana de Palha"

msgid "Archery Range"
msgstr "Campo de Arqueiros"

msgid "Upg. Archery Range"
msgstr "Campo de Arqueiros Nv.2"

msgid "Blacksmith"
msgstr "Ferraria"

msgid "Upg. Blacksmith"
msgstr "Ferraria Nv.2"

msgid "Armory"
msgstr "Arsenal"

msgid "Upg. Armory"
msgstr "Arsenal Nv.2"

msgid "Jousting Arena"
msgstr "Arena de Justa"

msgid "Upg. Jousting Arena"
msgstr "Arena de Justa Nv.2"

msgid "Cathedral"
msgstr "Catedral"

msgid "Upg. Cathedral"
msgstr "Catedral Nv.2"

msgid "Coliseum"
msgstr "Coliseu"

msgid "Garbage Heap"
msgstr "Lixão"

msgid "Hut"
msgstr "Cabana"

msgid "Stick Hut"
msgstr "Cabana de Pau"

msgid "Upg. Stick Hut"
msgstr "Cabana de Pau Nv.2"

msgid "Den"
msgstr "Toca"

msgid "Adobe"
msgstr "Adobe"

msgid "Upg. Adobe"
msgstr "Adobe Nv.2"

msgid "Bridge"
msgstr "Ponte"

msgid "Upg. Bridge"
msgstr "Ponte Nv.2"

msgid "Pyramid"
msgstr "Pirâmide"

msgid "Rainbow"
msgstr "Arco-Íris"

msgid "Crystal Garden"
msgstr "Jardim de Cristal"

msgid "Treehouse"
msgstr "Casa na Árvore"

msgid "Cottage"
msgstr "Chalé"

msgid "Upg. Cottage"
msgstr "Chalé Nv.2"

msgid "Stonehenge"
msgstr "Stonehenge"

msgid "Upg. Stonehenge"
msgstr "Stonehenge Nv.2"

msgid "Fenced Meadow"
msgstr "Campo Cercado"

msgid "sorceress|Red Tower"
msgstr "Torre Vermelha"

msgid "Dungeon"
msgstr "Masmorra"

msgid "Waterfall"
msgstr "Cachoeira"

msgid "Cave"
msgstr "Caverna"

msgid "Crypt"
msgstr "Cripta"

msgid "Nest"
msgstr "Ninho"

msgid "Maze"
msgstr "Labirinto"

msgid "Upg. Maze"
msgstr "Labirinto Nv.2"

msgid "Swamp"
msgstr "Pântano"

msgid "Green Tower"
msgstr "Torre Verde"

msgid "warlock|Red Tower"
msgstr "Torre Vermelha"

msgid "Black Tower"
msgstr "Torre Negra"

msgid "Library"
msgstr "Biblioteca"

msgid "Orchard"
msgstr "Pomar"

msgid "Habitat"
msgstr "Hábitat"

msgid "Pen"
msgstr "Curral"

msgid "Foundry"
msgstr "Fundição"

msgid "Upg. Foundry"
msgstr "Fundição Nv.2"

msgid "Cliff Nest"
msgstr "Ninho do Penhasco"

msgid "Ivory Tower"
msgstr "Torre de Marfim"

msgid "Upg. Ivory Tower"
msgstr "Torre de Marfim Nv.2"

msgid "Cloud Castle"
msgstr "Castelo Nebuloso"

msgid "Upg. Cloud Castle"
msgstr "Castelo Nebuloso Nv.2"

msgid "Storm"
msgstr "Tempestade"

msgid "Skull Pile"
msgstr "Pilha de Caveiras"

msgid "Excavation"
msgstr "Escavação"

msgid "Graveyard"
msgstr "Cemitério"

msgid "Upg. Graveyard"
msgstr "Cemitério Nv.2"

msgid "Upg. Pyramid"
msgstr "Pirâmide Nv.2"

msgid "Mansion"
msgstr "Mansão"

msgid "Upg. Mansion"
msgstr "Mansão Nv.2"

msgid "Mausoleum"
msgstr "Mausoléu"

msgid "Upg. Mausoleum"
msgstr "Mausoléu Nv.2"

msgid "Laboratory"
msgstr "Laboratório"

msgid "Shrine"
msgstr "Santuário"

msgid ""
"The Fortifications increase the toughness of the walls, increasing the "
"number of turns it takes to knock them down."
msgstr ""
"As Fortificações aumentar a resistência das paredes do castelo, aumentando o "
"número de rodadas que leva para derrubá-los."

msgid "The Farm increases production of Peasants by %{count} per week."
msgstr "A Fazenda aumenta a produção de Camponeses em %{count} por semana."

msgid ""
"The Coliseum provides inspiring spectacles to defending troops, raising "
"their morale by two during combat."
msgstr ""
"O Coliseu proporciona espetáculos inspiradores para as tropas defensoras, "
"elevando a sua moral em dois durante o combate."

msgid "The Garbage Heap increases production of Goblins by %{count} per week."
msgstr "O Lixão aumenta a produção de Goblins em %{count} por semana."

msgid "The Rainbow increases the luck of the defending units by two."
msgstr "O Arco-Íris aumenta a sorte das tropas de defesa do castelo em 2."

msgid ""
"The Crystal Garden increases production of Sprites by %{count} per week."
msgstr ""
"O Jardim de Cristal aumenta a produção de Fadas em %{count} por semana."

msgid "The Dungeon increases the income of the town by %{count} gold per day."
msgstr "A Masmorra aumenta a renda da cidade em %{count} de ouro por dia."

msgid "The Waterfall increases production of Centaurs by %{count} per week."
msgstr "A Cachoeira aumenta a produção de Centauros em %{count} por semana."

msgid ""
"The Library increases the number of spells in the Guild by one for each "
"level of the guild."
msgstr ""
"A Biblioteca aumenta o número de feitiços na Guilda dos Magos em um para "
"cada nível."

msgid "The Orchard increases production of Halflings by %{count} per week."
msgstr "O Pomar aumenta a produção de Pequeninos em %{count} por semana."

msgid "The Storm adds +2 to the power of spells of a defending spell caster."
msgstr ""
"A Tempestade adiciona +2 ao poder dos feitiços de um conjurador em defesa."

msgid "The Skull Pile increases production of Skeletons by %{count} per week."
msgstr ""
"A Pilha de Caveiras aumenta a produção de esqueletos em %{count} por semana."

msgid "Thieves' Guild"
msgstr "Guilda dos Ladrões"

msgid "Tavern"
msgstr "Taverna"

msgid "Shipyard"
msgstr "Estaleiro"

msgid "Well"
msgstr "Poço"

msgid "Statue"
msgstr "Estátua"

msgid "Marketplace"
msgstr "Mercado"

msgid "Moat"
msgstr "Fosso"

msgid "Castle"
msgstr "Castelo"

msgid "Tent"
msgstr "Tenda"

msgid "Captain's Quarters"
msgstr "Quartel do Capitão"

msgid "Mage Guild, Level 1"
msgstr "Guilda dos Magos Nv.1"

msgid "Mage Guild, Level 2"
msgstr "Guilda dos Magos Nv.2"

msgid "Mage Guild, Level 3"
msgstr "Guilda dos Magos Nv.3"

msgid "Mage Guild, Level 4"
msgstr "Guilda dos Magos Nv.4"

msgid "Mage Guild, Level 5"
msgstr "Guilda dos Magos Nv.5"

msgid ""
"The Shrine increases the necromancy skill of all your necromancers by 10 "
"percent."
msgstr ""
"O Santuário aumenta a habilidade de Necromancia para todos os necromantes em "
"10%."

msgid ""
"The Thieves' Guild provides information on enemy players. Thieves' Guilds "
"can also provide scouting information on enemy towns. Additional Guilds "
"provide more information."
msgstr ""
"A Guilda dos Ladrões fornece informações sobre os jogadores inimigos. A "
"Guilda dos Ladrões também pode fornecer informações sobre as cidades "
"inimigas. Guildas adicionais fornecem mais informações."

msgid "The Tavern increases morale for troops defending the castle."
msgstr "A Taverna aumenta a moral das tropas que estão defendendo o castelo."

msgid "The Shipyard allows ships to be built."
msgstr "O Estaleiro permite construir barcos."

msgid ""
"The Well increases the growth rate of all dwellings by %{count} creatures "
"per week."
msgstr ""
"O Poço aumenta a taxa de produção de todas as moradias em %{count} criaturas "
"por semana."

msgid "The Statue increases the town's income by %{count} gold per day."
msgstr "A Estátua aumenta a renda da cidade em %{count} de ouro por dia."

msgid "The Left Turret provides extra firepower during castle combat."
msgstr ""
"A Torre Esquerda prevê o poder de fogo extra durante o combate no castelo."

msgid "The Right Turret provides extra firepower during castle combat."
msgstr ""
"A Torre Direita prevê o poder de fogo extra durante o combate no castelo."

msgid ""
"The Marketplace can be used to convert one type of resource into another. "
"The more marketplaces you control, the better the exchange rate."
msgstr ""
"O Mercado pode ser usado para converter um tipo de recurso em outro. Quanto "
"mais mercados você controla, melhor será a taxa de câmbio."

msgid ""
"The Moat slows attacking units. Any unit entering the moat must end its turn "
"there and becomes more vulnerable to attack."
msgstr ""
"O Fosso retarda unidades de ataque. Qualquer unidade que entrar no fosso "
"deve terminar seu turno lá e se torna mais vulnerável a ataques."

msgid ""
"The Castle improves the town's defense and increases its income to %{count} "
"gold per day."
msgstr ""
"O Castelo melhora a defesa da cidade e aumenta sua renda para %{count} de "
"ouro por dia."

msgid ""
"The Tent provides workers to build a castle, provided the materials and the "
"gold are available."
msgstr ""
"A Tenda fornece trabalhadores para construir um castelo, desde que os "
"materiais e o ouro estejam disponíveis."

msgid ""
"The Captain's Quarters provides a captain to assist in the castle's defense "
"when no hero is present."
msgstr ""
"O Quartel do Capitão fornece um capitão para ajudar na defesa do castelo, "
"quando o herói não está presente."

msgid ""
"The Mage Guild allows heroes to learn spells and replenish their spell "
"points."
msgstr ""
"A Guilda dos Magos permite que os heróis aprendam feitiços e reabasteçam sua "
"mana."

msgid "Recruit %{name}"
msgstr "Recruta %{name}"

msgid "Month: %{month}, Week: %{week}, Day: %{day}"
msgstr "Mês: %{month}, Semana: %{week}, Dia: %{day}"

msgid ""
"You must purchase a spell book to use the mage guild, but you currently have "
"no room for a spell book. Try giving one of your artifacts to another hero."
msgstr ""
"Você deve comprar um grimório para usar a guilda dos magos, mas atualmente "
"você não tem espaço para ele. Tente dar um de seus artefatos a outro herói."

msgid "Click to show next town."
msgstr "Clique para mostrar a próxima cidade."

msgid "Show next town"
msgstr "Mostrar a cidade seguinte"

msgid "Click to show previous town."
msgstr "Clique para mostrar a cidade anterior."

msgid "Show previous town"
msgstr "Mostrar cidade anterior"

msgid "This town may not be upgraded to a castle."
msgstr "Esta cidade não pode ser transformada em castelo."

msgid "Town"
msgstr "Cidade"

msgid "Exit Castle"
msgstr "Sair do Castelo"

msgid "Exit Town"
msgstr "Sair da Cidade"

msgid "Show Income"
msgstr "Mostrar Renda"

msgid "View Hero"
msgstr "Ver Herói"

msgid "The above spells are available here."
msgstr "Os feitiços acima estão disponíveis aqui."

msgid "The spells the hero can learn have been added to their book."
msgstr "Os feitiços que o herói pode aprender foram colocados no grimório."

msgid "A generous tip for the barkeep yields the following rumor:"
msgstr "A gorjeta generosa para o barman rende o boato que se segue:"

msgid "Recruit Hero"
msgstr "Recrutar Herói"

msgid "%{name} is a level %{value} %{race} "
msgstr "%{name} Nível: %{value} Classe: %{race} "

msgid "with %{count} artifacts."
msgstr "com %{count} artefatos."

msgid "with 1 artifact."
msgstr "com 1 artefato."

msgid "without artifacts."
msgstr "sem artefatos."

msgid "Recruit %{name} the %{race}"
msgstr "Recrutar %{name} da raça %{race}"

msgid ""
"'Spread' combat formation spreads the castle's units from the top to the "
"bottom of the battlefield, with at least one empty space between each unit."
msgstr ""
"A formação de combate 'Aberta' espalha as unidades do castelo de cima para "
"baixo do campo de batalha, com pelo menos um espaço vazio entre cada unidade."

msgid ""
"'Grouped' combat formation bunches the castle's units together in the center "
"of the castle's side of the battlefield."
msgstr ""
"A formação de combate 'Fechada' agrupa as unidades do castelo no centro do "
"lado do castelo no campo de batalha."

msgid "Spread Formation"
msgstr "Formação Aberta"

msgid "Grouped Formation"
msgstr "Formação Fechada"

msgid "Click to show the next town."
msgstr "Clique para mostrar a próxima cidade."

msgid "Click to show the previous town."
msgstr "Clique para mostrar a cidade anterior."

msgid "Set garrison combat formation to 'Spread'"
msgstr "Definir formação de combate da guarnição para 'Aberta'"

msgid "Set garrison combat formation to 'Grouped'"
msgstr "Definir formação de combate da guarnição para 'Fechada'"

msgid "Exit Castle Options"
msgstr "Sair das Opções do Castelo"

msgid "Castle Options"
msgstr "Opções do Castelo"

msgid "Not enough resources to recruit creatures."
msgstr "Não há recursos suficientes para recrutar criaturas."

msgid "You are unable to recruit at this time, your ranks are full."
msgstr "Você não pode recrutar neste momento, suas fileiras estão cheias."

msgid "No creatures available for purchase."
msgstr "Nenhuma criatura disponível para comprar."

msgid "Recruit Creatures"
msgstr "Recrutar Criaturas"

msgid "Max"
msgstr "Máx."

msgid "Hire all creatures in the town."
msgstr "Recrutar todas as criaturas da cidade."

msgid "Available"
msgstr "Disponível"

msgid "Town Population Information and Statistics"
msgstr "Informações da População da Cidade e Estatísticas"

msgid "Damage"
msgstr "Dano"

msgid "HP"
msgstr "PV"

msgid "Growth"
msgstr "Produção"

msgid "week"
msgstr "semana"

msgid "View World"
msgstr "Ver Mundo"

msgid "View the entire world."
msgstr "Ver o mundo inteiro."

msgid "Puzzle"
msgstr "Quebra-Cabeça"

msgid "View the obelisk puzzle."
msgstr "Ver quebra-cabeça do obelisco."

msgid "Scenario Information"
msgstr "Informações do Cenário"

msgid "View information on the scenario you are currently playing."
msgstr "Ver informações sobre o cenário que você está jogando atualmente."

msgid "Dig for the Ultimate Artifact."
msgstr "Cavar em busca do Artefato Supremo enterrado."

msgid "Digging"
msgstr "Cavar Tesouro"

msgid "Arena"
msgstr "Arena"

msgid ""
"You enter the arena and face a pack of vicious lions. You handily defeat "
"them, to the wild cheers of the crowd. Impressed by your skill, the aged "
"trainer of gladiators agrees to train you in a skill of your choice."
msgstr ""
"Você entra na arena e enfrenta um bando de leões ferozes. Você com agilidade "
"derrotá-los, para os aplausos da multidão selvagem. Impressionado com sua "
"habilidade, o velho treinador de gladiadores concorda em treiná-lo em uma "
"habilidade de sua escolha."

msgid "Attack Skill"
msgstr "Ataque"

msgid "Defense Skill"
msgstr "Defesa"

msgid "Shots"
msgstr "Disparos"

msgid "Shots Left"
msgstr "Disparos Restantes"

msgid "Hit Points"
msgstr "Pts. de Vida"

msgid "Hit Points Left"
msgstr "Vida Restante"

msgid "You can't afford to upgrade your troops!"
msgstr "Você não pode melhorar suas tropas!"

msgid ""
"Your troops can be upgraded, but it will cost you dearly. Do you wish to "
"upgrade them?"
msgstr ""
"Suas tropas podem ser melhoradas, mas isso lhe custará muito caro. Você "
"deseja melhorá-las?"

msgid "Are you sure you want to dismiss this army?"
msgstr "Você tem certeza de que deseja dispensar este exército?"

msgid "Upgrade"
msgstr "Melhorar"

msgid "Upgrade your troops."
msgstr "Melhorar suas tropas."

msgid "Dismiss"
msgstr "Dispensar"

msgid "Dismiss this army."
msgstr "Dispensar esse exército."

msgid ""
"A group of %{monster} with a desire for greater glory wish to join you.\n"
"Do you accept?"
msgstr ""
"Um grupo de %{monster} com um desejo de grande glória deseja juntar-se a "
"você.\n"
"Você aceita?"

msgid "Followers"
msgstr "Seguidores"

msgid ""
"The %{monster} is swayed by your diplomatic tongue, and offers to join your "
"army for the sum of %{gold} gold.\n"
"Do you accept?"
msgstr ""
"%{monster} é influenciado por sua língua diplomática, e se oferece para se "
"alistar ao seu exército pela soma de %{gold} peças de ouro.\n"
"Você aceita?"

msgid ""
"The creatures are swayed by your diplomatic\n"
"tongue, and make you an offer:\n"
"\n"
msgstr ""
"As criaturas são persuadidas por sua língua\n"
"diplomática, e fazem uma oferta:\n"
"\n"

msgid ""
"%{offer} of the %{total} %{monster} will join your army, and the rest will "
"leave you alone, for the sum of %{gold} gold.\n"
"Do you accept?"
msgstr ""
"%{offer} de um total de %{total} %{monster} se juntarão ao seu exército, e o "
"resto o deixará em paz, pela soma de %{gold} de ouro.\n"
"Você aceita?"

msgid ""
"All %{offer} of the %{monster} will join your army for the sum of %{gold} "
"gold.\n"
"Do you accept?"
msgstr ""
"Todos %{offer} dos %{monster} vão se juntar ao seu exército pela soma de "
"%{gold} de ouro.\n"
"Você aceita?"

msgid "(Rate: %{percent})"
msgstr "(Nível: %{percent})"

msgid "off"
msgstr "desl."

msgid "Music"
msgstr "Música"

msgid "Effects"
msgstr "Efeitos"

msgid "MIDI"
msgstr "MIDI"

msgid "MIDI Expansion"
msgstr "Expansão MIDI"

msgid "External"
msgstr "Externa"

msgid "Music Type"
msgstr "Tipo de Música"

msgid "3D Audio"
msgstr "Áudio 3D"

msgid "Toggle ambient music level."
msgstr "Alternar o nível de música ambiente."

msgid "Toggle foreground sounds level."
msgstr "Alternar o nível de som em primeiro plano."

msgid "Change the type of music."
msgstr "Mudar o tipo de música."

msgid "Toggle the 3D effect of foreground sounds."
msgstr "Alterne o efeito 3D dos sons de primeiro plano."

msgid "Build a new ship:"
msgstr "Construir um novo navio:"

msgid "Resource cost:"
msgstr "Custo de recursos:"

msgid "Total: "
msgstr "Total: "

msgid "Need: "
msgstr "Necessário: "

msgid "Load Game"
msgstr "Carregar Jogo"

msgid "No save files to load."
msgstr "Sem arquivos salvos para carregar."

msgid "New Game"
msgstr "Novo Jogo"

msgid "Start a single or multi-player game."
msgstr "Iniciar um jogo em modo solo ou multijogador."

msgid "Load a previously saved game."
msgstr "Carregar um jogo salvo anteriormente."

msgid "Save Game"
msgstr "Salvar Jogo"

msgid "Save the current game."
msgstr "Salvar o jogo atual."

msgid "Quit"
msgstr "Sair"

msgid "Quit out of Heroes of Might and Magic II."
msgstr "Sair do Heroes of Might and Magic II."

msgid "Language"
msgstr "Idioma"

msgid "Graphics"
msgstr "Gráficos"

msgid "Black & White"
msgstr "Preto e Branco"

msgid "Mouse Cursor"
msgstr "Cursor"

msgid "Color"
msgstr "Colorido"

msgid "Text Support"
msgstr "Suporte a Texto"

msgid "Change the language of the game."
msgstr "Mude o idioma do jogo."

msgid "Select Game Language"
msgstr "Selecionar Idioma do Jogo"

msgid "Change the graphics settings of the game."
msgstr "Mude as configurações gráficas do jogo."

msgid "Toggle colored cursor on or off. This is only an aesthetic choice."
msgstr ""
"Ativar ou desativar o cursor colorido. Essa é apenas uma opção estética."

msgid ""
"Toggle text support mode to output extra information about windows and "
"events in the game."
msgstr ""
"Ativa ou desativa o modo de suporte de texto para emitir informações extras "
"sobre janelas e eventos no jogo."

msgid ""
"Map\n"
"Difficulty"
msgstr ""
"Dificuldade\n"
"do Mapa"

msgid ""
"Game\n"
"Difficulty"
msgstr ""
"Dificuldade\n"
"do Jogo"

msgid "Rating"
msgstr "Nível"

msgid "Map Size"
msgstr ""
"Tamanho\n"
"do Mapa"

msgid "Opponents"
msgstr "Oponentes"

msgid "Class"
msgstr "Classes"

msgid ""
"Victory\n"
"Conditions"
msgstr ""
"Condições\n"
"de\n"
"Vitória"

msgid ""
"Loss\n"
"Conditions"
msgstr ""
"Condições\n"
"de\n"
"Derrota"

msgid "First select recipients!"
msgstr "Primeiro selecione o recipiente!"

msgid "You cannot select %{resource}!"
msgstr "Você não pode selecionar %{resource}!"

msgid "Select count %{resource}:"
msgstr "Selecionar %{resource}:"

msgid "Select Recipients"
msgstr "Selecione os Recipientes"

msgid "Your Funds"
msgstr "Seu Dinheiro"

msgid "Planned Gift"
msgstr "Presente Planejado"

msgid "Gift from %{name}"
msgstr "Presente de %{name}"

msgid "Resolution"
msgstr "Resolução"

msgid "Fullscreen"
msgstr "Tela cheia"

msgid "window|Mode"
msgstr "Modo"

msgid "Windowed"
msgstr "Janela"

msgid "V-Sync"
msgstr "Sincronização vertical"

msgid "FPS"
msgstr "QPS"

msgid "System Info"
msgstr "Informações do sistema"

msgid "Change the resolution of the game."
msgstr "Mude a resolução do jogo."

msgid "Select Game Resolution"
msgstr "Selecionar Resolução do Jogo"

msgid "Toggle between fullscreen and windowed modes."
msgstr "Alternar entre os modos de tela cheia e janela."

msgid ""
"The V-Sync option can be enabled to resolve flickering issues on some "
"monitors."
msgstr ""
"A opção Sincronização Vertical pode ser ativada para resolver problemas de "
"tremulação em alguns monitores."

msgid "Show extra information such as FPS and current time."
msgstr "Mostrar informações adicionais, como FPS e hora atual."

msgid "Hotkey: "
msgstr "Tecla de atalho: "

msgid "Category: "
msgstr "Categoria: "

msgid "Event: "
msgstr "Evento: "

msgid "Hot Keys:"
msgstr "Atalhos:"

msgid "Evil"
msgstr "Do Mal"

msgid "Good"
msgstr "Do Bem"

msgid "Interface Type"
msgstr "Tipo de Interface"

msgid "Hide"
msgstr "Ocultar"

msgid "Show"
msgstr "Mostrar"

msgid "Interface"
msgstr "Aparência"

msgid "Slow"
msgstr "Lenta"

msgid "Normal"
msgstr "Normal"

msgid "Fast"
msgstr "Rápida"

msgid "Very Fast"
msgstr "Muito Rápida"

msgid "Scroll Speed"
msgstr ""
"Velocidade\n"
"de Deslocamento"

msgid "Toggle the type of interface you want to use."
msgstr "Alterne o tipo de interface que você deseja usar."

msgid "Toggle interface visibility."
msgstr "Alternar a visibilidade da interface."

msgid "Sets the speed at which you scroll the window."
msgstr "Defina a velocidade com a qual você rola a janela."

msgid "Select Game Language:"
msgstr "Escolha o idioma do jogo:"

msgid "Click to choose the selected language."
msgstr "Clique para escolher o idioma selecionado."

msgid "%{name} has gained a level."
msgstr "%{name} ganhou um nível."

msgid "%{skill} +1"
msgstr "+1 de %{skill}"

msgid "You have learned %{skill}."
msgstr "Você aprendeu %{skill}."

msgid ""
"%{name} has gained a level.\n"
"\n"
"%{skill} +1"
msgstr ""
"%{name} ganhou um nível.\n"
"\n"
"+1 de %{skill}"

msgid ""
"You may learn either:\n"
"%{skill1}\n"
"or\n"
"%{skill2}"
msgstr ""
"Você pode aprender:\n"
"%{skill1}\n"
"ou\n"
"%{skill2}"

msgid ""
"Please inspect our fine wares. If you feel like offering a trade, click on "
"the items you wish to trade with and for."
msgstr ""
"Por favor, examine nossos excelentes produtos. Se quiser fazer uma troca, "
"clique nos itens que deseja trocar e nos que deseja obter."

msgid ""
"You have received quite a bargain. I expect to make no profit on the deal. "
"Can I interest you in any of my other wares?"
msgstr ""
"Você está conseguindo uma verdadeira pechincha, acho que não vou ganhar nada "
"com esse negócio, há algo que eu possa lhe oferecer de qualquer um dos meus "
"outros produtos?"

msgid "I can offer you %{count} for 1 unit of %{resfrom}."
msgstr "Eu posso oferecer para você %{count} por 1 unidade de %{resfrom}."

msgid "I can offer you 1 unit of %{resto} for %{count} units of %{resfrom}."
msgstr ""
"Eu posso oferecer para você 1 unidade de %{resto} por %{count} unidades de "
"%{resfrom}."

msgid "Min"
msgstr "Mín."

msgid "Qty to trade"
msgstr "Qtd. a trocar"

msgid "Trading Post"
msgstr "Posto de Comércio"

msgid "Your Resources"
msgstr "Seus Recursos"

msgid "Available Trades"
msgstr "Trocas Disponíveis"

msgid "n/a"
msgstr "n/d"

msgid "guarded by %{count} %{monster}"
msgstr "Guardado por %{count} %{monster}"

msgid "guarded by "
msgstr "Guardado por "

msgid "(available: %{count})"
msgstr "(Disponível: %{count})"

msgid "(empty)"
msgstr "(Vazio)"

msgid "already learned"
msgstr "Já aprendeu"

msgid "treeOfKnowledge|free"
msgstr "grátis"

msgid "already claimed"
msgstr "já reivindicado"

msgid "not claimed"
msgstr "não reivindicado"

msgid "already knows this skill"
msgstr "Já sabe essa habilidade"

msgid "already has max skills"
msgstr "Já tem o máximo de habilidades"

msgid "(already visited)"
msgstr "(Já visitado)"

msgid "(not visited)"
msgstr "(Não visitado)"

msgid "%{color} Barrier"
msgstr "Barreira Mágica %{color}"

msgid "(tent visited)"
msgstr "(tenda visitada)"

msgid "%{color} Tent"
msgstr "Tenda %{color}"

msgid "Road"
msgstr "Estrada"

msgid "(digging ok)"
msgstr "(Escavação possível)"

msgid "(no digging)"
msgstr "(Escavação impossível)"

msgid "penalty: %{cost}"
msgstr "Penalização: %{cost}"

msgid "Defenders:"
msgstr "Defensores:"

msgid "Unknown"
msgstr "Desconhecido"

msgid "%{name} (Level %{level})"
msgstr "%{name} (Nível %{level})"

msgid "Attack:"
msgstr "Ataque:"

msgid "Defense:"
msgstr "Defesa:"

msgid "Spell Power:"
msgstr "For. Mágica:"

msgid "Knowledge:"
msgstr "Conhecimento:"

msgid "Spell Points:"
msgstr "Mana:"

msgid "Move Points:"
msgstr "Movimento:"

msgid "Uncharted Territory"
msgstr "Território Desconhecido"

msgid "Cost per troop:"
msgstr "Custo por tropa:"

msgid "Available: %{count}"
msgstr "Disponível: %{count}"

msgid "Number to buy:"
msgstr "Qtd. à comprar:"

msgid "Recruit selected monsters."
msgstr "Recrutar monstros selecionados."

msgid "Select maximum monsters to be recruited."
msgstr "Selecionar o máximo de monstros para serem recrutados."

msgid "Select only 1 monster to be recruited."
msgstr "Selecionar apenas 1 monstro para ser recrutado."

msgid "Select Game Resolution:"
msgstr "Selecione a resolução do jogo:"

msgid "Click to apply the selected resolution."
msgstr "Clique para aplicar a resolução selecionada."

msgid "Click to apply the entered text."
msgstr "Clique para aplicar o texto inserido."

msgid "Click to open the Virtual Keyboard dialog."
msgstr "Clique para abrir o diálogo do Teclado Virtual"

msgid "Open Virtual Keyboard"
msgstr "Abrir o teclado virtual"

msgid "How many creatures do you wish to move?"
msgstr "Quantas criaturas você deseja mover?"

msgid "Select how many units to separate into:"
msgstr "Selecione quantas unidades serão separadas:"

msgid "Map: "
msgstr "Mapa: "

msgid ""
"\n"
"\n"
"Month: "
msgstr ""
"\n"
"\n"
"Mês: "

msgid ", Week: "
msgstr ", Semana: "

msgid ", Day: "
msgstr ", Dia: "

msgid ""
"\n"
"\n"
"Location: "
msgstr ""
"\n"
"\n"
"Local: "

msgid "Click to save the current game."
msgstr "Clique para salvar o jogo atual."

msgid "Click to load a previously saved game."
msgstr "Clique para carregar o jogo salvo anteriormente."

msgid "Are you sure you want to delete file:"
msgstr "Você tem certeza de que deseja apagar este arquivo:"

msgid "Warning!"
msgstr "Aviso!"

msgid "File to Save:"
msgstr "Arquivo à ser salvo:"

msgid "File to Load:"
msgstr "Arquivo à ser carregado:"

msgid "Accept the choice made."
msgstr "Aceitar a escolha feita."

msgid "%{color} %{race} hero"
msgstr "Herói %{race} %{color}"

msgid "Terrain object"
msgstr "Objeto do terreno"

msgid "Select Skill:"
msgstr "Selecionar Habilidade:"

msgid "Select Spell:"
msgstr "Selecionar Feitiço:"

msgid "Select Artifact:"
msgstr "Selecionar Artefato:"

msgid "Select Monster:"
msgstr "Selecionar Monstro:"

msgid "Select Hero:"
msgstr "Selecionar Herói:"

msgid "Select Treasure:"
msgstr "Selecionar Tesouro:"

msgid "Select Ocean Object:"
msgstr "Selecionar Objeto Oceânico:"

msgid "Castle/town placing"
msgstr "Colocação de Castelo/Cidade"

msgid "doubleLinedRace|Neutral"
msgstr "Neutra"

msgid "race|Random"
msgstr "Aleatório"

msgid "Click to start placing the selected castle/town."
msgstr "Clique para começar a colocar o castelo/cidade selecionado."

msgid "Click to select town placing."
msgstr "Clique para selecionar a colocação da cidade."

msgid "Click to select castle placing."
msgstr "Clique para selecionar a colocação do castelo."

msgid "%{color} %{race} %{townOrCastle}"
msgstr "%{townOrCastle} %{race} %{color}"

msgid "race|Neutral"
msgstr "Neutra"

msgid "You will place"
msgstr "Você irá colocar"

msgid "Click to select this class."
msgstr "Clique para selecionar esta classe."

msgid "Click to select this color."
msgstr "Clique para selecionar esta cor."

msgid "Select Dwelling:"
msgstr "Selecionar Moradia:"

msgid "Select Landscape Object:"
msgstr "Selecionar Objeto de Paisagem:"

msgid "Mine placing"
msgstr "Colocação de Mina"

msgid ""
"Resource\n"
"type:"
msgstr ""
"Tipo de\n"
"recurso:"

msgid "%{mineName} appearance:"
msgstr "Aparência de %{mineName}:"

msgid "Click to select %{object} as the resource generator to be placed."
msgstr ""
"Clique para selecionar %{object} como o gerador de recurso a ser colocado."

msgid "Select Mountain Object:"
msgstr "Selecionar Objeto de Montanha:"

msgid "Select Rock Object:"
msgstr "Selecionar Objeto de Rocha:"

msgid "Select Tree Object:"
msgstr "Selecionar Objeto de Árvore:"

msgid "Select Power Up Object:"
msgstr "Selecionar Objeto de Aprimoramento:"

msgid "Select Adventure Object:"
msgstr "Selecionar Objeto de Aventura:"

msgid "Map Type:\n"
msgstr "Tipo de Mapa:\n"

msgid "The Succession Wars"
msgstr "As Guerras de Sucessão"

msgid "The Price of Loyalty"
msgstr "O Preço da Lealdade"

msgid "Resurrection"
msgstr "Ressurreição"

msgid "Lose all your heroes and towns."
msgstr "Perder todos os seus heróis e cidades."

msgid "Lose a specific town."
msgstr "Perder uma cidade específica."

msgid "Lose a specific hero."
msgstr "Perder um herói específico."

msgid "Run out of time. Fail to win by a certain point."
msgstr ""
"O tempo está se esgotando. Impossibilitado de vencer de um certo ponto."

msgid "Loss Condition"
msgstr "Condição de Derrota"

msgid "Defeat all enemy heroes and towns."
msgstr "Derrotar todos os heróis inimigos e cidades."

msgid "Capture a specific town."
msgstr "Captura de uma cidade específica."

msgid "Defeat a specific hero."
msgstr "Derrotar um herói específico."

msgid "Find a specific artifact."
msgstr "Encontre um artefato específico."

msgid "Your side must defeat the opposing side."
msgstr "Seu lado deve derrotar o lado oposto."

msgid "Accumulate a large amount of gold."
msgstr "Acumular uma grande quantidade de ouro."

msgid "Victory Condition"
msgstr "Condição de Vitória"

msgid "Map difficulty:"
msgstr "Dificuldade do Mapa:"

msgid "N"
msgstr "N"

msgid "No maps exist at that size."
msgstr "Não existem mapas com esse tamanho."

msgid "Small Maps"
msgstr "Mapas Pequenos"

msgid "View only maps of size small (36 x 36)."
msgstr "Veja apenas mapas de tamanho pequeno (36 x 36)."

msgid "Medium Maps"
msgstr "Mapas Médios"

msgid "View only maps of size medium (72 x 72)."
msgstr "Ver apenas mapas de tamanho médio (72 x 72)."

msgid "Large Maps"
msgstr "Mapas Grandes"

msgid "View only maps of size large (108 x 108)."
msgstr "Ver apenas mapas de tamanho grande (108 x 108)."

msgid "Extra Large Maps"
msgstr "Mapas Muito Grades"

msgid "View only maps of size extra large (144 x 144)."
msgstr "Ver apenas mapas de tamanho muito grande (144 x 144)."

msgid "All Maps"
msgstr "Todos os Mapas"

msgid "View all maps, regardless of size."
msgstr "Ver todos os mapas, independente do tamanho."

msgid "Players Icon"
msgstr "Ícone dos Jogadores"

msgid ""
"Indicates how many players total are in the scenario. Any positions not "
"occupied by human players will be occupied by computer players."
msgstr ""
"Indica quantos jogadores ao todo estão no cenário. Quaisquer posições não "
"ocupadas por jogadores humanos serão ocupadas por jogadores controlados pelo "
"computador."

msgid ""
"Indicates whether the map\n"
"is small (36 x 36), medium\n"
"(72 x 72), large (108 x 108),\n"
"or extra large (144 x 144)."
msgstr ""
"Indica se o mapa\n"
"é pequeno (36 x 36), médio\n"
"(72 x 72), grande (108 x 108),\n"
"ou muito grande (144 x 144)."

msgid "Size Icon"
msgstr "Tamanho do Ícone"

msgid ""
"Indicates whether the map is made for \"The Succession Wars\" or \"The Price "
"of Loyalty\" version of the game."
msgstr ""
"Indica se o mapa é feito para a versão \"As Guerras de Sucessão\" ou \"O "
"Preço da Lealdade\" do jogo."

msgid "Map Type"
msgstr "Tipo de Mapa"

msgid "Selected Name"
msgstr "Nome Escolhido"

msgid "The name of the currently selected map."
msgstr "O nome do mapa atualmente selecionado."

msgid "Selected Map Difficulty"
msgstr "Dificuldade do Mapa Escolhido"

msgid ""
"The map difficulty of the currently selected map. The map difficulty is "
"determined by the scenario designer. More difficult maps might include more "
"or stronger enemies, fewer resources, or other special conditions making "
"things tougher for the human player."
msgstr ""
"A dificuldade do mapa atualmente selecionado. A dificuldade do mapa é "
"determinada pelo projetista do cenário. Os mapas mais difíceis podem incluir "
"mais inimigos, menos recursos ou outras condições especiais que tornem as "
"coisas mais difíceis para o jogador humano."

msgid "Selected Description"
msgstr "Descrição Selecionada"

msgid "The description of the currently selected map."
msgstr "A descrição do mapa atualmente selecionado."

msgid "Jump"
msgstr "Saltar"

msgid "Hero Speed"
msgstr "Veloc. Herói"

msgid "Don't Show"
msgstr "Não Mostrar"

msgid "Enemy Speed"
msgstr "Veloc. Inimigo"

msgid "Auto Resolve"
msgstr "Auto Resolver"

msgid "Auto, No Spells"
msgstr "Auto, Sem Feitiços"

msgid "Battles"
msgstr "Batalhas"

msgid "autoBattle|Manual"
msgstr "Manual"

msgid "Change the speed at which your heroes move on the main screen."
msgstr "Altera a velocidade com que seus heróis se movem na tela principal."

msgid ""
"Sets the speed that computer heroes move at. You can also elect not to view "
"computer movement at all."
msgstr ""
"Define a velocidade que os heróis controlados pelo computador se movem. Você "
"também pode optar por não visualizar o movimento do computador."

msgid "Change the interface settings of the game."
msgstr "Alterar as configurações de interface do jogo."

msgid "Interface Settings"
msgstr "Configurações de Interface"

msgid "Toggle instant battle mode."
msgstr "Alternar o modo de batalha instantânea."

msgid "Att."
msgstr "Ata."

msgid "Def."
msgstr "Def."

msgid "Power"
msgstr "Força"

msgid "Knowl"
msgstr "Conhec."

msgid "1st"
msgstr "1."

msgid "2nd"
msgstr "2."

msgid "3rd"
msgstr "3."

msgid "4th"
msgstr "4."

msgid "5th"
msgstr "5."

msgid "6th"
msgstr "6."

msgid "Oracle: Player Rankings"
msgstr "Oráculo: Classificação de Jogadores"

msgid "Thieves' Guild: Player Rankings"
msgstr "Guilda dos Ladrões: Classificação de Jogadores"

msgid "Number of Towns:"
msgstr "Número de Cidades:"

msgid "Number of Castles:"
msgstr "Número de Castelos:"

msgid "Number of Heroes:"
msgstr "Número de Heróis:"

msgid "Gold in Treasury:"
msgstr "Ouro Total:"

msgid "Wood & Ore:"
msgstr "Madeira & Minério:"

msgid "Gems, Cr, Slf & Mer:"
msgstr "Gemas, Crist, Enx & Mer:"

msgid "Obelisks Found:"
msgstr "Obeliscos Encontrados:"

msgid "Artifacts:"
msgstr "Artefatos:"

msgid "Total Army Strength:"
msgstr "Força Total do Exército:"

msgid "Income:"
msgstr "Renda:"

msgid "Best Hero:"
msgstr "Melhor Herói:"

msgid "Best Hero Stats:"
msgstr "Estatísticas (melhor herói):"

msgid "Personality:"
msgstr "Personalidade:"

msgid "Best Monster:"
msgstr "Melhor Criatura:"

msgid "Map filename"
msgstr "Nome do arquivo de mapa"

msgid ""
"Are you sure you want to load a new map? (Any unsaved changes to the current "
"map will be lost.)"
msgstr ""
"Tem certeza de que deseja carregar um novo mapa? (Todas as alterações não "
"salvas no mapa atual serão perdidas.)"

msgid ""
"Are you sure you want to create a new map? (Any unsaved changes to the "
"current map will be lost.)"
msgstr ""
"Tem certeza de que deseja criar um novo mapa? (Todas as alterações não "
"salvas no mapa atual serão perdidas.)"

msgid ""
"Create a new map, either from scratch or using the random map generator."
msgstr ""
"Crie um novo mapa, seja do zero ou usando o gerador de mapas aleatórios."

msgid "New Map"
msgstr "Novo Mapa"

msgid "Load Map"
msgstr "Carregar Mapa"

msgid "Load an existing map."
msgstr "Carregar um mapa existente."

msgid "Save Map"
msgstr "Salvar Mapa"

msgid "Save the current map."
msgstr "Salvar o mapa atual."

msgid "Quit out of the map editor."
msgstr "Sair do editor de mapas."

msgid "Objects cannot be placed outside the map."
msgstr "Objetos não podem ser colocados fora do mapa."

msgid "Monsters cannot be placed on water."
msgstr "Monstros não podem ser colocados na água."

msgid "Choose a tile which does not contain any objects."
msgstr "Escolha um ladrilho que não contenha nenhum objeto."

msgid "Treasures cannot be placed on water."
msgstr "Tesouros não podem ser colocados na água."

msgid "Heroes cannot be placed on water."
msgstr "Heróis não podem ser colocados na água."

msgid ""
"A maximum of %{count} heroes of the same color can be placed on the map."
msgstr "Um máximo de %{count} heróis da mesma cor pode ser colocado no mapa."

msgid "Failed to update player information."
msgstr "Falha ao atualizar informações do jogador."

msgid "Artifacts cannot be placed on water."
msgstr "Artefatos não podem ser colocados na água."

msgid "Mountains cannot be placed on water."
msgstr "Montanhas não podem ser colocadas na água."

msgid "Rocks cannot be placed on water."
msgstr "Rochas não podem ser colocadas na água."

msgid "Trees cannot be placed on water."
msgstr "Árvores não podem ser colocadas na água."

msgid "Ocean object must be placed on water."
msgstr "Objeto oceânico deve ser colocado na água."

msgid "Landscape objects cannot be placed on water."
msgstr "Objetos de paisagem não podem ser colocados na água."

msgid "Towns cannot be placed on water."
msgstr "Cidades não podem ser colocadas na água."

msgid "Mines cannot be placed on water."
msgstr "Minas não podem ser colocadas na água."

msgid "Dwellings cannot be placed on water."
msgstr "Moradias não podem ser colocadas na água."

msgid "Power-ups cannot be placed on water."
msgstr "Intensificadores não podem ser colocados na água."

msgid "Adventure objects cannot be placed on water."
msgstr "Objetos de aventura não podem ser colocados na água."

msgid "Used to place %{object}."
msgstr "Usado para colocar %{object}."

msgid "Select object type"
msgstr "Selecionar tipo de objeto"

msgid ""
"Click here to\n"
"select a monster."
msgstr ""
"Clique aqui para\n"
"selecionar um monstro."

msgid ""
"Click here to\n"
"select another monster."
msgstr ""
"Clique aqui para\n"
"selecionar outro monstro."

msgid ""
"Cell\n"
"Details"
msgstr ""
"Detalhes da\n"
"Célula"

msgid "Roads"
msgstr "Estradas"

msgid "Streams"
msgstr "Riachos"

msgid "Erase"
msgstr "Apagar"

msgid "Mountains"
msgstr "Montanhas"

msgid "Rocks"
msgstr "Rochas"

msgid "Trees"
msgstr "Árvores"

msgid "Water Objects"
msgstr "Objetos Aquáticos"

msgid "Miscellaneous"
msgstr "Diversos"

msgid "Artifacts"
msgstr "Artefatos"

msgid "Dwellings"
msgstr "Moradias"

msgid "Mines"
msgstr "Minas"

msgid "Power-ups"
msgstr "Intensificadores"

msgid "Treasures"
msgstr "Tesouros"

msgid "Towns"
msgstr "Cidades"

msgid "Heroes"
msgstr "Heróis"

msgid "editorErasure|Landscape objects"
msgstr "Objetos de paisagem"

msgid "editorErasure|Adventure non pickable objects"
msgstr "Objetos de aventura não selecionáveis"

msgid "editorErasure|Castles"
msgstr "Castelos"

msgid "editorErasure|Adventure pickable objects"
msgstr "Objetos selecionáveis de aventura"

msgid "editorErasure|Monsters"
msgstr "Monstros"

msgid "editorErasure|Heroes"
msgstr "Heróis"

msgid "editorErasure|Roads"
msgstr "Estradas"

msgid "editorErasure|Streams"
msgstr "Córregos"

msgid ""
"Draws terrain in\n"
"%{size} by %{size} square increments."
msgstr ""
"Desenha terreno em\n"
"%{size} por %{size} quadrados."

msgid ""
"Erases objects in\n"
"%{size} by %{size} square increments."
msgstr ""
"Apaga objetos em\n"
"%{size} por %{size} quadrados."

msgid "Small Brush"
msgstr "Pincel Pequeno"

msgid "Medium Brush"
msgstr "Pincel Médio"

msgid "Large Brush"
msgstr "Pincel Grande"

msgid "Area Fill"
msgstr "Preenchimento de Área"

msgid "Used to click and drag for filling in large areas."
msgstr "Usado para clicar e arrastar para preencher grandes áreas."

msgid "Clear Area"
msgstr "Limpar Área"

msgid "Used to click and drag for clearing large areas."
msgstr "Usado para clicar e arrastar para limpar grandes áreas."

msgid ""
"Costs %{rate} times normal movement for all heroes. (Pathfinding reduces or "
"eliminates the penalty.)"
msgstr ""
"Custa %{rate} vezes o movimento normal para todos os heróis. (O "
"Reconhecimento reduz ou elimina a penalidade.)"

msgid "Traversable only by boat."
msgstr "Apenas transitável por barco."

msgid "No special modifiers."
msgstr "Nenhum modificador especial."

msgid "Toggle the erasure of %{type} objects."
msgstr "Alternar a exclusão de objetos %{type}."

msgid ""
"Objects of this type will be deleted with the Erase tool. Left-click here to "
"deselect this type. Press and hold this button to deselect all other object "
"types."
msgstr ""
"Os objetos deste tipo serão excluídos com a ferramenta de apagar. Clique com "
"o botão esquerdo aqui para desmarcar este tipo. Pressione e segure este "
"botão para desmarcar todos os outros tipos de objetos."

msgid ""
"Objects of this type will NOT be deleted with the Erase tool. Left-click "
"here to select this type. Press and hold this button to select all other "
"object types."
msgstr ""
"Os objetos deste tipo NÃO serão excluídos com a ferramenta de apagar. Clique "
"com o botão esquerdo aqui para selecionar este tipo. Pressione e segure este "
"botão para selecionar todos os outros tipos de objetos."

msgid "Terrain Mode"
msgstr "Modo de Terreno"

msgid "Used to draw the underlying grass, dirt, water, etc. on the map."
msgstr "Usado para desenhar a grama, terra, água, etc. no mapa."

msgid "Landscape Objects Mode"
msgstr "Modo de Objetos de Paisagem"

msgid ""
"Used to place landscape objects (mountains, rocks, trees, etc.) on the map."
msgstr ""
"Usado para colocar objetos de paisagem (montanhas, rochas, árvores, etc.) no "
"mapa."

msgid "Detail Mode"
msgstr "Modo Detalhe"

msgid "Used for special editing of monsters, heroes and towns."
msgstr "Usado para a edição especial de monstros, heróis e cidades."

msgid "Adventure Objects Mode"
msgstr "Modo de Objetos de Aventura"

msgid ""
"Used to place adventure objects (artifacts, dwellings, mines, treasures, "
"etc.) on the map."
msgstr ""
"Usado para colocar objetos de aventura (artefatos, moradias, minas, "
"tesouros, etc.) no mapa."

msgid "Kingdom Objects Mode"
msgstr "Modo de Objetos do Reino"

msgid "Used to place kingdom objects (towns, castles and heroes) on the map."
msgstr ""
"Usado para colocar objetos do reino (cidades, castelos e heróis) no mapa."

msgid "Monsters Mode"
msgstr "Modo de Monstros"

msgid "Used to place monsters on the map."
msgstr "Usado para colocar monstros no mapa."

msgid "Allows you to draw streams by clicking and dragging."
msgstr "Permite desenhar riachos clicando e arrastando."

msgid "Stream Mode"
msgstr "Modo de Riacho"

msgid "Allows you to draw roads by clicking and dragging."
msgstr "Permite desenhar estradas clicando e arrastando."

msgid "Road Mode"
msgstr "Modo de Estrada"

msgid "Erase Mode"
msgstr "Modo de Apagar"

msgid "Used to erase objects from the map."
msgstr "Usado para apagar objetos do mapa."

msgid "Change between zoom and normal view."
msgstr "Alternar entre zoom e visualização normal."

msgid "Magnify"
msgstr "Aumentar"

msgid "Undo"
msgstr "Desfazer"

msgid "Undo your last action."
msgstr "Desfazer sua última ação."

msgid "Create a new map either from scratch or using the random map generator."
msgstr ""
"Criar um novo mapa, seja do zero ou usando o gerador de mapas aleatórios."

msgid "Edit map title, description, and other general information."
msgstr "Editar título do mapa, descrição e outras informações gerais."

msgid "Specifications"
msgstr "Especificações"

msgid "File Options"
msgstr "Opções de Arquivo"

msgid ""
"Open the file options menu, where you can save or load maps, or quit out of "
"the editor."
msgstr ""
"Abrir o menu de opções de arquivo, onde você pode salvar ou carregar mapas, "
"ou sair do editor."

msgid "View the editor system options, which let you customize the editor."
msgstr ""
"Visualizar as opções do sistema do editor, que permitem personalizar o "
"editor."

msgid "Create a map that is %{size} squares wide and %{size} squares high."
msgstr ""
"Criar um mapa que tenha %{size} quadrados de largura e %{size} quadrados de "
"altura."

msgid "Cancel back to the New Map menu."
msgstr "Cancelar e voltar para o menu Novo Mapa."

msgid "Cancel back to the main menu."
msgstr "Cancelar e voltar para o menu principal."

msgid "From Scratch"
msgstr "Do Zero"

msgid "Start from scratch with a blank map."
msgstr "Começar do zero com um mapa em branco."

msgid "Create a randomly generated map."
msgstr "Criar um mapa gerado aleatoriamente."

msgid "Random"
msgstr "Aleatório"

msgid "Cancel back to the Map Editor main menu."
msgstr "Cancelar e voltar para o menu principal do Editor de Mapa."

msgid "No maps available!"
msgstr "Nenhum mapa disponível!"

msgid "Warning"
msgstr "Aviso"

msgid "Animation"
msgstr "Animação"

msgid "Passability"
msgstr "Transitabilidade"

msgid "Toggle animation of the objects."
msgstr "Alternar animação dos objetos."

msgid "Toggle display of objects' passability."
msgstr "Alternar exibição da transitabilidade dos objetos."

msgid "difficulty|Easy"
msgstr "Fácil"

msgid "difficulty|Normal"
msgstr "Normal"

msgid "difficulty|Hard"
msgstr "Difícil"

msgid "difficulty|Expert"
msgstr "Experiente"

msgid "difficulty|Impossible"
msgstr "Impossível"

msgid "and more..."
msgstr "e mais..."

msgid "Easy"
msgstr "Fácil"

msgid "Hard"
msgstr "Difícil"

msgid "Campaign Difficulty"
msgstr "Dificuldade da Campanha"

msgid ""
"Choose this difficulty to experience the game's story with less challenge. "
"The AI will be weaker than at Normal difficulty."
msgstr ""
"Escolha esta dificuldade para experimentar a história do jogo com menos "
"desafio. A inteligência artificial será mais fraca do que na dificuldade "
"Normal."

msgid ""
"Choose this difficulty to experience the campaign as per the original design."
msgstr ""
"Escolha esta dificuldade para experimentar a campanha conforme o design "
"original."

msgid ""
"Choose this difficulty if you want more challenge. The AI will be stronger "
"than at Normal difficulty."
msgstr ""
"Escolha esta dificuldade se você deseja mais desafio. A inteligência "
"artificial será mais forte do que na dificuldade Normal."

msgid ""
"Congratulations!\n"
"\n"
"Days: %{days}\n"
msgstr ""
"Parabéns!\n"
"\n"
"Dias: %{days}\n"

msgid ""
"\n"
"Difficulty: %{difficulty}\n"
"\n"
msgstr ""
"\n"
"Dificuldade: %{difficulty}\n"
"\n"

msgid ""
"Score: %{score}\n"
"\n"
"Rating:\n"
"%{rating}"
msgstr ""
"Pontuação: %{score}\n"
"\n"
"Classificação:\n"
"%{rating}"

msgid "Start the selected scenario."
msgstr "Iniciar o cenário selecionado."

msgid "View Intro"
msgstr "Ver Introdução"

msgid "View the intro video for the current state of the campaign."
msgstr "Ver o vídeo de introdução para o estado atual da campanha."

msgid ""
"Select the campaign difficulty. This can be lowered at any point during the "
"campaign."
msgstr ""
"Selecione a dificuldade da campanha. Ela pode ser reduzida a qualquer "
"momento durante a campanha."

msgid "Restart the current scenario."
msgstr "Reiniciar o cenário atual."

msgid "Difficulty"
msgstr "Dificuldade"

msgid ""
"You have changed to a lower difficulty for the campaign. You will not be "
"able to revert this after this point. The high score will be calculated "
"based solely on the new difficulty. Do you want to proceed?"
msgstr ""
"Você mudou para uma dificuldade mais baixa para a campanha. Você não poderá "
"reverter isso após este ponto. A pontuação final será calculada com base "
"exclusivamente na nova dificuldade. Deseja continuar?"

msgid "Are you sure you want to restart this scenario?"
msgstr "Você tem certeza de que deseja reiniciar este cenário?"

msgid "Campaign Scenario loading failure"
msgstr "Falha ao carregar o Cenário da Campanha"

msgid "Please make sure that campaign files are correct and present."
msgstr ""
"Por favor, certifique-se de que os arquivos de campanha estejam corretos e "
"presentes."

msgid "Days spent"
msgstr "Dias passados"

msgid "The number of days spent on this campaign."
msgstr "O número de dias passados nesta campanha."

msgid "Project Coordination and Core Development"
msgstr "Coordenação do Projeto e Núcleo de Desenvolvimento"

msgid "Development"
msgstr "Desenvolvimento"

msgid "Visit us at "
msgstr "Nos visite em "

msgid "QA and Support"
msgstr "Controle de Qualidade e Suporte"

msgid "Dev and Support"
msgstr "Desenvolvimento e Suporte"

msgid "Special Thanks to"
msgstr "Agradecimentos Especiais para"

msgid "and many-many other contributors and supporters!"
msgstr "e muitos outros colaboradores e apoiadores!"

msgid "Support us at"
msgstr "Apoie-nos em"

msgid "local-donation-platform|https://www.patreon.com/fheroes2"
msgstr "https://www.patreon.com/fheroes2"

msgid "Connect with us at"
msgstr "Conecte-se conosco em"

msgid "local-social-network|https://www.facebook.com/groups/fheroes2"
msgstr "https://www.facebook.com/groups/fheroes2"

msgid "Need help with the game?"
msgstr "Precisa de ajuda com o jogo?"

msgid "Original project before 0.7"
msgstr "Projeto original antes da versão 0.7"

msgid "Heroes of Might and Magic II: The Succession Wars team"
msgstr "Equipe de Heroes of Might and Magic II: As Guerras de Sucessão"

msgid "Designed and Directed"
msgstr "Projetado e Dirigido"

msgid "Programming and Design"
msgstr "Programação e Projeto"

msgid "Executive Producer"
msgstr "Produtor Executivo"

msgid "Producer"
msgstr "Produtor"

msgid "Additional Design"
msgstr "Projeto Adicional"

msgid "Additional Programming"
msgstr "Programação Adicional"

msgid "Musical Production"
msgstr "Produção Musical"

msgid "Music and Sound Design"
msgstr "Música e Projeto de Som"

msgid "Vocalists"
msgstr "Vocalistas"

msgid "Art Director"
msgstr "Diretores de Arte"

msgid "Assistant Art Director"
msgstr "Assistente do Diretor de Arte"

msgid "Artists"
msgstr "Artistas"

msgid "QA Manager"
msgstr "Gerente de Controle de Qualidade"

msgid "QA"
msgstr "Controle de Qualidade"

msgid "Writing"
msgstr "Roteirista"

msgid "Manual and Helpfile"
msgstr "Manual e Arquivo de Ajuda"

msgid "Scenarios"
msgstr "Cenários"

msgid "Heroes of Might and Magic II: The Price of Loyalty team"
msgstr "Equipe de Heroes of Might and Magic II: O Preço da Lealdade"

msgid "Design Lead"
msgstr "Líder de Design"

msgid "Designers"
msgstr "Designers"

msgid "Programming Lead"
msgstr "Líder de Programação"

msgid "Art Lead"
msgstr "Líder de Arte"

msgid "Playtesters"
msgstr "Testadores"

msgid "Designer"
msgstr "Designer"

msgid "Producers"
msgstr "Produtores"

msgid "QA Managers"
msgstr "Gerentes de QA"

msgid "Sound Design"
msgstr "Projeto de Som"

msgid "Town Themes"
msgstr "Temas das Cidades"

msgid "Alto Sax"
msgstr "Saxofone Alto"

msgid "Harpsichord and Piano"
msgstr "Cravo e Piano"

msgid "Basso Vocal"
msgstr "Vocal Baixo"

msgid "Soprano Vocal"
msgstr "Vocal Soprano"

msgid "Recorded at %{recordingStudio}"
msgstr "Gravado em %{recordingStudio}"

msgid "credits|Manual"
msgstr "Manual"

msgid "German Consultant"
msgstr "Consultor Alemão"

msgid "Map Designers"
msgstr "Designers de Mapa"

msgid "Package Design"
msgstr "Design da Embalagem"

msgid "Your Name"
msgstr "Seu Nome"

msgid "Unknown Hero"
msgstr "Herói Desconhecido"

msgid "Standard"
msgstr "Padrão"

msgid "View High Scores for Standard Maps."
msgstr "Veja as Melhores Pontuações para os Mapas Padrões."

msgid "Campaign"
msgstr "Campanha"

msgid "View High Scores for Campaigns."
msgstr "Veja as Melhores Pontuações para as Campanhas."

msgid "hotkey|default okay event"
msgstr "evento padrão de confirmação"

msgid "hotkey|default cancel event"
msgstr "evento padrão de cancelamento"

msgid "hotkey|default left"
msgstr "padrão para a esquerda"

msgid "hotkey|default right"
msgstr "padrão para a direita"

msgid "hotkey|default up"
msgstr "padrão para cima"

msgid "hotkey|default down"
msgstr "padrão para baixo"

msgid "hotkey|toggle fullscreen"
msgstr "alternar tela cheia"

msgid "hotkey|toggle text support mode"
msgstr "alternar modo de suporte a texto"

msgid "hotkey|new game"
msgstr "novo jogo"

msgid "hotkey|load game"
msgstr "carregar jogo"

msgid "hotkey|high scores"
msgstr "melhores pontuações"

msgid "hotkey|credits"
msgstr "créditos"

msgid "hotkey|standard game"
msgstr "jogo padrão"

msgid "hotkey|campaign game"
msgstr "jogo de campanha"

msgid "hotkey|multi-player game"
msgstr "jogo multijogador"

msgid "hotkey|settings"
msgstr "configurações"

msgid "hotkey|quit"
msgstr "sair"

msgid "hotkey|select map"
msgstr "selecionar mapa"

msgid "hotkey|select small map size"
msgstr "selecionar mapa pequeno"

msgid "hotkey|select medium map size"
msgstr "selecionar mapa médio"

msgid "hotkey|select large map size"
msgstr "selecionar mapa grande"

msgid "hotkey|select extra large map size"
msgstr "selecionar mapa extra grande"

msgid "hotkey|select all map sizes"
msgstr "selecionar todos os mapa"

msgid "hotkey|hot seat game"
msgstr "jogo em rodízio"

msgid "hotkey|battle only game"
msgstr "jogo apenas de batalha"

msgid "hotkey|choose the original campaign"
msgstr "escolher a campanha original"

msgid "hotkey|choose the expansion campaign"
msgstr "escolher a campanha de expansão"

msgid "hotkey|map editor main menu"
msgstr "menu principal do editor de mapas"

msgid "hotkey|new map menu"
msgstr "menu novo de mapa"

msgid "hotkey|load map menu"
msgstr "menu de carregar mapa"

msgid "hotkey|new map from scratch"
msgstr "novo mapa do zero"

msgid "hotkey|new random map"
msgstr "novo mapa aleatório"

msgid "hotkey|undo last action"
msgstr "desfazer última ação"

msgid "hotkey|redo last action"
msgstr "refazer última ação"

msgid "hotkey|roland campaign"
msgstr "campanha de Roland"

msgid "hotkey|archibald campaign"
msgstr "campanha de Archibald"

msgid "hotkey|price of loyalty campaign"
msgstr "campanha Preço da Lealdade"

msgid "hotkey|voyage home campaign"
msgstr "campanha Viagem de Volta para Casa"

msgid "hotkey|wizard's isle campaign"
msgstr "campanha Ilha do Mago"

msgid "hotkey|descendants campaign"
msgstr "campanha Descendentes"

msgid "hotkey|select first campaign bonus"
msgstr "selecionar primeiro bônus da campanha"

msgid "hotkey|select second campaign bonus"
msgstr "selecionar segundo bônus da campanha"

msgid "hotkey|select third campaign bonus"
msgstr "selecionar terceiro bônus da campanha"

msgid "hotkey|view campaign intro"
msgstr "ver introdução da campanha"

msgid "hotkey|select campaign difficulty"
msgstr "selecionar dificuldade da campanha"

msgid "hotkey|restart campaign scenario"
msgstr "reiniciar cenário da campanha"

msgid "hotkey|world map left"
msgstr "mapa mundi para esquerda"

msgid "hotkey|world map right"
msgstr "mapa mundi para direita"

msgid "hotkey|world map up"
msgstr "mapa mundi para cima"

msgid "hotkey|world map down"
msgstr "mapa mundi para baixo"

msgid "hotkey|world map up left"
msgstr "mapa mundi para cima e esquerda"

msgid "hotkey|world map up right"
msgstr "mapa mundi para cima e direita"

msgid "hotkey|world map down left"
msgstr "mapa mundi para baixo e esquerda"

msgid "hotkey|world map down right"
msgstr "mapa mundi para baixo e direita"

msgid "hotkey|save game"
msgstr "salvar jogo"

msgid "hotkey|next hero"
msgstr "próximo herói"

msgid "hotkey|change to hero under cursor"
msgstr "mudar para o herói sob o cursor"

msgid "hotkey|start hero movement"
msgstr "iniciar movimento do herói"

msgid "hotkey|cast adventure spell"
msgstr "lançar feitiço de aventura"

msgid "hotkey|put hero to sleep"
msgstr "colocar herói para dormir"

msgid "hotkey|next town"
msgstr "próxima cidade"

msgid "hotkey|end turn"
msgstr "encerrar turno"

msgid "hotkey|file options"
msgstr "opções de arquivo"

msgid "hotkey|adventure options"
msgstr "opções de aventura"

msgid "hotkey|puzzle map"
msgstr "mapa de quebra-cabeça"

msgid "hotkey|scenario information"
msgstr "informações do cenário"

msgid "hotkey|dig for artifact"
msgstr "escavar por artefato"

msgid "hotkey|view world"
msgstr "visualizar mundo"

msgid "hotkey|kingdom summary"
msgstr "resumo do reino"

msgid "hotkey|default action"
msgstr "ação padrão"

msgid "hotkey|open focus"
msgstr "abrir foco"

msgid "hotkey|system options"
msgstr "opções do sistema"

msgid "hotkey|scroll left"
msgstr "rolar para a esquerda"

msgid "hotkey|scroll right"
msgstr "rolar para a direita"

msgid "hotkey|scroll up"
msgstr "rolar para cima"

msgid "hotkey|scroll down"
msgstr "rolar para baixo"

msgid "hotkey|toggle control panel"
msgstr "alternar painel de controle"

msgid "hotkey|toggle radar"
msgstr "alternar radar"

msgid "hotkey|toggle buttons"
msgstr "alternar botões"

msgid "hotkey|toggle status"
msgstr "alternar status"

msgid "hotkey|toggle icons"
msgstr "alternar ícones"

msgid "hotkey|transfer control to ai"
msgstr "transferir controle para IA"

msgid "hotkey|retreat from battle"
msgstr "retirar-se da batalha"

msgid "hotkey|surrender during battle"
msgstr "render-se durante a batalha"

msgid "hotkey|toggle battle auto mode"
msgstr "alternar modo de batalha automático"

msgid "hotkey|finish the battle in auto mode"
msgstr "finalizar a batalha no modo automático"

msgid "hotkey|battle options"
msgstr "opções de batalha"

msgid "hotkey|skip turn in battle"
msgstr "pular turno na batalha"

msgid "hotkey|cast battle spell"
msgstr "lançar feitiço de batalha"

msgid "hotkey|dwelling level 1"
msgstr "nível 1 da moradia"

msgid "hotkey|dwelling level 2"
msgstr "nível 2 da moradia"

msgid "hotkey|dwelling level 3"
msgstr "nível 3 da moradia"

msgid "hotkey|dwelling level 4"
msgstr "nível 4 da moradia"

msgid "hotkey|dwelling level 5"
msgstr "nível 5 da moradia"

msgid "hotkey|dwelling level 6"
msgstr "nível 6 da moradia"

msgid "hotkey|well"
msgstr "poço"

msgid "hotkey|marketplace"
msgstr "mercado"

msgid "hotkey|mage guild"
msgstr "guilda dos magos"

msgid "hotkey|shipyard"
msgstr "estaleiro"

msgid "hotkey|thieves guild"
msgstr "guilda dos ladrões"

msgid "hotkey|tavern"
msgstr "taverna"

msgid "hotkey|construction screen"
msgstr "tela de construção"

msgid "hotkey|buy all monsters in well"
msgstr "comprar todos os monstros no poço"

msgid "hotkey|split stack by half"
msgstr "dividir pilha pela metade"

msgid "hotkey|split stack by one"
msgstr "dividir pilha por um"

msgid "hotkey|join stacks"
msgstr "juntar pilhas"

msgid "hotkey|upgrade troop"
msgstr "atualizar tropa"

msgid "hotkey|dismiss hero or troop"
msgstr "dispensar herói ou tropa"

msgid ""
"Do you want to regain control from AI? The effect will take place only on "
"the next turn."
msgstr ""
"Você deseja recuperar o controle da IA? O efeito ocorrerá somente no próximo "
"turno."

msgid ""
"Do you want to transfer control from you to the AI? The effect will take "
"place only on the next turn."
msgstr ""
"Deseja transferir seu controle para a IA? O efeito ocorrerá somente no "
"próximo turno."

msgid "Default Actions"
msgstr "Ações Padrão"

msgid "Global Actions"
msgstr "Ações Globais"

msgid "Main Menu"
msgstr "Menu Principal"

msgid "World Map"
msgstr "Mapa-Múndi"

msgid "Battle Screen"
msgstr "Tela de Batalha"

msgid "Town Screen"
msgstr "Tela da Cidade"

msgid "Army Actions"
msgstr "Ações do Exército"

msgid "Editor"
msgstr "Editor"

msgid "The save file is corrupted."
msgstr "O arquivo salvo está corrompido."

msgid "Unsupported save format: "
msgstr "Formato de salvamento não suportado: "

msgid "Current game version: "
msgstr "Versão atual do jogo: "

msgid "Last supported version: "
msgstr "Última versão suportada: "

msgid "This file contains a save with an invalid game type."
msgstr "Este arquivo contém um jogo salvo com um tipo de jogo inválido."

msgid ""
"This save file requires \"The Price of Loyalty\" game assets, but they have "
"not been provided to the engine."
msgstr ""
"Este arquivo de salvamento requer ativos do jogo \"O Preço da Lealdade\", "
"mas eles não foram fornecidos ao motor."

msgid "This saved game is localized to '"
msgstr "Este jogo salvo está localizado em '"

msgid "' language, but the current language of the game is '"
msgstr "' idioma, mas o idioma atual do jogo é '"

msgid "Hot Seat"
msgstr "Jogo em Rodízio"

msgid ""
"Play a Hot Seat game, where 2 to 6 players play around the same computer, "
"switching into the 'Hot Seat' when it is their turn."
<<<<<<< HEAD
msgstr "Modo \"Hot Seat\", onde 2 a 6 jogadores jogam no mesmo computador."
=======
msgstr ""
"Jogue um 'Jogo em Rodízio' onde de 2 a 4 jogadores jogam no mesmo computador "
"por turnos."
>>>>>>> f97fd392

msgid "A single player game playing out a single map."
msgstr "Um jogo com um único jogador."

msgid "Standard Game"
msgstr "Jogo Padrão"

msgid "A single player game playing through a series of maps."
msgstr "Um único jogador jogando em uma série de mapas."

msgid "Campaign Game"
msgstr "Campanha"

msgid "Multi-Player Game"
msgstr "Multijogador"

msgid ""
"A multi-player game, with several human players completing against each "
"other on a single map."
msgstr ""
"Um jogo multijogador, com vários jogadores humanos completando uns contra os "
"outros em um único mapa."

msgid "fheroes2 Resurrection Team presents"
msgstr "A Equipe fheroes2 Resurrection apresenta"

msgid "Greetings!"
msgstr "Parabéns!"

msgid "Welcome to Heroes of Might and Magic II powered by fheroes2 engine!"
msgstr "Bem-vindo ao Heroes of Might e Magic II movido pelo motor fheroes2!"

msgid ""
"Welcome to Heroes of Might and Magic II powered by the fheroes2 engine!\n"
"Before starting the game, please select a game resolution."
msgstr ""
"Bem-vindo ao Heroes of Might and Magic II, alimentado pelo motor fheroes2!\n"
"Antes de começar o jogo, por favor selecione uma resolução de jogo."

msgid "Please Remember"
msgstr "Por favor, lembre-se"

msgid ""
"You can always change the language, resolution and settings of the game by "
"clicking on the "
msgstr ""
"Você sempre pode alterar o idioma, a resolução e as configurações do jogo "
"clicando na "

msgid "door"
msgstr "Porta"

msgid " on the left side of the Main Menu, or with the "
msgstr " no lado esquerdo do Menu Principal ou em "

msgid " button from the "
msgstr " no menu de "

msgid "NEW GAME"
msgstr "NOVO JOGO"

msgid ""
" menu. \n"
"\n"
"Enjoy the game!"
msgstr ""
". \n"
"\n"
"Aproveite o jogo!"

msgid "The Editor requires \"The Price of Loyalty\" expansion files to work."
msgstr ""
"O Editor requer os arquivos de expansão \"O Preço da Lealdade\" para "
"funcionar."

msgid "Quit Heroes of Might and Magic II and return to the operating system."
msgstr ""
"Sair do Heroes of Might and Magic II e retornar ao sistema operacional."

msgid "Credits"
msgstr "Créditos"

msgid "View the credits screen."
msgstr "Ver tela dos créditos."

msgid "High Scores"
msgstr "Melhores Pontuações"

msgid "View the high scores screen."
msgstr "Ver a tela de melhores pontuações."

msgid "Change language, resolution and settings of the game."
msgstr "Muda o idioma, a resolução e as configurações do jogo."

msgid "Game Settings"
msgstr "Configurações do Jogo"

msgid ""
"The required video files for the campaign selection window are missing. "
"Please make sure that all necessary files are present in the system."
msgstr ""
"Os arquivos de vídeo necessários para a janela de seleção de campanha estão "
"faltando. Certifique-se de que todos os arquivos necessários estejam "
"presentes no sistema."

msgid ""
"Either Roland's or Archibald's campaign from the original Heroes of Might "
"and Magic II."
msgstr ""
"Tanto a campanha de Roland ou a campanha de Archibald do Heroes of Might and "
"Magic II original."

msgid "Original Campaign"
msgstr "Campanha Original"

msgid "Expansion Campaign"
msgstr "Campanha da Expansão"

msgid "One of the four new campaigns from the Price of Loyalty expansion set."
msgstr ""
"Uma das quatro novas campanhas do conjunto de expansão 'O Preço da Lealdade'."

msgid "Loading video. Please wait..."
msgstr "Carregando o vídeo. Por favor, aguarde..."

msgid "Host"
msgstr "Anfitrião"

msgid ""
"The host sets up the game options. There can only be one host per network "
"game."
msgstr ""
"O anfitrião configura as opções de jogo. Só pode haver um anfitrião por jogo "
"no modo rede."

msgid "Guest"
msgstr "Convidado"

msgid ""
"The guest waits for the host to set up the game, then is automatically added "
"in. There can be multiple guests for TCP/IP games."
msgstr ""
"O convidado espera pelo anfitrião configurar o jogo, em seguida, é "
"adicionado automaticamente dentro. Pode haver vários convidados para Jogos "
"TCP/IP."

msgid ""
"fheroes2 needs data files from the original Heroes of Might and Magic II to "
"operate. You appear to be using the demo version of Heroes of Might and "
"Magic II for this purpose. Please note that only one scenario will be "
"available in this setup."
msgstr ""
"O fheroes2 precisa dos arquivos de dados do Heroes of Might and Magic II "
"original para funcionar. Parece que você está usando a versão de "
"demonstração do Heroes of Might and Magic II para este fim. Por favor, note "
"que apenas um cenário estará disponível nesta configuração."

msgid ""
"A multi-player game, with several human players competing against each other "
"on a single map."
msgstr ""
"Um jogo multijogador, com vários jogadores humanos competindo entre si em um "
"único mapa."

msgid "Battle Only"
msgstr "Apenas Batalha"

msgid "Setup and play a battle without loading any map."
msgstr "Configure e jogue uma batalha sem carregar nenhum mapa."

msgid ""
"Play a Hot Seat game, where 2 to 6 players play on the same device, "
"switching into the 'Hot Seat' when it is their turn."
<<<<<<< HEAD
msgstr "Modo \"Hot Seat\", onde 2 a 6 jogadores jogam no mesmo computador."
=======
msgstr ""
"Jogue um 'Jogo em Rodízio' onde de 2 a 4 jogadores jogam no mesmo "
"dispositivo por turnos."
>>>>>>> f97fd392

msgid "2 Players"
msgstr "2 Jogadores"

msgid ""
"Play with 2 human players, and optionally, up to 4 additional computer "
"players."
msgstr ""
"Jogue com 2 jogadores humanos, e opcionalmente, até 4 jogadores controlados "
"pelo computador adicionais."

msgid "3 Players"
msgstr "3 Jogadores"

msgid ""
"Play with 3 human players, and optionally, up to 3 additional computer "
"players."
msgstr ""
"Jogue com 3 jogadores humanos e, opcionalmente, até 3 jogadores controlados "
"pelo computador adicionais."

msgid "4 Players"
msgstr "4 Jogadores"

msgid ""
"Play with 4 human players, and optionally, up to 2 additional computer "
"players."
msgstr ""
"Jogue com 4 jogadores humanos, e opcionalmente, até 2 jogadores controlados "
"pelo computador adicionais."

msgid "5 Players"
msgstr "5 Jogadores"

msgid ""
"Play with 5 human players, and optionally, up to 1 additional computer "
"player."
msgstr ""
"Jogue com 5 jogadores humanos, e opcionalmente, até 1 jogador controlado "
"pelo computador adicional."

msgid "6 Players"
msgstr "6 Jogadores"

msgid "Play with 6 human players."
msgstr "Jogue com 6 jogadores humanos."

msgid "Dragon city has fallen! You are now the Master of the Dragons."
msgstr "A Cidade Dragão caiu! Agora você é o Mestre dos Dragões."

msgid ""
"You captured %{name}!\n"
"You are victorious."
msgstr ""
"Você capturou %{name}!\n"
"Você é o vitorioso."

msgid ""
"You have captured the enemy hero %{name}!\n"
"Your quest is complete."
msgstr ""
"Você capturou o herói inimigo %{name}!\n"
"Sua missão está completa."

msgid ""
"You have found the %{name}.\n"
"Your quest is complete."
msgstr ""
"Você achou o %{name}.\n"
"Sua missão está completa."

msgid "Ultimate Artifact"
msgstr "Artefato Definitivo"

msgid ""
"The enemy is beaten.\n"
"Your side has triumphed!"
msgstr ""
"O inimigo foi derrotado.\n"
"Seu lado triunfou!"

msgid ""
"You have built up over %{count} gold in your treasury.\n"
"All enemies bow before your wealth and power."
msgstr ""
"Você tem acumulou o total %{count} de ouro.\n"
"Todos os inimigos curvar-se diante de sua riqueza e poder."

msgid "Victory!"
msgstr "Vitória!"

msgid ""
"The enemy has captured %{name}!\n"
"They are triumphant."
msgstr ""
"O inimigo capturou %{name}!\n"
"Eles triunfaram."

msgid ""
"The enemy has built up over %{count} gold in his treasury.\n"
"You must bow done in defeat before his wealth and power."
msgstr ""
"O inimigo acumulou o total de %{count} de ouro.\n"
"Você curvou-se diante do seu poder e riqueza."

msgid "You have been eliminated from the game!!!"
msgstr "Você foi eliminado do jogo!"

msgid ""
"You have lost the hero %{name}.\n"
"Your quest is over."
msgstr ""
"Você perdeu o herói %{name}.\n"
"Sua missão acabou."

msgid ""
"You have failed to complete your quest in time.\n"
"All is lost."
msgstr ""
"Você não conseguiu concluir sua missão no tempo.\n"
"Tudo está perdido."

msgid "Defeat!"
msgstr "Derrota!"

msgid ""
"Base score: %{score}\n"
"Difficulty: %{difficulty}\n"
"\n"
msgstr ""
"Pontuação base: %{score}\n"
"Dificuldade: %{difficulty}\n"
"\n"

msgid "Defeat all enemy heroes and capture all enemy towns and castles."
msgstr ""
"Derrotar todos os heróis inimigos e capturar todas as cidades e castelos "
"inimigos."

msgid "Your side defeats the opposing side."
msgstr "Seu lado derrota o lado oposto."

msgid "Run out of time. (Fail to win by a certain point.)"
msgstr ""
"Acabar o tempo. (Impossibilitado de vencer a partir de um certo ponto.)"

msgid "You must defeat the enemy %{enemies}."
msgid_plural "You must defeat the enemy alliance of %{enemies}."
msgstr[0] "Você deve derrotar o inimigo %{enemies}."
msgstr[1] "Você deve derrotar a aliança inimiga dos %{enemies}."

msgid ""
"The alliance consisting of %{allies} and you must defeat the enemy "
"%{enemies}."
msgid_plural ""
"The alliance consisting of %{allies} and you must defeat the enemy alliance "
"of %{enemies}."
msgstr[0] ""
"A aliança composta por %{allies} e você deve derrotar o inimigo %{enemies}."
msgstr[1] ""
"A aliança composta por %{allies} e você deve derrotar a aliança inimiga dos "
"%{enemies}."

msgid "Capture the castle '%{name}'."
msgstr "Capture o castelo '%{name}'."

msgid "Capture the town '%{name}'."
msgstr "Capture a cidade '%{name}'."

msgid "Defeat the hero '%{name}'."
msgstr "Derrote o herói '%{name}'."

msgid "Find the ultimate artifact."
msgstr "Encontre o artefato definitivo."

msgid "Find the '%{name}' artifact."
msgstr "Encontre o artefato '%{name}'."

msgid "Accumulate %{count} gold."
msgstr "Acumule %{count} de ouro."

msgid ""
", or you may win by defeating all enemy heroes and capturing all enemy towns "
"and castles."
msgstr ""
", ou derrote todos os heróis inimigos e capture todas as cidades e castelos "
"inimigos."

msgid "Lose the castle '%{name}'."
msgstr "Perda o castelo '%{name}'."

msgid "Lose the town '%{name}'."
msgstr "Perda a cidade '%{name}'."

msgid "Lose the hero: %{name}."
msgstr "Perda o herói: %{name}."

msgid "Fail to win by the end of month %{month}, week %{week}, day %{day}."
msgstr "Não vença até o final do mês %{month}, semana %{week}, dia %{day}."

msgid "%{color} player has been vanquished!"
msgstr "O jogador %{color} foi derrotado!"

msgid "Major Event!"
msgstr "Evento Importante!"

msgid "Scenario:"
msgstr "Cenário:"

msgid "Game Difficulty:"
msgstr "Dificuldade do Jogo:"

msgid "Opponents:"
msgstr "Oponentes:"

msgid "Class:"
msgstr "Classe:"

msgid "Rating %{rating}%"
msgstr "Nível %{rating}%"

msgid "Click here to select which scenario to play."
msgstr "Clique aqui para selecionar o cenário a jogar."

msgid "Scenario"
msgstr "Cenário"

msgid "Game Difficulty"
msgstr "Dificuldade do Jogo"

msgid ""
"This lets you change the starting difficulty at which you will play. Higher "
"difficulty levels start you off with fewer resources, and at the higher "
"settings, give extra resources to the computer."
msgstr ""
"Isso permite alterar a dificuldade inicial na qual você jogará. Níveis de "
"dificuldade mais altos iniciam o jogo com menos recursos e, nas "
"configurações mais altas, fornecem recursos extras ao computador."

msgid "Difficulty Rating"
msgstr "Nível de Dificuldade"

msgid ""
"The difficulty rating reflects a combination of various settings for your "
"game. This number will be applied to your final score."
msgstr ""
"O nível de dificuldade reflete uma combinação de várias definições para o "
"seu jogo. Este número será aplicado à sua pontuação final."

msgid "Click to accept these settings and start a new game."
msgstr "Clique para aceitar estas configurações e começar um novo jogo."

msgid "Click to return to the main menu."
msgstr "Clique para retornar ao menu principal."

msgid "Astrologers proclaim the Month of the %{name}."
msgstr "Os astrólogos proclamam o Mês de %{name}."

msgid "Astrologers proclaim the Week of the %{name}."
msgstr "Os astrólogos proclamam a Semana de %{name}."

msgid "After regular growth, the population of %{monster} is doubled!"
msgstr "Após um crescimento regular, a população de %{monster} é duplicada!"

msgid ""
"After regular growth, the population of %{monster} increases by %{count} "
"percent!"
msgid_plural ""
"After regular growth, the population of %{monster} increases by %{count} "
"percent!"
msgstr[0] ""
"Após um crescimento regular, a população de %{monster} aumenta em %{count} "
"porcento!"
msgstr[1] ""
"Após um crescimento regular, a população de %{monster} aumenta em %{count} "
"porcento!"

msgid "%{monster} growth +%{count}."
msgstr "Produção de +%{count} de %{monster}."

msgid " All populations are halved."
msgstr " Todas as populações foram reduzidas a metade."

msgid " All dwellings increase population."
msgstr " Todas as moradias aumentam de população."

msgid "New Month!"
msgstr "Novo Mês!"

msgid "New Week!"
msgstr "Nova Semana!"

msgid "Beware!"
msgstr "Cuidado!"

msgid ""
"%{color} player, this is your last day to capture a town, or you will be "
"banished from this land."
msgstr ""
"Jogador %{color}, este é o último dia para capturar uma cidade, ou você será "
"banido desta terra."

msgid ""
"%{color} player, you only have %{day} days left to capture a town, or you "
"will be banished from this land."
msgstr ""
"Jogador %{color}, você tem somente %{day} dias para capturar uma cidade, ou "
"você será banido desta terra."

msgid "%{color} player's turn."
msgstr "Turno do jogador %{color}."

msgid ""
"%{color} player, you have lost your last town. If you do not conquer another "
"town in the next week, you will be eliminated."
msgstr ""
"Jogador %{color}, você perdeu sua última cidade. Se não conquistar outra "
"cidade na próxima semana, você será eliminado."

msgid ""
"%{color} player, your heroes abandon you, and you are banished from this "
"land."
msgstr ""
"Jogador %{color}, seus heróis abandonaram você, e você foi banido de sua "
"terra."

msgid "Lord Kilburn"
msgstr "Lorde Kilburn"

msgid "Tsabu"
msgstr "Tsabu"

msgid "Sir Galant"
msgstr "Sir Galant"

msgid "Thundax"
msgstr "Thundax"

msgid "Lord Haart"
msgstr "Lorde Haart"

msgid "Ariel"
msgstr "Ariel"

msgid "Rebecca"
msgstr "Rebecca"

msgid "Sandro"
msgstr "Sandro"

msgid "Crodo"
msgstr "Crodo"

msgid "Barock"
msgstr "Barock"

msgid "Antoine"
msgstr "Antoine"

msgid "Astra"
msgstr "Astra"

msgid "Agar"
msgstr "Agar"

msgid "Vatawna"
msgstr "Vatawna"

msgid "Vesper"
msgstr "Vesper"

msgid "Ambrose"
msgstr "Ambrose"

msgid "Troyan"
msgstr "Troyan"

msgid "Jojosh"
msgstr "Jojosh"

msgid "Wrathmont"
msgstr "Wrathmont"

msgid "Maximus"
msgstr "Máximus"

msgid "Next Hero"
msgstr "Próximo Herói"

msgid "Select the next Hero."
msgstr "Selecione o próximo Herói."

msgid "Hero Movement"
msgstr "Movimento do Herói"

msgid ""
"Start the Hero's movement along the current path or re-visit the object "
"occupied by the Hero. Press and hold this button to reset the Hero's path."
msgstr ""
"Iniciar o movimento do herói ao longo do caminho atual ou revisitar o objeto "
"ocupado pelo herói. Pressione e segure este botão para redefinir o caminho "
"do herói."

msgid "Kingdom Summary"
msgstr "Resumo do Reino"

msgid "View a summary of your Kingdom."
msgstr "Veja um resumo do seu Reino."

msgid "Cast an adventure spell."
msgstr "Lança um feitiço de aventura."

msgid "End Turn"
msgstr "Terminar Turno"

msgid "End your turn and let the computer take its turn."
msgstr "Termine o seu turno e deixe o computador fazer o seu turno."

msgid "Adventure Options"
msgstr "Opções de Aventura"

msgid "Bring up the adventure options menu."
msgstr "Acessa o menu de opções da aventura."

msgid ""
"Bring up the file options menu, allowing you to load, save, start a new game "
"or quit."
msgstr ""
"Acessa o menu de opções de arquivo, permitindo carregar, salvar, iniciar um "
"novo jogo ou sair."

msgid "Bring up the system options menu, allowing you to customize your game."
msgstr ""
"Acessa o menu de opções do sistema, permitindo que você personalize seu jogo."

msgid ""
"One or more heroes may still move, are you sure you want to end your turn?"
msgstr ""
"Um ou mais heróis ainda podem se mover. Tem certeza de que deseja encerrar "
"seu turno?"

msgid "Are you sure you want to quit?"
msgstr "Você tem certeza de que deseja sair?"

msgid "Are you sure you want to restart? (Your current game will be lost.)"
msgstr ""
"Você tem certeza de que deseja reiniciar? (Seu jogo atual será perdido)."

msgid "Are you sure you want to overwrite the save with this name?"
msgstr ""
"Você tem certeza de que deseja sobrescrever o jogo salvo com este nome?"

msgid "Game saved successfully."
msgstr "Jogo salvo com sucesso."

msgid "There was an issue during saving."
msgstr "Houve um problema durante o salvamento."

msgid ""
"Are you sure you want to load a new game? (Your current game will be lost.)"
msgstr ""
"Você tem certeza de que deseja carregar um novo jogo? (Seu jogo atual será "
"perdido)."

msgid "Try looking on land!!!"
msgstr "Tente olhar para a terra!!!"

msgid ""
"Searching for the Ultimate Artifact is fruitless. Your hero could not carry "
"it even if he found it - all his artifact slots are full."
msgstr ""
"Procurar pelo Artefato Supremo é inútil. Seu herói não poderia carregá-lo "
"mesmo se o encontrasse - todos os seus espaços de artefato estão cheios."

msgid "Digging for artifacts requires a whole day, try again tomorrow."
msgstr ""
"Cavar em busca de artefatos requer um dia inteiro, tente novamente amanhã."

msgid ""
"After spending many hours digging here, you have uncovered the %{artifact}."
msgstr ""
"Após passar várias horas cavando aqui, você descobriu o artefato %{artifact}."

msgid "Congratulations!"
msgstr "Parabéns!"

msgid "Nothing here. Where could it be?"
msgstr "Nada aqui. Onde poderia estar?"

msgid "Try searching on clear ground."
msgstr "Tente cavar em um chão sem obstáculos."

msgid "A miniature view of the known world. Left click to move viewing area."
msgstr ""
"Uma visão em miniatura do mundo conhecido. Clique no botão esquerdo para "
"mover a área de visualização."

msgid "Month: %{month} Week: %{week}"
msgstr "Mês: %{month} Semana: %{week}"

msgid "Day: %{day}"
msgstr "Dia: %{day}"

msgid ""
"You find a small\n"
"quantity of %{resource}."
msgstr ""
"Você achou uma pequena\n"
"quantidade de %{resource}."

msgid "Status Window"
msgstr "Janela de Status"

msgid ""
"This window provides information on the status of your hero or kingdom, and "
"shows the date."
msgstr ""
"Esta janela fornece informações sobre o status do seu herói ou reino, e "
"mostra a data."

msgid ""
"This window provides information on the status of your hero or kingdom, and "
"shows the date. Left click here to cycle through these windows."
msgstr ""
"Esta janela fornece informações sobre o status do seu herói ou reino, e "
"mostra a data. Clique no botão esquerdo para alternar entra as janelas."

msgid ""
"This lets you change player starting positions and colors. A particular "
"color will always start in a particular location. Some positions may only be "
"played by a computer player or only by a human player."
msgstr ""
"Isto permite mudar as posições iniciais e as cores dos jogadores. Uma "
"determinada cor sempre começará em um determinado local. Algumas posições "
"podem ser jogadas apenas por um jogador de computador ou apenas por um "
"jogador humano."

msgid ""
"This lets you change the class of a player. Classes are not always "
"changeable. Depending on the scenario, a player may receive additional towns "
"and/or heroes not of their primary alignment."
msgstr ""
"Isto permite que você mude a classe de um jogador. As classes nem sempre são "
"mutáveis. Dependendo do cenário, um jogador pode receber cidades adicionais "
"ou heróis que não sejam de seu alinhamento primário."

msgid "Handicap"
msgstr "Desvantagem"

msgid ""
"This lets you change the handicap of a particular player. Only human players "
"may have a handicap. Handicapped players start with fewer resources and earn "
"15 or 30% fewer resources per turn for mild and severe handicaps, "
"respectively."
msgstr ""
"Isso permite que você altere a desvantagem de um jogador específico. Apenas "
"os jogadores humanos podem ter uma desvantagem. Os jogadores com desvantagem "
"começam com menos recursos e ganham 15 ou 30% menos recursos por turno para "
"desvantagens leves e graves, respectivamente."

msgid "%{color} player"
msgstr "Jogador %{color}"

msgid "No Handicap"
msgstr "Sem Desvantagem"

msgid ""
"No special restrictions on starting resources and resource income per turn."
msgstr ""
"Sem restrições especiais nos recursos iniciais e na renda de recursos por "
"turno."

msgid "Mild Handicap"
msgstr "Desvantagem Leve"

msgid ""
"Players with mild handicap start with fewer resources and earn 15% fewer "
"resources per turn."
msgstr ""
"Os jogadores com desvantagem leve começam com menos recursos e ganham 15% "
"menos recursos por turno."

msgid "Severe Handicap"
msgstr "Desvantagem Grave"

msgid ""
"Players with severe handicap start with fewer resources and earn 30% fewer "
"resources per turn."
msgstr ""
"Os jogadores com desvantagem grave começam com menos recursos e ganham 30% "
"menos recursos por turno."

msgid ""
"Default\n"
"value"
msgstr ""
"Valor\n"
"padrão"

msgid "Set %{skill} Skill"
msgstr "Definir %{skill}"

msgid "Set %{skill} base value. Right-click to reset all skills to default."
msgstr ""
"Definir valor base de %{skill}. Clique com o botão direito para redefinir "
"todas as habilidades para o padrão."

msgid "View %{skill} Info"
msgstr "Ver informações de %{skill}"

msgid ""
"Default\n"
"skill"
msgstr ""
"Habilidade\n"
"padrão"

msgid "Keyboard|123"
msgstr "123"

msgid "Keyboard|SPACE"
msgstr "ESPAÇO"

msgid "Keyboard|ABC"
msgstr "ABC"

msgid "Kingdom Income"
msgstr "Renda do Reino"

msgid "Kingdom Income per day."
msgstr "Renda diária do Reino."

msgid "For every lighthouse controlled, your ships will move further each day."
msgstr ""
"Para cada farol controlado, seus navios se moverão mais longe a cada dia."

msgid "English"
msgstr "Inglês"

msgid "French"
msgstr "Francês"

msgid "Polish"
msgstr "Polonês"

msgid "German"
msgstr "Alemão"

msgid "Russian"
msgstr "Russo"

msgid "Italian"
msgstr "Italiano"

msgid "Czech"
msgstr "Tcheco"

msgid "Norwegian"
msgstr "Norueguês"

msgid "Belarusian"
msgstr "Bielorrusso"

msgid "Bulgarian"
msgstr "Búlgaro"

msgid "Ukrainian"
msgstr "Ucraniano"

msgid "Romanian"
msgstr "Romeno"

msgid "Spanish"
msgstr "Espanhol"

msgid "Swedish"
msgstr "Sueco"

msgid "Portuguese"
msgstr "Português"

msgid "Turkish"
msgstr "Turco"

msgid "Dutch"
msgstr "Neerlandês"

msgid "Hungarian"
msgstr "Húngaro"

msgid "Danish"
msgstr "Dinamarquês"

msgid "Slovak"
msgstr "Eslovaco"

msgid "Vietnamese"
msgstr "Vietnamita"

msgid ", FPS: "
msgstr ", QPS: "

msgid "shipAndGraveyard|%{object} robber"
msgstr "Ladrão de %{object}"

msgid "pyramid|%{object} raided"
msgstr "%{object} assaltada"

msgid "Ector"
msgstr "Ector"

msgid "Gwenneth"
msgstr "Gwenneth"

msgid "Sir Gallant"
msgstr "Sir Gallant"

msgid "Tyro"
msgstr "Tyro"

msgid "Dimitry"
msgstr "Dimitry"

msgid "Ruby"
msgstr "Rubi"

msgid "Crag Hack"
msgstr "Crag Hack"

msgid "Fineous"
msgstr "Fineous"

msgid "Jezebel"
msgstr "Jezebel"

msgid "Atlas"
msgstr "Atlas"

msgid "Ergon"
msgstr "Ergon"

msgid "Jaclyn"
msgstr "Jaclyn"

msgid "Gem"
msgstr "Gem"

msgid "Natasha"
msgstr "Natasha"

msgid "Carlawn"
msgstr "Carlawn"

msgid "Luna"
msgstr "Luna"

msgid "Arie"
msgstr "Arie"

msgid "Barok"
msgstr "Barok"

msgid "Kastore"
msgstr "Kastore"

msgid "Falagar"
msgstr "Falagar"

msgid "Dawn"
msgstr "Dawn"

msgid "Flint"
msgstr "Flint"

msgid "Halon"
msgstr "Halon"

msgid "Myra"
msgstr "Myra"

msgid "Myrini"
msgstr "Myrini"

msgid "Wilfrey"
msgstr "Wilfrey"

msgid "Mandigal"
msgstr "Mandigal"

msgid "Sarakin"
msgstr "Sarakin"

msgid "Charity"
msgstr "Charity"

msgid "Darlana"
msgstr "Darlana"

msgid "Ranloo"
msgstr "Ranloo"

msgid "Rialdo"
msgstr "Rialdo"

msgid "Zam"
msgstr "Zam"

msgid "Zom"
msgstr "Zom"

msgid "Celia"
msgstr "Célia"

msgid "Roxana"
msgstr "Roxana"

msgid "Lord Corlagon"
msgstr "Lorde Corlagon"

msgid "Lord Halton"
msgstr "Lorde Halton"

msgid "Sister Eliza"
msgstr "Irmã Eliza"

msgid "Brother Brax"
msgstr "Irmão Brax"

msgid "Dainwin"
msgstr "Dainwin"

msgid "Joseph"
msgstr "Joseph"

msgid "Mog"
msgstr "Mog"

msgid "Solmyr"
msgstr "Solmyr"

msgid "Ceallach"
msgstr "Ceallach"

msgid "Drakonia"
msgstr "Drakonia"

msgid "Elderian"
msgstr "Elderian"

msgid "Gallavant"
msgstr "Gallavant"

msgid "Jarkonas"
msgstr "Jarkonas"

msgid "Martine"
msgstr "Martine"

msgid " gives you maximum morale"
msgstr " concede o máximo de moral"

msgid " gives you maximum luck"
msgstr " concede o máximo de sorte"

msgid "You cannot pick up this artifact, you already have a full load!"
msgstr "Não é possível pegar este artefato, você está sobrecarregado!"

msgid "To cast spells, you must first buy a spell book for %{gold} gold."
msgstr ""
"Para lançar feitiços, você deve primeiro comprar um grimório por %{gold} de "
"ouro."

msgid "Unfortunately, you seem to be a little short of cash at the moment."
msgstr ""
"Infelizmente, você parece estar um pouco desprovido de dinheiro no momento."

msgid "Do you wish to buy one?"
msgstr "Você deseja comprar um?"

msgid "%{count} / day"
msgstr "%{count} por dia"

msgid "one"
msgstr "1"

msgid "two"
msgstr "2"

msgid "A whirlpool engulfs your ship. Some of your army has fallen overboard."
msgstr "Um redemoinho envolve seu navio. Parte de seu exército caiu ao mar."

msgid "Insulted by your refusal of their offer, the monsters attack!"
msgstr "Insultados pela sua recusa da oferta, os monstros atacam!"

msgid ""
"The %{monster}, awed by the power of your forces, begin to scatter.\n"
"Do you wish to pursue and engage them?"
msgstr ""
"Impressionados com o poder de suas forças, %{monster} começam a se "
"dispersar.\n"
"Você deseja persegui-los e atacá-los?"

msgid "Ransacking an enemy camp, you discover a hidden cache of treasures."
msgstr "Ao saquear um campo inimigo, você descobre um tesouros escondido."

msgid ""
"The keeper of the mill announces:\n"
"\"Milord, I have been working very hard to provide you with these resources, "
"come back next week for more.\""
msgstr ""
"O responsável pelo moinho anuncia:\n"
"\"Milorde, estou trabalhado muito para fornecer esses recursos para você, "
"volte na próxima semana para mais.\""

msgid ""
"The keeper of the mill announces:\n"
"\"Milord, I am sorry, there are no resources currently available. Please try "
"again next week.\""
msgstr ""
"O responsável pelo moinho anuncia:\n"
"\"Milorde, lamento, não há recursos disponíveis no momento. Por favor, tente "
"novamente na próxima semana.\""

msgid ""
"The keeper of the mill announces:\n"
"\"Milord, I have been working very hard to provide you with this gold, come "
"back next week for more.\""
msgstr ""
"O responsável pelo moinho anuncia:\n"
"\"Milorde, estou trabalhado muito para fornecer este ouro para você, volte "
"na próxima semana para mais.\""

msgid ""
"The keeper of the mill announces:\n"
"\"Milord, I am sorry, there is no gold currently available. Please try again "
"next week.\""
msgstr ""
"O responsável pelo moinho anuncia:\n"
"\"Milorde, lamento, não há ouro atualmente disponível. Por favor, tente "
"novamente na próxima semana.\""

msgid ""
"You've found an abandoned lean-to.\n"
"Poking about, you discover some resources hidden nearby."
msgstr ""
"Você encontrou um abrigo abandonado.\n"
"Ao vasculhar, você descobre alguns recursos escondidos nas proximidades."

msgid "The lean-to is long abandoned. There is nothing of value here."
msgstr "O abrigo está abandonado há muito tempo. Não há nada de valor aqui."

msgid ""
"You catch a leprechaun foolishly sleeping amidst a cluster of magic "
"mushrooms.\n"
"In exchange for his freedom, he guides you to a small pot filled with "
"precious things."
msgstr ""
"Você captura um duende dormindo descuidadamente em meio a um grupo de "
"cogumelos mágicos.\n"
"Em troca de sua liberdade, ele o guia para um pequeno pote cheio de coisas "
"preciosas."

msgid ""
"You've found a magic garden, the kind of place that leprechauns and faeries "
"like to cavort in, but there is no one here today.\n"
"Perhaps you should try again next week."
msgstr ""
"Você encontrou um jardim mágico, o tipo de lugar que os duendes e as fadas "
"gostam de se divertir, mas não há ninguém aqui hoje.\n"
"Talvez você devesse tentar novamente na próxima semana."

msgid "You come upon the remains of an unfortunate adventurer."
msgstr "Você encontra os restos mortais de um infeliz aventureiro."

msgid "Treasure"
msgstr "Tesouro"

msgid "Searching through the tattered clothing, you find the %{artifact}."
msgstr "Ao procurar nas roupas esfarrapadas, você encontra %{artifact}."

msgid "Searching through the tattered clothing, you find nothing."
msgstr "Ao procurar nas roupas esfarrapadas, você não encontra nada."

msgid ""
"You come across an old wagon left by a trader who didn't quite make it to "
"safe terrain."
msgstr ""
"Você se depara com uma velha carroça deixada por um comerciante que não "
"conseguiu chegar a um lugar seguro."

msgid "Unfortunately, others have found it first, and the wagon is empty."
msgstr "Infelizmente, outros encontraram primeiro, e a carroça está vazia."

msgid "Searching inside, you find the %{artifact}."
msgstr "Ao procurar dentro, você encontra %{artifact}."

msgid "Inside, you find some of the wagon's cargo still intact."
msgstr "No interior, você encontra parte da carga da carroça ainda intacta."

msgid "You search through the flotsam, and find some wood and some gold."
msgstr ""
"Você procura através dos destroços, e encontrar um pouco de madeira e um "
"pouco de ouro."

msgid "You search through the flotsam, and find some wood."
msgstr "Você procura através dos destroços, e encontrar um pouco de madeira."

msgid "You search through the flotsam, but find nothing."
msgstr "Você procura através dos destroços, mas não acha nada."

msgid "Shrine of the 1st Circle"
msgstr "Santuário do 1o Ciclo"

msgid ""
"You come across a small shrine attended by a group of novice acolytes.\n"
"In exchange for your protection, they agree to teach you a simple spell - "
"'%{spell}'."
msgstr ""
"Você encontra um pequeno santuário frequentado por um grupo de acólitos "
"novatos.\n"
"Em troca de sua proteção, eles concordam em ensinar-lhe o feitiço simples - "
"'%{spell}'."

msgid "Shrine of the 2nd Circle"
msgstr "Santuário do 2o Ciclo"

msgid ""
"You come across an ornate shrine attended by a group of rotund friars.\n"
"In exchange for your protection, they agree to teach you a spell - "
"'%{spell}'."
msgstr ""
"Você se depara com um santuário ornamentado, frequentado por um grupo de "
"frades rotundos.\n"
"Em troca de sua proteção, eles concordam em lhe ensinar o feitiço - "
"'%{spell}'."

msgid "Shrine of the 3rd Circle"
msgstr "Santuário do 3o Ciclo"

msgid ""
"You come across a lavish shrine attended by a group of high priests.\n"
"In exchange for your protection, they agree to teach you a sophisticated "
"spell - '%{spell}'."
msgstr ""
"Você se depara com um santuário pródigo, frequentado por um grupo de sumos "
"sacerdotes.\n"
"Em troca de sua proteção, eles concordam em ensinar-lhe o feitiço avançado - "
"'%{spell}'."

msgid ""
"\n"
"Unfortunately, you do not have the wisdom to understand the spell, and you "
"are unable to learn it."
msgstr ""
"\n"
"Infelizmente, você não tem a sabedoria para compreender o feitiço, e é "
"incapaz de aprender."

msgid ""
"\n"
"Unfortunately, you already have knowledge of this spell, so there is nothing "
"more for them to teach you."
msgstr ""
"\n"
"Infelizmente, você já conhece este feitiço, portanto não há mais nada para "
"ensinar."

msgid ""
"\n"
"Unfortunately, you have no Magic Book to record the spell with."
msgstr ""
"\n"
"Infelizmente, você não tem nenhum Grimório para gravar esse feitiço."

msgid ""
"You approach the hut and observe a witch inside studying an ancient tome on "
"%{skill}.\n"
"\n"
msgstr ""
"Você se aproxima da cabana e observa uma bruxa estudando um livro antigo "
"sobre %{skill}.\n"

msgid ""
"As you approach, she turns and focuses her one glass eye on you.\n"
"\"You already know everything you deserve to learn!\" the witch screeches. "
"\"NOW GET OUT OF MY HOUSE!\""
msgstr ""
"Enquanto você se aproxima, ela se vira e focaliza seu único olho de vidro em "
"você.\n"
"\"Você já sabe tudo o que merece aprender!\" a bruxa grita. \"AGORA SAI DA "
"MINHA CASA!\""

msgid ""
"As you approach, she turns and speaks.\n"
"\"You already know that which I would teach you. I can help you no further.\""
msgstr ""
"Quando você se aproxima, ela se vira e fala.\n"
"\"Você já sabe o que eu ia te ensinar. Eu não posso te ajudar mais.\""

msgid ""
"An ancient and immortal witch living in a hut with bird's legs for stilts "
"teaches you %{skill} for her own inscrutable purposes."
msgstr ""
"Uma antiga e imortal bruxa que vive em uma cabana, ensina a você %{skill}, "
"para seus inescrutáveis propósitos."

msgid "As you drink the sweet water, you gain luck for your next battle."
msgstr "Ao beber a água doce, você ganha sorte para sua próxima batalha."

msgid "You drink from the enchanted fountain, but nothing happens."
msgstr "Você bebe da fonte encantada, mas nada acontece."

msgid "You enter the faerie ring, but nothing happens."
msgstr "Você entra no círculo das fadas, mas nada acontece."

msgid ""
"Upon entering the mystical faerie ring, your army gains luck for its next "
"battle."
msgstr ""
"Ao entrar no círculo das fadas mística, o seu exército ganha sorte para a "
"sua próxima batalha."

msgid ""
"You've found an ancient and weathered stone idol.\n"
"It is supposed to grant luck to visitors, but since the stars are already "
"smiling upon you, it does nothing."
msgstr ""
"Você encontrou um ídolo de pedra antigo e desgastado.\n"
"É para dar sorte aos visitantes, mas como as estrelas já estão sorrindo para "
"você, ele não faz nada."

msgid ""
"You've found an ancient and weathered stone idol.\n"
"Kissing it is supposed to be lucky, so you do. The stone is very cold to the "
"touch."
msgstr ""
"Você encontrou um ídolo de pedra antigo e desgastado.\n"
"Supostamente ao beijá-lo você teria sorte, então você o beija. A pedra é "
"muito fria ao toque."

msgid "The mermaids silently entice you to return later and be blessed again."
msgstr ""
"As sereias silenciosamente seduzem você a voltar mais tarde e ser abençoado "
"novamente."

msgid ""
"The magical, soothing beauty of the Mermaids reaches you and your crew.\n"
"Just for a moment, you forget your worries and bask in the beauty of the "
"moment.\n"
"The mermaids' charms bless you with increased luck for your next combat."
msgstr ""
"A beleza mágica e reconfortante das sereias chega até você e sua "
"tripulação.\n"
"Por um momento, você esquece suas preocupações e se encanta com a beleza do "
"momento.\n"
"Os encantos das sereias o abençoam com mais sorte para seu próximo combate."

msgid ""
"You come upon the pyramid of a great and ancient king.\n"
"You are tempted to search it for treasure, but all the old stories warn of "
"fearful curses and undead guardians.\n"
"Will you search?"
msgstr ""
"Você chega à pirâmide de um grande e antigo rei.\n"
"Você é tentado a procurar por tesouros, mas todas as histórias antigas "
"advertem sobre maldições terríveis e guardiões mortos-vivos.\n"
"Deseja procurar?"

msgid ""
"Upon defeating the monsters, you decipher an ancient glyph on the wall, "
"telling the secret of the spell - '"
msgstr ""
"Após derrotar as criaturas, você decifrar um hieróglifo antigo na parede, "
"contando o segredo do feitiço - '"

msgid "Unfortunately, you have no Magic Book to record the spell with."
msgstr "Infelizmente, você não tem nenhum Grimório para gravar esse feitiço."

msgid ""
"Unfortunately, you do not have the wisdom to understand the spell, and you "
"are unable to learn it."
msgstr ""
"Infelizmente, você não tem a sabedoria para compreender o feitiço, e é "
"incapaz de aprender."

msgid ""
"You come upon the pyramid of a great and ancient king.\n"
"Routine exploration reveals that the pyramid is completely empty."
msgstr ""
"Você chega à pirâmide de um grande e antigo rei.\n"
"A exploração de rotina revela que a pirâmide está completamente vazia."

msgid ""
"A drink at the well is supposed to restore your spell points, but you are "
"already at maximum."
msgstr ""
"Supostamente ao beber do poço, sua mana seria restaurada, mas ela já está no "
"máximo."

msgid "A second drink at the well in one day will not help you."
msgstr "Beber duas vezes da água do poço em um dia não vai te ajudar."

msgid "A drink from the well has restored your spell points to maximum."
msgstr "Ao beber do poço, você restaurou sua mana ao máximo."

msgid ""
"\"I'm sorry sir,\" The leader of the soldiers says, \"but you already know "
"everything we have to teach.\""
msgstr ""
"\"Me desculpe senhor,\" O líder dos soldados diz, \"mas você já sabe tudo o "
"que temos para ensinar.\""

msgid "The soldiers living in the fort teach you a few new defensive tricks."
msgstr ""
"Os soldados que vivem no forte lhe ensinam alguns novos truques de defesa."

msgid ""
"You've come upon a mercenary camp practicing their tactics. \"You're too "
"advanced for us,\" the mercenary captain says. \"We can teach nothing more.\""
msgstr ""
"Você encontrou um campo de mercenários praticando suas táticas. \"Você é "
"muito avançado para nós\", diz o capitão mercenário. \"Não podemos ensinar "
"mais nada.\""

msgid ""
"You've come upon a mercenary camp practicing their tactics. The mercenaries "
"welcome you and your troops and invite you to train with them."
msgstr ""
"Você encontrou um campo de mercenários praticando suas táticas. Os "
"mercenários dão-lhe as boas-vindas e convidam-no a treinar com eles."

msgid "\"Go 'way!\", the witch doctor barks, \"you know all I know.\""
msgstr "\"Vá embora!\", rosna o curandeiro, \"Você sabe tudo o que sei.\""

msgid ""
"An Orcish witch doctor living in the hut deepens your knowledge of magic by "
"showing you how to cast stones, read portents, and decipher the intricacies "
"of chicken entrails."
msgstr ""
"Um curandeiro Orc que vive na cabana, aumenta o seu conhecimento de magia, "
"mostrando-lhe como lançar pedras, ler presságio e decifrar as vísceras de "
"frango."

msgid ""
"You've found a group of Druids worshipping at one of their strange stone "
"edifices. Silently, the Druids turn you away, indicating they have nothing "
"new to teach you."
msgstr ""
"Você encontrou um grupo de Druidas adorando uma de suas estranhas estruturas "
"de pedra. Silenciosamente, os Druidas o afastam, indicando que eles não têm "
"nada de novo para lhe ensinar."

msgid ""
"You've found a group of Druids worshipping at one of their strange stone "
"edifices. Silently, they teach you new ways to cast spells."
msgstr ""
"Você encontrou um grupo de Druidas venerando uma de suas estranhas "
"estruturas de pedra. Silenciosamente, eles lhe ensinam novas maneiras de "
"lançar feitiços."

msgid ""
"You tentatively approach the burial ground of ancient warriors. Do you want "
"to search the graves?"
msgstr ""
"Você se aproxima do cemitério dos antigos guerreiros. Deseja vasculhar os "
"túmulos?"

msgid ""
"You spend several hours searching the graves and find nothing. Such a "
"despicable act reduces your army's morale."
msgstr ""
"Você passa várias horas procurando nos túmulos e não encontra nada. Um ato "
"tão desprezível reduz a moral de seu exército."

msgid "Upon defeating the Zombies you search the graves and find something!"
msgstr "Ao derrotar os Zumbis, você procura nos túmulos e encontra algo!"

msgid ""
"The rotting hulk of a great pirate ship creaks eerily as it is pushed "
"against the rocks. Do you wish to search the shipwreck?"
msgstr ""
"O casco apodrecido de um grande navio pirata range assustadoramente ao ser "
"empurrado contra as rochas. Você deseja vasculhar o navio naufragado?"

msgid ""
"You spend several hours sifting through the debris and find nothing. Such a "
"despicable act reduces your army's morale."
msgstr ""
"Você passa várias horas vasculhando os escombros e não encontra nada. Um ato "
"tão desprezível reduz a moral de seu exército."

msgid ""
"Upon defeating the Ghosts you sift through the debris and find something!"
msgstr "Ao derrotar os Fantasmas você vasculha os escombros e encontra algo!"

msgid ""
"The rotting hulk of a great pirate ship creaks eerily as it is pushed "
"against the rocks. Do you wish to search the ship?"
msgstr ""
"A podridão do casco de um navio pirata range assustadoramente grande quando "
"ele é empurrado contra as rochas. Você deseja pesquisar o navio?"

msgid ""
"Upon defeating the Skeletons you sift through the debris and find something!"
msgstr "Ao derrotar os Esqueletos você vasculha os escombros e encontra algo!"

msgid "Your men spot a navigational buoy, confirming that you are on course."
msgstr ""
"Seus homens avistam uma boia de navegação, confirmando que você está no rumo "
"certo."

msgid ""
"Your men spot a navigational buoy, confirming that you are on course and "
"increasing their morale."
msgstr ""
"Seus homens avistam uma boia de navegação, confirmando que você está no rumo "
"certo e aumentando a moral deles."

msgid ""
"The drink at the oasis is refreshing, but offers no further benefit. The "
"oasis might help again if you fought a battle first."
msgstr ""
"A bebida no oásis é refrescante, mas não oferece mais nenhum benefício. O "
"oásis pode ajudar novamente se você travar uma batalha primeiro."

msgid ""
"A drink at the oasis fills your troops with strength and lifts their "
"spirits. You can travel a bit further today."
msgstr ""
"Ao beber no oásis, suas tropas restauram a força e elevam seus ânimos. Hoje "
"você pode viajar um pouco mais."

msgid ""
"The drink at the watering hole is refreshing, but offers no further benefit. "
"The watering hole might help again if you fought a battle first."
msgstr ""
"A bebida na nascente é refrescante, mas não oferece mais benefícios. A "
"nascente pode ajudar novamente se você travar uma batalha primeiro."

msgid ""
"A drink at the watering hole fills your troops with strength and lifts their "
"spirits. You can travel a bit further today."
msgstr ""
"Ao beber desta nascente que flui água, suas tropas restauram as forças e "
"elevam seus ânimos. Hoje você pode viajar um pouco mais."

msgid ""
"It doesn't help to pray twice before a battle. Come back after you've fought."
msgstr ""
"Não ajuda rezar duas vezes antes de uma batalha. Volte depois de ter lutado."

msgid "A visit and a prayer at the temple raises the morale of your troops."
msgstr "Uma visita e uma oração no templo elevam a moral de suas tropas."

msgid ""
"An old Knight appears on the steps of the gazebo. \"I am sorry, my liege, I "
"have taught you all I can.\""
msgstr ""
"Um velho Cavaleiro aparece nos degraus do gazebo. \"Sinto muito, meu "
"suserano, ensinei-lhe tudo o que pude.\""

msgid ""
"An old Knight appears on the steps of the gazebo. \"My liege, I will teach "
"you all that I know to aid you in your travels.\""
msgstr ""
"Um velho Cavaleiro aparece nos degraus do gazebo. \"Meu suserano, eu lhe "
"ensinarei tudo o que sei para auxiliá-lo em suas viagens.\""

msgid ""
"You've pulled a shipwreck survivor from certain death in an unforgiving "
"ocean. Grateful, he says, \"I would give you an artifact as a reward, but "
"you're all full.\""
msgstr ""
"Você tirou um sobrevivente de um naufrágio de uma morte certa em um oceano "
"imperdoável. Grato, ele diz: \"Eu lhe daria um artefato como recompensa, mas "
"vocês estão todos cheios.\""

msgid ""
"You've pulled a shipwreck survivor from certain death in an unforgiving "
"ocean. Grateful, he rewards you for your act of kindness by giving you the "
"%{art}."
msgstr ""
"Você tirou um sobrevivente de um naufrágio de uma morte certa em um oceano "
"imperdoável. Agradecido, ele o recompensa por seu ato de bondade, dando-lhe "
"o artefato %{art}."

msgid "A leprechaun offers you the %{art} for the small price of %{gold} Gold."
msgstr ""
"Um duende lhe oferece o artefato %{art} pelo pequeno preço de %{gold} de "
"Ouro."

msgid ""
"A leprechaun offers you the %{art} for the small price of %{gold} Gold and "
"%{count} %{res}."
msgstr ""
"Um duende lhe oferece o artefato %{art} pelo pequeno preço de %{gold} de "
"Ouro e %{count} de %{res}."

msgid "Do you wish to buy this artifact?"
msgstr "Você deseja comprar este artefato?"

msgid ""
"You try to pay the leprechaun, but realize that you can't afford it. The "
"leprechaun stamps his foot and ignores you."
msgstr ""
"Você tenta pagar o duende, mas percebe que não tem dinheiro para isso. O "
"duende bate o pé no chão e o ignora."

msgid ""
"Insulted by your refusal of his generous offer, the leprechaun stamps his "
"foot and ignores you."
msgstr ""
"Insultado por sua recusa de sua generosa oferta, o duende bate o pé no chão "
"e o ignora."

msgid "You've found the artifact: "
msgstr "Você encontrou o artefato: "

msgid ""
"You've found the humble dwelling of a withered hermit. The hermit tells you "
"that he is willing to give the %{art} to the first wise person he meets."
msgstr ""
"Você encontrou a humilde morada de um ermitão debilitado. O ermitão lhe diz "
"que está disposto a dar o artefato %{art} à primeira pessoa sábia que ele "
"encontrar."

msgid ""
"You've come across the spartan quarters of a retired soldier. The soldier "
"tells you that he is willing to pass on the %{art} to the first true leader "
"he meets."
msgstr ""
"Você se deparou com os aposentos espartanos de um soldado aposentado. O "
"soldado lhe diz que está disposto a dar o artefato %{art} para o primeiro "
"verdadeiro líder que encontrar."

msgid ""
"You've encountered a strange person with a hat and an owl on it. He tells "
"you that he is willing to give %{art} if you have %{skill}."
msgstr ""
"Você encontrou uma pessoa estranha com um chapéu e uma coruja em cima dele. "
"Ele lhe diz que está disposto a dar o artefato %{art} se você tiver %{skill}."

msgid ""
"You come upon an ancient artifact. As you reach for it, a pack of Rogues "
"leap out of the brush to guard their stolen loot."
msgstr ""
"Você se depara com um artefato antigo. Ao alcançá-lo, um grupo de Bandidos "
"saltou dos arbustos para guardar seu saque roubado."

msgid ""
"Through a clearing you observe an ancient artifact. Unfortunately, it's "
"guarded by a nearby %{monster}. Do you want to fight the %{monster} for the "
"artifact?"
msgstr ""
"Através de uma clareira, você observa um artefato antigo. Infelizmente, ele "
"é guardado de perto por uma unidade %{monster}. Você deseja lutar contra a "
"unidade %{monster} pelo artefato?"

msgid "Victorious, you take your prize, the %{art}."
msgstr "Vitorioso, você leva seu prêmio, %{art}."

msgid ""
"Discretion is the better part of valor, and you decide to avoid this fight "
"for today."
msgstr ""
"A discrição é a melhor parte da coragem, e você decide evitar esta luta por "
"hoje."

msgid ""
"After spending hours trying to fish the chest out of the sea, you open it "
"and find %{gold} gold pieces."
msgstr ""
"Depois de passar horas tentando tirar o baú de fora do mar, você o abre e "
"encontra %{gold} peças de ouro."

msgid ""
"After spending hours trying to fish the chest out of the sea, you open it "
"and find %{gold} gold and the %{art}."
msgstr ""
"Depois de passar horas tentando tirar o baú do mar, você o abre e encontra "
"%{gold} de ouro e o artefato %{art}."

msgid ""
"After spending hours trying to fish the chest out of the sea, you open it, "
"only to find it empty."
msgstr ""
"Depois de passar horas tentando tirar o baú do mar, você o abre, apenas para "
"encontrá-lo vazio."

msgid ""
"After scouring the area, you fall upon a hidden treasure cache. You may take "
"the gold or distribute the gold to the peasants for experience. Do you wish "
"to keep the gold?"
msgstr ""
"Depois de vasculhar a área, você encontra um tesouro escondido. Você pode "
"levar o ouro ou distribuí-lo entre os camponeses em troca de experiência. "
"Você deseja ficar com o ouro?"

msgid ""
"After scouring the area, you fall upon a hidden chest, containing the "
"%{gold} gold pieces."
msgstr ""
"Depois de vasculhar a área, você encontra um baú escondido, contendo %{gold} "
"peças de ouro."

msgid ""
"After scouring the area, you fall upon a hidden chest, containing the "
"ancient artifact %{art}."
msgstr ""
"Depois de vasculhar a área, você encontra um baú escondido, contendo o "
"artefato ancestral %{art}."

msgid ""
"You stumble upon a dented and tarnished lamp lodged deep in the earth. Do "
"you wish to rub the lamp?"
msgstr ""
"Você tropeça em uma lâmpada amassada e manchada alojada nas profundezas da "
"terra. Você deseja esfregar a lâmpada?"

msgid ""
"You have taken control of the local Alchemist shop. It will provide you with "
"%{count} unit of Mercury per day."
msgstr ""
"Você tomou o controle da loja Alquimista local. Ela lhe fornecerá %{count} "
"de Mercúrio por dia."

msgid ""
"You gain control of a sawmill. It will provide you with %{count} units of "
"wood per day."
msgstr ""
"Você assumiu o controle de uma serraria. Ela lhe fornecerá %{count} de "
"madeira por dia."

msgid ""
"You gain control of an ore mine. It will provide you with %{count} units of "
"ore per day."
msgstr ""
"Você assumiu o controle de uma mina de minério. Ela lhe fornecerá %{count} "
"de minério por dia."

msgid ""
"You gain control of a sulfur mine. It will provide you with %{count} unit of "
"sulfur per day."
msgstr ""
"Você assumiu o controle de uma mina de enxofre. Ela lhe fornecerá %{count} "
"de enxofre por dia."

msgid ""
"You gain control of a crystal mine. It will provide you with %{count} unit "
"of crystal per day."
msgstr ""
"Você assumiu o controle de uma mina de cristal. Ela lhe fornecerá %{count} "
"de cristal por dia."

msgid ""
"You gain control of a gem mine. It will provide you with %{count} unit of "
"gems per day."
msgstr ""
"Você assumiu o controle de uma mina de gema. Ela lhe fornecerá %{count} de "
"gema por dia."

msgid ""
"You gain control of a gold mine. It will provide you with %{count} gold per "
"day."
msgstr ""
"Você assumiu o controle de uma mina de ouro. Ela lhe fornecerá %{count} de "
"ouro por dia."

msgid ""
"The lighthouse is now under your control, and all of your ships will now "
"move further each day."
msgstr ""
"O farol está agora sob seu controle, e todos os seus navios irão agora se "
"movimentar mais a cada dia."

msgid "You gain control of a %{name}."
msgstr "Você ganha o controle de %{name}."

msgid ""
"You come upon an abandoned gold mine. The mine appears to be haunted. Do you "
"wish to enter?"
msgstr ""
"Você se depara com uma mina de ouro abandonada. A mina parece estar "
"assombrada. Você deseja entrar?"

msgid "You beat the Ghosts and are able to restore the mine to production."
msgstr "Você vence os Fantasmas e é capaz de restaurar a mina para a produção."

msgid ""
"A group of %{monster} with a desire for greater glory wish to join you. Do "
"you accept?"
msgstr ""
"Um grupo de %{monster} com um desejo de maior glória deseja juntar-se a "
"você. Você aceita?"

msgid "As you approach the dwelling, you notice that there is no one here."
msgstr "Ao se aproximar da moradia, você percebe que não há ninguém."

msgid ""
"You search the ruins, but the Medusas that used to live here are gone. "
"Perhaps there will be more next week."
msgstr ""
"Você procura nas ruínas, mas as Medusas que moravam aqui já não existem "
"mais. Talvez haja mais na próxima semana."

msgid ""
"You've found some Medusas living in the ruins. They are willing to join your "
"army for a price. Do you want to recruit Medusas?"
msgstr ""
"Você encontrou algumas Medusas vivendo nas ruínas. Elas estão dispostas a se "
"alistar em seu exército por um preço. Você quer recrutar as Medusas?"

msgid ""
"You've found a Sprite Tree City. Unfortunately, none of the Sprites living "
"there wish to join an army. Maybe next week."
msgstr ""
"Você encontrou uma Cidade Árvore das Fadas. Infelizmente, nenhuma das Fadas "
"que lá vivem deseja se alistar em um exército. Talvez na próxima semana."

msgid ""
"Some of the Sprites living in the tree city are willing to join your army "
"for a price. Do you want to recruit Sprites?"
msgstr ""
"Alguns das Fadas que vivem na cidade árvore estão dispostas a se alistar em "
"seu exército por um preço. Você quer recrutar as Fadas?"

msgid ""
"A colorful Rogues' wagon stands empty here. Perhaps more Rogues will be here "
"later."
msgstr ""
"Uma carroça colorida de Bandidos está vazia aqui. Talvez mais Bandidos "
"estarão aqui mais tarde."

msgid ""
"Distant sounds of music and laughter draw you to a colorful wagon housing "
"Rogues. Do you wish to have any Rogues join your army?"
msgstr ""
"Sons distantes de música e risos atraem você para uma carroça colorida que "
"abriga Bandidos. Você deseja que alguns Bandidos se alistem ao seu exército?"

msgid ""
"A group of tattered tents, billowing in the sandy wind, beckons you. The "
"tents are unoccupied. Perhaps more Nomads will be here later."
msgstr ""
"Um grupo de tendas precárias, que se espalham pelo vento arenoso, o atrai. "
"As tendas estão desocupadas. Talvez mais Nômades estarão aqui mais tarde."

msgid ""
"A group of tattered tents, billowing in the sandy wind, beckons you. Do you "
"wish to have any Nomads join you during your travels?"
msgstr ""
"Um grupo de tendas precárias, que se espalham pelo vento arenoso, o atrai. "
"Você deseja que alguns Nômades se juntem a você durante suas viagens?"

msgid "The pit of mud bubbles for a minute and then lies still."
msgstr "O poço de lama borbulha por um minuto e depois fica parado."

msgid ""
"As you approach the bubbling pit of mud, creatures begin to climb out and "
"position themselves around it. In unison they say: \"Mother Earth would like "
"to offer you a few of her troops. Do you want to recruit Earth Elementals?\""
msgstr ""
"Ao se aproximar do poço borbulhante de lama, as criaturas começam a sair e "
"se posicionar em torno dele. Em uníssono, eles dizem: \"A Mãe Terra gostaria "
"de oferecer a você algumas de suas tropas. Você quer recrutar Elementais da "
"Terra?\""

msgid "You enter the structure of white stone pillars, and find nothing."
msgstr ""
"Você entra na estrutura de pilares de pedra branca, e não encontra nada."

msgid ""
"White stone pillars support a roof that rises up to the sky. As you enter "
"the structure, the dead air of the outside gives way to a whirling gust that "
"almost pushes you back out. The air current materializes into a barely "
"visible form. The creature asks, in what can only be described as a loud "
"whisper: \"Why have you come? Are you here to call upon the forces of the "
"air?\""
msgstr ""
"Os pilares de pedra branca sustentam um telhado que se eleva até o céu. Ao "
"entrar na estrutura, o vento morto do lado de fora dá lugar a uma rajada "
"giratória que quase o empurra de volta para fora. A corrente de ar se "
"materializa em uma forma pouco visível. A criatura pergunta, no que só pode "
"ser descrito como um sussurro alto: \"Por que você veio? Você está aqui para "
"convocar as forças do ar?\""

msgid "No Fire Elementals approach you from the lava pool."
msgstr ""
"Nenhum Elemental do Fogo se aproxima de você a partir da piscina de lava."

msgid ""
"Beneath a structure that serves to hold in heat, Fire Elementals move about "
"in a fiery pool of molten lava. A group of them approach you and offer their "
"services. Would you like to recruit Fire Elementals?"
msgstr ""
"Sob uma estrutura que serve para manter o calor, os Elementais de Fogo se "
"movimentam em uma piscina de lava derretida. Um grupo deles se aproxima de "
"você e oferece seus serviços. Você gostaria de recrutar os Elementais de "
"Fogo?"

msgid "A face forms in the water for a moment, and then is gone."
msgstr "Uma face se forma na água por um momento, e depois desaparece."

msgid ""
"Crystalline structures cast shadows over a small reflective pool of water. "
"You peer into the pool, and a face that is not your own peers back. It asks: "
"\"Would you like to call upon the powers of water?\""
msgstr ""
"Estruturas cristalinas projetam sombras sobre uma pequena piscina refletiva "
"de água. Você espreita dentro da piscina, e um rosto que não é de seus "
"companheiros olhar de volta. Ele pergunta: \"Você gostaria de invocar os "
"poderes da água?\""

msgid "This burial site is deathly still."
msgstr "Este local do sepultamento ainda é mortal."

msgid ""
"Restless spirits of long dead warriors seeking their final resting place "
"offer to join you in hopes of finding peace. Do you wish to recruit ghosts?"
msgstr ""
"Espíritos inquietos de guerreiros mortos há muito tempo em busca de seu "
"lugar de descanso final se oferecem para juntar-se a vocês na esperança de "
"encontrar a paz. Você deseja recrutar fantasmas?"

msgid ""
"The City of the Dead is empty of life, and empty of unlife as well. Perhaps "
"some undead will move in next week."
msgstr ""
"A Cidade dos Mortos está vazia de vida, e vazia de mortos-vivos também. "
"Talvez alguns mortos-vivos se mudem na próxima semana."

msgid ""
"Some Liches living here are willing to join your army for a price. Do you "
"want to recruit Liches?"
msgstr ""
"Alguns Liches que vivem aqui estão dispostos a se alistar em seu exército "
"por um preço. Você quer recrutar Liches?"

msgid ""
"You've found the ruins of an ancient city, now inhabited solely by the "
"undead. Will you search?"
msgstr ""
"Você encontrou as ruínas de uma cidade antiga, agora habitada apenas por "
"mortos-vivos. Você vai fazer uma busca?"

msgid ""
"Some of the surviving Liches are impressed by your victory over their "
"fellows, and offer to join you for a price. Do you want to recruit Liches?"
msgstr ""
"Alguns dos Liches sobreviventes estão impressionados com sua vitória sobre "
"seus companheiros e se oferecem para se juntar a você por um preço. Você "
"quer recrutar os Liches?"

msgid ""
"You've found one of those bridges that Trolls are so fond of living under, "
"but there are none here. Perhaps there will be some next week."
msgstr ""
"Você encontrou uma dessas pontes que os Trolls gostam tanto de viver "
"debaixo, mas não há nenhum aqui. Talvez haja alguns na próxima semana."

msgid ""
"Some Trolls living under a bridge are willing to join your army, but for a "
"price. Do you want to recruit Trolls?"
msgstr ""
"Alguns Trolls que vivem debaixo de uma ponte estão dispostos a se alistar em "
"seu exército, mas por um preço. Você quer recrutar os Trolls?"

msgid "Trolls living under the bridge challenge you. Will you fight them?"
msgstr "Os Trolls que vivem debaixo da ponte o desafiam. Você irá combatê-los?"

msgid ""
"A few Trolls remain, cowering under the bridge. They approach you and offer "
"to join your forces as mercenaries. Do you want to buy any Trolls?"
msgstr ""
"Alguns Trolls permanecem, assustados sob a ponte. Eles se aproximam de você "
"e se oferecem para unir suas forças como mercenários. Você quer recrutar "
"alguns Trolls?"

msgid ""
"The Dragon city has no Dragons willing to join you this week. Perhaps a "
"Dragon will become available next week."
msgstr ""
"A Cidade Dragão não tem Dragões dispostos a se juntar a você esta semana. "
"Talvez um Dragão esteja disponível na próxima semana."

msgid ""
"The Dragon city is willing to offer some Dragons for your army for a price. "
"Do you wish to recruit Dragons?"
msgstr ""
"A Cidade Dragão está disposta a oferecer alguns Dragões para seu exército "
"por um preço. Você deseja recrutar Dragões?"

msgid ""
"You stand before the Dragon City, a place off-limits to mere humans. Do you "
"wish to violate this rule and challenge the Dragons to a fight?"
msgstr ""
"Você está diante da Cidade Dragão, um lugar fora dos limites para os meros "
"humanos. Você deseja violar esta regra e desafiar os Dragões para uma luta?"

msgid ""
"Having defeated the Dragon champions, the city's leaders agree to supply "
"some Dragons to your army for a price. Do you wish to recruit Dragons?"
msgstr ""
"Tendo derrotado os campeões dos Dragões, os líderes da cidade concordam em "
"fornecer alguns Dragões ao seu exército por um preço. Você deseja recrutar "
"Dragões?"

msgid "From the observation tower, you are able to see distant lands."
msgstr "Da torre de observação, é possível ver terras distantes."

msgid ""
"The spring only refills once a week, and someone's already been here this "
"week."
msgstr ""
"A fonte só recarrega uma vez por semana, e alguém já esteve aqui esta semana."

msgid ""
"A drink at the spring is supposed to give you twice your normal spell "
"points, but you are already at that level."
msgstr ""
"Ao beber da fonte seus pontos normais de mana se duplicam, mas você já está "
"nesse nível."

msgid ""
"A drink from the spring fills your blood with magic! You have twice your "
"normal spell points in reserve."
msgstr ""
"Ao beber da fonte, o seu sangue se enche de magia! Você dobra sua reserva "
"normal mana."

msgid ""
"Recognizing you, the butler refuses to admit you. \"The master,\" he says, "
"\"will not see the same student twice.\""
msgstr ""
"Ao reconhecê-lo, o criado se recusa a admiti-lo. \"O mestre\", diz ele, "
"\"não verá o mesmo aluno duas vezes.\""

msgid ""
"The butler admits you to see the master of the house. He trains you in the "
"four skills a hero should know."
msgstr ""
"O criado admite que você veja o mestre da casa. Ele o treina nas quatro "
"habilidades que um herói deve conhecer."

msgid ""
"The butler opens the door and looks you up and down. \"You are neither "
"famous nor diplomatic enough to be admitted to see my master,\" he sniffs. "
"\"Come back when you think yourself worthy.\""
msgstr ""
"O criado abre a porta e o olha de cima a baixo. \"Você não é nem famoso nem "
"diplomático o suficiente para ser admitido para ver meu mestre\", ele "
"respira. \"Volte quando você se achar digno.\""

msgid " and "
msgstr " e "

msgid ""
"All of the %{monsters} you have in your army have been trained by the battle "
"masters of the fort. Your army now contains %{monsters2}."
msgstr ""
"Todas as unidades %{monsters} que você tem em seu exército foram treinadas "
"pelos mestres de batalha do forte. Seu exército agora contém %{monsters2}."

msgid ""
"An unusual alliance of Ogres, Orcs, and Dwarves offer to train (upgrade) any "
"such troops brought to them. Unfortunately, you have none with you."
msgstr ""
"Uma aliança incomum de Ogros, Orcs e Anões se oferece para treinar "
"(melhorar) quaisquer tropas trazidas para eles. Infelizmente, você não tem "
"nenhuma com você."

msgid "All of your %{monsters} have been upgraded into %{monsters2}."
msgstr "Todas as suas unidades %{monsters} foram melhoradas para %{monsters2}."

msgid ""
"A blacksmith working at the foundry offers to convert all Pikemen and "
"Swordsmen's weapons brought to him from iron to steel. He also says that he "
"knows a process that will convert Iron Golems into Steel Golems. "
"Unfortunately, you have none of these troops in your army, so he can't help "
"you."
msgstr ""
"Um ferreiro que trabalha na fundição se oferece para converter todas as "
"armas de Piqueiros e Espadachins de ferro para aço. Ele também diz que "
"conhece um processo que converterá os Golems de Ferro em Golems de Aço. "
"Infelizmente, você não tem nenhuma dessas tropas em seu exército, então ele "
"não pode ajudá-lo."

msgid ""
"The captain looks at you with surprise and says:\n"
"\"You already have all the maps I know about. Let me fish in peace now.\""
msgstr ""
"O capitão olha para você com surpresa e diz:\n"
"\"Você já tem todos os mapas que eu conheço. Deixe-me pescar em paz agora.\""

msgid ""
"A retired captain living on this refurbished fishing platform offers to sell "
"you maps of the sea he made in his younger days for 1,000 gold. Do you wish "
"to buy the maps?"
msgstr ""
"Um capitão aposentado que vive nesta plataforma de pesca reformada se "
"oferece para vender-lhe mapas do mar que ele fez em seus tempos de juventude "
"por 1.000 pelas de ouro. Você deseja comprar os mapas?"

msgid ""
"The captain sighs. \"You don't have enough money, eh? You can't expect me to "
"give my maps away for free!\""
msgstr ""
"O capitão suspira. \"Você não tem dinheiro suficiente, né? Você não pode "
"esperar que eu dê meus mapas de graça!\""

msgid ""
"You come upon an obelisk made from a type of stone you have never seen "
"before. Staring at it intensely, the smooth surface suddenly changes to an "
"inscription. The inscription is a piece of a lost ancient map. Quickly you "
"copy down the piece and the inscription vanishes as abruptly as it appeared."
msgstr ""
"Você se depara com um obelisco feito de um tipo de pedra que você nunca viu "
"antes. Olhando intensamente para ele, a superfície lisa muda repentinamente "
"para uma inscrição. A inscrição é um pedaço de um mapa antigo perdido. "
"Rapidamente você copia o pedaço e a inscrição desaparece tão abruptamente "
"quanto apareceu."

msgid "You have already been to this obelisk."
msgstr "Você já esteve neste obelisco."

msgid ""
"Upon your approach, the tree opens its eyes in delight. \"It is good to see "
"you, my student. I hope my teachings have helped you.\""
msgstr ""
"Ao se aproximar, a árvore abre seus olhos em deleite. \"É bom ver você, meu "
"aluno.\" Espero que meus ensinamentos o tenham ajudado.\""

msgid ""
"Upon your approach, the tree opens its eyes in delight. \"Ahh, an "
"adventurer! Allow me to teach you a little of what I have learned over the "
"ages.\""
msgstr ""
"Ao se aproximar, a árvore abre seus olhos em deleite. \"Ahh, um aventureiro! "
"Permita-me ensinar-lhe um pouco do que aprendi ao longo dos tempos.\""

msgid "Upon your approach, the tree opens its eyes in delight."
msgstr "Ao se aproximar, a árvore abre seus olhos em deleite."

msgid ""
"\"Ahh, an adventurer! I will be happy to teach you a little of what I have "
"learned over the ages for a mere %{count} %{res}.\""
msgstr ""
"\"Ahh, um aventureiro! Terei prazer em ensinar um pouco do que aprendi ao "
"longo dos tempos por meros %{count} de %{res}.\""

msgid "(Just bury it around my roots.)"
msgstr "(Simplesmente enterrar o que eu peço em torno de minhas raízes.)"

msgid "Tears brim in the eyes of the tree."
msgstr "As lágrimas brotam nos olhos da árvore."

msgid "\"I need %{count} %{res}.\""
msgstr "\"Eu preciso de %{count} de %{res}.\""

msgid "it whispers. (sniff) \"Well, come back when you can pay me.\""
msgstr "ele sussurra. (sniff) \"Bem, volte quando puder me pagar.\""

msgid ""
"Nestled among the trees sits a blind seer. After you explain the intent of "
"your journey, the seer activates his crystal ball, allowing you to see the "
"strengths and weaknesses of your opponents."
msgstr ""
"No meio das árvores, está um vidente cego. Após explicar a intenção de sua "
"viagem, o vidente ativa sua bola de cristal, permitindo que você veja os "
"pontos fortes e fracos de seus oponentes."

msgid ""
"The entrance to the cave is dark, and a foul, sulfurous smell issues from "
"the cave mouth. Will you enter?"
msgstr ""
"A entrada da caverna é escura, e um cheiro fétido e sulfuroso sai da entrada "
"da caverna. Deseja entrar?"

msgid "Except for evidence of a terrible battle, the cave is empty."
msgstr "Exceto por evidências de uma terrível batalha, a caverna está vazia."

msgid ""
"You find a powerful and grotesque Demon in the cave. \"Today,\" it rasps, "
"\"you will fight and surely die. But I will give you a choice of deaths. You "
"may fight me, or you may fight my servants. Do you prefer to fight my "
"servants?\""
msgstr ""
"Você encontra um Demônio poderoso e grotesco na caverna. \"Hoje, você lutará "
"e certamente morrerá. Mas eu lhe darei uma escolha de mortes. Você pode "
"lutar comigo, ou pode lutar com meus servos. Você prefere lutar contra meus "
"servos?\""

msgid ""
"The Demon screams its challenge and attacks! After a short, desperate "
"battle, you slay the monster and receive %{exp} experience points."
msgstr ""
"O Demônio grita seu desafio e ataca! Após uma batalha curta e desesperada, "
"você mata o monstro e recebe %{exp} pontos de experiência."

msgid ""
"The Demon screams its challenge and attacks! After a short, desperate "
"battle, you slay the monster and receive %{exp} experience points and "
"%{count} gold."
msgstr ""
"O Demônio grita seu desafio e ataca! Depois de uma batalha curta e "
"desesperada, você mata o monstro e recebe %{exp} de pontos de experiência e "
"%{count} de ouro."

msgid ""
"The Demon screams its challenge and attacks! After a short, desperate "
"battle, you slay the monster and find the %{art} in the back of the cave."
msgstr ""
"O Demônio grita seu desafio e ataca! Depois de uma batalha curta e "
"desesperada, você mata o monstro e encontra o artefato %{art} no fundo da "
"caverna."

msgid ""
"Seeing that you do not have %{count} gold, the demon slashes you with its "
"claws, and the last thing you see is a red haze."
msgstr ""
"Vendo que você não tem %{count} de ouro, o demônio te corta com suas garras, "
"e a última coisa que você vê é uma névoa vermelha."

msgid ""
"The Demon leaps upon you and has its claws at your throat before you can "
"even draw your sword. \"Your life is mine,\" it says. \"I will sell it back "
"to you for %{count} gold.\""
msgstr ""
"O Demônio salta sobre você e coloca suas garras na sua garganta antes mesmo "
"que você possa desembainhar sua espada. \"Sua vida é minha\", diz ele. \"Eu "
"a venderei de volta a você por %{count} de ouro.\""

msgid ""
"Upon defeating the daemon's servants, you find a hidden cache with %{count} "
"gold."
msgstr ""
"Ao derrotar os criados do demônio, você encontra um esconderijo escondido "
"com %{count} de ouro."

msgid ""
"As you enter the Alchemist's Tower, a hobbled, graying man in a brown cloak "
"makes his way towards you."
msgstr ""
"Ao entrar na Torre dos Alquimistas, um homem manco e grisalho com um manto "
"marrom vem em sua direção."

msgid "He checks your pack, and sees that you have 1 cursed item."
msgid_plural ""
"He checks your pack, and sees that you have %{count} cursed items."
msgstr[0] "Ele verifica sua bolsa, e vê que você tem 1 item amaldiçoado."
msgstr[1] ""
"Ele verifica sua bolsa, e vê que você tem %{count} itens amaldiçoados."

msgid "For %{gold} gold, the alchemist will remove it for you. Do you pay?"
msgid_plural ""
"For %{gold} gold, the alchemist will remove them for you. Do you pay?"
msgstr[0] ""
"Por %{gold} de ouro, o alquimista removerá a maldição para você. Deseja paga?"
msgstr[1] ""
"Por %{gold} de ouro, o alquimista removerá as maldições para você. Deseja "
"paga?"

msgid ""
"After you consent to pay the requested amount of gold, the alchemist grabs "
"the cursed artifact and throws it into his magical cauldron."
msgid_plural ""
"After you consent to pay the requested amount of gold, the alchemist grabs "
"all cursed artifacts and throws them into his magical cauldron."
msgstr[0] ""
"Depois que você consente em pagar a quantidade de ouro solicitada, o "
"alquimista pega o artefato amaldiçoado e o joga em seu caldeirão mágico."
msgstr[1] ""
"Depois que você consente em pagar a quantidade de ouro solicitada, o "
"alquimista pega todos os artefatos amaldiçoados e os joga em seu caldeirão "
"mágico."

msgid ""
"You hear a voice from behind the locked door, \"You don't have enough gold "
"to pay for my services.\""
msgstr ""
"Você ouve uma voz por trás da porta trancada: \"Você não tem ouro suficiente "
"para pagar pelos meus serviços.\""

msgid ""
"You hear a voice from high above in the tower, \"Go away! I can't help you!\""
msgstr ""
"Você ouve uma voz do alto da torre: \"Vá embora! Eu não posso ajudá-lo!\""

msgid ""
"The head groom speaks to you, \"That is a fine looking horse you have. I am "
"afraid we can give you no better, but the horses your cavalry are riding "
"look to be of poor breeding stock. We have many trained war horses which "
"would aid your riders greatly. I insist you take them.\""
msgstr ""
"O cavalariço fala com você: \"Esse é um cavalo de boa aparência que você "
"tem. Mas receio que os cavalos que a sua cavalaria está montando sejam de "
"baixa criação. Temos muitos cavalos de guerra treinados que ajudariam muito "
"seus cavaleiros. Eu insisto que você levá-los."

msgid ""
"As you approach the stables, the head groom appears, leading a fine looking "
"war horse. \"This steed will help speed you in your travels. Alas, he will "
"grow tired in a week. You must also let me give better horses to your "
"mounted soldiers, their horses look shoddy and weak.\""
msgstr ""
"Ao se aproximar dos estábulos, aparece o cavalariço, conduzindo um belo "
"cavalo de guerra. \"Este corcel o ajudará a acelerar suas viagens. "
"Infelizmente, ele vai ficar cansado em uma semana. Você também deve me "
"deixar fornecer cavalos melhores a seus soldados montados, seus cavalos "
"parecem frágeis e fracos.\""

msgid ""
"The head groom approaches you and speaks, \"You already have a fine horse, "
"and have no inexperienced cavalry which might make use of our trained war "
"horses.\""
msgstr ""
"O cavalariço se aproxima de você e fala: \"Você já tem um bom cavalo, e não "
"tem nenhuma cavalaria inexperiente que possa fazer uso de nossos cavalos de "
"guerra treinados.\""

msgid ""
"As you approach the stables, the head groom appears, leading a fine looking "
"war horse. \"This steed will help speed you in your travels. Alas, his "
"endurance will wane with a lot of heavy riding, and you must return for a "
"fresh mount in a week. We also have many fine war horses which could benefit "
"mounted soldiers, but you have none we can help.\""
msgstr ""
"Ao se aproximar dos estábulos, aparece o cavalariço, conduzindo um belo "
"cavalo de guerra. \"Este corcel o ajudará a acelerar suas viagens. "
"Infelizmente, sua resistência vai diminuir após muitas cavalgadas, e você "
"deve voltar para uma nova montaria em uma semana. Também temos muitos "
"cavalos de guerra excelentes que poderiam beneficiar os soldados montados, "
"mas você não tem nenhum que possamos ajudar.\""

msgid "The Arena guards turn you away."
msgstr "Os guardas da Arena o afastam."

msgid ""
"You have your crew stop up their ears with wax before the sirens' eerie song "
"has any chance of luring them to a watery grave."
msgstr ""
"Você faz sua tripulação tampar seus ouvidos com cera antes que o canto das "
"sirenas tenha qualquer chance de atraí-los para uma cova aquática."

msgid ""
"As the sirens sing their eerie song, your small, determined army manages to "
"overcome the urge to dive headlong into the sea."
msgstr ""
"Enquanto as sirenas cantam seu canto sinistro, seu pequeno e determinado "
"exército consegue superar a necessidade de mergulhar de cabeça no mar."

msgid ""
"An eerie wailing song emanates from the sirens perched upon the rocks. Many "
"of your crew fall under its spell, and dive into the water where they drown. "
"You are now wiser for the visit, and gain %{exp} experience."
msgstr ""
"Das sirenes empoleiradas nas rochas emana um canto sinistro de lamento. "
"Muitos de seus tripulantes caem sob seu feitiço e mergulham na água onde se "
"afogam. Agora você está mais sábio pela visita, e ganha %{exp} de "
"experiência."

msgid ""
"In a dazzling display of daring, you break into the local jail and free the "
"hero imprisoned there, who, in return, pledges loyalty to your cause."
msgstr ""
"Em uma deslumbrante exibição de ousadia, você invade a cadeia local e "
"liberta o herói preso ali, que, em troca, promete lealdade à sua causa."

msgid ""
"You already have %{count} heroes, and regretfully must leave the prisoner in "
"this jail to languish in agony for untold days."
msgstr ""
"Você já tem %{count} heróis, e lamentavelmente deve deixar o prisioneiro "
"nesta prisão para definhar em agonia por dias incalculáveis."

msgid ""
"You enter a rickety hut and talk to the magician who lives there. He tells "
"you of places near and far which may aid you in your journeys."
msgstr ""
"Você entra numa frágil cabana e fala com o mágico que mora lá. Ele lhe fala "
"de lugares próximos e distantes que podem lhe ajudar em suas viagens."

msgid "This eye seems to be intently studying its surroundings."
msgstr "Este olho parece estar estudando intensamente seus arredores."

msgid "You come across a giant Sphinx. The Sphinx remains strangely quiet."
msgstr ""
"Você se depara com uma Esfinge gigante. A Esfinge permanece estranhamente "
"silenciosa."

msgid ""
"\"I have a riddle for you,\" the Sphinx says. \"Answer correctly, and you "
"shall be rewarded. Answer incorrectly, and you shall be eaten. Do you accept "
"the challenge?\""
msgstr ""
"\"Tenho um enigma para você,\" diz a Esfinge. \"Responda corretamente, e "
"você será recompensado. Responda incorretamente, e você será devorado. Você "
"aceita o desafio?\""

msgid ""
"The Sphinx asks you the following riddle:\n"
"\n"
"'%{riddle}'\n"
"\n"
"Your answer?"
msgstr ""
"A Esfinge lhe pergunta o seguinte enigma:\n"
"\n"
"'%{riddle}'\n"
"\n"
"Sua resposta?"

msgid ""
"\"You guessed incorrectly,\" the Sphinx says, smiling. The Sphinx swipes at "
"you with a paw, knocking you to the ground. Another blow makes the world go "
"black, and you know no more."
msgstr ""
"\"Você errou,\" diz a Esfinge, sorrindo. A Esfinge te golpeia com uma pata, "
"derrubando você no chão. Um outro golpe te faz você ver tudo escuro, e você "
"perde os sentidos."

msgid ""
"Looking somewhat disappointed, the Sphinx sighs. \"You've answered my riddle "
"so here's your reward. Now begone.\""
msgstr ""
"Parecendo um pouco decepcionada, a Esfinge suspira. \"Você respondeu ao meu "
"enigma, então aqui está sua recompensa. Agora saia.\""

msgid ""
"A magical barrier stands tall before you, blocking your way. Runes on the "
"arch read,\n"
"\"Speak the key and you may pass.\"\n"
"As you speak the magic word, the glowing barrier dissolves into nothingness."
msgstr ""
"Uma barreira mágica se ergue diante de você, bloqueando seu caminho. Nas "
"runas do arco está escrito:\n"
"\"Fale a chave e você poderá passar.\"\n"
"Enquanto você fala a palavra mágica, a barreira luminosa se dissolve em nada."

msgid ""
"A magical barrier stands tall before you, blocking your way. Runes on the "
"arch read,\n"
"\"Speak the key and you may pass.\"\n"
"You speak, and nothing happens."
msgstr ""
"Uma barreira mágica se ergue diante de você, bloqueando seu caminho. Nas "
"runas do arco está escrito:\n"
"\"Fale a chave e você pode passar.\"\n"
"Você fala, e nada acontece."

msgid ""
"You enter the tent and see an old woman gazing into a magic gem. She looks "
"up and says,\n"
"\"In my travels, I have learned much in the way of arcane magic. A great "
"oracle taught me his skill. I have the answer you seek.\""
msgstr ""
"Você entra na tenda e vê uma velha mulher olhando para uma joia mágica. Ela "
"olha para cima e diz,\n"
"\"Em minhas viagens, aprendi muito no caminho da magia arcana. Um grande "
"oráculo me ensinou sua habilidade. Eu tenho a resposta que você procura.\""

msgid "No spell book is present."
msgstr "Nenhum grimório está presente."

msgid ""
"This spell costs %{mana} spell points. You have no spell points, so you "
"cannot cast it."
msgstr ""
"Este feitiço custa %{mana} de mana. Você não tem de mana, então não pode "
"lançá-lo."

msgid ""
"This spell costs %{mana} spell points. You only have %{point} spell points, "
"so you cannot cast it."
msgstr ""
"Este feitiço custa %{mana} de mana. Você só tem %{point} de mana, então não "
"pode lançá-lo."

msgid "The spell was not found."
msgstr "O feitiço não foi encontrado."

msgid "Only heroes can cast this spell."
msgstr "Somente os heróis podem lançar este feitiço."

msgid "This hero is not able to cast adventure spells."
msgstr "Esse herói não é capaz de lançar feitiços de aventura."

msgid "Your hero is too tired to cast this spell today. Try again tomorrow."
msgstr ""
"Seu herói está muito cansado para lançar este feitiço hoje. Tente novamente "
"amanhã."

msgid "This spell cannot be cast on a boat."
msgstr "Esse feitiço não pode ser lançado em um barco."

msgid "This spell can only be cast near an ocean."
msgstr "Esse feitiço só pode ser lançado perto de um oceano."

msgid ""
"There are no boats available and no ocean adjacent to the hero where this "
"spell will work."
msgstr ""
"Não há barcos disponíveis e nenhum oceano adjacente ao herói onde esse "
"feitiço funcionará."

msgid "There are no boats available for this spell."
msgstr "Não há barcos disponíveis para esse feitiço."

msgid "There is no ocean adjacent to the hero where this spell will work."
msgstr "Não há nenhum oceano adjacente ao herói onde esse feitiço funcione."

msgid ""
"You do not own any town or castle that is not currently occupied by a hero. "
"This spell will have no effect."
msgstr ""
"Você não possui nenhuma cidade ou castelo que não esteja atualmente ocupado "
"por um herói. Esse feitiço não terá efeito."

msgid "This hero is already in a town, so this spell will have no effect."
msgstr ""
"Esse herói já está em uma cidade, portanto, esse feitiço não terá efeito."

msgid ""
"The nearest town is %{town}.\n"
"\n"
"This town is occupied by your hero %{hero}."
msgstr ""
"A cidade mais próxima é %{town}.\n"
"\n"
"Essa cidade é ocupada por seu herói %{hero}."

msgid "This spell is already in effect."
msgstr "Esse feitiço já está em vigor."

msgid ""
"No opponent neither has nor can have any hero under their command anymore. "
"Casting this spell will have no effect."
msgstr ""
"Nenhum oponente possui ou pode ter mais nenhum herói sob seu comando. Lançar "
"este feitiço não terá efeito."

msgid ""
"No opponent has a hero under their command at this time. Casting this spell "
"will have no effect."
msgstr ""
"Nenhum oponente possui um herói sob seu comando no momento. Lançar este "
"feitiço não terá efeito."

msgid ""
"You must be within %{count} spaces of a monster for the Visions spell to "
"work."
msgstr ""
"Você deve estar dentro de %{count} espaços de um monstro para que o feitiço "
"Visões funcione."

msgid ""
"You must be standing on the entrance to a mine (sawmills and alchemist labs "
"do not count) to cast this spell."
msgstr ""
"Você deve estar de pé na entrada de uma mina (serrarias e laboratórios "
"alquímicos não contam) para lançar este feitiço."

msgid "You must first defeat the ghosts guarding the mine to cast this spell."
msgstr ""
"Você deve primeiro derrotar os fantasmas que guardam a mina para lançar este "
"feitiço."

msgid ""
"There are already at least as many elementals guarding the mine as this hero "
"can generate. Casting this spell will have no effect."
msgstr ""
"Já existem pelo menos tantos elementais guardando a mina quanto este herói "
"pode gerar. Lançar este feitiço não terá efeito."

msgid "%{name} the %{race} (Level %{level})"
msgstr "%{name} da Classe: %{race} (Nível: %{level})"

msgid "Random hero (Level %{level})"
msgstr "Herói aleatório (Nível %{level})"

msgid "Random %{race} hero (Level %{level})"
msgstr "Herói aleatório %{race} (Nível %{level})"

msgid "Are you sure you want to dismiss this Hero?"
msgstr "Você tem certeza de que deseja dispensar este Herói?"

msgid "Set custom Experience value. Current value is default."
msgstr "Definir valor personalizado de Experiência. O valor atual é o padrão."

msgid "Change Experience value. Right-click to reset to default value."
msgstr ""
"Alterar o valor da Experiência. Clique com o botão direito para redefinir "
"para o valor padrão."

msgid "Set Experience value"
msgstr "Definir o valor da Experiência"

msgid "View Experience Info"
msgstr "Ver Informações Sobre a Experiência"

msgid "Set custom Spell Points value. Current value is default."
msgstr "Definir valor personalizado de Mana. O valor atual é o padrão."

msgid "Change Spell Points value. Right-click to reset to default value."
msgstr ""
"Alterar o valor da Mana. Clique com o botão direito para redefinir para o "
"valor padrão."

msgid "Set Spell Points value"
msgstr "Definir o valor da Mana"

msgid "View Spell Points Info"
msgstr "Ver Informação sobre a Mana"

msgid "Enter hero's name"
msgstr "Insira o nome do herói"

msgid "Set patrol radius in tiles"
msgstr "Definir raio de patrulha em ladrilhos"

msgid ""
"'Spread' combat formation spreads the hero's units from the top to the "
"bottom of the battlefield, with at least one empty space between each unit."
msgstr ""
"Formação de combate  \"Espalhada\" espalha seus exércitos a partir do topo "
"ao fundo do campo de batalha, com pelo menos um espaço vazio entre cada "
"exército."

msgid ""
"'Grouped' combat formation bunches the hero's army together in the center of "
"their side of the battlefield."
msgstr ""
"A formação de combate 'Fechada' agrupa o exército do herói no centro do seu "
"lado do campo de batalha."

msgid "Exit Hero Screen"
msgstr "Sair da Tela do Herói"

msgid "You cannot dismiss a hero in a castle"
msgstr "Não é possível dispensar um herói em um castelo"

msgid "Dismissal of %{name} the %{race} is prohibited by scenario"
msgstr "Não é permitido dispensar %{name} Classe: %{race} pelo cenário"

msgid "Dismiss %{name} the %{race}"
msgstr "Dispensar %{name} Classe: %{race}"

msgid "Show previous hero"
msgstr "Mostrar herói anterior"

msgid "Show next hero"
msgstr "Mostrar próximo herói"

msgid "Set army combat formation to 'Spread'"
msgstr "Definir formação de combate do exército para 'Aberta'"

msgid "Set army combat formation to 'Grouped'"
msgstr "Definir formação de combate do exército para 'Fechada'"

msgid "Set hero's Artifacts. Right-click to reset Artifact."
msgstr ""
"Definir Artefatos do herói. Clique com o botão direito para redefinir o "
"Artefato."

msgid "Set hero's Secondary Skills. Right-click to reset skill."
msgstr ""
"Definir Habilidades Secundárias do herói. Clique com o botão direito para "
"redefinir a habilidade."

msgid "Set hero's Army. Right-click to reset unit."
msgstr ""
"Definir Exército do herói. Clique com o botão direito para redefinir a "
"unidade."

msgid "Set hero's portrait. Right-click to reset to default."
msgstr ""
"Definir retrato do herói. Clique com o botão direito para redefinir para o "
"padrão."

msgid "Click to change hero's name. Right-click to reset to default."
msgstr ""
"Clique para alterar o nome do herói. Clique com o botão direito para "
"redefinir para o padrão."

msgid "Hero is in patrol mode in %{tiles} tiles radius. Click to disable it."
msgstr ""
"O herói está em modo de patrulha em um raio de %{tiles} ladrilhos. Clique "
"para desativá-lo."

msgid "Click to enable hero's patrol mode."
msgstr "Clique para ativar o modo de patrulha do herói."

msgid "Blood Morale"
msgstr "Moral Sangrenta"

msgid "%{morale} Morale"
msgstr "Moral %{morale}"

msgid "%{luck} Luck"
msgstr "Sorte %{luck}"

msgid "Current Luck Modifiers:"
msgstr "Modificadores Atuais de Sorte:"

msgid "Current Morale Modifiers:"
msgstr "Modificadores Atuais de Moral:"

msgid "Entire army is undead, so morale does not apply."
msgstr "Todo o exército é morto-vivo, portanto, a moral não se aplica."

msgid ""
"Current experience %{exp1}.\n"
" Next level %{exp2}."
msgstr ""
"Experiência atual: %{exp1}.\n"
" Próximo nível em: %{exp2}."

msgid "Level %{level}"
msgstr "Nível %{level}"

msgid ""
"%{name} currently has %{point} spell points out of a maximum of %{max}. The "
"maximum number of spell points is 10 times the hero's knowledge. It is "
"occasionally possible for the hero to have more than their maximum spell "
"points via special events."
msgstr ""
"%{name} atualmente tem %{point} de mana de um máximo de %{max}. O número "
"máximo de mana é 10 vezes o conhecimento do herói. Ocasionalmente, é "
"possível que o herói tenha mais do que seus pontos de mana máximos por meio "
"de eventos especiais."

msgid "%{name1} meets %{name2}"
msgstr "%{name1} se encontra com %{name2}"

msgid "Enemy heroes are now fully identifiable."
msgstr "Os heróis inimigos são agora totalmente identificáveis."

msgid "Identify Hero"
msgstr "Identificar Herói"

msgid "Select town to port to."
msgstr "Selecione a cidade de destino."

msgid "Town Portal"
msgstr "Portal da Cidade"

msgid "The creatures are willing to join us!"
msgstr "As criaturas estão dispostas a se juntar a nós!"

msgid "All the creatures will join us..."
msgstr "Todas as criaturas se juntarão a nós..."

msgid "The creature will join us..."
msgid_plural "%{count} of the creatures will join us..."
msgstr[0] "A criatura se juntará a nós..."
msgstr[1] "%{count} das criaturas se juntarão a nós..."

msgid ""
"\n"
" for a fee of %{gold} gold."
msgstr ""
"\n"
" por uma taxa de %{gold} de ouro."

msgid "These weak creatures will surely flee before us."
msgstr "Estas criaturas fracas certamente fugirão diante de nós."

msgid "I fear these creatures are in the mood for a fight."
msgstr "Temo que estas criaturas estejam com disposição para uma luta."

msgid "The hero's attack skill is a bonus added to each unit's attack skill."
msgstr ""
"A habilidade de ataque do herói é um bônus adicionado à habilidade de ataque "
"de cada unidade."

msgid "The hero's defense skill is a bonus added to each unit's defense skill."
msgstr ""
"A habilidade de defesa do herói é um bônus adicionado à habilidade de defesa "
"de cada unidade."

msgid "The hero's spell power determines the duration or power of a spell."
msgstr "A força mágica do herói determina a duração ou poder de um feitiço."

msgid ""
"The hero's knowledge determines how many spell points the hero may have. "
"Under normal circumstances, a hero is limited to 10 spell points per level "
"of knowledge."
msgstr ""
"O conhecimento do herói determina quantos pontos de mana o herói pode ter. "
"Sob circunstâncias normais, um herói está limitado a 10 pontos de mana por "
"nível de conhecimento."

msgid "Current Modifiers:"
msgstr "Modificadores Atuais:"

msgid "skill|Basic"
msgstr "(Básico)"

msgid "skill|Advanced"
msgstr "(Avançado)"

msgid "skill|Expert"
msgstr "(Experiente)"

msgid "Pathfinding"
msgstr "Reconhecer"

msgid "Archery"
msgstr "Arqueria"

msgid "Logistics"
msgstr "Logística"

msgid "Scouting"
msgstr "Desbravar"

msgid "Diplomacy"
msgstr "Diplomacia"

msgid "Navigation"
msgstr "Navegação"

msgid "Leadership"
msgstr "Liderança"

msgid "Wisdom"
msgstr "Sabedoria"

msgid "Mysticism"
msgstr "Misticismo"

msgid "Ballistics"
msgstr "Balística"

msgid "Eagle Eye"
msgstr "Olho de Águia"

msgid "Necromancy"
msgstr "Necromancia"

msgid "Estates"
msgstr "Riqueza"

msgid "Advanced Archery"
msgstr "Arqueria Nv. Avançado"

msgid "Advanced Pathfinding"
msgstr "Reconhecimento Nv. Avançado"

msgid "Basic Archery"
msgstr "Arqueria Nv. Básico"

msgid "Basic Pathfinding"
msgstr "Reconhecimento Nv. Básico"

msgid "Expert Pathfinding"
msgstr "Reconhecimento Nv. Experiente"

msgid "Advanced Logistics"
msgstr "Logística Nv. Avançado"

msgid "Basic Logistics"
msgstr "Logística Nv. Básico"

msgid "Basic Scouting"
msgstr "Desbravamento Nv. Básico"

msgid "Expert Archery"
msgstr "Arqueria Nv. Experiente"

msgid "Expert Logistics"
msgstr "Logística Nv. Experiente"

msgid "Advanced Diplomacy"
msgstr "Diplomacia Nv. Avançado"

msgid "Advanced Scouting"
msgstr "Desbravamento Nv. Avançado"

msgid "Basic Diplomacy"
msgstr "Diplomacia Nv. Básico"

msgid "Expert Diplomacy"
msgstr "Diplomacia Nv. Experiente"

msgid "Expert Scouting"
msgstr "Desbravamento Nv. Experiente"

msgid "Advanced Leadership"
msgstr "Liderança Nv. Avançado"

msgid "Advanced Navigation"
msgstr "Navegação Nv. Avançado"

msgid "Basic Leadership"
msgstr "Liderança Nv. Básico"

msgid "Basic Navigation"
msgstr "Navegação Nv. Básico"

msgid "Expert Navigation"
msgstr "Navegação Experiente"

msgid "Advanced Wisdom"
msgstr "Sabedoria Nv. Avançado"

msgid "Basic Mysticism"
msgstr "Misticismo Nv. Básico"

msgid "Basic Wisdom"
msgstr "Sabedoria Nv. Básico"

msgid "Expert Leadership"
msgstr "Liderança Nv. Experiente"

msgid "Expert Wisdom"
msgstr "Sabedoria Nv. Experiente"

msgid "Advanced Luck"
msgstr "Sorte Nv. Avançado"

msgid "Advanced Mysticism"
msgstr "Misticismo Nv. Avançado"

msgid "Basic Luck"
msgstr "Sorte Nv. Básico"

msgid "Expert Luck"
msgstr "Sorte Nv. Experiente"

msgid "Expert Mysticism"
msgstr "Misticismo Nv. Experiente"

msgid "Advanced Ballistics"
msgstr "Balística Nv. Avançado"

msgid "Advanced Eagle Eye"
msgstr "Olho de Águia Nv. Avançado"

msgid "Basic Ballistics"
msgstr "Balística Nv. Básico"

msgid "Basic Eagle Eye"
msgstr "Olho de Águia Nv. Básico"

msgid "Expert Ballistics"
msgstr "Balística Nv. Experiente"

msgid "Advanced Necromancy"
msgstr "Necromancia Nv. Avançado"

msgid "Basic Estates"
msgstr "Riqueza Nv. Básico"

msgid "Basic Necromancy"
msgstr "Necromancia Nv. Básico"

msgid "Expert Eagle Eye"
msgstr "Olho de Águia Nv. Experiente"

msgid "Expert Necromancy"
msgstr "Necromancia Nv. Experiente"

msgid "Advanced Estates"
msgstr "Riqueza Nv. Avançado"

msgid "Expert Estates"
msgstr "Riqueza Nv. Experiente"

msgid ""
"%{skill} reduces the movement penalty for rough terrain by %{count} percent."
msgstr ""
"%{skill} reduz a penalidade de movimento para terrenos acidentados em "
"%{count} porcento."

msgid "%{skill} eliminates the movement penalty for rough terrain."
msgstr "%{skill} elimina a penalidade de movimento por terreno acidentado."

msgid ""
"%{skill} increases the damage done by the hero's range attacking creatures "
"by %{count} percent, and eliminates the %{penalty} percent penalty when "
"shooting past obstacles (e.g. castle walls)."
msgstr ""
"%{skill} aumenta o dano causado pelas criaturas de ataque à distância do "
"herói em %{count} por cento e elimina a penalidade de %{penalty} por cento "
"ao atirar através de obstáculos (por exemplo, paredes de castelo)."

msgid "%{skill} increases the hero's movement points by %{count} percent."
msgstr ""
"%{skill} aumenta os pontos de movimento do herói em %{count} por cento."

msgid "%{skill} increases the hero's viewable area by one square."
msgid_plural "%{skill} increases the hero's viewable area by %{count} squares."
msgstr[0] "%{skill} aumenta a área visível do herói em um quadrado."
msgstr[1] "%{skill} aumenta a área visível do herói em %{count} quadrados."

msgid ""
"%{skill} allows the hero to negotiate with monsters who are weaker than "
"their army, and reduces the cost of surrender."
msgstr ""
"%{skill} permite ao herói negociar com monstros que são mais fracos do que "
"seu exército e reduz o custo de rendição."

msgid ""
"Approximately %{count} percent of the creatures may offer to join the hero."
msgstr ""
"Aproximadamente %{count} por cento das criaturas podem se oferecer para se "
"juntar ao herói."

msgid "All of the creatures may offer to join the hero."
msgstr "Todas as criaturas podem se oferecer para se juntar ao herói."

msgid ""
"The cost of surrender is reduced to %{percent} percent of the total cost of "
"troops in the army."
msgstr ""
"O custo da rendição é reduzido para %{percent} por cento do custo total das "
"tropas no exército."

msgid ""
"%{skill} increases the hero's movement points over water by %{count} percent."
msgstr ""
"%{skill} aumenta os pontos de movimento do herói sobre a água em %{count} "
"por cento."

msgid "%{skill} increases the hero's troops morale by %{count}."
msgstr "%{skill} aumenta a moral das tropas do herói em %{count}."

msgid "%{skill} allows the hero to learn third level spells."
msgstr "%{skill} permite ao herói aprender feitiços de terceiro nível."

msgid "%{skill} allows the hero to learn fourth level spells."
msgstr "%{skill} permite ao herói aprender feitiços de quarto nível."

msgid "%{skill} allows the hero to learn fifth level spells."
msgstr "%{skill} permite ao herói aprender feitiços de quinto nível."

msgid "%{skill} regenerates one additional spell point per day to the hero."
msgid_plural ""
"%{skill} regenerates %{count} additional spell points per day to the hero."
msgstr[0] ""
"%{skill} regenera um ponto de feitiço adicional por dia para o herói."
msgstr[1] ""
"%{skill} regenera %{count} pontos de mana adicionais por dia para o herói."

msgid "%{skill} increases the hero's luck by %{count}."
msgstr "%{skill} aumenta a sorte do herói em %{count}."

msgid ""
"%{skill} gives the hero's catapult shots a greater chance to hit and do "
"damage to castle walls."
msgstr ""
"%{skill} dá aos tiros da catapulta do herói uma maior chance de acertar e "
"causar danos às paredes do castelo."

msgid ""
"%{skill} gives the hero's catapult an extra shot, and each shot has a "
"greater chance to hit and do damage to castle walls."
msgstr ""
"%{skill} dá à catapulta do herói um tiro extra, e cada tiro tem uma maior "
"chance de acertar e causar danos às paredes do castelo."

msgid ""
"%{skill} gives the hero's catapult an extra shot, and each shot "
"automatically destroys any wall, except a fortified wall in a Knight castle."
msgstr ""
"%{skill} dá à catapulta do herói um tiro extra, e cada tiro destrói "
"automaticamente qualquer parede, exceto uma parede fortificada em um castelo "
"de Cavaleiro."

msgid ""
"%{skill} gives the hero a %{count} percent chance to learn any given 1st or "
"2nd level spell that was cast by an enemy during combat."
msgstr ""
"%{skill} dá ao herói uma chance de %{count} por cento de aprender qualquer "
"feitiço de primeiro ou segundo nível que tenha sido lançado por um inimigo "
"durante o combate."

msgid ""
"%{skill} gives the hero a %{count} percent chance to learn any given 3rd "
"level spell (or below) that was cast by an enemy during combat."
msgstr ""
"%{skill} dá ao herói uma chance de %{count} por cento de aprender qualquer "
"feitiço de terceiro nível (ou abaixo) que tenha sido lançado por um inimigo "
"durante o combate."

msgid ""
"%{skill} gives the hero a %{count} percent chance to learn any given 4th "
"level spell (or below) that was cast by an enemy during combat."
msgstr ""
"%{skill} dá ao herói uma chance de %{count} por cento de aprender qualquer "
"feitiço de quarto nível (ou abaixo) que tenha sido lançado por um inimigo "
"durante o combate."

msgid ""
"%{skill} allows %{count} percent of the creatures killed in combat to be "
"brought back from the dead as Skeletons."
msgstr ""
"%{skill} permite que %{count} por cento das criaturas mortas em combate "
"sejam ressuscitadas como Esqueletos."

msgid ""
"The hero produces %{count} gold pieces per day as tax revenue from estates."
msgstr ""
"O herói produz %{count} peças de ouro por dia como receita de impostos de "
"propriedades."

msgid "Blue"
msgstr "Azul"

msgid "Green"
msgstr "Verde"

msgid "Red"
msgstr "Vermelho"

msgid "Yellow"
msgstr "Amarelo"

msgid "Orange"
msgstr "Laranja"

msgid "Purple"
msgstr "Roxo"

msgid "barrier|Aqua"
msgstr "Turquesa"

msgid "barrier|Blue"
msgstr "Azul"

msgid "barrier|Brown"
msgstr "Marrom"

msgid "barrier|Gold"
msgstr "Dourado"

msgid "barrier|Green"
msgstr "Verde"

msgid "barrier|Orange"
msgstr "Laranja"

msgid "barrier|Purple"
msgstr "Roxo"

msgid "barrier|Red"
msgstr "Vermelho"

msgid "tent|Aqua"
msgstr "Turquesa"

msgid "tent|Blue"
msgstr "Azul"

msgid "tent|Brown"
msgstr "Marrom"

msgid "tent|Gold"
msgstr "Dourado"

msgid "tent|Green"
msgstr "Verde"

msgid "tent|Orange"
msgstr "Laranja"

msgid "tent|Purple"
msgstr "Roxo"

msgid "tent|Red"
msgstr "Vermelho"

msgid "Experience"
msgstr "Experiência"

msgid ""
"Experience allows your heroes to gain levels, increasing their primary and "
"secondary skills."
msgstr ""
"A experiência permite que seus heróis ganhem níveis, aumentando suas "
"habilidades primárias e secundárias."

msgid "Hero/Stats"
msgstr "Herói/Estatísticas"

msgid "Skills"
msgstr "Habilidades"

msgid "Town/Castle"
msgstr "Cidade/Castelo"

msgid "Garrison"
msgstr "Guarnição"

msgid "Gold Per Day:"
msgstr "Ouro por Dia:"

msgid "View Heroes."
msgstr "Ver Heróis."

msgid "Towns/Castles"
msgstr "Cidades/Castelos"

msgid "View Towns and Castles."
msgstr "Ver Cidades e Castelos."

msgid "luck|Cursed"
msgstr "Amaldiçoada"

msgid "luck|Awful"
msgstr "Péssima"

msgid "luck|Bad"
msgstr "Má"

msgid "luck|Normal"
msgstr "Neutra"

msgid "luck|Good"
msgstr "Boa"

msgid "luck|Great"
msgstr "Ótima"

msgid "luck|Irish"
msgstr "Máxima"

msgid ""
"Negative luck sometimes falls on the hero's units in combat, causing their "
"attacks to only do half damage."
msgstr ""
"Sorte negativa às vezes afeta as unidades do herói em combate, fazendo com "
"que seus ataques causem apenas metade do dano."

msgid ""
"Neutral luck means the hero's units will never get lucky or unlucky attacks "
"on the enemy."
msgstr ""
"Sorte neutra significa que as unidades do herói nunca terão ataques de sorte "
"ou azar no inimigo."

msgid ""
"Positive luck sometimes lets the hero's units get lucky attacks (double "
"strength) in combat."
msgstr ""
"Sorte positiva às vezes permite que as unidades do herói obtenham ataques de "
"sorte (dobro de força) em combate."

msgid "morale|Treason"
msgstr "Traição"

msgid "morale|Awful"
msgstr "Péssima"

msgid "morale|Poor"
msgstr "Ruim"

msgid "morale|Normal"
msgstr "Neutra"

msgid "morale|Good"
msgstr "Boa"

msgid "morale|Great"
msgstr "Ótima"

msgid "morale|Blood!"
msgstr "Sanguinária"

msgid "Negative morale may cause the hero's units to freeze in combat."
msgstr ""
"Moral negativa pode fazer com que as unidades do herói congelem em combate."

msgid ""
"Neutral morale means the hero's units will never be blessed with extra "
"attacks or freeze in combat."
msgstr ""
"Moral neutra significa que as unidades do herói nunca serão abençoadas com "
"ataques extras ou congelarão em combate."

msgid "Positive morale may give the hero's units extra attacks in combat."
msgstr ""
"Moral positiva pode dar às unidades do herói ataques extras em combate."

msgid "Knight"
msgstr "Cavaleiro"

msgid "Barbarian"
msgstr "Bárbaro"

msgid "Sorceress"
msgstr "Feiticeira"

msgid "Warlock"
msgstr "Bruxo"

msgid "Wizard"
msgstr "Mago"

msgid "Necromancer"
msgstr "Necromante"

msgid "Multi"
msgstr "Multi"

msgid "doubleLined|Knight"
msgstr "Cavaleiro"

msgid "doubleLined|Barbarian"
msgstr "Bárbaro"

msgid "doubleLined|Sorceress"
msgstr "Feiticeira"

msgid "doubleLined|Warlock"
msgstr "Bruxo"

msgid "doubleLined|Wizard"
msgstr "Mago"

msgid ""
"doubleLined|Necro-\n"
"mancer"
msgstr "Necromante"

msgid "doubleLinedRace|Multi"
msgstr "Multi"

msgid "doubleLinedRace|Random"
msgstr "Aleatória"

msgid "speed|Standing"
msgstr "Fixa"

msgid "speed|Crawling"
msgstr "Arrastando"

msgid "speed|Very Slow"
msgstr "Muito Lenta"

msgid "speed|Slow"
msgstr "Lenta"

msgid "speed|Average"
msgstr "Média"

msgid "speed|Fast"
msgstr "Rápida"

msgid "speed|Very Fast"
msgstr "Muito Rápida"

msgid "speed|Ultra Fast"
msgstr "Super Rápida"

msgid "speed|Blazing"
msgstr "Ultra Rápida"

msgid "speed|Instant"
msgstr "Instantânea"

msgid "week|Squirrel"
msgstr "Esquilo"

msgid "week|Rabbit"
msgstr "Coelho"

msgid "week|Gopher"
msgstr "Marmota"

msgid "week|Badger"
msgstr "Texugo"

msgid "week|Rat"
msgstr "Rato"

msgid "week|Eagle"
msgstr "Águia"

msgid "week|Weasel"
msgstr "Doninha"

msgid "week|Raven"
msgstr "Corvo"

msgid "week|Mongoose"
msgstr "Mangusto"

msgid "week|Dog"
msgstr "Cão"

msgid "week|Aardvark"
msgstr "Tamanduá"

msgid "week|Lizard"
msgstr "Lagarto"

msgid "week|Tortoise"
msgstr "Tartaruga"

msgid "week|Hedgehog"
msgstr "Porco Espinho"

msgid "week|Condor"
msgstr "Condor"

msgid "week|Ant"
msgstr "Formiga"

msgid "week|Grasshopper"
msgstr "Gafanhoto"

msgid "week|Dragonfly"
msgstr "Libélula"

msgid "week|Spider"
msgstr "Aranha"

msgid "week|Butterfly"
msgstr "Borboleta"

msgid "week|Bumblebee"
msgstr "Abelhão"

msgid "week|Locust"
msgstr "Cigarra"

msgid "week|Earthworm"
msgstr "Minhoca"

msgid "week|Hornet"
msgstr "Vespa"

msgid "week|Beetle"
msgstr "Besouro"

msgid "week|PLAGUE"
msgstr "PRAGA"

msgid "week|Unnamed"
msgstr "Sem nome"

msgid "Desert"
msgstr "Deserto"

msgid "Snow"
msgstr "Neve"

msgid "Wasteland"
msgstr "Terreno Baldio"

msgid "Beach"
msgstr "Praia"

msgid "Lava"
msgstr "Lava"

msgid "Dirt"
msgstr "Lama"

msgid "Grass"
msgstr "Grama"

msgid "Ocean"
msgstr "Oceano"

msgid "maps|Small"
msgstr "Pequeno"

msgid "maps|Medium"
msgstr "Médio"

msgid "maps|Large"
msgstr "Grande"

msgid "maps|Extra Large"
msgstr "Muito Grande"

msgid "maps|Custom Size"
msgstr "Personalizado"

msgid "Ore Mine"
msgstr "Mina de Minério"

msgid "Sulfur Mine"
msgstr "Mina de Enxofre"

msgid "Crystal Mine"
msgstr "Mina de Cristal"

msgid "Gems Mine"
msgstr "Mina de Gemas"

msgid "Gold Mine"
msgstr "Mina de Ouro"

msgid "Mine"
msgstr "Mina"

msgid "Burma shave."
msgstr "Fiscalização eletrônica."

msgid "Next sign 50 miles."
msgstr "Próxima placa: 50 milhas."

msgid "See Rock City."
msgstr "Visite Rock City."

msgid "This space for rent."
msgstr "Espaço para alugar."

msgid "No object"
msgstr "Nenhum objeto"

msgid "Alchemist Lab"
msgstr "Lab. Alquimista"

msgid "Sign"
msgstr "Placa"

msgid "Buoy"
msgstr "Boia"

msgid "Skeleton"
msgstr "Esqueleto"

msgid "Daemon Cave"
msgstr "Caverna do Demônio"

msgid "Treasure Chest"
msgstr "Baú do Tesouro"

msgid "Faerie Ring"
msgstr "Círculo das Fadas"

msgid "Campfire"
msgstr "Acampamento"

msgid "Fountain"
msgstr "Fonte"

msgid "Gazebo"
msgstr "Gazebo"

msgid "Genie Lamp"
msgstr "Gênio da Lâmpada"

msgid "Archer's House"
msgstr "Casa do Arqueiro"

msgid "Goblin Hut"
msgstr "Cabana Goblim"

msgid "Dwarf Cottage"
msgstr "Chalé dos Anões"

msgid "Peasant Hut"
msgstr "Cabana dos Camponeses"

msgid "Stables"
msgstr "Estábulos"

msgid "Alchemist's Tower"
msgstr "Torre dos Alquimistas"

msgid "Event"
msgstr "Evento"

msgid "Dragon City"
msgstr "Cidade Dragão"

msgid "Lighthouse"
msgid_plural "Lighthouses"
msgstr[0] "Farol"
msgstr[1] "Faróis"

msgid "Water Wheel"
msgid_plural "Water Wheels"
msgstr[0] "Roda D'Água"
msgstr[1] "Rodas D'Água"

msgid "Monster"
msgstr "Monstro"

msgid "Obelisk"
msgstr "Obelisco"

msgid "Oasis"
msgstr "Oásis"

msgid "Resource"
msgstr "Recurso"

msgid "Sawmill"
msgstr "Serraria"

msgid "Oracle"
msgstr "Oráculo"

msgid "Shrine of the First Circle"
msgstr "Santuário do Primeiro Ciclo"

msgid "Shipwreck"
msgstr "Naufrágio"

msgid "Sea Chest"
msgstr "Baú Marinho"

msgid "Desert Tent"
msgstr "Tenda do Deserto"

msgid "Stone Liths"
msgstr "Monólitos"

msgid "Wagon Camp"
msgstr "Caravana"

msgid "Hut of the Magi"
msgstr "Cabana dos Magos"

msgid "Whirlpool"
msgstr "Redemoinho"

msgid "Windmill"
msgid_plural "Windmills"
msgstr[0] "Moinho"
msgstr[1] "Moinhos"

msgid "Artifact"
msgstr "Artefato"

msgid "Mermaid"
msgstr "Sereia"

msgid "Boat"
msgstr "Bote"

msgid "Random Ultimate Artifact"
msgstr "Artefato Definitivo Aleatório"

msgid "Random Artifact"
msgstr "Artefato Aleatório"

msgid "Random Resource"
msgstr "Recurso Aleatório"

msgid "Random Monster"
msgstr "Monstro Aleatório"

msgid "Random Town"
msgstr "Cidade Aleatória"

msgid "Random Castle"
msgstr "Castelo Aleatório"

msgid "Eye of the Magi"
msgstr "Olho dos Magos"

msgid "Random Monster - weak"
msgstr "Monstro Aleatório - Fraco"

msgid "Random Monster - medium"
msgstr "Monstro Aleatório - Médio"

msgid "Random Monster - strong"
msgstr "Monstro Aleatório - Forte"

msgid "Random Monster - very strong"
msgstr "Monstro Aleatório - Muito Forte"

msgid "Hero"
msgstr "Herói"

msgid "Nothing Special"
msgstr "Nada Especial"

msgid "Mossy Rock"
msgstr "Pedra Musgosa"

msgid "Watch Tower"
msgstr "Torre de Vigia"

msgid "Tree House"
msgstr "Casa da Árvore"

msgid "Tree City"
msgstr "Cidade da Árvore"

msgid "Ruins"
msgstr "Ruínas"

msgid "Fort"
msgstr "Forte"

msgid "Abandoned Mine"
msgstr "Mina Abandonada"

msgid "Sirens"
msgstr "Sirenas"

msgid "Standing Stones"
msgstr "Menires"

msgid "Idol"
msgstr "Ídolo"

msgid "Tree of Knowledge"
msgstr "Árvore do Conhecimento"

msgid "Witch Doctor's Hut"
msgstr "Cabana do Curandeiro"

msgid "Temple"
msgstr "Templo"

msgid "Hill Fort"
msgstr "Forte da Colina"

msgid "Halfling Hole"
msgstr "Toca dos Pequeninos"

msgid "Mercenary Camp"
msgstr "Campo Mercenário"

msgid "Shrine of the Second Circle"
msgstr "Santuário do Segundo Ciclo"

msgid "Shrine of the Third Circle"
msgstr "Santuário do Terceiro Ciclo"

msgid "City of the Dead"
msgstr "Cidade da Morte"

msgid "Sphinx"
msgstr "Esfinge"

msgid "Wagon"
msgstr "Carroça"

msgid "Tar Pit"
msgstr "Poço de Piche"

msgid "Artesian Spring"
msgstr "Poço Artesiano"

msgid "Troll Bridge"
msgstr "Ponte dos Trolls"

msgid "Watering Hole"
msgstr "Nascente de Água"

msgid "Witch's Hut"
msgstr "Cabana das Bruxas"

msgid "Xanadu"
msgstr "Xanadu"

msgid "Lean-To"
msgstr "Abrigo"

msgid "Magellan's Maps"
msgstr "Mapas de Magalhães"

msgid "Flotsam"
msgstr "Destroços"

msgid "Derelict Ship"
msgstr "Navio Abandonado"

msgid "Shipwreck Survivor"
msgstr "Sobrevivente de Náufragos"

msgid "Bottle"
msgstr "Garrafa"

msgid "Magic Well"
msgstr "Poço Mágico"

msgid "Magic Garden"
msgid_plural "Magic Gardens"
msgstr[0] "Jardim Mágico"
msgstr[1] "Jardins Mágicos"

msgid "Observation Tower"
msgstr "Torre de Observação"

msgid "Freeman's Foundry"
msgstr "Fundição"

msgid "Reefs"
msgstr "Arrecifes"

msgid "Volcano"
msgstr "Vulcão"

msgid "Flowers"
msgstr "Flores"

msgid "Rock"
msgstr "Rocha"

msgid "Water Lake"
msgstr "Lago"

msgid "Mandrake"
msgstr "Mandrágora"

msgid "Dead Tree"
msgstr "Árvore Morta"

msgid "Stump"
msgstr "Tronco"

msgid "Crater"
msgstr "Cratera"

msgid "Cactus"
msgstr "Cacto"

msgid "Mound"
msgstr "Monto"

msgid "Dune"
msgstr "Duna"

msgid "Lava Pool"
msgstr "Piscina de Lava"

msgid "Shrub"
msgstr "Arbusto"

msgid "Barrow Mounds"
msgstr "Túmulos"

msgid "Random Artifact - Treasure"
msgstr "Artefato Aleatório - Tesouro"

msgid "Random Artifact - Minor"
msgstr "Artefato Aleatório - Menor"

msgid "Random Artifact - Major"
msgstr "Artefato Aleatório - Maior"

msgid "Barrier"
msgstr "Barreira"

msgid "Traveller's Tent"
msgstr "Tenda do Viajante"

msgid "Jail"
msgstr "Prisão"

msgid "Fire Summoning Altar"
msgstr "Altar do Fogo"

msgid "Air Summoning Altar"
msgstr "Altar do Ar"

msgid "Earth Summoning Altar"
msgstr "Altar da Terra"

msgid "Water Summoning Altar"
msgstr "Altar da Água"

msgid "Swampy Lake"
msgstr "Lago Pantanoso"

msgid "Frozen Lake"
msgstr "Lago Congelado"

msgid "Unknown Monster"
msgstr "Monstro Desconhecido"

msgid "Unknown Monsters"
msgstr "Monstros Desconhecidos"

msgid "Peasant"
msgstr "Camponês"

msgid "Peasants"
msgstr "Camponeses"

msgid "Archer"
msgstr "Arqueiro"

msgid "Archers"
msgstr "Arqueiros"

msgid "Ranger"
msgstr "Guardião da Floresta"

msgid "Rangers"
msgstr "Guardiões da Floresta"

msgid "Pikeman"
msgstr "Piqueiro"

msgid "Pikemen"
msgstr "Piqueiros"

msgid "Veteran Pikeman"
msgstr "Piqueiro Veterano"

msgid "Veteran Pikemen"
msgstr "Piqueiros Veteranos"

msgid "Swordsman"
msgstr "Espadachim"

msgid "Swordsmen"
msgstr "Espadachins"

msgid "Master Swordsman"
msgstr "Mestre Espadachim"

msgid "Master Swordsmen"
msgstr "Mestres Espadachim"

msgid "Cavalries"
msgstr "Cavalarias"

msgid "Cavalry"
msgstr "Cavalaria"

msgid "Champion"
msgstr "Campeão"

msgid "Champions"
msgstr "Campeões"

msgid "Paladin"
msgstr "Paladino"

msgid "Paladins"
msgstr "Paladinos"

msgid "Crusader"
msgstr "Cruzado"

msgid "Crusaders"
msgstr "Cruzados"

msgid "Goblin"
msgstr "Goblin"

msgid "Goblins"
msgstr "Goblins"

msgid "Orc"
msgstr "Orc"

msgid "Orcs"
msgstr "Orcs"

msgid "Orc Chief"
msgstr "Chefe Orc"

msgid "Orc Chiefs"
msgstr "Chefes Orcs"

msgid "Wolf"
msgstr "Lobo"

msgid "Wolves"
msgstr "Lobos"

msgid "Ogre"
msgstr "Ogro"

msgid "Ogres"
msgstr "Ogros"

msgid "Ogre Lord"
msgstr "Lorde Ogro"

msgid "Ogre Lords"
msgstr "Lordes Ogros"

msgid "Troll"
msgstr "Troll"

msgid "Trolls"
msgstr "Trolls"

msgid "War Troll"
msgstr "Troll de Guerra"

msgid "War Trolls"
msgstr "Trolls de Guerra"

msgid "Cyclopes"
msgstr "Ciclope"

msgid "Cyclops"
msgstr "Ciclopes"

msgid "Sprite"
msgstr "Fada"

msgid "Sprites"
msgstr "Fadas"

msgid "Dwarf"
msgstr "Anão"

msgid "Dwarves"
msgstr "Anões"

msgid "Battle Dwarf"
msgstr "Anão de Combate"

msgid "Battle Dwarves"
msgstr "Anões de Combate"

msgid "Elf"
msgstr "Elfo"

msgid "Elves"
msgstr "Elfos"

msgid "Grand Elf"
msgstr "Grande Elfo"

msgid "Grand Elves"
msgstr "Grandes Elfos"

msgid "Druid"
msgstr "Druida"

msgid "Druids"
msgstr "Druidas"

msgid "Greater Druid"
msgstr "Grande Druida"

msgid "Greater Druids"
msgstr "Grandes Druidas"

msgid "Unicorn"
msgstr "Unicórnio"

msgid "Unicorns"
msgstr "Unicórnios"

msgid "Phoenix"
msgstr "Fênix"

msgid "Phoenixes"
msgstr "Fênix"

msgid "Centaur"
msgstr "Centauro"

msgid "Centaurs"
msgstr "Centauros"

msgid "Gargoyle"
msgstr "Gárgula"

msgid "Gargoyles"
msgstr "Gárgulas"

msgid "Griffin"
msgstr "Grifo"

msgid "Griffins"
msgstr "Grifos"

msgid "Minotaur"
msgstr "Minotauro"

msgid "Minotaurs"
msgstr "Minotauros"

msgid "Minotaur King"
msgstr "Rei Minotauro"

msgid "Minotaur Kings"
msgstr "Reis Minotauros"

msgid "Hydra"
msgstr "Hidra"

msgid "Hydras"
msgstr "Hidras"

msgid "Green Dragon"
msgstr "Dragão Verde"

msgid "Green Dragons"
msgstr "Dragões Verdes"

msgid "Red Dragon"
msgstr "Dragão Vermelho"

msgid "Red Dragons"
msgstr "Dragões Vermelhos"

msgid "Black Dragon"
msgstr "Dragão Negro"

msgid "Black Dragons"
msgstr "Dragões Negros"

msgid "Halfling"
msgstr "Pequenino"

msgid "Halflings"
msgstr "Pequeninos"

msgid "Boar"
msgstr "Javali"

msgid "Boars"
msgstr "Javalis"

msgid "Iron Golem"
msgstr "Golem de Ferro"

msgid "Iron Golems"
msgstr "Golems de Ferro"

msgid "Steel Golem"
msgstr "Golem de Aço"

msgid "Steel Golems"
msgstr "Golems de Aço"

msgid "Roc"
msgstr "Roca"

msgid "Rocs"
msgstr "Rocas"

msgid "Mage"
msgstr "Mago"

msgid "Magi"
msgstr "Magos"

msgid "Archmage"
msgstr "Arquimago"

msgid "Archmagi"
msgstr "Arquimagos"

msgid "Giant"
msgstr "Gigante"

msgid "Giants"
msgstr "Gigantes"

msgid "Titan"
msgstr "Titã"

msgid "Titans"
msgstr "Titãs"

msgid "Skeletons"
msgstr "Esqueletos"

msgid "Zombie"
msgstr "Zumbi"

msgid "Zombies"
msgstr "Zumbis"

msgid "Mutant Zombie"
msgstr "Zumbi Mutante"

msgid "Mutant Zombies"
msgstr "Zumbis Mutantes"

msgid "Mummies"
msgstr "Múmias"

msgid "Mummy"
msgstr "Múmia"

msgid "Royal Mummies"
msgstr "Múmias Reais"

msgid "Royal Mummy"
msgstr "Múmia Real"

msgid "Vampire"
msgstr "Vampiro"

msgid "Vampires"
msgstr "Vampiros"

msgid "Vampire Lord"
msgstr "Lorde Vampiro"

msgid "Vampire Lords"
msgstr "Lordes Vampiros"

msgid "Lich"
msgstr "Lich"

msgid "Liches"
msgstr "Liches"

msgid "Power Lich"
msgstr "Lich do Poder"

msgid "Power Liches"
msgstr "Liches do Poder"

msgid "Bone Dragon"
msgstr "Dragão-Esqueleto"

msgid "Bone Dragons"
msgstr "Dragões-Esqueletos"

msgid "Rogue"
msgstr "Bandido"

msgid "Rogues"
msgstr "Bandidos"

msgid "Nomad"
msgstr "Nômade"

msgid "Nomads"
msgstr "Nômades"

msgid "Ghost"
msgstr "Fantasma"

msgid "Ghosts"
msgstr "Fantasmas"

msgid "Genie"
msgstr "Gênio"

msgid "Genies"
msgstr "Gênios"

msgid "Medusa"
msgstr "Medusa"

msgid "Medusas"
msgstr "Medusas"

msgid "Earth Elemental"
msgstr "Elemental da Terra"

msgid "Earth Elementals"
msgstr "Elementais da Terra"

msgid "Air Elemental"
msgstr "Elemental do Ar"

msgid "Air Elementals"
msgstr "Elementais do Ar"

msgid "Fire Elemental"
msgstr "Elemental do Fogo"

msgid "Fire Elementals"
msgstr "Elementais do Fogo"

msgid "Water Elemental"
msgstr "Elemental da Água"

msgid "Water Elementals"
msgstr "Elementais da Água"

msgid "Random Monsters"
msgstr "Monstros Aleatório"

msgid "Random Monster 1"
msgstr "Monstro Aleatório 1"

msgid "Random Monsters 1"
msgstr "Monstros Aleatórios 1"

msgid "Random Monster 2"
msgstr "Monstro Aleatórios 2"

msgid "Random Monsters 2"
msgstr "Monstros Aleatórios 2"

msgid "Random Monster 3"
msgstr "Monstro Aleatório 3"

msgid "Random Monsters 3"
msgstr "Monstros Aleatórios 3"

msgid "Random Monster 4"
msgstr "Monstro Aleatório 4"

msgid "Random Monsters 4"
msgstr "Monstros Aleatórios 4"

msgid "Double shot"
msgstr "Disparo duplo"

msgid "2-hex monster"
msgstr "Ocupa 2 hexágonos"

msgid "Double strike"
msgstr "Golpe duplo"

msgid "Double damage to Undead"
msgstr "Dobro de dano para Mortos-Vivos"

msgid "% magic resistance"
msgstr "% de resistência mágica"

msgid "Immune to Mind spells"
msgstr "Imune à feitiços da Mente"

msgid "Immune to Elemental spells"
msgstr "Imune à feitiços Elementais"

msgid "Immune to Fire spells"
msgstr "Imune à feitiços de Fogo"

msgid "Immune to Cold spells"
msgstr "Imune À feitiços Frios"

msgid "Immune to "
msgstr "Imune à "

msgid "% immunity to %{spell} spell"
msgstr "% imunidade à feitiços de %{spell}"

msgid "% damage from Elemental spells"
msgstr "% de dano para feitiços Elementais"

msgid "% chance to Dispel beneficial spells"
msgstr "% de chance de Dissipar feitiços benéficos"

msgid "% chance to Paralyze"
msgstr "% de chance de Paralisar"

msgid "% chance to Petrify"
msgstr "% de chance de Petrificar"

msgid "% chance to Blind"
msgstr "% de chance de Cegar"

msgid "% chance to Curse"
msgstr "% de chance de Amaldiçoar"

msgid "% chance to cast %{spell} spell"
msgstr "% de chance de lançar o feitiço %{spell}"

msgid "HP regeneration"
msgstr "Regeneração de PV"

msgid "Two hexes attack"
msgstr "Ataque de dois hexágonos"

msgid "Flyer"
msgstr "Voador"

msgid "Always retaliates"
msgstr "Sempre retaliar"

msgid "Attacks all adjacent enemies"
msgstr "Ataca todos os inimigos adjacentes"

msgid "No melee penalty"
msgstr "Sem penalidade no corpo a corpo"

msgid "Dragon"
msgstr "Dragão"

msgid "Undead"
msgstr "Morto-Vivo"

msgid "No enemy retaliation"
msgstr "Sem retaliação do inimigo"

msgid "HP drain"
msgstr "Drenagem de PV"

msgid "Cloud attack"
msgstr "Ataque de Névoa"

msgid "Decreases enemy's morale by "
msgstr "Diminui a moral do inimigo em "

msgid "% chance to halve enemy"
msgstr "% de chance de matar metade do pelotão inimigo"

msgid "Soul Eater"
msgstr "Comedor de Almas"

msgid "Elemental"
msgstr "Elemental"

msgid "No Morale"
msgstr "Sem Moral"

msgid "200% damage from Fire spells"
msgstr "200% de danos causados por feitiços Fogo"

msgid "200% damage from Cold spells"
msgstr "200% de danos causados por feitiços Frios"

msgid "% damage from %{spell} spell"
msgstr "% de dano do feitiço %{spell}"

msgid "% immunity to "
msgstr "% imunidade à "

msgid "Lightning"
msgstr "Raio"

msgid "% damage from "
msgstr "% de dano de "

msgid "The three Anduran artifacts magically combine into one."
msgstr "Os três artefatos de Anduran se combinam magicamente em um."

msgid "View Spells"
msgstr "Ver Feitiços"

msgid "View %{name} Info"
msgstr "Ver informação de %{name}"

msgid "Move %{name}"
msgstr "Mover %{name}"

msgid "Cannot move the Spellbook"
msgstr "Não é possível mover o Grimório"

msgid "This item can't be traded."
msgstr "Este item não pode ser trocado."

msgid "Invalid Artifact"
msgstr "Artefato Inválido"

msgid "The %{name} increases the hero's knowledge by %{count}."
msgstr "%{name} aumenta o conhecimento do herói em %{count}."

msgid "Ultimate Book of Knowledge"
msgstr "Livro do Conhecimento Definitivo"

msgid "The %{name} increases the hero's attack skill by %{count}."
msgstr "%{name} aumenta a habilidade de ataque do herói em %{count}."

msgid "Ultimate Sword of Dominion"
msgstr "Espada do Domínio Definitiva"

msgid "The %{name} increases the hero's defense skill by %{count}."
msgstr "%{name} aumenta a habilidade de defesa do herói em %{count}."

msgid "Ultimate Cloak of Protection"
msgstr "Manto da Proteção Definitivo"

msgid "The %{name} increases the hero's spell power by %{count}."
msgstr "%{name} aumenta a força mágica do herói em %{count}."

msgid "Ultimate Wand of Magic"
msgstr "Varinha de Condão Definitiva"

msgid ""
"The %{name} increases the hero's attack and defense skills by %{count} each."
msgstr ""
"%{name} aumenta as habilidades de ataque e defesa do herói em %{count} cada "
"uma."

msgid "Ultimate Shield"
msgstr "Escudo Definitivo"

msgid ""
"The %{name} increases the hero's spell power and knowledge by %{count} each."
msgstr ""
"%{name} aumenta a força mágica e o conhecimento do herói em %{count} cada um."

msgid "Ultimate Staff"
msgstr "Cajado Definitivo"

msgid ""
"The %{name} increases each of the hero's basic skills by %{count} points."
msgstr ""
"%{name} aumenta cada uma das habilidades básicas do herói em %{count} pontos."

msgid "Ultimate Crown"
msgstr "Coroa Definitiva"

msgid "Golden Goose"
msgstr "Ganso de Ouro"

msgid "The %{name} brings in an income of %{count} gold per day."
msgstr "%{name} gera uma renda de %{count} ouro por dia."

msgid "Arcane Necklace of Magic"
msgstr "Colar Arcano da Magia"

msgid ""
"After rescuing a Sorceress from a cursed tomb, she rewards your heroism with "
"an exquisite jeweled necklace."
msgstr ""
"Depois de resgatar uma Feiticeira de um túmulo amaldiçoado, ela recompensa "
"seu heroísmo com um belíssimo colar de joias."

msgid "Caster's Bracelet of Magic"
msgstr "Bracelete Mágico do Conjurador"

msgid ""
"While searching through the rubble of a caved-in mine, you free a group of "
"trapped Dwarves. Grateful, the leader gives you a golden bracelet."
msgstr ""
"Ao procurar pelos escombros de uma mina desmoronada, você liberta um grupo "
"de anões presos. Agradecido, o líder lhe dá um bracelete de ouro."

msgid "Mage's Ring of Power"
msgstr "Anel de Poder do Mago"

msgid ""
"A cry of pain leads you to a Centaur, caught in a trap. Upon setting the "
"creature free, he hands you a small pouch. Emptying the contents, you find a "
"dazzling jeweled ring."
msgstr ""
"Um grito de dor o leva a um Centauro, preso em uma armadilha. Ao libertar a "
"criatura, ele lhe entrega uma pequena bolsa. Esvaziando o conteúdo, você "
"encontra um deslumbrante anel com joias."

msgid "Witch's Broach of Magic"
msgstr "Broche Mágico das Bruxas"

msgid ""
"Alongside the remains of a burnt witch lies a beautiful broach, intricately "
"designed. Approaching the corpse with caution, you add the broach to your "
"inventory."
msgstr ""
"Ao lado dos restos de uma bruxa queimada jaz um belo broche, de formato "
"intrincado. Aproximando-se do cadáver com cautela, você adiciona o broche ao "
"seu inventário."

msgid "Medal of Valor"
msgstr "Medalha de Bravura"

msgid "The %{name} increases the morale of the hero's army by %{count}."
msgstr "%{name} aumenta a moral do exército do herói em %{count}."

msgid ""
"Freeing a virtuous maiden from the clutches of an evil overlord, you are "
"granted a Medal of Valor by the King's herald."
msgstr ""
"Libertando uma virtuosa donzela das garras de um soberano malvado, você "
"recebe uma Medalha de Bravura pelo arauto do Rei."

msgid "Medal of Courage"
msgstr "Medalha da Coragem"

msgid ""
"After saving a young boy from a vicious pack of Wolves, you return him to "
"his father's manor. The grateful nobleman awards you with a Medal of Courage."
msgstr ""
"Depois de salvar um garoto de uma matilha de lobos, você o devolve à mansão "
"de seu pai. O nobre agradecido lhe concede uma Medalha da Coragem."

msgid "Medal of Honor"
msgstr "Medalha de Honra"

msgid ""
"After freeing a princess of a neighboring kingdom from the evil clutches of "
"despicable slavers, she awards you with a Medal of Honor."
msgstr ""
"Depois de libertar uma princesa de um reino vizinho das garras malignas dos "
"desprezíveis traficantes de escravos, ela concede a você uma Medalha de "
"Honra."

msgid "Medal of Distinction"
msgstr "Medalha da Distinção"

msgid ""
"Ridding the countryside of the hideous Minotaur who made a sport of eating "
"noblemen's Knights, you are honored with the Medal of Distinction."
msgstr ""
"Ao livrar o campo do hediondo Minotauro que comeu Cavaleiros nobres por "
"esporte, você é honrado com a Medalha da Distinção."

msgid "Fizbin of Misfortune"
msgstr "Fizbin do Infortúnio"

msgid ""
"The %{name} greatly decreases the morale of the hero's army by %{count}."
msgstr ""
"%{name} diminui consideravelmente a moral do exército do herói em %{count}."

msgid ""
"You stumble upon a medal lying alongside the empty road. Adding the medal to "
"your inventory, you become aware that you have acquired the undesirable "
"Fizbin of Misfortune, greatly decreasing your army's morale."
msgstr ""
"Você tropeça em uma medalha ao longo de uma estrada vazia. Adicionando a "
"medalha ao seu inventário, você se dá conta de que adquiriu a indesejável "
"Fizbin do Infortúnio, diminuindo muito a moral do seu exército."

msgid "Thunder Mace of Dominion"
msgstr "Maça do Trovão do Domínio"

msgid ""
"During a sudden storm, a bolt of lightning strikes a tree, splitting it. "
"Inside the tree you find a mysterious mace."
msgstr ""
"Durante uma súbita tempestade, um raio atinge uma árvore, rachando-a. Dentro "
"da árvore, você encontra uma maça misteriosa."

msgid "Armored Gauntlets of Protection"
msgstr "Luvas Blindadas da Proteção"

msgid "The %{name} increase the hero's defense skill by %{count}."
msgstr "%{name} aumenta a habilidade de defesa do herói em %{count}."

msgid ""
"You encounter the infamous Black Knight! After a grueling duel ending in a "
"draw, the Knight, out of respect, offers you a pair of armored gauntlets."
msgstr ""
"Você encontra o infame Cavaleiro Negro! Após um duelo cansativo que terminou "
"em um empate, o Cavaleiro, por respeito, oferece a você um par de manoplas "
"blindadas."

msgid "Defender Helm of Protection"
msgstr "Elmo Defensor da Proteção"

msgid ""
"A glint of golden light catches your eye. Upon further investigation, you "
"find a golden helm hidden under a bush."
msgstr ""
"Um brilho de luz dourada chama sua atenção. Após mais investigações, você "
"encontra um elmo dourado escondido debaixo de um arbusto."

msgid "Giant Flail of Dominion"
msgstr "Mangual Gigante do Domínio"

msgid ""
"A clumsy Giant has killed himself with his own flail. Knowing your superior "
"skill with this weapon, you confidently remove the spectacular flail from "
"the fallen Giant."
msgstr ""
"Um gigante desajeitado se matou com seu próprio mangual. Conhecendo sua "
"habilidade superior com esta arma, você remove com confiança o espetacular "
"mangual do Gigante caído."

msgid "Ballista of Quickness"
msgstr "Balista da Rapidez"

msgid "The %{name} gives the hero's catapult one extra shot per combat round."
msgstr "%{name} dá à catapulta do herói um tiro extra por rodada de combate."

msgid ""
"Walking through the ruins of an ancient walled city, you find the instrument "
"of the city's destruction, an elaborately crafted ballista."
msgstr ""
"Caminhando através das ruínas de uma antiga cidade murada, você encontra o "
"instrumento da destruição da cidade, uma balista meticulosamente construída."

msgid "Stealth Shield of Protection"
msgstr "Escudo Furtivo da Proteção"

msgid ""
"A stone statue of a warrior holds a silver shield. As you remove the shield, "
"the statue crumbles into dust."
msgstr ""
"Uma estátua de pedra de um guerreiro segurando um escudo prateado. Ao "
"remover o escudo, a estátua se desfaz em pó."

msgid "Dragon Sword of Dominion"
msgstr "Espada do Dragão do Domínio"

msgid ""
"As you are walking along a narrow path, a nearby bush suddenly bursts into "
"flames. Before your eyes the flames become the image of a beautiful woman. "
"She holds out a magnificent sword to you."
msgstr ""
"Enquanto você caminha por um caminho estreito, um arbusto próximo de repente "
"irrompe em chamas. Diante de seus olhos as chamas se tornam a imagem de uma "
"bela mulher. Ela estende uma espada magnífica para você."

msgid "Power Axe of Dominion"
msgstr "Machado da Força do Domínio"

msgid ""
"You see a silver axe embedded deeply in the ground. After several "
"unsuccessful attempts by your army to remove the axe, you tightly grip the "
"handle of the axe and effortlessly pull it free."
msgstr ""
"Você vê um machado de prata incrustado profundamente no chão. Depois de "
"várias tentativas fracassadas de seu exército para remover o machado, você "
"segura firmemente o cabo do machado e o puxa sem esforço."

msgid "Divine Breastplate of Protection"
msgstr "Peitoral Divino da Proteção"

msgid ""
"A gang of Rogues is sifting through the possessions of dead warriors. "
"Scaring off the scavengers, you note the Rogues had overlooked a beautiful "
"breastplate."
msgstr ""
"Uma gangue de Bandidos está vasculhando os pertences dos guerreiros mortos. "
"Ao assustar os necrófagos, você percebe que os Bandidos esqueceram um belo "
"peitoral."

msgid "Minor Scroll of Knowledge"
msgstr "Pergaminho Menor do Conhecimento"

msgid ""
"Before you appears a levitating glass case with a scroll, perched upon a bed "
"of crimson velvet. At your touch, the lid opens and the scroll floats into "
"your awaiting hands."
msgstr ""
"Diante de você aparece uma caixa de vidro levitando com um pergaminho, "
"apoiada sobre uma almofada de veludo vermelho. Ao seu toque, a tampa se abre "
"e o pergaminho flutua em suas mãos ansiosas."

msgid "Major Scroll of Knowledge"
msgstr "Pergaminho Maior do Conhecimento"

msgid ""
"Visiting a local wiseman, you explain the intent of your journey. He reaches "
"into a sack and withdraws a yellowed scroll and hands it to you."
msgstr ""
"Ao visitar um sábio local, você explica a intenção de sua jornada. Ele pega "
"um saco e retira um pergaminho amarelado e o entrega a você."

msgid "Superior Scroll of Knowledge"
msgstr "Pergaminho Superior do Conhecimento"

msgid ""
"You come across the remains of an ancient Druid. Bones, yellowed with age, "
"peer from the ragged folds of her robe. Searching the robe, you discover a "
"scroll hidden in the folds."
msgstr ""
"Você se depara com os restos de um antigo druida. Os ossos, amarelados com a "
"idade, emergem das dobras esfarrapadas de sua túnica. Ao procurar na túnica, "
"você descobre um pergaminho escondido."

msgid "Foremost Scroll of Knowledge"
msgstr "Pergaminho Definitivo do Conhecimento"

msgid ""
"Mangled bones, yellowed with age, peer from the ragged folds of a dead "
"Druid's robe. Searching the robe, you discover a scroll hidden within."
msgstr ""
"Ossos mutilados, amarelados pela idade, emergem das dobras esfarrapadas da "
"túnica de um Druida morto. Ao procurar na sua túnica, você descobre um "
"pergaminho escondido."

msgid "Endless Sack of Gold"
msgstr "Saco de Ouro Infinito"

msgid "The %{name} provides the hero with %{count} gold per day."
msgstr "%{name} fornece ao herói %{count} de ouro por dia."

msgid ""
"A little leprechaun dances gleefully around a magic sack. Seeing you "
"approach, he stops in mid-stride. The little man screams and stamps his foot "
"ferociously, vanishing into thin air. Remembering the old leprechaun saying "
"'Finders Keepers', you grab the sack and leave."
msgstr ""
"Um duendezinho dança alegremente ao redor de um saco mágico. Ao vê-lo se "
"aproximar, ele para no meio do caminho. O homenzinho grita e bate seu pé no "
"chão ferozmente, desaparecendo no ar. Você se lembra do velho provérbio de "
"duendes 'Achado Não é Roubado', você pega o saco e vai embora."

msgid "Endless Bag of Gold"
msgstr "Bolsa de Ouro Infinito"

msgid ""
"A noblewoman, separated from her traveling companions, asks for your help. "
"After escorting her home, she rewards you with a bag filled with gold."
msgstr ""
"Uma nobre mulher, separada de seus companheiros de viagem, pede sua ajuda. "
"Depois de acompanhá-la até sua casa, ela o recompensa com uma bolsa cheia de "
"ouro."

msgid "Endless Purse of Gold"
msgstr "Bornal de Ouro Infinito"

msgid ""
"In your travels, you find a leather purse filled with gold that once "
"belonged to a great warrior king who had the ability to transform any "
"inanimate object into gold."
msgstr ""
"Em suas viagens, você encontra um bornal de couro cheio de ouro que uma vez "
"pertenceu a um grande rei guerreiro que tinha a capacidade de transformar "
"qualquer objeto inanimado em ouro."

msgid "Nomad Boots of Mobility"
msgstr "Botas Nômade da Mobilidade"

msgid "The %{name} increase the hero's movement on land."
msgstr "%{name} aumenta o movimento do herói em terra firme."

msgid ""
"A Nomad trader seeks protection from a tribe of Goblins. For your "
"assistance, he gives you a finely crafted pair of boots made from the "
"softest leather. Looking closely, you see fascinating ancient carvings "
"engraved on the leather."
msgstr ""
"Um comerciante Nômade busca a proteção de uma tribo de Goblins. Para sua "
"assistência, ele lhe dá um par de botas meticulosamente produzida, feitas do "
"couro mais macio. Olhando de perto, você vê fascinantes gravuras antigas "
"gravadas no couro."

msgid "Traveler's Boots of Mobility"
msgstr "Botas do Viajante da Mobilidade"

msgid ""
"Discovering a pair of beautifully beaded boots made from the finest and "
"softest leather, you thank the anonymous donor and add the boots to your "
"inventory."
msgstr ""
"Ao descobrir um lindo par de botas feitas do couro mais fino e macio, você "
"agradece ao doador anônimo e adiciona as botas ao seu inventário."

msgid "Lucky Rabbit's Foot"
msgstr "Pé de Coelho da Sorte"

msgid "The %{name} increases the luck of the hero's army by %{count}."
msgstr "%{name} aumenta a sorte do exército do herói em %{count}."

msgid ""
"A traveling merchant offers you a rabbit's foot, made of gleaming silver "
"fur, for safe passage. The merchant explains the charm will increase your "
"luck in combat."
msgstr ""
"Um comerciante itinerante lhe oferece um pé de coelho, feito de pêlo "
"prateado cintilante, por uma passagem segura. O comerciante explica que o "
"encanto aumentará sua sorte em combate."

msgid "Golden Horseshoe"
msgstr "Ferradura de Ouro"

msgid ""
"An ensnared Unicorn whinnies in fright. Murmuring soothing words, you set "
"her free. Snorting and stamping her front hoof once, she gallops off. "
"Looking down you see a golden horseshoe."
msgstr ""
"Um Unicórnio assustado fica preso. Você sussurra palavras calmantes para ela "
"enquanto a liberta. De repente, ela relincha, dá um coice na sua frente, e "
"depois galopa. Olhando para baixo, você encontra uma ferradura de ouro que "
"caiu."

msgid "Gambler's Lucky Coin"
msgstr "Moeda da Sorte do Apostador"

msgid ""
"You have captured a mischievous imp who has been terrorizing the region. In "
"exchange for his release, he rewards you with a magical coin."
msgstr ""
"Você capturou um diabrete que tem aterrorizado a região. Em troca de sua "
"libertação, ele o recompensa com uma moeda mágica."

msgid "Four-Leaf Clover"
msgstr "Trevo-de-Quatro-Folhas"

msgid ""
"In the middle of a patch of dead and dry vegetation, to your surprise you "
"find a healthy green four-leaf clover."
msgstr ""
"No meio de uma parte de vegetação morta e seca, para sua surpresa você "
"encontra um trevo-de-quatro-folhas verde e saudável."

msgid "True Compass of Mobility"
msgstr "Bússola da Mobilidade"

msgid "The %{name} increases the hero's movement on land and sea."
msgstr "%{name} aumenta o movimento do herói em terra e no mar."

msgid ""
"An old man claiming to be an inventor asks you to try his latest invention. "
"He then hands you a compass."
msgstr ""
"Um velho que afirma ser um inventor pede que você experimente sua última "
"invenção. Ele então lhe entrega uma bússola."

msgid "Sailor's Astrolabe of Mobility"
msgstr "Astrolábio do Marinheiro da Mobilidade"

msgid "The %{name} increases the hero's movement on sea."
msgstr "%{name} aumenta o movimento do herói no mar."

msgid ""
"An old sea captain is being tortured by Ogres. You save him, and in return "
"he rewards you with a wondrous instrument to measure the distance of a star."
msgstr ""
"Um velho capitão de mar está sendo torturado por Ogros. Você o salva, e em "
"troca ele o recompensa com um instrumento maravilhoso para medir a distância "
"de uma estrela."

msgid "Evil Eye"
msgstr "Olho Maligno"

msgid "The %{name} reduces the casting cost of curse spells by half."
msgstr ""
"%{name} reduz pela metade o custo de lançamento de feitiços de maldição."

msgid ""
"While venturing into a decrepit hut you find the Skeleton of a long dead "
"witch. Investigation of the remains reveals a glass eye rolling around "
"inside an empty skull."
msgstr ""
"Ao aventurar-se em uma cabana decrépita, você encontra o esqueleto de uma "
"bruxa morta há muito tempo. A investigação dos restos mortais revela um olho "
"de vidro dentro do seu crânio vazio."

msgid "Enchanted Hourglass"
msgstr "Ampulheta Encantada"

msgid ""
"The %{name} extends the duration of all the hero's spells by %{count} turns."
msgstr ""
"%{name} estende a duração de todos os feitiços do herói em %{count} turnos."

msgid ""
"A surprise turn in the landscape finds you in the midst of a grisly scene: "
"Vultures picking at the aftermath of a terrible battle. Your cursory search "
"of the remains turns up an enchanted hourglass."
msgstr ""
"A paisagem muda subitamente e você se encontra em meio a uma cena macabra: "
"Abutres se alimentando dos restos de uma terrível batalha. Sua rápida busca "
"nos corpos revela uma ampulheta encantada."

msgid "Gold Watch"
msgstr "Relógio de Ouro"

msgid "The %{name} doubles the effectiveness of the hero's hypnotize spells."
msgstr "%{name} duplica a eficácia dos feitiços de hipnotizar do herói."

msgid ""
"In reward for helping his cart out of a ditch, a traveling potion salesman "
"gives you a \"magic\" gold watch. Unbeknownst to him, the watch really is "
"magical."
msgstr ""
"Em recompensa por ajudar sua carroça a sair de uma vala, um vendedor de "
"poção itinerante lhe dá um relógio \"mágico\" de ouro. Ele não sabia, mas o "
"relógio é realmente mágico."

msgid "Skullcap"
msgstr "Capacete de Caveira"

msgid "The %{name} halves the casting cost of all mind influencing spells."
msgstr ""
"%{name} reduz pela metade o custo de lançamento de todos os feitiços que "
"influenciam a mente."

msgid ""
"A brief stop at an improbable rural inn yields an exchange of money, tales, "
"and accidentally, luggage. You find a magical skullcap in your new backpack."
msgstr ""
"Em uma breve parada na pousada, você acidentalmente troca as suas bagagens. "
"Você encontra um capacete de caveira em sua nova mochila."

msgid "Ice Cloak"
msgstr "Manto de Gelo"

msgid ""
"The %{name} halves all damage the hero's troops receive from cold spells."
msgstr ""
"%{name} reduz à metade todo o dano que as tropas do herói recebem dos "
"feitiços de frio."

msgid ""
"Responding to the panicked cries of a damsel in distress, you discover a "
"young woman fleeing from a hungry bear. You slay the beast in the nick of "
"time, and the grateful Sorceress weaves a magic cloak from the bear's hide."
msgstr ""
"Respondendo aos gritos de pânico de uma donzela em apuros, você descobre uma "
"jovem mulher fugindo de um urso faminto. Você mata a fera no momento certo, "
"e a Feiticeira agradecida tece um manto mágico da pele do urso."

msgid "Fire Cloak"
msgstr "Manto de Fogo"

msgid ""
"The %{name} halves all damage the hero's troops receive from fire spells."
msgstr ""
"%{name} reduz à metade todo o dano que as tropas do herói recebem dos "
"feitiços de fogo."

msgid ""
"You've come upon a fight between a Necromancer and a Paladin. The "
"Necromancer blasts the Paladin with a fire bolt, bringing him to his knees. "
"Acting quickly, you slay the evil one before the final blow. The grateful "
"Paladin gives you the fire cloak that saved him."
msgstr ""
"Você se deparou com uma luta entre um Necromante e um Paladino. O Necromante "
"acerta o Paladino com um raio de fogo, deixando-o de joelhos. Agindo "
"rapidamente, você mata o demônio antes do golpe final. O grato Paladino lhe "
"dá o manto de fogo que o salvou."

msgid "Lightning Helm"
msgstr "Elmo Relâmpago"

msgid ""
"The %{name} halves all damage the hero's troops receive from lightning "
"spells."
msgstr ""
"%{name} reduz à metade todo o dano que as tropas do herói recebem dos "
"feitiços de relâmpago."

msgid ""
"A traveling tinker in need of supplies offers you a helm with a thunderbolt "
"design on its top in exchange for food and water. Curious, you accept, and "
"later find out that the helm is magical."
msgstr ""
"Um funileiro viajante que precisa de suprimentos oferece um elmo com um "
"formato de relâmpago no topo em troca de comida e água. Por curiosidade, "
"você aceita, e mais tarde descobre que o elmo é mágico."

msgid "Evercold Icicle"
msgstr "Pingente Supergelado"

msgid ""
"The %{name} causes the hero's cold spells to do %{count} percent more damage "
"to enemy troops."
msgstr ""
"%{name} faz com que os feitiços de gelo do herói causem %{count} por cento "
"mais dano às tropas inimigas."

msgid ""
"An icicle withstanding the full heat of the noonday sun attracts your "
"attention. Intrigued, you break it off, and find that it does not melt in "
"your hand."
msgstr ""
"Um pingente de gelo que resiste até ao calor do sol ao meio-dia atrai sua "
"atenção. Intrigado, você o pega e descobre que ele não derrete na sua mão."

msgid "Everhot Lava Rock"
msgstr "Pedra de Lava Superquente"

msgid ""
"The %{name} causes the hero's fire spells to do %{count} percent more damage "
"to enemy troops."
msgstr ""
"%{name} faz com que os feitiços de fogo do herói causem %{count} por cento "
"mais de dano às tropas inimigas."

msgid ""
"Your wanderings bring you into contact with a tribe of ape-like beings using "
"a magical lava rock that never cools to light their fires. You take pity on "
"them and teach them to make fire with sticks. Believing you to be a god, the "
"apes give you their rock."
msgstr ""
"Suas andanças o colocam em contato com uma tribo de seres semelhantes a "
"macacos usando uma pedra mágica de lava que nunca esfria para acender suas "
"fogueiras. Você tem piedade deles e os ensina a fazer fogo com paus. "
"Acreditando que você é um deus, os macacos lhe dão sua pedra."

msgid "Lightning Rod"
msgstr "Haste Relâmpago"

msgid ""
"The %{name} causes the hero's lightning spells to do %{count} percent more "
"damage to enemy troops."
msgstr ""
"%{name} faz com que os feitiços de relâmpago do herói causem %{count} por "
"cento a mais de dano às tropas inimigas."

msgid ""
"While waiting out a storm, a lighting bolt strikes a nearby cottage's "
"lightning rod, which melts and falls to the ground. The tip of the rod, "
"however, survives intact and makes your hair stand on end when you touch it. "
"Hmm..."
msgstr ""
"Enquanto espera uma tempestade, um raio de luz atinge o para-raios de uma "
"casa de campo próxima, que derrete e cai no chão. A ponta do para-raios, no "
"entanto, sobrevive intacta e faz com que seus cabelos fiquem de pé quando "
"você o toca. Hmm..."

msgid "Snake-Ring"
msgstr "Anel de Serpente"

msgid "The %{name} halves the casting cost of all of the hero's bless spells."
msgstr ""
"%{name} reduz pela metade o custo de conjuração de todos os feitiços de "
"bênção do herói."

msgid ""
"You've found an oddly shaped ring on the finger of a long dead traveler. The "
"ring looks like a snake biting its own tail."
msgstr ""
"Você encontrou um anel de forma estranha no dedo de um viajante morto há "
"muito tempo. O anel parece uma serpente mordendo sua própria cauda."

msgid "Ankh"
msgstr "Cruz Egípcia"

msgid ""
"The %{name} doubles the effectiveness of all of the hero's resurrect and "
"animate spells."
msgstr ""
"%{name} duplica a eficácia de todos os feitiços de ressurreição e animação "
"do herói."

msgid ""
"A fierce windstorm reveals the entrance to a buried tomb. Your investigation "
"reveals that the tomb has already been looted, but the thieves overlooked an "
"ankh on a silver chain in the dark."
msgstr ""
"Uma forte tempestade de vento revela a entrada de uma tumba enterrada. Sua "
"investigação revela que a tumba já foi saqueada, mas os ladrões ignoraram "
"uma cruz egípcia em uma corrente de prata no escuro."

msgid "Book of Elements"
msgstr "Livro dos Elementos"

msgid ""
"The %{name} doubles the effectiveness of all of the hero's summoning spells."
msgstr "%{name} duplica a eficácia de todos os feitiços de invocação do herói."

msgid ""
"You come across a conjurer who begs to accompany you and your army awhile "
"for safety. You agree, and he offers as payment a copy of the book of the "
"elements."
msgstr ""
"Você se depara com um conjurador que implora para acompanhar você e seu "
"exército por algum tempo por segurança. Você concorda, e ele oferece como "
"pagamento uma cópia do livro dos elementos."

msgid "Elemental Ring"
msgstr "Anel Elemental"

msgid "The %{name} halves the casting cost of all summoning spells."
msgstr ""
"%{name} reduz pela metade o custo do lançamento de todos os feitiços de "
"invocação."

msgid ""
"While pausing to rest, you notice a bobcat climbing a short tree to get at a "
"crow's nest. On impulse, you climb the tree yourself and scare off the cat. "
"When you look in the nest, you find a collection of shiny stones and a ring."
msgstr ""
"Enquanto faz uma pausa para descansar, você percebe um lince subindo em uma "
"árvore curta para chegar ao ninho de corvo. Por impulso, você mesmo sobe na "
"árvore e afugenta o gato. Quando você olha no ninho, encontra uma coleção de "
"pedras brilhantes e um anel."

msgid "Holy Pendant"
msgstr "Pingente Sagrado"

msgid "The %{name} makes all of the hero's troops immune to curse spells."
msgstr "%{name} torna todas as tropas do herói imunes a feitiços de maldição."

msgid ""
"In your wanderings you come across a hermit living in a small, tidy hut. "
"Impressed with your mission, he takes time out from his meditations to bless "
"and give you a charm against curses."
msgstr ""
"Em suas andanças você encontra um ermitão que vive em uma pequena e arrumada "
"cabana. Impressionado com sua missão, ele tira algum tempo de suas "
"meditações para abençoá-lo e dar-lhe um encanto contra maldições."

msgid "Pendant of Free Will"
msgstr "Pingente do Livre-Arbítrio"

msgid "The %{name} makes all of the hero's troops immune to hypnotize spells."
msgstr ""
"%{name} torna todas as tropas do herói imunes a feitiços de hipnotização."

msgid ""
"Responding to cries for help, you find river Sprites making a sport of "
"dunking an old man. Feeling vengeful, you rescue the man and drag a Sprite "
"onto dry land for awhile. The Sprite, uncomfortable in the air, gives you a "
"magic pendant to let him go."
msgstr ""
"Respondendo aos gritos de ajuda, você encontra Fadas do rio se divertindo ao "
"afundar um homem velho. Sentindo-se revoltado, você resgata o homem e "
"arrasta uma Fada para terra firme por um tempo. A Fada, desconfortável no "
"ar, lhe dá um pingente mágico para deixá-la ir."

msgid "Pendant of Life"
msgstr "Pingente da Vida"

msgid "The %{name} makes all of the hero's troops immune to death spells."
msgstr "%{name} torna todas as tropas do herói imunes a feitiços de morte."

msgid ""
"A brief roadside encounter with a small caravan and a game of knucklebones "
"wins a magic pendant. Its former owner says that it protects from "
"Necromancers' death spells."
msgstr ""
"Você encontra uma pequena caravana à beira da estrada e após algumas "
"partidas de jogo da bugalha, você acaba ganhando um pingente mágico. Seu "
"antigo dono diz que ele protege contra os feitiços da morte dos Necromantes."

msgid "Serenity Pendant"
msgstr "Pingente da Serenidade"

msgid "The %{name} makes all of the hero's troops immune to berserk spells."
msgstr "%{name} torna todas as tropas do herói imunes a feitiços de fúria."

msgid ""
"The sounds of combat draw you to the scene of a fight between an old "
"Barbarian and an eight-headed Hydra. Your timely intervention swings the "
"battle in favor of the man, and he rewards you with a pendant he used to use "
"to calm his mind for battle."
msgstr ""
"Os sons do combate o atraem para a cena de uma luta entre um velho bárbaro e "
"uma Hidra de oito cabeças. Sua intervenção oportuna balança a batalha em "
"favor do homem, e ele o recompensa com um pingente que costumava usar para "
"acalmar sua mente para a batalha."

msgid "Seeing-eye Pendant"
msgstr "Pingente da Visão"

msgid "The %{name} makes all of the hero's troops immune to blindness spells."
msgstr ""
"O %{name} torna todas as tropas do herói imunes a feitiços de cegueira."

msgid ""
"You come upon a very old woman, long blind from cataracts and dying alone. "
"You tend to her final needs and promise a proper burial. Grateful, she gives "
"you a magic pendant emblazoned with a stylized eye. It lets you see with "
"your eyes closed."
msgstr ""
"Você encontra uma mulher muito velha, há muito tempo cega de cataratas e "
"morrendo sozinha. Você cuida de suas necessidades finais e promete um "
"enterro decente. Agradecida, ela lhe dá um pingente mágico com um olho "
"estilizado. Ela permite que você veja com os olhos fechados."

msgid "Kinetic Pendant"
msgstr "Pingente Cinético"

msgid "The %{name} makes all of the hero's troops immune to paralyze spells."
msgstr "%{name} torna todas as tropas do herói imunes a feitiços de paralisia."

msgid ""
"You come across a golem wearing a glowing pendant and blocking your way. "
"Acting on a hunch, you cut the pendant from its neck. Deprived of its power "
"source, the golem breaks down, leaving you with the magical pendant."
msgstr ""
"Você se depara com um golem usando um pingente brilhante e bloqueando seu "
"caminho. Seguindo um palpite, você corta o pingente de seu pescoço. "
"Dependente de sua fonte de energia, o golem se quebra, deixando você com o "
"pingente mágico."

msgid "Pendant of Death"
msgstr "Pingente da Morte"

msgid "The %{name} makes all of the hero's troops immune to holy spells."
msgstr "%{name} torna todas as tropas do herói imunes a feitiços sagrados."

msgid ""
"A quick and deadly battle with a Necromancer wins you his magical pendant. "
"Later, a Wizard tells you that the pendant protects undead under your "
"control from holy word spells."
msgstr ""
"Após uma batalha rápida e mortal com um Necromante, você ganha seu pingente "
"mágico. Mais tarde, um Feiticeiro lhe diz que o pingente protege os mortos-"
"vivos sob seu controle de feitiços sagradas."

msgid "Wand of Negation"
msgstr "Varinha da Negação"

msgid ""
"The %{name} makes all of the hero's troops immune to dispel magic spells."
msgstr ""
"O %{name} torna todas as tropas do herói imunes a feitiços de dissipação "
"mágica."

msgid ""
"You meet an old Wizard friend of yours traveling in the opposite direction. "
"He presents  you with a gift: A wand that prevents the use of the dispel "
"magic spell on your allies."
msgstr ""
"Você encontra um antigo amigo Mago seu viajando na direção oposta. Ele lhe "
"presenteia com um presente: Uma varinha que impede o uso do feitiço de "
"dissipação mágica em seus aliados."

msgid "Golden Bow"
msgstr "Arco Dourado"

msgid ""
"The %{name} eliminates the %{count} percent penalty for the hero's troops "
"shooting past obstacles (e.g. castle walls)."
msgstr ""
"%{name} elimina a penalidade de %{count} por cento para as tropas do herói "
"ao atirar além de obstáculos (por exemplo, paredes de castelo)."

msgid ""
"A chance meeting with a famous Archer finds you in a game of knucklebones "
"pitting his bow against your horse. You win."
msgstr ""
"Você se encontra casualmente com um famoso Arqueiro e começam a jogar "
"bugalha. Você aposta seu cavalo contra o arco dele. Você ganha."

msgid "Telescope"
msgstr "Telescópio"

msgid ""
"The %{name} increases the amount of terrain the hero reveals when "
"adventuring by %{count} extra square."
msgstr ""
"%{name} aumenta a quantidade de terreno que o herói revela ao explorar em "
"%{count} quadrado extra."

msgid ""
"A merchant from far away lands trades you a new invention of his people for "
"traveling supplies. It makes distant objects appear closer, and he calls "
"it...\n"
"\n"
"a telescope."
msgstr ""
"Um comerciante de terras longínquas comercializa uma nova invenção de seu "
"povo para suprimentos de viagem. Ele faz os objetos distantes parecerem mais "
"próximos, e ele o chama de...\n"
"\n"
"Telescópio."

msgid "Statesman's Quill"
msgstr "Pena do Estadista"

msgid ""
"The %{name} reduces the cost of surrender to %{count} percent of the total "
"cost of troops the hero has in their army."
msgstr ""
"%{name} reduz o custo de rendição para %{count} por cento do custo total das "
"tropas que o herói possui em seu exército."

msgid ""
"You pause to help a diplomat with a broken axle fix his problem. In "
"gratitude, he gives you a writing quill with magical properties which he "
"says will \"help people see things your way\"."
msgstr ""
"Você faz uma pausa para ajudar um diplomata com um eixo quebrado a consertar "
"seu problema. Em agradecimento, ele lhe dá uma pena de escrita com "
"propriedades mágicas que ele diz que \"ajudará as pessoas a verem as coisas "
"do seu jeito\"."

msgid "Wizard's Hat"
msgstr "Chapéu de Mago"

msgid ""
"The %{name} increases the duration of the hero's spells by %{count} turns."
msgstr "%{name} aumenta a duração dos feitiços do herói em %{count} turnos."

msgid ""
"You see a Wizard fleeing from a Griffin and riding like the wind. The Wizard "
"opens a portal and rides through, getting his hat knocked off by the edge of "
"the gate. The Griffin follows; the gate closes. You pick the hat up, dust it "
"off, and put it on."
msgstr ""
"Você vê um Mago fugindo de um Grifo e cavalgando como o vento. O Mago abre "
"um portal e passa por ele, tendo seu chapéu derrubado na borda do portal. O "
"Grifo segue o Mago pelo portal e ele se fecha. Você pega o chapéu caído, "
"tira o seu pó e o coloca."

msgid "Power Ring"
msgstr "Anel de Poder"

msgid "The %{name} returns %{count} extra spell points per day to the hero."
msgstr "%{name} retorna %{count} de mana extras por dia para o herói."

msgid ""
"You find a small tree that closely resembles the great Warlock Carnauth with "
"a ring around one of its twigs. Scraps of clothing and rotting leather lead "
"you to suspect that it IS Carnauth, transformed. Since you can't help him, "
"you take the magic ring."
msgstr ""
"Você encontra uma pequena árvore que se parece muito com o grande Bruxo "
"Carnauth com um anel em torno de um de seus galhos. Restos de roupa e couro "
"podre levam você a suspeitar que é Carnauth, transformado. Como você não "
"pode ajudá-lo, você pega o anel mágico."

msgid "Ammo Cart"
msgstr "Carroça de Munição"

msgid ""
"The %{name} provides endless ammunition for all of the hero's troops that "
"shoot."
msgstr ""
"%{name} fornece munição infinita para todas as tropas do herói que atiram."

msgid ""
"An ammunition cart in the middle of an old battlefield catches your eye. "
"Inspection shows it to be in good working order, so  you take it along."
msgstr ""
"Uma carroça de munição no meio de um velho campo de batalha chama sua "
"atenção. A inspeção mostra que ela está em boas condições de funcionamento, "
"então você a leva junto."

msgid "Tax Lien"
msgstr "Privilégio Fiscal"

msgid "The %{name} costs the hero %{count} gold pieces per day."
msgstr "%{name} custa ao herói %{count} peças de ouro por dia."

msgid ""
"Your big spending habits have earned you a massive tax bill that you can't "
"hope to pay. The tax man takes pity and agrees to only take 250 gold a day "
"from your account for life. Check here if you want one dollar to go to the "
"presidential campaign election fund."
msgstr ""
"Seus enormes padrões de gastos lhe renderam uma enorme conta de impostos que "
"você não pode pagar. O cobrador de impostos tem piedade e concorda em "
"receber apenas 250 ouro por dia de sua conta durante toda a vida. Assinale "
"aqui se você quiser que um dólar vá para o fundo de campanha eleitoral "
"presidencial."

msgid "Hideous Mask"
msgstr "Máscara Hedionda"

msgid "The %{name} prevents all 'wandering' armies from joining the hero."
msgstr "%{name} impede que todos os exércitos 'errantes' se juntem ao herói."

msgid ""
"Your looting of the grave of Sinfilas Gardolad, the famous shapeshifting "
"Warlock, unearths his fabled mask. Trembling, you put it on and it twists "
"your visage into an awful grimace! Oh no! It's actually the hideous mask of "
"Gromluck Greene, and you are stuck with it."
msgstr ""
"Em seu saque ao túmulo de Sinfilas Gardolad, o famoso Bruxo metamorfo, você "
"descobre sua lendária máscara. Tremendo, você a coloca e contorce seu rosto "
"fazendo uma terrível careta! Oh não! Na verdade é a máscara hedionda de "
"Gromluck Greene, e você está preso a ela."

msgid "Endless Pouch of Sulfur"
msgstr "Bolsa de Enxofre Infinita"

msgid "The %{name} provides %{count} unit of sulfur per day."
msgstr "%{name} fornece %{count} unidade(s) de enxofre por dia."

msgid ""
"You visit an alchemist who, upon seeing your army, is swayed by the "
"righteousness of your cause. The newly loyal subject gives you his endless "
"pouch of sulfur to help with the war effort."
msgstr ""
"Você visita um alquimista que, ao ver seu exército, é influenciado pela "
"justiça de sua causa. Ele lhe dá sua bolsa de enxofre infinita para ajudar "
"no seu esforço de guerra."

msgid "Endless Vial of Mercury"
msgstr "Frasco de Mercúrio Infinito"

msgid "The %{name} provides %{count} unit of mercury per day."
msgstr "%{name} fornece %{count} unidade(s) de mercúrio por dia."

msgid ""
"A brief stop at a hastily abandoned Wizard's tower turns up a magical vial "
"of mercury that always has a little left on the bottom. Recognizing a "
"treasure when you see one, you cap it and slip it in your pocket."
msgstr ""
"Em uma breve parada na torre de um Mago, abandonada às pressas, você "
"encontra um frasco mágico de mercúrio que sempre tem um pouco de mercúrio no "
"fundo. Reconhecendo um tesouro quando o vê, você o tampa e o coloca no seu "
"bolso."

msgid "Endless Pouch of Gems"
msgstr "Bolsa de Gema Infinita"

msgid "The %{name} provides %{count} unit of gems per day."
msgstr "%{name} fornece %{count} unidade de gema por dia."

msgid ""
"A short rainstorm brings forth a rainbow...and you can see the end of it. "
"Riding quickly, you seize the pot of gold you find there. The leprechaun who "
"owns it, unable to stop you from taking it, offers an endless pouch of gems "
"for the return of his gold. You accept."
msgstr ""
"Uma curta tempestade faz surgir um arco-íris... E você pode ver o fim dele. "
"Cavalgando rapidamente, você pega o pote de ouro que se encontra lá. O "
"duende proprietário do pote, incapaz de impedir que você o leve, oferece uma "
"bolsa de gemas infinita pela devolução de seu ouro. Você aceita."

msgid "Endless Cord of Wood"
msgstr "Pilha de Madeira Infinita"

msgid "The %{name} provides %{count} unit of wood per day."
msgstr "%{name} fornece %{count} unidade de madeira por dia."

msgid ""
"Pausing to rest and light a cook fire, you pull wood out of a nearby pile of "
"dead wood. As you keep pulling wood from the pile, you notice that it "
"doesn't shrink. You realize to your delight that the wood is enchanted, so "
"you take it along."
msgstr ""
"Ao parar para descansar e acender uma fogueira, você tira lenha de uma pilha "
"de lenha próxima. Enquanto você continua tirando lenha da pilha, você "
"percebe que ela não diminui. Você percebe para seu deleite que a madeira é "
"encantada, então você a leva junto."

msgid "Endless Cart of Ore"
msgstr "Carroça de Minério Infinito"

msgid "The %{name} provides %{count} unit of ore per day."
msgstr "%{name} fornece %{count} de minério por dia."

msgid ""
"You've found a Goblin weapon smithy making weapons for use against humans. "
"With a tremendous yell you and your army descend upon their camp and drive "
"them away. A search finds a magic ore cart that never runs out of iron."
msgstr ""
"Você encontrou um ferreiro de armas Goblin fazendo armas para serem usadas "
"contra humanos. Com um tremendo grito, você e seu exército descem sobre o "
"acampamento dele e os expulsa. Em uma busca, você encontra uma carroça "
"mágica de minério que nunca fica sem ferro."

msgid "Endless Pouch of Crystal"
msgstr "Bolsa de Cristal Infinita"

msgid "The %{name} provides %{count} unit of crystal per day."
msgstr "%{name} fornece %{count} de cristal por dia."

msgid ""
"Taking shelter from a storm in a small cave, you notice a small patch of "
"crystal in one corner. Curious, you break a piece off and notice that the "
"original crystal grows the lost piece back. You decide to stuff the entire "
"patch into a pouch and take it with you."
msgstr ""
"Abrigando-se de uma tempestade em uma pequena caverna, você percebe um "
"pequeno pedaço de cristal em um canto. Curioso, você quebra um pedaço e "
"percebe que o cristal original se reconstruiu. Você decide colocar o pedaço "
"inteiro em uma bolsa e levá-lo com você."

msgid "Spiked Helm"
msgstr "Elmo com Espinhos"

msgid ""
"Your army is ambushed by a small tribe of wild (and none too bright) Orcs. "
"You fend them off easily and the survivors flee in all directions. One of "
"the Orcs was wearing a polished spiked helm. Figuring it will make a good "
"souvenir, you take it."
msgstr ""
"Seu exército é emboscado por uma pequena tribo de Orcs selvagens. Você os "
"afugenta facilmente e os sobreviventes fogem em todas as direções. Um dos "
"Orcs estava usando um elmo com espinhos polido. Imaginando que ele seria uma "
"boa lembrança, você o leva."

msgid "Spiked Shield"
msgstr "Escudo Cravado"

msgid ""
"You come upon a bridge spanning a dry gully. Before you can cross, a Troll "
"steps out from under the bridge and demands payment before it will permit "
"you to pass. You refuse, and the Troll charges, forcing you to slay it. You "
"take its spiked shield as a trophy."
msgstr ""
"Você se depara com uma ponte que se estende por um desfiladeiro. Antes que "
"você possa atravessar, um Troll sai de baixo da ponte e exige pagamento para "
"permitir que você passe. Você se recusa, e o Troll o cobra novamente, "
"forçando-o a matá-lo. Você leva seu escudo com espinhos como um troféu."

msgid "White Pearl"
msgstr "Pérola Branca"

msgid ""
"A walk across a dry saltwater lake bed yields an unlikely prize: A white "
"pearl amidst shattered shells and debris."
msgstr ""
"Uma caminhada pelo leito de um seco lago de água salgada seca rende um "
"prêmio improvável: Uma pérola branca em meio a cascas e escombros "
"estilhaçados."

msgid "Black Pearl"
msgstr "Pérola Negra"

msgid ""
"Rumors of a Griffin of unusual size preying upon the countryside lead you to "
"its cave lair. A quick, brutal fight dispatches the beast, and a search of "
"its foul nest turns up a huge black pearl."
msgstr ""
"Os rumores de um Grifo de tamanho incomum que se abate sobre o campo o levam "
"ao seu covil na caverna. Uma luta rápida e brutal despacha a besta, e uma "
"busca em seu imundo ninho resulta em uma enorme pérola negra."

msgid "Magic Book"
msgstr "Grimório"

msgid "The %{name} enables the hero to cast spells."
msgstr "O %{name} permite que o herói lance feitiços."

msgid "Dummy 1"
msgstr "Fantoche 1"

msgid "The reserved artifact."
msgstr "O artefato reservado."

msgid "Dummy 2"
msgstr "Fantoche 2"

msgid "Dummy 3"
msgstr "Fantoche 3"

msgid "Dummy 4"
msgstr "Fantoche 4"

msgid "Spell Scroll"
msgstr "Pergaminho Mágico"

msgid ""
"This %{name} gives the hero the ability to cast the %{spell} spell if the "
"hero has a Magic Book."
msgstr ""
"Este %{name} dá ao herói a habilidade de lançar o feitiço %{spell} se o "
"herói tiver um Grimório."

msgid ""
"You find an elaborate container which houses an old vellum scroll. The runes "
"on the container are very old, and the artistry with which it was put "
"together is stunning. As you pull the scroll out, you feel imbued with "
"magical power."
msgstr ""
"Você encontra um recipiente elaborado que abriga um velho pergaminho de "
"velino. As runas no recipiente são muito antigas e a arte com a qual foi "
"montado é impressionante. Ao puxar o pergaminho para fora, você se sente "
"imbuído de um poder mágico."

msgid "Arm of the Martyr"
msgstr "Braço do Mártir"

msgid ""
"The %{name} increases the hero's spell power by %{count} but adds the undead "
"morale penalty."
msgstr ""
"%{name} aumenta a força mágica do herói em %{count}, mas adiciona a "
"penalidade de moral dos mortos-vivos."

msgid ""
"One of the less intelligent members of your party picks up an arm off of the "
"ground. Despite its missing a body, it is still moving. Your troops find the "
"dismembered arm repulsive, but you cannot bring yourself to drop it: it "
"seems to hold some sort of magical power that influences your decision "
"making."
msgstr ""
"Um dos membros menos inteligentes de seu grupo pega um braço do chão. Apesar "
"de faltar um corpo, ele ainda está em movimento. Suas tropas acham o braço "
"desmembrado repulsivo, mas você não consegue se livrar dele: ele parece "
"deter algum tipo de poder mágico que influencia sua tomada de decisão."

msgid "Breastplate of Anduran"
msgstr "Peitoral de Anduran"

msgid "The %{name} increases the hero's defense by %{count}."
msgstr "%{name} aumenta a defesa do herói em %{count}."

msgid ""
"You come upon a sign. It reads: \"Here lies the body of Anduran. Bow and "
"swear fealty, and you shall be rewarded.\" You decide to do as it says. As "
"you stand up, you feel a coldness against your skin. Looking down, you find "
"that you are suddenly wearing a gleaming, ornate breastplate."
msgstr ""
"Você encontra um aviso. Nele se lê: \"Aqui jaz o corpo de Anduran. Curve-se "
"e jure fidelidade, e você será recompensado\". Você decide fazer o que ele "
"diz. Ao se levantar, você sente um frio em sua pele. Olhando para baixo, "
"você descobre que de repente está vestindo um peitoral brilhante e "
"ornamentado."

msgid "Broach of Shielding"
msgstr "Broche de Proteção"

msgid ""
"The %{name} provides %{count} percent protection from Armageddon and "
"Elemental Storm, but decreases spell power by 2."
msgstr ""
"%{name} concede %{count} porcento de proteção contra o Armagedom e a "
"Tempestade Elemental, mas diminui a força mágica em 2."

msgid ""
"A kindly Sorceress thinks that your army's defenses could use a magical "
"boost. She offers to enchant the Broach that you wear on your cloak, and you "
"accept."
msgstr ""
"Uma Feiticeira bondosa acha que as defesas de seu exército poderiam usar um "
"impulso mágico. Ela se oferece para encantar o Broche que você usa em seu "
"manto, e você aceita."

msgid "Battle Garb of Anduran"
msgstr "Traje de Batalha de Anduran"

msgid ""
"The %{name} combines the powers of the three Anduran artifacts. It provides "
"maximum luck and morale for the hero's troops and gives the hero the Town "
"Portal spell."
msgstr ""
"%{name} combina os poderes dos três artefatos de Anduran. Ele fornece máxima "
"sorte e moral para as tropas do herói e dá ao herói o feitiço Portal da "
"Cidade."

msgid ""
"Out of pity for a poor peasant, you purchase a chest of old junk they are "
"hawking for too much gold. Later, as you search through it, you find it "
"contains the 3 pieces of the legendary battle garb of Anduran!"
msgstr ""
"Por pena de um pobre camponês, você compra um baú com velhas sucatas que "
"eles estão vendendo por muito ouro. Mais tarde, ao vasculhá-lo, você "
"descobre que ele contém as 3 peças do lendário traje de batalha de Anduran!"

msgid "Crystal Ball"
msgstr "Bola de Cristal"

msgid ""
"The %{name} lets the hero get more specific information about monsters, "
"enemy heroes, and castles nearby the hero."
msgstr ""
"%{name} permite que o herói obtenha informações mais específicas sobre "
"monstros, heróis inimigos e castelos próximos ao herói."

msgid ""
"You come upon a caravan of gypsies who are feasting and fortifying their "
"bodies with mead. They call you forward and say \"If you prove that you can "
"dance the Rama-Buta, we will reward you.\" You don't know it, but try "
"anyway. They laugh hysterically, but admire your bravery, giving you a "
"Crystal Ball."
msgstr ""
"Você se depara com uma caravana de ciganos que se banqueteiam e fortificam "
"seus corpos com hidromel. Eles o chamam e dizem: \"Se você provar que pode "
"dançar o Rama-Buta, nós o recompensaremos\". Você não sabe dançar, mas tenta "
"assim mesmo. Eles riem histericamente, mas admiram sua bravura, dando-lhe "
"uma Bola de Cristal."

msgid "Heart of Fire"
msgstr "Coração de Fogo"

msgid ""
"The %{name} provides %{count} percent protection from fire, but doubles the "
"damage taken from cold."
msgstr ""
"%{name} fornece %{count} por cento de proteção contra o fogo, mas duplica os "
"danos causados pelo frio."

msgid ""
"You enter a recently burned glade and come upon a Fire Elemental sitting "
"atop a rock. It looks up, its flaming face contorted in a look of severe "
"pain. It then tosses a glowing object at you. You put up your hands to block "
"it, but it passes right through them and sears itself into your chest."
msgstr ""
"Você entra em uma clareira recentemente queimada e se depara com um "
"Elemental do Fogo sentado em cima de uma rocha. Ele olha para cima, seu "
"rosto flamejante contorcido em um olhar com grande dor. Em seguida, atira um "
"objeto incandescente em você. Você levanta suas mãos para se defender, mas "
"ele passa através das suas mãos e aparece no seu peito."

msgid "Heart of Ice"
msgstr "Coração de Gelo"

msgid ""
"The %{name} provides %{count} percent protection from cold, but doubles the "
"damage taken from fire."
msgstr ""
"%{name} fornece %{count} por cento de proteção contra o frio, mas duplica os "
"danos causados pelo fogo."

msgid ""
"Suddenly, a biting coldness engulfs your body. You seize up, falling from "
"your horse. The pain subsides, but you still feel as if your chest is "
"frozen. As you pick yourself up off of the ground, you hear hearty laughter. "
"You turn around just in time to see a Frost Giant run off into the woods and "
"disappear."
msgstr ""
"De repente, uma frieza cortante envolveu seu corpo. Você se apreende, caindo "
"de seu cavalo. A dor diminui, mas você ainda sente como se seu peito "
"estivesse congelado. À medida que se levanta do chão, você ouve risos "
"calorosos. Você se vira a tempo de ver um Gigante de Gelo fugir para o "
"bosque e desaparecer."

msgid "Helmet of Anduran"
msgstr "Elmo de Anduran"

msgid ""
"You spy a gleaming object poking up out of the ground. You send a member of "
"your party over to investigate. He comes back with a golden helmet in his "
"hands. You realize that it must be the helmet of the legendary Anduran, the "
"only man who was known to wear solid gold armor."
msgstr ""
"Você observa um objeto reluzente que se levanta do chão. Você envia um "
"membro de seu grupo para investigar. Ele retorna com um capacete dourado em "
"suas mãos. Você percebe que deve ser o lendário elmo Anduran, o único homem "
"que era conhecido por usar armadura de ouro maciço."

msgid "Holy Hammer"
msgstr "Martelo Sagrado"

msgid ""
"You come upon a battle where a Paladin has been mortally wounded by a group "
"of Zombies. He asks you to take his hammer and finish what he started. As "
"you pick it up, it begins to hum, and then everything becomes a blur. The "
"Zombies lie dead, the hammer dripping with blood. You strap it to your belt."
msgstr ""
"Você se depara com uma batalha onde um Paladino foi mortalmente ferido por "
"um grupo de Zumbis. Ele pede para você pegar seu martelo e terminar o que "
"ele começou. Quando você o pega, ele começa a zumbir, e então tudo se torna "
"um borrão. Os Zumbis estão mortos, e o martelo está pingando sangue. Você o "
"prende ao seu cinto."

msgid "Legendary Scepter"
msgstr "Cetro Lendário"

msgid "The %{name} adds %{count} points to all attributes."
msgstr "%{name} acrescenta %{count} pontos para todos os atributos."

msgid ""
"Upon cresting a small hill, you come upon a ridiculous looking sight. A "
"Sprite is attempting to carry a Scepter that is almost as big as it is. "
"Trying not to laugh, you ask, \"Need help?\" The Sprite glares at you and "
"answers: \"You think this is funny? Fine. You can carry it. I much prefer "
"flying anyway.\""
msgstr ""
"Ao subir uma pequena colina, você se depara com uma visão ridícula. Uma Fada "
"está tentando carregar um Cetro que é quase tão grande quanto ela. Tentando "
"não rir, você pergunta: \"Precisa de ajuda?\". A Fada para você e responde: "
"\"Você acha que isso é engraçado? Muito bem. Você pode levá-lo. Eu prefiro "
"muito mais voar.\""

msgid ""
"An old seaman tells you a tale of an enchanted masthead that he used in his "
"youth to rally his crew during times of trouble. He then hands you a faded "
"map that shows where he hid it. After much exploring, you find it stashed "
"underneath a nearby dock."
msgstr ""
"Um velho marinheiro lhe conta uma história de um mastro encantado que ele "
"usou em sua juventude para mobilizar sua tripulação durante tempos de "
"dificuldade. Ele então lhe entrega um mapa gasto que mostra onde ele o "
"escondeu. Após muita exploração, você o encontra escondido debaixo de uma "
"doca próxima."

msgid "Masthead"
msgstr "Mastro"

msgid ""
"The %{name} boosts the hero's troops' luck and morale by %{count} each in "
"sea combat."
msgstr ""
"%{name} aumenta a sorte e o moral das tropas do herói em %{count} cada um em "
"combates no mar."

msgid "Sphere of Negation"
msgstr "Esfera da Negação"

msgid "The %{name} disables all spell casting, for both sides, in combat."
msgstr ""
"%{name} desativa todos os lançamentos de feitiços, para ambos os lados, em "
"combate."

msgid ""
"You stop to help a Peasant catch a runaway mare. To show his gratitude, he "
"hands you a tiny sphere. As soon as you grasp it, you feel the magical "
"energy drain from your limbs..."
msgstr ""
"Você parou para ajudar um Camponês a pegar uma égua que fugiu. Para mostrar "
"sua gratidão, ele lhe entrega uma esfera minúscula. Assim que você a segura, "
"você sente a energia mágica drenar de seus braços."

msgid "Staff of Wizardry"
msgstr "Cajado da Feitiçaria"

msgid "The %{name} boosts the hero's spell power by %{count}."
msgstr "%{name} aumenta a força mágica do herói em %{count}."

msgid ""
"While out scaring up game, your troops find a mysterious staff levitating "
"about three feet off of the ground. They hand it to you, and you notice an "
"inscription. It reads: \"Brains best brawn and magic beats might. Heed my "
"words, and you'll win every fight.\""
msgstr ""
"Suas tropas encontram um misterioso bastão levitando a cerca de um metro do "
"chão. Eles o entregam a você, e você percebe uma inscrição. Que diz: \"A "
"magia se mantém mais poderosa do que qualquer outra coisa. Ouça minhas "
"palavras, e você ganhará todas as lutas.\""

msgid "Sword Breaker"
msgstr "Quebra-Espada"

msgid "The %{name} increases the hero's defense by %{count} and attack by 1."
msgstr "%{name} aumenta a defesa do herói em %{count} e o ataque em 1."

msgid ""
"A former Captain of the Guard admires your quest and gives you the enchanted "
"Sword Breaker that he relied on during his tour of duty."
msgstr ""
"Um ex-capitão da Guarda admira sua missão e oferece a você a Quebra-Espada "
"encantada em que ele utilizava durante seus anos de serviço."

msgid "Sword of Anduran"
msgstr "Espada de Anduran"

msgid ""
"A Troll stops you and says: \"Pay me 5,000 gold, or the Sword of Anduran "
"will slay you where you stand.\" You refuse. The troll grabs the sword "
"hanging from its belt, screams in pain, and runs away. Picking up the fabled "
"sword, you give thanks that half-witted Trolls tend to grab the wrong end of "
"sharp objects."
msgstr ""
"Um Troll o detém e diz: \"Pague-me 5.000 peças de ouro, ou a Espada de "
"Anduran o cortará onde estiver.\" Você se recusa. O troll pega a espada em "
"seu cinto, grita de dor e foge. Ao pegar a lendária espada, você agradece "
"que os Trolls mais idiotas tendem a segurar a ponta errada dos objetos "
"afiados."

msgid "Spade of Necromancy"
msgstr "Pá da Necromancia"

msgid "The %{name} gives the hero increased necromancy skill."
msgstr "%{name} aumenta a habilidade de necromancia do herói."

msgid ""
"A dirty shovel has been thrust into a dirt mound nearby. Upon investigation, "
"you discover it to be the enchanted shovel of the Gravediggers, long thought "
"lost by mortals."
msgstr ""
"Uma pá suja foi enfiada em um monte de terra nas proximidades. Após "
"investigação, descobriu-se que era a pá encantada dos Coveiros, há muito "
"tempo perdida pelos mortais."

msgid "spellBonus|selected by user"
msgstr "selecionado pelo usuário"

msgid "Wood"
msgstr "Madeira"

msgid "Mercury"
msgstr "Mercúrio"

msgid "Ore"
msgstr "Minério"

msgid "Sulfur"
msgstr "Enxofre"

msgid "Crystal"
msgstr "Cristal"

msgid "Gems"
msgstr "Gemas"

msgid "Gold"
msgstr "Ouro"

msgid ""
"There are seven resources in Heroes 2, used to build and improves castles, "
"purchase troops and recruit heroes. Gold is the most common, required for "
"virtually everything. Wood and ore are used for most buildings. Gems, "
"Mercury, Sulfur and Crystal are rare magical resources used for the most "
"powerful creatures and buildings."
msgstr ""
"Existem sete recursos em Heroes 2, utilizados para construir e melhorar "
"castelos, comprar tropas e recrutar heróis. O ouro é o mais comum, "
"necessário para praticamente tudo. Madeira e minério são usados para a "
"maioria das construções. Gemas, Mercúrio, Enxofre e Cristal são recursos "
"mágicos raros utilizados para as criaturas e estruturas mais poderosas."

msgid ""
"Causes a giant fireball to strike the selected area, damaging all nearby "
"creatures."
msgstr ""
"Faz com que uma bola de fogo gigante atinja a área selecionada, causando "
"danos a todas as criaturas próximas."

msgid "Fireball"
msgstr "Bola de Fogo"

msgid "Fireblast"
msgstr "Rajada de Fogo"

msgid ""
"An improved version of fireball, fireblast affects two hexes around the "
"center point of the spell, rather than one."
msgstr ""
"Uma versão melhorada da bola de fogo, a rajada de fogo afeta dois hexágonos "
"ao redor do ponto central do feitiço, em vez de um."

msgid "Causes a bolt of electrical energy to strike the selected creature."
msgstr "Faz com que um raio de energia elétrica atinja a criatura selecionada."

msgid "Lightning Bolt"
msgstr "Raio Elétrico"

msgid "Chain Lightning"
msgstr "Relâmpagos"

msgid ""
"Causes a bolt of electrical energy to strike a selected creature, then "
"strike the nearest creature with half damage, then strike the NEXT nearest "
"creature with half again damage, and so on, until it becomes too weak to be "
"harmful. Warning: This spell can hit your own creatures!"
msgstr ""
"Faz com que um raio de energia elétrica atinja uma criatura selecionada, "
"depois atinja a criatura mais PRÓXIMA com metade do dano, depois atinja a "
"criatura mais próxima com metade do dano, e assim por diante, até ficar "
"muito fraca para ser prejudicial. Aviso: Este feitiço pode atingir suas "
"próprias criaturas!"

msgid "Teleport"
msgstr "Teletransporte"

msgid ""
"Teleports the creature you select to any open position on the battlefield."
msgstr ""
"Teletransporta a criatura que você selecionou para qualquer posição aberta "
"no campo de batalha."

msgid "Cure"
msgstr "Cura"

msgid ""
"Removes all negative spells cast upon one of your units, and restores up to "
"%{count} HP per level of spell power."
msgstr ""
"Remove todos os feitiços negativos lançados sobre uma de suas unidades e "
"restaura até %{count} PV por nível de força mágica."

msgid "Mass Cure"
msgstr "Cura Coletiva"

msgid ""
"Removes all negative spells cast upon your forces, and restores up to "
"%{count} HP per level of spell power, per creature."
msgstr ""
"Remove todos os feitiços negativos lançados sobre suas forças e restaura até "
"%{count} PV por nível de força mágica, por criatura."

msgid "Resurrect"
msgstr "Ressuscitar"

msgid "Resurrects creatures from a damaged or dead unit until end of combat."
msgstr ""
"Ressuscita criaturas de uma unidade atingida ou morta até o fim do combate."

msgid "Resurrect True"
msgstr "Ressurreição Definitiva"

msgid "Resurrects creatures from a damaged or dead unit permanently."
msgstr ""
"Ressuscita as criaturas de uma unidade atingida ou morta permanentemente."

msgid "Haste"
msgstr "Azáfama"

msgid "Increases the speed of any creature by %{count}."
msgstr "Aumenta a velocidade de qualquer criatura em %{count}."

msgid "Increases the speed of all of your creatures by %{count}."
msgstr "Aumenta a velocidade de todas as suas criaturas em %{count}"

msgid "Mass Haste"
msgstr "Azáfama Coletiva"

msgid "Slows target to half movement rate."
msgstr "Reduz a taxa de movimento pela metade."

msgid "spell|Slow"
msgstr "Lentidão"

msgid "Mass Slow"
msgstr "Lentidão Coletiva"

msgid "Slows all enemies to half movement rate."
msgstr "Reduz a velocidade de movimento de todos os inimigos pela metade."

msgid "Clouds the affected creatures' eyes, preventing them from moving."
msgstr "Embaça os olhos das criaturas afetadas, impedindo-as de se moverem."

msgid "spell|Blind"
msgstr "Cegar"

msgid "Bless"
msgstr "Bênção"

msgid "Causes the selected creatures to inflict maximum damage."
msgstr "Faz com que as criaturas selecionadas causem o dano máximo."

msgid "Causes all of your units to inflict maximum damage."
msgstr "Faz com que todas as suas unidades inflijam o dano máximo."

msgid "Mass Bless"
msgstr "Bênção Coletiva"

msgid "Magically increases the defense skill of the selected creatures."
msgstr "Aumenta magicamente a habilidade de defesa das criaturas selecionadas."

msgid "Stoneskin"
msgstr "Couraça de Pedra"

msgid ""
"Increases the defense skill of the targeted creatures. This is an improved "
"version of Stoneskin."
msgstr ""
"Aumenta a habilidade de defesa das criaturas alvo. Esta é uma versão "
"melhorada da Couraça de Pedra."

msgid "Steelskin"
msgstr "Couraça de Aço"

msgid "Causes the selected creatures to inflict minimum damage."
msgstr "Faz com que as criaturas selecionadas inflijam o dano mínimo."

msgid "Curse"
msgstr "Maldição"

msgid "Causes all enemy troops to inflict minimum damage."
msgstr "Faz com que todas as tropas inimigas inflijam o dano mínimo."

msgid "Mass Curse"
msgstr "Maldição Coletiva"

msgid "Damages all undead in the battle."
msgstr "Causa danos a todos os mortos-vivos na batalha."

msgid "Holy Word"
msgstr "Palavra Sagrada"

msgid ""
"Damages all undead in the battle. This is an improved version of Holy Word."
msgstr ""
"Causa danos a todos os mortos-vivos na batalha. Esta é uma versão melhorada "
"da Palavra Sagrada."

msgid "Holy Shout"
msgstr "Clamor Divino"

msgid "Anti-Magic"
msgstr "Anti-Magia"

msgid "Prevents harmful magic against the selected creatures."
msgstr "Impede magia prejudicial contra as criaturas selecionadas."

msgid "Dispel Magic"
msgstr "Dissipar Magia"

msgid "Removes all magic spells from a single target."
msgstr "Remove todos os feitiços mágicos de um único alvo."

msgid "Mass Dispel"
msgstr "Dissipar Coletivo"

msgid "Removes all magic spells from all creatures."
msgstr "Remove todos os feitiços mágicos de todas as criaturas."

msgid "Causes a magic arrow to strike the selected target."
msgstr "Faz com que uma flecha mágica atinja o alvo selecionado."

msgid "Magic Arrow"
msgstr "Flecha Mágica"

msgid "Berserker"
msgstr "Furioso"

msgid "Causes a creature to attack its nearest neighbor."
msgstr "Faz com que uma criatura ataque seu vizinho mais próximo."

msgid "Armageddon"
msgstr "Armagedom"

msgid ""
"Holy terror strikes the battlefield, causing severe damage to all creatures."
msgstr ""
"O santo terror ataca o campo de batalha, causando graves danos a todas as "
"criaturas."

msgid "Elemental Storm"
msgstr "Tempestade Elemental"

msgid "Magical elements pour down on the battlefield, damaging all creatures."
msgstr ""
"Elementos mágicos caem sobre o campo de batalha, causando danos a todas as "
"criaturas."

msgid ""
"A rain of rocks strikes an area of the battlefield, damaging all nearby "
"creatures."
msgstr ""
"Uma chuva de rochas atinge uma área do campo de batalha, causando danos a "
"todas as criaturas próximas."

msgid "Meteor Shower"
msgstr "Chuva de Meteoros"

msgid "Paralyze"
msgstr "Paralisar"

msgid "The targeted creatures are paralyzed, unable to move or retaliate."
msgstr "As criaturas alvos são paralisadas, incapazes de se mover ou revidar."

msgid "Hypnotize"
msgstr "Hipnotizar"

msgid ""
"Brings a single enemy unit under your control if its hits are less than "
"%{count} times the caster's spell power."
msgstr ""
"Coloca uma única unidade inimiga sob seu controle se os seus pontos de vida "
"forem inferiores a %{count} vezes a força mágica do conjurador."

msgid "Cold Ray"
msgstr "Raio Frio"

msgid "Drains body heat from a single enemy unit."
msgstr "Drena o calor corporal de uma única unidade inimiga."

msgid "Cold Ring"
msgstr "Anel Frio"

msgid ""
"Drains body heat from all units surrounding the center point, but not "
"including the center point."
msgstr ""
"Drena o calor corporal de todas as unidades ao redor do ponto central, mas "
"não incluindo o ponto central."

msgid "Disrupting Ray"
msgstr "Raio Degenerador"

msgid "Reduces the defense rating of an enemy unit by three."
msgstr "Reduz o valor de defesa de uma unidade inimiga em três pontos."

msgid "Damages all living (non-undead) units in the battle."
msgstr "Causa danos a todas as unidades vivas (não mortos-vivos) na batalha."

msgid "Death Ripple"
msgstr "Ondulação da Morte"

msgid "Death Wave"
msgstr "Onda da Morte"

msgid ""
"Damages all living (non-undead) units in the battle. This spell is an "
"improved version of Death Ripple."
msgstr ""
"Causa danos a todas as unidades vivas (não mortos-vivos) na batalha. Este "
"feitiço é uma versão melhorada da Ondulação da Morte."

msgid "Dragon Slayer"
msgstr "Matador de Dragão"

msgid "Greatly increases a unit's attack skill vs. Dragons."
msgstr "Aumenta muito a habilidade de ataque de uma unidade contra os Dragões."

msgid "Blood Lust"
msgstr "Sede de Sangue"

msgid "Increases a unit's attack skill."
msgstr "Aumenta a capacidade de ataque de uma unidade."

msgid "Animate Dead"
msgstr "Despertar Mortos"

msgid "Resurrects creatures from a damaged or dead undead unit permanently."
msgstr ""
"Ressuscita criaturas de uma unidade morta-viva que atingida ou morta "
"permanentemente."

msgid "Mirror Image"
msgstr "Imagem de Espelho"

msgid ""
"Creates an illusionary unit that duplicates one of your existing units. This "
"illusionary unit does the same damages as the original, but will vanish if "
"it takes any damage."
msgstr ""
"Cria uma unidade ilusória duplicada de uma de suas unidades existentes. Esta "
"unidade ilusória causa os mesmos danos que a unidade original, mas "
"desaparecerá se sofrer algum dano."

msgid "Shield"
msgstr "Escudo"

msgid ""
"Halves damage received from ranged attacks for a single unit. Does not "
"affect damage received from Turrets or Ballistae."
msgstr ""
"Reduz pela metade o dano recebido de ataques à distância para uma única "
"unidade. Não afeta o dano recebido de Torres ou Balistas."

msgid "Mass Shield"
msgstr "Escudo Coletivo"

msgid ""
"Halves damage received from ranged attacks for all of your units. Does not "
"affect damage received from Turrets or Ballistae."
msgstr ""
"Reduz pela metade o dano recebido de ataques à distância para todas as suas "
"unidades. Não afeta o dano recebido de Torres ou Balistas."

msgid "Summon Earth Elemental"
msgstr "Invocar Elemental da Terra"

msgid "Summons Earth Elementals to fight for your army."
msgstr "Invoca os Elementais da Terra para lutar por seu exército."

msgid "Summon Air Elemental"
msgstr "Invocar Elemental do Ar"

msgid "Summons Air Elementals to fight for your army."
msgstr "Invoca os Elementais do Ar para lutar pelo seu exército."

msgid "Summon Fire Elemental"
msgstr "Invocar Elemental do Fogo"

msgid "Summons Fire Elementals to fight for your army."
msgstr "Invoca os Elementais do Fogo para lutar pelo seu exército."

msgid "Summon Water Elemental"
msgstr "Invocar Elemental da Água"

msgid "Summons Water Elementals to fight for your army."
msgstr "Invoca os Elementais de Água para lutar pelo seu exército."

msgid "Damages castle walls."
msgstr "Causa danos nas muralhas do castelo."

msgid "Earthquake"
msgstr "Terremoto"

msgid "Causes all mines across the land to become visible."
msgstr "Faz com que todas as minas em toda a terra se tornem visíveis."

msgid "View Mines"
msgstr "Ver Minas"

msgid "Causes all resources across the land to become visible."
msgstr "Faz com que todos os recursos em toda a terra se tornem visíveis."

msgid "View Resources"
msgstr "Ver Recursos"

msgid "Causes all artifacts across the land to become visible."
msgstr "Faz com que todos os artefatos em toda a terra se tornem visíveis."

msgid "View Artifacts"
msgstr "Ver Artefatos"

msgid "Causes all towns and castles across the land to become visible."
msgstr ""
"Faz com que todas as cidades e castelos em toda a terra se tornem visíveis."

msgid "View Towns"
msgstr "Ver Cidades"

msgid "Causes all Heroes across the land to become visible."
msgstr "Faz com que todos os Heróis em toda a terra se tornem visíveis."

msgid "View Heroes"
msgstr "Ver Heróis"

msgid "Causes the entire land to become visible."
msgstr "Faz com que toda a terra se torne visível."

msgid "View All"
msgstr "Ver Tudo"

msgid "Allows the caster to view detailed information on enemy Heroes."
msgstr ""
"Permite que o conjurador veja informações detalhadas sobre os Heróis "
"inimigos."

msgid "Summon Boat"
msgstr "Invocar Barco"

msgid ""
"Summons the nearest unoccupied, friendly boat to an adjacent shore location. "
"A friendly boat is one which you just built or were the most recent player "
"to occupy."
msgstr ""
"Invoca o barco amigo desocupado mais próximo a um local costeiro mais "
"próximo. Um barco amigo é aquele que você acabou de construir ou foi o "
"jogador mais recente a ocupar."

msgid "Allows the caster to magically transport to a nearby location."
msgstr ""
"Permite que o conjurador se transporte magicamente para um local próximo."

msgid "Dimension Door"
msgstr "Porta Dimensional"

msgid "Returns the caster to any town or castle currently owned."
msgstr ""
"Devolve o conjurador para qualquer cidade ou castelo que atualmente possui."

msgid "Town Gate"
msgstr "Portão da Cidade"

msgid ""
"Returns the hero to the town or castle of choice, provided it is controlled "
"by you."
msgstr ""
"Devolve o herói à cidade ou castelo de sua escolha, desde que seja "
"controlado por você."

msgid "Visions"
msgstr "Visões"

msgid ""
"Visions predicts the likely outcome of an encounter with a neutral army camp."
msgstr ""
"O feitiço Visões prevê o provável resultado de um encontro com um "
"acampamento de exército neutro."

msgid "Haunt"
msgstr "Assombrar"

msgid ""
"Haunts a mine you control with Ghosts. This mine stops producing resources. "
"(If I can't keep it, nobody will!)"
msgstr ""
"Assombra uma mina que você controla com Fantasmas. Esta mina deixa de "
"produzir recursos. (Se eu não puder mantê-la, ninguém a manterá!)"

msgid "Set Earth Guardian"
msgstr "Definir Guardião da Terra"

msgid "Sets Earth Elementals to guard a mine against enemy armies."
msgstr ""
"Define Elementais da Terra para proteger uma mina contra os exércitos "
"inimigos."

msgid "Set Air Guardian"
msgstr "Definir Guardião do Ar"

msgid "Sets Air Elementals to guard a mine against enemy armies."
msgstr ""
"Define Elementais do Ar para proteger uma mina contra os exércitos inimigos."

msgid "Set Fire Guardian"
msgstr "Definir Guardião do Fogo"

msgid "Sets Fire Elementals to guard a mine against enemy armies."
msgstr ""
"Define Elementais do Fogo para proteger uma mina contra os exércitos "
"inimigos."

msgid "Set Water Guardian"
msgstr "Definir Guardião da Água"

msgid "Sets Water Elementals to guard a mine against enemy armies."
msgstr ""
"Define Elementais da Água para proteger uma mina contra os exércitos "
"inimigos."

msgid "Random Spell"
msgstr "Feitiço Aleatório"

msgid "Randomly selected spell of any level."
msgstr "Feitiço de qualquer nível selecionado aleatoriamente."

msgid "Random 1st Level Spell"
msgstr "Feitiço Aleatório de 1. Nível"

msgid "Randomly selected 1st level spell."
msgstr "Feitiço de 1. nível selecionado aleatoriamente."

msgid "Random 2nd Level Spell"
msgstr "Feitiço Aleatório de 2. Nível"

msgid "Randomly selected 2nd level spell."
msgstr "Feitiço de 2. nível selecionado aleatoriamente."

msgid "Random 3rd Level Spell"
msgstr "Feitiço Aleatório de 3. Nível"

msgid "Randomly selected 3rd level spell."
msgstr "Feitiço de 3. nível selecionado aleatoriamente."

msgid "Random 4th Level Spell"
msgstr "Feitiço Aleatório de 4. Nível"

msgid "Randomly selected 4th level spell."
msgstr "Feitiço de 4. nível selecionada aleatoriamente."

msgid "Random 5th Level Spell"
msgstr "Feitiço Aleatório de 5. Nível"

msgid "Randomly selected 5th level spell."
msgstr "Feitiço de 5. nível selecionado aleatoriamente."

msgid "Petrification"
msgstr "Petrificação"

msgid ""
"Turns the affected creature into stone. A petrified creature receives half "
"damage from a direct attack."
msgstr ""
"Transforma a criatura afetada em pedra. Uma criatura petrificada recebe "
"metade do dano de um ataque direto."

msgid "You have no Magic Book, so you cannot cast a spell."
msgstr "Você não tem um Grimório, então não pode lançar um feitiço."

msgid "No spell to cast."
msgstr "Sem feitiço para lançar."

msgid "Your hero has %{point} spell points remaining."
msgstr "Seu herói tem %{point} de mana restante."

msgid "View Adventure Spells"
msgstr "Ver Feitiços de Aventura"

msgid "View Combat Spells"
msgstr "Ver Feitiços de Combate"

msgid "View previous page"
msgstr "Ver página anterior"

msgid "View next page"
msgstr "Ver próxima página"

msgid "Close Spellbook"
msgstr "Fechar Grimório"

msgid "View %{spell}"
msgstr "Ver %{spell}"

msgid "This spell does %{damage} points of damage."
msgstr "Este feitiço causa %{damage} pontos de dano."

msgid ""
"This spell summons\n"
"%{count} %{monster}."
msgstr ""
"Este feitiço invoca\n"
"%{count} %{monster}."

msgid "This spell restores %{hp} HP."
msgstr "Este feitiço restaura %{hp} PV."

msgid "This spell summons %{count} %{monster} to guard the mine."
msgstr "Este feitiço invoca %{count} %{monster} para guardar a mina."

msgid "The nearest town is %{town}."
msgstr "A cidade mais próxima é %{town}."

msgid "This town is occupied by your hero %{hero}."
msgstr "Esta cidade é ocupada pelo seu herói %{hero}."

msgid ""
"This spell controls up to\n"
"%{hp} HP."
msgstr ""
"Este feitiço controla até\n"
"%{hp} PV."

msgid "The ultimate artifact is really the %{name}."
msgstr "O artefato definitivo é realmente %{name}."

msgid "The ultimate artifact may be found in the %{name} regions of the world."
msgstr ""
"O artefato definitivo pode ser encontrado nas regiões de %{name} do mundo."

msgid "north-west"
msgstr "noroeste"

msgid "north"
msgstr "norte"

msgid "north-east"
msgstr "nordeste"

msgid "west"
msgstr "oeste"

msgid "center"
msgstr "centro"

msgid "east"
msgstr "leste"

msgid "south-west"
msgstr "sudoeste"

msgid "south"
msgstr "sul"

msgid "south-east"
msgstr "sudeste"

msgid "The truth is out there."
msgstr "A verdade está lá fora."

msgid "The dark side is stronger."
msgstr "O lado sombrio é mais forte."

msgid "The end of the world is near."
msgstr "O fim do mundo está próximo."

msgid "The bones of Lord Slayer are buried in the foundation of the arena."
msgstr "Os ossos do Lorde Caçador estão enterrados na fundação da arena."

msgid "A Black Dragon will take out a Titan any day of the week."
msgstr "Um Dragão Negro irá tirar um Titã em qualquer dia da semana."

msgid "He told her: Yada yada yada... and then she said: Blah, blah, blah..."
msgstr ""
"Ele disse à ela: Yada yada yada... e então ela disse: Blah, blah, blah..."

msgid "An unknown force is being resurrected..."
msgstr "Uma força misteriosa está ressuscitando..."

msgid ""
"Check the newest version of the game at\n"
"https://github.com/ihhub/\n"
"fheroes2/releases"
msgstr ""
"Verifique a mais nova versão do jogo em\n"
"https://github.com/ihhub/\n"
"fheroes2/releases"<|MERGE_RESOLUTION|>--- conflicted
+++ resolved
@@ -4862,13 +4862,9 @@
 msgid ""
 "Play a Hot Seat game, where 2 to 6 players play around the same computer, "
 "switching into the 'Hot Seat' when it is their turn."
-<<<<<<< HEAD
-msgstr "Modo \"Hot Seat\", onde 2 a 6 jogadores jogam no mesmo computador."
-=======
-msgstr ""
-"Jogue um 'Jogo em Rodízio' onde de 2 a 4 jogadores jogam no mesmo computador "
+msgstr ""
+"Jogue um 'Jogo em Rodízio' onde de 2 a 6 jogadores jogam no mesmo computador "
 "por turnos."
->>>>>>> f97fd392
 
 msgid "A single player game playing out a single map."
 msgstr "Um jogo com um único jogador."
@@ -5042,13 +5038,9 @@
 msgid ""
 "Play a Hot Seat game, where 2 to 6 players play on the same device, "
 "switching into the 'Hot Seat' when it is their turn."
-<<<<<<< HEAD
-msgstr "Modo \"Hot Seat\", onde 2 a 6 jogadores jogam no mesmo computador."
-=======
-msgstr ""
-"Jogue um 'Jogo em Rodízio' onde de 2 a 4 jogadores jogam no mesmo "
+msgstr ""
+"Jogue um 'Jogo em Rodízio' onde de 2 a 6 jogadores jogam no mesmo "
 "dispositivo por turnos."
->>>>>>> f97fd392
 
 msgid "2 Players"
 msgstr "2 Jogadores"
