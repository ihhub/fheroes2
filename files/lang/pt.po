# Brazilian Portuguese translation for fheroes2
# Copyright (c) 2010 Rosetta Contributors and Canonical Ltd 2010
# This file is distributed under the same license as the fheroes2 package.
# FIRST AUTHOR <EMAIL@ADDRESS>, 2010.
#
msgid ""
msgstr ""
"Project-Id-Version: fheroes2\n"
"Report-Msgid-Bugs-To: \n"
<<<<<<< HEAD
"POT-Creation-Date: 2022-05-14 00:18+0000\n"
"PO-Revision-Date: 2022-05-14 18:37-0300\n"
=======
"POT-Creation-Date: 2022-05-20 02:21+0000\n"
"PO-Revision-Date: 2022-05-10 16:34+0200\n"
>>>>>>> 14d39d93
"Last-Translator: fheroes2 team <fhomm2@gmail.com>\n"
"Language-Team: Brazilian Portuguese <pt_BR@li.org>\n"
"Language: pt_BR\n"
"MIME-Version: 1.0\n"
"Content-Type: text/plain; charset=UTF-8\n"
"Content-Transfer-Encoding: 8bit\n"
"Plural-Forms: nplurals=2; plural=n > 1;\n"
"X-Launchpad-Export-Date: 2010-05-27 09:12+0000\n"
"X-Generator: Poedit 3.0.1\n"

msgid "Warrior"
msgstr "Guerreiro"

msgid "Builder"
msgstr "Construtor"

msgid "Explorer"
msgstr "Explorador"

msgid "None"
msgstr "Nenhum"

msgid ""
"A few\n"
"%{monster}"
msgstr ""
"1 à 4\n"
"%{monster}"

msgid ""
"Several\n"
"%{monster}"
msgstr ""
"5 à 9\n"
"%{monster}"

msgid ""
"A pack of\n"
"%{monster}"
msgstr ""
"10 à 19\n"
"%{monster}"

msgid ""
"Lots of\n"
"%{monster}"
msgstr ""
"20 à 49\n"
"%{monster}"

msgid ""
"A horde of\n"
"%{monster}"
msgstr ""
"50 à 99\n"
"%{monster}"

msgid ""
"A throng of\n"
"%{monster}"
msgstr ""
"100 à 249\n"
"%{monster}"

msgid ""
"A swarm of\n"
"%{monster}"
msgstr ""
"250 à 499\n"
"%{monster}"

msgid ""
"Zounds of\n"
"%{monster}"
msgstr ""
"500 à 999\n"
"%{monster}"

msgid ""
"A legion of\n"
"%{monster}"
msgstr ""
"+1000\n"
"%{monster}"

msgid "army|Few"
msgstr "1 à 4"

msgid "army|Several"
msgstr "5 à 9"

msgid "army|Pack"
msgstr "10 à 19"

msgid "army|Lots"
msgstr "20 à 49"

msgid "army|Horde"
msgstr "50 à 99"

msgid "army|Throng"
msgstr "100 à 249"

msgid "army|Swarm"
msgstr "250 à 499"

msgid "army|Zounds"
msgstr "500 à 999"

msgid "army|Legion"
msgstr "+1000"

msgid "All %{race} troops +1"
msgstr "+1 para todas as tropas de %{race}"

msgid "Multiple"
msgstr "Múltiplo"

msgid "Troops of %{count} alignments -%{penalty}"
msgstr "Tropas de %{count} alinhamentos -%{penalty}"

msgid "Some undead in group -1"
msgstr "Alguns mortos-vivos no grupo -1"

msgid "View %{name}"
msgstr "Ver %{name}"

msgid "Move or right click to redistribute %{name}"
msgstr "Mova ou clique com o botão direito para redistribuir %{name}"

msgid "Combine %{name} armies"
msgstr "Combinar os exércitos de %{name}"

msgid "Exchange %{name2} with %{name}"
msgstr "Trocar %{name2} com %{name}"

msgid "Select %{name}"
msgstr "Selecionar %{name}"

msgid "Cannot move last troop"
msgstr "Não é possível mover a última tropa"

msgid "Set Count"
msgstr "Defina a quantidade"

msgid "%{name} half the enemy troops!"
msgstr "%{name} metade das tropas inimigas!"

msgid "%{name} has turned off the auto battle"
msgstr "%{name} desativou a batalha automática"

msgid "%{name} has turned on the auto battle"
msgstr "%{name} ativou a batalha automática"

msgid "Spell failed!"
msgstr "O feitiço falhou!"

msgid ""
"The Sphere of Negation artifact is in effect for this battle, disabling all "
"combat spells."
msgstr ""
"O artefato Esfera da Negação está ativo para esta batalha, desativando todos "
"os feitiços de combate."

msgid "You have already cast a spell this round."
msgstr "Você já lançou um feitiço nesse turno."

msgid "That spell will affect no one!"
msgstr "Esta magia não afetará ninguém!"

msgid "You may only summon one type of elemental per combat."
msgstr "Você só pode invocar um tipo de Elemento por combate."

msgid "There is no open space adjacent to your hero to summon an Elemental to."
msgstr "Não há espaço aberto adjacente ao seu herói para invocar um Elemental."

msgid ""
"The Moat reduces by -%{count} the defense skill of any unit and slows to "
"half movement rate."
msgstr ""
"O Fosso reduz em -%{count} a habilidade de defesa de qualquer unidade e "
"diminui para metade a taxa de movimento."

msgid "Speed"
msgstr "Velocidade"

msgid "Speed: %{speed}"
msgstr "Velocidade: %{speed}"

msgid "Army Order"
msgstr "Ordem de Jogo"

msgid "Auto Spell Casting"
msgstr "Auto Feitiço"

msgid "Grid"
msgstr "Grade"

msgid "Shadow Movement"
msgstr "Sombra de Movimento"

msgid "Shadow Cursor"
msgstr "Sombra do Cursor"

msgid "Off"
msgstr "Desativar"

msgid "On"
msgstr "Ativar"

msgid "Set the speed of combat actions and animations."
msgstr "Definir a velocidade das ações de combate e animações."

msgid "Toggle to display army order during the battle."
msgstr ""
"Ativar ou desativar a exibição da ordem de jogo das criaturas durante a "
"batalha."

msgid ""
"Toggle whether or not the computer will cast spells for you when auto combat "
"is on. (Note: This does not affect spell casting for computer players in any "
"way, nor does it affect quick combat.)"
msgstr ""
"Ativa ou desativa o lançamento dos feitiços pelo computador quando o combate "
"automático esta ligado. (Nota: Isto não afeta de forma alguma o lançamento "
"de feitiços para jogadores controlados pelo computador, nem afeta o combate "
"rápido)."

msgid ""
"Toggle the hex grid on or off. The hex grid always underlies movement, even "
"if turned off. This switch only determines if the grid is visible."
msgstr ""
"Ativa ou desativa a grade hexagonal. A grade hexagonal está sempre "
"subjacente ao movimento, mesmo se desativada. Esta opção apenas determina se "
"a grade estará visível."

msgid ""
"Toggle on or off shadows showing where your creatures can move and attack."
msgstr ""
"Ativa ou desativa as sombras que mostram onde suas criaturas podem se mover "
"e atacar."

msgid ""
"Toggle on or off a shadow showing the current hex location of the mouse "
"cursor."
msgstr ""
"Ativa ou desativa uma sombra mostrando a localização hexagonal atual do "
"cursor do mouse."

msgid "The enemy has surrendered!"
msgstr "O inimigo desistiu!"

msgid "The enemy has fled!"
msgstr "O inimigo fugiu!"

msgid "A glorious victory!"
msgstr "Uma vitória gloriosa!"

msgid "For valor in combat, %{name} receives %{exp} experience."
msgstr "Por sua coragem em combate, %{name} recebe %{exp} de experiência."

msgid "The cowardly %{name} flees from battle."
msgstr "%{name} se acovarda e foge da batalha."

msgid "%{name} surrenders to the enemy, and departs in shame."
msgstr "%{name} rende-se ao inimigo, e retira-se com vergonha."

msgid "Your force suffer a bitter defeat, and %{name} abandons your cause."
msgstr "Sua força sofre uma amarga derrota, e %{name} abandona sua causa."

msgid "Your force suffer a bitter defeat."
msgstr "Suas forças sofrem uma amarga derrota."

msgid "Battlefield Casualties"
msgstr "Baixas no Campo de Batalha"

msgid "Attacker"
msgstr "Agressor"

msgid "Defender"
msgstr "Defensor"

msgid "As you reach for the %{name}, it mysteriously disappears."
msgstr "À medida que você alcança %{name}, ele desaparece misteriosamente."

msgid "As your enemy reaches for the %{name}, it mysteriously disappears."
msgstr ""
"À medida que seu inimigo alcança %{name}, ele desaparece misteriosamente."

msgid "You have captured an enemy artifact!"
msgstr "Vou capturou um artefato inimigo!"

msgid "Necromancy!"
msgstr "Necromancia!"

msgid ""
"Practicing the dark arts of necromancy, you are able to raise %{count} of "
"the enemy's dead to return under your service as %{monster}."
msgstr ""
"Praticando as artes negras da necromancia, você é capaz de ressuscitar "
"%{count} dos inimigos mortos para retornar sob seu serviço como %{monster}."

msgid "%{name} the %{race}"
msgstr "%{name}: %{race}"

msgid "Captain of %{name}"
msgstr "Capitão de %{name}"

msgid "Attack"
msgstr "Ataque"

msgid "Defense"
msgstr "Defesa"

msgid "Spell Power"
msgstr "Força Mágica"

msgid "Knowledge"
msgstr "Conhecimento"

msgid "Morale"
msgstr "Moral"

msgid "Luck"
msgstr "Sorte"

msgid "Spell Points"
msgstr "Mana"

msgid "Hero's Options"
msgstr "Opções do Herói"

msgid "Cast Spell"
msgstr "Lançar Feitiço"

msgid "Retreat"
msgstr "Retirar-se"

msgid "Surrender"
msgstr "Render-se"

msgid "Cancel"
msgstr "Cancelar"

msgid "Hero Screen"
msgstr "Tela do Herói"

msgid ""
"Cast a magical spell. You may only cast one spell per combat round. The "
"round is reset when every creature has had a turn."
msgstr ""
"Lança um feitiço mágico. Você só pode lançar um feitiço por turno de "
"combate. O turno é reiniciado quando cada criatura tiver jogado um turno."

msgid ""
"Retreat your hero, abandoning your creatures. Your hero will be available "
"for you to recruit again, however, the hero will have only a novice hero's "
"forces."
msgstr ""
"Bater em retirada com seu herói, abandonando as suas criaturas. Seu herói "
"estará disponível para recrutar mais uma vez, no entanto, o herói terá "
"apenas as tropas iniciais."

msgid ""
"Surrendering costs gold. However if you pay the ransom, the hero and all of "
"his or her surviving creatures will be available to recruit again."
msgstr ""
"Render-se custa ouro. No entanto, se você pagar o custo, o herói e todas as "
"suas criaturas vivas estarão disponíveis para recrutar novamente."

msgid "Open Hero Screen to view full information about the hero."
msgstr "Abra a Tela do Herói para ver todas as informações sobre ele."

msgid "Return to the battle."
msgstr "Retornar à batalha."

msgid "Not enough gold (%{gold})"
msgstr "Ouro insuficiente (%{gold})"

msgid "%{name} states:"
msgstr "Estado de %{name}:"

msgid "Captain of %{name} states:"
msgstr "Capitão de %{name}:"

msgid ""
"\"I will accept your surrender and grant you and your troops safe passage "
"for the price of %{price} gold.\""
msgstr ""
"\"Aceitarei sua rendição e concederei a você e a suas tropas uma passagem "
"segura pelo preço de %{price} ouro.\""

msgid "View %{monster} info"
msgstr "Ver informação de %{monster}"

msgid "Shoot %{monster}"
msgstr "Disparar em %{monster}"

msgid "(1 shot left)"
msgid_plural "(%{count} shots left)"
msgstr[0] "(1 disparo restante)"
msgstr[1] "(%{count} disparos restantes)"

msgid "Attack %{monster}"
msgstr "Atacar %{monster}"

msgid "Fly %{monster} here"
msgstr "Voar com %{monster} até aqui"

msgid "Move %{monster} here"
msgstr "Mover %{monster} até aqui"

msgid "Turn %{turn}"
msgstr "Turno %{turn}"

msgid "Teleport here"
msgstr "Teletransportar-se até aqui"

msgid "Invalid teleport destination"
msgstr "Destino de teletransporte inválido"

msgid "Cast %{spell} on %{monster}"
msgstr "Lançar %{spell} em %{monster}"

msgid "Cast %{spell}"
msgstr "Lançar %{spell}"

msgid "Select spell target"
msgstr "Selecionar alvo do feitiço"

msgid "View Ballista info"
msgstr "Ver informações da Balista"

msgid "Ballista"
msgstr "Balista"

msgid "Enable auto combat"
msgstr "Ativar combate automático"

msgid "Allows the computer to fight out the battle for you."
msgstr "Permite que o computador lute a batalha por você."

msgid "Auto Combat"
msgstr "Combate Automático"

msgid "Customize system options"
msgstr "Personalizar opções do sistema"

msgid "Allows you to customize the combat screen."
msgstr "Permite personalizar a tela de combate."

msgid "System Options"
msgstr "Opções do Sistema"

msgid "Wait this unit"
msgstr "Esta unidade está esperando"

msgid "Wait"
msgstr "Esperar"

msgid ""
"Waits the current creature. The current creature delays its turn until after "
"all other creatures have had their turn."
msgstr ""
"Espera a criatura atual. A criatura atual atrasa seu turno até que todas as "
"outras criaturas tenham jogado o seu turno."

msgid "Skip this unit"
msgstr "Pular o turno desta unidade"

msgid "Skip"
msgstr "Pular"

msgid ""
"Skips the current creature. The current creature ends its turn and does not "
"get to go again until the next round."
msgstr ""
"Pula a criatura atual. A criatura atual termina sua vez e não faz seu "
"movimento até a próxima rodada."

msgid "View Hero's options"
msgstr "Ver as opções do Herói"

msgid "View opposing Hero"
msgstr "Ver o Herói Oponentes"

msgid "Hide logs"
msgstr "Ocultar registro"

msgid "Show logs"
msgstr "Mostrar registros"

msgid "Message Bar"
msgstr "Barra de Mensagem"

msgid "Shows the results of individual monster's actions."
msgstr "Mostra os resultados das ações individuais dos monstros."

msgid "%{name} skip their turn."
msgstr "%{name} pulou seu turno."

msgid "%{name} wait their turn."
msgstr "%{name} espera seu turno."

msgid "%{attacker} do %{damage} damage."
msgstr "%{damage} de dano de %{attacker}."

msgid "1 creature perishes."
msgid_plural "%{count} creatures perish."
msgstr[0] "1 criatura morreu."
msgstr[1] "%{count} criaturas morreram."

msgid "1 %{defender} perishes."
msgid_plural "%{count} %{defender} perish."
msgstr[0] "1 %{defender} morreu."
msgstr[1] "%{count} %{defender} morreram."

msgid "Moved %{monster}: %{src}, %{dst}"
msgstr "Movimento de %{monster}: %{src}, %{dst}"

msgid "Moved %{monster}"
msgstr "%{monster} moveu"

msgid "The %{name} resist the spell!"
msgstr "%{name} resistiu ao feitiço!"

msgid "%{name} casts %{spell} on the %{troop}."
msgstr "%{name} lança %{spell} sobre %{troop}."

msgid "%{name} casts %{spell}."
msgstr "%{name} lança %{spell}."

msgid "The %{spell} does %{damage} damage to one undead creature."
msgstr "%{spell} causa %{damage} de dano a uma criatura morta-viva."

msgid "The %{spell} does %{damage} damage to all undead creatures."
msgstr "%{spell} causa %{damage} de dano a todas as criaturas mortas-vivas."

msgid "The %{spell} does %{damage} damage, %{count} creatures perish."
msgstr "%{spell} causa %{damage} de dano, %{count} criaturas morreram."

msgid "The %{spell} does %{damage} damage."
msgstr "%{spell} causa %{damage} de dano."

msgid "The %{spell} does %{damage} damage to one living creature."
msgstr "%{spell} causa %{damage} de dano a uma criatura viva."

msgid "The %{spell} does %{damage} damage to all living creatures."
msgstr "%{spell} causa %{damage} de dano a todos as criaturas vivas."

msgid "The Unicorns' attack blinds the %{name}!"
msgstr "O ataque dos Unicórnios cega a unidade %{name}!"

msgid "The Medusas' gaze turns the %{name} to stone!"
msgstr "O olhar das Medusas transformam a unidade %{name} em pedra!"

msgid "The Mummies' curse falls upon the %{name}!"
msgstr "A maldição das Múmias recai sobre a unidade %{name}!"

msgid "The %{name} are paralyzed by the Cyclopes!"
msgstr "%{name} está paralisado pelos Ciclopes!"

msgid "The Archmagi dispel all good spells on your %{name}!"
msgstr "O Arquimago dissipa todos os feitiços bons em seu %{name}!"

msgid "Bad luck descends on the %{attacker}."
msgstr "O azar recai em %{attacker}."

msgid "Good luck shines on the %{attacker}."
msgstr "A boa sorte recai em %{attacker}."

msgid "High morale enables the %{monster} to attack again."
msgstr "A moral alta permite outro ataque de %{monster}."

msgid "Low morale causes the %{monster} to freeze in panic."
msgstr "A baixa moral congela %{monster} pro pânico."

msgid "%{tower} does %{damage} damage."
msgstr "%{tower} causa %{damage} de dano."

msgid "The mirror image is created."
msgstr "A imagem de espelho está criada."

msgid "The mirror image is destroyed!"
msgstr "A imagem de espelho está destruída!"

msgid "Break auto battle?"
msgstr "Interromper a batalha automática?"

msgid "Error"
msgstr "Erro"

msgid "No spells to cast."
msgstr "Sem feitiços para lançar."

msgid "Are you sure you want to retreat?"
msgstr "Você tem certeza de que deseja se retirar?"

msgid "Retreat disabled"
msgstr "Retirada desativada"

msgid "Surrender disabled"
msgstr "Rendição desativada"

msgid "Damage: %{max}"
msgstr "Dano: %{max}"

msgid "Damage: %{min} - %{max}"
msgstr "Dano: %{min} - %{max}"

msgid "Perish: %{max}"
msgstr "Morrem: %{max}"

msgid "Perish: %{min} - %{max}"
msgstr "Morrem: %{min} - %{max}"

msgid ""
"Through eagle-eyed observation, %{name} is able to learn the magic spell "
"%{spell}."
msgstr ""
"Através da observação com os olhos de águia, %{name} foi capaz de aprender o "
"feitiço %{spell}."

msgid "Human"
msgstr "Humano"

msgid "AI"
msgstr "IA"

msgid "Please select another hero."
msgstr "Por favor, selecione outro herói."

msgid "Set Attack Skill"
msgstr "Definir Hab. de Ataque"

msgid "Set Defense Skill"
msgstr "Definir Defesa"

msgid "Set Power Skill"
msgstr "Definir Força"

msgid "Set Knowledge Skill"
msgstr "Definir Conhecimento"

msgid "%{race1} %{name1}"
msgstr "%{name1} %{race1}"

msgid "vs"
msgstr "vs"

msgid "%{race2} %{name2}"
msgstr "%{name2} %{race2}"

msgid "Monsters"
msgstr "Monstros"

msgid "N/A"
msgstr "N/D"

msgid "Left Turret"
msgstr "Torre Esquerda"

msgid "Right Turret"
msgstr "Torre Direita"

msgid "The %{name} fires with the strength of %{count} Archers"
msgstr "%{name} dispara com a força de %{count} Arqueiros"

msgid "each with a +%{attack} bonus to their attack skill."
msgstr "cada um com um bônus de +%{attack} para sua habilidade de ataque."

msgid ""
"The %{artifact} artifact is in effect for this battle, disabling %{spell} "
"spell."
msgstr ""
"O artefato %{artifact} está ativado para esta batalha, desativando o feitiço "
"%{spell}."

msgid "%{count} %{name} rise(s) from the dead!"
msgstr "%{count} %{name} se ergue(m) da morte!"

msgid "Dwarven Alliance"
msgstr "Aliança Anã"

msgid "Sorceress Guild"
msgstr "Guilda de Feiticeiras"

msgid "Necromancer Guild"
msgstr "Guilda de Necromantes"

msgid "Ogre Alliance"
msgstr "Aliança dos Ogros"

msgid "Dwarfbane"
msgstr "Flagelo Anão"

msgid "Dragon Alliance"
msgstr "Aliança dos Dragões"

msgid "Elven Alliance"
msgstr "Aliança Élfica"

msgid "Kraeger defeated"
msgstr "Kraeger derrotado"

msgid "Wayward Son"
msgstr "Filho Rebelde"

msgid "Uncle Ivan"
msgstr "Tio Ivan"

msgid "Annexation"
msgstr "Anexação"

msgid "Carator Mines"
msgstr "Minas de Carator"

msgid "Force of Arms"
msgstr "Força das Armas"

msgid "Save the Dwarves"
msgstr "Salve os Anões"

msgid "The Crown"
msgstr "A Coroa"

msgid "The Gauntlet"
msgstr "A Manopla"

msgid "Turning Point"
msgstr "Momento Decisivo"

msgid "Betrayal"
msgstr "Traição"

msgid "Corlagon's Defense"
msgstr "A Defesa de Corlagon"

msgid "Final Justice"
msgstr "Justiça Final"

msgid ""
"Roland needs you to defeat the lords near his castle to begin his war of "
"rebellion against his brother.  They are not allied with each other, so they "
"will spend most of their time fighting with one another.  Victory is yours "
"when you have defeated all of their castles and heroes."
msgstr ""
"Roland precisa de você para derrotar os lordes perto de seu castelo para "
"iniciar sua guerra de rebelião contra seu irmão.  Eles não são aliados uns "
"dos outros, portanto passarão a maior parte de seu tempo lutando uns com os "
"outros.  A vitória é sua quando você tiver derrotado todos os castelos e "
"heróis deles."

msgid ""
"The local lords refuse to swear allegiance to Roland, and must be subdued. "
"They are wealthy and powerful, so be prepared for a tough fight. Capture all "
"enemy castles to win."
msgstr ""
"Os lordes locais recusam-se a jurar fidelidade a Roland, e devem ser "
"subjugados. Eles são ricos e poderosos, portanto esteja preparado para uma "
"luta dura. Capture todos os castelos inimigos para vencer."

msgid ""
"Your task is to defend the Dwarves against Archibald's forces. Capture all "
"of the enemy towns and castles to win, and be sure not to lose all of the "
"dwarf towns at once, or the enemy will have won."
msgstr ""
"Sua tarefa é defender os Anões contra as forças do Arquibaldo. Capture todas "
"as cidades e castelos inimigos para ganhar, e certifique-se de não perder "
"todas as cidades anãs de uma só vez, ou o inimigo vencerá."

msgid ""
"You will face four allied enemies in a straightforward fight for resource "
"and treasure. Capture all of the enemy castles for victory."
msgstr ""
"Você enfrentará quatro inimigos aliados em uma luta direta por recursos e "
"tesouros. Capture todos os castelos inimigos para vencer."

msgid ""
"Your enemies are allied against you and start close by, so be ready to come "
"out fighting. You will need to own all four castles in this small valley to "
"win."
msgstr ""
"Seus inimigos são aliados contra você e começam por perto, portanto esteja "
"pronto para sair lutando. Você precisará possuir todos os quatro castelos "
"neste pequeno vale para vencer."

msgid ""
"The Sorceress' guild of Noraston has requested Roland's aid against an "
"attack from Archibald's allies. Capture all of the enemy castles to win, and "
"don't lose Noraston, or you'll lose the scenario. (Hint: There is an enemy "
"castle on an island in the ocean.)"
msgstr ""
"A Guilda de Feiticeiras de Noraston solicitou a ajuda de Roland contra um "
"ataque dos aliados de Arquibaldo. Capture todos os castelos inimigos para "
"ganhar, e não perca Noraston, ou você perderá o cenário. (Dica: Há um "
"castelo inimigo em uma ilha no oceano)."

msgid ""
"Gather as large an army as possible and capture the enemy castle within 8 "
"weeks. You are opposed by only one enemy, but must travel a long way to get "
"to the enemy castle. Any troops you have in your army at the end of this "
"scenario will be with you in the final battle."
msgstr ""
"Reúna o maior exército possível e capture o castelo inimigo em 8 semanas. "
"Você se opõe a apenas um inimigo, mas deve percorrer um longo caminho para "
"chegar ao castelo inimigo. Quaisquer tropas que você tenha em seu exército "
"no final deste cenário estarão com você na batalha final."

msgid ""
"Find the Crown before Archibald's heroes find it. Roland will need the Crown "
"for the final battle against Archibald."
msgstr ""
"Encontre a Coroa antes que os heróis de Arquibaldo a encontrem. Roland vai "
"precisar da Coroa para a batalha final contra Arquibaldo."

msgid ""
"Three allied enemies stand before you and victory, including Lord Corlagon. "
"Roland is in a castle to the northwest, and you will lose if he falls to the "
"enemy. Remember that capturing Lord Corlagon will ensure that he will not "
"fight against you in the final scenario."
msgstr ""
"Três inimigos aliados estão no seu caminho até a vitória, incluindo o Lorde "
"Corlagon. Roland está em um castelo a noroeste, e você perderá se ele cair "
"para o inimigo. Lembre-se de que capturar o Lorde Corlagon garantirá que ele "
"não irá lutar contra você no cenário final."

msgid ""
"This is the final battle. Both you and your enemy are armed to the teeth, "
"and all are allied against you. Capture Archibald to end the war!"
msgstr ""
"Esta é a batalha final. Tanto você como seu inimigo estão armados até os "
"dentes, e todos estão contra você. Capture Arquibaldo para acabar com a "
"guerra!"

msgid ""
"Switching sides leaves you with three castles against the enemy's one.  This "
"battle will be the easiest one you will face for the rest of the war..."
"traitor."
msgstr ""
"A troca de lado deixa você com três castelos contra o do inimigo.  Esta "
"batalha será a mais fácil que você enfrentará durante o resto da guerra... "
"traidor."

msgid "Barbarian Wars"
msgstr "Guerras Bárbaras"

msgid "First Blood"
msgstr "Sangue Primeiro"

msgid "Necromancers"
msgstr "Necromantes"

msgid "Slay the Dwarves"
msgstr "Matem os Anões"

msgid "Country Lords"
msgstr "Lordes das Terras"

msgid "Dragon Master"
msgstr "Mestre Dragão"

msgid "Rebellion"
msgstr "Rebelião"

msgid "Apocalypse"
msgstr "Apocalipse"

msgid "Greater Glory"
msgstr "Maior Glória"

msgid ""
"King Archibald requires you to defeat the three enemies in this region.  "
"They are not allied with one another, so they will spend most of their "
"energy fighting amongst themselves.  You will win when you own all of the "
"enemy castles and there are no more heroes left to fight."
msgstr ""
"O Rei Arquibaldo exige que você derrote os três inimigos nesta região.  Eles "
"não são aliados um do outro, por isso gastarão a maior parte de sua energia "
"lutando entre si.  Vocês vencerão quando forem donos de todos os castelos "
"inimigos e não restar mais heróis para lutar."

msgid ""
"You must unify the barbarian tribes of the north by conquering them. As in "
"the previous mission, the enemy is not allied against you, but they have "
"more resources at their disposal. You will win when you own all of the enemy "
"castles and there are no more heroes left to fight."
msgstr ""
"É preciso unificar as tribos bárbaras do norte, conquistando-as. Como na "
"missão anterior, os inimigos não estão aliados contra você, mas eles têm "
"mais recursos à sua disposição. Vocês vencerão quando forem donos de todos "
"os castelos inimigos e não restar mais heróis para lutar."

msgid ""
"Do-gooder wizards have taken the Necromancers' castle. You must retake it to "
"achieve victory. Remember that while you start with a powerful army, you "
"have no castle and must take one within 7 days, or lose this battle. (Hint: "
"The nearest castle is to the southeast.)"
msgstr ""
"Os feiticeiros do bem tomaram o castelo dos Necromantes. É preciso retomá-lo "
"para alcançar a vitória. Lembre-se que enquanto você começa com um exército "
"poderoso, você não tem castelo e deve tomar um dentro de 7 dias, ou perderá "
"esta batalha. (Dica: O castelo mais próximo é o do sudeste)."

msgid ""
"The dwarves need conquering before they can interfere in King Archibald's "
"plans. Roland's forces have more than one hero and many towns to start with, "
"so be ready for attack from multiple directions. You must capture all of the "
"enemy towns and castles to claim victory."
msgstr ""
"Os anões precisam ser conquistados antes que possam interferir nos planos do "
"Rei Arquibaldo. As forças de Roland têm mais de um herói e muitas cidades "
"por onde começar, portanto, esteja pronto para ataques de várias direções. "
"Você deve capturar todas as cidades e castelos inimigos para reivindicar a "
"vitória."

msgid ""
"You must put down a peasant revolt led by Roland's forces. All are allied "
"against you, but you have Lord Corlagon, an experienced hero, to help you. "
"Capture all enemy castles to win."
msgstr ""
"Você deve acabar com uma revolta  camponesa liderada pelas forças de Roland. "
"Todos estão aliados contra você, mas você tem Lorde Corlagon, um herói "
"experiente, para lhe ajudar. Capture todos os castelos inimigos para vencer."

msgid ""
"There are two enemies allied against you in this mission. Both are well "
"armed and seek to evict you from their island. Avoid them and capture Dragon "
"City to win."
msgstr ""
"Há dois inimigos aliados contra você nesta missão. Ambos estão bem armados e "
"procuram expulsá-lo de sua ilha. Evite-os e capture a Cidade Dragão para "
"vencer."

msgid ""
"Your orders are to conquer the country lords that have sworn to serve "
"Roland. All of the enemy castles are unified against you. Since you start "
"without a castle, you must hurry to capture one before the end of the week. "
"Capture all enemy castles for victory."
msgstr ""
"Suas ordens são para conquistar os Lordes das Terras que juraram servir a "
"Roland. Todos os castelos inimigos estão unificados contra vocês. Já que "
"você começa sem castelo, você deve se apressar para capturar um antes do "
"final da semana. Capture todos os castelos inimigos para obter a vitória."

msgid ""
"Find the Crown before Roland's heroes find it. Archibald will need the Crown "
"for the final battle against Roland."
msgstr ""
"Encontre a Coroa antes que os heróis de Roland a encontrem. Arquibaldo vai "
"precisar da Coroa para a batalha final contra Roland."

msgid ""
"This is the final battle. Both you and your enemy are armed to the teeth, "
"and all are allied against you. Capture Roland to win the war, and be sure "
"not to lose Archibald in the fight!"
msgstr ""
"Esta é a batalha final. Tanto você quanto seu inimigo estão armados até os "
"dentes, e todos estão aliados contra você. Capture Roland para ganhar a "
"guerra, e não perca Arquibaldo na luta!"

msgid "Arrow's Flight"
msgstr "Voo da Flecha"

msgid "Island of Chaos"
msgstr "Ilha do Caos"

msgid "The Abyss"
msgstr "O Abismo"

msgid "Uprising"
msgstr "Insurreição"

msgid "Aurora Borealis"
msgstr "Aurora Boreal"

msgid "Betrayal's End"
msgstr "Fim da Traição"

msgid "Corruption's Heart"
msgstr "Coração da Corrupção"

msgid "The Giant's Pass"
msgstr "O Passo do Gigante"

msgid ""
"Subdue the unruly local lords in order to provide the Empire with facilities "
"to operate in this region."
msgstr ""

msgid ""
"Eliminate all oposition in this area. Then the first piece of the artifact "
"will be yours."
msgstr ""

msgid ""
"The sorceresses to the northeast are rebelling! For the good of the empire "
"you must quash their feeble uprising on your way to the mountains."
msgstr ""

msgid ""
"Having prepared for your arrival, Kraeger has arranged for a force of "
"necromancers to thwart your quest. You must capture the castle of Scabsdale "
"before the first day of the third week, or the Necromancers will be too "
"strong for you."
msgstr ""

msgid ""
"The barbarian despot in this area is, as yet, ignorant of your presence. "
"Quickly, build up your forces before you are discovered and attacked! Secure "
"the region by subduing all enemy forces."
msgstr ""

msgid ""
"The Empire is weak in this region. You will be unable to completely subdue "
"all forces in this area, so take what you can before reprisal strikes. "
"Remember, your true goal is to claim the Helmet of Anduran."
msgstr ""

msgid "For the good of the Empire, eliminate Kraeger."
msgstr ""

msgid ""
"At last, you have the opportunity and the facilities to rid the Empire of "
"the necromancer's evil. Eradicate them completely, and you will be sung as a "
"hero for all time."
msgstr ""

msgid "Border Towns"
msgstr ""

msgid "Conquer and Unify"
msgstr ""

msgid "Crazy Uncle Ivan"
msgstr ""

msgid "The Wayward Son"
msgstr ""

msgid "Ivory Gates"
msgstr ""

msgid "The Elven Lands"
msgstr ""

msgid "The Epic Battle"
msgstr ""

msgid "The Southern War"
msgstr ""

msgid ""
"Conquer and unite all the enemy tribes. Don't lose the hero Jarkonas, the "
"forefather of all descendants."
msgstr ""

msgid ""
"Your rival, the Kingdom of Harondale, is attacking weak towns on your "
"border! Recover from their first strike and crush them completely!"
msgstr ""

msgid ""
"Find your wayward son Joseph who is rumored to be living in the desolate "
"lands. Do it before the first day of the third month or it will be of no "
"help to your family."
msgstr ""

msgid ""
"Rescue your crazy uncle Ivan. Find him before the first day of the fourth "
"month or it will be no help to your kingdom."
msgstr ""

msgid ""
"Destroy the barbarians who are attacking the southern border of your "
"kingdom! Recover your fallen towns, and then invade the jungle kingdom. "
"Leave no enemy standing."
msgstr ""

msgid "Retake the castle of Ivory Gates, which has fallen due to treachery."
msgstr ""

msgid ""
"Gain the favor of the elves. They will not allow trees to be chopped down, "
"so they will send you wood every 2 weeks. You must complete your mission "
"before the first day of the seventh month, or the kingdom will surely fall."
msgstr ""

msgid ""
"This is the final battle against your rival kingdom of Harondale. Eliminate "
"everyone, and don't lose the hero Jarkonas VI."
msgstr ""

msgid "Fount of Wizardry"
msgstr ""

msgid "Power's End"
msgstr ""

msgid "The Eternal Scrolls"
msgstr ""

msgid "The Shrouded Isles"
msgstr ""

msgid ""
"Your mission is to vanquish the warring mages in the magical Shrouded Isles. "
"The completion of this task will give you a fighting chance against your "
"rivals."
msgstr ""

msgid ""
"The location of the great library has been discovered! You must make your "
"way to it, and reclaim the city of Chronos in which it lies."
msgstr ""

msgid ""
"Find the Orb of negation, which is said to be buried in this land. There are "
"clues inscribed on stone obelisks which will help lead you to your price. "
"Find the orb before the first day of the sixth month, or your rivals will "
"surely have gotten to the fount before you."
msgstr ""

msgid ""
"You must take control of the castle of Magic, where the fount of wizardry "
"lies. Do this and your victory will be supreme."
msgstr ""

msgid "Blood is Thicker"
msgstr ""

msgid "King and Country"
msgstr ""

msgid "Pirate Isles"
msgstr ""

msgid "Stranded"
msgstr ""

msgid ""
"Capture the town on the island off the southeast shore in order to construct "
"a boat and travel back towards the mainland. Do not lose the hero Gallavant."
msgstr ""

msgid ""
"Find and defeat Martine, the pirate leader, who resides in Pirates Cove. Do "
"not lose Gallavant or your quest will be over."
msgstr ""

msgid ""
"Eliminate all the other forces who oppose the rule of Lord Alberon. "
"Gallavant must not die."
msgstr ""

msgid ""
"Overthrow the entrenched monarchy of Lord Alberon, and claim all the land in "
"your name. Gallavant must not die."
msgstr ""

msgid " bane"
msgstr ""

msgid " alliance"
msgstr ""

msgid "Carry-over forces"
msgstr ""

msgid " bonus"
msgstr ""

msgid " defeated"
msgstr ""

msgid " will always run away from your army."
msgstr ""

msgid " will be willing to join your army."
msgstr ""

msgid "\"%{artifact}\" artifact will be carried over the scenario."
msgstr ""

msgid "The army will be carried over the scenario."
msgstr ""

msgid "The kingdom will have +%{count} %{resource} each day."
msgstr ""

msgid "\"%{spell}\" spell will be carried over the scenario."
msgstr ""

msgid "%{hero} can be hired in the scenario."
msgstr ""

msgid ""
"%{hero} has been defeated and will not appear in the subsequent scenarios."
msgstr ""

msgid "The dwarves recognize their allies and gladly join your forces."
msgstr ""

msgid "The ogres recognize you as the Dwarfbane and lumber over to join you."
msgstr ""

msgid ""
"The dragons, snarling and growling, agree to join forces with you, their "
"'Ally'."
msgstr ""

msgid ""
"As you approach the group of elves, their leader calls them all to "
"attention.  He shouts to them, \"Who of you is brave enough to join this "
"fearless ally of ours?\"  The group explodes with cheers as they run to join "
"your ranks."
msgstr ""

msgid ""
"The dwarves hail you, \"Any friend of Roland is a friend of ours.  You may "
"pass.\""
msgstr ""

msgid ""
"The ogres give you a grunt of recognition, \"Archibald's allies may pass.\""
msgstr ""

msgid ""
"The dragons see you and call out.  \"Our alliance with Archibald compels us "
"to join you.  Unfortunately you have no room.  A pity!\"  They quickly "
"scatter."
msgstr ""

msgid ""
"The elves stand at attention as you approach.  Their leader calls to you and "
"says, \"Let us not impede your progress, ally!  Move on, and may victory be "
"yours.\""
msgstr ""

msgid "\"The Dwarfbane!!!!, run for your lives.\""
msgstr ""

msgid "campaignBonus|Ballista"
msgstr ""

msgid "campaignBonus|Black Pearl"
msgstr ""

msgid "campaignBonus|Caster's Bracelet"
msgstr ""

#, fuzzy
msgid "campaignBonus|Defender Helm"
msgstr "Defensor"

#, fuzzy
msgid "campaignBonus|Breastplate"
msgstr "Mercado"

msgid "campaignBonus|Dragon Sword"
msgstr ""

msgid "campaignBonus|Fizbin Medal"
msgstr ""

msgid "campaignBonus|Foremost Scroll"
msgstr ""

msgid "campaignBonus|Hideous Mask"
msgstr ""

msgid "campaignBonus|Mage's Ring"
msgstr ""

msgid "campaignBonus|Major Scroll"
msgstr ""

msgid "campaignBonus|Medal of Honor"
msgstr ""

msgid "campaignBonus|Medal of Valor"
msgstr ""

msgid "campaignBonus|Minor Scroll"
msgstr ""

msgid "campaignBonus|Nomad Boots"
msgstr ""

msgid "campaignBonus|Power Axe"
msgstr ""

msgid "campaignBonus|Spiked Shield"
msgstr ""

msgid "campaignBonus|Stealth Shield"
msgstr ""

msgid "campaignBonus|Tax Lien"
msgstr ""

msgid "campaignBonus|Thunder Mace"
msgstr ""

msgid "campaignBonus|Traveler's Boots"
msgstr ""

msgid "campaignBonus|White Pearl"
msgstr ""

#, fuzzy
msgid "campaignBonus|Basic Archery"
msgstr "Mercado"

#, fuzzy
msgid "campaignBonus|Advanced Archery"
msgstr "Defensor"

#, fuzzy
msgid "campaignBonus|Expert Archery"
msgstr "Especialista"

#, fuzzy
msgid "campaignBonus|Basic Ballistics"
msgstr "Mercado"

#, fuzzy
msgid "campaignBonus|Advanced Ballistics"
msgstr "Defensor"

#, fuzzy
msgid "campaignBonus|Expert Ballistics"
msgstr "Defensor"

#, fuzzy
msgid "campaignBonus|Basic Diplomacy"
msgstr "Mercado"

#, fuzzy
msgid "campaignBonus|Advanced Diplomacy"
msgstr "Defensor"

#, fuzzy
msgid "campaignBonus|Expert Diplomacy"
msgstr "Mercado"

#, fuzzy
msgid "campaignBonus|Basic Eagle Eye"
msgstr "Mercado"

#, fuzzy
msgid "campaignBonus|Advanced Eagle Eye"
msgstr "Defensor"

#, fuzzy
msgid "campaignBonus|Expert Eagle Eye"
msgstr "Mercado"

#, fuzzy
msgid "campaignBonus|Basic Estates"
msgstr "Mercado"

#, fuzzy
msgid "campaignBonus|Advanced Estates"
msgstr "Mercado"

#, fuzzy
msgid "campaignBonus|Expert Estates"
msgstr "Mercado"

#, fuzzy
msgid "campaignBonus|Basic Leadership"
msgstr "Mercado"

#, fuzzy
msgid "campaignBonus|Advanced Leadership"
msgstr "Defensor"

#, fuzzy
msgid "campaignBonus|Expert Leadership"
msgstr "Defensor"

#, fuzzy
msgid "campaignBonus|Basic Logistics"
msgstr "Mercado"

#, fuzzy
msgid "campaignBonus|Advanced Logistics"
msgstr "Defensor"

#, fuzzy
msgid "campaignBonus|Expert Logistics"
msgstr "Defensor"

#, fuzzy
msgid "campaignBonus|Basic Luck"
msgstr "Mercado"

#, fuzzy
msgid "campaignBonus|Advanced Luck"
msgstr "Defensor"

#, fuzzy
msgid "campaignBonus|Expert Luck"
msgstr "Defensor"

#, fuzzy
msgid "campaignBonus|Basic Mysticism"
msgstr "Mercado"

#, fuzzy
msgid "campaignBonus|Advanced Mysticism"
msgstr "Defensor"

#, fuzzy
msgid "campaignBonus|Expert Mysticism"
msgstr "Defensor"

#, fuzzy
msgid "campaignBonus|Basic Navigation"
msgstr "Escavação"

#, fuzzy
msgid "campaignBonus|Advanced Navigation"
msgstr "Mercado"

#, fuzzy
msgid "campaignBonus|Expert Navigation"
msgstr "Escavação"

#, fuzzy
msgid "campaignBonus|Basic Necromancy"
msgstr "Necromante:"

#, fuzzy
msgid "campaignBonus|Advanced Necromancy"
msgstr "Defensor"

#, fuzzy
msgid "campaignBonus|Expert Necromancy"
msgstr "Necromante:"

#, fuzzy
msgid "campaignBonus|Basic Pathfinding"
msgstr "Mercado"

msgid "campaignBonus|Advanced Pathfinding"
msgstr ""

#, fuzzy
msgid "campaignBonus|Expert Pathfinding"
msgstr "Mercado"

#, fuzzy
msgid "campaignBonus|Basic Scouting"
msgstr "Defensor"

#, fuzzy
msgid "campaignBonus|Advanced Scouting"
msgstr "Defensor"

#, fuzzy
msgid "campaignBonus|Expert Scouting"
msgstr "Defensor"

#, fuzzy
msgid "campaignBonus|Basic Wisdom"
msgstr "Mercado"

#, fuzzy
msgid "campaignBonus|Advanced Wisdom"
msgstr "Defensor"

#, fuzzy
msgid "campaignBonus|Expert Wisdom"
msgstr "Defensor"

msgid "campaignBonus|Animate Dead"
msgstr ""

msgid "campaignBonus|Chain Lightning"
msgstr ""

msgid "campaignBonus|Fireblast"
msgstr ""

msgid "campaignBonus|Mass Curse"
msgstr ""

msgid "campaignBonus|Mass Haste"
msgstr ""

msgid "campaignBonus|Mirror Image"
msgstr ""

msgid "campaignBonus|Resurrect"
msgstr ""

#, fuzzy
msgid "campaignBonus|Steelskin"
msgstr "Defensor"

msgid "campaignBonus|Summon Earth"
msgstr ""

msgid "campaignBonus|View Heroes"
msgstr ""

msgid ""
"The main hero will have \"%{artifact}\" artifact at the start of the "
"scenario."
msgstr ""

msgid ""
"The kingdom will receive %{amount} additional %{resource} at the start of "
"the scenario."
msgstr ""

msgid ""
"The kingdom will have %{amount} less %{resource} at the start of the "
"scenario."
msgstr ""

msgid ""
"The main hero will have %{count} %{monster} at the start of the scenario."
msgstr ""

msgid ""
"The main hero will have \"%{spell}\" spell at the start of the scenario."
msgstr ""

msgid "The starting race of the scenario will be %{race}."
msgstr ""

msgid ""
"The main hero will have additional %{count} %{skill} at the start of the "
"scenario."
msgstr ""

msgid "The main hero will have %{skill} at the start of the scenario."
msgstr ""

msgid "Roland"
msgstr ""

msgid "Archibald"
msgstr ""

msgid "The Price of Loyalty"
msgstr ""

msgid "Voyage Home"
msgstr ""

msgid "Wizard's Isle"
msgstr ""

msgid "Descendants"
msgstr ""

msgid "The %{building} produces %{monster}."
msgstr "A %{building} produz %{monster}."

msgid "Requires:"
msgstr "Requer:"

#, fuzzy
msgid "Cannot build. You have already built here today."
msgstr "Não é possível construir. Já foi construída neste turno."

msgid "For this action it is necessary to build a castle first."
msgstr "Para esta ação, é necessário primeiro a construir um castelo."

msgid "Cannot build %{name} because castle is too far from water."
msgstr ""

msgid "disable build."
msgstr ""

#, fuzzy
msgid "Cannot afford %{name}."
msgstr "Não pôde arcar com as despesas %{name}"

#, fuzzy
msgid "%{name} is already built."
msgstr "%{name} já está construída"

#, fuzzy
msgid "Cannot build %{name}."
msgstr "Não é possivel construir %{name}"

#, fuzzy
msgid "Build %{name}."
msgstr "Construir %{name}"

#, fuzzy
msgid "Blackridge"
msgstr "Ponte"

msgid "Hillstone"
msgstr ""

msgid "Pinehurst"
msgstr ""

msgid "Whiteshield"
msgstr ""

#, fuzzy
msgid "Woodhaven"
msgstr "Madeira"

#, fuzzy
msgid "Blackwind"
msgstr "Ferreiro"

#, fuzzy
msgid "Bloodreign"
msgstr "Moral"

msgid "Dragontooth"
msgstr ""

msgid "Greywind"
msgstr ""

msgid "Portsmith"
msgstr ""

msgid "Atlantium"
msgstr ""

msgid "Middle Gate"
msgstr ""

msgid "Sansobar"
msgstr ""

msgid "Tundara"
msgstr ""

msgid "Vulcania"
msgstr ""

msgid "Baywatch"
msgstr ""

msgid "Fountainhead"
msgstr ""

msgid "Vertigo"
msgstr ""

msgid "Wildabar"
msgstr ""

msgid "Winterkill"
msgstr ""

msgid "Brindamoor"
msgstr ""

msgid "Lakeside"
msgstr ""

msgid "Nightshadow"
msgstr ""

msgid "Olympus"
msgstr ""

msgid "Sandcaster"
msgstr ""

msgid "Alamar"
msgstr ""

msgid "Burlock"
msgstr ""

msgid "Dragadune"
msgstr ""

msgid "Kalindra"
msgstr ""

msgid "Xabran"
msgstr ""

msgid "Algary"
msgstr ""

msgid "Basenji"
msgstr ""

#, fuzzy
msgid "Blackfang"
msgstr "Torre Negra"

#, fuzzy
msgid "New Dawn"
msgstr "Novo Jogo"

msgid "Sorpigal"
msgstr ""

msgid "Avone"
msgstr ""

msgid "Big Oak"
msgstr ""

msgid "Chandler"
msgstr ""

msgid "Erliquin"
msgstr ""

msgid "Hampshire"
msgstr ""

#, fuzzy
msgid "Antioch"
msgstr "animação"

msgid "Avalon"
msgstr ""

msgid "Roc Haven"
msgstr ""

msgid "South Mill"
msgstr ""

msgid "Weed Patch"
msgstr ""

msgid "Brownston"
msgstr ""

msgid "Hilltop"
msgstr ""

msgid "Weddington"
msgstr ""

msgid "Westfork"
msgstr ""

#, fuzzy
msgid "Whittingham"
msgstr "Grau"

msgid "Cathcart"
msgstr ""

msgid "Elk's Head"
msgstr ""

msgid "Roscomon"
msgstr ""

msgid "Sherman"
msgstr ""

msgid "Yorksford"
msgstr ""

#, fuzzy
msgid "Blackburn"
msgstr "Torre Negra"

#, fuzzy
msgid "Blacksford"
msgstr "Torre Negra"

msgid "Burton"
msgstr ""

msgid "Pig's Eye"
msgstr ""

msgid "Viper's Nest"
msgstr ""

msgid "Fenton"
msgstr ""

msgid "Lankershire"
msgstr ""

msgid "Lombard"
msgstr ""

msgid "Timberhill"
msgstr ""

msgid "Troy"
msgstr ""

msgid "Forder Oaks"
msgstr ""

msgid "Meramec"
msgstr ""

msgid "Quick Silver"
msgstr ""

msgid "Westmoor"
msgstr ""

msgid "Willow"
msgstr ""

msgid "Corackston"
msgstr ""

msgid "Sheltemburg"
msgstr ""

#, fuzzy
msgid "Cannot recruit - guest to guard automove error."
msgstr "Impossível recrutar - você tem muitos heróis."

msgid "Cannot recruit - you already have a Hero in this town."
msgstr "Impossível recrutar - você já possui um herói na cidade."

msgid "Cannot recruit - you have too many Heroes."
msgstr "Impossível recrutar - você tem muitos heróis."

msgid "Cannot afford a Hero"
msgstr "Não pôde arcar com a despesa do herói"

msgid "There is no room in the garrison for this army."
msgstr ""

msgid "Fortifications"
msgstr "Fortificações"

msgid "Farm"
msgstr "Fazenda"

msgid "Thatched Hut"
msgstr "Cabana Elaborada"

msgid "Archery Range"
msgstr "Campo de Arqueiros"

msgid "Upg. Archery Range"
msgstr "Upg. Campo de Arqueiros++"

msgid "Blacksmith"
msgstr "Ferreiro"

msgid "Upg. Blacksmith"
msgstr "Upg. Ferreiro++"

msgid "Armory"
msgstr "Armaria"

msgid "Upg. Armory"
msgstr "Upg. Armoria++"

msgid "Jousting Arena"
msgstr "Arena de Lanceiros"

msgid "Upg. Jousting Arena"
msgstr "Upg. Arena de Lanceiros++"

msgid "Cathedral"
msgstr "Catedral"

msgid "Upg. Cathedral"
msgstr "Upg. Catedral++"

msgid "Coliseum"
msgstr "Coliseu"

msgid "Garbage Heap"
msgstr "Acúmulo de Lixo"

msgid "Hut"
msgstr "Cabana"

msgid "Stick Hut"
msgstr "Cabana de Pau"

msgid "Upg. Stick Hut"
msgstr "Upg. Cabana de Pau++"

msgid "Den"
msgstr "Toca"

msgid "Adobe"
msgstr "Adobe"

msgid "Upg. Adobe"
msgstr "Upg. Adobe++"

msgid "Bridge"
msgstr "Ponte"

msgid "Upg. Bridge"
msgstr "Upg. Ponte++"

msgid "Pyramid"
msgstr "Pirâmide"

msgid "Rainbow"
msgstr "Arco-Íris"

msgid "Crystal Garden"
msgstr "Jardim de Cristal"

msgid "Treehouse"
msgstr "Casa na Árvore"

msgid "Cottage"
msgstr "Chalé"

msgid "Upg. Cottage"
msgstr "Upg. Chalé++"

msgid "Stonehenge"
msgstr "Stonehenge"

msgid "Upg. Stonehenge"
msgstr "Upg. Stonehenge++"

msgid "Fenced Meadow"
msgstr "Campo Cercado"

msgid "Red Tower"
msgstr "Torre Vermelha"

msgid "Dungeon"
msgstr "Calabouço"

msgid "Waterfall"
msgstr "Cachoeira"

msgid "Cave"
msgstr "Caverna"

msgid "Crypt"
msgstr "Cripta"

msgid "Nest"
msgstr "Ninho"

msgid "Maze"
msgstr "Labirinto"

msgid "Upg. Maze"
msgstr "Upg. Labirinto++"

msgid "Swamp"
msgstr "Pântano"

msgid "Green Tower"
msgstr "Torre Verde"

msgid "Black Tower"
msgstr "Torre Negra"

msgid "Library"
msgstr "Biblioteca"

msgid "Orchard"
msgstr "Pomar"

msgid "Habitat"
msgstr "Habitat"

msgid "Pen"
msgstr "Curral"

msgid "Foundry"
msgstr "Fundição"

msgid "Upg. Foundry"
msgstr "Upg. Fundição++"

msgid "Cliff Nest"
msgstr "Ninho no Penhasco"

msgid "Ivory Tower"
msgstr "Torre de Marfim"

msgid "Upg. Ivory Tower"
msgstr "Upg. Torre de Marfim++"

msgid "Cloud Castle"
msgstr "Castelo nas Nuvens"

msgid "Upg. Cloud Castle"
msgstr "Upg. Castelo nas Nuvens++"

msgid "Storm"
msgstr "Tempestade"

msgid "Skull Pile"
msgstr "Pilha de Caveiras"

msgid "Excavation"
msgstr "Escavação"

msgid "Graveyard"
msgstr "Cemitério"

msgid "Upg. Graveyard"
msgstr "Upg. Cemitério++"

msgid "Upg. Pyramid"
msgstr "Upg. Pirâmide++"

msgid "Mansion"
msgstr "Mansão"

msgid "Upg. Mansion"
msgstr "Upg. Mansão++"

msgid "Mausoleum"
msgstr "Mausoléu"

msgid "Upg. Mausoleum"
msgstr "Upg. Mausoléu++"

msgid "Laboratory"
msgstr "Laboratório"

msgid "Shrine"
msgstr "Abside"

msgid ""
"The Fortifications increase the toughness of the walls, increasing the "
"number of turns it takes to knock them down."
msgstr ""
"As Fortificações aumentar a resistência das paredes do castelo, aumentando o "
"número de rodadas que leva para derrubá-los."

msgid "The Farm increases production of Peasants by %{count} per week."
msgstr ""

msgid ""
"The Coliseum provides inspiring spectacles to defending troops, raising "
"their morale by two during combat."
msgstr ""
"O Coliseu oferece espetáculos inspiradores para as tropas de defesa do "
"castelo, levantando sua moral por em 2 (dois) durante o combate."

msgid "The Garbage Heap increases production of Goblins by %{count} per week."
msgstr ""

msgid "The Rainbow increases the luck of the defending units by two."
msgstr ""
"O Arco-Íris aumenta a sorte das tropas de defesa do castelo em por 2 (dois)."

msgid ""
"The Crystal Garden increases production of Sprites by %{count} per week."
msgstr ""

msgid "The Dungeon increases the income of the town by %{count} / day."
msgstr ""

msgid "The Waterfall increases production of Centaurs by %{count} per week."
msgstr ""

msgid ""
"The Library increases the number of spells in the Guild by one for each "
"level of the guild."
msgstr ""
"A Biblioteca aumenta o número de magias na Corporação dos Magos em um para "
"cada nível."

msgid "The Orchard increases production of Halflings by %{count} per week."
msgstr ""

msgid "The Storm adds +2 to the power of spells of a defending spell caster."
msgstr "A Tempestade adiciona +2  ao Poder de Magia para defensor do castelo."

msgid "The Skull Pile increases production of Skeletons by %{count} per week."
msgstr ""

msgid "Thieves' Guild"
msgstr "Guilda de Ladrões"

msgid "Tavern"
msgstr "Taverna"

msgid "Shipyard"
msgstr "Estaleiro"

msgid "Well"
msgstr "Poço"

msgid "Statue"
msgstr "Estátua"

msgid "Marketplace"
msgstr "Mercado"

msgid "Moat"
msgstr "Fosso"

msgid "Castle"
msgstr "Castelo"

msgid "Tent"
msgstr "Tenda"

msgid "Captain's Quarters"
msgstr "Quartel do Capitão"

msgid "Mage Guild, Level 1"
msgstr "Corporação dos Magos, Nível 1"

msgid "Mage Guild, Level 2"
msgstr "Corporação dos Magos, Nível 2"

msgid "Mage Guild, Level 3"
msgstr "Corporação dos Magos, Nível 3"

msgid "Mage Guild, Level 4"
msgstr "Corporação dos Magos, Nível 4"

msgid "Mage Guild, Level 5"
msgstr "Corporação dos Magos, Nível 5"

msgid ""
"The Shrine increases the necromancy skill of all your necromancers by 10 "
"percent."
msgstr ""
"A Abside aumenta a habilidade de Necromancia  para todos os necromantes em "
"10%."

#, fuzzy
msgid ""
"The Thieves' Guild provides information on enemy players. Thieves' Guilds "
"can also provide scouting information on enemy towns. Additional Guilds "
"provide more information."
msgstr ""
"A Guilda de Ladrões fornece informações sobre os jogadores inimigo. Porém, "
"também pode fornecer informações suas para para jogadores inimigos."

msgid "The Tavern increases morale for troops defending the castle."
msgstr "A taverna aumenta a moral das tropas que estão defendendo o castelo."

msgid "The Shipyard allows ships to be built."
msgstr "O estaleiro permite à construir barcos."

msgid ""
"The Well increases the growth rate of all dwellings by %{count} creatures "
"per week."
msgstr ""

msgid "The Statue increases your town's income by %{count} per day."
msgstr ""

msgid "The Left Turret provides extra firepower during castle combat."
msgstr ""
"A Torre Esquerda prevê o poder de fogo extra durante o combate no castelo."

msgid "The Right Turret provides extra firepower during castle combat."
msgstr ""
"A Torre Direita prevê o poder de fogo extra durante o combate no castelo."

msgid ""
"The Marketplace can be used to convert one type of resource into another. "
"The more marketplaces you control, the better the exchange rate."
msgstr ""
"O mercado pode ser usado para converter um tipo de recurso em outro. Quanto "
"mais mercados você controla, melhor será a taxa de câmbio."

msgid ""
"The Moat slows attacking units. Any unit entering the moat must end its turn "
"there and becomes more vulnerable to attack."
msgstr ""
"O Fosso retarda unidades de ataque. Qualquer unidade que entrar no fosso "
"deve terminar seu turno lá e se torna mais vulnerável a ataques."

msgid ""
"The Castle improves town defense and increases income to %{count} gold per "
"day."
msgstr ""

msgid ""
"The Tent provides workers to build a castle, provided the materials and the "
"gold are available."
msgstr ""
"A Tenda oferece aos trabalhadores construir um castelo, desde que os "
"materiais eo ouro estejam disponíveis."

msgid ""
"The Captain's Quarters provides a captain to assist in the castle's defense "
"when no hero is present."
msgstr ""
"O Quartel do Capitão fornece um capitão para ajudar na defesa do castelo, "
"quando o herói não está presente."

msgid ""
"The Mage Guild allows heroes to learn spells and replenish their spell "
"points."
msgstr ""
"A Comporação de Magos permite heróis a aprender magia e reabastecer sua mana."

msgid "Recruit %{name}"
msgstr "Recruta %{name}"

msgid "Month: %{month}, Week: %{week}, Day: %{day}"
msgstr ""

msgid ""
"You must purchase a spell book to use the mage guild, but you currently have "
"no room for a spell book. Try giving one of your artifacts to another hero."
msgstr ""

#, fuzzy
msgid "Exit"
msgstr "Sair da Cidade"

#, fuzzy
msgid "Exit this menu."
msgstr "Passar a vez desta criatura"

#, fuzzy
msgid "Click to show next town."
msgstr "Mostrar proxima cidade"

msgid "Show next town"
msgstr "Mostrar proxima cidade"

#, fuzzy
msgid "Click to show previous town."
msgstr "Mostrar cidade anterior"

msgid "Show previous town"
msgstr "Mostrar cidade anterior"

msgid "Army joining"
msgstr ""

msgid ""
"Unable to merge two armies together. Rearrange monsters manually before "
"moving the hero to the garrison."
msgstr ""

msgid "This town may not be upgraded to a castle."
msgstr "Esta cidade não pode ser transformada em castelo."

msgid "Town"
msgstr "Cidade"

#, fuzzy
msgid "Exit Castle"
msgstr "Sair do Castelo"

#, fuzzy
msgid "Exit Town"
msgstr "Sair da Cidade"

#, fuzzy
msgid "Show Income"
msgstr "Renda:"

#, fuzzy
msgid "Swap Heroes"
msgstr "Heróis"

#, fuzzy
msgid "Meeting Heroes"
msgstr "Proximo Herói"

msgid "View Hero"
msgstr "Ver Herói"

#, fuzzy
msgid "The above spells are available here."
msgstr "As magias acima foram adicionadas ao seu livro de magias."

msgid "The above spells have been added to your book."
msgstr "As magias acima foram adicionadas ao seu livro de magias."

msgid "A generous tip for the barkeep yields the following rumor:"
msgstr "A gorjeta generosa para o barman rende o boato que se segue:"

msgid "Recruit Hero"
msgstr "Recrutar Herói"

#, fuzzy
msgid "%{name} is a level %{value} %{race} "
msgstr "%{name} a %{race}"

msgid "with %{count} artifacts."
msgstr ""

#, fuzzy
msgid "with 1 artifact."
msgstr "Não é possível mover o último exército à fortaleza"

msgid "without artifacts."
msgstr ""

msgid ""
"'Spread' combat formation spreads your armies from the top to the bottom of "
"the battlefield, with at least one empty space between each army."
msgstr ""
"Formação de combate  \"Espalhada\" espalha seus exércitos a partir do topo "
"ao fundo do campo de batalha, com pelo menos um espaço vazio entre cada "
"exército."

msgid ""
"'Grouped' combat formation bunches your army toget her in the center of your "
"side of the battlefield."
msgstr ""
"Formação de combate \"Agrupada\" seu exército fica junto no centro da linha "
"inicial do campo de batalha."

msgid "Spread Formation"
msgstr "Formação Espalhada"

msgid "Grouped Formation"
msgstr "Formação Agrupada"

msgid "Recruit %{name} the %{race}"
msgstr "Recrutar %{name} da raça %{race}"

msgid "Set garrison combat formation to 'Spread'"
msgstr "Definir formação de combate na Fortaleza para \"Espalhada\""

msgid "Set garrison combat formation to 'Grouped'"
msgstr "Definir formação de combate na Fortaleza para \"Agrupada\""

#, fuzzy
msgid "Exit Castle Options"
msgstr "Opções do Castelo"

msgid "Castle Options"
msgstr "Opções do Castelo"

msgid "Not enough resources to recruit creatures."
msgstr ""

msgid "You are unable to recruit at this time, your ranks are full."
msgstr ""

msgid "No creatures available for purchase."
msgstr ""

#, fuzzy
msgid "Recruit Creatures"
msgstr "Recrutar Herói"

msgid "Town Population Information and Statistics"
msgstr "Informações da População da Cidade e Estatísticas"

msgid "Damg"
msgstr ""

msgid "HP"
msgstr "HP"

msgid "Growth"
msgstr "Produção"

msgid "week"
msgstr "semana"

msgid "Available"
msgstr "Disponível"

#, fuzzy
msgid "View World"
msgstr "Ver Herói"

msgid "View the entire world."
msgstr "Ver o mundo inteiro."

msgid "Puzzle"
msgstr ""

msgid "View the obelisk puzzle."
msgstr "Ver enigma do obelisco."

#, fuzzy
msgid "Scenario Information"
msgstr "Formação Espalhada"

msgid "View information on the scenario you are currently playing."
msgstr "Veja informações sobre o cenário que você está jogando atualmente."

msgid "Dig for the Ultimate Artifact."
msgstr "Escavar em busca do Artefato Supremo."

msgid "Digging"
msgstr ""

msgid "Exit this menu without doing anything."
msgstr "Sair do menu sem fazer nada."

msgid "Arena"
msgstr "Arena"

msgid ""
"You enter the arena and face a pack of vicious lions. You handily defeat "
"them, to the wild cheers of the crowd.  Impressed by your skill, the aged "
"trainer of gladiators agrees to train you in a skill of your choice."
msgstr ""
"Você entra na arena e enfrenta um bando de leões ferozes. Você com agilidade "
"derrotá-los, para os aplausos da multidão selvagem. Impressionado com sua "
"habilidade, o velho treinador de gladiadores concorda em treiná-lo em uma "
"habilidade de sua escolha."

msgid "You can't afford to upgrade your troops!"
msgstr ""

msgid ""
"Your troops can be upgraded, but it will cost you dearly. Do you wish to "
"upgrade them?"
msgstr ""

msgid "Are you sure you want to dismiss this army?"
msgstr ""

msgid "Attack Skill"
msgstr "Habilidade de Ataque"

msgid "Defense Skill"
msgstr "Habilidade de Defesa"

msgid "Shots"
msgstr "Tiros"

msgid "Shots Left"
msgstr "Tiros restantes"

msgid "Damage"
msgstr "Dano"

msgid "Hit Points"
msgstr "HP"

msgid "Hit Points Left"
msgstr "HP restantes"

#, fuzzy
msgid "Followers"
msgstr "Poder de Magia"

msgid ""
"A group of %{monster} with a desire for greater glory wish to join you.\n"
"Do you accept?"
msgstr ""
"Um grupo de %{monster} que procura uma grande gloria quer se juntar a você.\n"
"Você aceita?"

#, fuzzy
msgid ""
"The %{monster} is swayed by your diplomatic tongue, and offers to join your "
"army for the sum of %{gold} gold.\n"
"Do you accept?"
msgstr ""
"A criatura é influenciada pela sua língua diplomática, e se oferece para "
"participar do seu exército pela soma de %{gold} de outro.\n"
"Você aceita?"

msgid ""
"The creatures are swayed by your diplomatic\n"
"tongue, and make you an offer:\n"
" \n"
msgstr ""
"As criaturas são seduzidas por sua língua diplomática,\n"
"e fazer-lhe uma oferta:\n"
" \n"

msgid ""
"%{offer} of the %{total} %{monster} will join your army, and the rest will "
"leave you alone, for the sum of %{gold} gold.\n"
"Do you accept?"
msgstr ""
"%{offer} do %{total} %{monster} vai juntar o seu exército, eo resto vai "
"deixá-lo sozinho,pela soma de %{gold} gold.\n"
"Você aceita?"

msgid ""
"All %{offer} of the %{monster} will join your army for the sum of %{gold} "
"gold.\n"
"Do you accept?"
msgstr ""
"Todos %{offer} dos %{monster} vão se juntar ao seu exértico pela soma de "
"%{gold} ouro.\n"
"Você Aceita?"

msgid "(Rate: %{percent})"
msgstr ""

msgid "Total: "
msgstr ""

msgid "No room in"
msgstr ""

msgid "the garrison"
msgstr ""

msgid "Build a new ship:"
msgstr "Construir um novo banrco:"

msgid "Resource cost:"
msgstr "Custo de recursos:"

msgid "Need: "
msgstr ""

msgid "Load Game"
msgstr "Carregar Jogo"

msgid "No save files to load."
msgstr "Sem arquivos salvos para carregar."

msgid "New Game"
msgstr "Novo Jogo"

msgid "Start a single or multi-player game."
msgstr "Iniciar um jogo em modo sozinho ou multi-jogadores."

msgid "Load a previously saved game."
msgstr "Carregar um jogo salvo anteriormente."

#, fuzzy
msgid "Save Game"
msgstr "Novo Jogo"

msgid "Save the current game."
msgstr "Salvar o jogo atual."

msgid "Quit"
msgstr "Sair"

#, fuzzy
msgid "Quit out of Heroes of Might and Magic II."
msgstr "Sair do Jogo & retornar ao sistema operacional."

msgid "Language"
msgstr "Idioma"

msgid "Resolution"
msgstr "Resolução"

msgid "Experimental"
msgstr "Experimental"

msgid "Settings"
msgstr "Configurações"

msgid "off"
msgstr "off"

#, fuzzy
msgid "Music"
msgstr "música"

msgid "Effects"
msgstr ""

msgid "MIDI"
msgstr ""

#, fuzzy
msgid "MIDI Expansion"
msgstr "Mansão"

msgid "External"
msgstr ""

msgid "Music Type"
msgstr ""

#, fuzzy
msgid "Hot Keys"
msgstr "Hot Seat"

msgid "In-game"
msgstr ""

#, fuzzy
msgid "Black & White"
msgstr "Ponte"

#, fuzzy
msgid "Mouse Cursor"
msgstr "Sombra do cursor"

msgid "Color"
msgstr ""

msgid "Text Support"
msgstr ""

msgid "Select Game Language"
msgstr "Selecione o idioma do jogo"

msgid "Change language of the game."
msgstr "Mudar o idioma do jogo."

msgid "Select Game Resolution"
msgstr "Selecione a resolução do jogo"

msgid "Change resolution of the game."
msgstr "Mudar a resolução do jogo."

msgid "Experimental game settings."
msgstr "Configurações experimentais do jogo."

msgid "Toggle ambient music level."
msgstr ""

msgid "Toggle foreground sounds level."
msgstr ""

msgid "Change the type of music."
msgstr ""

msgid "Check all Hot Keys used in the game."
msgstr ""

msgid ""
"Toggle color cursors on/off. Color cursors look nicer, but sometimes don't "
"move as smoothly as black and white ones."
msgstr ""

msgid ""
"Toggle text support mode to output extra information about windows and "
"events in the game."
msgstr ""

msgid "Okay"
msgstr "OK"

#, fuzzy
msgid "Attention"
msgstr "animação"

msgid ""
"Your version of Heroes of Might and Magic II does not support any other "
"languages than English."
msgstr ""

msgid ""
"Map\n"
"Difficulty"
msgstr ""
"Dificuldade\n"
"do Mapa"

msgid ""
"Game\n"
"Difficulty"
msgstr ""
"Dificuldade\n"
"do Jogo"

msgid "Rating"
msgstr "Grau"

msgid "Map Size"
msgstr ""
"Tamano\n"
"do Mapa"

msgid "Opponents"
msgstr "Oponentes"

msgid "Class"
msgstr "Classes"

msgid ""
"Victory\n"
"Conditions"
msgstr ""
"Condições\n"
"de\n"
"Vitória"

msgid ""
"Loss\n"
"Conditions"
msgstr ""
"Condições\n"
"de\n"
"Derrota"

#, fuzzy
msgid "Score: "
msgstr "pontuação:"

msgid "First select recipients!"
msgstr ""

msgid "You cannot select %{resource}!"
msgstr "Você não pode selecionar %{resource}!"

msgid "Select count %{resource}:"
msgstr ""

msgid "Select Recipients"
msgstr "Selecione os recipientes"

msgid "Your Funds"
msgstr ""

msgid "Planned Gift"
msgstr ""

#, fuzzy
msgid "Gift from %{name}"
msgstr "Recruta %{name}"

msgid "Set Guardian"
msgstr "Selecione o Guardião"

msgid "Your army too big!"
msgstr "Sua arma é muito grande!"

msgid "Hot Keys:"
msgstr ""

msgid "Select Game Language:"
msgstr "Escolha o idioma do jogo:"

msgid "%{name} has gained a level."
msgstr ""

msgid "%{skill} +1"
msgstr ""

msgid "You have learned %{skill}."
msgstr "Você aprendeu ${skill}."

msgid "You may learn either:"
msgstr ""

msgid "or"
msgstr "ou"

msgid ""
"Please inspect our fine wares. If you feel like offering a trade, click on "
"the items you wish to trade with and for."
msgstr ""
"Por favor consultar nossas mercadorias. Se você se sentir a vontade com a "
"oferta, clique sobre os itens que você deseja negociar."

msgid ""
"You have received quite a bargain. I expect to make no profit on the deal. "
"Can I interest you in any of my other wares?"
msgstr ""
"Você recebeu uma real pechincha. Eu espero não fazer nenhum lucro na "
"transação. Interessa em quaisquer das minhas outras mercadorias?"

msgid "I can offer you %{count} for 1 unit of %{resfrom}."
msgstr "Eu posso oferecer à você %{count} por 1 unidade de %{resfrom}."

msgid "I can offer you 1 unit of %{resto} for %{count} units of %{resfrom}."
msgstr ""
"Eu posso oferecer a você 1 unidade de %{resto} por %{count} unidade de "
"%{resfrom}."

#, fuzzy
msgid "Max"
msgstr "máximo"

#, fuzzy
msgid "Min"
msgstr "mínimo"

msgid "Qty to trade"
msgstr "Qtd a trocar"

msgid "Trading Post"
msgstr ""

msgid "Your Resources"
msgstr "Seus Recursos"

msgid "Available Trades"
msgstr "Trocas Disponíveis"

msgid "n/a"
msgstr "n/d"

msgid "guarded by "
msgstr ""

msgid "guarded by %{count} %{monster}"
msgstr ""

msgid "(available: %{count})"
msgstr ""

#, fuzzy
msgid "(empty)"
msgstr "Vazio"

msgid "already learned"
msgstr "já aprendeu"

msgid "already knows this skill"
msgstr "já sabe essa habilidade"

msgid "already has max skills"
msgstr "já tem o máximo de habilidades"

msgid "(already visited)"
msgstr "(Já Visitado)"

msgid "(not visited)"
msgstr "(Sem Visita)"

#, fuzzy
msgid "%{color} Barrier"
msgstr "Turno do jogador %{color}"

#, fuzzy
msgid "%{color} Tent"
msgstr "Turno do jogador %{color}"

#, fuzzy
msgid "Road"
msgstr "Modo Estrada"

msgid "(digging ok)"
msgstr ""

msgid "(no digging)"
msgstr ""

msgid "penalty: %{cost}"
msgstr ""

#, fuzzy
msgid "Uncharted Territory"
msgstr "Território sem Lei"

msgid "Defenders:"
msgstr "Defensores:"

msgid "Unknown"
msgstr ""

#, fuzzy
msgid "%{name} (Level %{level})"
msgstr "%{name} a %{race}"

#, fuzzy
msgid "Attack:"
msgstr "Ataque"

#, fuzzy
msgid "Defense:"
msgstr "Defesa"

#, fuzzy
msgid "Spell Power:"
msgstr "Poder de Magia"

#, fuzzy
msgid "Knowledge:"
msgstr "Conhecimento"

#, fuzzy
msgid "Spell Points:"
msgstr "Mana"

#, fuzzy
msgid "Move Points:"
msgstr "Mana"

msgid "Cost per troop:"
msgstr ""

msgid "Available: %{count}"
msgstr "Disponível: %{count}"

msgid "Number to buy:"
msgstr "Qtd. à Comprar:"

msgid "Click to apply the selected resolution."
msgstr ""

msgid "MAX"
msgstr "MÁX"

msgid "How many troops to move?"
msgstr "Mover quantas tropas?"

msgid "Fast separation into slots:"
msgstr ""

msgid "Map: "
msgstr ""

msgid ""
"\n"
"\n"
"Location: "
msgstr ""

msgid "File to Save:"
msgstr "Arquivo a Salvar:"

msgid "File to Load:"
msgstr "Arquivo a Carregar:"

#, fuzzy
msgid "Click to save the current game."
msgstr "Salvar o jogo atual."

#, fuzzy
msgid "Click to load a previously saved game."
msgstr "Carregar um jogo salvo anteriormente."

msgid "Are you sure you want to delete file:"
msgstr "Você tem certeza que quer deletar este arquivo:"

msgid "Warning!"
msgstr "Aviso!"

#, fuzzy
msgid "Select Monster:"
msgstr "Melhor Criatura:"

#, fuzzy
msgid "Select Hero:"
msgstr "Melhor Herói:"

#, fuzzy
msgid "Select Artifact:"
msgstr "Artefato"

#, fuzzy
msgid "Select Spell:"
msgstr "Magia"

#, fuzzy
msgid "Select Skill:"
msgstr "Habilidade de Defesa"

#, fuzzy
msgid "Location: "
msgstr "Escavação"

#, fuzzy
msgid ""
"\n"
"\n"
"Map Type:\n"
msgstr "Tamano do Mapa"

msgid "The Succession Wars"
msgstr ""

msgid "Lose all your heroes and towns."
msgstr "Perder todos os seus heróis e das cidades."

msgid "Lose a specific town."
msgstr "Perder uma cidade específica."

msgid "Lose a specific hero."
msgstr "Perder um herói específico."

msgid "Run out of time. Fail to win by a certain point."
msgstr ""

msgid "Loss Condition"
msgstr ""

msgid "Defeat all enemy heroes and towns."
msgstr "Derrotar todos os heróis inimigos e cidades."

msgid "Capture a specific town."
msgstr "Captura de uma cidade específica."

msgid "Defeat a specific hero."
msgstr "Derrotar um herói específico."

msgid "Find a specific artifact."
msgstr "Encontre um artefato específico."

msgid "Your side defeats the opposing side."
msgstr "Seu lado derrota o lado oposto."

msgid "Accumulate a large amount of gold."
msgstr "Acumular uma grande quantidade de ouro."

msgid "Victory Condition"
msgstr ""

#, fuzzy
msgid "Map difficulty:"
msgstr "Dificuldade do Mapa:"

msgid "No maps exist at that size"
msgstr ""

msgid "Small Maps"
msgstr "Mapa Pequena"

#, fuzzy
msgid "View only maps of size small (36 x 36)."
msgstr "Ver apenas mapas pequenos (36x36)."

msgid "Medium Maps"
msgstr "Mapas medios"

#, fuzzy
msgid "View only maps of size medium (72 x 72)."
msgstr "Ver apenas mapas medios (72x72)."

msgid "Large Maps"
msgstr "Mapas Grandes"

#, fuzzy
msgid "View only maps of size large (108 x 108)."
msgstr "Ver apenas mapas grandes (108x108)."

msgid "Extra Large Maps"
msgstr "Mapas Muito Grades"

#, fuzzy
msgid "View only maps of size extra large (144 x 144)."
msgstr "Ver Apenas mapas muito grandes (144x144)."

msgid "All Maps"
msgstr "Todos os Mapas"

msgid "View all maps, regardless of size."
msgstr "Ver todos os mapas, independente do tamanho."

msgid "Players Icon"
msgstr "Ícone de Jogadores"

#, fuzzy
msgid ""
"Indicates how many players total are in the scenario. Any positions not "
"occupied by humans will be occupied by computer players."
msgstr ""
"Indica o total de jogadores que esta definido no Editor do Cenário. Todas as "
"posições não ocupadas por seres humanos serão ocupadas por jogadores de "
"computador."

#, fuzzy
msgid ""
"Indicates whether the map\n"
"is small (36 x 36), medium\n"
"(72 x 72), large (108 x 108),\n"
"or extra large (144 x 144)."
msgstr ""
"Indica se os mapas é pequeno (36x36), médio (72x72), grande (108x108) ou "
"muito grande (144x144)."

msgid "Size Icon"
msgstr "Ícone de Tamanho"

msgid ""
"Indicates whether the map is made for \"The Succession Wars\" or \"The Price "
"of Loyalty\" version of the game."
msgstr ""

#, fuzzy
msgid "Map Type"
msgstr "Tamano do Mapa"

msgid "Selected Name"
msgstr ""

msgid "The name of the currently selected map."
msgstr ""

msgid "Selected Map Difficulty"
msgstr ""

msgid ""
"The map difficulty of the currently selected map.  The map difficulty is "
"determined by the scenario designer. More difficult maps might include more "
"or stronger enemies, fewer resources, or other special conditions making "
"things tougher for the human player."
msgstr ""

msgid "Selected Description"
msgstr ""

msgid "The description of the currently selected map."
msgstr ""

msgid "Accept the choice made."
msgstr "Aceitar a escolha feita."

msgid "Experimental Game Settings"
msgstr ""

msgid "Jump"
msgstr ""

#, fuzzy
msgid "Hero Speed"
msgstr "Veloc."

msgid "Don't Show"
msgstr ""

#, fuzzy
msgid "Enemy Speed"
msgstr "Veloc."

msgid "Scroll Speed"
msgstr ""

msgid "Evil"
msgstr "Mal"

msgid "Good"
msgstr "Bom"

#, fuzzy
msgid "Interface Type"
msgstr "Aparência"

#, fuzzy
msgid "Hide"
msgstr "Ponte"

#, fuzzy
msgid "Show"
msgstr "Neve"

msgid "Interface"
msgstr "Aparência"

msgid "Auto Resolve"
msgstr ""

msgid "Auto, No Spells"
msgstr ""

msgid "Battles"
msgstr ""

msgid "Manual"
msgstr ""

msgid "Change the speed at which your heroes move on the main screen."
msgstr ""

msgid ""
"Sets the speed that A.I. heroes move at.  You can also elect not to view A."
"I. movement at all."
msgstr ""

msgid "Sets the speed at which you scroll the window."
msgstr ""

msgid "Toggle the type of interface you want to use."
msgstr ""

msgid "Toggle interface visibility."
msgstr ""

msgid "Toggle instant battle mode."
msgstr ""

msgid "Att."
msgstr ""

msgid "Def."
msgstr ""

msgid "Power"
msgstr ""

#, fuzzy
msgid "Knowl"
msgstr "Conhecimento"

msgid "1st"
msgstr ""

msgid "2nd"
msgstr ""

msgid "3rd"
msgstr ""

msgid "4th"
msgstr ""

msgid "5th"
msgstr ""

msgid "6th"
msgstr ""

#, fuzzy
msgid "Oracle: Player Rankings"
msgstr "Guilda de Ladrões: Ranking de Jogadores"

#, fuzzy
msgid "Thieves' Guild: Player Rankings"
msgstr "Guilda de Ladrões: Ranking de Jogadores"

msgid "Number of Towns:"
msgstr "Numero de Cidades:"

msgid "Number of Castles:"
msgstr "Numero de Castelos:"

msgid "Number of Heroes:"
msgstr "Numero de Heróis:"

msgid "Gold in Treasury:"
msgstr "Ouro Total:"

msgid "Wood & Ore:"
msgstr "Madeira & Minério:"

msgid "Gems, Cr, Slf & Mer:"
msgstr "Gemas, Cri, Sulf & Mer:"

msgid "Obelisks Found:"
msgstr "Obeliscos encontrados:"

#, fuzzy
msgid "Artifacts:"
msgstr "Artefato"

msgid "Total Army Strength:"
msgstr "Total Força de Exército:"

msgid "Income:"
msgstr "Renda:"

msgid "Best Hero:"
msgstr "Melhor Herói:"

msgid "Best Hero Stats:"
msgstr "Melhor Herói em Stats:"

msgid "Personality:"
msgstr "Personalidade:"

msgid "Best Monster:"
msgstr "Melhor Criatura:"

msgid "difficulty|Easy"
msgstr ""

msgid "difficulty|Normal"
msgstr ""

msgid "difficulty|Hard"
msgstr ""

msgid "difficulty|Expert"
msgstr ""

msgid "difficulty|Impossible"
msgstr ""

msgid "and more..."
msgstr ""

msgid "Start the selected scenario."
msgstr ""

#, fuzzy
msgid "View Intro"
msgstr "Ver Herói"

msgid "View Intro videos for the current state of the campaign."
msgstr ""

msgid "Restart"
msgstr ""

#, fuzzy
msgid "Restart the current scenario."
msgstr "Salvar o jogo atual."

#, fuzzy
msgid "Are you sure you want to restart this scenario?"
msgstr "Tem certeza de que quer a retirada?"

msgid "Campaign Scenario loading failure"
msgstr ""

msgid "Please make sure that campaign files are correct and present."
msgstr ""

msgid "Project Coordination and Core Development"
msgstr ""

msgid "QA and Support"
msgstr ""

msgid "Development"
msgstr ""

msgid "Visit us at "
msgstr ""

msgid "Special Thanks to"
msgstr ""

msgid "and many other contributors!"
msgstr ""

msgid "Support us at"
msgstr ""

msgid "Connect with us at"
msgstr ""

msgid "Need help with the game?"
msgstr ""

msgid "and many-many other supporters!"
msgstr ""

msgid "Original project before 0.7"
msgstr ""

#, fuzzy
msgid "Original Heroes of Might and Magic II team"
msgstr "Sair do Jogo & retornar ao sistema operacional."

msgid "Designed and Directed"
msgstr ""

msgid "Programming and Design"
msgstr ""

msgid "Executive Producer"
msgstr ""

msgid "Producer"
msgstr ""

msgid "Additional Design"
msgstr ""

msgid "Additional Programming"
msgstr ""

msgid "Musical Production"
msgstr ""

msgid "Music and Sound Design"
msgstr ""

msgid "Vocalists"
msgstr ""

msgid "Art Director"
msgstr ""

msgid "Assistant Art Director"
msgstr ""

#, fuzzy
msgid "Artists"
msgstr "Artefato"

msgid "QA Manager"
msgstr ""

msgid "QA"
msgstr ""

#, fuzzy
msgid "Writing"
msgstr "Grau"

msgid "Manual and Helpfile"
msgstr ""

#, fuzzy
msgid "Scenarios"
msgstr "Cenário"

msgid "Unknown Hero"
msgstr ""

msgid "Your Name"
msgstr ""

#, fuzzy
msgid "Campaign"
msgstr "Campanha"

#, fuzzy
msgid "View High Scores for Campaigns."
msgstr "Ver a tela de Records."

msgid ""
"Invalid file game type. Please ensure that you are running the latest type "
"of save files."
msgstr ""

msgid "Warning"
msgstr "Atenção"

msgid ""
"This file is saved in the \"The Price of Loyalty\" version.\n"
"Some items may be unavailable."
msgstr ""

msgid "Usupported save format: "
msgstr ""

msgid "Current game version: "
msgstr ""

msgid "Last supported version: "
msgstr ""

msgid "This saved game is localized to '"
msgstr ""

msgid "' language, but the current language of the game is '"
msgstr ""

msgid "Hot Seat"
msgstr "Hot Seat"

msgid ""
"Play a Hot Seat game, where 2 to 4 players play around the same computer, "
"switching into the 'Hot Seat' when it is their turn."
msgstr "Modo \"Hot Seat\", onde 2 a 4 jogadores jogam no mesmo computador."

msgid "Cancel back to the main menu."
msgstr "Cancelar e voltar para o menu principal."

msgid "A single player game playing out a single map."
msgstr "Um jogo com um único jogador."

msgid "Standard Game"
msgstr "Unico Jogador"

msgid "A single player game playing through a series of maps."
msgstr "Um único jogador jogando em uma série de mapas."

msgid "Campaign Game"
msgstr "Campanha"

msgid ""
"A multi-player game, with several human players completing against each "
"other on a single map."
msgstr ""
"Um jogo multi-jogador, com vários jogadores humanos completando uns contra "
"os outros em um único mapa."

msgid "Multi-Player Game"
msgstr "Mult-Jogadores"

msgid "fheroes2 Resurrection Team presents"
msgstr ""

msgid "Greetings!"
msgstr ""

msgid ""
"Welcome to Heroes of Might and Magic II powered by fheroes2 engine! Before "
"starting the game please choose game resolution."
msgstr ""

msgid "Please Remember"
msgstr ""

msgid "You can always change game resolution by clicking on the "
msgstr ""

msgid "door"
msgstr ""

msgid ""
" on the left side of main menu.\n"
"\n"
"To switch between windowed and full screen modes\n"
"press "
msgstr ""

msgid "F4"
msgstr ""

msgid ""
" key on the keyboard.\n"
"\n"
"Enjoy the game!"
msgstr ""

#, fuzzy
msgid "Quit Heroes of Might and Magic II and return to the operating system."
msgstr "Sair do Jogo & retornar ao sistema operacional."

msgid "Credits"
msgstr "Créditos"

msgid "View the credits screen."
msgstr "Ver tela dos créditos."

msgid "High Scores"
msgstr "Recordes"

msgid "View the high scores screen."
msgstr "Ver a tela de Records."

#, fuzzy
msgid "Change language, resolution and settings of the game."
msgstr "Mudar a resolução do jogo."

#, fuzzy
msgid "Game Settings"
msgstr "Configurações"

msgid ""
"Either Roland's or Archibald's campaign from the original Heroes of Might "
"and Magic II."
msgstr ""

msgid "Original Campaign"
msgstr ""

msgid "Expansion Campaign"
msgstr ""

msgid "One of the four new campaigns from the Price of Loyalty expansion set."
msgstr ""

msgid "Host"
msgstr "Host"

msgid ""
"The host sets up the game options. There can only be one host per network "
"game."
msgstr ""
"O host configura as opções de jogo. Só pode haver um host por jogo em modo "
"network."

msgid "Guest"
msgstr "Convidado"

msgid ""
"The guest waits for the host to set up the game, then is automatically added "
"in. There can be multiple guests for TCP/IP games."
msgstr ""
"O convidado espera pelo host configurar o jogo, em seguida, é adicionado "
"automaticamente dentro. Não pode haver vários convidados para  Jogos TCP/IP."

msgid "Battle Only"
msgstr ""

msgid "Setup and play a battle without loading any map."
msgstr ""

msgid "2 Players"
msgstr "2 Jogadores"

#, fuzzy
msgid ""
"Play with 2 human players, and optionally, up to 4 additional computer "
"players."
msgstr "Jogue com 2 jogadores humanos, e, opcionalmente, até 4 jogadores."

msgid "3 Players"
msgstr "3 Jogadores"

#, fuzzy
msgid ""
"Play with 3 human players, and optionally, up to 3 additional computer "
"players."
msgstr ""
"Jogue com 3 jogadores humanos, e, opcionalmente, até 3 jogadores não humanos."

msgid "4 Players"
msgstr "4 Jogadores"

#, fuzzy
msgid ""
"Play with 4 human players, and optionally, up to 2 additional computer "
"players."
msgstr ""
"Jogue com 4 jogadores humanos, e, opcionalmente, até 2 jogadores não humanos."

msgid "5 Players"
msgstr "5 Jogadores"

#, fuzzy
msgid ""
"Play with 5 human players, and optionally, up to 1 additional computer "
"player."
msgstr ""
"Jogue com 5 jogadores humanos, e, opcionalmente, até 1 jogadores não humanos."

msgid "6 Players"
msgstr "6 Jogadores"

msgid "Play with 6 human players."
msgstr "Jogue com 6 jogadores humanos."

msgid "Dragon city has fallen!  You are now the Master of the Dragons."
msgstr ""

msgid ""
"You captured %{name}!\n"
"You are victorious."
msgstr ""
"Você capturou %{name}!\n"
"Você Venceu."

msgid ""
"You have captured the enemy hero %{name}!\n"
"Your quest is complete."
msgstr ""
"Você capturou o herói inimigo %{name}!\n"
"Missão Cumprida!"

msgid ""
"You have found the %{name}.\n"
"Your quest is complete."
msgstr ""
"Você achou o %{name}.\n"
"Missão Cumprida!"

#, fuzzy
msgid "Ultimate Artifact"
msgstr "Escavar em busca do Artefato Supremo."

msgid ""
"The enemy is beaten.\n"
"Your side has triumphed!"
msgstr ""
"O inimigo foi derrotado.\n"
"Seu lado triunfou!"

msgid ""
"You have built up over %{count} gold in your treasury.\n"
"All enemies bow before your wealth and power."
msgstr ""
"Você tem acumulou o total %{count} de ouro.\n"
"Todos os inimigos curvar-se diante de sua riqueza e poder."

msgid ""
"The enemy has captured %{name}!\n"
"They are triumphant."
msgstr ""
"O inimigo capturou %{name}!\n"
"Eles venceram o jogo."

#, fuzzy
msgid ""
"The enemy has captured the hero %{name}!\n"
"Your quest is a failure."
msgstr ""
"O inimigo achou o %{name}.\n"
"Missão Falhada."

msgid ""
"The enemy has found the %{name}.\n"
"Your quest is a failure."
msgstr ""
"O inimigo achou o %{name}.\n"
"Missão Falhada."

msgid ""
"The enemy has built up over %{count} gold in his treasury.\n"
"You must bow done in defeat before his wealth and power."
msgstr ""
"O inimigo acumulou o total de %{count} de ouro.\n"
"Você curvou-se diante do seu poder e riqueza."

msgid "You have been eliminated from the game!!!"
msgstr "Você foi eliminado do do jogo!"

msgid ""
"You have lost the hero %{name}.\n"
"Your quest is over."
msgstr ""
"Você perdeu o herói %{name}.\n"
"Sua Missão acabou."

msgid ""
"You have failed to complete your quest in time.\n"
"All is lost."
msgstr ""
"Você não conseguiu concluir sua missão no tempo.\n"
"Tudo está acabado."

#, fuzzy
msgid "Defeat all enemy heroes and capture all enemy towns and castles."
msgstr "Derrotar todos os heróis inimigos e cidades."

msgid "Run out of time. (Fail to win by a certain point.)"
msgstr "Acabar o tempo. (Imposibilitado de vencer apartir de um certo ponto.)"

msgid "Capture the castle '%{name}'."
msgstr ""

msgid "Capture the town '%{name}'."
msgstr ""

msgid "Defeat the hero '%{name}'."
msgstr ""

#, fuzzy
msgid "Find the ultimate artifact."
msgstr "Escavar em busca do Artefato Supremo."

#, fuzzy
msgid "Find the '%{name}' artifact."
msgstr "Encontre um artefato específico."

#, fuzzy
msgid "Accumulate %{count} gold."
msgstr "Acumular uma grande quantidade de ouro."

msgid ""
", or you may win by defeating all enemy heroes and capturing all enemy towns "
"and castles."
msgstr ""

msgid "Lose the castle '%{name}'."
msgstr ""

msgid "Lose the town '%{name}'."
msgstr ""

msgid "Lose the hero: %{name}."
msgstr ""

msgid "Fail to win by the end of month %{month}, week %{week}, day %{day}."
msgstr ""

#, fuzzy
msgid "%{color} player has been vanquished!"
msgstr "%{color} foi derrotado!"

msgid "Do you wish to continue the game?"
msgstr ""

msgid "Scenario:"
msgstr "Cenário:"

msgid "Game Difficulty:"
msgstr "Dificuldade do Jogo:"

msgid "Opponents:"
msgstr "Oponentes:"

msgid "Class:"
msgstr "Classe:"

msgid "Rating %{rating}%"
msgstr "Taxa %{rating}%"

msgid "Click here to select which scenario to play."
msgstr "Clique aqui para selecionar o cenário a jogar."

msgid "Scenario"
msgstr "Cenário"

msgid "Game Difficulty"
msgstr "Dificuldade do Jogo"

msgid ""
"This lets you change the starting difficulty at which you will play. Higher "
"difficulty levels start you of with fewer resources, and at the higher "
"settings, give extra resources to the computer."
msgstr ""
"Isto permite-lhe alterar a dificuldade inicial no qual você vai jogar. "
"Quanto maior o nivel de dificuldade, menos recursos você começa, e da mais "
"recursos ao computador."

msgid "Difficulty Rating"
msgstr "Taxa de Dificuldade"

msgid ""
"The difficulty rating reflects a combination of various settings for your "
"game. This number will be applied to your final score."
msgstr ""
"O grau de dificuldade reflete uma combinação de várias definições para o seu "
"jogo. Este número será aplicado à sua pontuação final."

msgid "Click to accept these settings and start a new game."
msgstr "Clique para aceitar estas configurações e começar um novo jogo."

msgid "Click to return to the main menu."
msgstr "Clique para retornar ao menu principal."

msgid "No maps available!"
msgstr "Não há mapas disponíveis!"

#, fuzzy
msgid "Astrologers proclaim the Month of the %{name}."
msgstr "Astrólogos proclamar o mês do %{name}."

#, fuzzy
msgid "Astrologers proclaim the Week of the %{name}."
msgstr "Astrólogos proclamar a semana do %{name}."

msgid "After regular growth, the population of %{monster} is doubled!"
msgstr ""

msgid ""
"After regular growth, the population of %{monster} increases by %{count} "
"percent!"
msgid_plural ""
"After regular growth, the population of %{monster} increases by %{count} "
"percent!"
msgstr[0] ""
msgstr[1] ""

msgid "%{monster} growth +%{count}."
msgstr ""

msgid " All populations are halved."
msgstr " Todas as população foi reduzidas a metade."

msgid " All dwellings increase population."
msgstr " Todas as populações aumentaram nas habitações."

msgid ""
"%{color} player, this is your last day to capture a town, or you will be "
"banished from this land."
msgstr ""
"Jogador %{color}, este é o último dia para capturar uma cidade, ou você será "
"banido desta terra."

msgid ""
"%{color} player, you only have %{day} days left to capture a town, or you "
"will be banished from this land."
msgstr ""
"Jogador %{color}, você tem somente %{day} dias para capturar uma cidade, ou "
"você será banido desta terra."

#, fuzzy
msgid "%{color} player's turn."
msgstr "Turno do jogador %{color}"

msgid ""
"%{color} player, you have lost your last town. If you do not conquer another "
"town in next week, you will be eliminated."
msgstr ""
"%{color}, você perdeu sua última cidade. Se você não conquistar uma outra "
"cidade na próxima semana, será eliminado."

msgid ""
"%{color} player, your heroes abandon you, and you are banished from this "
"land."
msgstr ""
"Jogador %{color}, seus heróis abandonaram você, e você foi banido de sua "
"terra."

msgid "Next Hero"
msgstr "Proximo Herói"

msgid "Select the next Hero."
msgstr "Selecione o proximo Herói"

msgid "Continue Movement"
msgstr "Continuar a Andar"

msgid "Continue the Hero's movement along the current path."
msgstr "Continue o movimento do herói ao longo do trajeto atual."

msgid "Kingdom Summary"
msgstr "Resumo do Reino"

msgid "View a Summary of your Kingdom."
msgstr "Ver o resumo de seu reino."

msgid "Cast an adventure spell."
msgstr "Lançar uma magia."

msgid "End Turn"
msgstr "Terminar Turno"

msgid "End your turn and left the computer take its turn."
msgstr "Termina o seu turno."

msgid "Adventure Options"
msgstr "Opções de Aventura"

msgid "Bring up the adventure options menu."
msgstr "Traz a menu de opções da aventura."

#, fuzzy
msgid ""
"Bring up the file options menu, allowing you to load, save, start a new game "
"or quit."
msgstr ""
"Trazer o arquivo menu de opções, permitindo que você carregue menu, salvar "
"etc"

msgid "File Options"
msgstr "Opções de Arquivo"

#, fuzzy
msgid "Bring up the system options menu, allowing you to customize your game."
msgstr ""
"Traz o sistema de menu de opções, permitindo você personalizar seu jogo."

msgid ""
"One or more heroes may still move, are you sure you want to end your turn?"
msgstr ""
"Um ou mais heróis ainda pode andar, você tem certeza que quer terminar o seu "
"turno?"

msgid "Are you sure you want to quit?"
msgstr "Você tem certeza que deseja sair?"

#, fuzzy
msgid "Are you sure you want to restart? (Your current game will be lost.)"
msgstr "Tem certeza que deseja reiniciar? (O jogo atual será perdido)"

msgid "Are you sure you want to overwrite the save with this name?"
msgstr ""

msgid "Game saved successfully."
msgstr "Jogo salvo com sucesso."

msgid "There was an issue during saving."
msgstr ""

#, fuzzy
msgid ""
"Are you sure you want to load a new game? (Your current game will be lost.)"
msgstr ""
"Você tem certeza que quer carregar um novo jogo? (O jogo atual será perdido)"

msgid "Try looking on land!!!"
msgstr ""

#, fuzzy
msgid ""
"After spending many hours digging here, you have uncovered the %{artifact}."
msgstr "Depois de passar muitas horas escavando aqui, você achou o "

msgid "Congratulations!"
msgstr "Parabéns!"

msgid "Nothing here. Where could it be?"
msgstr "Nada aqui. Onde poderia estar?"

msgid "Try searching on clear ground."
msgstr "Tente achar no chão sem obstaculos."

msgid "Digging for artifacts requires a whole day, try again tomorrow."
msgstr ""
"Escavar em busca de artefatos requer um dia inteiro, tente novamente amanhã."

msgid "A miniature view of the known world. Left click to move viewing area."
msgstr ""
"Uma visão em miniatura do mundo conhecido. Clique o botao esquerdo para "
"mover área de visualização."

msgid "World Map"
msgstr "Mapa-Múndi"

msgid "Month: %{month} Week: %{week}"
msgstr "Mês: %{month} Semana: %{week}"

msgid "Day: %{day}"
msgstr "Dia: %{day}"

msgid ""
"You find a small\n"
"quantity of %{resource}."
msgstr ""
"Você achou uma pequena\n"
"quantidade de %{resource}."

msgid "Status Window"
msgstr "Janela de Status"

msgid ""
"This window provides information on the status of your hero or kingdom, and shows the "
"date."
msgstr ""
"Esta janela fornece informações sobre o status do seu herói ou reino, e mostra a data."

msgid ""
"This window provides information on the status of your hero or kingdom, and shows the "
"date. Left click here to cycle through these windows."
msgstr ""
"Esta janela fornece informações sobre o status do seu herói ou reino, e mostra a data. "
"Clique no botão esquerdo para alternar entra as janelas."

msgid "Necroman"
msgstr "Necromante"

msgid ""
"This lets you change player starting positions and colors. A particular color will "
"always start in a particular location. Some positions may only be played by a computer "
"player or only by a human player."
msgstr ""
"Isto permite mudar as posições iniciais e as cores dos jogadores. Uma determinada cor "
"sempre começará em um determinado local. Algumas posições podem ser jogadas apenas por "
"um jogador de computador ou apenas por um jogador humano."

msgid ""
"This lets you change the class of a player. Classes are not always changeable. "
"Depending on the scenario, a player may receive additional towns and/or heroes not of "
"their primary alignment."
msgstr ""
"Isto permite que você mude a classe de um jogador. As classes nem sempre são mutáveis. "
"Dependendo do cenário, um jogador pode receber cidades adicionais ou heróis que não "
"sejam de seu alinhamento primário."

msgid "%{color} player"
msgstr "%{color} jogador"

msgid "View %{skill} Info"
msgstr "Ver informação de %{skill}"

msgid "Kingdom Income"
msgstr "Renda do Reino"

msgid "Kingdom Income per day."
msgstr "Renda diária do Reino."

msgid "English"
msgstr "Inglês"

msgid "French"
msgstr "Francês"

msgid "Polish"
msgstr "Polonês"

msgid "German"
msgstr "Alemão"

msgid "Russian"
msgstr "Russo"

msgid "Italian"
msgstr "Italiano"

msgid "Czech"
msgstr "Tcheco"

msgid "Norwegian"
msgstr "Norueguês"

msgid "Belarusian"
msgstr "Bielorrusso"

msgid "Bulgarian"
msgstr "Búlgaro"

msgid "Ukrainian"
msgstr "Ucraniano"

msgid "Romanian"
msgstr "Romeno"

msgid "Spanish"
msgstr ""

msgid "Swedish"
msgstr ""

msgid "Portuguese"
msgstr ""

msgid ", FPS: "
msgstr ", QPS: "

msgid "%{object} robber"
msgstr "%{object} roubado(a)"

msgid "%{object} raided"
msgstr "%{object} saqueado(a)"

msgid "Ector"
msgstr "Ector"

msgid "Gwenneth"
msgstr "Gwenneth"

msgid "Lord Kilburn"
msgstr "Lorde Kilburn"

msgid "Sir Gallant"
msgstr "Sir Gallant"

msgid "Tyro"
msgstr "Tyro"

msgid "Ambrose"
msgstr "Ambrose"

msgid "Dimitry"
msgstr "Dimitry"

msgid "Maximus"
msgstr "Máximus"

msgid "Ruby"
msgstr "Rubi"

msgid "Crag Hack"
msgstr "Crag Hack"

msgid "Fineous"
msgstr "Fineous"

msgid "Jezebel"
msgstr "Jezebel"

msgid "Jojosh"
msgstr "Jojosh"

msgid "Thundax"
msgstr "Thundax"

msgid "Atlas"
msgstr "Atlas"

msgid "Ergon"
msgstr "Ergon"

msgid "Jaclyn"
msgstr "Jaclyn"

msgid "Tsabu"
msgstr "Tsabu"

msgid "Astra"
msgstr "Astra"

msgid "Gem"
msgstr "Gem"

msgid "Natasha"
msgstr "Natasha"

msgid "Rebecca"
msgstr "Rebecca"

msgid "Troyan"
msgstr "Troyan"

msgid "Vatawna"
msgstr "Vatawna"

msgid "Ariel"
msgstr "Ariel"

msgid "Carlawn"
msgstr "Carlawn"

msgid "Luna"
msgstr "Luna"

msgid "Arie"
msgstr "Arie"

msgid "Barok"
msgstr "Barok"

msgid "Crodo"
msgstr "Crodo"

msgid "Kastore"
msgstr "Kastore"

msgid "Vesper"
msgstr "Vesper"

msgid "Agar"
msgstr "Agar"

msgid "Falagar"
msgstr "Falagar"

msgid "Wrathmont"
msgstr "Wrathmont"

msgid "Dawn"
msgstr "Dawn"

msgid "Flint"
msgstr "Flint"

msgid "Halon"
msgstr "Halon"

msgid "Myra"
msgstr "Myra"

msgid "Myrini"
msgstr "Myrini"

msgid "Wilfrey"
msgstr "Wilfrey"

msgid "Mandigal"
msgstr "Mandigal"

msgid "Sarakin"
msgstr "Sarakin"

msgid "Charity"
msgstr "Charity"

msgid "Darlana"
msgstr "Darlana"

msgid "Ranloo"
msgstr "Ranloo"

msgid "Rialdo"
msgstr "Rialdo"

msgid "Zam"
msgstr "Zam"

msgid "Zom"
msgstr "Zom"

msgid "Celia"
msgstr "Célia"

msgid "Roxana"
msgstr "Roxana"

msgid "Sandro"
msgstr "Sandro"

msgid "Lord Corlagon"
msgstr "Lorde Corlagon"

msgid "Lord Halton"
msgstr "Lorde Halton"

msgid "Sister Eliza"
msgstr "Irmã Eliza"

msgid "Brother Brax"
msgstr "Irmão Brax"

msgid "Dainwin"
msgstr "Dainwin"

msgid "Joseph"
msgstr "Joseph"

msgid "Mog"
msgstr "Mog"

msgid "Solmyr"
msgstr "Solmyr"

msgid "Ceallach"
msgstr "Ceallach"

msgid "Drakonia"
msgstr "Drakonia"

msgid "Elderian"
msgstr "Elderian"

msgid "Gallavant"
msgstr "Gallavant"

msgid "Jarkonas"
msgstr "Jarkonas"

msgid "Martine"
msgstr "Martine"

msgid " gives you maximum morale"
msgstr " concede o máximo de moral"

msgid " gives you maximum luck"
msgstr " concede o máximo de sorte"

msgid "You cannot pick up this artifact, you already have a full load!"
msgstr "Não é possível pegar este artefato, você está sobrecarregado!"

msgid "To cast spells, you must first buy a spell book for %{gold} gold."
msgstr ""
"Para lançar feitiços, você deve primeiro comprar um grimório por %{gold} de ouro."

msgid "Unfortunately, you seem to be a little short of cash at the moment."
msgstr "Infelizmente, você parece estar um pouco desprovido de dinheiro no momento."

msgid "Do you wish to buy one?"
msgstr "Você deseja comprar um?"

msgid "%{count} / day"
msgstr "%{count} por dia"

msgid "one"
msgstr "1"

msgid "two"
msgstr "2"

<<<<<<< HEAD
msgid "You are unable to recruit at this time, your ranks are full."
msgstr "Você não pode recrutar neste momento, suas fileiras estão cheias."

=======
>>>>>>> 14d39d93
msgid "A whirlpool engulfs your ship."
msgstr "Um redemoinho envolveu seu navio."

msgid "Some of your army has fallen overboard."
msgstr "Alguns de seus exércitos caíram ao mar."

msgid "Insulted by your refusal of their offer, the monsters attack!"
msgstr "Insultados pela sua recusa da oferta, os monstros atacam!"

msgid ""
"The %{monster}, awed by the power of your forces, begin to scatter.\n"
"Do you wish to pursue and engage them?"
msgstr ""
"Impressionados com o poder de suas forças, %{monster} começam a se dispersar.\n"
"Você deseja persegui-los e atacá-los?"

msgid "Ransacking an enemy camp, you discover a hidden cache of treasures."
msgstr "Ao saquear um campo inimigo, você descobre um tesouros escondido."

msgid ""
"The keeper of the mill announces:\n"
"\"Milord, I have been working very hard to provide you with these resources, come back "
"next week for more.\""
msgstr ""
"O responsável pelo moinho anuncia:\n"
"\"Milord, estou trabalhado muito para fornecer esses recursos para você, volte na "
"próxima semana para mais.\""

msgid ""
"The keeper of the mill announces:\n"
"\"Milord, I am sorry, there are no resources currently available. Please try again "
"next week.\""
msgstr ""
"O responsável pelo moinho anuncia:\n"
"\"Milord, lamento, não há recursos disponíveis no momento. Por favor, tente novamente "
"na próxima semana.\""

msgid ""
"The keeper of the mill announces:\n"
"\"Milord, I have been working very hard to provide you with this gold, come back next "
"week for more.\""
msgstr ""
"O responsável pelo moinho anuncia:\n"
"\"Milord, estou trabalhado muito para fornecer este ouro para você, volte na próxima "
"semana para mais.\""

msgid ""
"The keeper of the mill announces:\n"
"\"Milord, I am sorry, there is no gold currently available. Please try again next week."
"\""
msgstr ""
"O responsável pelo moinho anuncia:\n"
"\"Milord, lamento, não há ouro atualmente disponível. Por favor, tente novamente na "
"próxima semana.\""

msgid ""
"You've found an abandoned lean-to.\n"
"Poking about, you discover some resources hidden nearby."
msgstr ""
"Você encontrou um abrigo abandonado.\n"
"Ao vasculhar, você descobre alguns recursos escondidos nas proximidades."

msgid "The lean-to is long abandoned. There is nothing of value here."
msgstr "O abrigo está abandonado há muito tempo. Não há nada de valor aqui."

msgid ""
"You catch a leprechaun foolishly sleeping amidst a cluster of magic mushrooms.\n"
"In exchange for his freedom, he guides you to a small pot filled with precious things."
msgstr ""
"Você captura um duende dormindo inocentemente em meio a um grupo de cogumelos "
"mágicos.\n"
"Em troca de sua liberdade, ele o guia para um pequeno pote cheio de coisas preciosas."

msgid ""
"You've found a magic garden, the kind of place that leprechauns and faeries like to "
"cavort in, but there is no one here today.\n"
"Perhaps you should try again next week."
msgstr ""
"Você encontrou um jardim mágico, o tipo de lugar que os duendes e as fadas gostam de "
"se divertir, mas não há ninguém aqui hoje.\n"
"Talvez você devesse tentar novamente na próxima semana."

msgid "You come upon the remains of an unfortunate adventurer."
msgstr "Você encontra os restos mortais de um infeliz aventureiro."

msgid "Treasure"
msgstr "Tesouro"

msgid "Searching through the tattered clothing, you find the %{artifact}."
msgstr "Ao procurar nas roupas esfarrapadas, você encontra %{artifact}."

msgid "Searching through the tattered clothing, you find nothing."
msgstr "Ao procurar nas roupas esfarrapadas, você não encontra nada."

msgid ""
"You come across an old wagon left by a trader who didn't quite make it to safe terrain."
msgstr ""
"Você se depara com uma velha carroça deixada por um comerciante que não conseguiu "
"chegar a um lugar seguro."

msgid "Unfortunately, others have found it first, and the wagon is empty."
msgstr "Infelizmente, outros encontraram primeiro, e a carroça está vazia."

msgid "Searching inside, you find the %{artifact}."
msgstr "Ao procurar dentro, você encontra %{artifact}."

msgid "Inside, you find some of the wagon's cargo still intact."
msgstr "No interior, você encontra parte da carga da carroça ainda intacta."

msgid "You search through the flotsam, and find some wood and some gold."
msgstr ""
"Você procura através dos destroços, e encontrar um pouco de madeira e um pouco de ouro."

msgid "You search through the flotsam, and find some wood."
msgstr "Você procura através dos destroços, e encontrar um pouco de madeira."

msgid "You search through the flotsam, but find nothing."
msgstr "Você procura através dos destroços, mas não acha nada."

msgid "Shrine of the 1st Circle"
msgstr "Santuário do 1o Ciclo"

msgid ""
"You come across a small shrine attended by a group of novice acolytes.\n"
"In exchange for your protection, they agree to teach you a simple spell - '%{spell}'."
msgstr ""
"Você encontra um pequeno santuário frequentado por um grupo de acólitos novatos.\n"
"Em troca de sua proteção, eles concordam em ensinar-lhe o feitiço simples - '%{spell}'."

msgid "Shrine of the 2nd Circle"
msgstr "Santuário do 2o Ciclo"

msgid ""
"You come across an ornate shrine attended by a group of rotund friars.\n"
"In exchange for your protection, they agree to teach you a spell - '%{spell}'."
msgstr ""
"Você se depara com um santuário ornamentado, frequentado por um grupo de frades "
"rotundos.\n"
"Em troca de sua proteção, eles concordam em lhe ensinar o feitiço - '%{spell}'."

msgid "Shrine of the 3rd Circle"
msgstr "Santuário do 3o Ciclo"

msgid ""
"You come across a lavish shrine attended by a group of high priests.\n"
"In exchange for your protection, they agree to teach you a sophisticated spell - "
"'%{spell}'."
msgstr ""
"Você se depara com um santuário pródigo, frequentado por um grupo de sumos "
"sacerdotes.\n"
"Em troca de sua proteção, eles concordam em ensinar-lhe o feitiço avançado - "
"'%{spell}'."

msgid ""
"\n"
"Unfortunately, you have no Magic Book to record the spell with."
msgstr ""
"\n"
"Infelizmente, você não tem nenhum Grimório para gravar esse feitiço."

msgid ""
"\n"
"Unfortunately, you do not have the wisdom to understand the spell, and you are unable "
"to learn it."
msgstr ""
"\n"
"Infelizmente, você não tem a sabedoria para compreender a magia, e é incapaz de "
"aprender."

msgid ""
"\n"
"Unfortunately, you already have knowledge of this spell, so there is nothing more for "
"them to teach you."
msgstr ""
"\n"
"Infelizmente, você já conhece este feitiço, portanto não há mais nada para ensinar."

msgid ""
"You approach the hut and observe a witch inside studying an ancient tome on %{skill}.\n"
" \n"
msgstr ""
"Você se aproxima da cabana e observa uma bruxa lá dentro estudando um livro antigo de "
"%{skill}.\n"
" \n"

msgid ""
"As you approach, she turns and focuses her one glass eye on you.\n"
"\"You already know everything you deserve to learn!\" the witch screeches. \"NOW GET "
"OUT OF MY HOUSE!\""
msgstr ""
"Enquanto você se aproxima, ela se vira e focaliza seu único olho de vidro em você.\n"
"\"Você já sabe tudo o que merece aprender!\" a bruxa grita. \"AGORA SAI DA MINHA CASA!"
"\""

msgid ""
"As you approach, she turns and speaks.\n"
"\"You already know that which I would teach you. I can help you no further.\""
msgstr ""
"Quando você se aproxima, ela se vira e fala.\n"
"\"Você já sabe o que eu ia te ensinar. Eu não posso te ajudar mais.\""

msgid ""
"An ancient and immortal witch living in a hut with bird's legs for stilts teaches you "
"%{skill} for her own inscrutable purposes."
msgstr ""
"Uma antiga e imortal bruxa que vive em uma cabana, ensina a você %{skill}, para seus "
"inescrutáveis propósitos."

msgid "As you drink the sweet water, you gain luck for your next battle."
msgstr "Ao beber a água doce, você ganha sorte para sua próxima batalha."

msgid "You drink from the enchanted fountain, but nothing happens."
msgstr "Você bebe da fonte encantada, mas nada acontece."

msgid "Upon entering the mystical faerie ring, your army gains luck for its next battle."
msgstr ""
"Ao entrar no círculo das fadas mística, o seu exército ganha sorte para a sua próxima "
"batalha."

msgid "You enter the faerie ring, but nothing happens."
msgstr "Você entra no círculo das fadas, mas nada acontece."

msgid ""
"You've found an ancient and weathered stone idol.\n"
"It is supposed to grant luck to visitors, but since the stars are already smiling upon "
"you, it does nothing."
msgstr ""
"Você encontrou um ídolo de pedra antigo e desgastado.\n"
"É para dar sorte aos visitantes, mas como as estrelas já estão sorrindo para você, ele "
"não faz nada."

msgid ""
"You've found an ancient and weathered stone idol.\n"
"Kissing it is supposed to be lucky, so you do. The stone is very cold to the touch."
msgstr ""
"Você encontrou um ídolo de pedra antigo e desgastado.\n"
"Supostamente ao beijá-lo você teria sorte, então você o beija. A pedra é muito fria ao "
"toque."

msgid "The mermaids silently entice you to return later and be blessed again."
msgstr ""
"As sereias silenciosamente seduzem você a voltar mais tarde e ser abençoado novamente."

msgid ""
"The magical, soothing beauty of the Mermaids reaches you and your crew.\n"
"Just for a moment, you forget your worries and bask in the beauty of the moment.\n"
"The mermaids charms bless you with increased luck for your next combat."
msgstr ""
"A beleza mágica e calmante das Sereias chega até você e sua tripulação.\n"
"Só por um momento, você esquece suas preocupações e aproveita a beleza do momento.\n"
"As sereias o abençoam com mais sorte para o seu próximo combate."

msgid ""
"You come upon the pyramid of a great and ancient king.\n"
"You are tempted to search it for treasure, but all the old stories warn of fearful "
"curses and undead guardians.\n"
"Will you search?"
msgstr ""
"Você chega à pirâmide de um grande e antigo rei.\n"
"Você é tentado a procurar por tesouros, mas todas as histórias antigas advertem sobre "
"maldições terríveis e guardiões mortos-vivos.\n"
"Deseja procurar?"

msgid ""
"Upon defeating the monsters, you decipher an ancient glyph on the wall, telling the "
"secret of the spell - '"
msgstr ""
"Após derrotar as criaturas, você decifrar um hieróglifo antigo na parede, contando o "
"segredo do feitiço - '"

msgid "Unfortunately, you have no Magic Book to record the spell with."
msgstr "Infelizmente, você não tem nenhum Grimório para gravar esse feitiço."

msgid ""
"Unfortunately, you do not have the wisdom to understand the spell, and you are unable "
"to learn it."
msgstr ""
"Infelizmente, você não tem a sabedoria para compreender a magia, e é incapaz de "
"aprender."

msgid ""
"You come upon the pyramid of a great and ancient king.\n"
"Routine exploration reveals that the pyramid is completely empty."
msgstr ""
"Você chega à pirâmide de um grande e antigo rei.\n"
"A exploração de rotina revela que a pirâmide está completamente vazia."

msgid ""
"A drink at the well is supposed to restore your spell points, but you are already at "
"maximum."
msgstr ""
"Supostamente ao beber do poço, sua mana seria restaurada, mas ela já está no máximo."

msgid "A second drink at the well in one day will not help you."
msgstr "Beber duas vezes da água do poço em um dia não vai te ajudar."

msgid "A drink from the well has restored your spell points to maximum."
msgstr "Ao beber do poço, você restaurou sua mana ao máximo."

msgid ""
"\"I'm sorry sir,\" The leader of the soldiers says, \"but you already know everything "
"we have to teach.\""
msgstr ""
"\"Me desculpe senhor,\" O líder dos soldados diz, \"mas você já sabe tudo o que temos "
"para ensinar.\""

msgid "The soldiers living in the fort teach you a few new defensive tricks."
msgstr "Os soldados que vivem no forte lhe ensinam alguns novos truques de defesa."

msgid ""
"You've come upon a mercenary camp practicing their tactics. \"You're too advanced for "
"us,\" the mercenary captain says. \"We can teach nothing more.\""
msgstr ""
"Você encontrou um campo de mercenários praticando suas táticas. \"Você é muito "
"avançado para nós\", diz o capitão mercenário. \"Não podemos ensinar mais nada.\""

msgid ""
"You've come upon a mercenary camp practicing their tactics. The mercenaries welcome "
"you and your troops and invite you to train with them."
msgstr ""
"Você encontrou um campo de mercenários praticando suas táticas. Os mercenários dão-lhe "
"as boas-vindas e convidam-no a treinar com eles."

msgid "\"Go 'way!\", the witch doctor barks, \"you know all I know.\""
msgstr "\"Vá embora! Você sabe tudo o que sei.\""

msgid ""
"An Orcish witch doctor living in the hut deepens your knowledge of magic by showing "
"you how to cast stones, read portents, and decipher the intricacies of chicken "
"entrails."
msgstr ""
"Um curandeiro Orc que vive na cabana, aumenta o seu conhecimento de magia, mostrando-"
"lhe como lançar pedras, ler presságio e decifrar as vísceras de frango."

msgid ""
"You've found a group of Druids worshipping at one of their strange stone edifices. "
"Silently, the Druids turn you away, indicating they have nothing new to teach you."
msgstr ""
"Você encontrou um grupo de Druidas adorando uma de suas estranhas estruturas de pedra. "
"Silenciosamente, os Druidas o afastam, indicando que eles não têm nada de novo para "
"lhe ensinar."

msgid ""
"You've found a group of Druids worshipping at one of their strange stone edifices. "
"Silently, they teach you new ways to cast spells."
msgstr ""
"Você encontrou um grupo de Druidas venerando uma de suas estranhas estruturas de "
"pedra. Silenciosamente, eles lhe ensinam novas maneiras de lançar feitiços."

msgid ""
"You tentatively approach the burial ground of ancient warriors. Do you want to search "
"the graves?"
msgstr ""
"Você se aproxima do cemitério dos antigos guerreiros. Deseja vasculhar os túmulos?"

msgid ""
"You spend several hours searching the graves and find nothing. Such a despicable act "
"reduces your army's morale."
msgstr ""
"Você passa várias horas procurando nos túmulos e não encontra nada. Um ato tão "
"desprezível reduz a moral de seu exército."

msgid "Upon defeating the Zombies you search the graves and find something!"
msgstr "Ao derrotar os Zumbis, você procura nos túmulos e encontra algo!"

msgid ""
"The rotting hulk of a great pirate ship creaks eerily as it is pushed against the "
"rocks. Do you wish to search the shipwreck?"
msgstr ""
"O casco apodrecido de um grande navio pirata range assustadoramente ao ser empurrado "
"contra as rochas. Você deseja vasculhar o navio naufragado?"

msgid ""
"You spend several hours sifting through the debris and find nothing. Such a despicable "
"act reduces your army's morale."
msgstr ""
"Você passa várias horas vasculhando os escombros e não encontra nada. Um ato tão "
"desprezível reduz a moral de seu exército."

msgid "Upon defeating the Ghosts you sift through the debris and find something!"
msgstr "Ao derrotar os Fantasmas você vasculha os escombros e encontra algo!"

msgid ""
"The rotting hulk of a great pirate ship creaks eerily as it is pushed against the "
"rocks. Do you wish to search the ship?"
msgstr ""
"A podridão do casco de um navio pirata range assustadoramente grande quando ele é "
"empurrado contra as rochas. Você deseja pesquisar o navio?"

msgid "Upon defeating the Skeletons you sift through the debris and find something!"
msgstr "Ao derrotar os Esqueletos você vasculha os escombros e encontra algo!"

msgid "Your men spot a navigational buoy, confirming that you are on course."
msgstr ""
"Seus homens avistam uma boia de navegação, confirmando que você está no rumo certo."

msgid ""
"Your men spot a navigational buoy, confirming that you are on course and increasing "
"their morale."
msgstr ""
"Seus homens avistam uma boia de navegação, confirmando que você está no rumo certo e "
"aumentando a moral deles."

msgid ""
"The drink at the oasis is refreshing, but offers no further benefit. The oasis might "
"help again if you fought a battle first."
msgstr ""
"A bebida no oásis é refrescante, mas não oferece mais nenhum benefício. O oásis pode "
"ajudar novamente se você travar uma batalha primeiro."

msgid ""
"A drink at the oasis fills your troops with strength and lifts their spirits.  You can "
"travel a bit further today."
msgstr ""
"Ao beber no oásis, suas tropas restauram a força e elevam seus ânimos. Hoje você pode "
"viajar um pouco mais."

msgid ""
"The drink at the watering hole is refreshing, but offers no further benefit. The "
"watering hole might help again if you fought a battle first."
msgstr ""
"A bebida na nascente é refrescante, mas não oferece mais benefícios. A nascente pode "
"ajudar novamente se você travar uma batalha primeiro."

msgid ""
"A drink at the watering hole fills your troops with strength and lifts their spirits. "
"You can travel a bit further today."
msgstr ""
"Ao beber desta nascente que flui água, suas tropas restauram as forças e elevam seus "
"ânimos. Hoje você pode viajar um pouco mais."

msgid "It doesn't help to pray twice before a battle. Come back after you've fought."
msgstr "Não ajuda rezar duas vezes antes de uma batalha. Volte depois de ter lutado."

msgid "A visit and a prayer at the temple raises the morale of your troops."
msgstr "Uma visita e uma oração no templo elevam a moral de suas tropas."

msgid ""
"An old Knight appears on the steps of the gazebo. \"I am sorry, my liege, I have "
"taught you all I can.\""
msgstr ""
"Um velho Cavaleiro aparece nos degraus do gazebo. \"Sinto muito, meu suserano, ensinei-"
"lhe tudo o que pude.\""

msgid ""
"An old Knight appears on the steps of the gazebo. \"My liege, I will teach you all "
"that I know to aid you in your travels.\""
msgstr ""
"Um velho Cavaleiro aparece nos degraus do gazebo. \"Meu suserano, eu lhe ensinarei "
"tudo o que sei para auxiliá-lo em suas viagens.\""

msgid ""
"You've pulled a shipwreck survivor from certain death in an unforgiving ocean. "
"Grateful, he says, \"I would give you an artifact as a reward, but you're all full.\""
msgstr ""
"Você tirou um sobrevivente de um naufrágio de uma morte certa em um oceano "
"imperdoável. Grato, ele diz: \"Eu lhe daria um artefato como recompensa, mas vocês "
"estão todos cheios.\""

msgid ""
"You've pulled a shipwreck survivor from certain death in an unforgiving ocean. "
"Grateful, he rewards you for your act of kindness by giving you the %{art}."
msgstr ""
"Você tirou um sobrevivente de um naufrágio de uma morte certa em um oceano "
"imperdoável. Agradecido, ele o recompensa por seu ato de bondade, dando-lhe o artefato "
"%{arte}."

msgid "A leprechaun offers you the %{art} for the small price of %{gold} Gold."
msgstr "Um duende lhe oferece o artefato %{art} pelo pequeno preço de %{gold} Ouro."

msgid ""
"A leprechaun offers you the %{art} for the small price of %{gold} Gold and %{count} "
"%{res}."
msgstr ""
"Um duende lhe oferece o artefato %{art} pelo pequeno preço de %{gold} Ouro e %{count} "
"de %{res}."

msgid "Do you wish to buy this artifact?"
msgstr "Você deseja comprar este artefato?"

msgid ""
"You try to pay the leprechaun, but realize that you can't afford it. The leprechaun "
"stamps his foot and ignores you."
msgstr ""
"Você tenta pagar o duende, mas percebe que não tem dinheiro para isso. O duende bate o "
"pé no chão e o ignora."

msgid ""
"Insulted by your refusal of his generous offer, the leprechaun stamps his foot and "
"ignores you."
msgstr ""
"Insultado por sua recusa de sua generosa oferta, o duende bate o pé no chão e o ignora."

msgid "You've found the artifact: "
msgstr "Você encontrou o artefato: "

msgid ""
"You've found the humble dwelling of a withered hermit. The hermit tells you that he is "
"willing to give the %{art} to the first wise person he meets."
msgstr ""
"Você encontrou a humilde morada de um ermitão debilitado. O ermitão lhe diz que está "
"disposto a dar o artefato %{art} à primeira pessoa sábia que ele encontrar."

msgid ""
"You've come across the spartan quarters of a retired soldier. The soldier tells you "
"that he is willing to pass on the %{art} to the first true leader he meets."
msgstr ""
"Você se deparou com os aposentos espartanos de um soldado aposentado. O soldado lhe "
"diz que está disposto a dar o artefato %{art} para o primeiro verdadeiro líder que "
"encontrar."

msgid ""
"You've encountered a strange person with a hat and an owl on it. He tells you that he "
"is willing to give %{art} if you have %{skill}."
msgstr ""
"Você encontrou uma pessoa estranha com um chapéu e uma coruja em cima dele. Ele lhe "
"diz que está disposto a dar o artefato %{art} se você tiver %%{skill}."

msgid ""
"You come upon an ancient artifact. As you reach for it, a pack of Rogues leap out of "
"the brush to guard their stolen loot."
msgstr ""
"Você se depara com um artefato antigo. Ao alcançá-lo, um grupo de Bandidos saltou dos "
"arbustos para guardar seu saque roubado."

msgid ""
"Through a clearing you observe an ancient artifact. Unfortunately, it's guarded by a "
"nearby %{monster}. Do you want to fight the %{monster} for the artifact?"
msgstr ""
"Através de uma clareira, você observa um artefato antigo. Infelizmente, ele é guardado "
"de perto por uma unidade %{monster}. Você deseja lutar contra a unidade %{monster} "
"pelo artefato?"

msgid "Victorious, you take your prize, the %{art}."
msgstr "Vitorioso, você leva seu prêmio, %{art}."

msgid ""
"Discretion is the better part of valor, and you decide to avoid this fight for today."
msgstr ""
"A discrição é a melhor parte da coragem, e você decide evitar esta luta por hoje."

msgid ""
"After spending hours trying to fish the chest out of the sea, you open it and find "
"%{gold} gold pieces."
msgstr ""
"Depois de passar horas tentando tirar o baú de fora do mar, você o abre e encontra "
"%{gold} peças de ouro."

msgid ""
"After spending hours trying to fish the chest out of the sea, you open it and find "
"%{gold} gold and the %{art}."
msgstr ""
"Depois de passar horas tentando tirar o baú do mar, você o abre e encontra o %{gold} "
"de ouro e o artefato %{art}."

msgid ""
"After spending hours trying to fish the chest out of the sea, you open it, only to "
"find it empty."
msgstr ""
"Depois de passar horas tentando tirar o baú do mar, você o abre, apenas para encontrá-"
"lo vazio."

msgid ""
"After scouring the area, you fall upon a hidden treasure cache. You may take the gold "
"or distribute the gold to the peasants for experience. Do you wish to keep the gold?"
msgstr ""
"Depois de vasculhar a área, você encontra um tesouro escondido. Você pode levar o ouro "
"ou distribuí-lo entre os camponeses em troca de experiência Você deseja ficar com o "
"ouro?"

msgid ""
"After scouring the area, you fall upon a hidden chest, containing the %{gold} gold "
"pieces."
msgstr ""
"Depois de vasculhar a área, você encontra um baú escondido, contendo %{gold} peças de "
"ouro."

msgid ""
"After scouring the area, you fall upon a hidden chest, containing the ancient artifact "
"%{art}."
msgstr ""
"Depois de vasculhar a área, você encontra um baú escondido, contendo o artefato "
"ancestral %{art}."

msgid ""
"You stumble upon a dented and tarnished lamp lodged deep in the earth. Do you wish to "
"rub the lamp?"
msgstr ""
"Você tropeça em uma lâmpada amassada e manchada alojada nas profundezas da terra. Você "
"deseja esfregar a lâmpada?"

msgid ""
"You come upon an abandoned gold mine. The mine appears to be haunted. Do you wish to "
"enter?"
msgstr ""
"Você se depara com uma mina de ouro abandonada. A mina parece estar assombrada. Você "
"deseja entrar?"

msgid ""
"You have taken control of the local Alchemist shop. It will provide you with %{count} "
"unit of Mercury per day."
msgstr ""
"Você tomou o controle da loja Alquimista local. Ela lhe fornecerá %{count} de Mercúrio "
"por dia."

msgid ""
"You gain control of a sawmill. It will provide you with %{count} units of wood per day."
msgstr ""
"Você assumiu o controle de uma serraria. Ela lhe fornecerá %{count} de madeira por dia."

msgid "You beat the Ghosts and are able to restore the mine to production."
msgstr "Você vence os Fantasmas e é capaz de restaurar a mina para a produção."

msgid ""
"You gain control of an ore mine. It will provide you with %{count} units of ore per "
"day."
msgstr ""
"Você assumiu o controle de uma mina de minério. Ela lhe fornecerá %{count} de minério "
"por dia."

msgid ""
"You gain control of a sulfur mine. It will provide you with %{count} unit of sulfur "
"per day."
msgstr ""
"Você assumiu o controle de uma mina de enxofre. Ela lhe fornecerá %{count} de enxofre "
"por dia."

msgid ""
"You gain control of a crystal mine. It will provide you with %{count} unit of crystal "
"per day."
msgstr ""
"Você assumiu o controle de uma mina de cristal. Ela lhe fornecerá %{count} de cristal "
"por dia."

msgid ""
"You gain control of a gem mine. It will provide you with %{count} unit of gems per day."
msgstr ""
"Você assumiu o controle de uma mina de gema. Ela lhe fornecerá %{count} de gema por "
"dia."

msgid "You gain control of a gold mine. It will provide you with %{count} gold per day."
msgstr ""
"Você assumiu o controle de uma mina de ouro. Ela lhe fornecerá %{count} de ouro por "
"dia."

msgid ""
"The lighthouse is now under your control, and all of your ships will now move further "
"each day."
msgstr ""
"O farol está agora sob seu controle, e todos os seus navios irão agora se movimentar "
"mais a cada dia."

msgid "You gain control of a %{name}."
msgstr "Você ganha o controle de %{name}."

msgid ""
"A group of %{monster} with a desire for greater glory wish to join you. Do you accept?"
msgstr ""
"Um grupo de %{monster} com um desejo de maior glória deseja juntar-se a você. Você "
"aceita?"

msgid "As you approach the dwelling, you notice that there is no one here."
msgstr "Ao se aproximar da moradia, você percebe que não há ninguém."

msgid ""
"You search the ruins, but the Medusas that used to live here are gone. Perhaps there "
"will be more next week."
msgstr ""
"Você procura nas ruínas, mas as Medusas que moravam aqui já não existem mais. Talvez "
"haja mais na próxima semana."

msgid ""
"You've found some Medusas living in the ruins. They are willing to join your army for "
"a price. Do you want to recruit Medusas?"
msgstr ""
"Você encontrou algumas Medusas vivendo nas ruínas. Elas estão dispostas a se alistar "
"em seu exército por um preço. Você quer recrutar as Medusas?"

msgid ""
"You've found a Sprite Tree City. Unfortunately, none of the Sprites living there wish "
"to join an army. Maybe next week."
msgstr ""
"Você encontrou uma Cidade Árvore das Fadas. Infelizmente, nenhuma das Fadas que lá "
"vivem deseja se alistar em um exército. Talvez na próxima semana."

msgid ""
"Some of the Sprites living in the tree city are willing to join your army for a price. "
"Do you want to recruit Sprites?"
msgstr ""
"Alguns das Fadas que vivem na cidade árvore estão dispostas a se alistar em seu "
"exército por um preço. Você quer recrutar as Fadas?"

msgid ""
"A colorful Rogues' wagon stands empty here. Perhaps more Rogues will be here later."
msgstr ""
"Uma carroça colorida de Bandidos está vazia aqui. Talvez mais Bandidos estarão aqui "
"mais tarde."

msgid ""
"Distant sounds of music and laughter draw you to a colorful wagon housing Rogues. Do "
"you wish to have any Rogues join your army?"
msgstr ""
"Sons distantes de música e risos atraem você para uma carroça colorida que abriga "
"Bandidos. Você deseja que alguns Bandidos se alistem ao seu exército?"

msgid ""
"A group of tattered tents, billowing in the sandy wind, beckons you. The tents are "
"unoccupied. Perhaps more Nomads will be here later."
msgstr ""
"Um grupo de tendas precárias, que se espalham pelo vento arenoso, o atrai. As tendas "
"estão desocupadas. Talvez mais Nômades estarão aqui mais tarde."

msgid ""
"A group of tattered tents, billowing in the sandy wind, beckons you. Do you wish to "
"have any Nomads join you during your travels?"
msgstr ""
"Um grupo de tendas precárias, que se espalham pelo vento arenoso, o atrai. Você deseja "
"que alguns Nômades se juntem a você durante suas viagens?"

msgid "The pit of mud bubbles for a minute and then lies still."
msgstr "O poço de lama borbulha por um minuto e depois fica parado."

msgid ""
"As you approach the bubbling pit of mud, creatures begin to climb out and position "
"themselves around it. In unison they say: \"Mother Earth would like to offer you a few "
"of her troops. Do you want to recruit Earth Elementals?\""
msgstr ""
"Ao se aproximar do poço borbulhante de lama, as criaturas começam a sair e se "
"posicionar em torno dele. Em uníssono, eles dizem: \"A Mãe Terra gostaria de oferecer "
"a você algumas de suas tropas. Você quer recrutar Elementais da Terra?\""

msgid "You enter the structure of white stone pillars, and find nothing."
msgstr "Você entra na estrutura de pilares de pedra branca, e não encontra nada."

msgid ""
"White stone pillars support a roof that rises up to the sky. As you enter the "
"structure, the dead air of the outside gives way to a whirling gust that almost pushes "
"you back out. The air current materializes into a barely visible form. The creature "
"asks, in what can only be described as a loud whisper: \"Why have you come? Are you "
"here to call upon the forces of the air?\""
msgstr ""
"Os pilares de pedra branca sustentam um telhado que se eleva até o céu. Ao entrar na "
"estrutura, o vento morto do lado de fora dá lugar a uma rajada giratória que quase o "
"empurra de volta para fora. A corrente de ar se materializa em uma forma pouco "
"visível. A criatura pergunta, no que só pode ser descrito como um sussurro alto: \"Por "
"que você veio? Você está aqui para convocar as forças do ar?\""

msgid "No Fire Elementals approach you from the lava pool."
msgstr "Nenhum Elemental do Fogo se aproxima de você a partir da piscina de lava."

msgid ""
"Beneath a structure that serves to hold in heat, Fire Elementals move about in a fiery "
"pool of molten lava. A group of them approach you and offer their services. Would you "
"like to recruit Fire Elementals?"
msgstr ""
"Sob uma estrutura que serve para manter o calor, os Elementais de Fogo se movimentam "
"em uma piscina de lava derretida. Um grupo deles se aproxima de você e oferece seus "
"serviços. Você gostaria de recrutar os Elementais de Fogo?"

msgid "A face forms in the water for a moment, and then is gone."
msgstr "Uma face se forma na água por um momento, e depois desaparece."

msgid ""
"Crystalline structures cast shadows over a small reflective pool of water. You peer "
"into the pool, and a face that is not your own peers back. It asks: \"Would you like "
"to call upon the powers of water?\""
msgstr ""
"Estruturas cristalinas projetam sombras sobre uma pequena piscina refletiva de água. "
"Você espreita dentro da piscina, e um rosto que não é de seus companheiros olhar de "
"volta. Ele pergunta: \"Você gostaria de invocar os poderes da água?\""

msgid "This burial site is deathly still."
msgstr "Este local do sepultamento ainda é mortal."

msgid ""
"Restless spirits of long dead warriors seeking their final resting place offer to join "
"you in hopes of finding peace. Do you wish to recruit ghosts?"
msgstr ""
"Espíritos inquietos de guerreiros mortos há muito tempo em busca de seu lugar de "
"descanso final se oferecem para juntar-se a vocês na esperança de encontrar a paz. "
"Você deseja recrutar fantasmas?"

msgid ""
"The City of the Dead is empty of life, and empty of unlife as well. Perhaps some "
"undead will move in next week."
msgstr ""
"A Cidade dos Mortos está vazia de vida, e vazia de mortos-vivos também. Talvez alguns "
"mortos-vivos se mudem na próxima semana."

msgid ""
"Some Liches living here are willing to join your army for a price. Do you want to "
"recruit Liches?"
msgstr ""
"Alguns Liches que vivem aqui estão dispostos a se alistar em seu exército por um "
"preço. Você quer recrutar Liches?"

msgid ""
"You've found the ruins of an ancient city, now inhabited solely by the undead. Will "
"you search?"
msgstr ""
"Você encontrou as ruínas de uma cidade antiga, agora habitada apenas por mortos-vivos. "
"Você vai fazer uma busca?"

msgid ""
"Some of the surviving Liches are impressed by your victory over their fellows, and "
"offer to join you for a price. Do you want to recruit Liches?"
msgstr ""
"Alguns dos Liches sobreviventes estão impressionados com sua vitória sobre seus "
"companheiros e se oferecem para se juntar a você por um preço. Você quer recrutar os "
"Liches?"

msgid ""
"You've found one of those bridges that Trolls are so fond of living under, but there "
"are none here. Perhaps there will be some next week."
msgstr ""
"Você encontrou uma dessas pontes que os Trolls gostam tanto de viver debaixo, mas não "
"há nenhum aqui. Talvez haja alguns na próxima semana."

msgid ""
"Some Trolls living under a bridge are willing to join your army, but for a price. Do "
"you want to recruit Trolls?"
msgstr ""
"Alguns Trolls que vivem debaixo de uma ponte estão dispostos a se alistar em seu "
"exército, mas por um preço. Você quer recrutar os Trolls?"

msgid "Trolls living under the bridge challenge you. Will you fight them?"
msgstr "Os Trolls que vivem debaixo da ponte o desafiam. Você irá combatê-los?"

msgid ""
"A few Trolls remain, cowering under the bridge. They approach you and offer to join "
"your forces as mercenaries. Do you want to buy any Trolls?"
msgstr ""
"Alguns Trolls permanecem, assustados sob a ponte. Eles se aproximam de você e se "
"oferecem para unir suas forças como mercenários. Você quer recrutar alguns Trolls?"

msgid ""
"The Dragon city has no Dragons willing to join you this week. Perhaps a Dragon will "
"become available next week."
msgstr ""
"A Cidade Dragão não tem Dragões dispostos a se juntar a você esta semana. Talvez um "
"Dragão esteja disponível na próxima semana."

msgid ""
"The Dragon city is willing to offer some Dragons for your army for a price. Do you "
"wish to recruit Dragons?"
msgstr ""
"A Cidade Dragão está disposta a oferecer alguns Dragões para seu exército por um "
"preço. Você deseja recrutar Dragões?"

msgid ""
"You stand before the Dragon City, a place off-limits to mere humans. Do you wish to "
"violate this rule and challenge the Dragons to a fight?"
msgstr ""
"Você está diante da Cidade Dragão, um lugar fora dos limites para os meros humanos. "
"Você deseja violar esta regra e desafiar os Dragões para uma luta?"

msgid ""
"Having defeated the Dragon champions, the city's leaders agree to supply some Dragons "
"to your army for a price. Do you wish to recruit Dragons?"
msgstr ""
"Tendo derrotado os campeões dos Dragões, os líderes da cidade concordam em fornecer "
"alguns Dragões ao seu exército por um preço. Você deseja recrutar Dragões?"

msgid "From the observation tower, you are able to see distant lands."
msgstr "Da torre de observação, é possível ver terras distantes."

msgid "The spring only refills once a week, and someone's already been here this week."
msgstr "A fonte só recarrega uma vez por semana, e alguém já esteve aqui esta semana."

msgid ""
"A drink at the spring is supposed to give you twice your normal spell points, but you "
"are already at that level."
msgstr ""
"Ao beber da fonte seus pontos normais de mana se duplicam, mas você já está nesse "
"nível."

msgid ""
"A drink from the spring fills your blood with magic! You have twice your normal spell "
"points in reserve."
msgstr ""
"Ao beber da fonte, o seu sangue se enche de magia! Você dobra sua reserva normal mana."

msgid ""
"Recognizing you, the butler refuses to admit you. \"The master,\" he says, \"will not "
"see the same student twice.\""
msgstr ""
"Ao reconhecê-lo, o criado se recusa a admiti-lo. \"O mestre\", diz ele, \"não verá o "
"mesmo aluno duas vezes.\""

msgid ""
"The butler admits you to see the master of the house. He trains you in the four skills "
"a hero should know."
msgstr ""
"O criado admite que você veja o mestre da casa. Ele o treina nas quatro habilidades "
"que um herói deve conhecer."

msgid ""
"The butler opens the door and looks you up and down. \"You are neither famous nor "
"diplomatic enough to be admitted to see my master,\" he sniffs. \"Come back when you "
"think yourself worthy.\""
msgstr ""
"O criado abre a porta e o olha de cima a baixo. \"Você não é nem famoso nem "
"diplomático o suficiente para ser admitido para ver meu mestre\", ele respira. \"Volte "
"quando você se achar digno.\""

msgid " and "
msgstr " e "

msgid ""
"All of the %{monsters} you have in your army have been trained by the battle masters "
"of the fort. Your army now contains %{monsters2}."
msgstr ""
"Todas as unidades %{monsters} que você tem em seu exército foram treinadas pelos "
"mestres de batalha do forte. Seu exército agora contém %{monsters2}."

msgid ""
"An unusual alliance of Ogres, Orcs, and Dwarves offer to train (upgrade) any such "
"troops brought to them. Unfortunately, you have none with you."
msgstr ""
"Uma aliança incomum de Ogros, Orcs e Anões se oferece para treinar (melhorar) "
"quaisquer tropas trazidas para eles. Infelizmente, você não tem nenhuma com você."

msgid "All of your %{monsters} have been upgraded into %{monsters2}."
msgstr "Todas as suas unidades %{monsters} foram melhoradas para %{monsters2}."

msgid ""
"A blacksmith working at the foundry offers to convert all Pikemen and Swordsmen's "
"weapons brought to him from iron to steel. He also says that he knows a process that "
"will convert Iron Golems into Steel Golems. Unfortunately, you have none of these "
"troops in your army, so he can't help you."
msgstr ""
"Um ferreiro que trabalha na fundição se oferece para converter todas as armas de "
"Piqueiros e Espadachins de ferro para aço. Ele também diz que conhece um processo que "
"converterá os Golens de Ferro em Golems de Aço. Infelizmente, você não tem nenhuma "
"dessas tropas em seu exército, então ele não pode ajudá-lo."

msgid ""
"The captain looks at you with surprise and says:\n"
"\"You already have all the maps I know about. Let me fish in peace now.\""
msgstr ""
"O capitão olha para você com surpresa e diz:\n"
"\"Você já tem todos os mapas que eu conheço. Deixe-me pescar em paz agora.\""

msgid ""
"A retired captain living on this refurbished fishing platform offers to sell you maps "
"of the sea he made in his younger days for 1,000 gold. Do you wish to buy the maps?"
msgstr ""
"Um capitão aposentado que vive nesta plataforma de pesca reformada se oferece para "
"vender-lhe mapas do mar que ele fez em seus tempos de juventude por 1.000 pelas de "
"ouro. Você deseja comprar os mapas?"

msgid ""
"The captain sighs. \"You don't have enough money, eh?  You can't expect me to give my "
"maps away for free!\""
msgstr ""
"O capitão suspira. \"Você não tem dinheiro suficiente, né?  Você não pode esperar que "
"eu dê meus mapas de graça!\""

msgid ""
"You come upon an obelisk made from a type of stone you have never seen before. Staring "
"at it intensely, the smooth surface suddenly changes to an inscription. The "
"inscription is a piece of a lost ancient map. Quickly you copy down the piece and the "
"inscription vanishes as abruptly as it appeared."
msgstr ""
"Você se depara com um obelisco feito de um tipo de pedra que você nunca viu antes. "
"Olhando intensamente para ele, a superfície lisa muda repentinamente para uma "
"inscrição. A inscrição é um pedaço de um mapa antigo perdido. Rapidamente você copia o "
"pedaço e a inscrição desaparece tão abruptamente quanto apareceu."

msgid "You have already been to this obelisk."
msgstr "Você já esteve neste obelisco."

msgid ""
"Upon your approach, the tree opens its eyes in delight. \"It is good to see you, my "
"student. I hope my teachings have helped you.\""
msgstr ""
"Ao se aproximar, a árvore abre seus olhos em deleite. \"É bom ver você, meu aluno.\" "
"Espero que meus ensinamentos o tenham ajudado.\""

msgid ""
"Upon your approach, the tree opens its eyes in delight. \"Ahh, an adventurer! Allow me "
"to teach you a little of what I have learned over the ages.\""
msgstr ""
"Ao se aproximar, a árvore abre seus olhos em deleite. \"Ahh, um aventureiro! Permita-"
"me ensinar-lhe um pouco do que aprendi ao longo dos tempos.\""

msgid "Upon your approach, the tree opens its eyes in delight."
msgstr "Ao se aproximar, a árvore abre seus olhos em deleite."

msgid ""
"\"Ahh, an adventurer! I will be happy to teach you a little of what I have learned "
"over the ages for a mere %{count} %{res}.\""
msgstr ""
"\"Ahh, um aventureiro! Terei prazer em ensinar um pouco do que aprendi ao longo dos "
"tempos por meros %{count} de %{res}.\""

msgid "(Just bury it around my roots.)"
msgstr "(Simplesmente enterrar o que eu peço em torno de minhas raízes.)"

msgid "Tears brim in the eyes of the tree."
msgstr "As lágrimas brotam nos olhos da árvore."

msgid "\"I need %{count} %{res}.\""
msgstr "\"Eu preciso de %{count} de %{res}.\""

msgid "it whispers. (sniff) \"Well, come back when you can pay me.\""
msgstr "ele sussurra. (sniff) \"Bem, volte quando puder me pagar.\""

msgid ""
"Nestled among the trees sits a blind seer. After you explain the intent of your "
"journey, the seer activates his crystal ball, allowing you to see the strengths and "
"weaknesses of your opponents."
msgstr ""
"No meio das árvores, está um vidente cego. Após explicar a intenção de sua viagem, o "
"vidente ativa sua bola de cristal, permitindo que você veja os pontos fortes e fracos "
"de seus oponentes."

msgid ""
"The entrance to the cave is dark, and a foul, sulfurous smell issues from the cave "
"mouth. Will you enter?"
msgstr ""
"A entrada da caverna é escura, e um cheiro fétido e sulfuroso sai da entrada da "
"caverna. Deseja entrar?"

msgid ""
"You find a powerful and grotesque Demon in the cave. \"Today,\" it rasps, \"you will "
"fight and surely die. But I will give you a choice of deaths. You may fight me, or you "
"may fight my servants. Do you prefer to fight my servants?\""
msgstr ""
"Você encontra um Demônio poderoso e grotesco na caverna. \"Hoje, você lutará e "
"certamente morrerá. Mas eu lhe darei uma escolha de mortes. Você pode lutar comigo, ou "
"pode lutar com meus servos. Você prefere lutar contra meus servos?\""

msgid "Upon defeating the daemon's servants, you find a hidden cache with %{count} gold."
msgstr ""
"Ao derrotar os criados do demônio, você encontra um esconderijo escondido com %{count} "
"de ouro."

msgid ""
"The Demon screams its challenge and attacks! After a short, desperate battle, you slay "
"the monster and receive %{exp} experience points."
msgstr ""
"O Demônio grita seu desafio e ataca! Após uma batalha curta e desesperada, você mata o "
"monstro e recebe %{exp} pontos de experiência."

msgid ""
"The Demon screams its challenge and attacks! After a short, desperate battle, you slay "
"the monster and receive %{exp} experience points and %{count} gold."
msgstr ""
"O Demônio grita seu desafio e ataca! Depois de uma batalha curta e desesperada, você "
"mata o monstro e recebe %{exp} de pontos de experiência e %{count} de ouro."

msgid ""
"The Demon screams its challenge and attacks! After a short, desperate battle, you slay "
"the monster and find the %{art} in the back of the cave."
msgstr ""
"O Demônio grita seu desafio e ataca! Depois de uma batalha curta e desesperada, você "
"mata o monstro e encontra o artefato %{art} no fundo da caverna."

msgid ""
"The Demon leaps upon you and has its claws at your throat before you can even draw "
"your sword. \"Your life is mine,\" it says. \"I will sell it back to you for %{count} "
"gold.\""
msgstr ""
"O Demônio salta sobre você e coloca suas garras na sua garganta antes mesmo que você "
"possa desembainhar sua espada. \"Sua vida é minha\", diz ele. \"Eu a venderei de volta "
"a você por %{count} de ouro.\""

msgid ""
"Seeing that you do not have %{count} gold, the demon slashes you with its claws, and "
"the last thing you see is a red haze."
msgstr ""
"Vendo que você não tem %{count} de ouro, o demônio te corta com suas garras, e a "
"última coisa que você vê é uma névoa vermelha."

msgid "Except for evidence of a terrible battle, the cave is empty."
msgstr "Exceto por evidências de uma terrível batalha, a caverna está vazia."

msgid ""
"As you enter the Alchemist's Tower, a hobbled, graying man in a brown cloak makes his "
"way towards you."
msgstr ""
"Ao entrar na Torre Alquimista, um homem manco e grisalho com um manto marrom vem em "
"sua direção."

msgid "He checks your pack, and sees that you have 1 cursed item."
msgid_plural "He checks your pack, and sees that you have %{count} cursed items."
msgstr[0] "Ele verifica sua bolsa, e vê que você tem 1 item amaldiçoado."
msgstr[1] "Ele verifica sua bolsa, e vê que você tem %{count} itens amaldiçoados."

msgid "For %{gold} gold, the alchemist will remove it for you. Do you pay?"
msgid_plural "For %{gold} gold, the alchemist will remove them for you. Do you pay?"
msgstr[0] "Por %{gold} de ouro, o alquimista removerá a maldição para você. Deseja paga?"
msgstr[1] ""
"Por %{gold} de ouro, o alquimista removerá as maldições para você. Deseja paga?"

msgid ""
"After you consent to pay the requested amount of gold, the alchemist grabs the cursed "
"artifact and throws it into his magical cauldron."
msgid_plural ""
"After you consent to pay the requested amount of gold, the alchemist grabs all cursed "
"artifacts and throws them into his magical cauldron."
msgstr[0] ""
"Depois que você consente em pagar a quantidade de ouro solicitada, o alquimista pega o "
"artefato amaldiçoado e o joga em seu caldeirão mágico."
msgstr[1] ""
"Depois que você consente em pagar a quantidade de ouro solicitada, o alquimista pega "
"todos os artefatos amaldiçoados e os joga em seu caldeirão mágico."

msgid ""
"You hear a voice from behind the locked door, \"You don't have enough gold to pay for "
"my services.\""
msgstr ""
"Você ouve uma voz por trás da porta trancada: \"Você não tem ouro suficiente para "
"pagar pelos meus serviços.\""

msgid "You hear a voice from high above in the tower, \"Go away! I can't help you!\""
msgstr "Você ouve uma voz do alto da torre: \"Vá embora! Eu não posso ajudá-lo!\""

msgid ""
"The head groom speaks to you, \"That is a fine looking horse you have. I am afraid we "
"can give you no better, but the horses your cavalry are riding look to be of poor "
"breeding stock. We have many trained war horses which would aid your riders greatly. I "
"insist you take them.\""
msgstr ""
"O cavalariço fala com você: \"Esse é um cavalo de boa aparência que você tem. Mas "
"receio que os cavalos que a sua cavalaria está montando sejam de baixa criação. Temos "
"muitos cavalos de guerra treinados que ajudariam muito seus cavaleiros. Eu insisto que "
"você levá-los."

msgid ""
"As you approach the stables, the head groom appears, leading a fine looking war horse. "
"\"This steed will help speed you in your travels. Alas, he will grow tired in a week. "
"You must also let me give better horses to your mounted soldiers, their horses look "
"shoddy and weak.\""
msgstr ""
"Ao se aproximar dos estábulos, aparece o cavalariço, conduzindo um belo cavalo de "
"guerra. \"Este corcel o ajudará a acelerar suas viagens. Infelizmente, ele vai ficar "
"cansado em uma semana. Você também deve me deixar fornecer cavalos melhores a seus "
"soldados montados, seus cavalos parecem frágeis e fracos.\""

msgid ""
"The head groom approaches you and speaks, \"You already have a fine horse, and have no "
"inexperienced cavalry which might make use of our trained war horses.\""
msgstr ""
"O cavalariço se aproxima de você e fala: \"Você já tem um bom cavalo, e não tem "
"nenhuma cavalaria inexperiente que possa fazer uso de nossos cavalos de guerra "
"treinados.\""

msgid ""
"As you approach the stables, the head groom appears, leading a fine looking war horse. "
"\"This steed will help speed you in your travels. Alas, his endurance will wane with a "
"lot of heavy riding, and you must return for a fresh mount in a week. We also have "
"many fine war horses which could benefit mounted soldiers, but you have none we can "
"help.\""
msgstr ""
"Ao se aproximar dos estábulos, aparece o cavalariço, conduzindo um belo cavalo de "
"guerra. \"Este corcel o ajudará a acelerar suas viagens. Infelizmente, sua resistência "
"vai diminuir após muitas cavalgadas, e você deve voltar para uma nova montaria em uma "
"semana. Também temos muitos cavalos de guerra excelentes que poderiam beneficiar os "
"soldados montados, mas você não tem nenhum que possamos ajudar.\""

msgid "The Arena guards turn you away."
msgstr "Os guardas da Arena o afastam."

msgid ""
"You have your crew stop up their ears with wax before the sirens' eerie song has any "
"chance of luring them to a watery grave."
msgstr ""
"Você faz sua tripulação tampar seus ouvidos com cera antes que o canto das sirenas "
"tenha qualquer chance de atraí-los para uma cova aquática."

msgid ""
"As the sirens sing their eerie song, your small, determined army manages to overcome "
"the urge to dive headlong into the sea."
msgstr ""
"Enquanto as sirenas cantam seu canto sinistro, seu pequeno e determinado exército "
"consegue superar a necessidade de mergulhar de cabeça no mar."

msgid ""
"An eerie wailing song emanates from the sirens perched upon the rocks. Many of your "
"crew fall under its spell, and dive into the water where they drown. You are now wiser "
"for the visit, and gain %{exp} experience."
msgstr ""
"Das sirenes empoleiradas nas rochas emana um canto sinistro de lamento. Muitos de seus "
"tripulantes caem sob seu feitiço e mergulham na água onde se afogam. Agora você está "
"mais sábio pela visita, e ganha %{exp} de experiência."

msgid ""
"In a dazzling display of daring, you break into the local jail and free the hero "
"imprisoned there, who, in return, pledges loyalty to your cause."
msgstr ""
"Em uma deslumbrante exibição de ousadia, você invade a cadeia local e liberta o herói "
"preso ali, que, em troca, promete lealdade à sua causa."

msgid ""
"You already have %{count} heroes, and regretfully must leave the prisoner in this jail "
"to languish in agony for untold days."
msgstr ""
"Você já tem %{count} heróis, e lamentavelmente deve deixar o prisioneiro nesta prisão "
"para definhar em agonia por dias incalculáveis."

msgid ""
"You enter a rickety hut and talk to the magician who lives there. He tells you of "
"places near and far which may aid you in your journeys."
msgstr ""
"Você entra numa frágil cabana e fala com o mágico que mora lá. Ele lhe fala de lugares "
"próximos e distantes que podem lhe ajudar em suas viagens."

msgid "This eye seems to be intently studying its surroundings."
msgstr "Este olho parece estar estudando intensamente seus arredores."

msgid ""
"\"I have a riddle for you,\" the Sphinx says. \"Answer correctly, and you shall be "
"rewarded. Answer incorrectly, and you shall be eaten. Do you accept the challenge?\""
msgstr ""
"\"Tenho um enigma para você,\" diz a Esfinge. \"Responda corretamente, e você será "
"recompensado. Responda incorretamente, e você será devorado. Você aceita o desafio?\""

msgid ""
"The Sphinx asks you the following riddle:\n"
" \n"
"'%{riddle}'\n"
" \n"
"Your answer?"
msgstr ""
"A Esfinge lhe pergunta o seguinte enigma:\n"
" \n"
"'%{riddle}'\n"
" \n"
"Sua resposta?"

msgid ""
"Looking somewhat disappointed, the Sphinx sighs. \"You've answered my riddle so here's "
"your reward. Now begone.\""
msgstr ""
"Parecendo um pouco decepcionada, a Esfinge suspira. \"Você respondeu ao meu enigma, "
"então aqui está sua recompensa. Agora saia.\""

msgid ""
"\"You guessed incorrectly,\" the Sphinx says, smiling. The Sphinx swipes at you with a "
"paw, knocking you to the ground. Another blow makes the world go black, and you know "
"no more."
msgstr ""
"\"Você errou,\" diz a Esfinge, sorrindo. A Esfinge te golpeia com uma pata, derrubando "
"você no chão. Um outro golpe te faz você ver tudo escuro, e você perde os sentidos."

msgid "You come across a giant Sphinx. The Sphinx remains strangely quiet."
msgstr ""
"Você se depara com uma Esfinge gigante. A Esfinge permanece estranhamente silenciosa."

msgid ""
"A magical barrier stands tall before you, blocking your way. Runes on the arch read,\n"
"\"Speak the key and you may pass.\"\n"
"As you speak the magic word, the glowing barrier dissolves into nothingness."
msgstr ""
"Uma barreira mágica se ergue diante de você, bloqueando seu caminho. Nas runas do arco "
"está escrito:\n"
"\"Fale a chave e você poderá passar.\"\n"
"Enquanto você fala a palavra mágica, a barreira luminosa se dissolve em nada."

msgid ""
"A magical barrier stands tall before you, blocking your way. Runes on the arch read,\n"
"\"Speak the key and you may pass.\"\n"
"You speak, and nothing happens."
msgstr ""
"Uma barreira mágica se ergue diante de você, bloqueando seu caminho. Nas runas do arco "
"está escrito:\n"
"\"Fale a chave e você pode passar.\"\n"
"Você fala, e nada acontece."

msgid ""
"You enter the tent and see an old woman gazing into a magic gem. She looks up and "
"says,\n"
"\"In my travels, I have learned much in the way of arcane magic. A great oracle taught "
"me his skill. I have the answer you seek.\""
msgstr ""
"Você entra na tenda e vê uma velha mulher olhando para uma joia mágica. Ela olha para "
"cima e diz,\n"
"\"Em minhas viagens, aprendi muito no caminho da magia arcana. Um grande oráculo me "
"ensinou sua habilidade. Eu tenho a resposta que você procura.\""

msgid "Spell book is not present."
msgstr "O grimório não está presente."

msgid ""
"That spell costs %{mana} mana. You only have %{point} mana, so you can't cast the "
"spell."
msgstr ""
"Esse feitiço custa %{mana} de mana. Você só tem %{point} de mana, portanto não pode "
"lançar o feitiço."

msgid "The spell is not found."
msgstr "O feitiço não foi encontrado."

msgid "Only heroes can cast this spell."
msgstr "Somente os heróis podem lançar este feitiço."

msgid "Your hero is too tired to cast this spell today. Try again tomorrow."
msgstr ""
"Seu herói está muito cansado para lançar este feitiço hoje. Tente novamente amanhã."

msgid "You do not currently own any town or castle, so you can't cast the spell."
msgstr ""
"Atualmente você não possui nenhuma cidade ou castelo, portanto não pode lançar o "
"feitiço."

msgid "This hero is already in a town, so you can't cast the spell."
msgstr "Este herói já está em uma cidade, portanto, não é possível lançar o feitiço."

msgid ""
"The nearest town is %{town}.\n"
" \n"
"This town is occupied by your hero %{hero}."
msgstr ""
"A cidade mais próxima é %{town}.\n"
" \n"
"Esta cidade é ocupada por seu herói %{hero}."

msgid "%{name} the %{race} (Level %{level})"
msgstr "%{name} da Classe: %{race} (Nível: %{level})"

msgid ""
"'Grouped' combat formation bunches your army together in the center of your side of "
"the battlefield."
msgstr ""
"A formação de combate 'Fechada', amontoa o seu exército no centro do seu lado do campo "
"de batalha."

msgid "Are you sure you want to dismiss this Hero?"
msgstr "Você tem certeza de que deseja dispensar este Herói?"

msgid "View Experience Info"
msgstr "Ver Informações Sobre a Experiência"

msgid "View Spell Points Info"
msgstr "Ver Informação sobre a Mana"

msgid "Set army combat formation to 'Spread'"
msgstr "Definir formação de combate do exército para 'Aberta'"

msgid "Set army combat formation to 'Grouped'"
msgstr "Definir formação de combate do exército para 'Fechada'"

msgid "Exit Hero Screen"
msgstr "Sair da Tela do Herói"

msgid "You cannot dismiss a hero in a castle"
msgstr "Não é possível dispensar um herói em um castelo"

msgid "Dismissal of %{name} the %{race} is prohibited by scenario"
msgstr "Não é permitido dispensar %{name} Classe: %{race} pelo cenário"

msgid "Dismiss %{name} the %{race}"
msgstr "Dispensar %{name} Classe: %{race}"

msgid "Show previous hero"
msgstr "Mostrar herói anterior"

msgid "Show next hero"
msgstr "Mostrar próximo herói"

msgid "Blood Morale"
msgstr "Moral Sangrenta"

msgid "%{morale} Morale"
msgstr "Moral %{morale}"

msgid "%{luck} Luck"
msgstr "Sorte %{luck}"

msgid "Current Luck Modifiers:"
msgstr "Modificadores Atuais de Sorte:"

msgid "Current Morale Modifiers:"
msgstr "Modificadores Atuais de Moral:"

msgid "Entire army is undead, so morale does not apply."
msgstr "Todo o exército é morto-vivo, portanto, a moral não se aplica."

msgid ""
"Current experience %{exp1}.\n"
" Next level %{exp2}."
msgstr ""
"Experiência atual: %{exp1}.\n"
" Próximo nível em: %{exp2}."

msgid "Level %{level}"
msgstr "Nível %{level}"

msgid ""
"%{name} currently has %{point} spell points out of a maximum of %{max}. The maximum "
"number of spell points is 10 times your knowledge. It is occasionally possible to have "
"more than your maximum spell points via special events."
msgstr ""
"%{name} atualmente têm %{point} de mana e um total %{max}. O número máximo de mana é "
"10 vezes o seu conhecimento. Ocasionalmente é possível ter mais do que seus pontos "
"máximos de mana através de eventos especiais."

msgid "%{name1} meets %{name2}"
msgstr "%{name1} se encontra com %{name2}"

msgid "Town Portal"
msgstr "Portal da Cidade"

msgid "Select town to port to."
msgstr "Selecione a cidade de destino."

msgid "%{spell} failed!!!"
msgstr "%{spell} falhou!!!"

msgid "This spell is already in use."
msgstr "Este feitiço já está em uso."

msgid "Enemy heroes are now fully identifiable."
msgstr "Os heróis inimigos são agora totalmente identificáveis."

msgid "This spell cannot be used on a boat."
msgstr "Este feitiço não pode ser usado em um barco."

msgid "This spell can be casted only nearby water."
msgstr "Este feitiço só pode ser lançado nas proximidades da água."

msgid "You must be within %{count} spaces of a monster for the Visions spell to work."
msgstr ""
"Você deve estar entre %{count} espaços de um monstro para que o feitiço das Visões "
"funcione."

msgid "The creatures are willing to join us!"
msgstr "As criaturas estão dispostas a se juntar a nós!"

msgid "All the creatures will join us..."
msgstr "Todas as criaturas se juntarão a nós..."

msgid "The creature will join us..."
msgid_plural "%{count} of the creatures will join us..."
msgstr[0] "A criatura se juntará a nós..."
msgstr[1] "%{count} das criaturas se juntarão a nós..."

msgid ""
"\n"
" for a fee of %{gold} gold."
msgstr ""
"\n"
" por uma taxa de %{gold} de ouro."

msgid "These weak creatures will surely flee before us."
msgstr "Estas criaturas fracas certamente fugirão diante de nós."

msgid "I fear these creatures are in the mood for a fight."
msgstr "Temo que estas criaturas estejam com disposição para uma luta."

msgid ""
"You must be standing on the entrance to a mine (sawmills and alchemists don't count) "
"to cast this spell."
msgstr ""
"Você deve estar na entrada de uma mina (serrarias e casas de alquimia não contam) para "
"lançar este feitiço."

msgid "Your attack skill is a bonus added to each creature's attack skill."
msgstr ""
"Sua habilidade de ataque é uma bonificação adicionada à cada habilidade de ataque de "
"cada criatura."

msgid "Your defense skill is a bonus added to each creature's defense skill."
msgstr ""
"Sua habilidade de defesa é uma bonificação adicionada à cada habilidade de defesa de "
"cada criatura."

msgid "Your spell power determines the length or power of a spell."
msgstr "Sua força mágica determina o tamanho ou a força de um feitiço."

msgid ""
"Your knowledge determines how many spell points your hero may have. Under normal "
"circumstances, a hero is limited to 10 spell points per level of knowledge."
msgstr ""
"Seu conhecimento determina quanta mana seu herói pode ter. Em circunstâncias normais, "
"um herói é limitado a 10 de mana por nível de conhecimento."

msgid "Current Modifiers:"
msgstr "Modificadores Atuais:"

msgid "skill|Basic"
msgstr "(Básico)"

msgid "skill|Advanced"
msgstr "(Avançado)"

msgid "skill|Expert"
msgstr "(Experiente)"

msgid "Pathfinding"
msgstr "Reconhecer"

msgid "Archery"
msgstr "Arqueria"

msgid "Logistics"
msgstr "Logística"

msgid "Scouting"
msgstr "Desbravar"

msgid "Diplomacy"
msgstr "Diplomacia"

msgid "Navigation"
msgstr "Navegação"

msgid "Leadership"
msgstr "Liderança"

msgid "Wisdom"
msgstr "Sabedoria"

msgid "Mysticism"
msgstr "Misticismo"

msgid "Ballistics"
msgstr "Balística"

msgid "Eagle Eye"
msgstr "Olho de Águia"

msgid "Necromancy"
msgstr "Necromante"

msgid "Estates"
msgstr "Riqueza"

msgid "Advanced Archery"
msgstr "Arqueria Nv. Avançado"

msgid "Advanced Pathfinding"
msgstr "Reconhecimento Nv. Avançado"

msgid "Basic Archery"
msgstr "Arqueria Nv. Básico"

msgid "Basic Pathfinding"
msgstr "Reconhecimento Nv. Básico"

msgid "Expert Pathfinding"
msgstr "Reconhecimento Nv. Experiente"

msgid "Advanced Logistics"
msgstr "Logística Nv. Avançado"

msgid "Basic Logistics"
msgstr "Logística Nv. Básico"

msgid "Basic Scouting"
msgstr "Desbravamento Nv. Básico"

msgid "Expert Archery"
msgstr "Arqueria Nv. Experiente"

msgid "Expert Logistics"
msgstr "Logística Nv. Experiente"

msgid "Advanced Diplomacy"
msgstr "Diplomacia Nv. Avançado"

msgid "Advanced Scouting"
msgstr "Desbravamento Nv. Avançado"

msgid "Basic Diplomacy"
msgstr "Diplomacia Nv. Básico"

msgid "Expert Diplomacy"
msgstr "Diplomacia Nv. Experiente"

msgid "Expert Scouting"
msgstr "Desbravamento Nv. Experiente"

msgid "Advanced Leadership"
msgstr "Liderança Nv. Avançado"

msgid "Advanced Navigation"
msgstr "Navegação Nv. Avançado"

msgid "Basic Leadership"
msgstr "Liderança Nv. Básico"

msgid "Basic Navigation"
msgstr "Navegação Nv. Básico"

msgid "Expert Navigation"
msgstr "Navegação Experiente"

msgid "Advanced Wisdom"
msgstr "Sabedoria Nv. Avançado"

msgid "Basic Mysticism"
msgstr "Misticismo Nv. Básico"

msgid "Basic Wisdom"
msgstr "Sabedoria Nv. Básico"

msgid "Expert Leadership"
msgstr "Liderança Nv. Experiente"

msgid "Expert Wisdom"
msgstr "Sabedoria Nv. Experiente"

msgid "Advanced Luck"
msgstr "Sorte Nv. Avançado"

msgid "Advanced Mysticism"
msgstr "Misticismo Nv. Avançado"

msgid "Basic Luck"
msgstr "Sorte Nv. Básico"

msgid "Expert Luck"
msgstr "Sorte Nv. Experiente"

msgid "Expert Mysticism"
msgstr "Misticismo Nv. Experiente"

msgid "Advanced Ballistics"
msgstr "Balística Nv. Avançado"

msgid "Advanced Eagle Eye"
msgstr "Olho de Águia Nv. Avançado"

msgid "Basic Ballistics"
msgstr "Balística Nv. Básico"

msgid "Basic Eagle Eye"
msgstr "Olho de Águia Nv. Básico"

msgid "Expert Ballistics"
msgstr "Balística Nv. Experiente"

msgid "Advanced Necromancy"
msgstr "Necromancia Nv. Avançado"

msgid "Basic Estates"
msgstr "Riqueza Nv. Básico"

msgid "Basic Necromancy"
msgstr "Necromancia Nv. Básico"

msgid "Expert Eagle Eye"
msgstr "Olho de Águia Nv. Experiente"

msgid "Expert Necromancy"
msgstr "Necromancia Nv. Experiente"

msgid "Advanced Estates"
msgstr "Riqueza Nv. Avançado"

msgid "Expert Estates"
msgstr "Riqueza Nv. Experiente"

msgid "%{skill} reduces the movement penalty for rough terrain by %{count} percent."
msgstr ""
"%{skill} reduz a penalidade de movimento para terrenos acidentados em %{count} "
"porcento."

msgid "%{skill} eliminates the movement penalty for rough terrain."
msgstr "%{skill} elimina a penalidade de movimento por terreno acidentado."

msgid ""
"%{skill} increases the damage done by range attacking creatures by %{count} percent."
msgstr ""
"%{skill} aumenta o dano causado pelas criaturas de ataque à distância em %{count} "
"porcento."

msgid "%{skill} increases your hero's movement points by %{count} percent."
msgstr "%{skill} aumenta os pontos de movimento de seu herói em %{count} porcento."

msgid "%{skill} increases your hero's viewable area by one square."
msgid_plural "%{skill} increases your hero's viewable area by %{count} squares."
msgstr[0] "%{skill} aumenta a área visível de seu herói em um quadrado."
msgstr[1] "%{skill} aumenta a área visível de seu herói em %{count} quadrados."

msgid "%{skill} allows you to negotiate with monsters who are weaker than your group. "
msgstr "%{skill} permite negociar com monstros que são mais fracos que seu grupo. "

msgid "Approximately %{count} percent of the creatures may offer to join you."
msgstr ""
"Aproximadamente %{count} porcento das criaturas podem se oferecer para se juntar a "
"você."

msgid "All of the creatures may offer to join you."
msgstr "Todas as criaturas podem se oferecer para se juntar a você."

msgid "%{skill} increases your hero's movement points over water by %{count} percent."
msgstr ""
"%{skill} aumenta os pontos de movimento de seu herói na água em %{count} porcento."

msgid "%{skill} increases your hero's troops morale by %{count}."
msgstr "%{skill} aumenta a moral das tropas do seu herói em %{count}."

msgid "%{skill} allows your hero to learn third level spells."
msgstr "%{skill} permite que seu herói aprenda feitiços de terceiro nível."

msgid "%{skill} allows your hero to learn fourth level spells."
msgstr "%{skill} permite que seu herói aprenda feitiços de quarto nível."

msgid "%{skill} allows your hero to learn fifth level spells."
msgstr "%{skill} permite que seu herói aprenda feitiços de quinto nível."

msgid "%{skill} regenerates one of your hero's spell points per day."
msgid_plural "%{skill} regenerates %{count} of your hero's spell points per day."
msgstr[0] "%{skill} regenera 1 dos pontos de mana do seu herói por dia."
msgstr[1] "%{skill} regenera %{count} de mana do seu herói por dia."

msgid "%{skill} increases your hero's luck by %{count}."
msgstr "%{skill} aumenta a sorte de seu herói em %{count}."

msgid ""
"%{skill} gives your hero's catapult shots a greater chance to hit and do damage to "
"castle walls."
msgstr ""
"%{skill} concede aos disparos de catapulta de seu herói uma chance maior de acertar e "
"fazer estragos nos muros do castelo."

msgid ""
"%{skill} gives your hero's catapult an extra shot, and each shot has a greater chance "
"to hit and do damage to castle walls."
msgstr ""
"%{skill} concede à catapulta de seu herói um disparo extra, e cada disparo tem uma "
"chance maior de acertar e causar danos aos muros do castelo."

msgid ""
"%{skill} gives your hero's catapult an extra shot, and each shot automatically "
"destroys any wall, except a fortified wall in a Knight castle."
msgstr ""
"%{skill} concede à catapulta de seu herói um disparo extra, e cada disparo destrói "
"automaticamente qualquer muro, exceto um muro fortificado em um castelo de Cavaleiro."

msgid ""
"%{skill} gives your hero a %{count} percent chance to learn any given 1st or 2nd level "
"enemy spell used against him in a combat."
msgstr ""
"%{skill} concede ao seu herói %{count} porcento de chance de aprender qualquer feitiço "
"inimigo de 1º ou 2º nível usado contra ele em um combate."

msgid ""
"%{skill} gives your hero a %{count} percent chance to learn any given 3rd level spell "
"(or below) used against him in combat."
msgstr ""
"%{skill} concede ao seu herói %{count} porcento de chance de aprender qualquer feitiço "
"de 3º nível (ou inferior) usado contra ele em combate."

msgid ""
"%{skill} gives your hero a %{count} percent chance to learn any given 4th level spell "
"(or below) used against him in combat."
msgstr ""
"%{skill} concede ao seu herói %{count} porcento de chance de aprender qualquer feitiço "
"do 4º nível (ou abaixo) usado contra ele em combate."

msgid ""
"%{skill} allows %{count} percent of the creatures killed in combat to be brought back "
"from the dead as Skeletons."
msgstr ""
"%{skill} permite que %{count} porcento das criaturas mortas em combate sejam trazidas "
"de volta dos mortos como esqueletos."

msgid "Your hero produces %{count} gold pieces per day as tax revenue from estates."
msgstr "Seu herói produz %{count} de peças de ouro por dia como receitas tributárias."

msgid "Blue"
msgstr "azul"

msgid "Green"
msgstr "verde"

msgid "Red"
msgstr "vermelho"

msgid "Yellow"
msgstr "amarelo"

msgid "Orange"
msgstr "laranja"

msgid "Purple"
msgstr "roxo"

msgid "barrier|Aqua"
msgstr "turquesa"

msgid "barrier|Blue"
msgstr "azul"

msgid "barrier|Brown"
msgstr "marrom"

msgid "barrier|Gold"
msgstr "dourado"

msgid "barrier|Green"
msgstr "verde"

msgid "barrier|Orange"
msgstr "laranja"

msgid "barrier|Purple"
msgstr "roxo"

msgid "barrier|Red"
msgstr "vermelho"

msgid "tent|Aqua"
msgstr "turquesa"

msgid "tent|Blue"
msgstr "azul"

msgid "tent|Brown"
msgstr "marrom"

msgid "tent|Gold"
msgstr "dourado"

msgid "tent|Green"
msgstr "verde"

msgid "tent|Orange"
msgstr "laranja"

msgid "tent|Purple"
msgstr "roxo"

msgid "tent|Red"
msgstr "vermelho"

msgid "Experience"
msgstr "Experiência"

msgid ""
"Experience allows your heroes to go up levels, increasing their primary and secondary "
"skills."
msgstr ""
"A experiência permite que seus heróis subam de nível, aumentando suas habilidades "
"primárias e secundárias."

msgid "Hero/Stats"
msgstr "Herói/Estatísticas"

msgid "Skills"
msgstr "Habilidades"

msgid "Artifacts"
msgstr "Artefatos"

msgid "Town/Castle"
msgstr "Cidade/Castelo"

msgid "Garrison"
msgstr "Guarnição"

msgid "Gold Per Day:"
msgstr "Ouro por Dia:"

msgid "Heroes"
msgstr "Heróis"

msgid "View Heroes."
msgstr "Ver Heróis."

msgid "Towns/Castles"
msgstr "Cidades/Castelos"

msgid "View Towns and Castles."
msgstr "Ver Cidades e Castelos."

msgid "luck|Cursed"
msgstr "Amaldiçoada"

msgid "luck|Awful"
msgstr "Desfavorável"

msgid "luck|Bad"
msgstr "Má"

msgid "luck|Normal"
msgstr "Neutra"

msgid "luck|Good"
msgstr "Boa"

msgid "luck|Great"
msgstr "Ótima"

msgid "luck|Irish"
msgstr "Máxima"

msgid ""
"Bad luck sometimes falls on your armies in combat, causing their attacks to only do "
"half damage."
msgstr ""
"A má sorte às vezes recai sobre seus exércitos em combate, fazendo com que seus "
"ataques causem apenas a metade do dano."

msgid ""
"Neutral luck means your armies will never get lucky or unlucky attacks on the enemy."
msgstr ""
"A sorte neutra significa que seus exércitos nunca terão sorte ou azar nos ataques ao "
"inimigo."

msgid ""
"Good luck sometimes lets your armies get lucky attacks (double strength) in combat."
msgstr ""
"A boa sorte às vezes permite que seus exércitos tenham ataques de sorte (dobro da "
"força) em combate."

msgid "morale|Treason"
msgstr "Péssima"

msgid "morale|Awful"
msgstr "Baixa"

msgid "morale|Poor"
msgstr "Muito baixa"

msgid "morale|Normal"
msgstr "Neutra"

msgid "morale|Good"
msgstr "Boa"

msgid "morale|Great"
msgstr "Ótima"

msgid "morale|Blood!"
msgstr "Sanguinária"

msgid "Bad morale may cause your armies to freeze in combat."
msgstr "Uma moral ruim pode causar a paralisação de seus exércitos em combate."

msgid ""
"Neutral morale means your armies will never be blessed with extra attacks or freeze in "
"combat."
msgstr ""
"Uma moral neutra significa que seus exércitos nunca serão abençoados com ataques "
"extras ou paralisados em combate."

msgid "Good morale may give your armies extra attacks in combat."
msgstr "Uma boa moral pode dar a seus exércitos ataques extras em combate."

msgid "Knight"
msgstr "Cavaleiro"

msgid "Barbarian"
msgstr "Bárbaro"

msgid "Sorceress"
msgstr "Feiticeira"

msgid "Warlock"
msgstr "Bruxo"

msgid "Wizard"
msgstr "Mago"

msgid "Necromancer"
msgstr "Necromante"

msgid "Multi"
msgstr "Multi"

msgid "race|Random"
msgstr "Aleatória"

msgid "race|Neutral"
msgstr "Neutra"

msgid "speed|Standing"
msgstr "Fixa"

msgid "speed|Crawling"
msgstr "Arrastando"

msgid "speed|Very Slow"
msgstr "Muito Lenta"

msgid "speed|Slow"
msgstr "Lenta"

msgid "speed|Average"
msgstr "Média"

msgid "speed|Fast"
msgstr "Rápida"

msgid "speed|Very Fast"
msgstr "Muito Rápida"

msgid "speed|Ultra Fast"
msgstr "Super Rápida"

msgid "speed|Blazing"
msgstr "Ultra Rápida"

msgid "speed|Instant"
msgstr "Instantânea"

msgid "week|PLAGUE"
msgstr "PRAGA"

msgid "week|Ant"
msgstr "Formiga"

msgid "week|Grasshopper"
msgstr "Gafanhoto"

msgid "week|Dragonfly"
msgstr "Libélula"

msgid "week|Spider"
msgstr "Aranha"

msgid "week|Butterfly"
msgstr "Borboleta"

msgid "week|Bumblebee"
msgstr "Abelhão"

msgid "week|Locust"
msgstr "Lagosta"

msgid "week|Earthworm"
msgstr "Minhoca"

msgid "week|Hornet"
msgstr "Vespa"

msgid "week|Beetle"
msgstr "Besouro"

msgid "week|Squirrel"
msgstr "Esquilo"

msgid "week|Rabbit"
msgstr "Coelho"

msgid "week|Gopher"
msgstr "Marmota"

msgid "week|Badger"
msgstr "Texugo"

msgid "week|Eagle"
msgstr "Águia"

msgid "week|Weasel"
msgstr "Doninha"

msgid "week|Raven"
msgstr "Corvo"

msgid "week|Mongoose"
msgstr "Mangusto"

msgid "week|Aardvark"
msgstr "Tamanduá"

msgid "week|Lizard"
msgstr "Lagarto"

msgid "week|Tortoise"
msgstr "Tartaruga"

msgid "week|Hedgehog"
msgstr "Porco Espinho"

msgid "week|Condor"
msgstr "Condor"

msgid "Desert"
msgstr "Deserto"

msgid "Snow"
msgstr "Neve"

msgid "Wasteland"
msgstr "Terreno Baldio"

msgid "Beach"
msgstr "Praia"

msgid "Lava"
msgstr "Lava"

msgid "Dirt"
msgstr "Lama"

msgid "Grass"
msgstr "Grama"

msgid "Ocean"
msgstr ""

msgid "maps|Small"
msgstr ""

msgid "maps|Medium"
msgstr ""

msgid "maps|Large"
msgstr ""

msgid "maps|Extra Large"
msgstr ""

msgid "maps|Custom Size"
msgstr ""

msgid "Ore Mine"
msgstr ""

msgid "Sulfur Mine"
msgstr ""

msgid "Crystal Mine"
msgstr ""

msgid "Gems Mine"
msgstr ""

msgid "Gold Mine"
msgstr ""

msgid "Mine"
msgstr ""

msgid "Burma shave."
msgstr ""

msgid "Next sign 50 miles."
msgstr ""

msgid "See Rock City."
msgstr ""

msgid "This space for rent."
msgstr ""

msgid "No object"
msgstr ""

msgid "Alchemist Lab"
msgstr ""

msgid "Daemon Cave"
msgstr ""

msgid "Faerie Ring"
msgstr ""

msgid "Dragon City"
msgstr ""

msgid "Lighthouse"
msgstr ""

msgid "Water Wheel"
msgid_plural "Water Wheels"
msgstr[0] ""
msgstr[1] ""

msgid "Mines"
msgstr ""

msgid "Obelisk"
msgstr ""

msgid "Oasis"
msgstr ""

msgid "Sawmill"
msgstr ""

msgid "Oracle"
msgstr ""

msgid "Desert Tent"
msgstr ""

msgid "Wagon Camp"
msgstr ""

msgid "Windmill"
msgid_plural "Windmills"
msgstr[0] ""
msgstr[1] ""

msgid "Random Town"
msgstr ""

msgid "Random Castle"
msgstr ""

msgid "Watch Tower"
msgstr ""

msgid "Tree City"
msgstr ""

msgid "Tree House"
msgstr ""

msgid "Ruins"
msgstr ""

msgid "Fort"
msgstr ""

msgid "Abandoned Mine"
msgstr ""

msgid "Tree of Knowledge"
msgstr ""

msgid "Witch Doctor's Hut"
msgstr ""

msgid "Temple"
msgstr ""

msgid "Hill Fort"
msgstr ""

msgid "Halfling Hole"
msgstr ""

msgid "Mercenary Camp"
msgstr ""

msgid "City of the Dead"
msgstr ""

msgid "Sphinx"
msgstr ""

msgid "Troll Bridge"
msgstr ""

msgid "Witch's Hut"
msgstr ""

msgid "Xanadu"
msgstr ""

msgid "Magellan's Maps"
msgstr ""

msgid "Derelict Ship"
msgstr ""

msgid "Shipwreck"
msgstr ""

msgid "Observation Tower"
msgstr ""

msgid "Freeman's Foundry"
msgstr ""

msgid "Watering Hole"
msgstr ""

msgid "Artesian Spring"
msgstr ""

msgid "Gazebo"
msgstr ""

msgid "Archer's House"
msgstr ""

msgid "Peasant Hut"
msgstr ""

msgid "Dwarf Cottage"
msgstr ""

msgid "Stone Liths"
msgstr ""

msgid "Magic Well"
msgstr ""

msgid "Sign"
msgstr ""

msgid "Nothing Special"
msgstr ""

msgid "Tar Pit"
msgstr ""

msgid "Mound"
msgstr ""

msgid "Dune"
msgstr ""

msgid "Stump"
msgstr ""

msgid "Cactus"
msgstr ""

msgid "Trees"
msgstr ""

msgid "Dead Tree"
msgstr ""

msgid "Mountains"
msgstr ""

msgid "Volcano"
msgstr ""

msgid "Rock"
msgstr ""

msgid "Flowers"
msgstr ""

msgid "Water Lake"
msgstr ""

msgid "Mandrake"
msgstr ""

msgid "Crater"
msgstr ""

msgid "Lava Pool"
msgstr ""

msgid "Shrub"
msgstr ""

msgid "Buoy"
msgstr ""

msgid "Skeleton"
msgstr ""

msgid "Treasure Chest"
msgstr ""

msgid "Sea Chest"
msgstr ""

msgid "Campfire"
msgstr ""

msgid "Fountain"
msgstr ""

msgid "Genie Lamp"
msgstr ""

msgid "Goblin Hut"
msgstr ""

msgid "Monster"
msgstr ""

msgid "Resource"
msgstr ""

msgid "Whirlpool"
msgstr ""

msgid "Artifact"
msgstr "Artefato"

msgid "Boat"
msgstr ""

#, fuzzy
msgid "Random Artifact"
msgstr "Artefato"

#, fuzzy
msgid "Random Resource"
msgstr "Seus Recursos"

#, fuzzy
msgid "Random Monster - weak"
msgstr "Criaturas"

#, fuzzy
msgid "Random Monster - medium"
msgstr "Criaturas"

#, fuzzy
msgid "Random Monster - strong"
msgstr "Criaturas"

#, fuzzy
msgid "Random Monster - very strong"
msgstr "Criaturas"

msgid "Standing Stones"
msgstr ""

msgid "Event"
msgstr ""

#, fuzzy
msgid "Random Monster"
msgstr "Criaturas"

#, fuzzy
msgid "Random Ultimate Artifact"
msgstr "Escavar em busca do Artefato Supremo."

msgid "Idol"
msgstr ""

msgid "Shrine of the First Circle"
msgstr ""

msgid "Shrine of the Second Circle"
msgstr ""

msgid "Shrine of the Third Circle"
msgstr ""

msgid "Wagon"
msgstr ""

msgid "Lean-To"
msgstr ""

msgid "Flotsam"
msgstr ""

msgid "Shipwreck Survivor"
msgstr ""

msgid "Bottle"
msgstr ""

msgid "Magic Garden"
msgid_plural "Magic Gardens"
msgstr[0] ""
msgstr[1] ""

msgid "Random Artifact - Treasure"
msgstr ""

msgid "Random Artifact - Minor"
msgstr ""

msgid "Random Artifact - Major"
msgstr ""

msgid "Jail"
msgstr ""

msgid "Traveller's Tent"
msgstr ""

msgid "Barrier"
msgstr ""

msgid "Fire Summoning Altar"
msgstr ""

msgid "Air Summoning Altar"
msgstr ""

msgid "Earth Summoning Altar"
msgstr ""

msgid "Water Summoning Altar"
msgstr ""

msgid "Barrow Mounds"
msgstr ""

msgid "Stables"
msgstr ""

msgid "Alchemist's Tower"
msgstr ""

msgid "Hut of the Magi"
msgstr ""

msgid "Eye of the Magi"
msgstr ""

msgid "Mermaid"
msgstr ""

msgid "Sirens"
msgstr ""

msgid "Reefs"
msgstr ""

#, fuzzy
msgid "Unknown Monster"
msgstr "Criaturas"

#, fuzzy
msgid "Unknown Monsters"
msgstr "Criaturas"

msgid "Peasant"
msgstr ""

msgid "Peasants"
msgstr ""

#, fuzzy
msgid "Archer"
msgstr "Campo de Arqueiros"

#, fuzzy
msgid "Archers"
msgstr "Campo de Arqueiros"

msgid "Ranger"
msgstr ""

msgid "Rangers"
msgstr ""

msgid "Pikeman"
msgstr ""

msgid "Pikemen"
msgstr ""

msgid "Veteran Pikeman"
msgstr ""

msgid "Veteran Pikemen"
msgstr ""

msgid "Swordsman"
msgstr ""

msgid "Swordsmen"
msgstr ""

msgid "Master Swordsman"
msgstr ""

msgid "Master Swordsmen"
msgstr ""

msgid "Cavalries"
msgstr ""

msgid "Cavalry"
msgstr ""

msgid "Champion"
msgstr ""

#, fuzzy
msgid "Champions"
msgstr "Opções do Castelo"

msgid "Paladin"
msgstr ""

msgid "Paladins"
msgstr ""

msgid "Crusader"
msgstr ""

msgid "Crusaders"
msgstr ""

msgid "Goblin"
msgstr ""

msgid "Goblins"
msgstr ""

#, fuzzy
msgid "Orc"
msgstr "Pomar"

msgid "Orcs"
msgstr ""

msgid "Orc Chief"
msgstr ""

msgid "Orc Chiefs"
msgstr ""

msgid "Wolf"
msgstr ""

msgid "Wolves"
msgstr ""

msgid "Ogre"
msgstr ""

msgid "Ogres"
msgstr ""

msgid "Ogre Lord"
msgstr ""

msgid "Ogre Lords"
msgstr ""

msgid "Troll"
msgstr ""

msgid "Trolls"
msgstr ""

msgid "War Troll"
msgstr ""

msgid "War Trolls"
msgstr ""

msgid "Cyclopes"
msgstr ""

msgid "Cyclops"
msgstr ""

msgid "Sprite"
msgstr ""

msgid "Sprites"
msgstr ""

msgid "Dwarf"
msgstr ""

msgid "Dwarves"
msgstr ""

msgid "Battle Dwarf"
msgstr ""

msgid "Battle Dwarves"
msgstr ""

msgid "Elf"
msgstr ""

msgid "Elves"
msgstr ""

msgid "Grand Elf"
msgstr ""

msgid "Grand Elves"
msgstr ""

msgid "Druid"
msgstr ""

msgid "Druids"
msgstr ""

msgid "Greater Druid"
msgstr ""

msgid "Greater Druids"
msgstr ""

msgid "Unicorn"
msgstr ""

msgid "Unicorns"
msgstr ""

msgid "Phoenix"
msgstr ""

msgid "Phoenixes"
msgstr ""

msgid "Centaur"
msgstr ""

msgid "Centaurs"
msgstr ""

msgid "Gargoyle"
msgstr ""

msgid "Gargoyles"
msgstr ""

msgid "Griffin"
msgstr ""

msgid "Griffins"
msgstr ""

msgid "Minotaur"
msgstr ""

msgid "Minotaurs"
msgstr ""

msgid "Minotaur King"
msgstr ""

msgid "Minotaur Kings"
msgstr ""

msgid "Hydra"
msgstr ""

msgid "Hydras"
msgstr ""

#, fuzzy
msgid "Green Dragon"
msgstr "Torre Verde"

msgid "Green Dragons"
msgstr ""

msgid "Red Dragon"
msgstr ""

msgid "Red Dragons"
msgstr ""

#, fuzzy
msgid "Black Dragon"
msgstr "Torre Negra"

msgid "Black Dragons"
msgstr ""

msgid "Halfling"
msgstr ""

msgid "Halflings"
msgstr ""

msgid "Boar"
msgstr ""

msgid "Boars"
msgstr ""

msgid "Iron Golem"
msgstr ""

msgid "Iron Golems"
msgstr ""

msgid "Steel Golem"
msgstr ""

msgid "Steel Golems"
msgstr ""

msgid "Roc"
msgstr ""

msgid "Rocs"
msgstr ""

msgid "Mage"
msgstr ""

msgid "Magi"
msgstr ""

#, fuzzy
msgid "Archmage"
msgstr "Campo de Arqueiros"

msgid "Archmagi"
msgstr ""

msgid "Giant"
msgstr ""

msgid "Giants"
msgstr ""

msgid "Titan"
msgstr ""

msgid "Titans"
msgstr ""

msgid "Skeletons"
msgstr ""

msgid "Zombie"
msgstr ""

msgid "Zombies"
msgstr ""

msgid "Mutant Zombie"
msgstr ""

msgid "Mutant Zombies"
msgstr ""

msgid "Mummies"
msgstr ""

msgid "Mummy"
msgstr ""

msgid "Royal Mummies"
msgstr ""

msgid "Royal Mummy"
msgstr ""

msgid "Vampire"
msgstr ""

msgid "Vampires"
msgstr ""

msgid "Vampire Lord"
msgstr ""

msgid "Vampire Lords"
msgstr ""

msgid "Lich"
msgstr ""

msgid "Liches"
msgstr ""

msgid "Power Lich"
msgstr ""

msgid "Power Liches"
msgstr ""

msgid "Bone Dragon"
msgstr ""

msgid "Bone Dragons"
msgstr ""

msgid "Rogue"
msgstr ""

msgid "Rogues"
msgstr ""

msgid "Nomad"
msgstr ""

msgid "Nomads"
msgstr ""

msgid "Ghost"
msgstr ""

msgid "Ghosts"
msgstr ""

msgid "Genie"
msgstr ""

msgid "Genies"
msgstr ""

msgid "Medusa"
msgstr ""

msgid "Medusas"
msgstr ""

msgid "Earth Elemental"
msgstr ""

msgid "Earth Elementals"
msgstr ""

msgid "Air Elemental"
msgstr ""

msgid "Air Elementals"
msgstr ""

msgid "Fire Elemental"
msgstr ""

msgid "Fire Elementals"
msgstr ""

msgid "Water Elemental"
msgstr ""

#, fuzzy
msgid "Water Elementals"
msgstr "Objetos de água"

#, fuzzy
msgid "Random Monsters"
msgstr "Criaturas"

msgid "Random Monster 1"
msgstr ""

#, fuzzy
msgid "Random Monsters 1"
msgstr "Criaturas"

msgid "Random Monster 2"
msgstr ""

#, fuzzy
msgid "Random Monsters 2"
msgstr "Criaturas"

msgid "Random Monster 3"
msgstr ""

#, fuzzy
msgid "Random Monsters 3"
msgstr "Criaturas"

msgid "Random Monster 4"
msgstr ""

#, fuzzy
msgid "Random Monsters 4"
msgstr "Criaturas"

msgid "Double shot"
msgstr ""

#, fuzzy
msgid "2-hex monster"
msgstr ""
"Muitos de\n"
"%{monster}"

msgid "Double strike"
msgstr ""

msgid "Double damage to Undead"
msgstr ""

msgid "% magic resistance"
msgstr ""

msgid "Immune to Mind spells"
msgstr ""

msgid "Immune to Elemental spells"
msgstr ""

msgid "Immune to Fire spells"
msgstr ""

msgid "Immune to Cold spells"
msgstr ""

msgid "Immune to "
msgstr ""

msgid "% immunity to %{spell} spell"
msgstr ""

msgid "% damage from Elemental spells"
msgstr ""

msgid "% chance to Dispel beneficial spells"
msgstr ""

msgid "% chance to Paralyze"
msgstr ""

msgid "% chance to Petrify"
msgstr ""

msgid "% chance to Blind"
msgstr ""

msgid "% chance to Curse"
msgstr ""

msgid "% chance to cast %{spell} spell"
msgstr ""

msgid "HP regeneration"
msgstr ""

msgid "Two hexes attack"
msgstr ""

msgid "Flyer"
msgstr ""

msgid "Always retaliates"
msgstr ""

msgid "Attacks all adjacent enemies"
msgstr ""

msgid "No melee penalty"
msgstr ""

msgid "Dragon"
msgstr ""

msgid "Undead"
msgstr ""

msgid "No enemy retaliation"
msgstr ""

msgid "HP drain"
msgstr ""

#, fuzzy
msgid "Cloud attack"
msgstr "Castelo nas Nuvens"

msgid "Decreases enemy's morale by "
msgstr ""

msgid "% chance to halve enemy"
msgstr ""

msgid "Soul Eater"
msgstr ""

msgid "Elemental"
msgstr ""

#, fuzzy
msgid "No Morale"
msgstr "Moral"

msgid "200% damage from Fire spells"
msgstr ""

msgid "200% damage from Cold spells"
msgstr ""

msgid "% damage from %{spell} spell"
msgstr ""

msgid "% immunity to "
msgstr ""

msgid "Lightning"
msgstr ""

msgid "% damage from "
msgstr ""

msgid "The three Anduran artifacts magically combine into one."
msgstr ""

#, fuzzy
msgid "View Spells"
msgstr "Melhor Herói em Stats:"

#, fuzzy
msgid "View %{name} Info"
msgstr "Ver %{name}"

#, fuzzy
msgid "Move %{name}"
msgstr "Ver %{name}"

#, fuzzy
msgid "Cannot move the Spellbook"
msgstr "Não é possível mover o último exército à fortaleza"

msgid "This item can't be traded."
msgstr ""

msgid "The %{name} increases your knowledge by %{count}."
msgstr ""

msgid "Ultimate Book of Knowledge"
msgstr ""

msgid "The %{name} increases your attack skill by %{count}."
msgstr ""

msgid "Ultimate Sword of Dominion"
msgstr ""

msgid "The %{name} increases your defense skill by %{count}."
msgstr ""

msgid "Ultimate Cloak of Protection"
msgstr ""

msgid "The %{name} increases your spell power by %{count}."
msgstr ""

msgid "Ultimate Wand of Magic"
msgstr ""

msgid "The %{name} increases your attack and defense skills by %{count} each."
msgstr ""

msgid "Ultimate Shield"
msgstr ""

msgid "The %{name} increases your spell power and knowledge by %{count} each."
msgstr ""

msgid "Ultimate Staff"
msgstr ""

msgid "The %{name} increases each of your basic skills by %{count} points."
msgstr ""

msgid "Ultimate Crown"
msgstr ""

msgid "Golden Goose"
msgstr ""

msgid "The %{name} brings in an income of %{count} gold per day."
msgstr ""

msgid "Arcane Necklace of Magic"
msgstr ""

msgid ""
"After rescuing a Sorceress from a cursed tomb, she rewards your heroism with "
"an exquisite jeweled necklace."
msgstr ""

msgid "Caster's Bracelet of Magic"
msgstr ""

msgid ""
"While searching through the rubble of a caved-in mine, you free a group of "
"trapped Dwarves. Grateful, the leader gives you a golden bracelet."
msgstr ""

msgid "Mage's Ring of Power"
msgstr ""

msgid ""
"A cry of pain leads you to a Centaur, caught in a trap. Upon setting the "
"creature free, he hands you a small pouch. Emptying the contents, you find a "
"dazzling jeweled ring."
msgstr ""

msgid "Witch's Broach of Magic"
msgstr ""

msgid ""
"Alongside the remains of a burnt witch lies a beautiful broach, intricately "
"designed. Approaching the corpse with caution, you add the broach to your "
"inventory."
msgstr ""

msgid "Medal of Valor"
msgstr ""

msgid "The %{name} increases your morale."
msgstr ""

msgid ""
"Freeing a virtuous maiden from the clutches of an evil overlord, you are "
"granted a Medal of Valor by the King's herald."
msgstr ""

msgid "Medal of Courage"
msgstr ""

msgid ""
"After saving a young boy from a vicious pack of Wolves, you return him to "
"his father's manor. The grateful nobleman awards you with a Medal of Courage."
msgstr ""

msgid "Medal of Honor"
msgstr ""

msgid ""
"After freeing a princess of a neighboring kingdom from the evil clutches of "
"despicable slavers, she awards you with a Medal of Honor."
msgstr ""

msgid "Medal of Distinction"
msgstr ""

msgid ""
"Ridding the countryside of the hideous Minotaur who made a sport of eating "
"noblemen's Knights, you are honored with the Medal of Distinction."
msgstr ""

msgid "Fizbin of Misfortune"
msgstr ""

msgid "The %{name} greatly decreases your morale by %{count}."
msgstr ""

msgid ""
"You stumble upon a medal lying alongside the empty road. Adding the medal to "
"your inventory, you become aware that you have acquired the undesirable "
"Fizbin of Misfortune, greatly decreasing your army's morale."
msgstr ""

msgid "Thunder Mace of Dominion"
msgstr ""

msgid ""
"During a sudden storm, a bolt of lightning strikes a tree, splitting it. "
"Inside the tree you find a mysterious mace."
msgstr ""

msgid "Armored Gauntlets of Protection"
msgstr ""

msgid "The %{name} increase your defense skill by %{count}."
msgstr ""

msgid ""
"You encounter the infamous Black Knight!  After a grueling duel ending in a "
"draw, the Knight, out of respect, offers you a pair of armored gauntlets."
msgstr ""

msgid "Defender Helm of Protection"
msgstr ""

msgid ""
"A glint of golden light catches your eye. Upon further investigation, you "
"find a golden helm hidden under a bush."
msgstr ""

msgid "Giant Flail of Dominion"
msgstr ""

msgid ""
"A clumsy Giant has killed himself with his own flail. Knowing your superior "
"skill with this weapon, you confidently remove the spectacular flail from "
"the fallen Giant."
msgstr ""

msgid "Ballista of Quickness"
msgstr ""

msgid "The %{name} lets your catapult fire twice per combat round."
msgstr ""

msgid ""
"Walking through the ruins of an ancient walled city, you find the instrument "
"of the city's destruction, an elaborately crafted ballista."
msgstr ""

msgid "Stealth Shield of Protection"
msgstr ""

msgid ""
"A stone statue of a warrior holds a silver shield. As you remove the shield, "
"the statue crumbles into dust."
msgstr ""

msgid "Dragon Sword of Dominion"
msgstr ""

msgid ""
"As you are walking along a narrow path, a nearby bush suddenly bursts into "
"flames. Before your eyes the flames become the image of a beautiful woman. "
"She holds out a magnificent sword to you."
msgstr ""

msgid "Power Axe of Dominion"
msgstr ""

msgid ""
"You see a silver axe embedded deeply in the ground. After several "
"unsuccessful attempts by your army to remove the axe, you tightly grip the "
"handle of the axe and effortlessly pull it free."
msgstr ""

msgid "Divine Breastplate of Protection"
msgstr ""

msgid ""
"A gang of Rogues is sifting through the possessions of dead warriors. "
"Scaring off the scavengers, you note the Rogues had overlooked a beautiful "
"breastplate."
msgstr ""

msgid "Minor Scroll of Knowledge"
msgstr ""

msgid ""
"Before you appears a levitating glass case with a scroll, perched upon a bed "
"of crimson velvet. At your touch, the lid opens and the scroll floats into "
"your awaiting hands."
msgstr ""

msgid "Major Scroll of Knowledge"
msgstr ""

msgid ""
"Visiting a local wiseman, you explain the intent of your journey. He reaches "
"into a sack and withdraws a yellowed scroll and hands it to you."
msgstr ""

msgid "Superior Scroll of Knowledge"
msgstr ""

msgid ""
"You come across the remains of an ancient Druid. Bones, yellowed with age, "
"peer from the ragged folds of her robe. Searching the robe, you discover a "
"scroll hidden in the folds."
msgstr ""

msgid "Foremost Scroll of Knowledge"
msgstr ""

msgid ""
"Mangled bones, yellowed with age, peer from the ragged folds of a dead "
"Druid's robe. Searching the robe, you discover a scroll hidden within."
msgstr ""

msgid "Endless Sack of Gold"
msgstr ""

msgid "The %{name} provides you with %{count} gold per day."
msgstr ""

msgid ""
"A little leprechaun dances gleefully around a magic sack. Seeing you "
"approach, he stops in mid-stride. The little man screams and stamps his foot "
"ferociously, vanishing into thin air. Remembering the old leprechaun saying "
"'Finders Keepers', you grab the sack and leave."
msgstr ""

msgid "Endless Bag of Gold"
msgstr ""

msgid ""
"A noblewoman, separated from her traveling companions, asks for your help. "
"After escorting her home, she rewards you with a bag filled with gold."
msgstr ""

msgid "Endless Purse of Gold"
msgstr ""

msgid ""
"In your travels, you find a leather purse filled with gold that once "
"belonged to a great warrior king who had the ability to transform any "
"inanimate object into gold."
msgstr ""

msgid "Nomad Boots of Mobility"
msgstr ""

msgid "The %{name} increase your movement on land."
msgstr ""

msgid ""
"A Nomad trader seeks protection from a tribe of Goblins. For your "
"assistance, he gives you a finely crafted pair of boots made from the "
"softest leather. Looking closely, you see fascinating ancient carvings "
"engraved on the leather."
msgstr ""

msgid "Traveler's Boots of Mobility"
msgstr ""

msgid ""
"Discovering a pair of beautifully beaded boots made from the finest and "
"softest leather, you thank the anonymous donor and add the boots to your "
"inventory."
msgstr ""

msgid "Lucky Rabbit's Foot"
msgstr ""

msgid "The %{name} increases your luck in combat."
msgstr ""

msgid ""
"A traveling merchant offers you a rabbit's foot, made of gleaming silver "
"fur, for safe passage. The merchant explains the charm will increase your "
"luck in combat."
msgstr ""

msgid "Golden Horseshoe"
msgstr ""

msgid ""
"An ensnared Unicorn whinnies in fright. Murmuring soothing words, you set "
"her free. Snorting and stamping her front hoof once, she gallops off. "
"Looking down you see a golden horseshoe."
msgstr ""

msgid "Gambler's Lucky Coin"
msgstr ""

msgid ""
"You have captured a mischievous imp who has been terrorizing the region. In "
"exchange for his release, he rewards you with a magical coin."
msgstr ""

msgid "Four-Leaf Clover"
msgstr ""

msgid ""
"In the middle of a patch of dead and dry vegetation, to your surprise you "
"find a healthy green four-leaf clover."
msgstr ""

msgid "True Compass of Mobility"
msgstr ""

msgid "The %{name} increases your movement on land and sea."
msgstr ""

msgid ""
"An old man claiming to be an inventor asks you to try his latest invention. "
"He then hands you a compass."
msgstr ""

msgid "Sailor's Astrolabe of Mobility"
msgstr ""

msgid "The %{name} increases your movement on sea."
msgstr ""

msgid ""
"An old sea captain is being tortured by Ogres. You save him, and in return "
"he rewards you with a wondrous instrument to measure the distance of a star."
msgstr ""

msgid "Evil Eye"
msgstr ""

msgid "The %{name} reduces the casting cost of curse spells by half."
msgstr ""

msgid ""
"While venturing into a decrepit hut you find the Skeleton of a long dead "
"witch. Investigation of the remains reveals a glass eye rolling around "
"inside an empty skull."
msgstr ""

msgid "Enchanted Hourglass"
msgstr ""

msgid "The %{name} extends the duration of all your spells by %{count} turns."
msgstr ""

msgid ""
"A surprise turn in the landscape finds you in the midst of a grisly scene:  "
"Vultures picking at the aftermath of a terrible battle. Your cursory search "
"of the remains turns up an enchanted hourglass."
msgstr ""

msgid "Gold Watch"
msgstr ""

msgid "The %{name} doubles the effectiveness of your hypnotize spells."
msgstr ""

msgid ""
"In reward for helping his cart out of a ditch, a traveling potion salesman "
"gives you a \"magic\" gold watch. Unbeknownst to him, the watch really is "
"magical."
msgstr ""

msgid "Skullcap"
msgstr ""

msgid "The %{name} halves the casting cost of all mind influencing spells."
msgstr ""

msgid ""
"A brief stop at an improbable rural inn yields an exchange of money, tales, "
"and accidentally, luggage. You find a magical skullcap in your new backpack."
msgstr ""

msgid "Ice Cloak"
msgstr ""

msgid "The %{name} halves all damage your troops take from cold spells."
msgstr ""

msgid ""
"Responding to the panicked cries of a damsel in distress, you discover a "
"young woman fleeing from a hungry bear. You slay the beast in the nick of "
"time, and the grateful Sorceress weaves a magic cloak from the bear's hide."
msgstr ""

msgid "Fire Cloak"
msgstr ""

msgid "The %{name} halves all damage your troops take from fire spells."
msgstr ""

msgid ""
"You've come upon a fight between a Necromancer and a Paladin. The "
"Necromancer blasts the Paladin with a fire bolt, bringing him to his knees. "
"Acting quickly, you slay the evil one before the final blow. The grateful "
"Paladin gives you the fire cloak that saved him."
msgstr ""

msgid "Lightning Helm"
msgstr ""

msgid "The %{name} halves all damage your troops take from lightning spells."
msgstr ""

msgid ""
"A traveling tinker in need of supplies offers you a helm with a thunderbolt "
"design on its top in exchange for food and water. Curious, you accept, and "
"later find out that the helm is magical."
msgstr ""

msgid "Evercold Icicle"
msgstr ""

msgid ""
"The %{name} causes your cold spells to do %{count} percent more damage to "
"enemy troops."
msgstr ""

msgid ""
"An icicle withstanding the full heat of the noonday sun attracts your "
"attention. Intrigued, you break it off, and find that it does not melt in "
"your hand."
msgstr ""

msgid "Everhot Lava Rock"
msgstr ""

msgid ""
"The %{name} causes your fire spells to do %{count} percent more damage to "
"enemy troops."
msgstr ""

msgid ""
"Your wanderings bring you into contact with a tribe of ape-like beings using "
"a magical lava rock that never cools to light their fires. You take pity on "
"them and teach them to make fire with sticks. Believing you to be a god, the "
"apes give you their rock."
msgstr ""

msgid "Lightning Rod"
msgstr ""

msgid ""
"The %{name} causes your lightning spells to do %{count} percent more damage "
"to enemy troops."
msgstr ""

msgid ""
"While waiting out a storm, a lighting bolt strikes a nearby cottage's "
"lightning rod, which melts and falls to the ground. The tip of the rod, "
"however, survives intact and makes your hair stand on end when you touch it. "
"Hmm..."
msgstr ""

msgid "Snake-Ring"
msgstr ""

msgid "The %{name} halves the casting cost of all your bless spells."
msgstr ""

msgid ""
"You've found an oddly shaped ring on the finger of a long dead traveler. The "
"ring looks like a snake biting its own tail."
msgstr ""

msgid "Ankh"
msgstr ""

msgid ""
"The %{name} doubles the effectiveness of all your resurrect and animate "
"spells."
msgstr ""

msgid ""
"A fierce windstorm reveals the entrance to a buried tomb. Your investigation "
"reveals that the tomb has already been looted, but the thieves overlooked an "
"ankh on a silver chain in the dark."
msgstr ""

msgid "Book of Elements"
msgstr ""

msgid "The %{name} doubles the effectiveness of all your summoning spells."
msgstr ""

msgid ""
"You come across a conjurer who begs to accompany you and your army awhile "
"for safety. You agree, and he offers as payment a copy of the book of the "
"elements."
msgstr ""

msgid "Elemental Ring"
msgstr ""

msgid "The %{name} halves the casting cost of all summoning spells."
msgstr ""

msgid ""
"While pausing to rest, you notice a bobcat climbing a short tree to get at a "
"crow's nest. On impulse, you climb the tree yourself and scare off the cat. "
"When you look in the nest, you find a collection of shiny stones and a ring."
msgstr ""

msgid "Holy Pendant"
msgstr ""

msgid "The %{name} makes all your troops immune to curse spells."
msgstr ""

msgid ""
"In your wanderings you come across a hermit living in a small, tidy hut. "
"Impressed with your mission, he takes time out from his meditations to bless "
"and give you a charm against curses."
msgstr ""

msgid "Pendant of Free Will"
msgstr ""

msgid "The %{name} makes all your troops immune to hypnotize spells."
msgstr ""

msgid ""
"Responding to cries for help, you find river Sprites making a sport of "
"dunking an old man. Feeling vengeful, you rescue the man and drag a Sprite "
"onto dry land for awhile. The Sprite, uncomfortable in the air, gives you a "
"magic pendant to let him go."
msgstr ""

msgid "Pendant of Life"
msgstr ""

msgid "The %{name} makes all your troops immune to death spells."
msgstr ""

msgid ""
"A brief roadside encounter with a small caravan and a game of knucklebones "
"wins a magic pendant. Its former owner says that it protects from "
"Necromancers' death spells."
msgstr ""

msgid "Serenity Pendant"
msgstr ""

msgid "The %{name} makes all your troops immune to berserk spells."
msgstr ""

msgid ""
"The sounds of combat draw you to the scene of a fight between an old "
"Barbarian and an eight-headed Hydra. Your timely intervention swings the "
"battle in favor of the man, and he rewards you with a pendant he used to use "
"to calm his mind for battle."
msgstr ""

msgid "Seeing-eye Pendant"
msgstr ""

msgid "The %{name} makes all your troops immune to blindness spells."
msgstr ""

msgid ""
"You come upon a very old woman, long blind from cataracts and dying alone. "
"You tend to her final needs and promise a proper burial. Grateful, she gives "
"you a magic pendant emblazoned with a stylized eye. It lets you see with "
"your eyes closed."
msgstr ""

msgid "Kinetic Pendant"
msgstr ""

msgid "The %{name} makes all your troops immune to paralyze spells."
msgstr ""

msgid ""
"You come across a golem wearing a glowing pendant and blocking your way. "
"Acting on a hunch, you cut the pendant from its neck. Deprived of its power "
"source, the golem breaks down, leaving you with the magical pendant."
msgstr ""

msgid "Pendant of Death"
msgstr ""

msgid "The %{name} makes all your troops immune to holy spells."
msgstr ""

msgid ""
"A quick and deadly battle with a Necromancer wins you his magical pendant. "
"Later, a Wizard tells you that the pendant protects undead under your "
"control from holy word spells."
msgstr ""

msgid "Wand of Negation"
msgstr ""

msgid "The %{name} protects your troops from the Dispel Magic spell."
msgstr ""

msgid ""
"You meet an old Wizard friend of yours traveling in the opposite direction. "
"He presents  you with a gift:  A wand that prevents the use of the dispel "
"magic spell on your allies."
msgstr ""

msgid "Golden Bow"
msgstr ""

msgid ""
"The %{name} eliminates the %{count} percent penalty for your troops shooting "
"past obstacles (e.g. castle walls)."
msgstr ""

msgid ""
"A chance meeting with a famous Archer finds you in a game of knucklebones "
"pitting his bow against your horse. You win."
msgstr ""

msgid "Telescope"
msgstr ""

msgid ""
"The %{name} increases the amount of terrain your hero reveals when "
"adventuring by %{count} extra square."
msgstr ""

msgid ""
"A merchant from far away lands trades you a new invention of his people for "
"traveling supplies. It makes distant objects appear closer, and he calls "
"it...\n"
"\n"
"a telescope."
msgstr ""

msgid "Statesman's Quill"
msgstr ""

msgid ""
"The %{name} reduces the cost of surrender to %{count} percent of the total "
"cost of troops you have in your army."
msgstr ""

msgid ""
"You pause to help a diplomat with a broken axle fix his problem. In "
"gratitude, he gives you a writing quill with magical properties which he "
"says will \"help people see things your way\"."
msgstr ""

msgid "Wizard's Hat"
msgstr ""

msgid "The %{name} increases the duration of your spells by %{count} turns."
msgstr ""

msgid ""
"You see a Wizard fleeing from a Griffin and riding like the wind. The Wizard "
"opens a portal and rides through, getting his hat knocked off by the edge of "
"the gate. The Griffin follows; the gate closes. You pick the hat up, dust it "
"off, and put it on."
msgstr ""

msgid "Power Ring"
msgstr ""

msgid "The %{name} returns %{count} extra spell points per day to your hero."
msgstr ""

msgid ""
"You find a small tree that closely resembles the great Warlock Carnauth with "
"a ring around one of its twigs. Scraps of clothing and rotting leather lead "
"you to suspect that it IS Carnauth, transformed. Since you can't help him, "
"you take the magic ring."
msgstr ""

msgid "Ammo Cart"
msgstr ""

msgid "The %{name} provides endless ammunition for all your troops that shoot."
msgstr ""

msgid ""
"An ammunition cart in the middle of an old battlefield catches your eye. "
"Inspection shows it to be in good working order, so  you take it along."
msgstr ""

msgid "Tax Lien"
msgstr ""

msgid "The %{name} costs you %{count} gold pieces per day."
msgstr ""

msgid ""
"Your big spending habits have earned you a massive tax bill that you can't "
"hope to pay. The tax man takes pity and agrees to only take 250 gold a day "
"from your account for life. Check here if you want one dollar to go to the "
"presidential campaign election fund."
msgstr ""

msgid "Hideous Mask"
msgstr ""

msgid "The %{name} prevents all 'wandering' armies from joining your hero."
msgstr ""

msgid ""
"Your looting of the grave of Sinfilas Gardolad, the famous shapeshifting "
"Warlock, unearths his fabled mask. Trembling, you put it on and it twists "
"your visage into an awful grimace!  Oh no!  It's actually the hideous mask "
"of Gromluck Greene, and you are stuck with it."
msgstr ""

msgid "Endless Pouch of Sulfur"
msgstr ""

msgid "The %{name} provides %{count} unit of sulfur per day."
msgstr ""

msgid ""
"You visit an alchemist who, upon seeing your army, is swayed by the "
"righteousness of your cause. The newly loyal subject gives you his endless "
"pouch of sulfur to help with the war effort."
msgstr ""

msgid "Endless Vial of Mercury"
msgstr ""

msgid "The %{name} provides %{count} unit of mercury per day."
msgstr ""

msgid ""
"A brief stop at a hastily abandoned Wizard's tower turns up a magical vial "
"of mercury that always has a little left on the bottom. Recognizing a "
"treasure when you see one, you cap it and slip it in your pocket."
msgstr ""

msgid "Endless Pouch of Gems"
msgstr ""

msgid "The %{name} provides %{count} unit of gems per day."
msgstr ""

msgid ""
"A short rainstorm brings forth a rainbow...and you can see the end of it. "
"Riding quickly, you seize the pot of gold you find there. The leprechaun who "
"owns it, unable to stop you from taking it, offers an endless pouch of gems "
"for the return of his gold. You accept."
msgstr ""

msgid "Endless Cord of Wood"
msgstr ""

msgid "The %{name} provides %{count} unit of wood per day."
msgstr ""

msgid ""
"Pausing to rest and light a cook fire, you pull wood out of a nearby pile of "
"dead wood. As you keep pulling wood from the pile, you notice that it "
"doesn't shrink. You realize to your delight that the wood is enchanted, so "
"you take it along."
msgstr ""

msgid "Endless Cart of Ore"
msgstr ""

msgid "The %{name} provides %{count} unit of ore per day."
msgstr ""

msgid ""
"You've found a Goblin weapon smithy making weapons for use against humans. "
"With a tremendous yell you and your army descend upon their camp and drive "
"them away. A search finds a magic ore cart that never runs out of iron."
msgstr ""

msgid "Endless Pouch of Crystal"
msgstr ""

msgid "The %{name} provides %{count} unit of crystal per day."
msgstr ""

msgid ""
"Taking shelter from a storm in a small cave,  you notice a small patch of "
"crystal in one corner. Curious, you break a piece off and notice that the "
"original crystal grows the lost piece back. You decide to stuff the entire "
"patch into a pouch and take it with you."
msgstr ""

msgid "Spiked Helm"
msgstr ""

msgid ""
"Your army is ambushed by a small tribe of wild (and none too bright) Orcs. "
"You fend them off easily and the survivors flee in all directions. One of "
"the Orcs was wearing a polished spiked helm. Figuring it will make a good "
"souvenir, you take it."
msgstr ""

msgid "Spiked Shield"
msgstr ""

msgid ""
"You come upon a bridge spanning a dry gully. Before you can cross, a Troll "
"steps out from under the bridge and demands payment before it will permit "
"you to pass. You refuse, and the Troll charges, forcing you to slay it. You "
"take its spiked shield as a trophy."
msgstr ""

msgid "White Pearl"
msgstr ""

msgid ""
"A walk across a dry saltwater lake bed yields an unlikely prize:  A white "
"pearl amidst shattered shells and debris."
msgstr ""

msgid "Black Pearl"
msgstr ""

msgid ""
"Rumors of a Griffin of unusual size preying upon the countryside lead you to "
"its cave lair. A quick, brutal fight dispatches the beast, and a search of "
"its foul nest turns up a huge black pearl."
msgstr ""

msgid "Magic Book"
msgstr ""

msgid "The %{name} enables you to cast spells."
msgstr ""

msgid "Dummy 1"
msgstr ""

#, fuzzy
msgid "The reserved artifact."
msgstr "Não é possível mover o último exército à fortaleza"

msgid "Dummy 2"
msgstr ""

msgid "Dummy 3"
msgstr ""

msgid "Dummy 4"
msgstr ""

msgid "Spell Scroll"
msgstr ""

msgid "This %{name} gives your hero the ability to cast the %{spell} spell."
msgstr ""

msgid ""
"You find an elaborate container which houses an old vellum scroll. The runes "
"on the container are very old, and the artistry with which it was put "
"together is stunning. As you pull the scroll out, you feel imbued with "
"magical power."
msgstr ""

msgid "Arm of the Martyr"
msgstr ""

msgid ""
"The %{name} increases your spell power by %{count} but adds the undead "
"morale penalty."
msgstr ""

msgid ""
"One of the less intelligent members of your party picks up an arm off of the "
"ground. Despite its missing a body, it is still moving. Your troops find the "
"dismembered arm repulsive, but you cannot bring yourself to drop it: it "
"seems to hold some sort of magical power that influences your decision "
"making."
msgstr ""

msgid "Breastplate of Anduran"
msgstr ""

msgid "The %{name} increases your defense by %{count}."
msgstr ""

msgid ""
"You come upon a sign. It reads: \"Here lies the body of Anduran. Bow and "
"swear fealty, and you shall be rewarded.\" You decide to do as it says. As "
"you stand up, you feel a coldness against your skin. Looking down, you find "
"that you are suddenly wearing a gleaming, ornate breastplate."
msgstr ""

msgid "Broach of Shielding"
msgstr ""

msgid ""
"The %{name} provides %{count} percent protection from Armageddon and "
"Elemental Storm, but decreases spell power by 2."
msgstr ""

msgid ""
"A kindly Sorceress thinks that your army's defenses could use a magical "
"boost. She offers to enchant the Broach that you wear on your cloak, and you "
"accept."
msgstr ""

msgid "Battle Garb of Anduran"
msgstr ""

msgid ""
"The %{name} combines the powers of the three Anduran artifacts.  It provides "
"maximum luck and morale for your troops and gives you the Town Portal spell."
msgstr ""

msgid ""
"Out of pity for a poor peasant, you purchase a chest of old junk they are "
"hawking for too much gold. Later, as you search through it, you find it "
"contains the 3 pieces of the legendary battle garb of Anduran!"
msgstr ""

msgid "Crystal Ball"
msgstr ""

msgid ""
"The %{name} lets you get more specific information about monsters, enemy "
"heroes, and castles nearby the hero who holds it."
msgstr ""

msgid ""
"You come upon a caravan of gypsies who are feasting and fortifying their "
"bodies with mead. They call you forward and say \"If you prove that you can "
"dance the Rama-Buta, we will reward you.\" You don't know it, but try "
"anyway. They laugh hysterically, but admire your bravery, giving you a "
"Crystal Ball."
msgstr ""

msgid "Heart of Fire"
msgstr ""

msgid ""
"The %{name} provides %{count} percent protection from fire, but doubles the "
"damage taken from cold."
msgstr ""

msgid ""
"You enter a recently burned glade and come upon a Fire Elemental sitting "
"atop a rock. It looks up, its flaming face contorted in a look of severe "
"pain. It then tosses a glowing object at you. You put up your hands to block "
"it, but it passes right through them and sears itself into your chest."
msgstr ""

msgid "Heart of Ice"
msgstr ""

msgid ""
"The %{name} provides %{count} percent protection from cold, but doubles the "
"damage taken from fire."
msgstr ""

msgid ""
"Suddenly, a biting coldness engulfs your body. You seize up, falling from "
"your horse. The pain subsides, but you still feel as if your chest is "
"frozen.  As you pick yourself up off of the ground, you hear hearty "
"laughter. You turn around just in time to see a Frost Giant run off into the "
"woods and disappear."
msgstr ""

msgid "Helmet of Anduran"
msgstr ""

msgid ""
"You spy a gleaming object poking up out of the ground. You send a member of "
"your party over to investigate. He comes back with a golden helmet in his "
"hands. You realize that it must be the helmet of the legendary Anduran, the "
"only man who was known to wear solid gold armor."
msgstr ""

msgid "Holy Hammer"
msgstr ""

msgid ""
"You come upon a battle where a Paladin has been mortally wounded by a group "
"of Zombies. He asks you to take his hammer and finish what he started.  As "
"you pick it up, it begins to hum, and then everything becomes a blur. The "
"Zombies lie dead, the hammer dripping with blood. You strap it to your belt."
msgstr ""

msgid "Legendary Scepter"
msgstr ""

msgid "The %{name} adds %{count} points to all attributes."
msgstr ""

msgid ""
"Upon cresting a small hill, you come upon a ridiculous looking sight. A "
"Sprite is attempting to carry a Scepter that is almost as big as it is. "
"Trying not to laugh, you ask, \"Need help?\" The Sprite glares at you and "
"answers: \"You think this is funny? Fine. You can carry it. I much prefer "
"flying anyway.\""
msgstr ""

msgid "Masthead"
msgstr ""

msgid "The %{name} boosts your luck and morale by %{count} each in sea combat."
msgstr ""

msgid ""
"An old seaman tells you a tale of an enchanted masthead that he used in his "
"youth to rally his crew during times of trouble. He then hands you a faded "
"map that shows where he hid it. After much exploring, you find it stashed "
"underneath a nearby dock."
msgstr ""

msgid "Sphere of Negation"
msgstr ""

msgid "The %{name} disables all spell casting, for both sides, in combat."
msgstr ""

msgid ""
"You stop to help a Peasant catch a runaway mare. To show his gratitude, he "
"hands you a tiny sphere. As soon as you grasp it, you feel the magical "
"energy drain from your limbs..."
msgstr ""

msgid "Staff of Wizardry"
msgstr ""

msgid "The %{name} boosts your spell power by %{count}."
msgstr ""

msgid ""
"While out scaring up game, your troops find a mysterious staff levitating "
"about three feet off of the ground. They hand it to you, and you notice an "
"inscription. It reads: \"Brains best brawn and magic beats might. Heed my "
"words, and you'll win every fight.\""
msgstr ""

msgid "Sword Breaker"
msgstr ""

msgid "The %{name} increases your defense by %{count} and attack by 1."
msgstr ""

msgid ""
"A former Captain of the Guard admires your quest and gives you the enchanted "
"Sword Breaker that he relied on during his tour of duty."
msgstr ""

msgid ""
"A Troll stops you and says: \"Pay me 5,000 gold, or the Sword of Anduran "
"will slay you where you stand.\" You refuse. The troll grabs the sword "
"hanging from its belt, screams in pain, and runs away. Picking up the fabled "
"sword, you give thanks that half-witted Trolls tend to grab the wrong end of "
"sharp objects."
msgstr ""

msgid "Sword of Anduran"
msgstr ""

msgid "Spade of Necromancy"
msgstr ""

msgid "The %{name} gives you increased necromancy skill."
msgstr ""

msgid ""
"A dirty shovel has been thrust into a dirt mound nearby. Upon investigation, "
"you discover it to be the enchanted shovel of the Gravediggers, long thought "
"lost by mortals."
msgstr ""

#, fuzzy
msgid "Invalid Artifact"
msgstr "Artefato"

msgid "Wood"
msgstr "Madeira"

msgid "Mercury"
msgstr "Mercúrio"

msgid "Ore"
msgstr ""

msgid "Sulfur"
msgstr ""

msgid "Crystal"
msgstr "Cristal"

msgid "Gems"
msgstr "Gemas"

msgid "Gold"
msgstr ""

msgid ""
"There are seven resources in Heroes 2, used to build and improves castles, "
"purchase troops and recruit heroes. Gold is the most common, required for "
"virtually everything. Wood and ore are used for most buildings. Gems, "
"Mercury, Sulfur and Crystal are rare magical resources used for the most "
"powerful creatures and buildings."
msgstr ""

msgid ""
"Causes a giant fireball to strike the selected area, damaging all nearby "
"creatures."
msgstr ""

msgid "Fireball"
msgstr ""

msgid "Fireblast"
msgstr ""

msgid ""
"An improved version of fireball, fireblast affects two hexes around the "
"center point of the spell, rather than one."
msgstr ""

msgid "Causes a bolt of electrical energy to strike the selected creature."
msgstr ""

msgid "Lightning Bolt"
msgstr ""

msgid "Chain Lightning"
msgstr ""

msgid ""
"Causes a bolt of electrical energy to strike a selected creature, then "
"strike the nearest creature with half damage, then strike the NEXT nearest "
"creature with half again damage, and so on, until it becomes too weak to be "
"harmful.  Warning:  This spell can hit your own creatures!"
msgstr ""

msgid "Teleport"
msgstr ""

msgid ""
"Teleports the creature you select to any open position on the battlefield."
msgstr ""

msgid "Cure"
msgstr ""

msgid ""
"Removes all negative spells cast upon one of your units, and restores up to "
"%{count} HP per level of spell power."
msgstr ""

msgid "Mass Cure"
msgstr ""

msgid ""
"Removes all negative spells cast upon your forces, and restores up to "
"%{count} HP per level of spell power, per creature."
msgstr ""

msgid "Resurrect"
msgstr ""

msgid "Resurrects creatures from a damaged or dead unit until end of combat."
msgstr ""

msgid "Resurrect True"
msgstr ""

msgid "Resurrects creatures from a damaged or dead unit permanently."
msgstr ""

msgid "Haste"
msgstr ""

msgid "Increases the speed of any creature by %{count}."
msgstr ""

msgid "Increases the speed of all of your creatures by %{count}."
msgstr ""

msgid "Mass Haste"
msgstr ""

msgid "Slows target to half movement rate."
msgstr ""

msgid "spell|Slow"
msgstr ""

msgid "Mass Slow"
msgstr ""

msgid "Slows all enemies to half movement rate."
msgstr ""

msgid "Clouds the affected creatures' eyes, preventing them from moving."
msgstr ""

msgid "spell|Blind"
msgstr ""

msgid "Bless"
msgstr ""

msgid "Causes the selected creatures to inflict maximum damage."
msgstr ""

msgid "Causes all of your units to inflict maximum damage."
msgstr ""

msgid "Mass Bless"
msgstr ""

msgid "Magically increases the defense skill of the selected creatures."
msgstr ""

msgid "Stoneskin"
msgstr ""

msgid ""
"Increases the defense skill of the targeted creatures.  This is an improved "
"version of Stoneskin."
msgstr ""

msgid "Steelskin"
msgstr ""

msgid "Causes the selected creatures to inflict minimum damage."
msgstr ""

msgid "Curse"
msgstr ""

msgid "Causes all enemy troops to inflict minimum damage."
msgstr ""

msgid "Mass Curse"
msgstr ""

msgid "Damages all undead in the battle."
msgstr ""

msgid "Holy Word"
msgstr ""

msgid ""
"Damages all undead in the battle.  This is an improved version of Holy Word."
msgstr ""

msgid "Holy Shout"
msgstr ""

msgid "Anti-Magic"
msgstr ""

msgid "Prevents harmful magic against the selected creatures."
msgstr ""

msgid "Dispel Magic"
msgstr ""

msgid "Removes all magic spells from a single target."
msgstr ""

msgid "Mass Dispel"
msgstr ""

msgid "Removes all magic spells from all creatures."
msgstr ""

msgid "Causes a magic arrow to strike the selected target."
msgstr ""

msgid "Magic Arrow"
msgstr ""

msgid "Berserker"
msgstr ""

msgid "Causes a creature to attack its nearest neighbor."
msgstr ""

msgid "Armageddon"
msgstr ""

msgid ""
"Holy terror strikes the battlefield, causing severe damage to all creatures."
msgstr ""

msgid "Elemental Storm"
msgstr ""

msgid "Magical elements pour down on the battlefield, damaging all creatures."
msgstr ""

msgid ""
"A rain of rocks strikes an area of the battlefield, damaging all nearby "
"creatures."
msgstr ""

msgid "Meteor Shower"
msgstr ""

msgid "Paralyze"
msgstr ""

msgid "The targeted creatures are paralyzed, unable to move or retaliate."
msgstr ""

msgid "Hypnotize"
msgstr ""

msgid ""
"Brings a single enemy unit under your control if its hits are less than "
"%{count} times the caster's spell power."
msgstr ""

msgid "Cold Ray"
msgstr ""

msgid "Drains body heat from a single enemy unit."
msgstr ""

msgid "Cold Ring"
msgstr ""

msgid ""
"Drains body heat from all units surrounding the center point, but not "
"including the center point."
msgstr ""

msgid "Disrupting Ray"
msgstr ""

msgid "Reduces the defense rating of an enemy unit by three."
msgstr ""

msgid "Damages all living (non-undead) units in the battle."
msgstr ""

msgid "Death Ripple"
msgstr ""

msgid "Death Wave"
msgstr ""

msgid ""
"Damages all living (non-undead) units in the battle.  This spell is an "
"improved version of Death Ripple."
msgstr ""

msgid "Dragon Slayer"
msgstr ""

msgid "Greatly increases a unit's attack skill vs. Dragons."
msgstr ""

msgid "Blood Lust"
msgstr ""

msgid "Increases a unit's attack skill."
msgstr ""

msgid "Animate Dead"
msgstr ""

msgid "Resurrects creatures from a damaged or dead undead unit permanently."
msgstr ""

msgid "Mirror Image"
msgstr ""

msgid ""
"Creates an illusionary unit that duplicates one of your existing units.  "
"This illusionary unit does the same damages as the original, but will vanish "
"if it takes any damage."
msgstr ""

msgid "Halves damage received from ranged attacks for a single unit."
msgstr ""

msgid "Shield"
msgstr ""

msgid "Halves damage received from ranged attacks for all of your units."
msgstr ""

msgid "Mass Shield"
msgstr ""

msgid "Summon Earth Elemental"
msgstr ""

msgid "Summons Earth Elementals to fight for your army."
msgstr ""

msgid "Summon Air Elemental"
msgstr ""

msgid "Summons Air Elementals to fight for your army."
msgstr ""

msgid "Summon Fire Elemental"
msgstr ""

msgid "Summons Fire Elementals to fight for your army."
msgstr ""

msgid "Summon Water Elemental"
msgstr ""

msgid "Summons Water Elementals to fight for your army."
msgstr ""

msgid "Damages castle walls."
msgstr ""

msgid "Earthquake"
msgstr ""

msgid "Causes all mines across the land to become visible."
msgstr ""

msgid "View Mines"
msgstr ""

msgid "Causes all resources across the land to become visible."
msgstr ""

msgid "View Resources"
msgstr ""

msgid "Causes all artifacts across the land to become visible."
msgstr ""

msgid "View Artifacts"
msgstr ""

msgid "Causes all towns and castles across the land to become visible."
msgstr ""

msgid "View Towns"
msgstr ""

msgid "Causes all Heroes across the land to become visible."
msgstr ""

msgid "View Heroes"
msgstr ""

msgid "Causes the entire land to become visible."
msgstr ""

msgid "View All"
msgstr ""

msgid "Allows the caster to view detailed information on enemy Heroes."
msgstr ""

msgid "Identify Hero"
msgstr ""

msgid "Summon Boat"
msgstr ""

msgid ""
"Summons the nearest unoccupied, friendly boat to an adjacent shore "
"location.  A friendly boat is one which you just built or were the most "
"recent player to occupy."
msgstr ""

msgid "Allows the caster to magically transport to a nearby location."
msgstr ""

msgid "Dimension Door"
msgstr ""

msgid "Returns the caster to any town or castle currently owned."
msgstr ""

msgid "Town Gate"
msgstr ""

msgid ""
"Returns the hero to the town or castle of choice, provided it is controlled "
"by you."
msgstr ""

msgid "Visions"
msgstr ""

msgid ""
"Visions predicts the likely outcome of an encounter with a neutral army camp."
msgstr ""

msgid "Haunt"
msgstr ""

msgid ""
"Haunts a mine you control with Ghosts.  This mine stops producing "
"resources.  (If I can't keep it, nobody will!)"
msgstr ""

msgid "Set Earth Guardian"
msgstr ""

msgid "Sets Earth Elementals to guard a mine against enemy armies."
msgstr ""

msgid "Set Air Guardian"
msgstr ""

msgid "Sets Air Elementals to guard a mine against enemy armies."
msgstr ""

msgid "Set Fire Guardian"
msgstr ""

msgid "Sets Fire Elementals to guard a mine against enemy armies."
msgstr ""

msgid "Set Water Guardian"
msgstr ""

msgid "Sets Water Elementals to guard a mine against enemy armies."
msgstr ""

#, fuzzy
msgid "Petrification"
msgstr "Fortificações"

msgid ""
"Turns the affected creature into stone.  A petrified creature receives half "
"damage from a direct attack."
msgstr ""

msgid "No spell to cast."
msgstr ""

msgid "Your hero has %{point} spell points remaining."
msgstr ""

#, fuzzy
msgid "View Adventure Spells"
msgstr "Opções de Aventura"

#, fuzzy
msgid "View Combat Spells"
msgstr "Magia"

#, fuzzy
msgid "View previous page"
msgstr "Mostrar cidade anterior"

#, fuzzy
msgid "View next page"
msgstr "Ver %{name}"

#, fuzzy
msgid "Close Spellbook"
msgstr "Magia"

#, fuzzy
msgid "View %{spell}"
msgstr "Ver %{name}"

#, fuzzy
msgid "This spell does %{damage} points of damage."
msgstr "O %{spell} fez %{damage} de dano."

msgid ""
"This spell summons\n"
"%{count} %{monster}."
msgstr ""

msgid "This spell restores %{hp} HP."
msgstr ""

msgid "This spell summons %{count} %{monster} to guard the mine."
msgstr ""

msgid "The nearest town is %{town}."
msgstr ""

msgid "This town is occupied by your hero %{hero}."
msgstr ""

msgid ""
"This spell controls up to\n"
"%{hp} HP."
msgstr ""

msgid "game: always confirm for rewrite savefile"
msgstr ""

msgid "game: remember last focus"
msgstr ""

msgid "battle: show damage info"
msgstr ""

msgid "world: show terrain penalty"
msgstr ""

msgid "world: Scouting skill shows extended content info"
msgstr ""

msgid "world: allow to set guardian to objects"
msgstr ""

msgid "world: Neutral armies scale with game difficulty"
msgstr ""

msgid "world: Windmills, Water Wheels and Magic Gardens can be captured"
msgstr ""

msgid "castle: allow guardians"
msgstr ""

msgid "heroes: allow buy a spellbook from Shrines"
msgstr ""

msgid "heroes: remember move points for retreat/surrender result"
msgstr ""

msgid "heroes: allow to choose any primary skill in Arena"
msgstr ""

msgid "battle: allow soft wait for troops"
msgstr ""

msgid "battle: deterministic events"
msgstr ""

msgid "game: show system info"
msgstr ""

msgid "game: autosave will be made at the beginning of the day"
msgstr ""

msgid "game: use evil interface"
msgstr ""

msgid "game: hide interface"
msgstr ""

msgid "game: offer to continue the game afer victory condition"
msgstr ""

msgid "The ultimate artifact is really the %{name}."
msgstr ""

msgid "The ultimate artifact may be found in the %{name} regions of the world."
msgstr ""

msgid "north-west"
msgstr ""

msgid "north"
msgstr ""

msgid "north-east"
msgstr ""

#, fuzzy
msgid "west"
msgstr "Ninho"

#, fuzzy
msgid "center"
msgstr "Tenda"

#, fuzzy
msgid "east"
msgstr "Ninho"

msgid "south-west"
msgstr ""

#, fuzzy
msgid "south"
msgstr "som"

msgid "south-east"
msgstr ""

msgid "The truth is out there."
msgstr ""

msgid "The dark side is stronger."
msgstr ""

msgid "The end of the world is near."
msgstr "O fim do mundo está próximo."

msgid "The bones of Lord Slayer are buried in the foundation of the arena."
msgstr ""

msgid "A Black Dragon will take out a Titan any day of the week."
msgstr ""

msgid "He told her: Yada yada yada...  and then she said: Blah, blah, blah..."
msgstr ""
"Ele disse à ela: Yada yada yada... e então ela disse: Blah, blah, blah..."

msgid "An unknown force is being resurrected..."
msgstr "Uma força misteriosa está ressuscitando..."

msgid ""
"Check the newest version of the game at\n"
"https://github.com/ihhub/\n"
"fheroes2/releases"
msgstr ""<|MERGE_RESOLUTION|>--- conflicted
+++ resolved
@@ -7,13 +7,8 @@
 msgstr ""
 "Project-Id-Version: fheroes2\n"
 "Report-Msgid-Bugs-To: \n"
-<<<<<<< HEAD
-"POT-Creation-Date: 2022-05-14 00:18+0000\n"
+"POT-Creation-Date: 2022-05-20 02:21+0000\n"
 "PO-Revision-Date: 2022-05-14 18:37-0300\n"
-=======
-"POT-Creation-Date: 2022-05-20 02:21+0000\n"
-"PO-Revision-Date: 2022-05-10 16:34+0200\n"
->>>>>>> 14d39d93
 "Last-Translator: fheroes2 team <fhomm2@gmail.com>\n"
 "Language-Team: Brazilian Portuguese <pt_BR@li.org>\n"
 "Language: pt_BR\n"
@@ -4324,12 +4319,9 @@
 msgid "two"
 msgstr "2"
 
-<<<<<<< HEAD
 msgid "You are unable to recruit at this time, your ranks are full."
 msgstr "Você não pode recrutar neste momento, suas fileiras estão cheias."
 
-=======
->>>>>>> 14d39d93
 msgid "A whirlpool engulfs your ship."
 msgstr "Um redemoinho envolveu seu navio."
 
