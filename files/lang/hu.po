--- conflicted
+++ resolved
@@ -1,18 +1,13 @@
 # Hungarian translation for fheroes2
-# Copyright (C) 2024 fheroes2 team <fhomm2@gmail.com>
+# Copyright (C) 2024-2025 fheroes2 team <fhomm2@gmail.com>
 # This file is distributed under the same license as the fheroes2 package.
 #
 msgid ""
 msgstr ""
 "Project-Id-Version: fheroes2\n"
 "Report-Msgid-Bugs-To: \n"
-<<<<<<< HEAD
-"POT-Creation-Date: 2025-08-02 11:07+0000\n"
-"PO-Revision-Date: 2025-08-03 20:57+0200\n"
-=======
 "POT-Creation-Date: 2025-08-04 00:23+0000\n"
 "PO-Revision-Date: 2025-07-10 23:37+0200\n"
->>>>>>> 4059b3c7
 "Last-Translator: Berda Jenő <big4billy@gmail.com>\n"
 "Language-Team: fheroes2 team <fhomm2@gmail.com>\n"
 "Language: hu\n"
