--- conflicted
+++ resolved
@@ -3732,14 +3732,11 @@
 msgid "Towns cannot be placed on water."
 msgstr "Vízen nem helyezhetők el városok."
 
-<<<<<<< HEAD
-=======
 #, fuzzy
 msgid "Dwellings cannot be placed on water."
 msgstr "Vízen nem helyezhetők el városok."
 
 #, fuzzy
->>>>>>> 0e63faa9
 msgid "Used to place %{object}."
 msgstr "%{object} elhelyezésére való."
 
@@ -3791,13 +3788,9 @@
 msgid "Miscellaneous"
 msgstr "Vegyes"
 
-<<<<<<< HEAD
-=======
 msgid "Artifacts"
 msgstr "Varázstárgyak"
 
-#, fuzzy
->>>>>>> 0e63faa9
 msgid "Dwellings"
 msgstr "Toborzóhelyek"
 
