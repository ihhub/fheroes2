# Hungarian translation for fheroes2
# Copyright (C) 2022 fheroes2 team <fhomm2@gmail.com>
# This file is distributed under the same license as the fheroes2 package.
#
msgid ""
msgstr ""
"Project-Id-Version: fheroes2\n"
"Report-Msgid-Bugs-To: \n"
"POT-Creation-Date: 2023-10-10 00:20+0000\n"
"PO-Revision-Date: 2023-09-04 21:55+0200\n"
"Last-Translator: fheroes2 team <fhomm2@gmail.com>\n"
"Language-Team: Hungarian <hu@li.org>\n"
"Language: hu\n"
"MIME-Version: 1.0\n"
"Content-Type: text/plain; charset=UTF-8\n"
"Content-Transfer-Encoding: 8bit\n"
"Plural-Forms: nplurals=2; plural=n != 1;\n"
"X-Launchpad-Export-Date: 2011-06-02 03:12+0000\n"
"X-Generator: Poedit 3.3.2\n"

msgid ""
"BATTLE\n"
"ONLY"
msgstr ""
"CSAK\n"
"CSATA"

msgid ""
"NEW\n"
"GAME"
msgstr ""
"ÚJ\n"
"JÁTÉK"

msgid ""
"SAVE\n"
"GAME"
msgstr ""
"JÁTÉK\n"
"MENTÉS"

msgid ""
"LOAD\n"
"GAME"
msgstr ""
"JÁTÉK\n"
"BETÖLTÉS"

msgid "INFO"
msgstr "INFÓ"

msgid "QUIT"
msgstr "KILÉPÉS"

msgid "CANCEL"
msgstr "MÉGSEM"

msgid "OKAY"
msgstr "OK"

msgid "smallerButton|OKAY"
msgstr "OK"

msgid "ACCEPT"
msgstr "ELFOGAD"

msgid "DECLINE"
msgstr "ELUTASÍT"

msgid "LEARN"
msgstr "OLVAS"

msgid "TRADE"
msgstr "ÜZLET"

msgid "YES"
msgstr "IGEN"

msgid "NO"
msgstr "NEM"

msgid "EXIT"
msgstr "KILÉP"

msgid "smallerButton|EXIT"
msgstr "EXIT"

msgid "DISMISS"
msgstr "ELBOCSÁT"

msgid "UPGRADE"
msgstr "FEJLESZT"

msgid "RESTART"
msgstr "ÚJRA"

msgid "HEROES"
msgstr "HŐSÖK"

msgid ""
"TOWNS/\n"
"CASTLES"
msgstr ""
"VÁROS\n"
"/VÁR"

msgid "S"
msgstr "S"

msgid "M"
msgstr "M"

msgid "L"
msgstr "L"

msgid "X-L"
msgstr "XL"

msgid "ALL"
msgstr "MIND"

msgid "SELECT"
msgstr "KIVÁL."

msgid ""
"STANDARD\n"
"GAME"
msgstr ""
"NORMÁL\n"
"JÁTÉK"

msgid ""
"CAMPAIGN\n"
"GAME"
msgstr ""
"HADJÁRAT\n"
"JÁTÉK"

msgid ""
"MULTI-\n"
"PLAYER\n"
"GAME"
msgstr ""
"TÖBB-\n"
"JÁTÉKOS\n"
"MÓD"

msgid "CONFIG"
msgstr "BEÁLLÍT"

msgid ""
"ORIGINAL\n"
"CAMPAIGN"
msgstr ""
"EREDETI\n"
"HADJÁRAT"

msgid ""
"EXPANSION\n"
"CAMPAIGN"
msgstr ""
"KIEGÉSZÍTŐ\n"
"HADJÁRAT"

msgid "HOT SEAT"
msgstr "HELYCSERE"

msgid "2 PLAYERS"
msgstr "2 JÁTÉKOS"

msgid "3 PLAYERS"
msgstr "3 JÁTÉKOS"

msgid "4 PLAYERS"
msgstr "4 JÁTÉKOS"

msgid "5 PLAYERS"
msgstr "5 JÁTÉKOS"

msgid "6 PLAYERS"
msgstr "6 JÁTÉKOS"

msgid "GIFT"
msgstr "AJÁND."

msgid "MAX"
msgstr "MAX"

msgid "DIFFICULTY"
msgstr "NEHÉZSÉG"

msgid "VIEW INTRO"
msgstr "BEVEZETŐ"

msgid "MIN"
msgstr "MIN"

msgid ""
"D\n"
"I\n"
"S\n"
"M\n"
"I\n"
"S\n"
"S"
msgstr ""
"E\n"
"L\n"
"B\n"
"O\n"
"C\n"
"S\n"
"Á\n"
"T"

msgid ""
"E\n"
"X\n"
"I\n"
"T"
msgstr ""
"K\n"
"I\n"
"L\n"
"É\n"
"P"

msgid ""
"C\n"
"A\n"
"M\n"
"P\n"
"A\n"
"I\n"
"G\n"
"N"
msgstr ""
"H\n"
"A\n"
"D\n"
"J\n"
"Á\n"
"R\n"
"A\n"
"T"

msgid ""
"S\n"
"T\n"
"A\n"
"N\n"
"D\n"
"A\n"
"R\n"
"D"
msgstr ""
"N\n"
"O\n"
"R\n"
"M\n"
"Á\n"
"L"

msgid "Warrior"
msgstr "Harcos"

msgid "Builder"
msgstr "Építő"

msgid "Explorer"
msgstr "Felfedező"

msgid "None"
msgstr "Nincs"

msgid ""
"A few\n"
"%{monster}"
msgstr ""
"Kevés\n"
"%{monster}"

msgid ""
"Several\n"
"%{monster}"
msgstr ""
"Néhány\n"
"%{monster}"

msgid ""
"A pack of\n"
"%{monster}"
msgstr ""
"Csapat\n"
"%{monster}"

msgid ""
"Lots of\n"
"%{monster}"
msgstr ""
"Sok\n"
"%{monster}"

msgid ""
"A horde of\n"
"%{monster}"
msgstr ""
"Hordányi\n"
"%{monster}"

msgid ""
"A throng of\n"
"%{monster}"
msgstr ""
"Seregnyi\n"
"%{monster}"

msgid ""
"A swarm of\n"
"%{monster}"
msgstr ""
"Több száz\n"
"%{monster}"

msgid ""
"Zounds...\n"
"%{monster}"
msgstr ""
"Ezrednyi\n"
"%{monster}"

msgid ""
"A legion of\n"
"%{monster}"
msgstr ""
"Légiónyi\n"
"%{monster}"

msgid "army|Few"
msgstr "Kevés"

msgid "army|Several"
msgstr "Számos"

msgid "army|Pack"
msgstr "Csoport"

msgid "army|Lots"
msgstr "Sok"

msgid "army|Horde"
msgstr "Horda"

msgid "army|Throng"
msgstr "Tömeg"

msgid "army|Swarm"
msgstr "Század"

msgid "army|Zounds"
msgstr "Ezred"

msgid "army|Legion"
msgstr "Légió"

msgid "All %{race} troops +1"
msgstr "Minden egység %{race} +1"

msgid "Multiple"
msgstr "Több"

msgid "Troops of %{count} alignments -%{penalty}"
msgstr "%{count} féle csapatod van: -%{penalty}"

msgid "Some undead in group -1"
msgstr "Élőhalottak a seregben -1"

msgid "View %{name}"
msgstr "%{name} mutatása"

msgid "Move the %{name} "
msgstr "%{name} ide lép "

msgid "Move or right click to redistribute %{name}"
msgstr "Mozgasd vagy jobb gombot nyomj %{name} szétosztásához"

msgid "Combine %{name} armies"
msgstr "%{name} seregek egyesítése"

msgid "Exchange %{name2} with %{name}"
msgstr "%{name2} és %{name} cseréje"

msgid "Select %{name}"
msgstr "%{name} kiválasztása"

msgid "Cannot move last troop"
msgstr "A sereg utolsó egységét nem lehet áthelyezni"

msgid "Move the %{name}"
msgstr "%{name} ide lép"

msgid "Set Count"
msgstr "Mennyiség"

msgid "%{name} destroys half the enemy troops!"
msgid_plural "%{name} destroy half the enemy troops!"
msgstr[0] "%{name} elpusztítja az ellenséges csapatok felét!"
msgstr[1] "%{name} elpusztítják az ellenséges csapatok felét!"

msgid "%{name} has turned off the auto battle"
msgstr "%{name} kikapcsolta az automata csata funkciót"

msgid "%{name} has turned on the auto battle"
msgstr "%{name} bekapcsolta az automata csata funkciót"

msgid "Spell failed!"
msgstr "A varázslat meghiúsult!"

msgid ""
"The Sphere of Negation artifact is in effect for this battle, disabling all "
"combat spells."
msgstr "A Tagadás Gömbje varázstárgy hatására a csatában nem lehet varázsolni."

msgid "You have already cast a spell this round."
msgstr "Már varázsoltál ebben a körben."

msgid "That spell will have no effect!"
msgstr "Ez a varázslat nem hatásos senkire!"

msgid "You may only summon one type of elemental per combat."
msgstr "Csak egyféle elementált idézhetsz meg egy csatában."

msgid ""
"There is no open space adjacent to your hero where you can summon an "
"Elemental to."
msgstr "Nincs szabad hely a hősöd körül egy újabb Elementál idézéséhez."

msgid ""
"The Moat reduces by -%{count} the defense skill of any unit and slows to "
"half movement rate."
msgstr ""
"A várárok csökkenti az egység védelmi képességét (-%{count}) és felezi a "
"lépésszámát."

msgid "Speed: %{speed}"
msgstr "Sebesség: %{speed}"

msgid "Speed"
msgstr "Sebesség"

msgid "Off"
msgstr "Ki"

msgid "On"
msgstr "Be"

msgid "Turn Order"
msgstr "Körsorrend"

msgid "Auto Spell Casting"
msgstr "Automata varázslás"

msgid "Grid"
msgstr "Háló"

msgid "Shadow Movement"
msgstr "Mozgás árnyék"

msgid "Shadow Cursor"
msgstr "Kurzor árnyék"

msgid "Audio"
msgstr "Hang"

msgid "Settings"
msgstr "Beállítások"

msgid "Configure"
msgstr "Beállítás"

msgid "Hot Keys"
msgstr ""
"Funkció-\n"
"billentyűk"

msgid "Damage Info"
msgstr "Sebzés infó"

msgid "Set the speed of combat actions and animations."
msgstr "A harci cselekmények és animációk gyorsaságának beállítása."

msgid "Toggle to display the turn order during the battle."
msgstr "Csatában a támadási sorrend kijelzésének váltása."

msgid ""
"Toggle whether or not the computer will cast spells for you when auto combat "
"is on. (Note: This does not affect spell casting for computer players in any "
"way, nor does it affect quick combat.)"
msgstr ""
"Be- és kikapcsolja, hagy a gép automata csata idején varázsolhat-e vagy nem. "
"(Figyelem! Ez nincs hatással arra, hogy az ellenfelek varázsolhatnak-e.)"

msgid ""
"Toggle the hex grid on or off. The hex grid always underlies movement, even "
"if turned off. This switch only determines if the grid is visible."
msgstr ""
"Be- és kikapcsolja a hatszögű rácsozat láthatóságát. A hatszögek mindenképp "
"a mozgás alapját képezik, így a láthatóságuk kikapcsolásakor is."

msgid ""
"Toggle on or off shadows showing where your creatures can move and attack."
msgstr "Be- és kikapcsolja az egységek mozgástartományát jelző árnyékot."

msgid ""
"Toggle on or off a shadow showing the current hex location of the mouse "
"cursor."
msgstr "Be- és kikapcsolja az egérkurzor alatti árnyékot."

msgid "Change the audio settings of the game."
msgstr "Itt lehet megváltoztatni a játék hangbeállításait."

msgid "Check and configure all the hot keys present in the game."
msgstr "A játékban használható billentyűkombinációk áttekintése és beállítása."

msgid "Toggle to display damage information during the battle."
msgstr "Be- és kikapcsolja a sebzés információkat a csatában."

msgid "Exit this menu."
msgstr "Kilépés a menüből."

msgid "Okay"
msgstr "OK"

msgid "The enemy has surrendered!"
msgstr "Az ellenség megadta magát!"

msgid "The enemy has fled!"
msgstr "Az ellenség elmenekült!"

msgid "A glorious victory!"
msgstr "Dicsőséges győzelem!"

msgid "For valor in combat, %{name} receives %{exp} experience."
msgstr "Vitézségéért %{name} %{exp} tapasztalati pontot kap."

msgid "The cowardly %{name} flees from battle."
msgstr "A gyáva %{name} elmenekül a csatából."

msgid "%{name} surrenders to the enemy, and departs in shame."
msgstr "%{name} megadja magát az ellenségnek, és szégyenteljesen elvonul."

msgid "Your force suffer a bitter defeat, and %{name} abandons your cause."
msgstr ""
"A sereged vereséget szenvedett, ezért a %{name} hős - elpártolva ügyedtől - "
"otthagy téged."

msgid "Your force suffer a bitter defeat."
msgstr "A sereged vereséget szenvedett."

msgid "Battlefield Casualties"
msgstr "Harctéri veszteségek"

msgid "Attacker"
msgstr "Támadó"

msgid "Defender"
msgstr "Védekező"

msgid "As you reach for the %{name}, it mysteriously disappears."
msgstr "Amint %{name} felé nyúlsz, az hirtelen eltűnik."

msgid "As your enemy reaches for the %{name}, it mysteriously disappears."
msgstr "Amint %{name} felé nyúl az ellenség, az hirtelen eltűnik."

msgid "You have captured an enemy artifact!"
msgstr "Megszereztél egy tárgyat az ellenségtől!"

msgid "Necromancy!"
msgstr "Nekromancia!"

msgid ""
"Practicing the dark arts of necromancy, you are able to raise %{count} of "
"the enemy's dead to return under your service as %{monster}."
msgstr ""
"A nekromancia tudományának köszönhetően képes vagy az ellenség seregében "
"elhullott lényekből %{count} %{monster} lényt feltámasztani."

msgid "%{name} the %{race}"
msgstr "%{name} a %{race}"

msgid "Captain of %{name}"
msgstr "%{name} kapitánya"

msgid "Attack"
msgstr "Támadás"

msgid "Defense"
msgstr "Védekezés"

msgid "Spell Power"
msgstr "Varázserő"

msgid "Knowledge"
msgstr "Tudás"

msgid "Morale"
msgstr "Morál"

msgid "Luck"
msgstr "Szerencse"

msgid "Spell Points"
msgstr "Varázspontok"

msgid "Hero's Options"
msgstr "Hős beállításai"

msgid "Cast Spell"
msgstr "Varázslás"

msgid "Retreat"
msgstr "Visszavonulás"

msgid "Surrender"
msgstr "Megadás"

msgid "Cancel"
msgstr "Mégsem"

msgid "Hero Screen"
msgstr "Hős képernyő"

msgid "Captain's Options"
msgstr "Kapitány beállítások"

msgid ""
"Cast a magical spell. You may only cast one spell per combat round. The "
"round is reset when every creature has had a turn."
msgstr ""
"Varázslat idézés. A harc során körönként csak egyszer varázsolhatsz. A kör "
"az összes egység lépése után indul újra."

msgid ""
"Retreat your hero, abandoning your creatures. Your hero will be available "
"for you to recruit again, however, the hero will have only a novice hero's "
"forces."
msgstr ""
"A visszavonuló hősöd, elhagyja a lényeidet. A hőst újra toborozhatod, habár "
"a hősnek csak újonc serege lesz."

msgid ""
"Surrendering costs gold. However if you pay the ransom, the hero and all of "
"his or her surviving creatures will be available to recruit again."
msgstr ""
"A megadás aranyba kerül. Ha megfizeted a váltságdíjat, akkor a hőst és az "
"összes túlélő lényét újra toborozhatod."

msgid "Open Hero Screen to view full information about the hero."
msgstr ""
"Nyisd meg a Hős képernyőt, hogy megnézhesd az összes információt a hősről."

msgid "Return to the battle."
msgstr "Visszatérés a csatába."

msgid "Not enough gold (%{gold})"
msgstr "Nincs elég aranyad (%{gold})"

msgid "%{name} states:"
msgstr "%{name} kinyilvánítja:"

msgid "Captain of %{name} states:"
msgstr "%{name} kapitánya kinyilvánítja:"

msgid ""
"\"I will accept your surrender and grant you and your troops safe passage "
"for the price of %{price} gold.\""
msgstr ""
"\"Elfogadom a megadásodat és garantálom, hogy %{price} aranyért cserébe a "
"csapatod szabadon távozhat.\""

msgid "View %{monster} info"
msgstr "Megmutatja %{monster} információit"

msgid "Fly %{monster} here"
msgstr "A %{monster} ide repül"

msgid "Move %{monster} here"
msgstr "A %{monster} ide megy"

msgid "Shoot %{monster}"
msgstr "%{monster} lövése"

msgid "(1 shot left)"
msgid_plural "(%{count} shots left)"
msgstr[0] "(1 lövés maradt)"
msgstr[1] "(%{count} lövés maradt)"

msgid "Attack %{monster}"
msgstr "%{monster} támadása"

msgid "Turn %{turn}"
msgstr "Kör %{turn}"

msgid "Teleport here"
msgstr "Teleportálás ide"

msgid "Invalid teleport destination"
msgstr "Nem megfelelő teleport cél"

msgid "Cast %{spell} on %{monster}"
msgstr "%{spell} varázslat idézése a(z) %{monster} lényre"

msgid "Cast %{spell}"
msgstr "%{spell} varázslat idézése"

msgid "Select spell target"
msgstr "Varázslat célpontjának kiválasztása"

msgid "View Ballista info"
msgstr "Hajítógép információk"

msgid "Ballista"
msgstr "Hajítógép"

msgid "Enable auto combat"
msgstr "Automatikus harc bekapcsolása"

msgid "Allows the computer to fight out the battle for you."
msgstr "A számítógép lejátssza helyetted a csatát."

msgid "Auto Combat"
msgstr "Automatikus csata"

msgid "Customize system options"
msgstr "Rendszerbeállítások testreszabása"

msgid "Allows you to customize the combat screen."
msgstr "Harci képernyő testreszabásának engedélyezése."

msgid "System Options"
msgstr "Rendszerbeállítások"

msgid "Skip this unit"
msgstr "Egység kimarad"

msgid "Skip"
msgstr "Kimarad"

msgid ""
"Skips the current creature. The current creature ends its turn and does not "
"get to go again until the next round."
msgstr ""
"Az aktuális egység kimarad egy lépésből, azaz köre véget ér és csak a "
"következő körben kerül rá sor újra."

msgid "View Captain's options"
msgstr "Kapitány beállításai"

msgid "View Hero's options"
msgstr "Hős beállításai"

msgid "View opposing Captain"
msgstr "Ellenséges kapitány megmutatása"

msgid "View opposing Hero"
msgstr "Ellenséges hős megmutatása"

msgid "Hide logs"
msgstr "Napló elrejtése"

msgid "Show logs"
msgstr "Napló mutatása"

msgid "Message Bar"
msgstr "Üzenetsáv"

msgid "Shows the results of individual monster's actions."
msgstr "Mutatja egy lény tevékenységének eredményét."

msgid "Are you sure you want to finish the battle in auto mode?"
msgstr "Biztos vagy benne hogy automatikus módban kívánod befejezni a csatát?"

msgid "Are you sure you want to enable auto combat?"
msgstr "Biztos, hogy be akarod kapcsolni az automata csatát?"

msgid "%{name} skip their turn."
msgstr "%{name} kihagy egy kört."

msgid "%{attacker} does %{damage} damage."
msgid_plural "%{attacker} do %{damage} damage."
msgstr[0] "A(z) %{attacker} %{damage} sebzést okoz."
msgstr[1] "A(z) %{attacker} %{damage} sebzést okoz."

msgid "1 creature perishes."
msgid_plural "%{count} creatures perish."
msgstr[0] "egy lény elpusztult."
msgstr[1] "%{count} lények elpusztultak.."

msgid "1 %{defender} perishes."
msgid_plural "%{count} %{defender} perish."
msgstr[0] "egy %{defender} elpusztult."
msgstr[1] "%{count} %{defender} elpusztult."

msgid "1 soul is incorporated."
msgid_plural "%{count} souls are incorporated."
msgstr[0] "1 lélek visszatért."
msgstr[1] "%{count} lélek visszatért."

msgid "1 %{unit} is revived."
msgid_plural "%{count} %{unit} are revived."
msgstr[0] "1 %{unit} újjáéledt."
msgstr[1] "%{count} %{unit} újjáéledt."

msgid "Moved %{monster}: from [%{src}] to [%{dst}]."
msgstr "A %{monster} ide vonul: [%{src}] -> [%{dst}]."

msgid "The %{name} resist the spell!"
msgstr "A %{name} ellenáll a varázslatnak!"

msgid "%{name} casts %{spell} on the %{troop}."
msgstr "%{name}  %{spell} -t varázsol a %{troop} egységre."

msgid "%{name} casts %{spell}."
msgstr "%{name} %{spell} -t  varázsol."

msgid "The %{spell} does %{damage} damage to one undead creature."
msgstr "A %{spell} varázslat %{damage} sebzést okoz egy élőhalottnak."

msgid "The %{spell} does %{damage} damage to all undead creatures."
msgstr ""
"A %{spell} varázslat %{damage} sebzést okoz valamennyi élőhalott lénynek."

msgid "The %{spell} does %{damage} damage, %{count} creatures perish."
msgstr ""
"A %{spell} varázslat %{damage} sebzést okoz, %{count} teremtmény elpusztul."

msgid "The %{spell} does %{damage} damage."
msgstr "The %{spell} varázslat %{damage} sebzést okoz."

msgid "The %{spell} does %{damage} damage to one living creature."
msgstr "A %{spell} varázslat %{damage} sebzést okoz egy élő lénynek."

msgid "The %{spell} does %{damage} damage to all living creatures."
msgstr "A %{spell} varázslat %{damage} sebzést okoz valamennyi élő lénynek."

msgid "The %{attacker}' attack blinds the %{target}!"
msgstr "A(z) %{attacker} megvakítja a(z) %{target} lényt!"

msgid "The %{attacker}' gaze turns the %{target} to stone!"
msgstr "A(z) %{attacker} tekintete kővé dermeszti a(z) %{target} lényt!"

msgid "The %{attacker}' curse falls upon the %{target}!"
msgstr "A(z) %{attacker} átka lesújt a(z) %{target} lényre!"

msgid "The %{target} are paralyzed by the %{attacker}!"
msgstr "A(z) %{attacker} lebénítja a(z) %{target} lényt!"

msgid "The %{attacker} dispel all good spells on your %{target}!"
msgstr ""
"A(z) %{attacker} eloszlat minden pozitív varázslatot a(z) %{target} lényről!"

msgid "The %{attacker} cast %{spell} on %{target}!"
msgstr "A(z) %{attacker} %{spell} varázslatot szór a %{target} csapatra!"

msgid "Bad luck descends on the %{attacker}."
msgstr "A támadó %{attacker} lénynek balszerencséje van."

msgid "Good luck shines on the %{attacker}."
msgstr "A támadó %{attacker} lénynek jó szerencséje van."

msgid "High morale enables the %{monster} to attack again."
msgstr "A jó morál következtében a(z) %{monster} újra támadhat."

msgid "Low morale causes the %{monster} to freeze in panic."
msgstr "Az alacsony morál miatt a(z) %{monster} pánikba esett és kimarad."

msgid "%{tower} does %{damage} damage."
msgstr "%{tower} sebzése: %{damage}."

msgid "The mirror image is created."
msgstr "Tükör képmás készült."

msgid "The mirror image is destroyed!"
msgstr "Tükör képmás megsemmisült!"

msgid "Are you sure you want to interrupt the auto battle?"
msgstr "Biztos, hogy meg akarod szakítani a csata automatikus menetét?"

msgid "Error"
msgstr "Hiba"

msgid "No spells to cast."
msgstr "Nincsenek varázslataid."

msgid "Are you sure you want to retreat?"
msgstr "Biztos, hogy vissza akarsz vonulni?"

msgid "Retreat disabled"
msgstr "Visszavonulás nem lehetséges"

msgid "Surrender disabled"
msgstr "Megadás nem lehetséges"

msgid "Damage: %{max}"
msgstr "Sérülés: %{max}"

msgid "Damage: %{min} - %{max}"
msgstr "Sérülés: %{min} - %{max}"

msgid "Perish: %{max}"
msgstr "Megöl: %{max}"

msgid "Perish: %{min} - %{max}"
msgstr "Megöl: %{min} - %{max}"

msgid ""
"Through eagle-eyed observation, %{name} is able to learn the magic spell "
"%{spell}."
msgstr ""
"%{name} sasszemével a következő varázslatot lesi el és tanulja meg: %{spell}."

msgid "Human"
msgstr "Ember"

msgid "AI"
msgstr "Gép"

msgid "Please select another hero."
msgstr "Kérlek válassz másik hőst."

msgid "Set Attack Skill"
msgstr "Támadóerő beállítása"

msgid "Set Defense Skill"
msgstr "Védőerő beállítása"

msgid "Set Power Skill"
msgstr "Varázserő beállítása"

msgid "Set Knowledge Skill"
msgstr "Tudás beállítása"

msgid "%{race1} %{name1}"
msgstr "%{race1} %{name1}"

msgid "vs"
msgstr "vs"

msgid "%{race2} %{name2}"
msgstr "%{race2} %{name2}"

msgid "Monsters"
msgstr "Szörnyek"

msgid "N/A"
msgstr "N/A"

msgid "Left Turret"
msgstr "Bal torony"

msgid "Right Turret"
msgstr "Jobb torony"

msgid "The %{name} fires with the strength of %{count} Archers"
msgstr "%{name} %{count} íjász erejével lő"

msgid "each with a +%{attack} bonus to their attack skill."
msgstr "mindenki +%{attack} támadóerővel rendelkezik."

msgid "The %{name} is destroyed."
msgstr "A %{name} megsemmisült."

msgid ""
"The %{artifact} artifact is in effect for this battle, disabling %{spell} "
"spell."
msgstr ""
"A(z) %{artifact} varázstárgy jelenléte miatt a %{spell} varázslat nem "
"használható a csatában."

msgid "%{count} %{name} rises from the dead!"
msgid_plural "%{count} %{name} rise from the dead!"
msgstr[0] "%{count} %{name} lényt feltámasztottak a halálból!"
msgstr[1] "%{count} %{name} lényt feltámasztottak a halálból!"

msgid "Dwarven Alliance"
msgstr "Törp Szövetség"

msgid "Sorceress Guild"
msgstr "Varázslónő Testület"

msgid "Necromancer Guild"
msgstr "Nekromanta Testület"

msgid "Ogre Alliance"
msgstr "Ogre Szövetség"

msgid "Dwarfbane"
msgstr "Törpveszedelem"

msgid "Dragon Alliance"
msgstr "Sárkány Szövetség"

msgid "Elven Alliance"
msgstr "Tünde Szövetség"

msgid "Kraeger defeated"
msgstr "Kraeger legyőzetett"

msgid "Wayward Son"
msgstr "Önfejű fiú"

msgid "Uncle Ivan"
msgstr "Iván nagybácsi"

msgid "Annexation"
msgstr "Birtokbavétel"

msgid "Force of Arms"
msgstr "Fegyverek ereje"

msgid "Save the Dwarves"
msgstr "Mentsd meg a törpöket"

msgid "Carator Mines"
msgstr "Carator bányái"

msgid "Turning Point"
msgstr "Fordulópont"

msgid "scenarioName|Defender"
msgstr "Védő"

msgid "Corlagon's Defense"
msgstr "Corlagon oltalma"

msgid "The Crown"
msgstr "Korona"

msgid "The Gauntlet"
msgstr "A vesszőfutás"

msgid "Betrayal"
msgstr "Árulás"

msgid "Final Justice"
msgstr "Utolsó ítélet"

msgid ""
"Roland needs you to defeat the lords near his castle to begin his war of "
"rebellion against his brother. They are not allied with each other, so they "
"will spend most of their time fighting with one another. Victory is yours "
"when you have defeated all of their castles and heroes."
msgstr ""
"Rolandnak szüksége van rád, hogy legyőzze a vára körüli uraságokat és "
"megkezdje a bátyja elleni felkelést. Az uraságok nem szövetségesei "
"egymásnak, idejüket az egymással való csatározásokkal töltik. Csak akkor "
"tiéd a győzelem, ha elesett minden váruk és hősük."

msgid ""
"The local lords refuse to swear allegiance to Roland, and must be subdued. "
"They are wealthy and powerful, so be prepared for a tough fight. Capture all "
"enemy castles to win."
msgstr ""
"Helyi nagyurak megtagadták a hűségesküt Rolandnak, így erővel kell őket "
"igába hajtani. Gazdagok és erősek, így kemény harcra kell felkészüljél. A "
"győzelemhez minden ellenséges várat el kell foglalnod."

msgid ""
"Your task is to defend the Dwarves against Archibald's forces. Capture all "
"of the enemy towns and castles to win, and be sure not to lose all of the "
"dwarf towns at once, or the enemy will have won."
msgstr ""
"A feladatod megvédeni a törpöket Archibald csapataitól. Minden ellenséges "
"várat el kell foglalnod, de közben nem szabad elvesztened minden törp várat, "
"különben veszítesz."

msgid ""
"You will face four allied enemies in a straightforward fight for resource "
"and treasure. Capture all of the enemy castles for victory."
msgstr ""
"Négy, egymással szövetséges ellenféllel kell szembenézned egy nyílt "
"csatában. A tét: erőforrások és kincsek. Foglalj el minden ellenséges várat "
"a győzelemhez."

msgid ""
"Your enemies are allied against you and start close by, so be ready to come "
"out fighting. You will need to own all four castles in this small valley to "
"win."
msgstr ""
"Ellenségeid szövetkeztek ellened és közelednek, így készen kell állnod a "
"harcra. A kis völgy mind a négy várára szükséged lesz a győzelemhez."

msgid ""
"The Sorceress' guild of Noraston has requested Roland's aid against an "
"attack from Archibald's allies. Capture all of the enemy castles to win, and "
"don't lose Noraston, or you'll lose the scenario. (Hint: There is an enemy "
"castle on an island in the ocean.)"
msgstr ""
"Noraston boszorkányszövetsége a Roland segítségét kérte Archibald támadásai "
"ellen. Foglalj el minden ellenséges várat és közben ne veszítsd el "
"Norastont, különben elbukod a küldetést. (Tipp: van egy vár egy óceáni "
"szigeten is)"

msgid ""
"Gather as large an army as possible and capture the enemy castle within 8 "
"weeks. You are opposed by only one enemy, but must travel a long way to get "
"to the enemy castle. Any troops you have in your army at the end of this "
"scenario will be with you in the final battle."
msgstr ""
"Gyűjts akkora sereget, amennyit csak lehet és foglald el az ellenséges várat "
"8 héten belül. Csak egy ellenfeled lesz, de hosszú út vezet a váráig. A "
"küldetés végén megmaradt lényeidet tovább viheted a végső ütközetbe."

msgid ""
"Find the Crown before Archibald's heroes find it. Roland will need the Crown "
"for the final battle against Archibald."
msgstr ""
"Találd meg a Koronát, mielőtt Archibald hőseik teszik meg ugyanezt. "
"Rolandnak szüksége lesz a Koronára a végső összecsapásban Archibald ellen."

msgid ""
"Three allied enemies stand before you and victory, including Lord Corlagon. "
"Roland is in a castle to the northwest, and you will lose if he falls to the "
"enemy. Remember that capturing Lord Corlagon will ensure that he will not "
"fight against you in the final scenario."
msgstr ""
"Három, egymással szövetséges ellenfél - köztük Lord Corlagon - áll közted és "
"a győzelem között. Roland vára észak-nyugaton van, melyet nem veszíthetsz "
"el. Ne feledd, Lord Corlagon elfogása biztosítja, hogy ő ne harcoljon "
"ellened a végső ütközetben."

msgid ""
"This is the final battle. Both you and your enemy are armed to the teeth, "
"and all are allied against you. Capture Archibald to end the war!"
msgstr ""
"Ez a végső ütközet. Te és ellenfeleid is állig felfegyverkezve várják a "
"csatát. Fogd el Archibaldot és megnyered a háborút!"

msgid ""
"Switching sides leaves you with three castles against the enemy's one. This "
"battle will be the easiest one you will face for the rest of the war..."
"traitor."
msgstr ""
"Miután átálltál a másik oldalra, három kastélyod maradt az ellenség "
"egyetlenével szemben. Ez a csata lesz a legkönnyebb, mellyel a háború "
"további részében szembesülsz, te hitszegő."

msgid "Barbarian Wars"
msgstr "Barbár háborúk"

msgid "First Blood"
msgstr "Első vérig"

msgid "Necromancers"
msgstr "Nekromanták"

msgid "Slay the Dwarves"
msgstr "Öld meg a törpöket"

msgid "Country Lords"
msgstr "Vidéki nagyurak"

msgid "Dragon Master"
msgstr "Sárkánymester"

msgid "Rebellion"
msgstr "Lázadás"

msgid "Apocalypse"
msgstr "Apokalipszis"

msgid "Greater Glory"
msgstr "Nagyobb dicsőség"

msgid ""
"King Archibald requires you to defeat the three enemies in this region. They "
"are not allied with one another, so they will spend most of their energy "
"fighting amongst themselves. You will win when you own all of the enemy "
"castles and there are no more heroes left to fight."
msgstr ""

msgid ""
"You must unify the barbarian tribes of the north by conquering them. As in "
"the previous mission, the enemy is not allied against you, but they have "
"more resources at their disposal. You will win when you own all of the enemy "
"castles and there are no more heroes left to fight."
msgstr ""

msgid ""
"Do-gooder wizards have taken the Necromancers' castle. You must retake it to "
"achieve victory. Remember that while you start with a powerful army, you "
"have no castle and must take one within 7 days, or lose this battle. (Hint: "
"The nearest castle is to the southeast.)"
msgstr ""

msgid ""
"The dwarves need conquering before they can interfere in King Archibald's "
"plans. Roland's forces have more than one hero and many towns to start with, "
"so be ready for attack from multiple directions. You must capture all of the "
"enemy towns and castles to claim victory."
msgstr ""

msgid ""
"You must put down a peasant revolt led by Roland's forces. All are allied "
"against you, but you have Lord Corlagon, an experienced hero, to help you. "
"Capture all enemy castles to win."
msgstr ""

msgid ""
"There are two enemies allied against you in this mission. Both are well "
"armed and seek to evict you from their island. Avoid them and capture Dragon "
"City to win."
msgstr ""

msgid ""
"Your orders are to conquer the country lords that have sworn to serve "
"Roland. All of the enemy castles are unified against you. Since you start "
"without a castle, you must hurry to capture one before the end of the week. "
"Capture all enemy castles for victory."
msgstr ""

msgid ""
"Find the Crown before Roland's heroes find it. Archibald will need the Crown "
"for the final battle against Roland."
msgstr ""

msgid ""
"This is the final battle. Both you and your enemy are armed to the teeth, "
"and all are allied against you. Capture Roland to win the war, and be sure "
"not to lose Archibald in the fight!"
msgstr ""

msgid "Arrow's Flight"
msgstr "A nyíl röpte"

msgid "Island of Chaos"
msgstr "A káosz szigete"

msgid "The Abyss"
msgstr "A szakadék"

msgid "Uprising"
msgstr "Felkelés"

msgid "Aurora Borealis"
msgstr "Sarki fény"

msgid "Betrayal's End"
msgstr "Az árulás vége"

msgid "Corruption's Heart"
msgstr "A romlás szíve"

msgid "The Giant's Pass"
msgstr "Óriás hágó"

msgid ""
"Subdue the unruly local lords in order to provide the Empire with facilities "
"to operate in this region."
msgstr ""

msgid ""
"Eliminate all opposition in this area. Then the first piece of the artifact "
"will be yours."
msgstr ""

msgid ""
"The sorceresses to the northeast are rebelling! For the good of the empire "
"you must quash their feeble uprising on your way to the mountains."
msgstr ""

msgid ""
"Having prepared for your arrival, Kraeger has arranged for a force of "
"necromancers to thwart your quest. You must capture the castle of Scabsdale "
"before the first day of the third week, or the Necromancers will be too "
"strong for you."
msgstr ""

msgid ""
"The barbarian despot in this area is, as yet, ignorant of your presence. "
"Quickly, build up your forces before you are discovered and attacked! Secure "
"the region by subduing all enemy forces."
msgstr ""

msgid ""
"The Empire is weak in this region. You will be unable to completely subdue "
"all forces in this area, so take what you can before reprisal strikes. "
"Remember, your true goal is to claim the Helmet of Anduran."
msgstr ""

msgid "For the good of the Empire, eliminate Kraeger."
msgstr ""

msgid ""
"At last, you have the opportunity and the facilities to rid the Empire of "
"the necromancer's evil. Eradicate them completely, and you will be sung as a "
"hero for all time."
msgstr ""

msgid "Border Towns"
msgstr "Határvárosok"

msgid "Conquer and Unify"
msgstr "Hódíts és egyesíts"

msgid "Crazy Uncle Ivan"
msgstr "Őrült Iván nagybácsi"

msgid "The Wayward Son"
msgstr "Önfejű fiú"

msgid "Ivory Gates"
msgstr "Elefántcsont kapuk"

msgid "The Elven Lands"
msgstr "Tünde vidék"

msgid "The Epic Battle"
msgstr "A hősies csata"

msgid "The Southern War"
msgstr "A déli háború"

msgid ""
"Conquer and unite all the enemy tribes. Don't lose the hero Jarkonas, the "
"forefather of all descendants."
msgstr ""

msgid ""
"Your rival, the Kingdom of Harondale, is attacking weak towns on your "
"border! Recover from their first strike and crush them completely!"
msgstr ""

msgid ""
"Find your wayward son Joseph who is rumored to be living in the desolate "
"lands. Do it before the first day of the third month or it will be of no "
"help to your family."
msgstr ""

msgid ""
"Rescue your crazy uncle Ivan. Find him before the first day of the fourth "
"month or it will be no help to your kingdom."
msgstr ""

msgid ""
"Destroy the barbarians who are attacking the southern border of your "
"kingdom! Recover your fallen towns, and then invade the jungle kingdom. "
"Leave no enemy standing."
msgstr ""

msgid "Retake the castle of Ivory Gates, which has fallen due to treachery."
msgstr ""

msgid ""
"Gain the favor of the elves. They will not allow trees to be chopped down, "
"so they will send you wood every 2 weeks. You must complete your mission "
"before the first day of the seventh month, or the kingdom will surely fall."
msgstr ""

msgid ""
"This is the final battle against your rival kingdom of Harondale. Eliminate "
"everyone, and don't lose the hero Jarkonas VI."
msgstr ""

msgid "Fount of Wizardry"
msgstr "A varázslat forrása"

msgid "Power's End"
msgstr "A hatalom vége"

msgid "The Eternal Scrolls"
msgstr "Örök pergamenek"

msgid "The Shrouded Isles"
msgstr "Ködbe borult szigetek"

msgid ""
"Your mission is to vanquish the warring mages in the magical Shrouded Isles. "
"The completion of this task will give you a fighting chance against your "
"rivals."
msgstr ""

msgid ""
"The location of the great library has been discovered! You must make your "
"way to it, and reclaim the city of Chronos in which it lies."
msgstr ""

msgid ""
"Find the Orb of negation, which is said to be buried in this land. There are "
"clues inscribed on stone obelisks which will help lead you to your price. "
"Find the orb before the first day of the sixth month, or your rivals will "
"surely have gotten to the fount before you."
msgstr ""

msgid ""
"You must take control of the castle of Magic, where the fount of wizardry "
"lies. Do this and your victory will be supreme."
msgstr ""

msgid "Blood is Thicker"
msgstr "A vér nem válik vízzé"

msgid "King and Country"
msgstr "Király és ország"

msgid "Pirate Isles"
msgstr "Kalóz szigetek"

msgid "Stranded"
msgstr "Hajótörés"

msgid ""
"Capture the town on the island off the southeast shore in order to construct "
"a boat and travel back towards the mainland. Do not lose the hero Gallavant."
msgstr ""

msgid ""
"Find and defeat Martine, the pirate leader, who resides in Pirates Cove. Do "
"not lose Gallavant or your quest will be over."
msgstr ""

msgid ""
"Eliminate all the other forces who oppose the rule of Lord Alberon. "
"Gallavant must not die."
msgstr ""

msgid ""
"Overthrow the entrenched monarchy of Lord Alberon, and claim all the land in "
"your name. Gallavant must not die."
msgstr ""

msgid " bane"
msgstr " veszedelem"

msgid " alliance"
msgstr " szövetség"

msgid "Carry-over forces"
msgstr "Átvitt csapatok"

msgid " bonus"
msgstr " bónusz"

msgid " defeated"
msgstr " legyőzetett"

msgid " will always run away from your army."
msgstr " mindig elmenekülnek majd a sereged elől."

msgid " will be willing to join your army."
msgstr " csatlakozni szándékoznak majd a seregedhez."

msgid "\"%{artifact}\" artifact will be carried over the scenario."
msgstr "\"%{artifact}\" varázstárgy továbbvihető a további küldetésekre."

msgid "The army will be carried over the scenario."
msgstr "A hadsereg továbbvihető a további küldetésekre."

msgid "The kingdom will have +%{count} %{resource} each day."
msgstr "Királyságod napi +%{count} %{resource} erőforrással gyarapszik."

msgid "\"%{spell}\" spell will be carried over the scenario."
msgstr "\"%{spell}\" varázslat továbbvihető a további küldetésekre."

msgid "%{hero} can be hired in the scenario."
msgstr "%{hero} hős felvehető a küldetésben."

msgid ""
"%{hero} has been defeated and will not appear in the subsequent scenarios."
msgstr "%{hero} legyőzetett, így nem szerepel a további küldetésekben."

msgid "The dwarves recognize their allies and gladly join your forces."
msgstr ""
"A törpök felismerik a szövetségeseiket és szívesen csatlakoznak csapataidhoz."

msgid "The ogres recognize you as the Dwarfbane and lumber over to join you."
msgstr ""

msgid ""
"The dragons, snarling and growling, agree to join forces with you, their "
"'Ally'."
msgstr ""

msgid ""
"As you approach the group of elves, their leader calls them all to "
"attention. He shouts to them, \"Who of you is brave enough to join this "
"fearless ally of ours?\" The group explodes with cheers as they run to join "
"your ranks."
msgstr ""

msgid ""
"The dwarves hail you, \"Any friend of Roland is a friend of ours. You may "
"pass.\""
msgstr ""

msgid ""
"The ogres give you a grunt of recognition, \"Archibald's allies may pass.\""
msgstr ""

msgid ""
"The dragons see you and call out. \"Our alliance with Archibald compels us "
"to join you. Unfortunately you have no room. A pity!\" They quickly scatter."
msgstr ""

msgid ""
"The elves stand at attention as you approach. Their leader calls to you and "
"says, \"Let us not impede your progress, ally! Move on, and may victory be "
"yours.\""
msgstr ""

msgid "\"The Dwarfbane!!!!, run for your lives.\""
msgstr "\"Törp veszedelem! Fuss az életedért.\""

msgid "campaignBonus|Animate Dead"
msgstr "Halott feltámasztás"

msgid "campaignBonus|Chain Lightning"
msgstr "Láncvillám"

msgid "campaignBonus|Fireblast"
msgstr "Tűzrobbanás"

msgid "campaignBonus|Mass Curse"
msgstr "Tömeges átok"

msgid "campaignBonus|Mass Haste"
msgstr "Tömeges gyorsítás"

msgid "campaignBonus|Mirror Image"
msgstr "Tükör képmás"

msgid "campaignBonus|Resurrect"
msgstr "Újjáélesztés"

msgid "campaignBonus|Steelskin"
msgstr "Acélbőr"

msgid "campaignBonus|Summon Earth"
msgstr "Föld idézés"

msgid "campaignBonus|View Heroes"
msgstr "Hősök mutatása"

msgid "campaignBonus|Ballista"
msgstr "Hajítógép"

msgid "campaignBonus|Black Pearl"
msgstr "Fekete gyöngy"

msgid "campaignBonus|Caster's Bracelet"
msgstr "Varázs Karperec"

msgid "campaignBonus|Defender Helm"
msgstr "Védősisak"

msgid "campaignBonus|Breastplate"
msgstr "Mellvért"

msgid "campaignBonus|Dragon Sword"
msgstr "Sárkánykard"

msgid "campaignBonus|Fizbin Medal"
msgstr "Fizbin medál"

msgid "campaignBonus|Foremost Scroll"
msgstr "Legfőbb pergamentekercs"

msgid "campaignBonus|Gauntlets"
msgstr "Kesztyűk"

msgid "campaignBonus|Hideous Mask"
msgstr "Szörnyű Maszk"

msgid "campaignBonus|Mage's Ring"
msgstr "Varázsló gyűrűje"

msgid "campaignBonus|Major Scroll"
msgstr "Nagy pergamentekercs"

msgid "campaignBonus|Medal of Honor"
msgstr "Becsületrend"

msgid "campaignBonus|Medal of Valor"
msgstr "Vitézség medál"

msgid "campaignBonus|Minor Scroll"
msgstr "Kis pergamentekercs"

msgid "campaignBonus|Nomad Boots"
msgstr "Nomád csizma"

msgid "campaignBonus|Power Axe"
msgstr "Hatalom fejszéje"

msgid "campaignBonus|Spiked Shield"
msgstr "Tüskés pajzs"

msgid "campaignBonus|Stealth Shield"
msgstr "Tolvaj pajzs"

msgid "campaignBonus|Tax Lien"
msgstr "Adó kiváltság"

msgid "campaignBonus|Thunder Mace"
msgstr "Mennydörgés pálcája"

msgid "campaignBonus|Traveler's Boots"
msgstr "Utazócsizma"

msgid "campaignBonus|White Pearl"
msgstr "Fehér gyöngy"

msgid "campaignBonus|Basic Archery"
msgstr "Alap íjászat"

msgid "campaignBonus|Advanced Archery"
msgstr "Haladó íjászat"

msgid "campaignBonus|Expert Archery"
msgstr "Szakértő íjászat"

msgid "campaignBonus|Basic Ballistics"
msgstr "Alap ballisztika"

msgid "campaignBonus|Advanced Ballistics"
msgstr "Haladó ballisztika"

msgid "campaignBonus|Expert Ballistics"
msgstr "Szakértő ballisztika"

msgid "campaignBonus|Basic Diplomacy"
msgstr "Alap diplomácia"

msgid "campaignBonus|Advanced Diplomacy"
msgstr "Haladó diplomácia"

msgid "campaignBonus|Expert Diplomacy"
msgstr "Szakértő diplomácia"

msgid "campaignBonus|Basic Eagle Eye"
msgstr "Alap sasszem"

msgid "campaignBonus|Advanced Eagle Eye"
msgstr "Haladó sasszem"

msgid "campaignBonus|Expert Eagle Eye"
msgstr "Szakértő sasszem"

msgid "campaignBonus|Basic Estates"
msgstr "Alap vagyon"

msgid "campaignBonus|Advanced Estates"
msgstr "Haladó vagyon"

msgid "campaignBonus|Expert Estates"
msgstr "Szakértő vagyon"

msgid "campaignBonus|Basic Leadership"
msgstr "Alap vezetés"

msgid "campaignBonus|Advanced Leadership"
msgstr "Haladó vezetés"

msgid "campaignBonus|Expert Leadership"
msgstr "Szakértő vezetés"

msgid "campaignBonus|Basic Logistics"
msgstr "Alap logisztika"

msgid "campaignBonus|Advanced Logistics"
msgstr "Haladó logisztika"

msgid "campaignBonus|Expert Logistics"
msgstr "Szakértő logisztika"

msgid "campaignBonus|Basic Luck"
msgstr "Alap szerencse"

msgid "campaignBonus|Advanced Luck"
msgstr "Haladó szerencse"

msgid "campaignBonus|Expert Luck"
msgstr "Szakértő szerencse"

msgid "campaignBonus|Basic Mysticism"
msgstr "Alap misztika"

msgid "campaignBonus|Advanced Mysticism"
msgstr "Haladó misztika"

msgid "campaignBonus|Expert Mysticism"
msgstr "Szakértő misztika"

msgid "campaignBonus|Basic Navigation"
msgstr "Alap navigáció"

msgid "campaignBonus|Advanced Navigation"
msgstr "Fejlett navigáció"

msgid "campaignBonus|Expert Navigation"
msgstr "Szakértő navigáció"

msgid "campaignBonus|Basic Necromancy"
msgstr "Alap nekromancia"

msgid "campaignBonus|Advanced Necromancy"
msgstr "Haladó nekromancia"

msgid "campaignBonus|Expert Necromancy"
msgstr "Szakértő nekromancia"

msgid "campaignBonus|Basic Pathfinding"
msgstr "Alap nyomkövetés"

msgid "campaignBonus|Advanced Pathfinding"
msgstr "Haladó nyomkövetés"

msgid "campaignBonus|Expert Pathfinding"
msgstr "Szakértő nyomkövetés"

msgid "campaignBonus|Basic Scouting"
msgstr "Alap felderítés"

msgid "campaignBonus|Advanced Scouting"
msgstr "Haladó felderítés"

msgid "campaignBonus|Expert Scouting"
msgstr "Szakértő felderítés"

msgid "campaignBonus|Basic Wisdom"
msgstr "Alap bölcsesség"

msgid "campaignBonus|Advanced Wisdom"
msgstr "Haladó bölcsesség"

msgid "campaignBonus|Expert Wisdom"
msgstr "Szakértő bölcsesség"

msgid ""
"The main hero will have \"%{artifact}\" artifact at the start of the "
"scenario."
msgstr "A főhős \"%{artifact}\" varázstárggyal kezdi a küldetést."

msgid ""
"The kingdom will receive %{amount} additional %{resource} at the start of "
"the scenario."
msgstr ""
"A királyság %{amount} %{resource} plusz erőforrással indul a küldetésben."

msgid ""
"The kingdom will have %{amount} less %{resource} at the start of the "
"scenario."
msgstr ""
"A királyság %{amount} %{resource} erőforrással kevesebbel indul a "
"küldetésben."

msgid ""
"The main hero will have %{count} %{monster} at the start of the scenario."
msgstr "A főhős %{count} %{monster} lénnyel kezdi meg a küldetést."

msgid ""
"The main hero will have \"%{spell}\" spell at the start of the scenario."
msgstr "A főhős \"%{spell}\" varázslat birtokában kezdi meg a küldetést."

msgid "The starting race of the scenario will be %{race}."
msgstr "A(z) %{race} kezd a küldetésben."

msgid ""
"The main hero will have additional %{count} %{skill} at the start of the "
"scenario."
msgstr ""
"A főhős további %{count} %{skill} képesség birtokában kezdi a küldetést."

msgid "The main hero will have %{skill} at the start of the scenario."
msgstr "A főhős %{skill} képesség birtokában kezdi a küldetést."

msgid "Roland"
msgstr "Roland"

msgid "Archibald"
msgstr "Archibald"

msgid "The Price of Loyalty"
msgstr "A hűség ára"

msgid "Voyage Home"
msgstr "Hazaút"

msgid "Wizard's Isle"
msgstr "Varázsló-sziget"

msgid "Descendants"
msgstr "Utódok"

msgid "The %{building} produces %{monster}."
msgstr "A(z) %{building} %{monster}-t hoz létre."

msgid "Requires:"
msgstr "Előfeltétel:"

msgid "Cannot build. You have already built here today."
msgstr "Nem építhető. Már építettél ide ebben körben."

msgid "For this action it is necessary to build a castle first."
msgstr "Ehhez a művelethez először a várat kell felépíteni."

msgid "Cannot build %{name} because the castle is too far away from an ocean."
msgstr "%{name}: nem lehet megépíteni, mert a vár túl messze van a víztől."

msgid "disable build."
msgstr "építés letiltása."

msgid "Cannot afford %{name}."
msgstr "Nem engedheted meg magadnak %{name}-t."

msgid "%{name} is already built."
msgstr "%{name} már fel van építve."

msgid "Cannot build %{name}."
msgstr "Nem tudod felépíteni %{name}-t."

msgid "Build %{name}."
msgstr "%{name} építése"

msgid "Blackridge"
msgstr "Blackridge"

msgid "Hillstone"
msgstr "Hillstone"

msgid "Pinehurst"
msgstr "Pinehurst"

msgid "Whiteshield"
msgstr "Whiteshield"

msgid "Woodhaven"
msgstr "Woodhaven"

msgid "Blackwind"
msgstr "Blackwind"

msgid "Bloodreign"
msgstr "Bloodreign"

msgid "Dragontooth"
msgstr "Dragontooth"

msgid "Greywind"
msgstr "Greywind"

msgid "Portsmith"
msgstr "Portsmith"

msgid "Atlantium"
msgstr "Atlantium"

msgid "Middle Gate"
msgstr "Middle Gate"

msgid "Sansobar"
msgstr "Sansobar"

msgid "Tundara"
msgstr "Tundara"

msgid "Vulcania"
msgstr "Vulcania"

msgid "Baywatch"
msgstr "Baywatch"

msgid "Fountainhead"
msgstr "Fountainhead"

msgid "Vertigo"
msgstr "Vertigo"

msgid "Wildabar"
msgstr "Wildabar"

msgid "Winterkill"
msgstr "Winterkill"

msgid "Brindamoor"
msgstr "Brindamoor"

msgid "Lakeside"
msgstr "Lakeside"

msgid "Nightshadow"
msgstr "Nightshadow"

msgid "Olympus"
msgstr "Olümposz"

msgid "Sandcaster"
msgstr "Sandcaster"

msgid "Alamar"
msgstr "Alamar"

msgid "Burlock"
msgstr "Burlock"

msgid "Dragadune"
msgstr "Dragadune"

msgid "Kalindra"
msgstr "Kalindra"

msgid "Xabran"
msgstr "Xabran"

msgid "Algary"
msgstr "Algary"

msgid "Basenji"
msgstr "Basenji"

msgid "Blackfang"
msgstr "Blackfang"

msgid "New Dawn"
msgstr "New Dawn"

msgid "Sorpigal"
msgstr "Sorpigal"

msgid "Avone"
msgstr "Avone"

msgid "Big Oak"
msgstr "Big Oak"

msgid "Chandler"
msgstr "Chandler"

msgid "Erliquin"
msgstr "Erliquin"

msgid "Hampshire"
msgstr "Hampshire"

msgid "Antioch"
msgstr "Antioch"

msgid "Avalon"
msgstr "Avalon"

msgid "Roc Haven"
msgstr "Roc Haven"

msgid "South Mill"
msgstr "South Mill"

msgid "Weed Patch"
msgstr "Weed Patch"

msgid "Brownston"
msgstr "Brownston"

msgid "Hilltop"
msgstr "Hilltop"

msgid "Weddington"
msgstr "Weddington"

msgid "Westfork"
msgstr "Westfork"

msgid "Whittingham"
msgstr "Whittingham"

msgid "Cathcart"
msgstr "Cathcart"

msgid "Elk's Head"
msgstr "Elk's Head"

msgid "Roscomon"
msgstr "Roscomon"

msgid "Sherman"
msgstr "Sherman"

msgid "Yorksford"
msgstr "Yorksford"

msgid "Blackburn"
msgstr "Blackburn"

msgid "Blacksford"
msgstr "Blacksford"

msgid "Burton"
msgstr "Burton"

msgid "Pig's Eye"
msgstr "Pig's Eye"

msgid "Viper's Nest"
msgstr "Viper's Nest"

msgid "Fenton"
msgstr "Fenton"

msgid "Lankershire"
msgstr "Lankershire"

msgid "Lombard"
msgstr "Lombard"

msgid "Timberhill"
msgstr "Timberhill"

msgid "Troy"
msgstr "Trója"

msgid "Forder Oaks"
msgstr "Forder Oaks"

msgid "Meramec"
msgstr "Meramec"

msgid "Quick Silver"
msgstr "Quick Silver"

msgid "Westmoor"
msgstr "Westmoor"

msgid "Willow"
msgstr "Willow"

msgid "Corackston"
msgstr "Corackston"

msgid "Sheltemburg"
msgstr "Sheltemburg"

msgid "Cannot recruit - you already have a Hero in this town."
msgstr "Nem lehet tobrozni - van már hősöd ebben a városban.."

msgid "Cannot recruit - you have too many Heroes."
msgstr "Nem lehet tobrozni - túl sok hősöd van."

msgid "Cannot afford a Hero"
msgstr "Nem vásárolható meg a hős"

msgid "There is no room in the garrison for this army."
msgstr "Nincs elég hely a helyőrségben a csapat számára."

msgid "Fortifications"
msgstr "Erődítmények"

msgid "Farm"
msgstr "Szántóföldek"

msgid "Thatched Hut"
msgstr "Nádkunyhó"

msgid "Archery Range"
msgstr "Íjászpálya"

msgid "Upg. Archery Range"
msgstr "Fejl. íjászpálya"

msgid "Blacksmith"
msgstr "Kovácsműhely"

msgid "Upg. Blacksmith"
msgstr "Fejl. kovácsműhely"

msgid "Armory"
msgstr "Fegyverkovács"

msgid "Upg. Armory"
msgstr "Fejl. fegyverkovács"

msgid "Jousting Arena"
msgstr "Lovarda"

msgid "Upg. Jousting Arena"
msgstr "Fejl. lovarda"

msgid "Cathedral"
msgstr "Katedrális"

msgid "Upg. Cathedral"
msgstr "Fejl. katedrális"

msgid "Coliseum"
msgstr "Kolosszeum"

msgid "Garbage Heap"
msgstr "Szemétdomb"

msgid "Hut"
msgstr "Kunyhó"

msgid "Stick Hut"
msgstr "Fakunyhó"

msgid "Upg. Stick Hut"
msgstr "Fejl. fakunyhó"

msgid "Den"
msgstr "Barlang"

msgid "Adobe"
msgstr "Vályogház"

msgid "Upg. Adobe"
msgstr "Fejl. vályogház"

msgid "Bridge"
msgstr "Híd"

msgid "Upg. Bridge"
msgstr "Fejl. híd"

msgid "Pyramid"
msgstr "Piramis"

msgid "Rainbow"
msgstr "Szivárvány"

msgid "Crystal Garden"
msgstr "Kristálykert"

msgid "Treehouse"
msgstr "Faház"

msgid "Cottage"
msgstr "Törpe kunyhó"

msgid "Upg. Cottage"
msgstr "Fejl. törpe kunyhó"

msgid "Stonehenge"
msgstr "Kőkör"

msgid "Upg. Stonehenge"
msgstr "Fejl. kőkör"

msgid "Fenced Meadow"
msgstr "Legelő"

msgid "sorceress|Red Tower"
msgstr "Vörös torony"

msgid "Dungeon"
msgstr "Kazamata"

msgid "Waterfall"
msgstr "Vízesés"

msgid "Cave"
msgstr "Barlang"

msgid "Crypt"
msgstr "Kripta"

msgid "Nest"
msgstr "Fészek"

msgid "Maze"
msgstr "Útvesztő"

msgid "Upg. Maze"
msgstr "Fejl. útvesztő"

msgid "Swamp"
msgstr "Mocsár"

msgid "Green Tower"
msgstr "Zöld torony"

msgid "warlock|Red Tower"
msgstr "Vörös torony"

msgid "Black Tower"
msgstr "Fekete torony"

msgid "Library"
msgstr "Könyvtár"

msgid "Orchard"
msgstr "Gyümölcsöskert"

msgid "Habitat"
msgstr "Hobbit-lak"

msgid "Pen"
msgstr "Akol"

msgid "Foundry"
msgstr "Öntöde"

msgid "Upg. Foundry"
msgstr "Fejl. Öntöde"

msgid "Cliff Nest"
msgstr "Sziklafészek"

msgid "Ivory Tower"
msgstr "Elefántcsont torony"

msgid "Upg. Ivory Tower"
msgstr "Fejl. elefántcsont torony"

msgid "Cloud Castle"
msgstr "Fellegvár"

msgid "Upg. Cloud Castle"
msgstr "Fejl. fellegvár"

msgid "Storm"
msgstr "Vihar"

msgid "Skull Pile"
msgstr "Csonthalom"

msgid "Excavation"
msgstr "Ásatás"

msgid "Graveyard"
msgstr "Sírkert"

msgid "Upg. Graveyard"
msgstr "Fejl. sírkert"

msgid "Upg. Pyramid"
msgstr "Fejl. piramis"

msgid "Mansion"
msgstr "Kúria"

msgid "Upg. Mansion"
msgstr "Fejl. kúria"

msgid "Mausoleum"
msgstr "Mauzóleum"

msgid "Upg. Mausoleum"
msgstr "Fejl. mauzóleum"

msgid "Laboratory"
msgstr "Laboratórium"

msgid "Shrine"
msgstr "Szentély"

msgid ""
"The Fortifications increase the toughness of the walls, increasing the "
"number of turns it takes to knock them down."
msgstr ""
"Az Erődítmények növelik a várfalak védelmét, melynek hatására több lövéssel "
"lehet lerombolni őket."

msgid "The Farm increases production of Peasants by %{count} per week."
msgstr ""
"A Szántóföldek a parasztok szaporulatát hetente ennyivel növelik: %{count}."

msgid ""
"The Coliseum provides inspiring spectacles to defending troops, raising "
"their morale by two during combat."
msgstr ""
"A Kolosszeum látványa lelkesíti a védőket, ezért a moráljuk kettővel nő a "
"csata idejére."

msgid "The Garbage Heap increases production of Goblins by %{count} per week."
msgstr ""
"A Szemétdomb a Goblinok szaporulatát hetente ennyivel növeli: %{count}."

msgid "The Rainbow increases the luck of the defending units by two."
msgstr "A Szivárvány növeli a védőegységek szerencséjét kettővel."

msgid ""
"The Crystal Garden increases production of Sprites by %{count} per week."
msgstr ""
"A Kristálykert a Tündérek szaporulatát hetente ennyivel növeli: %{count}."

msgid "The Dungeon increases the income of the town by %{count} gold per day."
msgstr "A Várbörtön naponta %{count} arannyal növeli a város bevételét."

msgid "The Waterfall increases production of Centaurs by %{count} per week."
msgstr "A Vízesés a Kentaurok szaporulatát hetente ennyivel növeli: %{count}."

msgid ""
"The Library increases the number of spells in the Guild by one for each "
"level of the guild."
msgstr ""
"A könyvtár növeli a varázstorony varázslatainak számát eggyel mindegyik "
"szinten."

msgid "The Orchard increases production of Halflings by %{count} per week."
msgstr ""
"A Gyümölcsöskert a Félszeretek szaporulatát hetente ennyivel növeli: "
"%{count}."

msgid "The Storm adds +2 to the power of spells of a defending spell caster."
msgstr "A Vihar növeli a védő varázserejét kettővel."

msgid "The Skull Pile increases production of Skeletons by %{count} per week."
msgstr ""
"A Koponyahalom a Csontvázak termelődését hetente ennyivel növeli: %{count}."

msgid "Thieves' Guild"
msgstr "Tolvajcéh"

msgid "Tavern"
msgstr "Fogadó"

msgid "Shipyard"
msgstr "Hajógyár"

msgid "Well"
msgstr "Kút"

msgid "Statue"
msgstr "Szobor"

msgid "Marketplace"
msgstr "Piactér"

msgid "Moat"
msgstr "Várárok"

msgid "Castle"
msgstr "Vár"

msgid "Tent"
msgstr "Sátor"

msgid "Captain's Quarters"
msgstr "Kapitány őrház"

msgid "Mage Guild, Level 1"
msgstr "Varázstorony, 1. szint"

msgid "Mage Guild, Level 2"
msgstr "Varázstorony, 2. szint"

msgid "Mage Guild, Level 3"
msgstr "Varázstorony, 3. szint"

msgid "Mage Guild, Level 4"
msgstr "Varázstorony, 4. szint"

msgid "Mage Guild, Level 5"
msgstr "Varázstorony, 5. szint"

msgid ""
"The Shrine increases the necromancy skill of all your necromancers by 10 "
"percent."
msgstr ""
"A Szentély növeli az összes nekromantád nekromancia képességét 10%-kal."

msgid ""
"The Thieves' Guild provides information on enemy players. Thieves' Guilds "
"can also provide scouting information on enemy towns. Additional Guilds "
"provide more information."
msgstr ""
"A Tolvajcéh tagjai hasznos információkkal tudnak szolgálni az ellenfelekről, "
"illetve kémkedhetnek az ellenséges városokban."

msgid "The Tavern increases morale for troops defending the castle."
msgstr "A Fogadó növeli a várvédő katonák morálját."

msgid "The Shipyard allows ships to be built."
msgstr "A Hajógyárban építhetsz hajókat."

msgid ""
"The Well increases the growth rate of all dwellings by %{count} creatures "
"per week."
msgstr "A Kút hetente ennyivel növeli az összes lény szaporulatát: %{count}."

msgid "The Statue increases your town's income by %{count} gold per day."
msgstr "A Szobor naponta ennyivel növeli a város bevételét: %{count}."

msgid "The Left Turret provides extra firepower during castle combat."
msgstr "A Bal Torony megnöveli a várvédőid tűzerejét ostrom idején."

msgid "The Right Turret provides extra firepower during castle combat."
msgstr "A Jobb Torony megnöveli a várvédőid tűzerejét ostrom idején."

msgid ""
"The Marketplace can be used to convert one type of resource into another. "
"The more marketplaces you control, the better the exchange rate."
msgstr ""
"A Piactéren vásárolhatsz és eladhatsz nyersanyagokat. Több Piactér "
"birtoklása javítja az átváltási arányt."

msgid ""
"The Moat slows attacking units. Any unit entering the moat must end its turn "
"there and becomes more vulnerable to attack."
msgstr ""
"A Vizesárok lassítja a támadó egységeket. Minden egység, aki belelép az "
"árokba, ott be kell fejezze a körét és sebezhetőbbé válik."

msgid ""
"The Castle improves town defense and increases income to %{count} gold per "
"day."
msgstr ""
"A Vár javítja a város védelmét és naponta %{count} arannyal növeli a "
"bevételét."

msgid ""
"The Tent provides workers to build a castle, provided the materials and the "
"gold are available."
msgstr ""
"A Sátor biztosítja a munkásokat a vár felépítéséhez a megfelelő mennyiségű "
"nyersanyag és arany rendelkezésre állása esetén."

msgid ""
"The Captain's Quarters provides a captain to assist in the castle's defense "
"when no hero is present."
msgstr ""
"A Kapitány őrház egy várkapitányt biztosít, aki segít a város védelmében, "
"amikor nincs hős a várban."

msgid ""
"The Mage Guild allows heroes to learn spells and replenish their spell "
"points."
msgstr ""
"A Varázstorony lehetővé teszi varázslatok megtanulását és a varázspontok "
"feltöltését."

msgid "Recruit %{name}"
msgstr "%{name} toborzása"

msgid "Month: %{month}, Week: %{week}, Day: %{day}"
msgstr "Hónap: %{month}, hét: %{week}, nap: %{day}"

msgid ""
"You must purchase a spell book to use the mage guild, but you currently have "
"no room for a spell book. Try giving one of your artifacts to another hero."
msgstr ""
"Ahhoz, hogy használhasd a varázstoronyban lévő varázslatokat, szükséged van "
"varázskönyvre, de nincs szabad hely a könyv számára. Próbálj meg egy "
"varázstárgyat átadni egy másik hősnek."

msgid "Exit"
msgstr "Kilép"

msgid "Click to show next town."
msgstr "Kattints a következő város mutatásához."

msgid "Show next town"
msgstr "Következő város mutatása"

msgid "Click to show previous town."
msgstr "Kattints az előző város mutatásához."

msgid "Show previous town"
msgstr "Előző város mutatása"

msgid "This town may not be upgraded to a castle."
msgstr "Ezt a várost nem lehet várrá fejleszteni."

msgid "Town"
msgstr "Város"

msgid "Exit Castle"
msgstr "Kilépés a várból"

msgid "Exit Town"
msgstr "Kilépés a városból"

msgid "Show Income"
msgstr "Jövedelem mutatása"

msgid "View Hero"
msgstr "Hős mutatása"

msgid "The above spells are available here."
msgstr "A fenti varázslatok érhetők el itt."

msgid "The spells the hero can learn have been added to their book."
msgstr "A hős által megtanulható varázslatok beíródtak a varázskönyvébe."

msgid "A generous tip for the barkeep yields the following rumor:"
msgstr ""
"A nagylelkű borravalód hatására a csapos a következő szóbeszédet osztja meg "
"veled:"

msgid "Recruit Hero"
msgstr "Hős toborzása"

msgid "%{name} is a level %{value} %{race} "
msgstr "%{name} %{value}. szintű %{race}"

msgid "with %{count} artifacts."
msgstr "%{count} varázstárggyal"

msgid "with 1 artifact."
msgstr "egy varázstárggyal"

msgid "without artifacts."
msgstr "varázstárgyak nélkül."

msgid ""
"'Spread' combat formation spreads your armies from the top to the bottom of "
"the battlefield, with at least one empty space between each army."
msgstr ""
"'Laza' csataalakzatban az egységeid szétszóródva helyezkednek el a harcmező "
"egyik oldalán (legalább 1 üres hely van közöttük)."

msgid ""
"'Grouped' combat formation bunches your army together in the center of your "
"side of the battlefield."
msgstr ""
"'Szoros' csataalakzatban az egységeid szorosan egymás mellett helyezkednek "
"el a harcmező oldalának közepén."

msgid "Spread Formation"
msgstr "Laza felállás"

msgid "Grouped Formation"
msgstr "Szoros felállás"

msgid "Recruit %{name} the %{race}"
msgstr "%{name} a %{race} toborzása"

msgid "Set garrison combat formation to 'Spread'"
msgstr "A helyőrség csataalakzata legyen 'Laza'."

msgid "Set garrison combat formation to 'Grouped'"
msgstr "A helyőrség csataalakzata legyen 'Szoros'."

msgid "Exit Castle Options"
msgstr "Kilépés a vár beállításokból"

msgid "Castle Options"
msgstr "Vár beállítások"

msgid "Not enough resources to recruit creatures."
msgstr "Nincs elég erőforrás a lények toborzásához."

msgid "You are unable to recruit at this time, your ranks are full."
msgstr "Most nem tudsz toborozni, a csapatod tele van."

msgid "No creatures available for purchase."
msgstr "Nincsenek megvásárolható lények."

msgid "Recruit Creatures"
msgstr "Lények toborzása"

msgid "Max"
msgstr "Max"

msgid "Hire all creatures in the town."
msgstr "Összes lény toborzása."

msgid "Available"
msgstr "Rendelkezésre áll"

msgid "Town Population Information and Statistics"
msgstr "A város lakosságának adatai és statisztikái"

msgid "Damage"
msgstr "Sebzés"

msgid "HP"
msgstr "Életerő"

msgid "Growth"
msgstr "Szaporulat"

msgid "week"
msgstr "hét"

msgid "View World"
msgstr "Világ mutatása"

msgid "View the entire world."
msgstr "Az egész világ mutatása."

msgid "Puzzle"
msgstr "Rejtvény"

msgid "View the obelisk puzzle."
msgstr "Az obeliszk rejtvény mutatása"

msgid "Scenario Information"
msgstr "Küldetés információ"

msgid "View information on the scenario you are currently playing."
msgstr "Nézd meg az éppen játszott küldetés információit."

msgid "Dig for the Ultimate Artifact."
msgstr "A Szent Varázstárgy kiásása."

msgid "Digging"
msgstr "Ásás"

msgid "Exit this menu without doing anything."
msgstr "Kilépés ebből a menüből, bármilyen cselekvés nélkül."

msgid "Arena"
msgstr "Aréna"

msgid ""
"You enter the arena and face a pack of vicious lions. You handily defeat "
"them, to the wild cheers of the crowd. Impressed by your skill, the aged "
"trainer of gladiators agrees to train you in a skill of your choice."
msgstr ""
"Belépve a küzdőtérre egy csomó megvadult oroszlánnal találod szembe magad, "
"melyeket könnyedén leterítesz a tömeg éljenzése közepette. Látva a "
"tehetségedet az idős gladiátormester felajánlja, hogy kiképzést ad neked egy "
"választott képességből."

msgid "Attack Skill"
msgstr "Támadóerő"

msgid "Defense Skill"
msgstr "Védőerő"

msgid "Shots"
msgstr "Lövések"

msgid "Shots Left"
msgstr "Maradék lövések"

msgid "Hit Points"
msgstr "Életerő"

msgid "Hit Points Left"
msgstr "Maradék életerő"

msgid "You can't afford to upgrade your troops!"
msgstr "Nem engedheted meg magadnak a csapatok fejlesztését!"

msgid ""
"Your troops can be upgraded, but it will cost you dearly. Do you wish to "
"upgrade them?"
msgstr ""
"Felfejlesztheted a csoportot, de ez többe kerül. Fel szeretnéd fejleszteni "
"őket?"

msgid "Are you sure you want to dismiss this army?"
msgstr "Biztos vagy benne hogy feloszlatod ezt a sereget?"

msgid "Upgrade"
msgstr "Fejlesztés"

msgid "Upgrade your troops."
msgstr "Fejleszti a csapataidat."

msgid "Dismiss"
msgstr "Elbocsátás"

msgid "Dismiss this army."
msgstr "Sereg feloszlatása."

msgid ""
"A group of %{monster} with a desire for greater glory wish to join you.\n"
"Do you accept?"
msgstr ""
"Egy %{monster} csoport a nagyobb dicsőség reményében csatlakozna hozzád.\n"
"Elfogadod őket?"

msgid "Followers"
msgstr "Követők"

msgid ""
"The %{monster} is swayed by your diplomatic tongue, and offers to join your "
"army for the sum of %{gold} gold.\n"
"Do you accept?"
msgstr ""
"A %{monster} lények a diplomatikus modorod hatására hajlanak rá, hogy "
"csatlakozzanak hozzád %{gold} arany ellenében.\n"
"Elfogadod?"

msgid ""
"The creatures are swayed by your diplomatic\n"
"tongue, and make you an offer:\n"
"\n"
msgstr ""
"A diplomáciai képességed hatására a lények \n"
"egy ajánlattal állnak elő:\n"
"\n"

msgid ""
"%{offer} of the %{total} %{monster} will join your army, and the rest will "
"leave you alone, for the sum of %{gold} gold.\n"
"Do you accept?"
msgstr ""
"A %{total} seregből %{offer} %{monster} csatlakozna hozzád összesen %{gold} "
"aranyért. A többiek pedig szabadon távoznának.\n"
"Elfogadod az ajánlatot?"

msgid ""
"All %{offer} of the %{monster} will join your army for the sum of %{gold} "
"gold.\n"
"Do you accept?"
msgstr ""
"%{offer} %{monster} mindegyike csatlakozna hozzád összesen %{gold} "
"aranyért.\n"
"Elfogadod az ajánlatukat?"

msgid "(Rate: %{percent})"
msgstr "(arány: %{count})"

msgid "off"
msgstr "ki"

msgid "Music"
msgstr "Zene"

msgid "Effects"
msgstr "Effektusok"

msgid "MIDI"
msgstr "MIDI"

msgid "MIDI Expansion"
msgstr "MIDI bővítmény"

msgid "External"
msgstr "Külső"

msgid "Music Type"
msgstr "Zene típusa"

msgid "3D Audio"
msgstr "3D hangzás"

msgid "Toggle ambient music level."
msgstr "Háttérzene jelszint kapcsolója."

msgid "Toggle foreground sounds level."
msgstr "Hanghatások jelszint kapcsolója."

msgid "Change the type of music."
msgstr "Zene típusának megváltoztatása."

msgid "Toggle 3D effects of foreground sounds."
msgstr "Hanghatások 3D kapcsolója."

msgid "Build a new ship:"
msgstr "Új hajó építése:"

msgid "Resource cost:"
msgstr "Erőforrás költség:"

msgid "Total: "
msgstr "Összesen:"

msgid "Need: "
msgstr "Szükséges:"

msgid "Load Game"
msgstr "Játék betöltése"

msgid "No save files to load."
msgstr "Nincsenek mentések a betöltéshez."

msgid "New Game"
msgstr "Új játék"

msgid "Start a single or multi-player game."
msgstr "Egy- vagy többszemélyes játék indítása."

msgid "Load a previously saved game."
msgstr "Mentett játék betöltése."

msgid "Save Game"
msgstr "Játék mentése"

msgid "Save the current game."
msgstr "Aktuális játék mentése."

msgid "Quit"
msgstr "Kilépés"

#, fuzzy
msgid "Quit out of Heroes of Might and Magic II."
msgstr "Kilépés a Heroes of Might and Magic II-ből."

msgid "Language"
msgstr "Nyelv"

msgid "Graphics"
msgstr "Grafika"

msgid "Black & White"
msgstr "Fekete-fehér"

msgid "Mouse Cursor"
msgstr "Egér kurzor"

msgid "Color"
msgstr "Szín"

msgid "Text Support"
msgstr "Szöveg támogatás"

msgid "Change the language of the game."
msgstr "A játék nyelvének megváltoztatása."

#, fuzzy
msgid "Select Game Language"
msgstr "Játék nyelvének kiválasztása"

msgid "Change the graphics settings of the game."
msgstr "Játék grafikai beállításainak módosítása."

msgid "Toggle colored cursor on or off. This is only an aesthetic choice."
msgstr "Színes kurzor be-/kikapcsolása. Ez csak egy esztétikai jellegű választás."

msgid ""
"Toggle text support mode to output extra information about windows and "
"events in the game."
msgstr ""
"A szöveges támogatás kapcsolója, mellyel extra információkhoz juthatunk "
"a játék párbeszédablakairól, illetve eseményeiről."

msgid ""
"Map\n"
"Difficulty"
msgstr ""
"Térkép\n"
"Nehézség"

msgid ""
"Game\n"
"Difficulty"
msgstr ""
"Játék\n"
"Nehézség"

msgid "Rating"
msgstr "Besorolás"

msgid "Map Size"
msgstr ""
"Térkép\n"
"mérete"

msgid "Opponents"
msgstr "Ellenfelek"

msgid "Class"
msgstr "Osztály"

msgid ""
"Victory\n"
"Conditions"
msgstr ""
"Győzelmi\n"
"Feltételek"

msgid ""
"Loss\n"
"Conditions"
msgstr ""
"Vesztési\n"
"Feltételek"

msgid "First select recipients!"
msgstr "Először válaszd ki a kedvezményezetteket!"

msgid "You cannot select %{resource}!"
msgstr "Nem választhatod a(z) %{resource} erőforrást!"

msgid "Select count %{resource}:"
msgstr "A számításba veendő %{resource} kiválasztása:"

msgid "Select Recipients"
msgstr "Kedvezményezettek kiválasztása"

msgid "Your Funds"
msgstr "Forrásaid"

msgid "Planned Gift"
msgstr "Tervezett ajándék"

#, fuzzy
msgid "Gift from %{name}"
msgstr "Ajándék %{name} játékostól"

msgid "Resolution"
msgstr "Felbontás"

msgid "Fullscreen"
msgstr "Teljes képernyő"

msgid "window|Mode"
msgstr "Mód"

msgid "Windowed"
msgstr "Ablakos"

msgid "V-Sync"
msgstr "V-Sync"

msgid "on"
msgstr "be"

msgid "FPS"
msgstr "FPS"

msgid "System Info"
msgstr ""
"Rendszer-\n"
"információk"

msgid "Change the resolution of the game."
msgstr "A játék felbontásának megváltoztatása."

msgid "Select Game Resolution"
msgstr "Játék felbontás kiválasztása"

msgid "Toggle between fullscreen and windowed modes."
msgstr "Váltás teljes képernyős és ablakos mód között."

msgid ""
"The V-Sync option can be enabled to resolve flickering issues on some "
"monitors."
msgstr ""
"A V-Sync opciót akkor érdemes használni, amikor egyes monitorokon "
"vibrálást tapasztalunk."

msgid "Show extra information such as FPS and current time."
msgstr "Extra információkat jelenít meg, mint például FPS, illetve pontos idő."

msgid "Hot Keys:"
msgstr "Billentyűfunkciók:"

msgid "Evil"
msgstr "Gonosz"

msgid "Good"
msgstr "Jó"

msgid "Interface Type"
msgstr "Kezelőfelület típusa"

msgid "Hide"
msgstr "Elrejt"

msgid "Show"
msgstr "Mutat"

msgid "Interface"
msgstr "Kezelőfelület"

msgid "Slow"
msgstr "Lassítás"

msgid "Normal"
msgstr "Normál"

msgid "Fast"
msgstr "Gyors"

msgid "Very Fast"
msgstr "Nagyon gyors"

msgid "Scroll Speed"
msgstr "Képernyőgörgetés sebessége"

msgid "Toggle the type of interface you want to use."
msgstr "Kezelőfelület kívánt típusának kapcsolója."

msgid "Toggle interface visibility."
msgstr "Kezelőfelület láthatóságának kapcsolója."

msgid "Toggle colored cursor on or off. This is only an esthetic choice."
msgstr "Színes kurzor be-/kikapcsolása. Ez csak egy esztétikai jellegű választás."

msgid "Sets the speed at which you scroll the window."
msgstr "Beállítja az ablakok görgetésének sebességét."

msgid "Select Game Language:"
msgstr "Játék nyelvének kiválasztása:"

msgid "Click to choose the selected language."
msgstr "Kattints a kijelölt nyelv kiválasztásához."

msgid "%{name} has gained a level."
msgstr "%{name} a következő szintre lépett."

msgid "%{skill} +1"
msgstr "%{skill} +1"

msgid "You have learned %{skill}."
msgstr "%{skill} képességre tettél szert."

#, fuzzy
msgid ""
"%{name} has gained a level.\n"
"\n"
"%{skill} +1"
msgstr ""
"%{name} a következő szintre lépett.\n"
"\n"
"%{skill} +1"

msgid ""
"You may learn either:\n"
"%{skill1}\n"
"or\n"
"%{skill2}"
msgstr ""
"Tanulható:\n"
"%{skill1}\n"
"vagy\n"
"%{skill2}"

msgid ""
"Please inspect our fine wares. If you feel like offering a trade, click on "
"the items you wish to trade with and for."
msgstr ""
"Kérem tekintsd meg nagyszerű portékáinkat. Amennyiben kereskedni kívánsz, "
"kattints arra az elemre, amit és amire cserélni akarsz."

msgid ""
"You have received quite a bargain. I expect to make no profit on the deal. "
"Can I interest you in any of my other wares?"
msgstr ""
"Jó alkut kötöttél. Nem várok el nyereséget az üzleten."
"Érdekel esetleg más áru is?"

msgid "I can offer you %{count} for 1 unit of %{resfrom}."
msgstr "%{count}-t ajánlok 1 darab %{resfrom}-ért."

msgid "I can offer you 1 unit of %{resto} for %{count} units of %{resfrom}."
msgstr "1 darab %{resto}-t ajánlok %{count} darab %{resfrom}-ért."

msgid "Min"
msgstr "Min"

msgid "Qty to trade"
msgstr "Mennyiség eladása"

msgid "Trading Post"
msgstr "Kereskedelmi Állomás"

msgid "Your Resources"
msgstr "Erőforrásaid"

msgid "Available Trades"
msgstr "Üzleti lehetőségek"

msgid "n/a"
msgstr "n/a"

msgid "guarded by %{count} %{monster}"
msgstr "%{count} %{monster} őrzi."

msgid "guarded by "
msgstr "őrzők: "

msgid "(available: %{count})"
msgstr "(elérhető: %{count})"

msgid "(empty)"
msgstr "(üres)"

msgid "already learned"
msgstr "már ismered"

msgid "already knows this skill"
msgstr "már bírsz ezzel a képességgel"

msgid "already has max skills"
msgstr "már elérted a max. képességet"

msgid "(already visited)"
msgstr "(már meglátogatott)"

msgid "(not visited)"
msgstr "(nem látogatott)"

msgid "%{color} Barrier"
msgstr "%{color} vámőrhely"

<<<<<<< HEAD
=======
#, fuzzy
msgid "(tent visited)"
msgstr "(nem látogatott)"

#, fuzzy
>>>>>>> 2dc00d25
msgid "%{color} Tent"
msgstr "%{color} sátor"

msgid "Road"
msgstr "Út"

msgid "(digging ok)"
msgstr "(ásható)"

msgid "(no digging)"
msgstr "(nem ásható)"

msgid "penalty: %{cost}"
msgstr "büntetés: %{cost}"

msgid "Uncharted Territory"
msgstr "Felderítetlen terület"

msgid "Defenders:"
msgstr "Védők:"

msgid "Unknown"
msgstr "Ismeretlen"

msgid "%{name} (Level %{level})"
msgstr "%{name} (%{level}. szint)"

msgid "Attack:"
msgstr "Támadás:"

msgid "Defense:"
msgstr "Védekezés:"

msgid "Spell Power:"
msgstr "Varázserő:"

msgid "Knowledge:"
msgstr "Tudás:"

msgid "Spell Points:"
msgstr "Varázspontok:"

msgid "Move Points:"
msgstr "Mozgáspontok:"

msgid "Cost per troop:"
msgstr "Költség egységenként:"

msgid "Available: %{count}"
msgstr "Toborozható: %{count}"

msgid "Number to buy:"
msgstr "Vétel (db):"

msgid "Recruit selected monsters."
msgstr "A kiválasztott lények toborzása."

msgid "Select maximum monsters to be recruited."
msgstr "A lények maximális számának kiválasztása toborzáshoz."

msgid "Select only 1 monster to be recruited."
msgstr "Csak egyetlen lény kiválasztása toborzáshoz."

msgid "Select Game Resolution:"
msgstr "Játék felbontás kiválasztása:"

msgid "Click to apply the selected resolution."
msgstr "Kattints a kiválasztott képernyőfelbontás alkalmazásához."

msgid "Click to apply the entered text."
msgstr "Kattints a begépelt szöveg elküldéséhez."

msgid "Click to open the Virtual Keyboard dialog."
msgstr "Kattints a virtuális billentyűzet dialógusablak megnyitásához."

msgid "Open Virtual Keyboard"
msgstr "Virtuális billentyűzet megnyitása"

msgid "How many troops to move?"
msgstr "Hány egység mozogjon?"

msgid "Fast separation into slots:"
msgstr "Gyors szétosztás:"

msgid "Map: "
msgstr "Térkép: "

msgid ""
"\n"
"\n"
"Month: "
msgstr ""
"\n"
"\n"
"Hónap: "

msgid ", Week: "
msgstr ", Hét: "

msgid ", Day: "
msgstr ", Nap: "

msgid ""
"\n"
"\n"
"Location: "
msgstr ""
"\n"
"\n"
"Helyszín: "

msgid "Click to save the current game."
msgstr "Kattints az aktuális játékállás mentéséhez."

msgid "Click to load a previously saved game."
msgstr "Kattints a mentett játékállás betöltéséhez."

msgid "Are you sure you want to delete file:"
msgstr "Biztosan törlöd ezt a fájlt?:"

msgid "Warning!"
msgstr "Figyelem!"

msgid "File to Save:"
msgstr "Fájl mentése:"

msgid "File to Load:"
msgstr "Fájl betöltése:"

msgid "Accept the choice made."
msgstr "A választás elfogadása."

msgid "Unknown Hero"
msgstr "Ismeretlen hős"

msgid "%{color} %{race} hero"
msgstr "%{color} %{race} hős"

msgid "Select Skill:"
msgstr "Képesség kiválasztása:"

msgid "Select Spell:"
msgstr "Varázslat kiválasztása:"

msgid "Select Artifact:"
msgstr "Varázstárgy kiválasztása:"

msgid "Select Monster:"
msgstr "Lény kiválasztása:"

msgid "Select Hero:"
msgstr "Hős kiválasztása:"

msgid "Map Type:\n"
msgstr "Térképtípus:\n"

msgid "The Succession Wars"
msgstr "Örökösödési háborúk"

msgid "Lose all your heroes and towns."
msgstr "Összes hős és város elvesztése."

msgid "Lose a specific town."
msgstr "Meghatározott város elvesztése."

msgid "Lose a specific hero."
msgstr "Meghatározott hős elvesztése."

msgid "Run out of time. Fail to win by a certain point."
msgstr "Elfogy a szabott idő. Nem sikerül győzni egy bizonyos időpontig."

msgid "Loss Condition"
msgstr "Vesztési feltétel"

msgid "Defeat all enemy heroes and towns."
msgstr "Az ellenfelek összes hősének és városának elpusztítása."

msgid "Capture a specific town."
msgstr "Meghatározott város elfoglalása."

msgid "Defeat a specific hero."
msgstr "Megadott hős legyőzése."

msgid "Find a specific artifact."
msgstr "Egy különleges varázstárgy megtalálása."

msgid "Your side defeats the opposing side."
msgstr "Te vagy szövetségeseid legyőzik az ellenfeleket."

msgid "Accumulate a large amount of gold."
msgstr "Nagy mennyiségű arany összegyűjtése."

msgid "Victory Condition"
msgstr "Győzelmi feltétel"

msgid "Map difficulty:"
msgstr "Térkép nehézsége:"

msgid "N"
msgstr "N"

msgid "No maps exist at that size"
msgstr "Nincs ilyen méretű térkép"

msgid "Small Maps"
msgstr "Kicsi térképek"

msgid "View only maps of size small (36 x 36)."
msgstr "Csak a kicsi térképek (36x36) mutatása."

msgid "Medium Maps"
msgstr "Közepes térképek"

msgid "View only maps of size medium (72 x 72)."
msgstr "Csak a közepes térképek (72x72) mutatása."

msgid "Large Maps"
msgstr "Nagy térképek"

msgid "View only maps of size large (108 x 108)."
msgstr "Csak a nagy térképek (108x108) mutatása."

msgid "Extra Large Maps"
msgstr "Hatalmas térképek"

msgid "View only maps of size extra large (144 x 144)."
msgstr "Csak a hatalmas térképek (144x144) mutatása."

msgid "All Maps"
msgstr "Összes térkép"

msgid "View all maps, regardless of size."
msgstr "Összes térkép mutatása, mérettől függetlenül."

msgid "Players Icon"
msgstr "Játékos ikon"

msgid ""
"Indicates how many players total are in the scenario. Any positions not "
"occupied by humans will be occupied by computer players."
msgstr ""

msgid ""
"Indicates whether the map\n"
"is small (36 x 36), medium\n"
"(72 x 72), large (108 x 108),\n"
"or extra large (144 x 144)."
msgstr ""
"Jelzi a térkép méretét,\n"
"azaz: kicsi, közepes,\n"
"nagy, vagy hatalmas."

msgid "Size Icon"
msgstr "Ikon méret"

msgid ""
"Indicates whether the map is made for \"The Succession Wars\" or \"The Price "
"of Loyalty\" version of the game."
msgstr ""
"Azt jelzi, hogy a térkép az \"Örökösödési háborúk\" vagy a \"Hűség ára\"
"verzióhoz készült-e."

msgid "Map Type"
msgstr "Térkép típusa"

msgid "Selected Name"
msgstr "Kiválasztott név"

msgid "The name of the currently selected map."
msgstr "A kiválasztott térkép neve."

msgid "Selected Map Difficulty"
msgstr "A kiválasztott térkép neve."

msgid ""
"The map difficulty of the currently selected map. The map difficulty is "
"determined by the scenario designer. More difficult maps might include more "
"or stronger enemies, fewer resources, or other special conditions making "
"things tougher for the human player."
msgstr ""
"Az aktuálisan kiválasztott térkép nehézségi fokozata. A térkép nehézségét a "
"pálya szerkesztője határozta meg. A nehezebb pályák több és erősebb "
"ellenfeleket, kevesebb erőforrást, vagy más különleges nehezítő feltételeket "
"foglalhatnak magukban."

msgid "Selected Description"
msgstr "A kiválasztott térkép leírása"

msgid "The description of the currently selected map."
msgstr "A kiválasztott térkép leírása."

msgid "Jump"
msgstr "Ugrás"

msgid "Hero Speed"
msgstr "Hős sebessége"

msgid "Don't Show"
msgstr "Ne mutasd"

msgid "Enemy Speed"
msgstr "Ellenfél sebessége"

msgid "Auto Resolve"
msgstr "Automata döntéshozatal"

msgid "Auto, No Spells"
msgstr "Automata döntéshozatal, de nem varázsol"

msgid "Battles"
msgstr "Csaták"

msgid "autoBattle|Manual"
msgstr "Kézi vezérlés"

msgid "Change the speed at which your heroes move on the main screen."
msgstr "A hős sebességének megválasztása a fő képernyőn."

msgid ""
"Sets the speed that A.I. heroes move at. You can also elect not to view A.I. "
"movement at all."
msgstr ""
"A gépi játékosok (A.I.) sebességének megválasztása a fő képernyőn. Opció az "
"is, hogy egyáltalán nem látszik az ellenség mozgása."

msgid "Change the interface settings of the game."
msgstr "A játék kezelőfelülete beállításainak megváltoztatása."

msgid "Interface Settings"
msgstr "Kezelőfelület beállítások"

msgid "Toggle instant battle mode."
msgstr "Gyors csata mód váltása."

msgid "Att."
msgstr "Tám."

msgid "Def."
msgstr "Véd."

msgid "Power"
msgstr "Erő"

msgid "Knowl"
msgstr "Tudás"

msgid "1st"
msgstr "1."

msgid "2nd"
msgstr "2."

msgid "3rd"
msgstr "3."

msgid "4th"
msgstr "4."

msgid "5th"
msgstr "5."

msgid "6th"
msgstr "6."

msgid "Oracle: Player Rankings"
msgstr "Orákulum: Játékos ranglista"

msgid "Thieves' Guild: Player Rankings"
msgstr "Tolvajcéh: Játékos ranglista"

msgid "Number of Towns:"
msgstr "Városok száma:"

msgid "Number of Castles:"
msgstr "Várak száma:"

msgid "Number of Heroes:"
msgstr "Hősök száma:"

msgid "Gold in Treasury:"
msgstr "Arany a kincstárban:"

msgid "Wood & Ore:"
msgstr "Fa és érc:"

msgid "Gems, Cr, Slf & Mer:"
msgstr "Dr.kő, Krist., Kén és Hg:"

msgid "Obelisks Found:"
msgstr "Megtalált obeliszkek:"

msgid "Artifacts:"
msgstr "Varázstárgyak:"

msgid "Total Army Strength:"
msgstr "Sereg összereje:"

msgid "Income:"
msgstr "Jövedelem:"

msgid "Best Hero:"
msgstr "Legjobb hős:"

msgid "Best Hero Stats:"
msgstr "Legjobb hős statisztikái:"

msgid "Personality:"
msgstr "Személyiség:"

msgid "Best Monster:"
msgstr "Legerősebb lény:"

#, fuzzy
msgid ""
"Are you sure you want to load a new map? (Any unsaved changes to the current "
"map will be lost.)"
msgstr ""
"Biztos hogy benne hogy új játékot töltesz be? (A jelenlegi játékod el fog "
"veszni)"

#, fuzzy
msgid ""
"Are you sure you want to create a new map? (Any unsaved changes to the "
"current map will be lost.)"
msgstr ""
"Biztos hogy benne hogy új játékot töltesz be? (A jelenlegi játékod el fog "
"veszni)"

msgid ""
"Create a new map, either from scratch or using the random map generator."
msgstr ""

#, fuzzy
msgid "New Map"
msgstr "Dawn"

#, fuzzy
msgid "Load Map"
msgstr "Játék betöltése"

msgid "Load an existing map."
msgstr ""

#, fuzzy
msgid "Save Map"
msgstr "Új játék"

#, fuzzy
msgid "Save the current map."
msgstr "Kattints a főmenübe való visszatéréshez."

msgid "Quit out of the map editor."
msgstr ""

msgid "Monster"
msgstr "Szörny"

msgid "Monsters cannot be placed on water."
msgstr ""

msgid "Choose a tile which does not contain any objects."
msgstr ""

msgid "Heroes"
msgstr "Hősök"

msgid "Heroes cannot be placed on water."
msgstr ""

msgid "Ocean Objects"
msgstr ""

msgid "Grass Objects"
msgstr ""

msgid "Snow Objects"
msgstr ""

msgid "Swamp Objects"
msgstr ""

msgid "Lava Objects"
msgstr ""

#, fuzzy
msgid "Desert Objects"
msgstr "Sivatagi sátor"

msgid "Dirt Objects"
msgstr ""

#, fuzzy
msgid "Wasteland Objects"
msgstr "Pusztulat"

msgid "Beach Objects"
msgstr ""

#, fuzzy
msgid "Towns"
msgstr "Város"

#, fuzzy
msgid "Artifacts"
msgstr "Varázstárgy"

#, fuzzy
msgid "Treasures"
msgstr "Kincsek"

msgid ""
"Draws terrain in\n"
"%{size} by %{size} square increments."
msgstr ""

msgid ""
"Erases objects in\n"
"%{size} by %{size} square increments."
msgstr ""

#, fuzzy
msgid "Small Brush"
msgstr "Kicsi térképek"

#, fuzzy
msgid "Medium Brush"
msgstr "Közepes térképek"

#, fuzzy
msgid "Large Brush"
msgstr "Nagy térképek"

msgid "Area Fill"
msgstr ""

msgid "Used to click and drag for filling in large areas."
msgstr ""

msgid "Clear Area"
msgstr ""

msgid "Used to click and drag for clearing large areas."
msgstr ""

msgid ""
"Costs %{rate} times normal movement for all heroes. (Pathfinding reduces or "
"eliminates the penalty.)"
msgstr ""

msgid "Traversable only by boat."
msgstr ""

msgid "No special modifiers."
msgstr ""

msgid "Used to place objects most appropriate for use on %{terrain}."
msgstr ""

msgid ""
"Used to place\n"
"a town or castle."
msgstr ""

msgid ""
"Used to place\n"
"a monster group."
msgstr ""

msgid "Used to place a hero."
msgstr ""

#, fuzzy
msgid "Used to place an artifact."
msgstr "A Szent Varázstárgy kiásása."

msgid ""
"Used to place\n"
"a resource or treasure."
msgstr ""

msgid "Terrain Mode"
msgstr ""

msgid "Used to draw the underlying grass, dirt, water, etc. on the map."
msgstr ""

msgid "Object Mode"
msgstr ""

msgid "Used to place objects (mountains, trees, treasure, etc.) on the map."
msgstr ""

msgid "Detail Mode"
msgstr ""

#, fuzzy
msgid "Used for special editing of monsters, heroes and towns."
msgstr "Az ellenfelek összes hősének és városának elpusztítása."

msgid "Allows you to draw streams by clicking and dragging."
msgstr ""

msgid "Stream Mode"
msgstr ""

msgid "Allows you to draw roads by clicking and dragging."
msgstr ""

#, fuzzy
msgid "Road Mode"
msgstr "Út Mód"

msgid "Erase Mode"
msgstr ""

msgid "Used to erase objects off the map."
msgstr ""

msgid "Change between zoom and normal view."
msgstr ""

msgid "Magnify"
msgstr ""

msgid "Undo"
msgstr ""

msgid "Undo your last action."
msgstr ""

msgid "Create a new map either from scratch or using the random map generator."
msgstr ""

msgid "Edit map title, description, and other general information."
msgstr ""

#, fuzzy
msgid "Specifications"
msgstr "Erődítmények"

msgid "File Options"
msgstr "Fájlbeállítások"

msgid ""
"Open the file options menu, where you can save or load maps, or quit out of "
"the editor."
msgstr ""

msgid "View the editor system options, which let you customize the editor."
msgstr ""

msgid "Create a map that is %{size} squares wide and %{size} squares high."
msgstr ""

#, fuzzy
msgid "Cancel back to the New Map menu."
msgstr "Vissza a főmenübe."

msgid "Cancel back to the main menu."
msgstr "Vissza a főmenübe."

msgid "From Scratch"
msgstr ""

msgid "Start from scratch with a blank map."
msgstr ""

msgid "Create a randomly generated map."
msgstr ""

#, fuzzy
msgid "Random"
msgstr "Véletlenszerű város"

#, fuzzy
msgid "Cancel back to the Map Editor main menu."
msgstr "Vissza a főmenübe."

msgid "No maps available!"
msgstr "Nincs használható térkép!"

msgid "Warning"
msgstr "Figyelmeztetés"

msgid "difficulty|Easy"
msgstr "Könnyű"

msgid "difficulty|Normal"
msgstr "Normál"

msgid "difficulty|Hard"
msgstr "Nehéz"

msgid "difficulty|Expert"
msgstr "Szakértő"

msgid "difficulty|Impossible"
msgstr "Lehetetlen"

msgid "and more..."
msgstr ""

msgid "Easy"
msgstr ""

msgid "Hard"
msgstr ""

#, fuzzy
msgid "Campaign Difficulty"
msgstr "Játék nehézsége"

msgid ""
"Choose this difficulty if you want to prefer game story over challenge. AI "
"is weaker in comparison with normal difficulty."
msgstr ""

msgid ""
"Choose this difficulty to enjoy the campaign as per the original design."
msgstr ""

msgid ""
"Choose this difficulty if you want challenge. AI is stronger in comparison "
"with normal difficulty."
msgstr ""

#, fuzzy
msgid ""
"Congratulations!\n"
"\n"
"Days: %{days}\n"
msgstr "Gratulálunk!"

msgid ""
"\n"
"Difficulty: %{difficulty}\n"
"\n"
msgstr ""

msgid ""
"Score: %{score}\n"
"\n"
"Rating:\n"
"%{rating}"
msgstr ""

msgid "Start the selected scenario."
msgstr ""

#, fuzzy
msgid "View Intro"
msgstr "Hős mutatása"

msgid "View Intro videos for the current state of the campaign."
msgstr ""

msgid ""
"Select the campaign difficulty. This can be lowered at any point during the "
"campaign."
msgstr ""

msgid "Restart"
msgstr ""

#, fuzzy
msgid "Restart the current scenario."
msgstr "Készítők listájának megjelenítése."

#, fuzzy
msgid "Difficulty"
msgstr ""
"Térkép\n"
"Nehézség"

msgid ""
"You have changed to a lower difficulty for the campaign. You will not be "
"able to revert this after this point. The high score will be calculated "
"based solely on the new difficulty. Do you want to proceed?"
msgstr ""

#, fuzzy
msgid "Are you sure you want to restart this scenario?"
msgstr "Biztos, hogy elbocsátod ezt a Hőst?"

msgid "Campaign Scenario loading failure"
msgstr ""

msgid "Please make sure that campaign files are correct and present."
msgstr ""

msgid "Days spent"
msgstr ""

msgid "The number of days spent on this campaign."
msgstr ""

msgid "Project Coordination and Core Development"
msgstr ""

msgid "Development"
msgstr ""

msgid "Visit us at "
msgstr ""

msgid "QA and Support"
msgstr ""

#, fuzzy
msgid "Dev and Support"
msgstr "Teleportálás"

msgid "Special Thanks to"
msgstr ""

msgid "and many other contributors!"
msgstr ""

msgid "and many-many other supporters!"
msgstr ""

msgid "Support us at"
msgstr ""

msgid "local-donation-platform|https://www.patreon.com/fheroes2"
msgstr ""

msgid "Connect with us at"
msgstr ""

msgid "local-social-network|https://www.facebook.com/groups/fheroes2"
msgstr ""

msgid "Need help with the game?"
msgstr ""

msgid "Original project before 0.7"
msgstr ""

#, fuzzy
msgid "Heroes of Might and Magic II: The Succession Wars team"
msgstr "Kilépés a játékból és visszatérés az operációs rendszerhez."

msgid "Designed and Directed"
msgstr ""

msgid "Programming and Design"
msgstr ""

msgid "Executive Producer"
msgstr ""

msgid "Producer"
msgstr ""

msgid "Additional Design"
msgstr ""

msgid "Additional Programming"
msgstr ""

msgid "Musical Production"
msgstr ""

msgid "Music and Sound Design"
msgstr ""

#, fuzzy
msgid "Vocalists"
msgstr "Ballisztika"

msgid "Art Director"
msgstr ""

msgid "Assistant Art Director"
msgstr ""

#, fuzzy
msgid "Artists"
msgstr "Varázstárgy"

msgid "QA Manager"
msgstr ""

msgid "QA"
msgstr ""

#, fuzzy
msgid "Writing"
msgstr "Besorolás"

msgid "Manual and Helpfile"
msgstr ""

#, fuzzy
msgid "Scenarios"
msgstr "Küldetés"

#, fuzzy
msgid "Heroes of Might and Magic II: The Price of Loyalty team"
msgstr "Kilépés a játékból és visszatérés az operációs rendszerhez."

msgid "Design Lead"
msgstr ""

msgid "Designers"
msgstr ""

msgid "Programming Lead"
msgstr ""

msgid "Art Lead"
msgstr ""

#, fuzzy
msgid "Playtesters"
msgstr "2 játékos"

msgid "Designer"
msgstr ""

msgid "Producers"
msgstr ""

#, fuzzy
msgid "QA Managers"
msgstr "Erdész"

msgid "Sound Design"
msgstr ""

#, fuzzy
msgid "Town Themes"
msgstr "Városkapu"

msgid "Alto Sax"
msgstr ""

msgid "Harpsichord and Piano"
msgstr ""

msgid "Basso Vocal"
msgstr ""

msgid "Soprano Vocal"
msgstr ""

msgid "Recorded at %{recordingStudio}"
msgstr ""

msgid "credits|Manual"
msgstr ""

msgid "German Consultant"
msgstr ""

msgid "Map Designers"
msgstr ""

msgid "Package Design"
msgstr ""

msgid "Your Name"
msgstr ""

#, fuzzy
msgid "Standard"
msgstr "Szimpla játék"

#, fuzzy
msgid "View High Scores for Standard Maps."
msgstr "Dicsőségtábla megjelenítése."

#, fuzzy
msgid "Campaign"
msgstr "Hadjárat"

#, fuzzy
msgid "View High Scores for Campaigns."
msgstr "Dicsőségtábla megjelenítése."

msgid "hotkey|default okay event"
msgstr ""

msgid "hotkey|default cancel event"
msgstr ""

msgid "hotkey|default left"
msgstr ""

msgid "hotkey|default right"
msgstr ""

msgid "hotkey|default up"
msgstr ""

msgid "hotkey|default down"
msgstr ""

msgid "hotkey|toggle fullscreen"
msgstr ""

msgid "hotkey|toggle text support mode"
msgstr ""

msgid "hotkey|new game"
msgstr ""

msgid "hotkey|load game"
msgstr ""

msgid "hotkey|highscores"
msgstr ""

msgid "hotkey|credits"
msgstr ""

#, fuzzy
msgid "hotkey|standard game"
msgstr "Szimpla játék"

#, fuzzy
msgid "hotkey|campaign game"
msgstr "Hadjárat"

#, fuzzy
msgid "hotkey|multi-player game"
msgstr "Többjátékos mód"

#, fuzzy
msgid "hotkey|settings"
msgstr "Beállítások"

msgid "hotkey|quit"
msgstr ""

msgid "hotkey|select map"
msgstr ""

msgid "hotkey|select small map size"
msgstr ""

msgid "hotkey|select medium map size"
msgstr ""

msgid "hotkey|select large map size"
msgstr ""

msgid "hotkey|select extra large map size"
msgstr ""

msgid "hotkey|select all map sizes"
msgstr ""

msgid "hotkey|hotseat game"
msgstr ""

msgid "hotkey|battle only game"
msgstr ""

msgid "hotkey|choose the original campaign"
msgstr ""

msgid "hotkey|choose the expansion campaign"
msgstr ""

#, fuzzy
msgid "hotkey|map editor main menu"
msgstr "Hadjárat"

#, fuzzy
msgid "hotkey|new map menu"
msgstr "Következő hősök"

#, fuzzy
msgid "hotkey|load map menu"
msgstr "Szimpla játék"

msgid "hotkey|new map from scratch"
msgstr ""

#, fuzzy
msgid "hotkey|new random map"
msgstr "Királyság összesítése"

#, fuzzy
msgid "hotkey|undo last action"
msgstr "Következő város mutatása"

#, fuzzy
msgid "hotkey|redo last action"
msgstr "Következő város mutatása"

msgid "hotkey|roland campaign"
msgstr ""

msgid "hotkey|archibald campaign"
msgstr ""

msgid "hotkey|the price of loyalty campaign"
msgstr ""

msgid "hotkey|voyage home campaign"
msgstr ""

msgid "hotkey|wizard's isle campaign"
msgstr ""

msgid "hotkey|descendants campaign"
msgstr ""

msgid "hotkey|select first campaign bonus"
msgstr ""

msgid "hotkey|select second campaign bonus"
msgstr ""

msgid "hotkey|select third campaign bonus"
msgstr ""

msgid "hotkey|view campaign intro"
msgstr ""

#, fuzzy
msgid "hotkey|select campaign difficulty"
msgstr "Játék nehézsége"

msgid "hotkey|restart campaign scenario"
msgstr ""

msgid "hotkey|world map left"
msgstr ""

msgid "hotkey|world map right"
msgstr ""

msgid "hotkey|world map up"
msgstr ""

msgid "hotkey|world map down"
msgstr ""

msgid "hotkey|world map up left"
msgstr ""

msgid "hotkey|world map up right"
msgstr ""

msgid "hotkey|world map down left"
msgstr ""

msgid "hotkey|world map down right"
msgstr ""

msgid "hotkey|save game"
msgstr ""

#, fuzzy
msgid "hotkey|next hero"
msgstr "Következő hősök"

#, fuzzy
msgid "hotkey|start hero movement"
msgstr "Mozgás folytatása"

#, fuzzy
msgid "hotkey|cast adventure spell"
msgstr "Kalandozó varázslat elsütése."

msgid "hotkey|put hero to sleep"
msgstr ""

#, fuzzy
msgid "hotkey|next town"
msgstr "Következő város mutatása"

msgid "hotkey|end turn"
msgstr ""

#, fuzzy
msgid "hotkey|file options"
msgstr "Fájlbeállítások"

#, fuzzy
msgid "hotkey|adventure options"
msgstr "Kaland Opciók"

msgid "hotkey|puzzle map"
msgstr ""

#, fuzzy
msgid "hotkey|scenario information"
msgstr "Laza felállás"

msgid "hotkey|dig for artifact"
msgstr ""

msgid "hotkey|view world"
msgstr ""

#, fuzzy
msgid "hotkey|kingdom summary"
msgstr "Királyság összesítése"

msgid "hotkey|default action"
msgstr ""

msgid "hotkey|open focus"
msgstr ""

#, fuzzy
msgid "hotkey|system options"
msgstr "Rendszerbeállítások testreszabása"

msgid "hotkey|scroll left"
msgstr ""

msgid "hotkey|scroll right"
msgstr ""

msgid "hotkey|scroll up"
msgstr ""

msgid "hotkey|scroll down"
msgstr ""

msgid "hotkey|toggle control panel"
msgstr ""

msgid "hotkey|toggle radar"
msgstr ""

msgid "hotkey|toggle buttons"
msgstr ""

msgid "hotkey|toggle status"
msgstr ""

msgid "hotkey|toggle icons"
msgstr ""

msgid "hotkey|transfer control to ai"
msgstr ""

msgid "hotkey|retreat from battle"
msgstr ""

msgid "hotkey|surrender during battle"
msgstr ""

msgid "hotkey|toggle battle auto mode"
msgstr ""

#, fuzzy
msgid "hotkey|finish the battle in auto mode"
msgstr "Biztos vagy benne hogy feloszlatod ezt a sereget?"

#, fuzzy
msgid "hotkey|battle options"
msgstr "Kastély beállítások"

msgid "hotkey|skip turn in battle"
msgstr ""

msgid "hotkey|cast battle spell"
msgstr ""

msgid "hotkey|dwelling level 1"
msgstr ""

msgid "hotkey|dwelling level 2"
msgstr ""

msgid "hotkey|dwelling level 3"
msgstr ""

msgid "hotkey|dwelling level 4"
msgstr ""

msgid "hotkey|dwelling level 5"
msgstr ""

msgid "hotkey|dwelling level 6"
msgstr ""

msgid "hotkey|well"
msgstr ""

#, fuzzy
msgid "hotkey|marketplace"
msgstr "Piactér"

msgid "hotkey|mage guild"
msgstr ""

#, fuzzy
msgid "hotkey|shipyard"
msgstr "Hajógyár"

#, fuzzy
msgid "hotkey|thieves guild"
msgstr "Tolvajcéh"

msgid "hotkey|tavern"
msgstr ""

msgid "hotkey|construction screen"
msgstr ""

msgid "hotkey|buy all monsters in well"
msgstr ""

msgid "hotkey|split stack by half"
msgstr ""

msgid "hotkey|split stack by one"
msgstr ""

msgid "hotkey|join stacks"
msgstr ""

msgid "hotkey|upgrade troop"
msgstr ""

msgid "hotkey|dismiss hero or troop"
msgstr ""

msgid ""
"Do you want to regain control from AI? The effect will take place only on "
"the next turn."
msgstr ""
"Szeretnéd visszavenni az irányítást az AI-tól? Ez csak a következő körben "
"lesz érvényes."

msgid ""
"Do you want to transfer control from you to the AI? The effect will take "
"place only on the next turn."
msgstr ""

#, fuzzy
msgid "The save file is corrupted."
msgstr "A Tükörkép varázslat nem sikerült."

msgid "Unsupported save format: "
msgstr ""

msgid "Current game version: "
msgstr ""

msgid "Last supported version: "
msgstr ""

msgid "This file contains a save with an invalid game type."
msgstr ""

msgid ""
"This file was saved for a \"The Price of Loyalty\" map, but the "
"corresponding game assets have not been provided to the engine."
msgstr ""

msgid "This saved game is localized to '"
msgstr ""

msgid "' language, but the current language of the game is '"
msgstr ""

msgid "Hot Seat"
msgstr ""

msgid ""
"Play a Hot Seat game, where 2 to 4 players play around the same computer, "
"switching into the 'Hot Seat' when it is their turn."
msgstr ""

msgid "A single player game playing out a single map."
msgstr "Egyjátékos mód egy pályán."

msgid "Standard Game"
msgstr "Szimpla játék"

msgid "A single player game playing through a series of maps."
msgstr "Egyjátékos mód egy csomó pályán át."

msgid "Campaign Game"
msgstr "Hadjárat"

msgid "Multi-Player Game"
msgstr "Többjátékos mód"

msgid ""
"A multi-player game, with several human players completing against each "
"other on a single map."
msgstr ""
"A többjátékos módban több emberi játékos vesz részt, hogy legyőzze a másikat "
"egy pályán."

msgid "fheroes2 Resurrection Team presents"
msgstr ""

#, fuzzy
msgid "Greetings!"
msgstr "Beállítások"

#, fuzzy
msgid "Welcome to Heroes of Might and Magic II powered by fheroes2 engine!"
msgstr "Kilépés a játékból és visszatérés az operációs rendszerhez."

msgid ""
"Welcome to Heroes of Might and Magic II powered by fheroes2 engine! Before "
"starting the game please choose game resolution."
msgstr ""

msgid "Please Remember"
msgstr ""

msgid "You can always change game resolution by clicking on the "
msgstr ""

msgid "door"
msgstr ""

msgid ""
" on the left side of main menu or by clicking on the configuration button. \n"
"\n"
"Enjoy the game!"
msgstr ""

msgid "Editor"
msgstr ""

msgid "The Editor requires \"The Price of Loyalty\" expansion files to work."
msgstr ""

#, fuzzy
msgid "Quit Heroes of Might and Magic II and return to the operating system."
msgstr "Kilépés a játékból és visszatérés az operációs rendszerhez."

msgid "Credits"
msgstr "Készítők"

msgid "View the credits screen."
msgstr "Készítők listájának megjelenítése."

msgid "High Scores"
msgstr "Dicsőségtábla"

msgid "View the high scores screen."
msgstr "Dicsőségtábla megjelenítése."

msgid "Change language, resolution and settings of the game."
msgstr ""

#, fuzzy
msgid "Game Settings"
msgstr "Beállítások"

msgid ""
"Required video files for campaign selection window are missing. Please make "
"sure that all necessary files are present in the system."
msgstr ""

msgid ""
"Either Roland's or Archibald's campaign from the original Heroes of Might "
"and Magic II."
msgstr ""

msgid "Original Campaign"
msgstr ""

msgid "Expansion Campaign"
msgstr ""

msgid "One of the four new campaigns from the Price of Loyalty expansion set."
msgstr ""

msgid "Loading video. Please wait..."
msgstr ""

msgid "Host"
msgstr "Kiszolgáló"

msgid ""
"The host sets up the game options. There can only be one host per network "
"game."
msgstr ""

msgid "Guest"
msgstr "Vendég"

msgid ""
"The guest waits for the host to set up the game, then is automatically added "
"in. There can be multiple guests for TCP/IP games."
msgstr ""
"A vendég várja a kiszolgálót, hogy állítson be egy játékot, ami aztán "
"automatikusan látható lesz. Több vendég is lehet egyszerre egy hálózati "
"játszmában."

#, fuzzy
msgid "Battle Only"
msgstr "Harci Törpe"

msgid "Setup and play a battle without loading any map."
msgstr ""

msgid "2 Players"
msgstr "2 játékos"

msgid ""
"Play with 2 human players, and optionally, up to 4 additional computer "
"players."
msgstr ""

msgid "3 Players"
msgstr "3 játékos"

msgid ""
"Play with 3 human players, and optionally, up to 3 additional computer "
"players."
msgstr ""

msgid "4 Players"
msgstr "4 játékos"

msgid ""
"Play with 4 human players, and optionally, up to 2 additional computer "
"players."
msgstr ""

msgid "5 Players"
msgstr "5 játékos"

msgid ""
"Play with 5 human players, and optionally, up to 1 additional computer "
"player."
msgstr ""

msgid "6 Players"
msgstr "6 játékos"

msgid "Play with 6 human players."
msgstr "Játsz 6 ember játékossal."

msgid "Dragon city has fallen! You are now the Master of the Dragons."
msgstr ""

msgid ""
"You captured %{name}!\n"
"You are victorious."
msgstr ""
"Elfoglaltad %{name}-t!\n"
"Győztél."

msgid ""
"You have captured the enemy hero %{name}!\n"
"Your quest is complete."
msgstr ""
"Elkaptad az ellenséges %{name} hőst!\n"
"Küldetés teljesítve."

msgid ""
"You have found the %{name}.\n"
"Your quest is complete."
msgstr ""
"Megtaláltad a  %{name}-t.\n"
"Küldetés teljesítve."

#, fuzzy
msgid "Ultimate Artifact"
msgstr "A Szent Varázstárgy kiásása."

msgid ""
"The enemy is beaten.\n"
"Your side has triumphed!"
msgstr ""
"Az ellenség elbukott.\n"
"Győztél!"

msgid ""
"You have built up over %{count} gold in your treasury.\n"
"All enemies bow before your wealth and power."
msgstr ""
"Sikerült %{count} aranyat felhalmoznod a kincstáradban.\n"
"Az összes ellenfeled fejet hajt elötted."

msgid "Victory!"
msgstr "Győzelem!"

msgid ""
"The enemy has captured %{name}!\n"
"They are triumphant."
msgstr ""
"Az ellenfél elfoglalta %{name}!\n"
"Ők győztek.."

msgid ""
"The enemy has built up over %{count} gold in his treasury.\n"
"You must bow done in defeat before his wealth and power."
msgstr ""

msgid "You have been eliminated from the game!!!"
msgstr "Kiestél a játékból!"

msgid ""
"You have lost the hero %{name}.\n"
"Your quest is over."
msgstr ""
"Elveszítetted a %{name} Hőst.\n"
"A küldetésed elbukott.."

msgid ""
"You have failed to complete your quest in time.\n"
"All is lost."
msgstr ""
"Nem tudtad időben teljesíteni a küldetésed.\n"
"Minden elveszett."

msgid "Defeat!"
msgstr ""

msgid ""
"Base score: %{score}\n"
"Difficulty: %{difficulty}\n"
"\n"
msgstr ""

#, fuzzy
msgid "Defeat all enemy heroes and capture all enemy towns and castles."
msgstr "Az ellenfelek összes hősének és városának elpusztítása."

msgid "Run out of time. (Fail to win by a certain point.)"
msgstr "Az idő lejárt. (Nem sikerült nyernie egyes pontokban.)"

msgid "You must defeat the enemy %{enemies}."
msgid_plural "You must defeat the enemy alliance of %{enemies}."
msgstr[0] ""
msgstr[1] ""

msgid ""
"The alliance consisting of %{allies} and you must defeat the enemy "
"%{enemies}."
msgid_plural ""
"The alliance consisting of %{allies} and you must defeat the enemy alliance "
"of %{enemies}."
msgstr[0] ""
msgstr[1] ""

msgid "Capture the castle '%{name}'."
msgstr ""

msgid "Capture the town '%{name}'."
msgstr ""

msgid "Defeat the hero '%{name}'."
msgstr ""

#, fuzzy
msgid "Find the ultimate artifact."
msgstr "A Szent Varázstárgy kiásása."

#, fuzzy
msgid "Find the '%{name}' artifact."
msgstr " %{count} varázstárggyal"

#, fuzzy
msgid "Accumulate %{count} gold."
msgstr "Gyűjts össze egy nagyobb mennyiségű aranyat."

msgid ""
", or you may win by defeating all enemy heroes and capturing all enemy towns "
"and castles."
msgstr ""

msgid "Lose the castle '%{name}'."
msgstr ""

msgid "Lose the town '%{name}'."
msgstr ""

msgid "Lose the hero: %{name}."
msgstr ""

msgid "Fail to win by the end of month %{month}, week %{week}, day %{day}."
msgstr ""

#, fuzzy
msgid "%{color} player has been vanquished!"
msgstr "%{color} kiesett!"

msgid "Major Event!"
msgstr ""

msgid "Scenario:"
msgstr "Küldetés:"

msgid "Game Difficulty:"
msgstr "Játék nehézsége:"

msgid "Opponents:"
msgstr "Ellenfelek:"

msgid "Class:"
msgstr "Osztály:"

msgid "Rating %{rating}%"
msgstr "Besorolás: %{rating}%"

msgid "Click here to select which scenario to play."
msgstr "Kattints ide, hogy kiválaszd melyik Küldetéssel játszol."

msgid "Scenario"
msgstr "Küldetés"

msgid "Game Difficulty"
msgstr "Játék nehézsége"

msgid ""
"This lets you change the starting difficulty at which you will play. Higher "
"difficulty levels start you of with fewer resources, and at the higher "
"settings, give extra resources to the computer."
msgstr ""

msgid "Difficulty Rating"
msgstr "Nehézség besorolás"

msgid ""
"The difficulty rating reflects a combination of various settings for your "
"game. This number will be applied to your final score."
msgstr ""

msgid "Click to accept these settings and start a new game."
msgstr "Kattints a beállítások elfogadásához és új játék indításához."

msgid "Click to return to the main menu."
msgstr "Kattints a főmenübe való visszatéréshez."

#, fuzzy
msgid "Astrologers proclaim the Month of the %{name}."
msgstr "Az Asztrológusok kihírdették a %{name} havát."

#, fuzzy
msgid "Astrologers proclaim the Week of the %{name}."
msgstr "Az Asztrológusok kihírdették a %{name} hetét."

msgid "After regular growth, the population of %{monster} is doubled!"
msgstr ""

msgid ""
"After regular growth, the population of %{monster} increases by %{count} "
"percent!"
msgid_plural ""
"After regular growth, the population of %{monster} increases by %{count} "
"percent!"
msgstr[0] ""
msgstr[1] ""

msgid "%{monster} growth +%{count}."
msgstr ""

msgid " All populations are halved."
msgstr " Minden populáció megfeleződött."

msgid " All dwellings increase population."
msgstr " Mindegyik toborzóhelynek nőtt a termelése."

msgid "New Month!"
msgstr "Új hónap!"

msgid "New Week!"
msgstr "Új hét!"

msgid "Beware!"
msgstr "Vigyázat!"

msgid ""
"%{color} player, this is your last day to capture a town, or you will be "
"banished from this land."
msgstr ""
"%{color} játékos, ez az utolsó napod, hogy elfoglalj egy várost vagy "
"száműznek erről a földről."

msgid ""
"%{color} player, you only have %{day} days left to capture a town, or you "
"will be banished from this land."
msgstr ""
"%{color} játékos, már csak %{day} napod maradt, hogy elfoglalj egy város, "
"vagy száműznek erről a földről."

#, fuzzy
msgid "%{color} player's turn."
msgstr "%{color} játékos köre"

msgid ""
"%{color} player, you have lost your last town. If you do not conquer another "
"town in next week, you will be eliminated."
msgstr ""
"Kedves %{color} játékos, elvesztetted az utolsó városod is, ha nem szerzel "
"egy másik várost a következő héten, akkor elbuktad a játékot."

msgid ""
"%{color} player, your heroes abandon you, and you are banished from this "
"land."
msgstr "%{color} játékos, a hőseid elhagytak és száműztek erről a földről."

msgid "Lord Kilburn"
msgstr "Lord Kilburn"

msgid "Tsabu"
msgstr "Tsabu"

#, fuzzy
msgid "Sir Galant"
msgstr "Sir Gallanth"

msgid "Thundax"
msgstr "Thundax"

#, fuzzy
msgid "Lord Haart"
msgstr "Lord Halton"

msgid "Ariel"
msgstr "Ariel"

msgid "Rebecca"
msgstr "Rebecca"

msgid "Sandro"
msgstr "Sandro"

msgid "Crodo"
msgstr "Crodo"

#, fuzzy
msgid "Barock"
msgstr "Barok"

msgid "Antoine"
msgstr ""

msgid "Astra"
msgstr "Astra"

msgid "Agar"
msgstr "Agar"

msgid "Vatawna"
msgstr "Vatawna"

msgid "Vesper"
msgstr "Vesper"

msgid "Ambrose"
msgstr "Ambrose"

msgid "Troyan"
msgstr "Troyan"

msgid "Jojosh"
msgstr "Jojosh"

msgid "Wrathmont"
msgstr "Wrathmont"

msgid "Maximus"
msgstr "Maximus"

msgid "Next Hero"
msgstr "Következő hős"

msgid "Select the next Hero."
msgstr "Következő hős kiválasztása."

#, fuzzy
msgid "Hero Movement"
msgstr "Mozgás árnyék"

msgid ""
"Start the Hero's movement along the current path or re-visit the object "
"occupied by the Hero. Press and hold this button to reset the Hero's path."
msgstr ""

msgid "Kingdom Summary"
msgstr "Királyság összesítése"

msgid "View a Summary of your Kingdom."
msgstr "Királyságod összesítésének megjelenítése."

msgid "Cast an adventure spell."
msgstr "Kalandozó varázslat elsütése."

msgid "End Turn"
msgstr "A kör befejezése"

msgid "End your turn and left the computer take its turn."
msgstr "Befejezi a kört és a számítógép lép."

msgid "Adventure Options"
msgstr "Kaland Opciók"

msgid "Bring up the adventure options menu."
msgstr ""

msgid ""
"Bring up the file options menu, allowing you to load, save, start a new game "
"or quit."
msgstr ""

msgid "Bring up the system options menu, allowing you to customize your game."
msgstr ""

msgid ""
"One or more heroes may still move, are you sure you want to end your turn?"
msgstr ""
"Egy vagy több hős még mozoghat, biztos hogy vagy benne hogy be akarod "
"fejezni a kört?"

msgid "Are you sure you want to quit?"
msgstr "Biztosan ki szeretne lépni?"

#, fuzzy
msgid "Are you sure you want to restart? (Your current game will be lost.)"
msgstr "Biztos vagy benne hogy újrakezded? (A jelenlegi játékod el fog veszni)"

msgid "Are you sure you want to overwrite the save with this name?"
msgstr "Biztosan felülírod a mentést ezzel a névvel?"

msgid "Game saved successfully."
msgstr "A játék sikeresen mentve."

msgid "There was an issue during saving."
msgstr ""

#, fuzzy
msgid ""
"Are you sure you want to load a new game? (Your current game will be lost.)"
msgstr ""
"Biztos hogy benne hogy új játékot töltesz be? (A jelenlegi játékod el fog "
"veszni)"

msgid "Try looking on land!!!"
msgstr ""

msgid ""
"Searching for the Ultimate Artifact is fruitless. Your hero could not carry "
"it even if he found it - all his artifact slots are full."
msgstr ""

msgid "Digging for artifacts requires a whole day, try again tomorrow."
msgstr "Egész nap a varázstárgy után kutattál, holnap próbáld újra."

#, fuzzy
msgid ""
"After spending many hours digging here, you have uncovered the %{artifact}."
msgstr "Több órányi ásás után, megtalálatad a "

msgid "Congratulations!"
msgstr "Gratulálunk!"

msgid "Nothing here. Where could it be?"
msgstr "Itt nincs semmi, hol lehet?"

msgid "Try searching on clear ground."
msgstr "Keress tiszta területet."

msgid "A miniature view of the known world. Left click to move viewing area."
msgstr ""
"Az ismert világ kicsinyített mása. Bal kattintással mozgathatod a látható "
"területet."

msgid "World Map"
msgstr "Világtérkép"

msgid "Month: %{month} Week: %{week}"
msgstr "Hónap: %{month} Hét: %{week}"

msgid "Day: %{day}"
msgstr "Nap: %{day}"

msgid ""
"You find a small\n"
"quantity of %{resource}."
msgstr ""
"Találtál\n"
"egy kis %{resource}-t."

msgid "Status Window"
msgstr "Állapotjelző ablak"

msgid ""
"This window provides information on the status of your hero or kingdom, and "
"shows the date."
msgstr ""

msgid ""
"This window provides information on the status of your hero or kingdom, and "
"shows the date. Left click here to cycle through these windows."
msgstr ""

msgid ""
"This lets you change player starting positions and colors. A particular "
"color will always start in a particular location. Some positions may only be "
"played by a computer player or only by a human player."
msgstr ""

msgid ""
"This lets you change the class of a player. Classes are not always "
"changeable. Depending on the scenario, a player may receive additional towns "
"and/or heroes not of their primary alignment."
msgstr ""

#, fuzzy
msgid "Handicap"
msgstr "Mandigal"

#
msgid ""
"This lets you change the handicap of a particular player. Only humans may be "
"handicapped. Handicapped players start with fewer resources and earn 15 or "
"30% fewer resources per turn for mild and severe handicaps, respectively."
msgstr ""

#, fuzzy
msgid "%{color} player"
msgstr "%{color} játékos köre"

msgid "No Handicap"
msgstr ""

msgid "No special restrictions on start resources and earning them per turn."
msgstr ""

msgid "Mild Handicap"
msgstr ""

#
msgid ""
"Mild handicapped players start with fewer resources and earn 15% fewer "
"resources per turn."
msgstr ""

msgid "Severe Handicap"
msgstr ""

#
msgid ""
"Severe handicapped players start with fewer resources and earn 30% fewer "
"resources per turn."
msgstr ""

#, fuzzy
msgid "View %{skill} Info"
msgstr "%{level} %{skill} információ"

msgid "Keyboard|123"
msgstr ""

msgid "Keyboard|SPACE"
msgstr ""

msgid "Keyboard|ABC"
msgstr ""

#, fuzzy
msgid "Kingdom Income"
msgstr "Jövedelem:"

#, fuzzy
msgid "Kingdom Income per day."
msgstr "Jövedelem:"

#, fuzzy
msgid "For every lighthouse controlled, your ships will move further each day."
msgstr ""
"A kilátótorony a fennhatóságod alá került, és minden hajód többet mozoghat "
"minden körben."

msgid "English"
msgstr ""

msgid "French"
msgstr ""

msgid "Polish"
msgstr ""

#, fuzzy
msgid "German"
msgstr "Sherman"

msgid "Russian"
msgstr ""

msgid "Italian"
msgstr ""

msgid "Czech"
msgstr ""

msgid "Norwegian"
msgstr ""

msgid "Belarusian"
msgstr ""

#, fuzzy
msgid "Bulgarian"
msgstr "Barbár"

msgid "Ukrainian"
msgstr ""

msgid "Romanian"
msgstr ""

msgid "Spanish"
msgstr ""

msgid "Swedish"
msgstr ""

#, fuzzy
msgid "Portuguese"
msgstr "Rabló"

msgid "Turkish"
msgstr ""

msgid "Dutch"
msgstr ""

msgid "Hungarian"
msgstr "Magyar nyelv"

msgid "Danish"
msgstr ""

msgid "Slovak"
msgstr ""

#, fuzzy
msgid "Vietnamese"
msgstr "%{name} mutatása"

msgid ", FPS: "
msgstr ""

msgid "%{object} robber"
msgstr ""

msgid "%{object} raided"
msgstr ""

msgid "Ector"
msgstr "Ector"

msgid "Gwenneth"
msgstr ""

#, fuzzy
msgid "Sir Gallant"
msgstr "Sir Gallanth"

msgid "Tyro"
msgstr "Tyro"

msgid "Dimitry"
msgstr "Dimitry"

msgid "Ruby"
msgstr "Ruby"

msgid "Crag Hack"
msgstr "Crag Hack"

msgid "Fineous"
msgstr "Fineous"

msgid "Jezebel"
msgstr "Jezebel"

msgid "Atlas"
msgstr "Atlas"

msgid "Ergon"
msgstr "Ergon"

msgid "Jaclyn"
msgstr "Jaclyn"

msgid "Gem"
msgstr "Gem"

msgid "Natasha"
msgstr "Natasha"

msgid "Carlawn"
msgstr "Carlawn"

msgid "Luna"
msgstr "Luna"

msgid "Arie"
msgstr "Arie"

msgid "Barok"
msgstr "Barok"

msgid "Kastore"
msgstr "Kastore"

msgid "Falagar"
msgstr "Falagar"

msgid "Dawn"
msgstr "Dawn"

msgid "Flint"
msgstr "Flint"

msgid "Halon"
msgstr "Halon"

msgid "Myra"
msgstr "Myra"

msgid "Myrini"
msgstr "Myrini"

msgid "Wilfrey"
msgstr "Wilfrey"

msgid "Mandigal"
msgstr "Mandigal"

msgid "Sarakin"
msgstr "Sarakin"

msgid "Charity"
msgstr "Charity"

msgid "Darlana"
msgstr "Darlana"

msgid "Ranloo"
msgstr "Ranloo"

msgid "Rialdo"
msgstr "Rialdo"

msgid "Zam"
msgstr "Zam"

msgid "Zom"
msgstr "Zom"

msgid "Celia"
msgstr "Celia"

msgid "Roxana"
msgstr "Roxana"

msgid "Lord Corlagon"
msgstr "Lord Corlagon"

msgid "Lord Halton"
msgstr "Lord Halton"

msgid "Sister Eliza"
msgstr "Eliza nővér"

#, fuzzy
msgid "Brother Brax"
msgstr "Bax atya"

msgid "Dainwin"
msgstr "Dainwin"

msgid "Joseph"
msgstr "Joseph"

msgid "Mog"
msgstr "Mog"

msgid "Solmyr"
msgstr "Solmyr"

msgid "Ceallach"
msgstr "Ceallach"

msgid "Drakonia"
msgstr "Drakonia"

msgid "Elderian"
msgstr "Elderian"

msgid "Gallavant"
msgstr "Gallavant"

msgid "Jarkonas"
msgstr "Jarkonas"

msgid "Martine"
msgstr "Martine"

msgid " gives you maximum morale"
msgstr ""

msgid " gives you maximum luck"
msgstr ""

msgid "You cannot pick up this artifact, you already have a full load!"
msgstr ""

msgid "To cast spells, you must first buy a spell book for %{gold} gold."
msgstr ""
"Hogy varázsolhass, először vásárolnod kell %{gold} aranyért varázskönyvet."

msgid "Unfortunately, you seem to be a little short of cash at the moment."
msgstr "Sajnos, nincs elég aranyad."

msgid "Do you wish to buy one?"
msgstr "Szeretnél venni egyet?"

msgid "%{count} / day"
msgstr "%{count} / nap"

msgid "one"
msgstr "egy"

msgid "two"
msgstr "kettő"

msgid "A whirlpool engulfs your ship. Some of your army has fallen overboard."
msgstr "Egy örvény elnyeli a hajód. A csapatod néhány tagja a tengerbe esett."

msgid "Insulted by your refusal of their offer, the monsters attack!"
msgstr "Visszautasítottad az ajánlatukat, ezért megtámadnak!"

msgid ""
"The %{monster}, awed by the power of your forces, begin to scatter.\n"
"Do you wish to pursue and engage them?"
msgstr ""
"A(z) %{monster} félnek a csapatod erejétől és megpróbálnak elmenekülni.\n"
"Akarod üldözni és megtámadni őket?"

msgid "Ransacking an enemy camp, you discover a hidden cache of treasures."
msgstr ""

msgid ""
"The keeper of the mill announces:\n"
"\"Milord, I have been working very hard to provide you with these resources, "
"come back next week for more.\""
msgstr ""
"A malom gazdája azt mondja:\n"
"\"Uram, keményen dolgoztam, hogy ezeket a nyersanyagokat neked adjam, Gyere "
"vissza a következő héten továbbiakért."

msgid ""
"The keeper of the mill announces:\n"
"\"Milord, I am sorry, there are no resources currently available. Please try "
"again next week.\""
msgstr ""
"A malom gazdája azt mondja:\n"
"\"Uram, elnézést, de jelenleg nincsen nyersanyagom. Próbálja meg jövő héten."
"\""

msgid ""
"The keeper of the mill announces:\n"
"\"Milord, I have been working very hard to provide you with this gold, come "
"back next week for more.\""
msgstr ""
"A malom gazdája azt mondja:\n"
"\"Uram, keményen dolgoztam, hogy ennyi aranyat tudjak neked adni, Gyere "
"vissza a következő héten továbbiakért.\""

msgid ""
"The keeper of the mill announces:\n"
"\"Milord, I am sorry, there is no gold currently available. Please try again "
"next week.\""
msgstr ""
"A malom gazdája azt mondja:\n"
"\"Uram, elnézést, de jelenleg nincsen aranyam. Próbálja meg jövő héten.\""

msgid ""
"You've found an abandoned lean-to.\n"
"Poking about, you discover some resources hidden nearby."
msgstr ""

msgid "The lean-to is long abandoned. There is nothing of value here."
msgstr ""

msgid ""
"You catch a leprechaun foolishly sleeping amidst a cluster of magic "
"mushrooms.\n"
"In exchange for his freedom, he guides you to a small pot filled with "
"precious things."
msgstr ""

msgid ""
"You've found a magic garden, the kind of place that leprechauns and faeries "
"like to cavort in, but there is no one here today.\n"
"Perhaps you should try again next week."
msgstr ""

msgid "You come upon the remains of an unfortunate adventurer."
msgstr ""

#, fuzzy
msgid "Treasure"
msgstr "Kincsek"

msgid "Searching through the tattered clothing, you find the %{artifact}."
msgstr ""

#, fuzzy
msgid "Searching through the tattered clothing, you find nothing."
msgstr "Átkutatod az uszadékot, de semmit sem találsz."

#, fuzzy
msgid ""
"You come across an old wagon left by a trader who didn't quite make it to "
"safe terrain."
msgstr ""
"Rábukkansz egy öreg szekérre, amit egy kereskedő hagyott hátra, mivel nem "
"tudta megvédeni.\n"
"Átkutatod, és egy %{artifact} varázstárgyat találsz rajta."

#, fuzzy
msgid "Unfortunately, others have found it first, and the wagon is empty."
msgstr ""
"Rábukkansz egy öreg szekérre, amit egy kereskedő hagyott hátra, mivel nem "
"tudta megvédeni.\n"
"Sajnos, valaki hamarabb rátalált, és a szekér üres."

#, fuzzy
msgid "Searching inside, you find the %{artifact}."
msgstr "Megtaláltad a %{artifact}."

msgid "Inside, you find some of the wagon's cargo still intact."
msgstr ""

msgid "You search through the flotsam, and find some wood and some gold."
msgstr "Átkutatod az uszadékot, és találsz egy kevés fát és aranyat."

msgid "You search through the flotsam, and find some wood."
msgstr "Átkutatod az uszadékot, és találsz egy kevés fát."

msgid "You search through the flotsam, but find nothing."
msgstr "Átkutatod az uszadékot, de semmit sem találsz."

msgid "Shrine of the 1st Circle"
msgstr "1. Kör Szentélye"

msgid ""
"You come across a small shrine attended by a group of novice acolytes.\n"
"In exchange for your protection, they agree to teach you a simple spell - "
"'%{spell}'."
msgstr ""

msgid "Shrine of the 2nd Circle"
msgstr ""

msgid ""
"You come across an ornate shrine attended by a group of rotund friars.\n"
"In exchange for your protection, they agree to teach you a spell - "
"'%{spell}'."
msgstr ""

msgid "Shrine of the 3rd Circle"
msgstr ""

msgid ""
"You come across a lavish shrine attended by a group of high priests.\n"
"In exchange for your protection, they agree to teach you a sophisticated "
"spell - '%{spell}'."
msgstr ""

msgid ""
"\n"
"Unfortunately, you do not have the wisdom to understand the spell, and you "
"are unable to learn it."
msgstr ""
"\n"
"Sajnos nem elegendő a bölcsességed, hogy megértsd a varázslatot, így nem "
"vagy képes azt megtanulni."

msgid ""
"\n"
"Unfortunately, you already have knowledge of this spell, so there is nothing "
"more for them to teach you."
msgstr ""

msgid ""
"\n"
"Unfortunately, you have no Magic Book to record the spell with."
msgstr ""
"\n"
"Szerencsétlenségedre, nincs varázskönyved, amibe a varázslatot beírhatnád."

msgid ""
"You approach the hut and observe a witch inside studying an ancient tome on "
"%{skill}.\n"
"\n"
msgstr ""
"A kunyhóhoz érve meglátsz egy öreg banyát, aki egy %{skill}-könyvet "
"olvasgat.\n"
"\n"

msgid ""
"As you approach, she turns and focuses her one glass eye on you.\n"
"\"You already know everything you deserve to learn!\" the witch screeches. "
"\"NOW GET OUT OF MY HOUSE!\""
msgstr ""
"Amint észrevesz, elkezd téged bámulni az egy szem üvegszemével.\n"
"Rádkiabál: \"Te már mindent tudsz, amit kiérdemeltél! KIFELÉ A HÁZAMBÓL!\""

msgid ""
"As you approach, she turns and speaks.\n"
"\"You already know that which I would teach you. I can help you no further.\""
msgstr ""
"Ahogy közeledsz megfordul és ezt mondja:\n"
"\"Te már tudod azt amit én tanítani tudnék neked, Másban nem segíthetek.\""

msgid ""
"An ancient and immortal witch living in a hut with bird's legs for stilts "
"teaches you %{skill} for her own inscrutable purposes."
msgstr ""
"Egy vénséges, halhatatlan boszorkány lakik a cölöpkunyhóban, aki "
"kifürkészhetetlen okok miatt megtanít téged a %{skill} képzettségre."

msgid "As you drink the sweet water, you gain luck for your next battle."
msgstr ""
"Ha iszol az édesvízből, akkor a következő csatádhoz szerencsét szerzel."

msgid "You drink from the enchanted fountain, but nothing happens."
msgstr "Iszol az elvarázsolt kútból, de dem történik semmi."

msgid "You enter the faerie ring, but nothing happens."
msgstr "Belépsz a körbe, de semmi nem történik."

msgid ""
"Upon entering the mystical faerie ring, your army gains luck for its next "
"battle."
msgstr ""
"Ahogy belépsz a misztikus körbe, a sereged szerencsét nyer a következő "
"csatáig."

msgid ""
"You've found an ancient and weathered stone idol.\n"
"It is supposed to grant luck to visitors, but since the stars are already "
"smiling upon you, it does nothing."
msgstr ""
"Rábukkantál egy ősrégi, szélkoptatta kőbálványra.\n"
"Azt mondják, szerencsét hoz a látogatónak, azonban a szerencse már "
"rádmosolygott, ezért nem történik semmi."

msgid ""
"You've found an ancient and weathered stone idol.\n"
"Kissing it is supposed to be lucky, so you do. The stone is very cold to the "
"touch."
msgstr ""
"Rábukkantál egy ősrégi, szélkoptatta kőbálványra.\n"
"Azt mondják, ha megcsókolják, szerencsét hoz - így is teszel. A kő nagyon "
"hideg."

msgid "The mermaids silently entice you to return later and be blessed again."
msgstr "A sellők csábítanak, hogy később jöjj vissza és újra megáldanak."

msgid ""
"The magical, soothing beauty of the Mermaids reaches you and your crew.\n"
"Just for a moment, you forget your worries and bask in the beauty of the "
"moment.\n"
"The mermaids charms bless you with increased luck for your next combat."
msgstr ""

msgid ""
"You come upon the pyramid of a great and ancient king.\n"
"You are tempted to search it for treasure, but all the old stories warn of "
"fearful curses and undead guardians.\n"
"Will you search?"
msgstr ""

msgid ""
"Upon defeating the monsters, you decipher an ancient glyph on the wall, "
"telling the secret of the spell - '"
msgstr ""

msgid "Unfortunately, you have no Magic Book to record the spell with."
msgstr ""
"Szerencsétlenségedre, nincs varázskönyved, amibe a varázslatot beírhatnád."

msgid ""
"Unfortunately, you do not have the wisdom to understand the spell, and you "
"are unable to learn it."
msgstr ""
"Szerencsétlenségedre, nem vagy elég bölcs, hogy megértsd a varázslatot, nem "
"hogy megtanuld..."

msgid ""
"You come upon the pyramid of a great and ancient king.\n"
"Routine exploration reveals that the pyramid is completely empty."
msgstr ""

msgid ""
"A drink at the well is supposed to restore your spell points, but you are "
"already at maximum."
msgstr ""
"A kútból történő ivás feltöltené a varázspontodat, de már  maximumon van."

msgid "A second drink at the well in one day will not help you."
msgstr "Egy napon belüli második ivás nem hat rád."

msgid "A drink from the well has restored your spell points to maximum."
msgstr "A kútból történő ivás feltölti a varázspontodat."

msgid ""
"\"I'm sorry sir,\" The leader of the soldiers says, \"but you already know "
"everything we have to teach.\""
msgstr ""
"\"Sajnálom Uram,\" - mondja a katonák vezetője - \"de Ön már mindent tud, "
"amit mi megtaníthatnánk...\""

msgid "The soldiers living in the fort teach you a few new defensive tricks."
msgstr ""
"Az erődítményben állomásozó katonák tanítanak neked néhány új védelmi "
"trükköt."

msgid ""
"You've come upon a mercenary camp practicing their tactics. \"You're too "
"advanced for us,\" the mercenary captain says. \"We can teach nothing more.\""
msgstr ""

msgid ""
"You've come upon a mercenary camp practicing their tactics. The mercenaries "
"welcome you and your troops and invite you to train with them."
msgstr ""

msgid "\"Go 'way!\", the witch doctor barks, \"you know all I know.\""
msgstr ""
"\"Takarodj innen!\" - rivall rád az vajákos - \"Nem tudok neked újat mondani!"
"\""

msgid ""
"An Orcish witch doctor living in the hut deepens your knowledge of magic by "
"showing you how to cast stones, read portents, and decipher the intricacies "
"of chicken entrails."
msgstr ""

msgid ""
"You've found a group of Druids worshipping at one of their strange stone "
"edifices. Silently, the Druids turn you away, indicating they have nothing "
"new to teach you."
msgstr ""
"Druidák egy csoportjára bukkansz, akik furcsa kőépítményükben imádkoznak. A "
"Druidák elküldenek azzal, hogy nem tudnak neked semmi újat tanítani."

msgid ""
"You've found a group of Druids worshipping at one of their strange stone "
"edifices. Silently, they teach you new ways to cast spells."
msgstr ""
"Druidák egy csoportjára bukkansz, akik furcsa kőépítményükben imádkoznak. Új "
"dolgokat tanítanak meg neked a varázslás terén."

msgid ""
"You tentatively approach the burial ground of ancient warriors. Do you want "
"to search the graves?"
msgstr ""

msgid ""
"You spend several hours searching the graves and find nothing. Such a "
"despicable act reduces your army's morale."
msgstr ""
"Miután legyőzted a Zombikat órákat töltöttél el a sírok átkutatásával de nem "
"találtál semmit. Csökkent a csapatod morálja ."

#, fuzzy
msgid "Upon defeating the Zombies you search the graves and find something!"
msgstr "Miután legyőzted a zombikat átkutattad a sírokat és találtál valamit!"

msgid ""
"The rotting hulk of a great pirate ship creaks eerily as it is pushed "
"against the rocks. Do you wish to search the shipwreck?"
msgstr ""

msgid ""
"You spend several hours sifting through the debris and find nothing. Such a "
"despicable act reduces your army's morale."
msgstr ""

msgid ""
"Upon defeating the Ghosts you sift through the debris and find something!"
msgstr ""

msgid ""
"The rotting hulk of a great pirate ship creaks eerily as it is pushed "
"against the rocks. Do you wish to search the ship?"
msgstr ""

msgid ""
"Upon defeating the Skeletons you sift through the debris and find something!"
msgstr ""

msgid "Your men spot a navigational buoy, confirming that you are on course."
msgstr ""

msgid ""
"Your men spot a navigational buoy, confirming that you are on course and "
"increasing their morale."
msgstr ""

msgid ""
"The drink at the oasis is refreshing, but offers no further benefit. The "
"oasis might help again if you fought a battle first."
msgstr ""
"Ha iszol az oázisban, akkor felfrissülsz, de más nem történik. Csak az első "
"csatádban segít."

#, fuzzy
msgid ""
"A drink at the oasis fills your troops with strength and lifts their "
"spirits. You can travel a bit further today."
msgstr ""
"Ha iszol az oázisban, akkor az egységeid ereje és hangulata feltöltődik. "
"Ezért ma egy kicsit tovább tudsz haladni."

msgid ""
"The drink at the watering hole is refreshing, but offers no further benefit. "
"The watering hole might help again if you fought a battle first."
msgstr ""
"Ha iszol a vizesgödörnél, akkor felfrissülsz, de más nem történik. Csak az "
"első csatádban segít."

msgid ""
"A drink at the watering hole fills your troops with strength and lifts their "
"spirits. You can travel a bit further today."
msgstr ""
"Ha iszol a vizesgödörnél, akkor az egységeid ereje és hangulata feltöltődik. "
"Ezért ma egy kicsit tovább tudsz haladni."

msgid ""
"It doesn't help to pray twice before a battle. Come back after you've fought."
msgstr ""
"Az nem segít, ha többször imádkozol csata előtt, gyere vissza harc után."

msgid "A visit and a prayer at the temple raises the morale of your troops."
msgstr "Egy látogatás és egy imádság a templomban niveli a csapataid morálját."

msgid ""
"An old Knight appears on the steps of the gazebo. \"I am sorry, my liege, I "
"have taught you all I can.\""
msgstr ""
"Egy öreg lovag jelenik meg a kilátó lépcsőin. \"Bocsánat, Uram, mindenre "
"megtanítottam Önt, amit én tudok.\""

msgid ""
"An old Knight appears on the steps of the gazebo. \"My liege, I will teach "
"you all that I know to aid you in your travels.\""
msgstr ""
"Egy öreg lovag jelenik meg a kilátó lépcsőin. \"Uram, mindenre meg akarom "
"Önt tanítani, amit én tudok, hogy segítsem az utazását.\""

msgid ""
"You've pulled a shipwreck survivor from certain death in an unforgiving "
"ocean. Grateful, he says, \"I would give you an artifact as a reward, but "
"you're all full.\""
msgstr ""
"Megmentesz egy hajótöröttet az óceán halálosan ölelő karjából. Jótettedért "
"cserébe azt mondja: \"Jutalmul adnék neked egy varázstárgyat, de tele van a "
"hátizsákod.\""

msgid ""
"You've pulled a shipwreck survivor from certain death in an unforgiving "
"ocean. Grateful, he rewards you for your act of kindness by giving you the "
"%{art}."
msgstr ""
"Megmentesz egy hajótöröttet az óceán halálosan ölelő karjából. Jótettedért "
"cserébe megjutalmaz egy %{art} varázstárggyal."

msgid "A leprechaun offers you the %{art} for the small price of %{gold} Gold."
msgstr "Egy manó %{art}-t kínál neked %{gold} aranyért cserébe."

msgid ""
"A leprechaun offers you the %{art} for the small price of %{gold} Gold and "
"%{count} %{res}."
msgstr ""
"Egy manó %{art}-t kínál neked %{gold} aranyért és %{count} %{res}-ért "
"cserébe."

msgid "Do you wish to buy this artifact?"
msgstr "Meg akarod venni ezt a varázstárgyat?"

msgid ""
"You try to pay the leprechaun, but realize that you can't afford it. The "
"leprechaun stamps his foot and ignores you."
msgstr ""

msgid ""
"Insulted by your refusal of his generous offer, the leprechaun stamps his "
"foot and ignores you."
msgstr ""

msgid "You've found the artifact: "
msgstr "Megtaláltad a varázstárgyat. "

msgid ""
"You've found the humble dwelling of a withered hermit. The hermit tells you "
"that he is willing to give the %{art} to the first wise person he meets."
msgstr ""

msgid ""
"You've come across the spartan quarters of a retired soldier. The soldier "
"tells you that he is willing to pass on the %{art} to the first true leader "
"he meets."
msgstr ""

msgid ""
"You've encountered a strange person with a hat and an owl on it. He tells "
"you that he is willing to give %{art} if you have %{skill}."
msgstr ""

msgid ""
"You come upon an ancient artifact. As you reach for it, a pack of Rogues "
"leap out of the brush to guard their stolen loot."
msgstr ""

msgid ""
"Through a clearing you observe an ancient artifact. Unfortunately, it's "
"guarded by a nearby %{monster}. Do you want to fight the %{monster} for the "
"artifact?"
msgstr ""

msgid "Victorious, you take your prize, the %{art}."
msgstr ""

msgid ""
"Discretion is the better part of valor, and you decide to avoid this fight "
"for today."
msgstr ""

msgid ""
"After spending hours trying to fish the chest out of the sea, you open it "
"and find %{gold} gold pieces."
msgstr ""
"Több órás munkával sikerül kihalásznod egy ládát a tengerből. Kinyitod, és "
"%{gold} aranyat találsz benne."

msgid ""
"After spending hours trying to fish the chest out of the sea, you open it "
"and find %{gold} gold and the %{art}."
msgstr ""
"Több órás munkával sikerül kihalásznod egy ládát a tengerből. Kinyitod, és "
"%{gold} aranyat valamint egy %{art} varázstárgyat találsz benne."

msgid ""
"After spending hours trying to fish the chest out of the sea, you open it, "
"only to find it empty."
msgstr ""
"Több órás munkával sikerül kihalásznod egy ládát a tengerből. Kinyitod, de "
"nem találsz benne semmit sem."

msgid ""
"After scouring the area, you fall upon a hidden treasure cache. You may take "
"the gold or distribute the gold to the peasants for experience. Do you wish "
"to keep the gold?"
msgstr ""
"A terület átkutatása után rábukkansz egy elrejtett kincsesraktárra. "
"Elteheted magadnak az aranyat, vagy szétoszthatod tapasztalati ponttért "
"cserébe a parasztok között. Megtartod az aranyat?"

msgid ""
"After scouring the area, you fall upon a hidden chest, containing the "
"%{gold} gold pieces."
msgstr ""
"A terület átkutatása után rábukkansz egy elrejtett ládára, amiben %{gold} "
"arany van."

msgid ""
"After scouring the area, you fall upon a hidden chest, containing the "
"ancient artifact %{art}."
msgstr ""
"A terület átkutatása után rábukkansz egy elrejtett ládára, amiben egy régi "
"%{art} varázstárgy van."

msgid ""
"You stumble upon a dented and tarnished lamp lodged deep in the earth. Do "
"you wish to rub the lamp?"
msgstr ""

msgid ""
"You have taken control of the local Alchemist shop. It will provide you with "
"%{count} unit of Mercury per day."
msgstr ""

msgid ""
"You gain control of a sawmill. It will provide you with %{count} units of "
"wood per day."
msgstr ""
"Megszereztél egy fűrészmalmot. Ez naponta %{count} egységnyi fát biztosít "
"számodra."

msgid ""
"You gain control of an ore mine. It will provide you with %{count} units of "
"ore per day."
msgstr ""
"Megszereztél egy vasércbányát. Ez naponta %{count} egységnyi vasércet ad "
"neked."

msgid ""
"You gain control of a sulfur mine. It will provide you with %{count} unit of "
"sulfur per day."
msgstr ""
"Megszereztél egy kénbányát. Ez naponta %{count} egységnyi ként ad neked."

msgid ""
"You gain control of a crystal mine. It will provide you with %{count} unit "
"of crystal per day."
msgstr ""
"Megszereztél egy kristálybányát. Ez naponta %{count} egységnyi kristályt ad "
"neked."

msgid ""
"You gain control of a gem mine. It will provide you with %{count} unit of "
"gems per day."
msgstr ""
"Megszereztél egy gyöngybányát. Ez naponta %{count} egységnyi gyöngyöt ad "
"neked."

msgid ""
"You gain control of a gold mine. It will provide you with %{count} gold per "
"day."
msgstr "Megszereztél egy auranybányát. Ez naponta %{count} aranyat ad neked."

#, fuzzy
msgid ""
"The lighthouse is now under your control, and all of your ships will now "
"move further each day."
msgstr ""
"A kilátótorony a fennhatóságod alá került, és minden hajód többet mozoghat "
"minden körben."

msgid "You gain control of a %{name}."
msgstr ""

msgid ""
"You come upon an abandoned gold mine. The mine appears to be haunted. Do you "
"wish to enter?"
msgstr ""

msgid "You beat the Ghosts and are able to restore the mine to production."
msgstr "Elűzted a szellemeket, a bánya újra használható."

msgid ""
"A group of %{monster} with a desire for greater glory wish to join you. Do "
"you accept?"
msgstr ""
"%{monster} egy csoportja a dicsőség reményében csatlakozna hozzád. Elfogadod "
"őket?"

msgid "As you approach the dwelling, you notice that there is no one here."
msgstr ""
"Ahogy megközelítetted a lakóhelyet, észreveszed, hogy nincs senki bent."

msgid ""
"You search the ruins, but the Medusas that used to live here are gone. "
"Perhaps there will be more next week."
msgstr ""
"Átkutattad a romokat, ahol Medúzák laknak, de most nem találsz itt senkit. "
"Próbáld meg a jövő héten."

msgid ""
"You've found some Medusas living in the ruins. They are willing to join your "
"army for a price. Do you want to recruit Medusas?"
msgstr ""
"Megtaláltad a romok közt élő Medúzákat. Csatlakoznak hozzád aranyért "
"cserébe. Akarsz Medúzát toborozni?"

msgid ""
"You've found a Sprite Tree City. Unfortunately, none of the Sprites living "
"there wish to join an army. Maybe next week."
msgstr ""
"Találtál egy Tündér Fa Várost. Sajnos egyetlen Tündér sem tartózkodik itt, "
"hogy csatlakozzanak hozzád. Talán a jövő héten."

msgid ""
"Some of the Sprites living in the tree city are willing to join your army "
"for a price. Do you want to recruit Sprites?"
msgstr ""
"Tündérek laknak a Fa Városukban és csatlakoznának hozzád aranyért cserébe. "
"Szeretnél Tündért toborozni?"

msgid ""
"A colorful Rogues' wagon stands empty here. Perhaps more Rogues will be here "
"later."
msgstr "Egy tarka szekér áll itt. Lehet, hogy később rablók bukkannak fel."

msgid ""
"Distant sounds of music and laughter draw you to a colorful wagon housing "
"Rogues. Do you wish to have any Rogues join your army?"
msgstr ""

msgid ""
"A group of tattered tents, billowing in the sandy wind, beckons you. The "
"tents are unoccupied. Perhaps more Nomads will be here later."
msgstr ""

msgid ""
"A group of tattered tents, billowing in the sandy wind, beckons you. Do you "
"wish to have any Nomads join you during your travels?"
msgstr ""

msgid "The pit of mud bubbles for a minute and then lies still."
msgstr ""

msgid ""
"As you approach the bubbling pit of mud, creatures begin to climb out and "
"position themselves around it. In unison they say: \"Mother Earth would like "
"to offer you a few of her troops. Do you want to recruit Earth Elementals?\""
msgstr ""

msgid "You enter the structure of white stone pillars, and find nothing."
msgstr "Belépsz a fehér kő pillér építménybe, de nem találsz semmit."

msgid ""
"White stone pillars support a roof that rises up to the sky. As you enter "
"the structure, the dead air of the outside gives way to a whirling gust that "
"almost pushes you back out. The air current materializes into a barely "
"visible form. The creature asks, in what can only be described as a loud "
"whisper: \"Why have you come? Are you here to call upon the forces of the "
"air?\""
msgstr ""

msgid "No Fire Elementals approach you from the lava pool."
msgstr "A láva medencéből nem közeledik feléd egyetlen Tűz Elementál sem."

msgid ""
"Beneath a structure that serves to hold in heat, Fire Elementals move about "
"in a fiery pool of molten lava. A group of them approach you and offer their "
"services. Would you like to recruit Fire Elementals?"
msgstr ""

msgid "A face forms in the water for a moment, and then is gone."
msgstr ""
"Egy arckép válik láthatóvá a vízben egy piilanatra és aztán el is tűnik."

msgid ""
"Crystalline structures cast shadows over a small reflective pool of water. "
"You peer into the pool, and a face that is not your own peers back. It asks: "
"\"Would you like to call upon the powers of water?\""
msgstr ""

msgid "This burial site is deathly still."
msgstr "A temetkezési hely még mindig halálos."

msgid ""
"Restless spirits of long dead warriors seeking their final resting place "
"offer to join you in hopes of finding peace. Do you wish to recruit ghosts?"
msgstr ""
"Sok halott harcos nyughatatlan lelke a végső nyughely megtalálásának "
"reményében csatlakoznának hozzád. Szeretnél szellemeket toborozni?"

msgid ""
"The City of the Dead is empty of life, and empty of unlife as well. Perhaps "
"some undead will move in next week."
msgstr ""
"A Halott Városban jelenleg egy lélek sem található. Talán a jövő héten lesz "
"néhány élőhalott."

msgid ""
"Some Liches living here are willing to join your army for a price. Do you "
"want to recruit Liches?"
msgstr ""
"Néhány Lich él itt és fizetség fejében csatlakoznak hozzád. Akarsz Lich-eket "
"toborozni?"

msgid ""
"You've found the ruins of an ancient city, now inhabited solely by the "
"undead. Will you search?"
msgstr ""
"Egy ősi város romjaira bukkantál, melyet kizárólag élőholtak laknak. "
"Szeretnél körülnézni?"

msgid ""
"Some of the surviving Liches are impressed by your victory over their "
"fellows, and offer to join you for a price. Do you want to recruit Liches?"
msgstr ""
"A túlélő Lich-ek elismerik a társaik felett aratott győzelmedet és "
"felajánlják, hogy fizettségért cserébe csatlakoznak hozzád. Akarsz Lich-eket "
"toborozni?"

msgid ""
"You've found one of those bridges that Trolls are so fond of living under, "
"but there are none here. Perhaps there will be some next week."
msgstr ""
"Találtál egy olyan hidat, amely alatt Trollok laknak, de most nincs itt egy "
"sem. Talán a jövő héten itt lesznek néhánzan."

msgid ""
"Some Trolls living under a bridge are willing to join your army, but for a "
"price. Do you want to recruit Trolls?"
msgstr ""
"Néhány Troll él a híd alatt, akik némi pénzért cserébe csatlakoznának "
"hozzád. Felfogadod őket?"

msgid "Trolls living under the bridge challenge you. Will you fight them?"
msgstr "A híd alatt élő Trollok belédkötnek. Megküzdesz velük?"

msgid ""
"A few Trolls remain, cowering under the bridge. They approach you and offer "
"to join your forces as mercenaries. Do you want to buy any Trolls?"
msgstr ""
"Egy kevés Troll a híd alatt rejtőzködik. Felajánlják, hogy beállnak hozzád "
"zsoldosnak. Akarsz vásárolni néhány Trollt?"

msgid ""
"The Dragon city has no Dragons willing to join you this week. Perhaps a "
"Dragon will become available next week."
msgstr ""
"A Sárkány városban nincsenek Sárkányok ezen a héten. Talán a következő héten "
"újra lesznek."

msgid ""
"The Dragon city is willing to offer some Dragons for your army for a price. "
"Do you wish to recruit Dragons?"
msgstr ""
"A Sárkány városban lévő Sárkányok fizetség fejében csatlakoznak hozzád. "
"Akarsz Sárkányokat toborozni?"

msgid ""
"You stand before the Dragon City, a place off-limits to mere humans. Do you "
"wish to violate this rule and challenge the Dragons to a fight?"
msgstr ""

msgid ""
"Having defeated the Dragon champions, the city's leaders agree to supply "
"some Dragons to your army for a price. Do you wish to recruit Dragons?"
msgstr ""
"Miután legyőzted a bajnok Sárkányokat a város vezetői beleegyeznek, hogy "
"fizetségért cserébe Sárkányokat vehetsz a csapatodba. Szeretnél Sárkányokat "
"toborozni?"

msgid "From the observation tower, you are able to see distant lands."
msgstr "A Kilátótoronyból láthatod a távoli vidéket is."

msgid ""
"The spring only refills once a week, and someone's already been here this "
"week."
msgstr ""
"A forrás csak heti egyszer telik meg, és valaki már járt itt mostanában."

msgid ""
"A drink at the spring is supposed to give you twice your normal spell "
"points, but you are already at that level."
msgstr ""
"Állítólag, ha iszol a forrásból, akkor megkétszereződik a normál "
"varázspontjaid száma, de te ezt a szintet már elérted."

msgid ""
"A drink from the spring fills your blood with magic! You have twice your "
"normal spell points in reserve."
msgstr ""
"Ha iszol a forrásból, akkor a véred megtelik varázserővel! Megkétszereződik "
"a normál varázspontjaid száma."

msgid ""
"Recognizing you, the butler refuses to admit you. \"The master,\" he says, "
"\"will not see the same student twice.\""
msgstr ""
"A komornyik felismer téged és nem engedi, hogy belépj. \"A Mester\" mondja "
"\"egy tanítványt sem fogad kétszer.\""

msgid ""
"The butler admits you to see the master of the house. He trains you in the "
"four skills a hero should know."
msgstr "Az inas beenged a mesterhez, aki 4 tulajdonságodban is kiképez."

msgid ""
"The butler opens the door and looks you up and down. \"You are neither "
"famous nor diplomatic enough to be admitted to see my master,\" he sniffs. "
"\"Come back when you think yourself worthy.\""
msgstr ""
"Az inas ajtót nyit, és alaposan megnéz. \"Nem vagy elég ismert és "
"diplomatikus ahhoz, hogy beengedjelek a mesteremhez. Gyere vissza, ha úgy "
"érzed, hogy fejlődtél valamennyit.\""

msgid " and "
msgstr ""

msgid ""
"All of the %{monsters} you have in your army have been trained by the battle "
"masters of the fort. Your army now contains %{monsters2}."
msgstr ""
"Az összes csapatodban lévő %{monsters} lényed az erődítmény harcos "
"mestereitől vettek leckét. A csapatodban már %{monsters2} lények vannak."

msgid ""
"An unusual alliance of Ogres, Orcs, and Dwarves offer to train (upgrade) any "
"such troops brought to them. Unfortunately, you have none with you."
msgstr ""

msgid "All of your %{monsters} have been upgraded into %{monsters2}."
msgstr "Minden %{monsters} fel lett fejlesztve %{monsters2}."

#, fuzzy
msgid ""
"A blacksmith working at the foundry offers to convert all Pikemen and "
"Swordsmen's weapons brought to him from iron to steel. He also says that he "
"knows a process that will convert Iron Golems into Steel Golems. "
"Unfortunately, you have none of these troops in your army, so he can't help "
"you."
msgstr ""
"Az Öntödében dolgozó kovácsmester felajánlja, hogy az összes Lándzsásod és "
"Kardforgatód fegyverét vasból acéllá edzi. Azt mondja, ismeri a Vasgólem - "
"Acélgólem átalakításának módszerét is. Sajnos, egyik egység sincs a "
"seregedben, ezért nem tud neked segíteni."

msgid ""
"The captain looks at you with surprise and says:\n"
"\"You already have all the maps I know about. Let me fish in peace now.\""
msgstr ""

msgid ""
"A retired captain living on this refurbished fishing platform offers to sell "
"you maps of the sea he made in his younger days for 1,000 gold. Do you wish "
"to buy the maps?"
msgstr ""
"Egy vén kapitány, aki ezen a mólón lakik, felajánlja neked megvételre az ő "
"általa, fiatalkorában készített tengeri térképet, 1000 aranyért cserébe. "
"Megvásárolod a térképet?"

msgid ""
"The captain sighs. \"You don't have enough money, eh?  You can't expect me "
"to give my maps away for free!\""
msgstr ""
"A kapitány elmosolyodik. \"Nincs elég pénzed, ugye? Csak nem képzeled, hogy "
"ingyen odaadom a térképemet?\""

msgid ""
"You come upon an obelisk made from a type of stone you have never seen "
"before. Staring at it intensely, the smooth surface suddenly changes to an "
"inscription. The inscription is a piece of a lost ancient map. Quickly you "
"copy down the piece and the inscription vanishes as abruptly as it appeared."
msgstr ""

msgid "You have already been to this obelisk."
msgstr "Már megnézted ezt az obeliszket."

msgid ""
"Upon your approach, the tree opens its eyes in delight. \"It is good to see "
"you, my student. I hope my teachings have helped you.\""
msgstr ""
"Ahogy megközelíted, a fa kinyitja a szemeit . \"Öröm látni téged, "
"tanítványom. Remélem a tanításaim segítségedre lesznek.\""

msgid ""
"Upon your approach, the tree opens its eyes in delight. \"Ahh, an "
"adventurer! Allow me to teach you a little of what I have learned over the "
"ages.\""
msgstr ""
"Ahogy megközelíted, a fa kinyitja a szemeit . \"Ahh, egy kalandor! Engedd "
"meg, hogy megtanítsalak valamire, amit évek során megtanultam.\""

msgid "Upon your approach, the tree opens its eyes in delight."
msgstr "Ahogy megközelíted, a fa kinyitja a szemeit ."

#, fuzzy
msgid ""
"\"Ahh, an adventurer! I will be happy to teach you a little of what I have "
"learned over the ages for a mere %{count} %{res}.\""
msgstr ""
"\"Ahh, egy kalandor! Szívesen megtanítalak 10 gyöngyért cserébe valamire, "
"amit évek során megtanultam.\""

msgid "(Just bury it around my roots.)"
msgstr "(Csak ásd el a gyökereim közé.)"

msgid "Tears brim in the eyes of the tree."
msgstr "A fa szemei megtelnek könnyel."

#, fuzzy
msgid "\"I need %{count} %{res}.\""
msgstr "Szükségem van 10 drágakőre."

msgid "it whispers. (sniff) \"Well, come back when you can pay me.\""
msgstr "azt suttogja. (hüpp) \"Nos, gyere vissza amikor már tudsz fizetni.\""

msgid ""
"Nestled among the trees sits a blind seer. After you explain the intent of "
"your journey, the seer activates his crystal ball, allowing you to see the "
"strengths and weaknesses of your opponents."
msgstr ""

msgid ""
"The entrance to the cave is dark, and a foul, sulfurous smell issues from "
"the cave mouth. Will you enter?"
msgstr ""
"A barlang bejárata sötét, és undorító, kénes szag áramlik ki a barlang "
"szájából. Belépsz?"

msgid "Except for evidence of a terrible battle, the cave is empty."
msgstr ""

msgid ""
"You find a powerful and grotesque Demon in the cave. \"Today,\" it rasps, "
"\"you will fight and surely die. But I will give you a choice of deaths. You "
"may fight me, or you may fight my servants. Do you prefer to fight my "
"servants?\""
msgstr ""

msgid ""
"The Demon screams its challenge and attacks! After a short, desperate "
"battle, you slay the monster and receive %{exp} experience points."
msgstr ""

msgid ""
"The Demon screams its challenge and attacks! After a short, desperate "
"battle, you slay the monster and receive %{exp} experience points and "
"%{count} gold."
msgstr ""

msgid ""
"The Demon screams its challenge and attacks! After a short, desperate "
"battle, you slay the monster and find the %{art} in the back of the cave."
msgstr ""

msgid ""
"Seeing that you do not have %{count} gold, the demon slashes you with its "
"claws, and the last thing you see is a red haze."
msgstr ""

msgid ""
"The Demon leaps upon you and has its claws at your throat before you can "
"even draw your sword. \"Your life is mine,\" it says. \"I will sell it back "
"to you for %{count} gold.\""
msgstr ""

#, fuzzy
msgid ""
"Upon defeating the daemon's servants, you find a hidden cache with %{count} "
"gold."
msgstr ""
"Miután legyőzted a démon alattvalóit, találsz egy elrejtett 2500 aranyat."

msgid ""
"As you enter the Alchemist's Tower, a hobbled, graying man in a brown cloak "
"makes his way towards you."
msgstr ""

msgid "He checks your pack, and sees that you have 1 cursed item."
msgid_plural ""
"He checks your pack, and sees that you have %{count} cursed items."
msgstr[0] ""
msgstr[1] ""

msgid "For %{gold} gold, the alchemist will remove it for you. Do you pay?"
msgid_plural ""
"For %{gold} gold, the alchemist will remove them for you. Do you pay?"
msgstr[0] ""
msgstr[1] ""

msgid ""
"After you consent to pay the requested amount of gold, the alchemist grabs "
"the cursed artifact and throws it into his magical cauldron."
msgid_plural ""
"After you consent to pay the requested amount of gold, the alchemist grabs "
"all cursed artifacts and throws them into his magical cauldron."
msgstr[0] ""
msgstr[1] ""

msgid ""
"You hear a voice from behind the locked door, \"You don't have enough gold "
"to pay for my services.\""
msgstr ""

msgid ""
"You hear a voice from high above in the tower, \"Go away! I can't help you!\""
msgstr ""
"Egy hangot hallasz a torony tetejéről: \"Menj el! Nem tudok neked segíteni!\""

msgid ""
"The head groom speaks to you, \"That is a fine looking horse you have. I am "
"afraid we can give you no better, but the horses your cavalry are riding "
"look to be of poor breeding stock. We have many trained war horses which "
"would aid your riders greatly. I insist you take them.\""
msgstr ""

msgid ""
"As you approach the stables, the head groom appears, leading a fine looking "
"war horse. \"This steed will help speed you in your travels. Alas, he will "
"grow tired in a week. You must also let me give better horses to your "
"mounted soldiers, their horses look shoddy and weak.\""
msgstr ""

msgid ""
"The head groom approaches you and speaks, \"You already have a fine horse, "
"and have no inexperienced cavalry which might make use of our trained war "
"horses.\""
msgstr ""

msgid ""
"As you approach the stables, the head groom appears, leading a fine looking "
"war horse. \"This steed will help speed you in your travels. Alas, his "
"endurance will wane with a lot of heavy riding, and you must return for a "
"fresh mount in a week. We also have many fine war horses which could benefit "
"mounted soldiers, but you have none we can help.\""
msgstr ""

msgid "The Arena guards turn you away."
msgstr ""

msgid ""
"You have your crew stop up their ears with wax before the sirens' eerie song "
"has any chance of luring them to a watery grave."
msgstr ""

msgid ""
"As the sirens sing their eerie song, your small, determined army manages to "
"overcome the urge to dive headlong into the sea."
msgstr ""

msgid ""
"An eerie wailing song emanates from the sirens perched upon the rocks. Many "
"of your crew fall under its spell, and dive into the water where they drown. "
"You are now wiser for the visit, and gain %{exp} experience."
msgstr ""

msgid ""
"In a dazzling display of daring, you break into the local jail and free the "
"hero imprisoned there, who, in return, pledges loyalty to your cause."
msgstr ""

msgid ""
"You already have %{count} heroes, and regretfully must leave the prisoner in "
"this jail to languish in agony for untold days."
msgstr ""

msgid ""
"You enter a rickety hut and talk to the magician who lives there. He tells "
"you of places near and far which may aid you in your journeys."
msgstr ""

msgid "This eye seems to be intently studying its surroundings."
msgstr ""

msgid "You come across a giant Sphinx. The Sphinx remains strangely quiet."
msgstr "Egy hatalmas Szfinxhez érkezel. A Szfinx furcsán suttogva megszólít."

msgid ""
"\"I have a riddle for you,\" the Sphinx says. \"Answer correctly, and you "
"shall be rewarded. Answer incorrectly, and you shall be eaten. Do you accept "
"the challenge?\""
msgstr ""
"\"Van számodra egy rejtvényem.\" - mondja. \"Ha jó a válaszod, "
"megjutalmazlak. Ha rossz a válaszod, felfallak. Elfogadod a kihívás?\""

#, fuzzy
msgid ""
"The Sphinx asks you the following riddle:\n"
"\n"
"'%{riddle}'\n"
"\n"
"Your answer?"
msgstr "A Szfinx a következő rejtvényt adja fel:  %{riddle}. Mi a válaszod?"

msgid ""
"\"You guessed incorrectly,\" the Sphinx says, smiling. The Sphinx swipes at "
"you with a paw, knocking you to the ground. Another blow makes the world go "
"black, and you know no more."
msgstr ""
"\"Rossz a válaszod.\" - mondja gúnyosan a Szfinx. Rádcsap egy hatalmasat a "
"mancsával, és ledönt a földre. A következő ütésre elsötétül előtted a világ, "
"többre nem emlékszel."

msgid ""
"Looking somewhat disappointed, the Sphinx sighs. \"You've answered my riddle "
"so here's your reward. Now begone.\""
msgstr ""
"A Szfinx kissé csalódottan felsóhajt. \"Jó a válaszod, itt van a jutalmad. "
"Most menj!\""

msgid ""
"A magical barrier stands tall before you, blocking your way. Runes on the "
"arch read,\n"
"\"Speak the key and you may pass.\"\n"
"As you speak the magic word, the glowing barrier dissolves into nothingness."
msgstr ""

msgid ""
"A magical barrier stands tall before you, blocking your way. Runes on the "
"arch read,\n"
"\"Speak the key and you may pass.\"\n"
"You speak, and nothing happens."
msgstr ""

msgid ""
"You enter the tent and see an old woman gazing into a magic gem. She looks "
"up and says,\n"
"\"In my travels, I have learned much in the way of arcane magic. A great "
"oracle taught me his skill. I have the answer you seek.\""
msgstr ""

#, fuzzy
msgid "No spell book is present."
msgstr "Nincsenek varázslatai."

msgid ""
"This spell costs %{mana} spell points. You have no spell points, so you "
"cannot cast it."
msgstr ""

msgid ""
"This spell costs %{mana} spell points. You only have %{point} spell points, "
"so you cannot cast it."
msgstr ""

#, fuzzy
msgid "The spell was not found."
msgstr "Ez a varázslat nem fog senkire se hatni!"

msgid "Only heroes can cast this spell."
msgstr ""

#, fuzzy
msgid "This hero is not able to cast adventure spells."
msgstr "Kalandozó varázslat elsütése."

msgid "Your hero is too tired to cast this spell today. Try again tomorrow."
msgstr ""
"A hősöd túl fáradt ehhez a varázslathoz a mai nap. Próbáld újra holnap."

#, fuzzy
msgid "This spell cannot be cast on a boat."
msgstr "Ezt a várost nem lehet kastéllyá fejleszteni."

#, fuzzy
msgid "This spell can only be cast near an ocean."
msgstr "Ezt a várost nem lehet kastéllyá fejleszteni."

msgid ""
"There are no boats available and no ocean adjacent to the hero where this "
"spell will work."
msgstr ""

#, fuzzy
msgid "There are no boats available for this spell."
msgstr "Kalandozó varázslat elsütése."

#, fuzzy
msgid "There is no ocean adjacent to the hero where this spell will work."
msgstr "Nincs szabad helye a hősödnek, egy újabb Elementál idézésére."

msgid ""
"You do not own any town or castle that is not currently occupied by a hero. "
"This spell will have no effect."
msgstr ""

#, fuzzy
msgid "This hero is already in a town, so this spell will have no effect."
msgstr "Kalandozó varázslat elsütése."

msgid ""
"The nearest town is %{town}.\n"
"\n"
"This town is occupied by your hero %{hero}."
msgstr ""

msgid "This spell is already in effect."
msgstr ""

msgid ""
"No opponent neither has nor can have any hero under their command anymore. "
"Casting this spell will have no effect."
msgstr ""

msgid ""
"No opponent has a hero under their command at this time. Casting this spell "
"will have no effect."
msgstr ""

msgid ""
"You must be within %{count} spaces of a monster for the Visions spell to "
"work."
msgstr ""

#, fuzzy
msgid ""
"You must be standing on the entrance to a mine (sawmills and alchemist labs "
"do not count) to cast this spell."
msgstr ""
"A bánya bejáratánál kell állnod (a fűrészmalmot és az alkimista labort "
"leszámítva), hogy használd ezt a varázslatot."

msgid "You must first defeat the ghosts guarding the mine to cast this spell."
msgstr ""

msgid ""
"There are already at least as many elementals guarding the mine as this hero "
"can generate. Casting this spell will have no effect."
msgstr ""

#, fuzzy
msgid "%{name} the %{race} (Level %{level})"
msgstr "%{level} szint"

msgid "Are you sure you want to dismiss this Hero?"
msgstr "Biztos, hogy elbocsátod ezt a Hőst?"

msgid "View Experience Info"
msgstr "Tapasztalat információ"

msgid "View Spell Points Info"
msgstr "Varázspont információ"

msgid "Set army combat formation to 'Spread'"
msgstr "A csataalakzata legyen 'Laza'."

msgid "Set army combat formation to 'Grouped'"
msgstr "A csataalakzat legyen 'Szoros'."

msgid "Exit Hero Screen"
msgstr ""

msgid "You cannot dismiss a hero in a castle"
msgstr ""

msgid "Dismissal of %{name} the %{race} is prohibited by scenario"
msgstr ""

#, fuzzy
msgid "Dismiss %{name} the %{race}"
msgstr "%{name} a %{race}"

#, fuzzy
msgid "Show previous hero"
msgstr "Előző város mutatása"

#, fuzzy
msgid "Show next hero"
msgstr "Következő hősök"

#, fuzzy
msgid "Blood Morale"
msgstr "Jó Morál"

msgid "%{morale} Morale"
msgstr "%{morale} morál"

msgid "%{luck} Luck"
msgstr "%{luck} szerencse"

msgid "Current Luck Modifiers:"
msgstr ""

msgid "Current Morale Modifiers:"
msgstr ""

#, fuzzy
msgid "Entire army is undead, so morale does not apply."
msgstr "A csapat minden tagja élőhalott, így a morál nem hat rájuk."

#, fuzzy
msgid ""
"Current experience %{exp1}.\n"
" Next level %{exp2}."
msgstr "Jelenlegi tapasztalati pont %{exp1} Következő szint %{exp2}."

msgid "Level %{level}"
msgstr "%{level} szint"

msgid ""
"%{name} currently has %{point} spell points out of a maximum of %{max}. The "
"maximum number of spell points is 10 times your knowledge. It is "
"occasionally possible to have more than your maximum spell points via "
"special events."
msgstr ""
"%{name} tulajdonában %{point} varázspont van, maximum %{max} lehet. A "
"varázspont maximális száma a tudásod értékének 10-szerese. Ez speciális "
"esetekben lehet több is."

msgid "%{name1} meets %{name2}"
msgstr "%{name1} és %{name2} találkozik"

msgid "Town Portal"
msgstr "Városba lépés"

msgid "Select town to port to."
msgstr ""

msgid "Enemy heroes are now fully identifiable."
msgstr "Az ellenséges hősök teljes mértékben azonosíthatóak."

msgid "Identify Hero"
msgstr "Hősazonosítás"

msgid "The creatures are willing to join us!"
msgstr "A lények csatlakozni akarnak hozzád!"

msgid "All the creatures will join us..."
msgstr "Minden lény csatlakozna hozzás..."

msgid "The creature will join us..."
msgid_plural "%{count} of the creatures will join us..."
msgstr[0] "A lények csatlakozik hozzád..."
msgstr[1] "%{count} lény csatlakozna hozzád..."

msgid ""
"\n"
" for a fee of %{gold} gold."
msgstr ""

msgid "These weak creatures will surely flee before us."
msgstr "Ezek a gyenge lények valószínű elmenekül előled."

msgid "I fear these creatures are in the mood for a fight."
msgstr "Félő, hogy ezek a lények készek harcolni."

msgid "Your attack skill is a bonus added to each creature's attack skill."
msgstr ""
"A támadóerőd értéke bónuszként hozzáadódik mindegyik lényed támadóerejéhez."

msgid "Your defense skill is a bonus added to each creature's defense skill."
msgstr ""
"A védőerőd értéke bónuszként hozzáadódik mindegyik lényed védőerejéhez."

msgid "Your spell power determines the length or power of a spell."
msgstr "A varázserőd meghatározza a varázslat hatóidejét."

msgid ""
"Your knowledge determines how many spell points your hero may have. Under "
"normal circumstances, a hero is limited to 10 spell points per level of "
"knowledge."
msgstr ""

msgid "Current Modifiers:"
msgstr ""

#, fuzzy
msgid "skill|Basic"
msgstr "Alap"

#, fuzzy
msgid "skill|Advanced"
msgstr "Haladó"

#, fuzzy
msgid "skill|Expert"
msgstr "Fejlett"

msgid "Pathfinding"
msgstr "Nyomkövetés"

msgid "Archery"
msgstr "Íjászat"

msgid "Logistics"
msgstr "Logisztika"

msgid "Scouting"
msgstr "Cserkészet"

msgid "Diplomacy"
msgstr "Diplomácia"

msgid "Navigation"
msgstr "Navigáció"

msgid "Leadership"
msgstr "Vezetés"

msgid "Wisdom"
msgstr "Bölcsesség"

msgid "Mysticism"
msgstr "Misztika"

msgid "Ballistics"
msgstr "Ballisztika"

msgid "Eagle Eye"
msgstr "Sasszem"

msgid "Necromancy"
msgstr "Nekromancia"

msgid "Estates"
msgstr "Vagyon"

#, fuzzy
msgid "Advanced Archery"
msgstr "Haladó"

#, fuzzy
msgid "Advanced Pathfinding"
msgstr "Nyomkövetés"

#, fuzzy
msgid "Basic Archery"
msgstr "Íjászat"

#, fuzzy
msgid "Basic Pathfinding"
msgstr "Nyomkövetés"

#, fuzzy
msgid "Expert Pathfinding"
msgstr "Nyomkövetés"

#, fuzzy
msgid "Advanced Logistics"
msgstr "Logisztika"

#, fuzzy
msgid "Basic Logistics"
msgstr "Logisztika"

#, fuzzy
msgid "Basic Scouting"
msgstr "Cserkészet"

#, fuzzy
msgid "Expert Archery"
msgstr "Íjászat"

#, fuzzy
msgid "Expert Logistics"
msgstr "Logisztika"

#, fuzzy
msgid "Advanced Diplomacy"
msgstr "Diplomácia"

#, fuzzy
msgid "Advanced Scouting"
msgstr "Haladó"

#, fuzzy
msgid "Basic Diplomacy"
msgstr "Diplomácia"

#, fuzzy
msgid "Expert Diplomacy"
msgstr "Diplomácia"

#, fuzzy
msgid "Expert Scouting"
msgstr "Cserkészet"

#, fuzzy
msgid "Advanced Leadership"
msgstr "Vezetés"

#, fuzzy
msgid "Advanced Navigation"
msgstr "Navigáció"

#, fuzzy
msgid "Basic Leadership"
msgstr "Vezetés"

#, fuzzy
msgid "Basic Navigation"
msgstr "Navigáció"

#, fuzzy
msgid "Expert Navigation"
msgstr "Navigáció"

#, fuzzy
msgid "Advanced Wisdom"
msgstr "Haladó"

#, fuzzy
msgid "Basic Mysticism"
msgstr "Misztika"

#, fuzzy
msgid "Basic Wisdom"
msgstr "Bölcsesség"

#, fuzzy
msgid "Expert Leadership"
msgstr "Vezetés"

#, fuzzy
msgid "Expert Wisdom"
msgstr "Fejlett"

#, fuzzy
msgid "Advanced Luck"
msgstr "Haladó"

#, fuzzy
msgid "Advanced Mysticism"
msgstr "Misztika"

#, fuzzy
msgid "Basic Luck"
msgstr "Rossz szerencse"

#, fuzzy
msgid "Expert Luck"
msgstr "Fejlett"

#, fuzzy
msgid "Expert Mysticism"
msgstr "Misztika"

#, fuzzy
msgid "Advanced Ballistics"
msgstr "Ballisztika"

#, fuzzy
msgid "Advanced Eagle Eye"
msgstr "Sasszem"

#, fuzzy
msgid "Basic Ballistics"
msgstr "Ballisztika"

#, fuzzy
msgid "Basic Eagle Eye"
msgstr "Sasszem"

#, fuzzy
msgid "Expert Ballistics"
msgstr "Ballisztika"

#, fuzzy
msgid "Advanced Necromancy"
msgstr "Nekromancia"

#, fuzzy
msgid "Basic Estates"
msgstr "Vagyon"

#, fuzzy
msgid "Basic Necromancy"
msgstr "Nekromancia"

#, fuzzy
msgid "Expert Eagle Eye"
msgstr "Sasszem"

#, fuzzy
msgid "Expert Necromancy"
msgstr "Nekromancia"

#, fuzzy
msgid "Advanced Estates"
msgstr "Haladó"

#, fuzzy
msgid "Expert Estates"
msgstr "Vagyon"

#, fuzzy
msgid ""
"%{skill} reduces the movement penalty for rough terrain by %{count} percent."
msgstr ""
"Alap Nyomkövetés hatására a nehéz terepen történő haladás büntetése %{count} "
"százalékkal csökken."

#, fuzzy
msgid "%{skill} eliminates the movement penalty for rough terrain."
msgstr ""
"A Fejlett Nyomkövetés megszünteti a mozgásbüntetést egyenetlen terepen."

#, fuzzy
msgid ""
"%{skill} increases the damage done by range attacking creatures by %{count} "
"percent."
msgstr ""
"Alap Íjászat növeli a távolsági támadások sebzését %{count} százalékkal."

#, fuzzy
msgid "%{skill} increases your hero's movement points by %{count} percent."
msgstr ""
"Alap Logisztika növeli a hősöd mozgási sebességét %{count} százalékkal."

#, fuzzy
msgid "%{skill} increases your hero's viewable area by one square."
msgid_plural ""
"%{skill} increases your hero's viewable area by %{count} squares."
msgstr[0] "Alap Felderítés növeli a hős láthatárát %{count} egységgel."
msgstr[1] "Alap Felderítés növeli a hős láthatárát %{count} egységgel."

#, fuzzy
msgid ""
"%{skill} allows you to negotiate with monsters who are weaker than your "
"group. "
msgstr ""
"A Fejlett Diplomácia lehetővé teszi a seregednél gyengébb lényekkel való "
"tárgyalást. Mindannyian csatlakozhatnak hozzád."

#, fuzzy
msgid "Approximately %{count} percent of the creatures may offer to join you."
msgstr ""
"Alap Diplomácia lehetővé teszi, hogy a csapatodnál gyengébb szörnyekkel "
"tárgyalj. Kb. a lények %{count} százaléka csatlakozhat hozzád."

#, fuzzy
msgid "All of the creatures may offer to join you."
msgstr ""
"Alap Diplomácia lehetővé teszi, hogy a csapatodnál gyengébb szörnyekkel "
"tárgyalj. Kb. a lények %{count} százaléka csatlakozhat hozzád."

#, fuzzy
msgid ""
"%{skill} increases your hero's movement points over water by %{count} "
"percent."
msgstr ""
"Alap Navigáció növeli a hős vízen történő mozgáspontjait %{count} "
"százalékkal."

#, fuzzy
msgid "%{skill} increases your hero's troops morale by %{count}."
msgstr "Alap Vezetés növeli a csapatod tagjainak morálját %{count}-gyel."

#, fuzzy
msgid "%{skill} allows your hero to learn third level spells."
msgstr ""
"Az Alap Bölcsesség képessé teszi a hősödet 3. szintű varázslatok "
"használatára."

#, fuzzy
msgid "%{skill} allows your hero to learn fourth level spells."
msgstr ""
"A Haladó Bölcsesség képessé teszi a hősödet 4. szintű varázslatok "
"használatára."

#, fuzzy
msgid "%{skill} allows your hero to learn fifth level spells."
msgstr ""
"A Fejlett Bölcsesség képessé teszi a hősödet 5. szintű varázslatok "
"használatára."

#, fuzzy
msgid "%{skill} regenerates one additional spell point per day to your hero."
msgid_plural ""
"%{skill} regenerates %{count} additional spell points per day to your hero."
msgstr[0] ""
"Alap Misztika naponta %{count}-vel növeli a varázspontok újratermelődését."
msgstr[1] ""
"Alap Misztika naponta %{count}-vel növeli a varázspontok újratermelődését."

#, fuzzy
msgid "%{skill} increases your hero's luck by %{count}."
msgstr "Alap Szerencse növeli a hős szerencséjét %{count}-gyel."

#, fuzzy
msgid ""
"%{skill} gives your hero's catapult shots a greater chance to hit and do "
"damage to castle walls."
msgstr ""
"Az Alap Ballisztika nagyobb esélyt ad a hősöd katapultjának a találatra és "
"kastélyfal sebzésre."

#, fuzzy
msgid ""
"%{skill} gives your hero's catapult an extra shot, and each shot has a "
"greater chance to hit and do damage to castle walls."
msgstr ""
"A Haladó Ballisztika egy plusz lövést és nagyobb esélyt ad a hősöd "
"katapultjának a találatra és kastélyfal sebzésre."

#, fuzzy
msgid ""
"%{skill} gives your hero's catapult an extra shot, and each shot "
"automatically destroys any wall, except a fortified wall in a Knight castle."
msgstr ""
"A Haladó Ballisztika egy plusz lövést ad a hősöd katapultjának. Minden lövés "
"automatikusan rombolja a falat, kivéve a Lovagvár sánccal megerősített várát."

#, fuzzy
msgid ""
"%{skill} gives your hero a %{count} percent chance to learn any given 1st or "
"2nd level spell that was cast by an enemy during combat."
msgstr ""
"Az Alap Sasszem %{count} százaléknyi esélyt ad a hősnek, hogy az ellenfél "
"által a csatában használt 1-es vagy 2-es szintű varázslatot tanuljon meg."

#, fuzzy
msgid ""
"%{skill} gives your hero a %{count} percent chance to learn any given 3rd "
"level spell (or below) that was cast by an enemy during combat."
msgstr ""
"A Fejlett Sasszem %{count} százaléknyi esélyt ad a hősnek, hogy az ellenfél "
"által a csatában használt 3-as (vagy alacsonyabb) szintű varázslatot "
"tanuljon meg."

#, fuzzy
msgid ""
"%{skill} gives your hero a %{count} percent chance to learn any given 4th "
"level spell (or below) that was cast by an enemy during combat."
msgstr ""
"A Gyakorlott Sasszem %{count} százaléknyi esélyt ad a hősnek, hogy az "
"ellenfél által a csatában használt 4-es (vagy alacsonyabb) szintű "
"varázslatot tanuljon meg."

#, fuzzy
msgid ""
"%{skill} allows %{count} percent of the creatures killed in combat to be "
"brought back from the dead as Skeletons."
msgstr ""
"Alap Nekromancia segítségével a csatában megölt lények %{count} százalékából "
"Csontvázakat készíthetünk."

#, fuzzy
msgid ""
"Your hero produces %{count} gold pieces per day as tax revenue from estates."
msgstr "A hősöd napi 500 arany adóbevételt kap."

msgid "Blue"
msgstr "Kék"

msgid "Green"
msgstr "Zöld"

msgid "Red"
msgstr "Vörös"

msgid "Yellow"
msgstr "Sárga"

msgid "Orange"
msgstr "Narancs"

msgid "Purple"
msgstr "Lila"

msgid "barrier|Aqua"
msgstr ""

msgid "barrier|Blue"
msgstr ""

msgid "barrier|Brown"
msgstr ""

msgid "barrier|Gold"
msgstr ""

msgid "barrier|Green"
msgstr ""

#, fuzzy
msgid "barrier|Orange"
msgstr "Narancs"

#, fuzzy
msgid "barrier|Purple"
msgstr "Lila"

msgid "barrier|Red"
msgstr ""

#, fuzzy
msgid "tent|Aqua"
msgstr "Tengerkék"

#, fuzzy
msgid "tent|Blue"
msgstr "Kék"

#, fuzzy
msgid "tent|Brown"
msgstr "Barna"

#, fuzzy
msgid "tent|Gold"
msgstr "Arany"

#, fuzzy
msgid "tent|Green"
msgstr "Zöld"

#, fuzzy
msgid "tent|Orange"
msgstr "Narancs"

#, fuzzy
msgid "tent|Purple"
msgstr "Lila"

msgid "tent|Red"
msgstr ""

#, fuzzy
msgid "Experience"
msgstr "Elemi Gyűrű"

msgid ""
"Experience allows your heroes to go up levels, increasing their primary and "
"secondary skills."
msgstr ""

#, fuzzy
msgid "Hero/Stats"
msgstr "Legjobb hős statisztikái:"

#, fuzzy
msgid "Skills"
msgstr "Fűrészmalom"

#, fuzzy
msgid "Town/Castle"
msgstr "Kastély"

msgid "Garrison"
msgstr "Helyőrség"

#, fuzzy
msgid "Gold Per Day:"
msgstr "Arany a kincstárban:"

#, fuzzy
msgid "View Heroes."
msgstr "Hősök mutatása"

#, fuzzy
msgid "Towns/Castles"
msgstr "Kastély"

#, fuzzy
msgid "View Towns and Castles."
msgstr "Városok mutatása"

msgid "luck|Cursed"
msgstr "Átkozott"

msgid "luck|Awful"
msgstr "Szörnyű"

msgid "luck|Bad"
msgstr "Rossz"

msgid "luck|Normal"
msgstr "Normál"

msgid "luck|Good"
msgstr "Jó"

msgid "luck|Great"
msgstr "Nagyszerű"

msgid "luck|Irish"
msgstr "Páratlan"

msgid ""
"Bad luck sometimes falls on your armies in combat, causing their attacks to "
"only do half damage."
msgstr ""
"A Rossz szerencse következtében a csatában alkalmanként egyes egységek "
"sebzése felére csökken."

msgid ""
"Neutral luck means your armies will never get lucky or unlucky attacks on "
"the enemy."
msgstr ""
"A Semleges szerencse azt jelenti, hogy a csata során se szerencse se "
"balszerencse nem éri az egységeid támadását."

msgid ""
"Good luck sometimes lets your armies get lucky attacks (double strength) in "
"combat."
msgstr ""
"Jószerencse esetén a csapatod tagjainak alkalmanként esélye van szerencsés "
"támadásra (dupla erősségű) a csata során."

msgid "morale|Treason"
msgstr "Felségárulás"

msgid "morale|Awful"
msgstr "Szörnyű"

msgid "morale|Poor"
msgstr "Rossz"

msgid "morale|Normal"
msgstr "Normál"

msgid "morale|Good"
msgstr "Jó"

msgid "morale|Great"
msgstr "Nagyszerű"

msgid "morale|Blood!"
msgstr "Örjöngő!"

msgid "Bad morale may cause your armies to freeze in combat."
msgstr "Rossz morál következtében csapattagok kimaradhatnak a körből."

msgid ""
"Neutral morale means your armies will never be blessed with extra attacks or "
"freeze in combat."
msgstr ""
"Semleges morál azt jelenti, hogy a csapattagok nem kapnak lehetősége extra "
"támadásra és nem is maradnak ki."

msgid "Good morale may give your armies extra attacks in combat."
msgstr "Jó morál esetén az egységek extra támadási lehetőséget kaphatnak."

msgid "Knight"
msgstr "Lovag"

msgid "Barbarian"
msgstr "Barbár"

msgid "Sorceress"
msgstr "Varázslónő"

msgid "Warlock"
msgstr "Boszorkánymester"

msgid "Wizard"
msgstr "Varázsló"

msgid "Necromancer"
msgstr "Hullamágus"

msgid "Multi"
msgstr "Többszörös"

msgid "race|Random"
msgstr ""

msgid "race|Neutral"
msgstr ""

msgid "doubleLined|Knight"
msgstr "Lovag"

msgid "doubleLined|Barbarian"
msgstr "Barbár"

msgid "doubleLined|Sorceress"
msgstr ""
"Varázsló-\n"
"nő"

msgid "doubleLined|Warlock"
msgstr ""
"Boszor-\n"
"kánymester"

msgid "doubleLined|Wizard"
msgstr "Varázsló"

msgid ""
"doubleLined|Necro-\n"
"mancer"
msgstr ""
"Nekro-\n"
"manta"

msgid "doubleLinedRace|Multi"
msgstr ""
"Több-\n"
"szörös"

msgid "doubleLinedRace|Random"
msgstr ""

msgid "doubleLinedRace|Neutral"
msgstr ""

msgid "speed|Standing"
msgstr ""

msgid "speed|Crawling"
msgstr ""

msgid "speed|Very Slow"
msgstr ""

msgid "speed|Slow"
msgstr "Lassú"

msgid "speed|Average"
msgstr ""

msgid "speed|Fast"
msgstr ""

msgid "speed|Very Fast"
msgstr ""

msgid "speed|Ultra Fast"
msgstr ""

msgid "speed|Blazing"
msgstr ""

msgid "speed|Instant"
msgstr ""

msgid "week|Squirrel"
msgstr "Mókus"

msgid "week|Rabbit"
msgstr "Nyúl"

msgid "week|Gopher"
msgstr ""

msgid "week|Badger"
msgstr "Borz"

msgid "week|Rat"
msgstr "Patkány"

msgid "week|Eagle"
msgstr "Sas"

msgid "week|Weasel"
msgstr ""

msgid "week|Raven"
msgstr ""

msgid "week|Mongoose"
msgstr ""

msgid "week|Dog"
msgstr "Kutya"

msgid "week|Aardvark"
msgstr ""

msgid "week|Lizard"
msgstr ""

msgid "week|Tortoise"
msgstr ""

msgid "week|Hedgehog"
msgstr ""

msgid "week|Condor"
msgstr ""

msgid "week|Ant"
msgstr ""

msgid "week|Grasshopper"
msgstr ""

msgid "week|Dragonfly"
msgstr ""

msgid "week|Spider"
msgstr ""

msgid "week|Butterfly"
msgstr ""

msgid "week|Bumblebee"
msgstr ""

msgid "week|Locust"
msgstr ""

msgid "week|Earthworm"
msgstr ""

msgid "week|Hornet"
msgstr ""

msgid "week|Beetle"
msgstr ""

msgid "week|PLAGUE"
msgstr ""

msgid "week|Unnamed"
msgstr ""

msgid "Desert"
msgstr "Sivatag"

msgid "Snow"
msgstr "Hó"

msgid "Wasteland"
msgstr "Pusztulat"

msgid "Beach"
msgstr "Part"

msgid "Lava"
msgstr "Láva"

msgid "Dirt"
msgstr "Sár"

msgid "Grass"
msgstr "Fű"

msgid "Ocean"
msgstr ""

msgid "maps|Small"
msgstr ""

msgid "maps|Medium"
msgstr ""

msgid "maps|Large"
msgstr ""

msgid "maps|Extra Large"
msgstr ""

msgid "maps|Custom Size"
msgstr ""

msgid "Ore Mine"
msgstr "Ércbánya"

msgid "Sulfur Mine"
msgstr "Kénbánya"

msgid "Crystal Mine"
msgstr "Kristálybánya"

msgid "Gems Mine"
msgstr "Drágakőbánya"

msgid "Gold Mine"
msgstr "Aranybánya"

msgid "Mine"
msgstr ""

msgid "Burma shave."
msgstr ""

msgid "Next sign 50 miles."
msgstr ""

#, fuzzy
msgid "See Rock City."
msgstr "Fa Város"

msgid "This space for rent."
msgstr ""

msgid "No object"
msgstr ""

msgid "Alchemist Lab"
msgstr "Alkímista labor"

msgid "Sign"
msgstr "Jel"

msgid "Buoy"
msgstr "Bója"

#, fuzzy
msgid "Skeleton"
msgstr "Csontváz"

msgid "Daemon Cave"
msgstr "Démonbarlang"

msgid "Treasure Chest"
msgstr "Kincsesláda"

msgid "Faerie Ring"
msgstr "Tündérgyűrű"

msgid "Campfire"
msgstr ""

msgid "Fountain"
msgstr "Szökőkút"

msgid "Gazebo"
msgstr "Kilátó"

msgid "Genie Lamp"
msgstr "Lámpás"

msgid "Archer's House"
msgstr "Íjász Ház"

msgid "Goblin Hut"
msgstr "Goblinkunyhó"

msgid "Dwarf Cottage"
msgstr ""

msgid "Peasant Hut"
msgstr "Tanya"

msgid "Stables"
msgstr "Istálló"

msgid "Alchemist's Tower"
msgstr "Alkímista torony"

msgid "Event"
msgstr ""

msgid "Dragon City"
msgstr "Sárkányváros"

#, fuzzy
msgid "Lighthouse"
msgid_plural "Lighthouses"
msgstr[0] "Világítótorony"
msgstr[1] "Világítótorony"

#, fuzzy
msgid "Water Wheel"
msgid_plural "Water Wheels"
msgstr[0] "Vizikerék"
msgstr[1] "Vizikerék"

msgid "Mines"
msgstr "Bányák"

msgid "Obelisk"
msgstr "Obeliszk"

msgid "Oasis"
msgstr "Oázis"

msgid "Resource"
msgstr "Erőforrás"

msgid "Sawmill"
msgstr "Fűrészmalom"

msgid "Oracle"
msgstr "Orákulum"

msgid "Shrine of the First Circle"
msgstr "Az Első Kör szentélye"

#, fuzzy
msgid "Shipwreck"
msgstr "Hajóroncs"

msgid "Sea Chest"
msgstr "Tengeri Kincs"

msgid "Desert Tent"
msgstr "Sivatagi sátor"

msgid "Stone Liths"
msgstr ""

msgid "Wagon Camp"
msgstr "Szekértábor"

msgid "Hut of the Magi"
msgstr "Máguskunyhó"

msgid "Whirlpool"
msgstr "Örvény"

#, fuzzy
msgid "Windmill"
msgid_plural "Windmills"
msgstr[0] "Szélmalom"
msgstr[1] "Szélmalom"

msgid "Artifact"
msgstr "Varázstárgy"

msgid "Mermaid"
msgstr "Sellő"

msgid "Boat"
msgstr "Csónak"

#, fuzzy
msgid "Random Ultimate Artifact"
msgstr "A Szent Varázstárgy kiásása."

#, fuzzy
msgid "Random Artifact"
msgstr "Varázstárgy"

#, fuzzy
msgid "Random Resource"
msgstr "Erőforrás"

#, fuzzy
msgid "Random Monster"
msgstr "Véletlenszerű kastély"

msgid "Random Town"
msgstr "Véletlenszerű város"

msgid "Random Castle"
msgstr "Véletlenszerű kastély"

msgid "Eye of the Magi"
msgstr "Mágus Szem"

#, fuzzy
msgid "Random Monster - weak"
msgstr "Véletlenszerű kastély"

#, fuzzy
msgid "Random Monster - medium"
msgstr "Véletlenszerű kastély"

#, fuzzy
msgid "Random Monster - strong"
msgstr "Véletlenszerű kastély"

#, fuzzy
msgid "Random Monster - very strong"
msgstr "Véletlenszerű kastély"

msgid "Nothing Special"
msgstr "Semmi érdekes"

msgid "Mossy Rock"
msgstr ""

msgid "Watch Tower"
msgstr "Toronyóra"

msgid "Tree House"
msgstr "Fa Ház"

msgid "Tree City"
msgstr "Fa Város"

msgid "Ruins"
msgstr "Romok"

msgid "Fort"
msgstr "Erőd"

msgid "Abandoned Mine"
msgstr "Elhagyott bánya"

msgid "Sirens"
msgstr "Szirének"

msgid "Standing Stones"
msgstr "Álló Kövek"

msgid "Idol"
msgstr "Bálvány"

msgid "Tree of Knowledge"
msgstr "A Tudás fája"

msgid "Witch Doctor's Hut"
msgstr "Vajákoskunyhó"

msgid "Temple"
msgstr "Templom"

msgid "Hill Fort"
msgstr ""

msgid "Halfling Hole"
msgstr "Hobbitlak"

msgid "Mercenary Camp"
msgstr "Zsoldostábor"

msgid "Shrine of the Second Circle"
msgstr "A Második Kör szentélye"

msgid "Shrine of the Third Circle"
msgstr "A Harmadik Kör szentélye"

msgid "City of the Dead"
msgstr "Holtak városa"

msgid "Sphinx"
msgstr "Szfinx"

msgid "Wagon"
msgstr "Szekér"

msgid "Tar Pit"
msgstr "Kátrányosgödör"

msgid "Artesian Spring"
msgstr "Artéziforrás"

msgid "Troll Bridge"
msgstr "Troll Híd"

msgid "Watering Hole"
msgstr ""

msgid "Witch's Hut"
msgstr ""

msgid "Xanadu"
msgstr "Xanadu"

msgid "Lean-To"
msgstr "Fészer"

msgid "Magellan's Maps"
msgstr "Magellán Térképe"

msgid "Flotsam"
msgstr "Uszadék"

msgid "Derelict Ship"
msgstr "Gazdátlan Hajó"

#, fuzzy
msgid "Shipwreck Survivor"
msgstr "Hajótörött"

msgid "Bottle"
msgstr "Üveg"

msgid "Magic Well"
msgstr "Varázskút"

#, fuzzy
msgid "Magic Garden"
msgid_plural "Magic Gardens"
msgstr[0] "Varázskert"
msgstr[1] "Varázskert"

msgid "Observation Tower"
msgstr "Kilátótorony"

#, fuzzy
msgid "Freeman's Foundry"
msgstr "Öntöde Műhely"

msgid "Reefs"
msgstr "Zátonyok"

msgid "Trees"
msgstr "Fák"

msgid "Mountains"
msgstr "Hegyek"

msgid "Volcano"
msgstr "Vulkán"

msgid "Flowers"
msgstr "Virágok"

msgid "Rock"
msgstr "Kő"

msgid "Water Lake"
msgstr "Tó"

msgid "Mandrake"
msgstr "Mandragóra"

msgid "Dead Tree"
msgstr "Kiszáradt fa"

msgid "Stump"
msgstr "Tuskó"

msgid "Crater"
msgstr "Kráter"

msgid "Cactus"
msgstr "Kaktusz"

msgid "Mound"
msgstr "Bucka"

msgid "Dune"
msgstr "Dűne"

msgid "Lava Pool"
msgstr "Lávató"

msgid "Shrub"
msgstr "Bozót"

msgid "Barrow Mounds"
msgstr "Barrow Dombság"

msgid "Random Artifact - Treasure"
msgstr ""

msgid "Random Artifact - Minor"
msgstr ""

msgid "Random Artifact - Major"
msgstr ""

msgid "Barrier"
msgstr ""

msgid "Traveller's Tent"
msgstr "Utazók Sátra"

msgid "Jail"
msgstr "Börtön"

msgid "Fire Summoning Altar"
msgstr "Tűzidéző oltár"

msgid "Air Summoning Altar"
msgstr "Légidéző oltár"

msgid "Earth Summoning Altar"
msgstr "Földidéző oltár"

msgid "Water Summoning Altar"
msgstr "Vízidéző oltár"

#, fuzzy
msgid "Unknown Monster"
msgstr "Ismeretlen"

#, fuzzy
msgid "Unknown Monsters"
msgstr "Ismeretlen"

#, fuzzy
msgid "Peasant"
msgstr "Jobbágy"

msgid "Peasants"
msgstr "Paraszt"

#, fuzzy
msgid "Archer"
msgstr "Íjász"

msgid "Archers"
msgstr "Íjász"

#, fuzzy
msgid "Ranger"
msgstr "Erdőjáró"

msgid "Rangers"
msgstr "Erdész"

#, fuzzy
msgid "Pikeman"
msgstr "Lándzsás"

msgid "Pikemen"
msgstr "Lándzsások"

#, fuzzy
msgid "Veteran Pikeman"
msgstr "Veterán lándzsás"

msgid "Veteran Pikemen"
msgstr "Veterán lándzsások"

#, fuzzy
msgid "Swordsman"
msgstr "Kardforgató"

msgid "Swordsmen"
msgstr "Kardforgatók"

#, fuzzy
msgid "Master Swordsman"
msgstr "Kardforgató Mester"

msgid "Master Swordsmen"
msgstr "Kardforgató Mesterek"

msgid "Cavalries"
msgstr "Lovagok"

#, fuzzy
msgid "Cavalry"
msgstr "Huszár"

#, fuzzy
msgid "Champion"
msgstr "Bajnok"

msgid "Champions"
msgstr "Bajnok"

#, fuzzy
msgid "Paladin"
msgstr "Paplovag"

msgid "Paladins"
msgstr "Paplovag"

#, fuzzy
msgid "Crusader"
msgstr "Kereszteslovag"

msgid "Crusaders"
msgstr "Kereszteslovag"

#, fuzzy
msgid "Goblin"
msgstr "Goblin"

msgid "Goblins"
msgstr "Goblin"

#, fuzzy
msgid "Orc"
msgstr "Ork"

msgid "Orcs"
msgstr "Ork"

#, fuzzy
msgid "Orc Chief"
msgstr "Ork Vezér"

msgid "Orc Chiefs"
msgstr "Ork Vezér"

#, fuzzy
msgid "Wolf"
msgstr "Farkas"

msgid "Wolves"
msgstr "Farkas"

#, fuzzy
msgid "Ogre"
msgstr "Ogre"

msgid "Ogres"
msgstr "Ogárok"

#, fuzzy
msgid "Ogre Lord"
msgstr "Ogre Nagyúr"

#, fuzzy
msgid "Ogre Lords"
msgstr "Ogre Nagyúr"

#, fuzzy
msgid "Troll"
msgstr "Troll"

msgid "Trolls"
msgstr "Troll"

#, fuzzy
msgid "War Troll"
msgstr "Harci Troll"

msgid "War Trolls"
msgstr "Harci Troll"

msgid "Cyclopes"
msgstr "Küklopszok"

#, fuzzy
msgid "Cyclops"
msgstr "Küklopsz"

#, fuzzy
msgid "Sprite"
msgstr "Tündér"

msgid "Sprites"
msgstr "Tündér"

#, fuzzy
msgid "Dwarf"
msgstr "Törpe"

msgid "Dwarves"
msgstr "Törpök"

#, fuzzy
msgid "Battle Dwarf"
msgstr "Üveg"

#, fuzzy
msgid "Battle Dwarves"
msgstr "Törp harcos"

msgid "Elf"
msgstr ""

msgid "Elves"
msgstr "Tündék"

#, fuzzy
msgid "Grand Elf"
msgstr "Tünde urak"

msgid "Grand Elves"
msgstr "Tünde urak"

#, fuzzy
msgid "Druid"
msgstr "Druida"

msgid "Druids"
msgstr "Druida"

#, fuzzy
msgid "Greater Druid"
msgstr "Nemes Druida"

#, fuzzy
msgid "Greater Druids"
msgstr "Nemes Druida"

#, fuzzy
msgid "Unicorn"
msgstr "Egyszarvú"

msgid "Unicorns"
msgstr "Egyszarvú"

#, fuzzy
msgid "Phoenix"
msgstr "Dzsinn"

#, fuzzy
msgid "Phoenixes"
msgstr "Dzsinn"

#, fuzzy
msgid "Centaur"
msgstr "Kentaur"

msgid "Centaurs"
msgstr "Kentaur"

#, fuzzy
msgid "Gargoyle"
msgstr "Vízköpő"

msgid "Gargoyles"
msgstr "Vízköpő"

#, fuzzy
msgid "Griffin"
msgstr "Griff"

msgid "Griffins"
msgstr "Griff"

#, fuzzy
msgid "Minotaur"
msgstr "Minotauroszok"

msgid "Minotaurs"
msgstr "Minotauroszok"

#, fuzzy
msgid "Minotaur King"
msgstr "Minotaurusz Király"

msgid "Minotaur Kings"
msgstr "Minotaurusz Király"

#, fuzzy
msgid "Hydra"
msgstr "Hidra"

msgid "Hydras"
msgstr "Hidra"

#, fuzzy
msgid "Green Dragon"
msgstr "Zöld Sárkány"

msgid "Green Dragons"
msgstr "Zöld Sárkány"

#, fuzzy
msgid "Red Dragon"
msgstr "Vörös Sárkány"

msgid "Red Dragons"
msgstr "Vörös Sárkány"

#, fuzzy
msgid "Black Dragon"
msgstr "Fekete Sárkány"

msgid "Black Dragons"
msgstr "Fekete Sárkány"

#, fuzzy
msgid "Halfling"
msgstr "Hobbit"

msgid "Halflings"
msgstr "Hobbit"

#, fuzzy
msgid "Boar"
msgstr "Vaddisznó"

msgid "Boars"
msgstr "Vaddisznó"

#, fuzzy
msgid "Iron Golem"
msgstr "Vasgólem"

msgid "Iron Golems"
msgstr "Vasgólem"

#, fuzzy
msgid "Steel Golem"
msgstr "Acélgólem"

msgid "Steel Golems"
msgstr "Acélgólem"

#, fuzzy
msgid "Roc"
msgstr "Kő"

msgid "Rocs"
msgstr "Sas"

msgid "Mage"
msgstr ""

msgid "Magi"
msgstr "Mágus"

#, fuzzy
msgid "Archmage"
msgstr "Főmágus"

msgid "Archmagi"
msgstr "Főmágus"

#, fuzzy
msgid "Giant"
msgstr "Óriás"

msgid "Giants"
msgstr "Óriás"

#, fuzzy
msgid "Titan"
msgstr "Titán"

msgid "Titans"
msgstr "Titán"

msgid "Skeletons"
msgstr "Csontváz"

#, fuzzy
msgid "Zombie"
msgstr "Zombi"

msgid "Zombies"
msgstr "Zombi"

#, fuzzy
msgid "Mutant Zombie"
msgstr "Mutáns Zombi"

msgid "Mutant Zombies"
msgstr "Mutáns Zombi"

msgid "Mummies"
msgstr "Múmiák"

#, fuzzy
msgid "Mummy"
msgstr "Scummy"

msgid "Royal Mummies"
msgstr "Királyi múmiák"

#, fuzzy
msgid "Royal Mummy"
msgstr "Királyi múmiák"

#, fuzzy
msgid "Vampire"
msgstr "Vámpír"

msgid "Vampires"
msgstr "Vámpír"

#, fuzzy
msgid "Vampire Lord"
msgstr "Vámpír Nagyúr"

msgid "Vampire Lords"
msgstr "Vámpír Nagyúr"

#, fuzzy
msgid "Lich"
msgstr "Lich"

msgid "Liches"
msgstr "Lich-ek"

#, fuzzy
msgid "Power Lich"
msgstr "Őslich"

msgid "Power Liches"
msgstr "Őslich-ek"

#, fuzzy
msgid "Bone Dragon"
msgstr "Csontsárkány"

msgid "Bone Dragons"
msgstr "Csontsárkány"

#, fuzzy
msgid "Rogue"
msgstr "Rabló"

msgid "Rogues"
msgstr "Rabló"

#, fuzzy
msgid "Nomad"
msgstr "Nomád"

msgid "Nomads"
msgstr "Nomád"

#, fuzzy
msgid "Ghost"
msgstr "Szellem"

msgid "Ghosts"
msgstr "Szellem"

#, fuzzy
msgid "Genie"
msgstr "Dzsinn"

msgid "Genies"
msgstr "Dzsinn"

#, fuzzy
msgid "Medusa"
msgstr "Medúza"

msgid "Medusas"
msgstr "Medúza"

#, fuzzy
msgid "Earth Elemental"
msgstr "Földelementál"

msgid "Earth Elementals"
msgstr "Földelementál"

#, fuzzy
msgid "Air Elemental"
msgstr "Légelementálok"

msgid "Air Elementals"
msgstr "Légelementálok"

#, fuzzy
msgid "Fire Elemental"
msgstr "Tűzelementál"

msgid "Fire Elementals"
msgstr "Tűzelementál"

#, fuzzy
msgid "Water Elemental"
msgstr "Vízelementál"

msgid "Water Elementals"
msgstr "Vízelementál"

#, fuzzy
msgid "Random Monsters"
msgstr "Véletlenszerű kastély"

#, fuzzy
msgid "Random Monster 1"
msgstr "Véletlenszerű kastély"

#, fuzzy
msgid "Random Monsters 1"
msgstr "Véletlenszerű kastély"

#, fuzzy
msgid "Random Monster 2"
msgstr "Véletlenszerű kastély"

#, fuzzy
msgid "Random Monsters 2"
msgstr "Véletlenszerű kastély"

#, fuzzy
msgid "Random Monster 3"
msgstr "Véletlenszerű kastély"

#, fuzzy
msgid "Random Monsters 3"
msgstr "Véletlenszerű kastély"

#, fuzzy
msgid "Random Monster 4"
msgstr "Véletlenszerű kastély"

#, fuzzy
msgid "Random Monsters 4"
msgstr "Véletlenszerű kastély"

msgid "Double shot"
msgstr ""

#, fuzzy
msgid "2-hex monster"
msgstr "%{monster}"

msgid "Double strike"
msgstr ""

msgid "Double damage to Undead"
msgstr ""

msgid "% magic resistance"
msgstr ""

msgid "Immune to Mind spells"
msgstr ""

#, fuzzy
msgid "Immune to Elemental spells"
msgstr "Az Elementál idézés sikertelen!"

msgid "Immune to Fire spells"
msgstr ""

msgid "Immune to Cold spells"
msgstr ""

msgid "Immune to "
msgstr ""

msgid "% immunity to %{spell} spell"
msgstr ""

#, fuzzy
msgid "% damage from Elemental spells"
msgstr "Vízelementál"

msgid "% chance to Dispel beneficial spells"
msgstr ""

msgid "% chance to Paralyze"
msgstr ""

msgid "% chance to Petrify"
msgstr ""

msgid "% chance to Blind"
msgstr ""

msgid "% chance to Curse"
msgstr ""

#, fuzzy
msgid "% chance to cast %{spell} spell"
msgstr "%{name} %{spell} -t  varázsol."

msgid "HP regeneration"
msgstr ""

msgid "Two hexes attack"
msgstr ""

msgid "Flyer"
msgstr ""

msgid "Always retaliates"
msgstr ""

msgid "Attacks all adjacent enemies"
msgstr ""

msgid "No melee penalty"
msgstr ""

#, fuzzy
msgid "Dragon"
msgstr "Szitakötő"

#, fuzzy
msgid "Undead"
msgstr "Élőholt hadsereg"

msgid "No enemy retaliation"
msgstr ""

msgid "HP drain"
msgstr ""

#, fuzzy
msgid "Cloud attack"
msgstr "Fellegvár"

msgid "Decreases enemy's morale by "
msgstr ""

msgid "% chance to halve enemy"
msgstr ""

msgid "Soul Eater"
msgstr ""

#, fuzzy
msgid "Elemental"
msgstr "Elemi Gyűrű"

#, fuzzy
msgid "No Morale"
msgstr "Morál"

msgid "200% damage from Fire spells"
msgstr ""

msgid "200% damage from Cold spells"
msgstr ""

msgid "% damage from %{spell} spell"
msgstr ""

msgid "% immunity to "
msgstr ""

#, fuzzy
msgid "Lightning"
msgstr "Villámló Bot"

#, fuzzy
msgid "% damage from "
msgstr "Vízelementál"

msgid "The three Anduran artifacts magically combine into one."
msgstr ""

#, fuzzy
msgid "View Spells"
msgstr "Minden mutatása"

#, fuzzy
msgid "View %{name} Info"
msgstr "%{name} adatai."

#, fuzzy
msgid "Move %{name}"
msgstr "%{name} ide lép."

#, fuzzy
msgid "Cannot move the Spellbook"
msgstr "A sereg utolsó egységét nem lehet áthelyezni."

msgid "This item can't be traded."
msgstr ""

#, fuzzy
msgid "Invalid Artifact"
msgstr "Varázstárgy"

msgid "The %{name} increases your knowledge by %{count}."
msgstr ""

msgid "Ultimate Book of Knowledge"
msgstr "Tudás Szent Könyve"

msgid "The %{name} increases your attack skill by %{count}."
msgstr ""

msgid "Ultimate Sword of Dominion"
msgstr "Hatalom Szent Kardja"

msgid "The %{name} increases your defense skill by %{count}."
msgstr ""

msgid "Ultimate Cloak of Protection"
msgstr "Védelem Szent Köpenye"

msgid "The %{name} increases your spell power by %{count}."
msgstr ""

msgid "Ultimate Wand of Magic"
msgstr "Varázslás Szet Pálcája"

msgid "The %{name} increases your attack and defense skills by %{count} each."
msgstr ""

msgid "Ultimate Shield"
msgstr "Szent Pajzs"

msgid "The %{name} increases your spell power and knowledge by %{count} each."
msgstr ""

msgid "Ultimate Staff"
msgstr "Szent Jogar"

msgid "The %{name} increases each of your basic skills by %{count} points."
msgstr ""

msgid "Ultimate Crown"
msgstr "Szent Korona"

msgid "Golden Goose"
msgstr "Arany Lúd"

#, fuzzy
msgid "The %{name} brings in an income of %{count} gold per day."
msgstr ""
"A Kastély fejleszti a város védelmét és növeli naponta %{count} arannyal a "
"bevételét."

msgid "Arcane Necklace of Magic"
msgstr "Misztikus Varázslás Nyaklánca"

msgid ""
"After rescuing a Sorceress from a cursed tomb, she rewards your heroism with "
"an exquisite jeweled necklace."
msgstr ""

msgid "Caster's Bracelet of Magic"
msgstr "Idéző Varázslat Karkötője"

msgid ""
"While searching through the rubble of a caved-in mine, you free a group of "
"trapped Dwarves. Grateful, the leader gives you a golden bracelet."
msgstr ""

msgid "Mage's Ring of Power"
msgstr "Mágus Erejénak Gyűrűje"

msgid ""
"A cry of pain leads you to a Centaur, caught in a trap. Upon setting the "
"creature free, he hands you a small pouch. Emptying the contents, you find a "
"dazzling jeweled ring."
msgstr ""

msgid "Witch's Broach of Magic"
msgstr "Boszorkány Talizmánja"

msgid ""
"Alongside the remains of a burnt witch lies a beautiful broach, intricately "
"designed. Approaching the corpse with caution, you add the broach to your "
"inventory."
msgstr ""

msgid "Medal of Valor"
msgstr "Vitézség Medál"

#, fuzzy
msgid "The %{name} increases your morale by %{count}."
msgstr "Alap Vezetés növeli a csapatod tagjainak morálját %{count}-gyel."

msgid ""
"Freeing a virtuous maiden from the clutches of an evil overlord, you are "
"granted a Medal of Valor by the King's herald."
msgstr ""

msgid "Medal of Courage"
msgstr "Bátorság Medál"

msgid ""
"After saving a young boy from a vicious pack of Wolves, you return him to "
"his father's manor. The grateful nobleman awards you with a Medal of Courage."
msgstr ""

msgid "Medal of Honor"
msgstr "Becsület Medál"

msgid ""
"After freeing a princess of a neighboring kingdom from the evil clutches of "
"despicable slavers, she awards you with a Medal of Honor."
msgstr ""

msgid "Medal of Distinction"
msgstr "Kiválóság Medál"

msgid ""
"Ridding the countryside of the hideous Minotaur who made a sport of eating "
"noblemen's Knights, you are honored with the Medal of Distinction."
msgstr ""

msgid "Fizbin of Misfortune"
msgstr ""

msgid "The %{name} greatly decreases your morale by %{count}."
msgstr ""

msgid ""
"You stumble upon a medal lying alongside the empty road. Adding the medal to "
"your inventory, you become aware that you have acquired the undesirable "
"Fizbin of Misfortune, greatly decreasing your army's morale."
msgstr ""

msgid "Thunder Mace of Dominion"
msgstr "Hatalom Mennydörgő Buzogánya"

msgid ""
"During a sudden storm, a bolt of lightning strikes a tree, splitting it. "
"Inside the tree you find a mysterious mace."
msgstr ""

msgid "Armored Gauntlets of Protection"
msgstr ""

msgid "The %{name} increase your defense skill by %{count}."
msgstr ""

msgid ""
"You encounter the infamous Black Knight! After a grueling duel ending in a "
"draw, the Knight, out of respect, offers you a pair of armored gauntlets."
msgstr ""

msgid "Defender Helm of Protection"
msgstr ""

msgid ""
"A glint of golden light catches your eye. Upon further investigation, you "
"find a golden helm hidden under a bush."
msgstr ""

msgid "Giant Flail of Dominion"
msgstr ""

msgid ""
"A clumsy Giant has killed himself with his own flail. Knowing your superior "
"skill with this weapon, you confidently remove the spectacular flail from "
"the fallen Giant."
msgstr ""

msgid "Ballista of Quickness"
msgstr ""

msgid "The %{name} gives your catapult one extra shot per combat round."
msgstr ""

msgid ""
"Walking through the ruins of an ancient walled city, you find the instrument "
"of the city's destruction, an elaborately crafted ballista."
msgstr ""

msgid "Stealth Shield of Protection"
msgstr ""

msgid ""
"A stone statue of a warrior holds a silver shield. As you remove the shield, "
"the statue crumbles into dust."
msgstr ""

msgid "Dragon Sword of Dominion"
msgstr "Sárkány Hatalom Kardja"

msgid ""
"As you are walking along a narrow path, a nearby bush suddenly bursts into "
"flames. Before your eyes the flames become the image of a beautiful woman. "
"She holds out a magnificent sword to you."
msgstr ""

msgid "Power Axe of Dominion"
msgstr "Erő Hatalom Fejzséje"

msgid ""
"You see a silver axe embedded deeply in the ground. After several "
"unsuccessful attempts by your army to remove the axe, you tightly grip the "
"handle of the axe and effortlessly pull it free."
msgstr ""

msgid "Divine Breastplate of Protection"
msgstr ""

msgid ""
"A gang of Rogues is sifting through the possessions of dead warriors. "
"Scaring off the scavengers, you note the Rogues had overlooked a beautiful "
"breastplate."
msgstr ""

msgid "Minor Scroll of Knowledge"
msgstr ""

msgid ""
"Before you appears a levitating glass case with a scroll, perched upon a bed "
"of crimson velvet. At your touch, the lid opens and the scroll floats into "
"your awaiting hands."
msgstr ""

msgid "Major Scroll of Knowledge"
msgstr ""

msgid ""
"Visiting a local wiseman, you explain the intent of your journey. He reaches "
"into a sack and withdraws a yellowed scroll and hands it to you."
msgstr ""

msgid "Superior Scroll of Knowledge"
msgstr ""

msgid ""
"You come across the remains of an ancient Druid. Bones, yellowed with age, "
"peer from the ragged folds of her robe. Searching the robe, you discover a "
"scroll hidden in the folds."
msgstr ""

msgid "Foremost Scroll of Knowledge"
msgstr ""

msgid ""
"Mangled bones, yellowed with age, peer from the ragged folds of a dead "
"Druid's robe. Searching the robe, you discover a scroll hidden within."
msgstr ""

msgid "Endless Sack of Gold"
msgstr "Végtelen Aranyzsák"

msgid "The %{name} provides you with %{count} gold per day."
msgstr ""

msgid ""
"A little leprechaun dances gleefully around a magic sack. Seeing you "
"approach, he stops in mid-stride. The little man screams and stamps his foot "
"ferociously, vanishing into thin air. Remembering the old leprechaun saying "
"'Finders Keepers', you grab the sack and leave."
msgstr ""

msgid "Endless Bag of Gold"
msgstr "Végtelen Aranytarisznya"

msgid ""
"A noblewoman, separated from her traveling companions, asks for your help. "
"After escorting her home, she rewards you with a bag filled with gold."
msgstr ""

msgid "Endless Purse of Gold"
msgstr "Végtelen Aranyerszény"

msgid ""
"In your travels, you find a leather purse filled with gold that once "
"belonged to a great warrior king who had the ability to transform any "
"inanimate object into gold."
msgstr ""

msgid "Nomad Boots of Mobility"
msgstr "Nomádcsizma"

msgid "The %{name} increase your movement on land."
msgstr ""

msgid ""
"A Nomad trader seeks protection from a tribe of Goblins. For your "
"assistance, he gives you a finely crafted pair of boots made from the "
"softest leather. Looking closely, you see fascinating ancient carvings "
"engraved on the leather."
msgstr ""

msgid "Traveler's Boots of Mobility"
msgstr "Utazócsizma"

msgid ""
"Discovering a pair of beautifully beaded boots made from the finest and "
"softest leather, you thank the anonymous donor and add the boots to your "
"inventory."
msgstr ""

msgid "Lucky Rabbit's Foot"
msgstr ""

#, fuzzy
msgid "The %{name} increases your luck in combat by %{count}."
msgstr "Alap Szerencse növeli a hős szerencséjét %{count}-gyel."

msgid ""
"A traveling merchant offers you a rabbit's foot, made of gleaming silver "
"fur, for safe passage. The merchant explains the charm will increase your "
"luck in combat."
msgstr ""

msgid "Golden Horseshoe"
msgstr "Arany Lópatkó"

msgid ""
"An ensnared Unicorn whinnies in fright. Murmuring soothing words, you set "
"her free. Snorting and stamping her front hoof once, she gallops off. "
"Looking down you see a golden horseshoe."
msgstr ""

msgid "Gambler's Lucky Coin"
msgstr "Szerencsepénz"

msgid ""
"You have captured a mischievous imp who has been terrorizing the region. In "
"exchange for his release, he rewards you with a magical coin."
msgstr ""

msgid "Four-Leaf Clover"
msgstr "Négylevelű Lóhere"

msgid ""
"In the middle of a patch of dead and dry vegetation, to your surprise you "
"find a healthy green four-leaf clover."
msgstr ""

msgid "True Compass of Mobility"
msgstr "Iránytű"

msgid "The %{name} increases your movement on land and sea."
msgstr ""

msgid ""
"An old man claiming to be an inventor asks you to try his latest invention. "
"He then hands you a compass."
msgstr ""

msgid "Sailor's Astrolabe of Mobility"
msgstr "Tengerészeti Magasságmérő"

msgid "The %{name} increases your movement on sea."
msgstr ""

msgid ""
"An old sea captain is being tortured by Ogres. You save him, and in return "
"he rewards you with a wondrous instrument to measure the distance of a star."
msgstr ""

msgid "Evil Eye"
msgstr "Gonosz Szem"

msgid "The %{name} reduces the casting cost of curse spells by half."
msgstr ""

msgid ""
"While venturing into a decrepit hut you find the Skeleton of a long dead "
"witch. Investigation of the remains reveals a glass eye rolling around "
"inside an empty skull."
msgstr ""

msgid "Enchanted Hourglass"
msgstr "Bűvös Homokóra"

msgid "The %{name} extends the duration of all your spells by %{count} turns."
msgstr ""

msgid ""
"A surprise turn in the landscape finds you in the midst of a grisly scene: "
"Vultures picking at the aftermath of a terrible battle. Your cursory search "
"of the remains turns up an enchanted hourglass."
msgstr ""

msgid "Gold Watch"
msgstr "Arany Óra"

msgid "The %{name} doubles the effectiveness of your hypnotize spells."
msgstr ""

msgid ""
"In reward for helping his cart out of a ditch, a traveling potion salesman "
"gives you a \"magic\" gold watch. Unbeknownst to him, the watch really is "
"magical."
msgstr ""

msgid "Skullcap"
msgstr "Csontsapka"

msgid "The %{name} halves the casting cost of all mind influencing spells."
msgstr ""

msgid ""
"A brief stop at an improbable rural inn yields an exchange of money, tales, "
"and accidentally, luggage. You find a magical skullcap in your new backpack."
msgstr ""

msgid "Ice Cloak"
msgstr "Jégköpeny"

msgid "The %{name} halves all damage your troops take from cold spells."
msgstr ""

msgid ""
"Responding to the panicked cries of a damsel in distress, you discover a "
"young woman fleeing from a hungry bear. You slay the beast in the nick of "
"time, and the grateful Sorceress weaves a magic cloak from the bear's hide."
msgstr ""

msgid "Fire Cloak"
msgstr "Tűzköpeny"

msgid "The %{name} halves all damage your troops take from fire spells."
msgstr ""

msgid ""
"You've come upon a fight between a Necromancer and a Paladin. The "
"Necromancer blasts the Paladin with a fire bolt, bringing him to his knees. "
"Acting quickly, you slay the evil one before the final blow. The grateful "
"Paladin gives you the fire cloak that saved him."
msgstr ""

msgid "Lightning Helm"
msgstr "Villám Sisak"

msgid "The %{name} halves all damage your troops take from lightning spells."
msgstr ""

msgid ""
"A traveling tinker in need of supplies offers you a helm with a thunderbolt "
"design on its top in exchange for food and water. Curious, you accept, and "
"later find out that the helm is magical."
msgstr ""

msgid "Evercold Icicle"
msgstr "Örök Jégcsap"

msgid ""
"The %{name} causes your cold spells to do %{count} percent more damage to "
"enemy troops."
msgstr ""

msgid ""
"An icicle withstanding the full heat of the noonday sun attracts your "
"attention. Intrigued, you break it off, and find that it does not melt in "
"your hand."
msgstr ""

msgid "Everhot Lava Rock"
msgstr "Örökké Izzó Láva"

msgid ""
"The %{name} causes your fire spells to do %{count} percent more damage to "
"enemy troops."
msgstr ""

msgid ""
"Your wanderings bring you into contact with a tribe of ape-like beings using "
"a magical lava rock that never cools to light their fires. You take pity on "
"them and teach them to make fire with sticks. Believing you to be a god, the "
"apes give you their rock."
msgstr ""

msgid "Lightning Rod"
msgstr "Villámló Bot"

msgid ""
"The %{name} causes your lightning spells to do %{count} percent more damage "
"to enemy troops."
msgstr ""

msgid ""
"While waiting out a storm, a lighting bolt strikes a nearby cottage's "
"lightning rod, which melts and falls to the ground. The tip of the rod, "
"however, survives intact and makes your hair stand on end when you touch it. "
"Hmm..."
msgstr ""

msgid "Snake-Ring"
msgstr "Kígyógyűrű"

msgid "The %{name} halves the casting cost of all your bless spells."
msgstr ""

msgid ""
"You've found an oddly shaped ring on the finger of a long dead traveler. The "
"ring looks like a snake biting its own tail."
msgstr ""

msgid "Ankh"
msgstr "Ankh"

msgid ""
"The %{name} doubles the effectiveness of all your resurrect and animate "
"spells."
msgstr ""

msgid ""
"A fierce windstorm reveals the entrance to a buried tomb. Your investigation "
"reveals that the tomb has already been looted, but the thieves overlooked an "
"ankh on a silver chain in the dark."
msgstr ""

msgid "Book of Elements"
msgstr "Elemek Könyve"

msgid "The %{name} doubles the effectiveness of all your summoning spells."
msgstr ""

msgid ""
"You come across a conjurer who begs to accompany you and your army awhile "
"for safety. You agree, and he offers as payment a copy of the book of the "
"elements."
msgstr ""

msgid "Elemental Ring"
msgstr "Elemi Gyűrű"

msgid "The %{name} halves the casting cost of all summoning spells."
msgstr ""

msgid ""
"While pausing to rest, you notice a bobcat climbing a short tree to get at a "
"crow's nest. On impulse, you climb the tree yourself and scare off the cat. "
"When you look in the nest, you find a collection of shiny stones and a ring."
msgstr ""

msgid "Holy Pendant"
msgstr "Szent Nyakék"

msgid "The %{name} makes all your troops immune to curse spells."
msgstr ""

msgid ""
"In your wanderings you come across a hermit living in a small, tidy hut. "
"Impressed with your mission, he takes time out from his meditations to bless "
"and give you a charm against curses."
msgstr ""

msgid "Pendant of Free Will"
msgstr "Szabad Akarat Nyakék"

msgid "The %{name} makes all your troops immune to hypnotize spells."
msgstr ""

msgid ""
"Responding to cries for help, you find river Sprites making a sport of "
"dunking an old man. Feeling vengeful, you rescue the man and drag a Sprite "
"onto dry land for awhile. The Sprite, uncomfortable in the air, gives you a "
"magic pendant to let him go."
msgstr ""

msgid "Pendant of Life"
msgstr "Élet Nyakék"

msgid "The %{name} makes all your troops immune to death spells."
msgstr ""

msgid ""
"A brief roadside encounter with a small caravan and a game of knucklebones "
"wins a magic pendant. Its former owner says that it protects from "
"Necromancers' death spells."
msgstr ""

msgid "Serenity Pendant"
msgstr "Tisztaság Nyakék"

msgid "The %{name} makes all your troops immune to berserk spells."
msgstr ""

msgid ""
"The sounds of combat draw you to the scene of a fight between an old "
"Barbarian and an eight-headed Hydra. Your timely intervention swings the "
"battle in favor of the man, and he rewards you with a pendant he used to use "
"to calm his mind for battle."
msgstr ""

msgid "Seeing-eye Pendant"
msgstr "Látás Nyakék"

msgid "The %{name} makes all your troops immune to blindness spells."
msgstr ""

msgid ""
"You come upon a very old woman, long blind from cataracts and dying alone. "
"You tend to her final needs and promise a proper burial. Grateful, she gives "
"you a magic pendant emblazoned with a stylized eye. It lets you see with "
"your eyes closed."
msgstr ""

msgid "Kinetic Pendant"
msgstr "Mozgás Nyakék"

msgid "The %{name} makes all your troops immune to paralyze spells."
msgstr ""

msgid ""
"You come across a golem wearing a glowing pendant and blocking your way. "
"Acting on a hunch, you cut the pendant from its neck. Deprived of its power "
"source, the golem breaks down, leaving you with the magical pendant."
msgstr ""

msgid "Pendant of Death"
msgstr "Halál Nyakék"

msgid "The %{name} makes all your troops immune to holy spells."
msgstr ""

msgid ""
"A quick and deadly battle with a Necromancer wins you his magical pendant. "
"Later, a Wizard tells you that the pendant protects undead under your "
"control from holy word spells."
msgstr ""

msgid "Wand of Negation"
msgstr "Tagadás Pálca"

msgid "The %{name} makes all your troops immune to dispel magic spells."
msgstr ""

msgid ""
"You meet an old Wizard friend of yours traveling in the opposite direction. "
"He presents  you with a gift: A wand that prevents the use of the dispel "
"magic spell on your allies."
msgstr ""

msgid "Golden Bow"
msgstr "Arany Íj"

#, fuzzy
msgid ""
"The %{name} eliminates the %{count} percent penalty for your troops shooting "
"past obstacles (e.g. castle walls)."
msgstr "Az Arany Íj eltörli az 50%-os távolsági büntetést."

msgid ""
"A chance meeting with a famous Archer finds you in a game of knucklebones "
"pitting his bow against your horse. You win."
msgstr ""

msgid "Telescope"
msgstr "Teleszkóp"

msgid ""
"The %{name} increases the amount of terrain your hero reveals when "
"adventuring by %{count} extra square."
msgstr ""

msgid ""
"A merchant from far away lands trades you a new invention of his people for "
"traveling supplies. It makes distant objects appear closer, and he calls "
"it...\n"
"\n"
"a telescope."
msgstr ""

msgid "Statesman's Quill"
msgstr "Politikus Pennája"

msgid ""
"The %{name} reduces the cost of surrender to %{count} percent of the total "
"cost of troops you have in your army."
msgstr ""

msgid ""
"You pause to help a diplomat with a broken axle fix his problem. In "
"gratitude, he gives you a writing quill with magical properties which he "
"says will \"help people see things your way\"."
msgstr ""

msgid "Wizard's Hat"
msgstr "Varázslósüveg"

msgid "The %{name} increases the duration of your spells by %{count} turns."
msgstr ""

msgid ""
"You see a Wizard fleeing from a Griffin and riding like the wind. The Wizard "
"opens a portal and rides through, getting his hat knocked off by the edge of "
"the gate. The Griffin follows; the gate closes. You pick the hat up, dust it "
"off, and put it on."
msgstr ""

msgid "Power Ring"
msgstr "Hatalom gyűrűje"

#, fuzzy
msgid "The %{name} returns %{count} extra spell points per day to your hero."
msgstr ""
"A Hatalom Gyűrűje naponta 2 ponttal növeli a hősöd lecsökkent varázserejét."

msgid ""
"You find a small tree that closely resembles the great Warlock Carnauth with "
"a ring around one of its twigs. Scraps of clothing and rotting leather lead "
"you to suspect that it IS Carnauth, transformed. Since you can't help him, "
"you take the magic ring."
msgstr ""

msgid "Ammo Cart"
msgstr ""

msgid "The %{name} provides endless ammunition for all your troops that shoot."
msgstr ""

msgid ""
"An ammunition cart in the middle of an old battlefield catches your eye. "
"Inspection shows it to be in good working order, so  you take it along."
msgstr ""

msgid "Tax Lien"
msgstr "Adóteher"

#, fuzzy
msgid "The %{name} costs you %{count} gold pieces per day."
msgstr "A Végtelen Érccsille napi 1 ércet biztosít neked."

msgid ""
"Your big spending habits have earned you a massive tax bill that you can't "
"hope to pay. The tax man takes pity and agrees to only take 250 gold a day "
"from your account for life. Check here if you want one dollar to go to the "
"presidential campaign election fund."
msgstr ""

msgid "Hideous Mask"
msgstr "Förtelmes Maszk"

msgid "The %{name} prevents all 'wandering' armies from joining your hero."
msgstr ""

msgid ""
"Your looting of the grave of Sinfilas Gardolad, the famous shapeshifting "
"Warlock, unearths his fabled mask. Trembling, you put it on and it twists "
"your visage into an awful grimace! Oh no! It's actually the hideous mask of "
"Gromluck Greene, and you are stuck with it."
msgstr ""

msgid "Endless Pouch of Sulfur"
msgstr "Végtelen Kénzacskó"

msgid "The %{name} provides %{count} unit of sulfur per day."
msgstr ""

msgid ""
"You visit an alchemist who, upon seeing your army, is swayed by the "
"righteousness of your cause. The newly loyal subject gives you his endless "
"pouch of sulfur to help with the war effort."
msgstr ""

msgid "Endless Vial of Mercury"
msgstr "Végtelen Higanyzacskó"

msgid "The %{name} provides %{count} unit of mercury per day."
msgstr ""

msgid ""
"A brief stop at a hastily abandoned Wizard's tower turns up a magical vial "
"of mercury that always has a little left on the bottom. Recognizing a "
"treasure when you see one, you cap it and slip it in your pocket."
msgstr ""

msgid "Endless Pouch of Gems"
msgstr "Végtelen Drágakőzacskó"

msgid "The %{name} provides %{count} unit of gems per day."
msgstr ""

msgid ""
"A short rainstorm brings forth a rainbow...and you can see the end of it. "
"Riding quickly, you seize the pot of gold you find there. The leprechaun who "
"owns it, unable to stop you from taking it, offers an endless pouch of gems "
"for the return of his gold. You accept."
msgstr ""

msgid "Endless Cord of Wood"
msgstr "Végtelen Fahalom"

msgid "The %{name} provides %{count} unit of wood per day."
msgstr ""

msgid ""
"Pausing to rest and light a cook fire, you pull wood out of a nearby pile of "
"dead wood. As you keep pulling wood from the pile, you notice that it "
"doesn't shrink. You realize to your delight that the wood is enchanted, so "
"you take it along."
msgstr ""

msgid "Endless Cart of Ore"
msgstr "Végtelen Érccsille"

msgid "The %{name} provides %{count} unit of ore per day."
msgstr ""

msgid ""
"You've found a Goblin weapon smithy making weapons for use against humans. "
"With a tremendous yell you and your army descend upon their camp and drive "
"them away. A search finds a magic ore cart that never runs out of iron."
msgstr ""

msgid "Endless Pouch of Crystal"
msgstr "Végtelen Kristályzacskó"

#, fuzzy
msgid "The %{name} provides %{count} unit of crystal per day."
msgstr "A Végtelen Érccsille napi 1 ércet biztosít neked."

msgid ""
"Taking shelter from a storm in a small cave, you notice a small patch of "
"crystal in one corner. Curious, you break a piece off and notice that the "
"original crystal grows the lost piece back. You decide to stuff the entire "
"patch into a pouch and take it with you."
msgstr ""

msgid "Spiked Helm"
msgstr "Tüskés Sisak"

msgid ""
"Your army is ambushed by a small tribe of wild (and none too bright) Orcs. "
"You fend them off easily and the survivors flee in all directions. One of "
"the Orcs was wearing a polished spiked helm. Figuring it will make a good "
"souvenir, you take it."
msgstr ""

msgid "Spiked Shield"
msgstr "Tüskés Pajzs"

msgid ""
"You come upon a bridge spanning a dry gully. Before you can cross, a Troll "
"steps out from under the bridge and demands payment before it will permit "
"you to pass. You refuse, and the Troll charges, forcing you to slay it. You "
"take its spiked shield as a trophy."
msgstr ""

msgid "White Pearl"
msgstr "Fehér Gyöngy"

msgid ""
"A walk across a dry saltwater lake bed yields an unlikely prize: A white "
"pearl amidst shattered shells and debris."
msgstr ""

msgid "Black Pearl"
msgstr "Fekete Gyöngy"

msgid ""
"Rumors of a Griffin of unusual size preying upon the countryside lead you to "
"its cave lair. A quick, brutal fight dispatches the beast, and a search of "
"its foul nest turns up a huge black pearl."
msgstr ""

msgid "Magic Book"
msgstr "Varázskönyv"

msgid "The %{name} enables you to cast spells."
msgstr ""

#, fuzzy
msgid "Dummy 1"
msgstr "Scummy"

#, fuzzy
msgid "The reserved artifact."
msgstr " egy varázstárggyal"

#, fuzzy
msgid "Dummy 2"
msgstr "Scummy"

#, fuzzy
msgid "Dummy 3"
msgstr "Scummy"

#, fuzzy
msgid "Dummy 4"
msgstr "Scummy"

msgid "Spell Scroll"
msgstr "Varázstekercs"

msgid ""
"This %{name} gives your hero the ability to cast the %{spell} spell if your "
"hero has a Magic Book."
msgstr ""

msgid ""
"You find an elaborate container which houses an old vellum scroll. The runes "
"on the container are very old, and the artistry with which it was put "
"together is stunning. As you pull the scroll out, you feel imbued with "
"magical power."
msgstr ""

msgid "Arm of the Martyr"
msgstr ""

msgid ""
"The %{name} increases your spell power by %{count} but adds the undead "
"morale penalty."
msgstr ""

msgid ""
"One of the less intelligent members of your party picks up an arm off of the "
"ground. Despite its missing a body, it is still moving. Your troops find the "
"dismembered arm repulsive, but you cannot bring yourself to drop it: it "
"seems to hold some sort of magical power that influences your decision "
"making."
msgstr ""

msgid "Breastplate of Anduran"
msgstr "Anduran Mellvértje"

msgid "The %{name} increases your defense by %{count}."
msgstr ""

msgid ""
"You come upon a sign. It reads: \"Here lies the body of Anduran. Bow and "
"swear fealty, and you shall be rewarded.\" You decide to do as it says. As "
"you stand up, you feel a coldness against your skin. Looking down, you find "
"that you are suddenly wearing a gleaming, ornate breastplate."
msgstr ""

msgid "Broach of Shielding"
msgstr ""

msgid ""
"The %{name} provides %{count} percent protection from Armageddon and "
"Elemental Storm, but decreases spell power by 2."
msgstr ""

msgid ""
"A kindly Sorceress thinks that your army's defenses could use a magical "
"boost. She offers to enchant the Broach that you wear on your cloak, and you "
"accept."
msgstr ""

msgid "Battle Garb of Anduran"
msgstr "Anduran Harci Pajzsa"

msgid ""
"The %{name} combines the powers of the three Anduran artifacts. It provides "
"maximum luck and morale for your troops and gives you the Town Portal spell."
msgstr ""

msgid ""
"Out of pity for a poor peasant, you purchase a chest of old junk they are "
"hawking for too much gold. Later, as you search through it, you find it "
"contains the 3 pieces of the legendary battle garb of Anduran!"
msgstr ""

msgid "Crystal Ball"
msgstr "Kristály Gömb"

msgid ""
"The %{name} lets you get more specific information about monsters, enemy "
"heroes, and castles nearby the hero who holds it."
msgstr ""

msgid ""
"You come upon a caravan of gypsies who are feasting and fortifying their "
"bodies with mead. They call you forward and say \"If you prove that you can "
"dance the Rama-Buta, we will reward you.\" You don't know it, but try "
"anyway. They laugh hysterically, but admire your bravery, giving you a "
"Crystal Ball."
msgstr ""

msgid "Heart of Fire"
msgstr "Tűzszív"

msgid ""
"The %{name} provides %{count} percent protection from fire, but doubles the "
"damage taken from cold."
msgstr ""

msgid ""
"You enter a recently burned glade and come upon a Fire Elemental sitting "
"atop a rock. It looks up, its flaming face contorted in a look of severe "
"pain. It then tosses a glowing object at you. You put up your hands to block "
"it, but it passes right through them and sears itself into your chest."
msgstr ""

msgid "Heart of Ice"
msgstr "Jégszív"

msgid ""
"The %{name} provides %{count} percent protection from cold, but doubles the "
"damage taken from fire."
msgstr ""

msgid ""
"Suddenly, a biting coldness engulfs your body. You seize up, falling from "
"your horse. The pain subsides, but you still feel as if your chest is "
"frozen. As you pick yourself up off of the ground, you hear hearty laughter. "
"You turn around just in time to see a Frost Giant run off into the woods and "
"disappear."
msgstr ""

msgid "Helmet of Anduran"
msgstr "Anduran Sisakja"

msgid ""
"You spy a gleaming object poking up out of the ground. You send a member of "
"your party over to investigate. He comes back with a golden helmet in his "
"hands. You realize that it must be the helmet of the legendary Anduran, the "
"only man who was known to wear solid gold armor."
msgstr ""

msgid "Holy Hammer"
msgstr "Szent Kalapács"

msgid ""
"You come upon a battle where a Paladin has been mortally wounded by a group "
"of Zombies. He asks you to take his hammer and finish what he started. As "
"you pick it up, it begins to hum, and then everything becomes a blur. The "
"Zombies lie dead, the hammer dripping with blood. You strap it to your belt."
msgstr ""

msgid "Legendary Scepter"
msgstr ""

msgid "The %{name} adds %{count} points to all attributes."
msgstr ""

msgid ""
"Upon cresting a small hill, you come upon a ridiculous looking sight. A "
"Sprite is attempting to carry a Scepter that is almost as big as it is. "
"Trying not to laugh, you ask, \"Need help?\" The Sprite glares at you and "
"answers: \"You think this is funny? Fine. You can carry it. I much prefer "
"flying anyway.\""
msgstr ""

msgid ""
"An old seaman tells you a tale of an enchanted masthead that he used in his "
"youth to rally his crew during times of trouble. He then hands you a faded "
"map that shows where he hid it. After much exploring, you find it stashed "
"underneath a nearby dock."
msgstr ""

msgid "Masthead"
msgstr ""

msgid "The %{name} boosts your luck and morale by %{count} each in sea combat."
msgstr ""

msgid "Sphere of Negation"
msgstr "Tagadás Gömbje"

msgid "The %{name} disables all spell casting, for both sides, in combat."
msgstr ""

msgid ""
"You stop to help a Peasant catch a runaway mare. To show his gratitude, he "
"hands you a tiny sphere. As soon as you grasp it, you feel the magical "
"energy drain from your limbs..."
msgstr ""

msgid "Staff of Wizardry"
msgstr "Varázsjogar"

msgid "The %{name} boosts your spell power by %{count}."
msgstr ""

msgid ""
"While out scaring up game, your troops find a mysterious staff levitating "
"about three feet off of the ground. They hand it to you, and you notice an "
"inscription. It reads: \"Brains best brawn and magic beats might. Heed my "
"words, and you'll win every fight.\""
msgstr ""

msgid "Sword Breaker"
msgstr ""

msgid "The %{name} increases your defense by %{count} and attack by 1."
msgstr ""

msgid ""
"A former Captain of the Guard admires your quest and gives you the enchanted "
"Sword Breaker that he relied on during his tour of duty."
msgstr ""

msgid "Sword of Anduran"
msgstr "Anduran Kardja"

msgid ""
"A Troll stops you and says: \"Pay me 5,000 gold, or the Sword of Anduran "
"will slay you where you stand.\" You refuse. The troll grabs the sword "
"hanging from its belt, screams in pain, and runs away. Picking up the fabled "
"sword, you give thanks that half-witted Trolls tend to grab the wrong end of "
"sharp objects."
msgstr ""

msgid "Spade of Necromancy"
msgstr "Nekromancia Ásó"

msgid "The %{name} gives you increased necromancy skill."
msgstr ""

msgid ""
"A dirty shovel has been thrust into a dirt mound nearby. Upon investigation, "
"you discover it to be the enchanted shovel of the Gravediggers, long thought "
"lost by mortals."
msgstr ""

msgid "Wood"
msgstr "Fa"

msgid "Mercury"
msgstr "Higany"

msgid "Ore"
msgstr "Érc"

msgid "Sulfur"
msgstr "Kén"

msgid "Crystal"
msgstr "Kristály"

msgid "Gems"
msgstr "Drágakövek"

msgid "Gold"
msgstr "Arany"

msgid ""
"There are seven resources in Heroes 2, used to build and improves castles, "
"purchase troops and recruit heroes. Gold is the most common, required for "
"virtually everything. Wood and ore are used for most buildings. Gems, "
"Mercury, Sulfur and Crystal are rare magical resources used for the most "
"powerful creatures and buildings."
msgstr ""

msgid ""
"Causes a giant fireball to strike the selected area, damaging all nearby "
"creatures."
msgstr ""
"Egy hatalmas tűzgolyó robban a területen, megsebesítvén a közeli lényeket."

msgid "Fireball"
msgstr ""

msgid "Fireblast"
msgstr "Tűzlabda"

msgid ""
"An improved version of fireball, fireblast affects two hexes around the "
"center point of the spell, rather than one."
msgstr ""
"A tűzgolyó fejlettebb változata, a varázslat középpontjától 2 hexányi "
"területen hat."

msgid "Causes a bolt of electrical energy to strike the selected creature."
msgstr "Elektromos villámcsapást okoz a kiválasztott lényen."

msgid "Lightning Bolt"
msgstr "Villám"

msgid "Chain Lightning"
msgstr "Láncvillám"

#, fuzzy
msgid ""
"Causes a bolt of electrical energy to strike a selected creature, then "
"strike the nearest creature with half damage, then strike the NEXT nearest "
"creature with half again damage, and so on, until it becomes too weak to be "
"harmful. Warning: This spell can hit your own creatures!"
msgstr ""
"Elektromos villámcsapást okoz a kiválasztott lényen, majd a legközelebbin "
"feleakkora sebzéssel, és így tovább mindaddig,amig el nem fogy az energiája. "
"Vigyázat: ez a varázslat saját egységet is sebezhet!"

msgid "Teleport"
msgstr "Teleportálás"

msgid ""
"Teleports the creature you select to any open position on the battlefield."
msgstr "Áthelyezi a kiválasztott egységet a csatatér bármely szabad pontjára."

msgid "Cure"
msgstr "Gyógyítás"

msgid ""
"Removes all negative spells cast upon one of your units, and restores up to "
"%{count} HP per level of spell power."
msgstr ""

msgid "Mass Cure"
msgstr "Tömeges Gyógyítás"

msgid ""
"Removes all negative spells cast upon your forces, and restores up to "
"%{count} HP per level of spell power, per creature."
msgstr ""

msgid "Resurrect"
msgstr "Feltámasztás"

msgid "Resurrects creatures from a damaged or dead unit until end of combat."
msgstr ""

msgid "Resurrect True"
msgstr "Valódi feltámasztás"

msgid "Resurrects creatures from a damaged or dead unit permanently."
msgstr ""

msgid "Haste"
msgstr "Gyorsítás"

msgid "Increases the speed of any creature by %{count}."
msgstr ""

msgid "Increases the speed of all of your creatures by %{count}."
msgstr ""

msgid "Mass Haste"
msgstr "Teljes Gyorsítás"

msgid "Slows target to half movement rate."
msgstr ""

msgid "spell|Slow"
msgstr ""

msgid "Mass Slow"
msgstr "Teljes Lassítás"

msgid "Slows all enemies to half movement rate."
msgstr "Felezi az összes ellenség sebességét."

msgid "Clouds the affected creatures' eyes, preventing them from moving."
msgstr ""

msgid "spell|Blind"
msgstr ""

msgid "Bless"
msgstr "Áldás"

msgid "Causes the selected creatures to inflict maximum damage."
msgstr ""

msgid "Causes all of your units to inflict maximum damage."
msgstr ""

msgid "Mass Bless"
msgstr "Teljes Áldás"

msgid "Magically increases the defense skill of the selected creatures."
msgstr "A kiválasztott lény védőereje varázslatosan növekszik."

msgid "Stoneskin"
msgstr "Kőbőr"

#, fuzzy
msgid ""
"Increases the defense skill of the targeted creatures. This is an improved "
"version of Stoneskin."
msgstr ""
"A kiválasztott lény védőereje növekszik. Ez a Kőbőr egy fejlettebb változata."

msgid "Steelskin"
msgstr "Acélbőr"

msgid "Causes the selected creatures to inflict minimum damage."
msgstr ""

msgid "Curse"
msgstr "Átok"

msgid "Causes all enemy troops to inflict minimum damage."
msgstr ""

msgid "Mass Curse"
msgstr "Teljes Átok"

msgid "Damages all undead in the battle."
msgstr ""

msgid "Holy Word"
msgstr "Szent Ige"

#, fuzzy
msgid ""
"Damages all undead in the battle. This is an improved version of Holy Word."
msgstr ""
"Megsebesít minden élőholtat a csatában. A Szent Ige varázslat egy fejlettebb "
"formája."

msgid "Holy Shout"
msgstr "Szent Kiáltás"

msgid "Anti-Magic"
msgstr "Antimágia"

msgid "Prevents harmful magic against the selected creatures."
msgstr ""

msgid "Dispel Magic"
msgstr "Varázslatűzés"

msgid "Removes all magic spells from a single target."
msgstr ""

msgid "Mass Dispel"
msgstr "Teljes Varázslatűzés"

msgid "Removes all magic spells from all creatures."
msgstr ""

msgid "Causes a magic arrow to strike the selected target."
msgstr "Varázsnyillal mér csapást a kiválasztott célpontra."

msgid "Magic Arrow"
msgstr "Varázsnyíl"

msgid "Berserker"
msgstr ""

msgid "Causes a creature to attack its nearest neighbor."
msgstr "A lény megtámadja a legközelebbi szomszédját."

msgid "Armageddon"
msgstr "Végítélet"

msgid ""
"Holy terror strikes the battlefield, causing severe damage to all creatures."
msgstr "A Szent Terror csapást mér a harcmező összes egységére."

msgid "Elemental Storm"
msgstr "Elemi Vihar"

msgid "Magical elements pour down on the battlefield, damaging all creatures."
msgstr ""

msgid ""
"A rain of rocks strikes an area of the battlefield, damaging all nearby "
"creatures."
msgstr ""

msgid "Meteor Shower"
msgstr "Meteoreső"

msgid "Paralyze"
msgstr "Bénítás"

msgid "The targeted creatures are paralyzed, unable to move or retaliate."
msgstr "A kiválasztott egység megbénul, nem képes mozogni vagy visszaütni."

msgid "Hypnotize"
msgstr "Hipnózis"

msgid ""
"Brings a single enemy unit under your control if its hits are less than "
"%{count} times the caster's spell power."
msgstr ""

msgid "Cold Ray"
msgstr "Jégsugár"

msgid "Drains body heat from a single enemy unit."
msgstr ""

msgid "Cold Ring"
msgstr "Jéggyűrű"

msgid ""
"Drains body heat from all units surrounding the center point, but not "
"including the center point."
msgstr ""

msgid "Disrupting Ray"
msgstr "Gyengítő Sugár"

msgid "Reduces the defense rating of an enemy unit by three."
msgstr "Csöllenti egy ellenséges egység védelmi osztályát 3-mal."

msgid "Damages all living (non-undead) units in the battle."
msgstr "Az összes élő (nem élőhalott) egység a csatatéren sebződik."

msgid "Death Ripple"
msgstr "Halállökés"

msgid "Death Wave"
msgstr "Halálhullám"

#, fuzzy
msgid ""
"Damages all living (non-undead) units in the battle. This spell is an "
"improved version of Death Ripple."
msgstr ""
"Megsebesít minden élőt (nem az élőhalottat) a csatában. Ez a varázslat a "
"Halállökés egy fejlettebb változata."

msgid "Dragon Slayer"
msgstr "Sárkányölő"

msgid "Greatly increases a unit's attack skill vs. Dragons."
msgstr "Az egység támadóereje jelentősen növekszik sárkányok ellen."

msgid "Blood Lust"
msgstr "Vérszomj"

msgid "Increases a unit's attack skill."
msgstr "Az egység támadóereje növekszik."

msgid "Animate Dead"
msgstr "Feltámasztás"

msgid "Resurrects creatures from a damaged or dead undead unit permanently."
msgstr ""

msgid "Mirror Image"
msgstr "Tükörkép"

#, fuzzy
msgid ""
"Creates an illusionary unit that duplicates one of your existing units. This "
"illusionary unit does the same damages as the original, but will vanish if "
"it takes any damage."
msgstr ""
"Egy kiválasztott létező egységedről készít egy illúzió másolatot. Az illúzió "
"ugyanakkora erővel támad, mint az eredeti, de bármilyen sebzés következtében "
"eltűnik."

msgid "Shield"
msgstr "Pajzs"

#, fuzzy
msgid ""
"Halves damage received from ranged attacks for a single unit. Does not "
"affect damage received from Turrets or Ballistae."
msgstr "Felére csökkenti a távolsági sebzéseket egy kiválasztott egységnek."

msgid "Mass Shield"
msgstr "Teljes Pajzs"

#, fuzzy
msgid ""
"Halves damage received from ranged attacks for all of your units. Does not "
"affect damage received from Turrets or Ballistae."
msgstr "Felére csökkenti a távolsági sebzéseket minden egységnek."

msgid "Summon Earth Elemental"
msgstr "Földelementál idézése"

msgid "Summons Earth Elementals to fight for your army."
msgstr "Megidézett Földelementálok segítenek a harcban."

msgid "Summon Air Elemental"
msgstr "Légelementál idézése"

msgid "Summons Air Elementals to fight for your army."
msgstr "Megidézett Légelementálok segítenek a harcban."

msgid "Summon Fire Elemental"
msgstr "Tűzelementál idézése"

msgid "Summons Fire Elementals to fight for your army."
msgstr "Megidézett Tűzelementálok segítenek a harcban."

msgid "Summon Water Elemental"
msgstr "Vízelementál idézése"

msgid "Summons Water Elementals to fight for your army."
msgstr "Megidézett Vízelementálok segítenek a harcban."

msgid "Damages castle walls."
msgstr "Megsebzi a kastély falait."

msgid "Earthquake"
msgstr "Földrengés"

msgid "Causes all mines across the land to become visible."
msgstr "Láthatóvá teszi a környék összes bányáját."

msgid "View Mines"
msgstr "Bányák mutatása"

msgid "Causes all resources across the land to become visible."
msgstr "Láthatóvá teszi a környék összes nyersanyagát."

msgid "View Resources"
msgstr "Nyersaanyagok mutatása"

msgid "Causes all artifacts across the land to become visible."
msgstr ""

msgid "View Artifacts"
msgstr "Varázstárgyak mutatása"

msgid "Causes all towns and castles across the land to become visible."
msgstr "A környék összes városa és kastélyja látható."

msgid "View Towns"
msgstr "Városok mutatása"

msgid "Causes all Heroes across the land to become visible."
msgstr "A környék összes hőse látható."

msgid "View Heroes"
msgstr "Hősök mutatása"

msgid "Causes the entire land to become visible."
msgstr "A környéken minden látható."

msgid "View All"
msgstr "Minden mutatása"

msgid "Allows the caster to view detailed information on enemy Heroes."
msgstr "Részletes információkat ad az ellenséges hősökről."

msgid "Summon Boat"
msgstr "Hajó idézése"

msgid ""
"Summons the nearest unoccupied, friendly boat to an adjacent shore location. "
"A friendly boat is one which you just built or were the most recent player "
"to occupy."
msgstr ""

msgid "Allows the caster to magically transport to a nearby location."
msgstr ""

msgid "Dimension Door"
msgstr "Dimenziókapu"

msgid "Returns the caster to any town or castle currently owned."
msgstr "A varázsló visszatér bármelyik saját városba vagy várba."

msgid "Town Gate"
msgstr "Városkapu"

msgid ""
"Returns the hero to the town or castle of choice, provided it is controlled "
"by you."
msgstr "A hős visszaugorhat egy kiválasztott saját városba vagy várba."

msgid "Visions"
msgstr "Látomás"

msgid ""
"Visions predicts the likely outcome of an encounter with a neutral army camp."
msgstr "Megjósolja az összecsapás kimenetelét egy semleges csapattal szemben."

msgid "Haunt"
msgstr ""

msgid ""
"Haunts a mine you control with Ghosts. This mine stops producing resources. "
"(If I can't keep it, nobody will!)"
msgstr ""

msgid "Set Earth Guardian"
msgstr "Földelementál Őr"

msgid "Sets Earth Elementals to guard a mine against enemy armies."
msgstr "Földelementálok beállítása bányaőrzőnek."

msgid "Set Air Guardian"
msgstr "Légelementál Őr"

msgid "Sets Air Elementals to guard a mine against enemy armies."
msgstr "Légelementálok beállítása bányaőrzőnek."

msgid "Set Fire Guardian"
msgstr "Tűzelementál Őr"

msgid "Sets Fire Elementals to guard a mine against enemy armies."
msgstr "Tűzelementálok beállítása bányaőrzőnek."

msgid "Set Water Guardian"
msgstr "Vízelementál Őr"

msgid "Sets Water Elementals to guard a mine against enemy armies."
msgstr "Vízelementálok beállítása bányaőrzőnek."

#, fuzzy
msgid "Petrification"
msgstr "Erődítmények"

msgid ""
"Turns the affected creature into stone. A petrified creature receives half "
"damage from a direct attack."
msgstr ""

msgid "You have no Magic Book, so you cannot cast a spell."
msgstr ""

msgid "No spell to cast."
msgstr ""

#, fuzzy
msgid "Your hero has %{point} spell points remaining."
msgstr "A hősödnek van még %{point} varázspontja."

#, fuzzy
msgid "View Adventure Spells"
msgstr "Kaland Opciók"

#, fuzzy
msgid "View Combat Spells"
msgstr "Varázslás"

#, fuzzy
msgid "View previous page"
msgstr "Előző város mutatása"

#, fuzzy
msgid "View next page"
msgstr "%{name} mutatása"

#, fuzzy
msgid "Close Spellbook"
msgstr "Varázslás"

#, fuzzy
msgid "View %{spell}"
msgstr "%{name} mutatása"

#, fuzzy
msgid "This spell does %{damage} points of damage."
msgstr "The %{spell} varázslat %{damage} sebzést okoz."

#, fuzzy
msgid ""
"This spell summons\n"
"%{count} %{monster}."
msgstr "%{spell} varázslat idézése a(z) %{monster} lényre"

msgid "This spell restores %{hp} HP."
msgstr ""

msgid "This spell summons %{count} %{monster} to guard the mine."
msgstr ""

msgid "The nearest town is %{town}."
msgstr ""

msgid "This town is occupied by your hero %{hero}."
msgstr ""

msgid ""
"This spell controls up to\n"
"%{hp} HP."
msgstr ""

#, fuzzy
msgid "The ultimate artifact is really the %{name}."
msgstr "A Múmiák átka lesújt a(z) %{name}!"

msgid "The ultimate artifact may be found in the %{name} regions of the world."
msgstr ""

msgid "north-west"
msgstr ""

#, fuzzy
msgid "north"
msgstr "Erőd"

msgid "north-east"
msgstr ""

#, fuzzy
msgid "west"
msgstr "Fészek"

#, fuzzy
msgid "center"
msgstr "Szörny"

#, fuzzy
msgid "east"
msgstr "Fészek"

msgid "south-west"
msgstr ""

#, fuzzy
msgid "south"
msgstr "hang"

msgid "south-east"
msgstr ""

msgid "The truth is out there."
msgstr ""

msgid "The dark side is stronger."
msgstr ""

msgid "The end of the world is near."
msgstr ""

msgid "The bones of Lord Slayer are buried in the foundation of the arena."
msgstr ""

msgid "A Black Dragon will take out a Titan any day of the week."
msgstr ""

msgid "He told her: Yada yada yada... and then she said: Blah, blah, blah..."
msgstr ""

msgid "An unknown force is being resurrected..."
msgstr ""

#, fuzzy
msgid ""
"Check the newest version of the game at\n"
"https://github.com/ihhub/\n"
"fheroes2/releases"
msgstr ""
"Letöltheted a legújabb verziót az oldalról:\n"
"https://github.com/ihhub/\n"
"fheroes2/releases"<|MERGE_RESOLUTION|>--- conflicted
+++ resolved
@@ -3078,14 +3078,9 @@
 msgid "%{color} Barrier"
 msgstr "%{color} vámőrhely"
 
-<<<<<<< HEAD
-=======
-#, fuzzy
 msgid "(tent visited)"
 msgstr "(nem látogatott)"
 
-#, fuzzy
->>>>>>> 2dc00d25
 msgid "%{color} Tent"
 msgstr "%{color} sátor"
 
