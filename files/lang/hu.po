--- conflicted
+++ resolved
@@ -4066,13 +4066,9 @@
 msgid "Your Name"
 msgstr "A te neved"
 
-<<<<<<< HEAD
-=======
 msgid "Unknown Hero"
 msgstr "Ismeretlen hős"
 
-#, fuzzy
->>>>>>> d9692f26
 msgid "Standard"
 msgstr "Normál"
 
