--- conflicted
+++ resolved
@@ -2461,18 +2461,12 @@
 msgid "Upg. Dwelling 4"
 msgstr "Fejl. toborzóhely 4"
 
-<<<<<<< HEAD
-=======
-#, fuzzy
 msgid "Dwelling 5"
-msgstr "Toborzóhelyek"
-
-#, fuzzy
+msgstr "Toborzóhely 5"
+
 msgid "Upg. Dwelling 5"
-msgstr "Toborzóhelyek"
-
-#, fuzzy
->>>>>>> 608234b0
+msgstr "Fejl. toborzóhely 5"
+
 msgid "Dwelling 6"
 msgstr "Toborzóhely 6"
 
@@ -3947,16 +3941,11 @@
 msgid "%{objects} cannot be placed on water."
 msgstr "Vízen nem helyezhetők el %{objects}."
 
-<<<<<<< HEAD
-=======
-#, fuzzy
 msgid ""
 "The Ultimate Artifact can only be placed on terrain where digging is "
 "possible."
-msgstr "Vízen nem helyezhetők el varázstárgyak."
-
-#, fuzzy
->>>>>>> 608234b0
+msgstr "Szent Varázstárgy csak ásásra alkalmas terepen helyezhető el."
+
 msgid "%{objects} must be placed on water."
 msgstr "%{objects} elhelyezése vízre kell történjen."
 
