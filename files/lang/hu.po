--- conflicted
+++ resolved
@@ -6,15 +6,9 @@
 msgstr ""
 "Project-Id-Version: fheroes2\n"
 "Report-Msgid-Bugs-To: \n"
-<<<<<<< HEAD
-"POT-Creation-Date: 2023-08-27 10:37+0000\n"
 "PO-Revision-Date: 2023-09-04 21:55+0200\n"
-"Last-Translator: Berda Jenő <big4billy@gmail.com>\n"
-=======
+"Last-Translator: fheroes2 team <fhomm2@gmail.com>\n"
 "POT-Creation-Date: 2023-09-04 01:25+0000\n"
-"PO-Revision-Date: 2022-12-03 03:43+0100\n"
-"Last-Translator: fheroes2 team <fhomm2@gmail.com>\n"
->>>>>>> 3f50438c
 "Language-Team: Hungarian <hu@li.org>\n"
 "Language: hu\n"
 "MIME-Version: 1.0\n"
@@ -210,7 +204,6 @@
 "S\n"
 "S"
 msgstr ""
-<<<<<<< HEAD
 "E\n"
 "L\n"
 "B\n"
@@ -219,8 +212,6 @@
 "S\n"
 "Á\n"
 "T"
-=======
->>>>>>> 3f50438c
 
 msgid ""
 "E\n"
@@ -228,7 +219,6 @@
 "I\n"
 "T"
 msgstr ""
-<<<<<<< HEAD
 "K\n"
 "I\n"
 "L\n"
@@ -236,8 +226,6 @@
 "P\n"
 "É\n"
 "S"
-=======
->>>>>>> 3f50438c
 
 msgid "Warrior"
 msgstr "Harcos"
@@ -426,12 +414,9 @@
 msgid "Speed"
 msgstr "Sebesség"
 
-<<<<<<< HEAD
 msgid "Army Order"
 msgstr "Sereg sorrend"
 
-=======
->>>>>>> 3f50438c
 msgid "Off"
 msgstr "Ki"
 
@@ -473,13 +458,10 @@
 msgid "Set the speed of combat actions and animations."
 msgstr "A harci cselekmények és animációk gyorsaságának beállítása."
 
-<<<<<<< HEAD
 msgid "Toggle to display army order during the battle."
 msgstr "Csatában a támadási sorrend kijelzésének váltása."
-=======
 msgid "Toggle to display the turn order during the battle."
 msgstr ""
->>>>>>> 3f50438c
 
 msgid ""
 "Toggle whether or not the computer will cast spells for you when auto combat "
