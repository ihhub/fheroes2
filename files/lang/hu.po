# Hungarian translation for fheroes2
# Copyright (C) 2024 fheroes2 team <fhomm2@gmail.com>
# This file is distributed under the same license as the fheroes2 package.
#
msgid ""
msgstr ""
"Project-Id-Version: fheroes2\n"
"Report-Msgid-Bugs-To: \n"
"POT-Creation-Date: 2024-07-09 14:38+0000\n"
"PO-Revision-Date: 2023-09-04 21:55+0200\n"
"Last-Translator: fheroes2 team <fhomm2@gmail.com>\n"
"Language-Team: Hungarian <hu@li.org>\n"
"Language: hu\n"
"MIME-Version: 1.0\n"
"Content-Type: text/plain; charset=UTF-8\n"
"Content-Transfer-Encoding: 8bit\n"
"Plural-Forms: nplurals=2; plural=n != 1;\n"
"X-Launchpad-Export-Date: 2011-06-02 03:12+0000\n"
"X-Generator: Poedit 3.3.2\n"

msgid ""
"BATTLE\n"
"ONLY"
msgstr ""
"CSAK\n"
"CSATA"

msgid ""
"NEW\n"
"GAME"
msgstr ""
"ÚJ\n"
"JÁTÉK"

msgid ""
"SAVE\n"
"GAME"
msgstr ""
"JÁTÉK\n"
"MENTÉS"

msgid ""
"LOAD\n"
"GAME"
msgstr ""
"JÁTÉK\n"
"BETÖLTÉS"

msgid "INFO"
msgstr "INFÓ"

msgid "QUIT"
msgstr "KILÉPÉS"

msgid ""
"NEW\n"
"MAP"
msgstr ""
"ÚJ\n"
"TÉRKÉP"

msgid ""
"SAVE\n"
"MAP"
msgstr ""
"TÉRKÉP\n"
"MENTÉS"

msgid ""
"LOAD\n"
"MAP"
msgstr ""
"TÉRKÉP\n"
"BETÖLTÉS"

msgid "CANCEL"
msgstr "MÉGSEM"

msgid "OKAY"
msgstr "OK"

msgid "smallerButton|OKAY"
msgstr "OK"

msgid "ACCEPT"
msgstr "ELFOGAD"

msgid "DECLINE"
msgstr "ELUTASÍT"

msgid "LEARN"
msgstr "TANUL"

msgid "TRADE"
msgstr "ÜZLET"

msgid "YES"
msgstr "IGEN"

msgid "NO"
msgstr "NEM"

msgid "EXIT"
msgstr "KILÉP"

msgid "smallerButton|EXIT"
msgstr "EXIT"

msgid "DISMISS"
msgstr "ELBOCSÁT"

msgid "UPGRADE"
msgstr "FEJLESZT"

msgid "RESTART"
msgstr "ÚJRA"

msgid "HEROES"
msgstr "HŐSÖK"

msgid ""
"TOWNS/\n"
"CASTLES"
msgstr ""
"VÁROS\n"
"/VÁR"

msgid "S"
msgstr "S"

msgid "M"
msgstr "M"

msgid "L"
msgstr "L"

msgid "X-L"
msgstr "XL"

msgid "ALL"
msgstr "MIND"

msgid "SELECT"
msgstr "KIVÁLASZT"

msgid ""
"STANDARD\n"
"GAME"
msgstr ""
"NORMÁL\n"
"JÁTÉK"

msgid ""
"CAMPAIGN\n"
"GAME"
msgstr ""
"HADJÁRAT\n"
"JÁTÉK"

msgid ""
"MULTI-\n"
"PLAYER\n"
"GAME"
msgstr ""
"TÖBB-\n"
"JÁTÉKOS\n"
"MÓD"

msgid "CONFIG"
msgstr "OPCIÓK"

msgid ""
"ORIGINAL\n"
"CAMPAIGN"
msgstr ""
"EREDETI\n"
"HADJÁRAT"

msgid ""
"EXPANSION\n"
"CAMPAIGN"
msgstr ""
"KIEGÉSZÍTŐ\n"
"HADJÁRAT"

msgid "HOT SEAT"
msgstr "HELYCSERE"

msgid "2 PLAYERS"
msgstr "2 JÁTÉKOS"

msgid "3 PLAYERS"
msgstr "3 JÁTÉKOS"

msgid "4 PLAYERS"
msgstr "4 JÁTÉKOS"

msgid "5 PLAYERS"
msgstr "5 JÁTÉKOS"

msgid "6 PLAYERS"
msgstr "6 JÁTÉKOS"

msgid "GIFT"
msgstr "AJÁND."

msgid "MAX"
msgstr "MAX"

msgid "DIFFICULTY"
msgstr "NEHÉZSÉG"

msgid "VIEW INTRO"
msgstr "BEVEZETŐ"

msgid "MIN"
msgstr "MIN"

msgid "RESET"
msgstr "ÚJRA"

msgid "START"
msgstr "START"

msgid "CASTLE"
msgstr "VÁR"

msgid "TOWN"
msgstr "VÁROS"

msgid "RESTRICT"
msgstr "KORLÁTOZ"

msgid ""
"D\n"
"I\n"
"S\n"
"M\n"
"I\n"
"S\n"
"S"
msgstr ""
"E\n"
"L\n"
"B\n"
"O\n"
"C\n"
"S\n"
"Á\n"
"T"

msgid ""
"E\n"
"X\n"
"I\n"
"T"
msgstr ""
"K\n"
"I\n"
"L\n"
"É\n"
"P"

msgid ""
"P\n"
"A\n"
"T\n"
"R\n"
"O\n"
"L"
msgstr ""
"Ő\n"
"R\n"
"J\n"
"Á\n"
"R\n"
"A\n"
"T"

msgid ""
"C\n"
"A\n"
"M\n"
"P\n"
"A\n"
"I\n"
"G\n"
"N"
msgstr ""
"H\n"
"A\n"
"D\n"
"J\n"
"Á\n"
"R\n"
"A\n"
"T"

msgid ""
"S\n"
"T\n"
"A\n"
"N\n"
"D\n"
"A\n"
"R\n"
"D"
msgstr ""
"N\n"
"O\n"
"R\n"
"M\n"
"Á\n"
"L"

msgid "RUMORS"
msgstr "SZÓBESZÉDEK"

msgid "EVENTS"
msgstr "ESEMÉNYEK"

msgid "Warrior"
msgstr "Harcos"

msgid "Builder"
msgstr "Építő"

msgid "Explorer"
msgstr "Felfedező"

msgid "None"
msgstr "Nincs"

msgid ""
"A few\n"
"%{monster}"
msgstr ""
"Néhány\n"
"%{monster}"

msgid ""
"Several\n"
"%{monster}"
msgstr ""
"Több\n"
"%{monster}"

msgid ""
"A pack of\n"
"%{monster}"
msgstr ""
"Tucatnyi\n"
"%{monster}"

msgid ""
"Lots of\n"
"%{monster}"
msgstr ""
"Sok\n"
"%{monster}"

msgid ""
"A horde of\n"
"%{monster}"
msgstr ""
"Hordányi\n"
"%{monster}"

msgid ""
"A throng of\n"
"%{monster}"
msgstr ""
"Tömegnyi\n"
"%{monster}"

msgid ""
"A swarm of\n"
"%{monster}"
msgstr ""
"Többszáz\n"
"%{monster}"

msgid ""
"Zounds...\n"
"%{monster}"
msgstr ""
"Seregnyi\n"
"%{monster}"

msgid ""
"A legion of\n"
"%{monster}"
msgstr ""
"Légiónyi\n"
"%{monster}"

msgid "army|Few"
msgstr "Néhány"

msgid "army|Several"
msgstr "Több"

msgid "army|Pack"
msgstr "Tucat"

msgid "army|Lots"
msgstr "Sok"

msgid "army|Horde"
msgstr "Horda"

msgid "army|Throng"
msgstr "Tömeg"

msgid "army|Swarm"
msgstr "Többszáz"

msgid "army|Zounds"
msgstr "Sereg"

msgid "army|Legion"
msgstr "Légió"

msgid "All %{race} troops +1"
msgstr "Minden %{race} egység +1"

msgid "NeutralRaceTroops|Neutral"
msgstr "Semleges"

msgid "Troops of %{count} alignments -%{penalty}"
msgstr "%{count} féle csapatod van: -%{penalty}"

msgid "Some undead in army -1"
msgstr "Élőhalottak a seregben -1"

msgid ""
"Default\n"
"troop"
msgstr ""
"Alapért.\n"
"csapat"

msgid "View %{name}"
msgstr "%{name} mutatása"

msgid "Move the %{name} "
msgstr "%{name} ide lép "

msgid "Move or right click to redistribute %{name}"
msgstr "Mozgasd vagy jobb gombot nyomj %{name} szétosztásához"

msgid "Combine %{name} armies"
msgstr "%{name} seregek egyesítése"

msgid "Exchange %{name2} with %{name}"
msgstr "%{name2} és %{name} cseréje"

msgid "Select %{name}"
msgstr "%{name} kiválasztása"

msgid "Cannot move last troop"
msgstr "A sereg utolsó egységét nem lehet áthelyezni"

msgid "Move the %{name}"
msgstr "%{name} ide lép"

msgid "Set %{monster} Count"
msgstr "%{monster} létszám beállítása"

msgid "%{name} destroys half the enemy troops!"
msgid_plural "%{name} destroy half the enemy troops!"
msgstr[0] "%{name} elpusztítja az ellenséges csapatok felét!"
msgstr[1] "%{name} elpusztítják az ellenséges csapatok felét!"

msgid "%{name} has turned off the auto battle"
msgstr "%{name} kikapcsolta az automata csata funkciót"

msgid "%{name} has turned on the auto battle"
msgstr "%{name} bekapcsolta az automata csata funkciót"

msgid "Spell failed!"
msgstr "A varázslat meghiúsult!"

msgid ""
"The Sphere of Negation artifact is in effect for this battle, disabling all "
"combat spells."
msgstr "A Tagadás Gömbje varázstárgy hatására a csatában nem lehet varázsolni."

msgid "You have already cast a spell this round."
msgstr "Már varázsoltál ebben a körben."

msgid "That spell will have no effect!"
msgstr "Ez a varázslat nem hatásos senkire!"

msgid "You may only summon one type of elemental per combat."
msgstr "Csak egyféle elementált idézhetsz meg egy csatában."

msgid ""
"There is no open space adjacent to your hero where you can summon an "
"Elemental to."
msgstr "Nincs szabad hely a hősöd körül egy újabb Elementál idézéséhez."

msgid ""
"The Moat reduces the defense skill of troops trapped in it by %{count} and "
"restricts their movement range."
msgstr ""
"A várárok csökkenti a benne álló egység védelmi képességét %{count} "
"százalékkal és korlátozza a mozgástartományát."

msgid "Speed: %{speed}"
msgstr "Sebesség: %{speed}"

msgid "Speed"
msgstr "Sebesség"

msgid "Off"
msgstr "Ki"

msgid "On"
msgstr "Be"

msgid "Turn Order"
msgstr "Körsorrend"

msgid "Auto Spell Casting"
msgstr "Automata varázslás"

msgid "Grid"
msgstr "Háló"

msgid "Shadow Movement"
msgstr "Mozgás árnyék"

msgid "Shadow Cursor"
msgstr "Kurzor árnyék"

msgid "Audio"
msgstr "Hang"

msgid "Settings"
msgstr "Beállítások"

msgid "Configure"
msgstr "Beállítás"

msgid "Hot Keys"
msgstr ""
"Funkció-\n"
"billentyűk"

msgid "Damage Info"
msgstr "Sebzés infó"

msgid "Set the speed of combat actions and animations."
msgstr "A harci cselekmények és animációk gyorsaságának beállítása."

msgid "Toggle to display the turn order during the battle."
msgstr "Csatában a támadási sorrend kijelzésének váltása."

msgid ""
"Toggle whether or not the computer will cast spells for you when auto combat "
"is on. (Note: This does not affect spell casting for computer players in any "
"way, nor does it affect quick combat.)"
msgstr ""
"Be- és kikapcsolja, hagy a gép automata csata idején varázsolhat-e vagy nem. "
"(Figyelem! Ez nincs hatással arra, hogy az ellenfelek varázsolhatnak-e.)"

msgid ""
"Toggle the hex grid on or off. The hex grid always underlies movement, even "
"if turned off. This switch only determines if the grid is visible."
msgstr ""
"Be- és kikapcsolja a hatszögű rácsozat láthatóságát. A hatszögek mindenképp "
"a mozgás alapját képezik, így a láthatóságuk kikapcsolásakor is."

msgid ""
"Toggle on or off shadows showing where your creatures can move and attack."
msgstr "Be- és kikapcsolja az egységek mozgástartományát jelző árnyékot."

msgid ""
"Toggle on or off a shadow showing the current hex location of the mouse "
"cursor."
msgstr "Be- és kikapcsolja az egérkurzor alatti árnyékot."

msgid "Change the audio settings of the game."
msgstr "Itt lehet megváltoztatni a játék hangbeállításait."

msgid "Check and configure all the hot keys present in the game."
msgstr "A játékban használható billentyűkombinációk áttekintése és beállítása."

msgid "Toggle to display damage information during the battle."
msgstr "Be- és kikapcsolja a sebzés információkat a csatában."

msgid "Exit this menu."
msgstr "Kilépés a menüből."

msgid "Okay"
msgstr "OK"

msgid "The enemy has surrendered!"
msgstr "Az ellenség megadta magát!"

msgid "Their cowardice costs them %{gold} gold."
msgstr "Gyávaságuk %{gold} aranyukba került."

msgid "The enemy has fled!"
msgstr "Az ellenség elmenekült!"

msgid "A glorious victory!"
msgstr "Dicsőséges győzelem!"

msgid "For valor in combat, %{name} receives %{exp} experience."
msgstr "Vitézségéért %{name} %{exp} tapasztalati pontot kap."

msgid "The cowardly %{name} flees from battle."
msgstr "A gyáva %{name} elmenekül a csatából."

msgid "%{name} surrenders to the enemy, and departs in shame."
msgstr "%{name} megadja magát az ellenségnek és szégyenteljesen elvonul."

msgid "Your forces suffer a bitter defeat, and %{name} abandons your cause."
msgstr "A sereged súlyos vereséget szenvedett, ezért %{name} otthagy téged."

msgid "Your forces suffer a bitter defeat."
msgstr "A sereged súlyos vereséget szenvedett."

msgid "Battlefield Casualties"
msgstr "Harctéri veszteségek"

msgid "Attacker"
msgstr "Támadó"

msgid "Defender"
msgstr "Védekező"

msgid "Click to leave the battle results."
msgstr "Kattints a csata eredményeiből való kilépéshez."

msgid "Click to restart the battle in manual mode."
msgstr "Kattints a csata újrakezdéséhez kézi vezérléssel."

msgid "Restart"
msgstr "Újra"

msgid "You have captured an enemy artifact!"
msgstr "Megszereztél egy tárgyat az ellenségtől!"

msgid "As you reach for the %{name}, it mysteriously disappears."
msgstr "Amint %{name} felé nyúlsz, az hirtelen eltűnik."

msgid "As your enemy reaches for the %{name}, it mysteriously disappears."
msgstr "Amint %{name} felé nyúl az ellenség, az hirtelen eltűnik."

msgid "Necromancy!"
msgstr "Nekromancia!"

msgid ""
"Practicing the dark arts of necromancy, you are able to raise %{count} of "
"the enemy's dead to return under your service as %{monster}."
msgstr ""
"A nekromancia tudományának köszönhetően képes vagy az ellenség seregében "
"elhullott lényekből %{count} %{monster} lényt feltámasztani."

msgid "%{name} the %{race}"
msgstr "%{name} a %{race}"

msgid "Captain of %{name}"
msgstr "%{name} kapitánya"

msgid "Attack"
msgstr "Támadás"

msgid "Defense"
msgstr "Védekezés"

msgid "Spell Power"
msgstr "Varázserő"

msgid "Knowledge"
msgstr "Tudás"

msgid "Morale"
msgstr "Morál"

msgid "Luck"
msgstr "Szerencse"

msgid "Spell Points"
msgstr "Varázspontok"

msgid "Hero's Options"
msgstr "Hős beállításai"

msgid "Cast Spell"
msgstr "Varázslás"

msgid "Retreat"
msgstr "Visszavonulás"

msgid "Surrender"
msgstr "Megadás"

msgid "Cancel"
msgstr "Mégsem"

msgid "Hero Screen"
msgstr "Hős képernyő"

msgid "Captain's Options"
msgstr "Kapitány beállítások"

msgid ""
"Cast a magical spell. You may only cast one spell per combat round. The "
"round is reset when every creature has had a turn."
msgstr ""
"Varázslat idézés. A harc során körönként csak egyszer varázsolhatsz. A kör "
"az összes egység lépése után indul újra."

msgid ""
"Retreat your hero, abandoning your creatures. Your hero will be available "
"for you to recruit again, however, the hero will have only a novice hero's "
"forces."
msgstr ""
"A visszavonuló hősöd, elhagyja a lényeidet. A hőst újra toborozhatod, habár "
"a hősnek csak újonc serege lesz."

msgid ""
"Surrendering costs gold. However if you pay the ransom, the hero and all of "
"his or her surviving creatures will be available to recruit again. The cost "
"of surrender is half of the total cost of the non-temporary troops remaining "
"in the army."
msgstr ""
"A megadás aranyba kerül. Ha megfizeted a váltságdíjat, akkor a hőst és az "
"összes túlélő lényét újra toborozhatod. A megadás ára a csapatban maradó "
"(kivéve a csata alatt megidézett lények, tükörképek) egységek árának fele."

msgid "Open Hero Screen to view full information about the hero."
msgstr ""
"Nyisd meg a Hős képernyőt, hogy megnézhesd az összes információt a hősről."

msgid "Return to the battle."
msgstr "Visszatérés a csatába."

msgid "Not enough gold (%{gold})"
msgstr "Nincs elég aranyad (%{gold})"

msgid "%{name} states:"
msgstr "%{name} kinyilvánítja:"

msgid "Captain of %{name} states:"
msgstr "%{name} kapitánya kinyilvánítja:"

msgid ""
"\"I will accept your surrender and grant you and your troops safe passage "
"for the price of %{price} gold.\""
msgstr ""
"\"Elfogadom a megadásodat és garantálom, hogy %{price} aranyért cserébe a "
"csapatod szabadon távozhat.\""

msgid "View %{monster} info"
msgstr "Megmutatja %{monster} információit"

msgid "Fly %{monster} here"
msgstr "%{monster} ide repül"

msgid "Move %{monster} here"
msgstr "%{monster} ide lép"

msgid "Shoot %{monster}"
msgstr "%{monster} lövése"

msgid "(1 shot left)"
msgid_plural "(%{count} shots left)"
msgstr[0] "(1 lövés maradt)"
msgstr[1] "(%{count} lövés maradt)"

msgid "Attack %{monster}"
msgstr "%{monster} támadása"

msgid "Turn %{turn}"
msgstr "Kör %{turn}"

msgid "Teleport here"
msgstr "Teleportálás ide"

msgid "Invalid teleport destination"
msgstr "Nem megfelelő teleport cél"

msgid "Cast %{spell} on %{monster}"
msgstr "%{spell} varázslat idézése a(z) %{monster} lényre"

msgid "Cast %{spell}"
msgstr "%{spell} varázslat idézése"

msgid "Select spell target"
msgstr "Varázslat célpontjának kiválasztása"

msgid "View Ballista info"
msgstr "Hajítógép információk"

msgid "Ballista"
msgstr "Hajítógép"

msgid "Enable auto combat"
msgstr "Automatikus harc bekapcsolása"

msgid "Allows the computer to fight out the battle for you."
msgstr "A számítógép lejátssza helyetted a csatát."

msgid "Auto Combat"
msgstr "Automatikus csata"

msgid "Customize system options"
msgstr "Rendszerbeállítások testreszabása"

msgid "Allows you to customize the combat screen."
msgstr "Harci képernyő testreszabásának engedélyezése."

msgid "System Options"
msgstr "Rendszerbeállítások"

msgid "Skip this unit"
msgstr "Egység kimarad"

msgid "Skip"
msgstr "Kimarad"

msgid ""
"Skips the current creature. The current creature ends its turn and does not "
"get to go again until the next round."
msgstr ""
"Az aktuális egység kimarad egy lépésből, azaz köre véget ér és csak a "
"következő körben kerül rá sor újra."

msgid "View Captain's options"
msgstr "Kapitány beállításai"

msgid "View Hero's options"
msgstr "Hős beállításai"

msgid "View opposing Captain"
msgstr "Ellenséges kapitány megmutatása"

msgid "View opposing Hero"
msgstr "Ellenséges hős megmutatása"

msgid "Hide logs"
msgstr "Napló elrejtése"

msgid "Show logs"
msgstr "Napló mutatása"

msgid "Message Bar"
msgstr "Üzenetsáv"

msgid "Shows the results of individual monster's actions."
msgstr "Mutatja egy lény tevékenységének eredményét."

msgid "Are you sure you want to enable auto combat?"
msgstr "Biztos, hogy be akarod kapcsolni az automata csatát?"

msgid "Are you sure you want to finish the battle in auto mode?"
msgstr "Biztos vagy benne hogy automatikus módban kívánod befejezni a csatát?"

msgid "The %{name} skips their turn."
msgid_plural "The %{name} skip their turn."
msgstr[0] "%{name} kihagy egy kört."
msgstr[1] "%{name} kihagynak egy kört."

msgid "%{attacker} does %{damage} damage."
msgid_plural "%{attacker} do %{damage} damage."
msgstr[0] "A(z) %{attacker} %{damage} sebzést okoz."
msgstr[1] "A(z) %{attacker} %{damage} sebzést okoz."

msgid "1 creature perishes."
msgid_plural "%{count} creatures perish."
msgstr[0] "egy lény elpusztult."
msgstr[1] "%{count} lény elpusztult."

msgid "1 %{defender} perishes."
msgid_plural "%{count} %{defender} perish."
msgstr[0] "egy %{defender} elpusztult."
msgstr[1] "%{count} %{defender} elpusztult."

msgid "1 soul is incorporated."
msgid_plural "%{count} souls are incorporated."
msgstr[0] "1 lélek visszatért."
msgstr[1] "%{count} lélek visszatért."

msgid "1 %{unit} is revived."
msgid_plural "%{count} %{unit} are revived."
msgstr[0] "1 %{unit} újjáéledt."
msgstr[1] "%{count} %{unit} újjáéledt."

msgid "Moved %{monster}: from [%{src}] to [%{dst}]."
msgstr "%{monster} mozgása: [%{src}] -> [%{dst}]."

msgid "The %{name} resists the spell!"
msgid_plural "The %{name} resist the spell!"
msgstr[0] "%{name} ellenáll a varázslatnak!"
msgstr[1] "%{name} ellenállnak a varázslatnak!"

msgid "%{name} casts %{spell} on the %{troop}."
msgstr "%{name} %{spell} -t varázsol a %{troop} egységre."

msgid "%{name} casts %{spell}."
msgstr "%{name} megidézte ezt a varázslatot: %{spell}."

msgid "The %{spell} does %{damage} damage to one undead creature."
msgstr "A %{spell} varázslat %{damage} sebzést okoz egy élőhalottnak."

msgid "The %{spell} does %{damage} damage to all undead creatures."
msgstr ""
"A %{spell} varázslat %{damage} sebzést okoz valamennyi élőhalott lénynek."

msgid "The %{spell} does %{damage} damage, %{count} creatures perish."
msgstr ""
"A %{spell} varázslat %{damage} sebzést okoz, %{count} teremtmény elpusztul."

msgid "The %{spell} does %{damage} damage."
msgstr "The %{spell} varázslat %{damage} sebzést okoz."

msgid "The %{spell} does %{damage} damage to one living creature."
msgstr "A %{spell} varázslat %{damage} sebzést okoz egy élő lénynek."

msgid "The %{spell} does %{damage} damage to all living creatures."
msgstr "A %{spell} varázslat %{damage} sebzést okoz valamennyi élő lénynek."

msgid "The %{attacker}'s attack blinds the %{target}!"
msgid_plural "The %{attacker}' attack blinds the %{target}!"
msgstr[0] "A(z) %{attacker} megvakítja ezt a lényt: %{target}!"
msgstr[1] "A(z) %{attacker} megvakítják ezt a lényt: %{target}!"

msgid "The %{attacker}'s gaze turns the %{target} to stone!"
msgid_plural "The %{attacker}' gaze turns the %{target} to stone!"
msgstr[0] "A(z) %{attacker} tekintete kővé dermeszti ezt a lényt: %{target}!"
msgstr[1] "A(z) %{attacker} tekintetei kővé dermesztik ezt a lényt: %{target}!"

msgid "The %{attacker}'s curse falls upon the %{target}!"
msgid_plural "The %{attacker}' curse falls upon the %{target}!"
msgstr[0] "A(z) %{attacker} átka lesújt erre a lényre: %{target}!"
msgstr[1] "A(z) %{attacker} átkai lesújtanak erre a lényre: %{target}!"

msgid "The %{target} is paralyzed by the %{attacker}!"
msgid_plural "The %{target} are paralyzed by the %{attacker}!"
msgstr[0] "A(z) %{attacker} lebénítja ezt a lényt: %{target}!"
msgstr[1] "A(z) %{attacker} lebénítják ezt a lényt: %{target}!"

msgid "The %{attacker} dispels all good spells on your %{target}!"
msgid_plural "The %{attacker} dispel all good spells on your %{target}!"
msgstr[0] ""
"A(z) %{attacker} eloszlat minden pozitív varázslatot erről a lényről: "
"%{target}!"
msgstr[1] ""
"A(z) %{attacker} eloszlatnak minden pozitív varázslatot erről a lényről: "
"%{target}!"

msgid "The %{attacker} casts %{spell} on the %{target}!"
msgid_plural "The %{attacker} cast %{spell} on the %{target}!"
msgstr[0] "A(z) %{attacker} %{spell} varázslatot szór a %{target} lényre!"
msgstr[1] "A(z) %{attacker} %{spell} varázslatot szórnak a %{target} lényre!"

msgid "Bad luck descends on the %{attacker}."
msgstr "A támadó %{attacker} lénynek balszerencséje van."

msgid "Good luck shines on the %{attacker}."
msgstr "A támadó %{attacker} lénynek jó szerencséje van."

msgid "High morale enables the %{monster} to attack again."
msgstr "A jó morál következtében a(z) %{monster} újra támadhat."

msgid "Low morale causes the %{monster} to freeze in panic."
msgstr "Az alacsony morál miatt a(z) %{monster} pánikba esett és kimarad."

msgid "%{tower} does %{damage} damage."
msgstr "%{tower} sebzése: %{damage}."

msgid "The mirror image is created."
msgstr "Tükör képmás készült."

msgid "The mirror image is destroyed!"
msgstr "Tükör képmás megsemmisült!"

msgid "Are you sure you want to interrupt the auto combat?"
msgstr "Biztos, hogy meg akarod szakítani az automatikus csatát?"

msgid "Error"
msgstr "Hiba"

msgid "No spells to cast."
msgstr "Nincsenek varázslataid."

msgid "Are you sure you want to retreat?"
msgstr "Biztos, hogy vissza akarsz vonulni?"

msgid "Retreat disabled"
msgstr "Visszavonulás nem lehetséges"

msgid "Surrender disabled"
msgstr "Megadás nem lehetséges"

msgid "Damage: %{max}"
msgstr "Sebzés: %{max}"

msgid "Damage: %{min} - %{max}"
msgstr "Sebzés: %{min} - %{max}"

msgid "Perish: %{max}"
msgstr "Megöl: %{max}"

msgid "Perish: %{min} - %{max}"
msgstr "Megöl: %{min} - %{max}"

msgid ""
"Through eagle-eyed observation, %{name} is able to learn the magic spell "
"%{spell}."
msgstr ""
"%{name} sasszemével a következő varázslatot lesi el és tanulja meg: %{spell}."

msgid "Human"
msgstr "Ember"

msgid "AI"
msgstr "Gép"

msgid "Start"
msgstr "Start"

msgid "Start the battle."
msgstr "Csata indítása."

msgid "Exit"
msgstr "Kilép"

msgid "Reset"
msgstr "Reset"

msgid "Reset to default settings."
msgstr "Alapbeállítások visszaállítása."

msgid "Please select another hero."
msgstr "Kérlek válassz másik hőst."

msgid "%{race1} %{name1} vs %{race2} %{name2}"
msgstr "%{race1} %{name1} és %{race2} %{name2} találkozik"

msgid "Monsters"
msgstr "Lények"

msgid "N/A"
msgstr "N/A"

msgid "Left Turret"
msgstr "Bal torony"

msgid "Right Turret"
msgstr "Jobb torony"

msgid "The %{name} fires with the strength of %{count} Archers"
msgstr "%{name} %{count} íjász erejével lő"

msgid "each with a +%{attack} bonus to their attack skill."
msgstr "mindenki +%{attack} támadóerővel rendelkezik."

msgid "The %{name} is destroyed."
msgstr "A %{name} megsemmisült."

msgid "%{count} %{name} rises from the dead!"
msgid_plural "%{count} %{name} rise from the dead!"
msgstr[0] "%{count} %{name} lényt feltámasztottak a halálból!"
msgstr[1] "%{count} %{name} lényt feltámasztottak a halálból!"

msgid "Dwarven Alliance"
msgstr "Törp Szövetség"

msgid "Sorceress Guild"
msgstr "Varázslónő Testület"

msgid "Necromancer Guild"
msgstr "Nekromanta Testület"

msgid "Ogre Alliance"
msgstr "Ogre Szövetség"

msgid "Dwarfbane"
msgstr "Törpveszedelem"

msgid "Dragon Alliance"
msgstr "Sárkány Szövetség"

msgid "Elven Alliance"
msgstr "Tünde Szövetség"

msgid "Kraeger defeated"
msgstr "Kraeger legyőzetett"

msgid "Wayward Son"
msgstr "Önfejű fiú"

msgid "Uncle Ivan"
msgstr "Iván nagybácsi"

msgid "Annexation"
msgstr "Birtokbavétel"

msgid "Force of Arms"
msgstr "Fegyverek ereje"

msgid "Save the Dwarves"
msgstr "Mentsd meg a törpöket"

msgid "Carator Mines"
msgstr "Carator bányái"

msgid "Turning Point"
msgstr "Fordulópont"

msgid "scenarioName|Defender"
msgstr "Védő"

msgid "Corlagon's Defense"
msgstr "Corlagon oltalma"

msgid "The Crown"
msgstr "Korona"

msgid "The Gauntlet"
msgstr "A vesszőfutás"

msgid "Betrayal"
msgstr "Árulás"

msgid "Final Justice"
msgstr "Utolsó ítélet"

msgid ""
"Roland needs you to defeat the lords near his castle to begin his war of "
"rebellion against his brother. They are not allied with each other, so they "
"will spend most of their time fighting with one another. Victory is yours "
"when you have defeated all of their castles and heroes."
msgstr ""
"Rolandnak szüksége van rád, hogy legyőzze a vára körüli uraságokat és "
"megkezdje a bátyja elleni felkelést. Az uraságok nem szövetségesei "
"egymásnak, idejüket az egymással való csatározásokkal töltik. Csak akkor "
"tiéd a győzelem, ha elesett minden váruk és hősük."

msgid ""
"The local lords refuse to swear allegiance to Roland, and must be subdued. "
"They are wealthy and powerful, so be prepared for a tough fight. Capture all "
"enemy castles to win."
msgstr ""
"Helyi nagyurak megtagadták a hűségesküt Rolandnak, így erővel kell őket "
"igába hajtani. Gazdagok és erősek, így kemény harcra kell felkészüljél. A "
"győzelemhez minden ellenséges várat el kell foglalnod."

msgid ""
"Your task is to defend the Dwarves against Archibald's forces. Capture all "
"of the enemy towns and castles to win, and be sure not to lose all of the "
"dwarf towns at once, or the enemy will have won."
msgstr ""
"A feladatod megvédeni a törpöket Archibald csapataitól. Minden ellenséges "
"várat el kell foglalnod, de közben nem szabad elvesztened minden törp várat, "
"különben veszítesz."

msgid ""
"You will face four allied enemies in a straightforward fight for resources "
"and treasure. Capture all of the enemy castles for victory."
msgstr ""
"Négy, egymással szövetséges ellenféllel kell szembenézned egy nyílt csatában "
"kincsekért és erőforrásokért. Foglalj el minden ellenséges várat a "
"győzelemhez."

msgid ""
"Your enemies are allied against you and start close by, so be ready to come "
"out fighting. You will need to own all four castles in this small valley to "
"win."
msgstr ""
"Ellenségeid szövetkeztek ellened és közelednek, így készen kell állnod a "
"harcra. A kis völgy mind a négy várára szükséged lesz a győzelemhez."

msgid ""
"The Sorceress' guild of Noraston has requested Roland's aid against an "
"attack from Archibald's allies. Capture all of the enemy castles to win, and "
"don't lose Noraston, or you'll lose the scenario. (Hint: There is an enemy "
"castle on an island in the ocean.)"
msgstr ""
"Noraston boszorkányszövetsége a Roland segítségét kérte Archibald támadásai "
"ellen. Foglalj el minden ellenséges várat és közben ne veszítsd el "
"Norastont, különben elbukod a küldetést. (Tipp: van egy vár egy óceáni "
"szigeten is)"

msgid ""
"Gather as large an army as possible and capture the enemy castle within 8 "
"weeks. You are opposed by only one enemy, but must travel a long way to get "
"to the enemy castle. Any troops you have in your army at the end of this "
"scenario will be with you in the final battle."
msgstr ""
"Gyűjts akkora sereget, amennyit csak lehet és foglald el az ellenséges várat "
"8 héten belül. Csak egy ellenfeled lesz, de hosszú út vezet a váráig. A "
"küldetés végén megmaradt lényeidet tovább viheted a végső ütközetbe."

msgid ""
"Find the Crown before Archibald's heroes find it. Roland will need the Crown "
"for the final battle against Archibald."
msgstr ""
"Találd meg a Koronát, mielőtt Archibald hőseik teszik meg ugyanezt. "
"Rolandnak szüksége lesz a Koronára a végső összecsapásban Archibald ellen."

msgid ""
"Three allied enemies stand before you and victory, including Lord Corlagon. "
"Roland is in a castle to the northwest, and you will lose if he falls to the "
"enemy. Remember that capturing Lord Corlagon will ensure that he will not "
"fight against you in the final scenario."
msgstr ""
"Három, egymással szövetséges ellenfél - köztük Lord Corlagon - áll közted és "
"a győzelem között. Roland vára észak-nyugaton van, melyet nem veszíthetsz "
"el. Ne feledd, Lord Corlagon elfogása biztosítja, hogy ő ne harcoljon "
"ellened a végső ütközetben."

msgid ""
"This is the final battle. Both you and your enemy are armed to the teeth, "
"and all are allied against you. Capture Archibald to end the war!"
msgstr ""
"Ez a végső ütközet. Te és ellenfeleid is állig felfegyverkezve várják a "
"csatát. Fogd el Archibaldot és megnyered a háborút!"

msgid ""
"Switching sides leaves you with three castles against the enemy's one. This "
"battle will be the easiest one you will face for the rest of the war..."
"traitor."
msgstr ""
"Miután átálltál a másik oldalra, három várad maradt az ellenség egyetlenével "
"szemben. Ez a csata lesz a legkönnyebb, mellyel a háború további részében "
"szembesülsz, te hitszegő."

msgid "Barbarian Wars"
msgstr "Barbár háborúk"

msgid "First Blood"
msgstr "Első vérig"

msgid "Necromancers"
msgstr "Nekromanták"

msgid "Slay the Dwarves"
msgstr "Öld meg a törpöket"

msgid "Country Lords"
msgstr "Vidéki nagyurak"

msgid "Dragon Master"
msgstr "Sárkánymester"

msgid "Rebellion"
msgstr "Lázadás"

msgid "Apocalypse"
msgstr "Apokalipszis"

msgid "Greater Glory"
msgstr "Nagyobb dicsőség"

msgid ""
"King Archibald requires you to defeat the three enemies in this region. They "
"are not allied with one another, so they will spend most of their energy "
"fighting amongst themselves. You will win when you own all of the enemy "
"castles and there are no more heroes left to fight."
msgstr ""
"Archibald királynak szüksége van rád, hogy legyőzze három ellenségét ezen a "
"területen. Ők nem szövetségesei egymásnak, így energiáik nagy része az "
"egymással való csatározásokra megy el. Te győzöl, ha a kezedre kerül az "
"összes ellenséges vár és nincs több ellenséges hős, aki harcolhatna ellened."

msgid ""
"You must unify the barbarian tribes of the north by conquering them. As in "
"the previous mission, the enemy is not allied against you, but they have "
"more resources at their disposal. You will win when you own all of the enemy "
"castles and there are no more heroes left to fight."
msgstr ""
"Egyesítened kell az északi barbár törzseket, miután leigáztad őket. Ahogy az "
"előző küldetésben, úgy az ellenségek most sem állnak szövetségben ellened, "
"de több erőforrással rendelkeznek nálad. Te győzöl, ha a kezedre kerül az "
"összes ellenséges vár és nincs több ellenséges hős, aki harcolhatna ellened."

msgid ""
"Do-gooder wizards have taken the Necromancers' castle. You must retake it to "
"achieve victory. Remember that while you start with a powerful army, you "
"have no castle and must take one within 7 days, or lose this battle. (Hint: "
"The nearest castle is to the southeast.)"
msgstr ""
"Jó varázslók elfoglalták a nekromanták várát. Vedd vissza a győzelemért. Ne "
"feledd! Egy viszonylag erős csapattal kezdesz, de nincs várad, és hogy ne "
"veszítsd el a küldetést rögtön az elején, 7-non belül birtokba kell venned "
"egyet. (Jótanács: A legközelebbi vár délkeletre van.)"

msgid ""
"The dwarves need conquering before they can interfere in King Archibald's "
"plans. Roland's forces have more than one hero and many towns to start with, "
"so be ready for attack from multiple directions. You must capture all of the "
"enemy towns and castles to claim victory."
msgstr ""
"Le kell győzni a törpöket, mielőtt keresztülhúzzák Archibald király terveit. "
"Roland erőinek egynél több hőse van és több vára kezdéskor, így légy résen, "
"mert egyszerre több oldalról támadhatnak. Minden ellenséges várat és várost "
"el kell foglalj a győzelemért."

msgid ""
"You must put down a peasant revolt led by Roland's forces. All are allied "
"against you, but you have Lord Corlagon, an experienced hero, to help you. "
"Capture all enemy castles to win."
msgstr ""
"Verd le a jobbágyfelkelést, melyet Roland követői vezetnek. Mindegyik "
"összeszövetkezett ellened, viszont téged erősít Lord Corlagon, aki egy "
"tapasztalt hős. Foglalj el minden ellenséges várat a győzelemért."

msgid ""
"There are two enemies allied against you in this mission. Both are well "
"armed and seek to evict you from their island. Avoid them and capture Dragon "
"City to win."
msgstr ""
"Ebben a küldetésben két, egymással szövetséges ellenfeled lesz. Mindkettő "
"erős és azon vannak, hogy kiűzzenek téged a szigetükről. Kerüld őket és "
"foglald el Sárkányvárost a győzelemért."

msgid ""
"Your orders are to conquer the country lords that have sworn to serve "
"Roland. All of the enemy castles are unified against you. Since you start "
"without a castle, you must hurry to capture one before the end of the week. "
"Capture all enemy castles for victory."
msgstr ""
"A parancs szerint le kell győzzed a Rolandhoz hű nagyurakat a területen. "
"Minden ellenséges vár egyesült ellened. Vár nélkül kezdesz és egy héten "
"belül el kell foglalnod egyet. Vegyél be minden ellenséges várat a "
"győzelemért."

msgid ""
"Find the Crown before Roland's heroes find it. Archibald will need the Crown "
"for the final battle against Roland."
msgstr ""
"Találd meg a Koronát Roland hősei előtt. Archibaldnak nagy szüksége lesz rá "
"a Roland elleni végső csatában."

msgid ""
"This is the final battle. Both you and your enemy are armed to the teeth, "
"and all are allied against you. Capture Roland to win the war, and be sure "
"not to lose Archibald in the fight!"
msgstr ""
"Ez a végső csata. Te és ellenségeid is állig fel vannak fegyverkezve és "
"mindegyikük összeesküdött ellened. Fogd el Rolandot és tegyél róla, hogy ne "
"veszítsd el Archibaldot a csatában!"

msgid "Arrow's Flight"
msgstr "A nyíl röpte"

msgid "Island of Chaos"
msgstr "A káosz szigete"

msgid "The Abyss"
msgstr "A szakadék"

msgid "Uprising"
msgstr "Felkelés"

msgid "Aurora Borealis"
msgstr "Sarki fény"

msgid "Betrayal's End"
msgstr "Az árulás vége"

msgid "Corruption's Heart"
msgstr "A romlás szíve"

msgid "The Giant's Pass"
msgstr "Óriás hágó"

msgid ""
"Subdue the unruly local lords in order to provide the Empire with facilities "
"to operate in this region."
msgstr ""
"Fékezd meg az engedetlen helyi nagyurakat, hogy elláthasd javakkal a "
"Birodalmat és megszilárdítsd a hatalmát a régióban."

msgid ""
"Eliminate all opposition in this area. Then the first piece of the artifact "
"will be yours."
msgstr ""
"Pusztíts el minden ellenséget a területen. Eztán lesz tied a varázstárgy "
"első darabja."

msgid ""
"The sorceresses to the northeast are rebelling! For the good of the empire "
"you must quash their feeble uprising on your way to the mountains."
msgstr ""
"Az északkeleti varázslónők fellázadtak! A Birodalom érdekében fojtsd el "
"csírájában erőtlen próbálkozásukat, útban a hegyek felé."

msgid ""
"Having prepared for your arrival, Kraeger has arranged for a force of "
"necromancers to thwart your quest. You must capture the castle of Scabsdale "
"before the first day of the third week, or the Necromancers will be too "
"strong for you."
msgstr ""
"Jöttödre készülvén Kraeger intézkedéseket tett, hogy a nekromanták ereje "
"meghiúsítsa a küldetésedet. Vedd be Scabsdale várát a harmadik hét elejéig "
"különben a nektromanták felülkerekednek rajtad."

msgid ""
"The barbarian despot in this area is, as yet, ignorant of your presence. "
"Quickly, build up your forces before you are discovered and attacked! Secure "
"the region by subduing all enemy forces."
msgstr ""
"A despota barbárok - eddig még - nincsenek tudatában a jelenlétednek a "
"térségben. Sürgősen erősítsd meg a csapataidat, míg fel nem fedeznek és rád "
"nem támadnak! Biztosítsd a területet az ellenséges erők kiiktatásával."

msgid ""
"The Empire is weak in this region. You will be unable to completely subdue "
"all forces in this area, so take what you can before reprisal strikes. "
"Remember, your true goal is to claim the Helmet of Anduran."
msgstr ""
"A Birodalom hatalma gyenge ezen a területen. Nem fogod tudni teljesen "
"legyőzni az ellenséges erőket, úgyhogy vidd, amit csak lehet, még a várható "
"megtorlás előtt. Ne feledd! A cél Anduran sisakjának megszerzése."

msgid "For the good of the Empire, eliminate Kraeger."
msgstr "A Birodalom érdekében iktasd ki Kraegert."

msgid ""
"At last, you have the opportunity and the facilities to rid the Empire of "
"the necromancer's evil. Eradicate them completely, and you will be sung as a "
"hero for all time."
msgstr ""
"Végre meg vannak a lehetőségeid és eszközeid arra, hogy leigázd a "
"nekromanták gonosz birodalmát. Pusztítsd el mindegyiküket és nevedet hősként "
"zengik majd örök időkre."

msgid "Border Towns"
msgstr "Határvárosok"

msgid "Conquer and Unify"
msgstr "Hódíts és egyesíts"

msgid "Crazy Uncle Ivan"
msgstr "Őrült Iván nagybácsi"

msgid "The Wayward Son"
msgstr "Önfejű fiú"

msgid "Ivory Gates"
msgstr "Elefántcsont kapuk"

msgid "The Elven Lands"
msgstr "Tünde vidék"

msgid "The Epic Battle"
msgstr "A hősies csata"

msgid "The Southern War"
msgstr "A déli háború"

msgid ""
"Conquer and unite all the enemy tribes. Don't lose the hero Jarkonas, the "
"forefather of all descendants."
msgstr ""
"Hódítsd meg és egyesítsd az ellenséges törzseket. Ne hagyd veszni Jarkonast, "
"minden leszármazott ősatyját."

msgid ""
"Your rival, the Kingdom of Harondale, is attacking weak towns on your "
"border! Recover from their first strike and crush them completely!"
msgstr ""
"A rivális Harondale királyság megtámadta a határmenti gyengébb városaidat! "
"Miután felocsúdtál az első meglepetésből, morzsold fel őket mind egy szálig!"

msgid ""
"Find your wayward son Joseph who is rumored to be living in the desolate "
"lands. Do it before the first day of the third month or it will be of no "
"help to your family."
msgstr ""
"Találd meg önfejű fiadat, Josephet, aki a szóbeszéd szerint egy elhagyatott "
"vidéken él. Meg kell találnod a harmadik hónap elejéig, különben nem lesz "
"segítségére a családodnak."

msgid ""
"Rescue your crazy uncle Ivan. Find him before the first day of the fourth "
"month or it will be of no help to your kingdom."
msgstr ""
"Mentsd meg az őrült Iván bácsikádat. Találd meg a negyedik hónap legelső "
"napjáig, különben a királyságodon nem lehet segíteni."

msgid ""
"Destroy the barbarians who are attacking the southern border of your "
"kingdom! Recover your fallen towns, and then invade the jungle kingdom. "
"Leave no enemy standing."
msgstr ""
"Pusztítsd el a barbárokat, akik megtámadták királyságod déli határvidékét! "
"Vedd vissza váraidat, majd hatolj be a dzsungel királyságba."

msgid "Retake the castle of Ivory Gates, which has fallen due to treachery."
msgstr "Vedd vissza Elefántcsont kapuk várát, mely árulás miatt veszett el."

msgid ""
"Gain the favor of the elves. They will not allow trees to be chopped down, "
"so we will send you wood every 2 weeks. You must complete your mission "
"before the first day of the seventh month, or the kingdom will surely fall."
msgstr ""
"Nyerd el a tündék kegyét. Ők nem engedik a fák kivágását, ezért kéthetente "
"inkább maguk küldenek faanyagot. Be kell tudd fejezni a küldetést a hetedik "
"hónap elejéig, különben a királyság menthetetlenül elesik."

msgid ""
"This is the final battle against your rival kingdom of Harondale. Eliminate "
"everyone, and don't lose the hero Jarkonas VI."
msgstr ""
"Ez az utolsó csata a rivális Harondale királysággal. Pusztíts el mindenkit "
"és ne veszítsd el VI. Jarkonas hősödet."

msgid "Fount of Wizardry"
msgstr "Varázslás forrása"

msgid "Power's End"
msgstr "A hatalom vége"

msgid "The Eternal Scrolls"
msgstr "Örök pergamenek"

msgid "The Shrouded Isles"
msgstr "Ködbe borult szigetek"

msgid ""
"Your mission is to vanquish the warring mages in the magical Shrouded Isles. "
"The completion of this task will give you a fighting chance against your "
"rivals."
msgstr ""
"Az a küldetésed, hogy legyőzd a varázslatos ködbe borult szigetek háborúzó "
"mágusait. A feladat teljesítése ad lehetőséget számodra a riválisaid ellen."

msgid ""
"The location of the great library has been discovered! You must make your "
"way to it, and reclaim the city of Chronos in which it lies."
msgstr ""
"Megtalálták a nagy könyvtár pontos helyét! Utat kell találj oda és módot, "
"hogy birtokba vegyed Chronost a várost, mely magában rejti."

msgid ""
"Find the Orb of negation, which is said to be buried in this land. There are "
"clues inscribed on stone obelisks which will help lead you to your prize. "
"Find the Orb before the first day of the sixth month, or your rivals will "
"surely have gotten to the fount before you."
msgstr ""
"Találd meg a Tagadás Gömbjét, melyről úgy tartják, hogy ezen a vidéken lett "
"eltemetve. A hozzá vezető nyomok kőobeliszkekre vannak felvésve. Találd meg "
"a Gömböt a hatodik hónap elejéig, különben ellenfeleid bízvást elorozzák "
"előled és előbb érnek a varázslat forrásához."

msgid ""
"You must take control of the castle of Magic, where the fount of wizardry "
"lies. Do this and your victory will be supreme."
msgstr ""
"Be kell vegyed a varázslatos Magic várat, ahol a varázslás forrása "
"található. Ha sikerrel jársz, győzelmed döntő jelentőségű lesz."

msgid "Blood is Thicker"
msgstr "A vér nem válik vízzé"

msgid "King and Country"
msgstr "Király és ország"

msgid "Pirate Isles"
msgstr "Kalóz szigetek"

msgid "Stranded"
msgstr "Hajótörés"

msgid ""
"Capture the town on the island off the southeast shore in order to construct "
"a boat and travel back towards the mainland. Do not lose the hero Gallavant."
msgstr ""
"Vedd be a várost a délkeleti partokon túli szigeten, hogy hajót ácsolva "
"visszatérj a szárazföldre. Ne veszítsd el Gallavant hősödet."

msgid ""
"Find and defeat Martine, the pirate leader, who resides in Pirates Cove. Do "
"not lose Gallavant or your quest will be over."
msgstr ""
"Keresd meg és győzd le a kalózvezért, Martine-t, aki a Kalóz öbölben "
"tanyázik. Ne veszítsd el Gallavant hősödet, különben a küldetésednek "
"befellegzett."

msgid ""
"Eliminate all the other forces who oppose the rule of Lord Alberon. "
"Gallavant must not die."
msgstr ""
"Iktass ki minden más ellenséges erőt, aki szembe mer szállni Lord Alberon "
"uralmával. Gallavant nem halhat meg."

msgid ""
"Overthrow the entrenched monarchy of Lord Alberon, and claim all the land in "
"your name. Gallavant must not die."
msgstr ""
"Döntsd meg a védművekkel körbesáncolt Alberon monarchiát és követeld "
"magadnak az egész vidéket. Gallavant nem halhat meg."

msgid " bane"
msgstr " veszedelem"

msgid " alliance"
msgstr " szövetség"

msgid "Carry-over forces"
msgstr "Átvitt csapatok"

msgid " bonus"
msgstr " bónusz"

msgid " defeated"
msgstr " legyőzetett"

msgid " will always run away from your army."
msgstr " mindig elmenekülnek majd a sereged elől."

msgid " will be willing to join your army."
msgstr " csatlakozni szándékoznak majd a seregedhez."

msgid "\"%{artifact}\" artifact will be carried over in the campaign."
msgstr "\"%{artifact}\" varázstárgy továbbvihető a hadjárat küldetéseire."

msgid "The army will be carried over in the campaign."
msgstr "A hadsereg továbbvihető a hadjárat küldetéseire."

msgid "The kingdom will have +%{count} %{resource} each day."
msgstr "Királyságod napi +%{count} %{resource} erőforrással gyarapszik."

msgid "The \"%{spell}\" spell will be carried over in the campaign."
msgstr "\"%{spell}\" varázslat továbbvihető a hadjárat küldetéseire."

msgid "%{hero} can be hired during scenarios."
msgstr "%{hero} hős felvehető a küldetések alatt."

msgid "%{hero} has been defeated and will not appear in subsequent scenarios."
msgstr "%{hero} legyőzetett, így nem szerepel a további küldetésekben."

msgid "The dwarves recognize their allies and gladly join your forces."
msgstr ""
"A törpök felismerik a szövetségeseiket és szívesen csatlakoznak csapataidhoz."

msgid "The ogres recognize you as the Dwarfbane and lumber over to join you."
msgstr ""
"Az ogrék felismerik benned a Törpveszedelmet és komótosan csatlakoznak "
"hozzád."

msgid ""
"The dragons, snarling and growling, agree to join forces with you, their "
"'Ally'."
msgstr ""
"A sárkányok vicsorognak és morognak, majd beleegyeznek, hogy egyesítsék "
"erőiket veled, a 'szövetségesükkel'."

msgid ""
"As you approach the group of elves, their leader calls them all to "
"attention. He shouts to them, \"Who of you is brave enough to join this "
"fearless ally of ours?\" The group explodes with cheers as they run to join "
"your ranks."
msgstr ""
"Amint közeledsz a tündék csoportjához, hallod, hogy a vezetőjük a "
"figyelmüket kéri és így kiállt: \"Ki elég bátor közületek, hogy csatlakozzon "
"rettenthetetlen szövetségesünkhöz?\" A csoport éljenzésben tör ki és futnak, "
"hogy beálljanak a soraid közé."

msgid ""
"The dwarves hail you, \"Any friend of Roland is a friend of ours. You may "
"pass.\""
msgstr ""
"A törpök fennhangon üdvözölnek téged: \"Bárki, aki Roland barátja, az a mi "
"barátunk is egyben. Továbbhaladhatsz.\""

msgid ""
"The ogres give you a grunt of recognition, \"Archibald's allies may pass.\""
msgstr "Az ogrék elismerően röfögnek: \"Archibald szövetségesei átkelhetnek.\""

msgid ""
"The dragons see you and call out. \"Our alliance with Archibald compels us "
"to join you. Unfortunately you have no room. A pity!\" They quickly scatter."
msgstr ""
"A sárkányok meglátnak és így kiáltanak: \"Archibalddal kötött szövetségünk "
"arra kötelez, hogy csatlakozzunk hozzád. Azonban sajnos nincs hely a "
"csapatodban. Nagy kár!\" Ezután gyorsan szétrebbennek."

msgid ""
"The elves stand at attention as you approach. Their leader calls to you and "
"says, \"Let us not impede your progress, ally! Move on, and may victory be "
"yours.\""
msgstr ""
"A tündék vigyázzba vágják magukat a közeledtedre. Vezetőjük megszólít és azt "
"mondja: \"Nem akadályozzuk az előrehaladásodat, szövetségesünk! Haladj "
"tovább és legyen a győzelem a tiéd.\""

msgid "\"The Dwarfbane!!!!, run for your lives.\""
msgstr "\"Törp veszedelem! Fuss az életedért.\""

msgid "campaignBonus|Animate Dead"
msgstr "Halott feltámasztás"

msgid "campaignBonus|Chain Lightning"
msgstr "Láncvillám"

msgid "campaignBonus|Fireblast"
msgstr "Tűzrobbanás"

msgid "campaignBonus|Mass Curse"
msgstr "Tömeges átok"

msgid "campaignBonus|Mass Haste"
msgstr "Tömeges gyorsítás"

msgid "campaignBonus|Mirror Image"
msgstr "Tükör képmás"

msgid "campaignBonus|Resurrect"
msgstr "Újjáélesztés"

msgid "campaignBonus|Steelskin"
msgstr "Acélbőr"

msgid "campaignBonus|Summon Earth"
msgstr "Föld idézés"

msgid "campaignBonus|View Heroes"
msgstr "Hősök mutatása"

msgid "campaignBonus|Ballista"
msgstr "Hajítógép"

msgid "campaignBonus|Black Pearl"
msgstr "Fekete gyöngy"

msgid "campaignBonus|Caster's Bracelet"
msgstr "Varázs Karperec"

msgid "campaignBonus|Defender Helm"
msgstr "Védősisak"

msgid "campaignBonus|Breastplate"
msgstr "Mellvért"

msgid "campaignBonus|Dragon Sword"
msgstr "Sárkánykard"

msgid "campaignBonus|Fizbin Medal"
msgstr "Fizbin medál"

msgid "campaignBonus|Foremost Scroll"
msgstr "Legfőbb pergamentekercs"

msgid "campaignBonus|Gauntlets"
msgstr "Kesztyűk"

msgid "campaignBonus|Hideous Mask"
msgstr "Szörnyű Maszk"

msgid "campaignBonus|Mage's Ring"
msgstr "Varázsló gyűrűje"

msgid "campaignBonus|Major Scroll"
msgstr "Nagy pergamentekercs"

msgid "campaignBonus|Medal of Honor"
msgstr "Becsületrend"

msgid "campaignBonus|Medal of Valor"
msgstr "Vitézség medál"

msgid "campaignBonus|Minor Scroll"
msgstr "Kis pergamentekercs"

msgid "campaignBonus|Nomad Boots"
msgstr "Nomád csizma"

msgid "campaignBonus|Power Axe"
msgstr "Hatalom fejszéje"

msgid "campaignBonus|Spiked Shield"
msgstr "Tüskés pajzs"

msgid "campaignBonus|Stealth Shield"
msgstr "Tolvaj pajzs"

msgid "campaignBonus|Tax Lien"
msgstr "Adósságlevél"

msgid "campaignBonus|Thunder Mace"
msgstr "Mennydörgés pálcája"

msgid "campaignBonus|Traveler's Boots"
msgstr "Utazócsizma"

msgid "campaignBonus|White Pearl"
msgstr "Fehér gyöngy"

msgid "campaignBonus|Basic Archery"
msgstr "Alap íjászat"

msgid "campaignBonus|Advanced Archery"
msgstr "Haladó íjászat"

msgid "campaignBonus|Expert Archery"
msgstr "Szakértő íjászat"

msgid "campaignBonus|Basic Ballistics"
msgstr "Alap ballisztika"

msgid "campaignBonus|Advanced Ballistics"
msgstr "Haladó ballisztika"

msgid "campaignBonus|Expert Ballistics"
msgstr "Szakértő ballisztika"

msgid "campaignBonus|Basic Diplomacy"
msgstr "Alap diplomácia"

msgid "campaignBonus|Advanced Diplomacy"
msgstr "Haladó diplomácia"

msgid "campaignBonus|Expert Diplomacy"
msgstr "Szakértő diplomácia"

msgid "campaignBonus|Basic Eagle Eye"
msgstr "Alap sasszem"

msgid "campaignBonus|Advanced Eagle Eye"
msgstr "Haladó sasszem"

msgid "campaignBonus|Expert Eagle Eye"
msgstr "Szakértő sasszem"

msgid "campaignBonus|Basic Estates"
msgstr "Alap vagyon"

msgid "campaignBonus|Advanced Estates"
msgstr "Haladó vagyon"

msgid "campaignBonus|Expert Estates"
msgstr "Szakértő vagyon"

msgid "campaignBonus|Basic Leadership"
msgstr "Alap vezetés"

msgid "campaignBonus|Advanced Leadership"
msgstr "Haladó vezetés"

msgid "campaignBonus|Expert Leadership"
msgstr "Szakértő vezetés"

msgid "campaignBonus|Basic Logistics"
msgstr "Alap logisztika"

msgid "campaignBonus|Advanced Logistics"
msgstr "Haladó logisztika"

msgid "campaignBonus|Expert Logistics"
msgstr "Szakértő logisztika"

msgid "campaignBonus|Basic Luck"
msgstr "Alap szerencse"

msgid "campaignBonus|Advanced Luck"
msgstr "Haladó szerencse"

msgid "campaignBonus|Expert Luck"
msgstr "Szakértő szerencse"

msgid "campaignBonus|Basic Mysticism"
msgstr "Alap misztika"

msgid "campaignBonus|Advanced Mysticism"
msgstr "Haladó misztika"

msgid "campaignBonus|Expert Mysticism"
msgstr "Szakértő misztika"

msgid "campaignBonus|Basic Navigation"
msgstr "Alap navigáció"

msgid "campaignBonus|Advanced Navigation"
msgstr "Fejlett navigáció"

msgid "campaignBonus|Expert Navigation"
msgstr "Szakértő navigáció"

msgid "campaignBonus|Basic Necromancy"
msgstr "Alap nekromancia"

msgid "campaignBonus|Advanced Necromancy"
msgstr "Haladó nekromancia"

msgid "campaignBonus|Expert Necromancy"
msgstr "Szakértő nekromancia"

msgid "campaignBonus|Basic Pathfinding"
msgstr "Alap nyomkövetés"

msgid "campaignBonus|Advanced Pathfinding"
msgstr "Haladó nyomkövetés"

msgid "campaignBonus|Expert Pathfinding"
msgstr "Szakértő nyomkövetés"

msgid "campaignBonus|Basic Scouting"
msgstr "Alap felderítés"

msgid "campaignBonus|Advanced Scouting"
msgstr "Haladó felderítés"

msgid "campaignBonus|Expert Scouting"
msgstr "Szakértő felderítés"

msgid "campaignBonus|Basic Wisdom"
msgstr "Alap bölcsesség"

msgid "campaignBonus|Advanced Wisdom"
msgstr "Haladó bölcsesség"

msgid "campaignBonus|Expert Wisdom"
msgstr "Szakértő bölcsesség"

msgid ""
"The main hero will have the \"%{artifact}\" artifact at the start of the "
"scenario."
msgstr "A főhős \"%{artifact}\" varázstárgy birtokában kezdi a küldetést."

msgid ""
"The kingdom will receive %{amount} additional %{resource} at the start of "
"the scenario."
msgstr ""
"A királyság %{amount} %{resource} plusz erőforrással indul a küldetésben."

msgid ""
"The kingdom will have %{amount} less %{resource} at the start of the "
"scenario."
msgstr ""
"A királyság %{amount} %{resource} erőforrással kevesebbel indul a "
"küldetésben."

msgid ""
"The main hero will have %{count} %{monster} at the start of the scenario."
msgstr "A főhős %{count} %{monster} lénnyel kezdi meg a küldetést."

msgid ""
"The main hero will have the \"%{spell}\" spell at the start of the scenario."
msgstr "A főhős \"%{spell}\" varázslat birtokában kezdi meg a küldetést."

msgid "The starting alignment of the scenario will be %{race}."
msgstr "%{race} kezd először a küldetésben."

msgid ""
"The main hero will receive a +%{count} to their %{skill} at the start of the "
"scenario."
msgstr "A főhős +%{count} %{skill} képesség birtokában kezdi a küldetést."

msgid "The main hero will have %{skill} at the start of the scenario."
msgstr "A főhős %{skill} képesség birtokában kezdi a küldetést."

msgid "Roland"
msgstr "Roland"

msgid "Archibald"
msgstr "Archibald"

msgid "Price of Loyalty"
msgstr "A hűség ára"

msgid "Voyage Home"
msgstr "Hazaút"

msgid "Wizard's Isle"
msgstr "Varázsló-sziget"

msgid "Descendants"
msgstr "Utódok"

msgid "Cannot build. You have already built here today."
msgstr "Nem építhető. Már építettél ide ebben körben."

msgid "For this action it is necessary to build a castle first."
msgstr "Ehhez a művelethez először a várat kell felépíteni."

msgid "The %{building} produces %{monster}."
msgstr "A(z) %{building} %{monster}-t hoz létre."

msgid "Requires:"
msgstr "Előfeltétel:"

msgid "Exit this menu without doing anything."
msgstr "Kilépés ebből a menüből, bármilyen cselekvés nélkül."

msgid "Cannot build %{name}. The castle is too far away from an ocean."
msgstr ""
"Nem lehet megépíteni ezt: %{name}, mert a vár túl messze van az óceántól."

msgid "This building has been disabled."
msgstr "Az építmény tiltott."

msgid "Cannot afford the %{name}."
msgstr "Nem engedheted meg magadnak ezt: %{name}."

msgid "The %{name} is already built."
msgstr "%{name} már fel van építve."

msgid "Cannot build the %{name}."
msgstr "Nem tudod felépíteni ezt: %{name}."

msgid "Build %{name}."
msgstr "%{name} építése."

msgid "Blackridge"
msgstr "Blackridge"

msgid "Hillstone"
msgstr "Hillstone"

msgid "Pinehurst"
msgstr "Pinehurst"

msgid "Whiteshield"
msgstr "Whiteshield"

msgid "Woodhaven"
msgstr "Woodhaven"

msgid "Blackwind"
msgstr "Blackwind"

msgid "Bloodreign"
msgstr "Bloodreign"

msgid "Dragontooth"
msgstr "Dragontooth"

msgid "Greywind"
msgstr "Greywind"

msgid "Portsmith"
msgstr "Portsmith"

msgid "Atlantium"
msgstr "Atlantium"

msgid "Middle Gate"
msgstr "Middle Gate"

msgid "Sansobar"
msgstr "Sansobar"

msgid "Tundara"
msgstr "Tundara"

msgid "Vulcania"
msgstr "Vulcania"

msgid "Baywatch"
msgstr "Baywatch"

msgid "Fountainhead"
msgstr "Fountainhead"

msgid "Vertigo"
msgstr "Vertigo"

msgid "Wildabar"
msgstr "Wildabar"

msgid "Winterkill"
msgstr "Winterkill"

msgid "Brindamoor"
msgstr "Brindamoor"

msgid "Lakeside"
msgstr "Lakeside"

msgid "Nightshadow"
msgstr "Nightshadow"

msgid "Olympus"
msgstr "Olümposz"

msgid "Sandcaster"
msgstr "Sandcaster"

msgid "Alamar"
msgstr "Alamar"

msgid "Burlock"
msgstr "Burlock"

msgid "Dragadune"
msgstr "Dragadune"

msgid "Kalindra"
msgstr "Kalindra"

msgid "Xabran"
msgstr "Xabran"

msgid "Algary"
msgstr "Algary"

msgid "Basenji"
msgstr "Basenji"

msgid "Blackfang"
msgstr "Blackfang"

msgid "New Dawn"
msgstr "New Dawn"

msgid "Sorpigal"
msgstr "Sorpigal"

msgid "Avone"
msgstr "Avone"

msgid "Big Oak"
msgstr "Big Oak"

msgid "Chandler"
msgstr "Chandler"

msgid "Erliquin"
msgstr "Erliquin"

msgid "Hampshire"
msgstr "Hampshire"

msgid "Antioch"
msgstr "Antiókhia"

msgid "Avalon"
msgstr "Avalon"

msgid "Roc Haven"
msgstr "Rukh menedék"

msgid "South Mill"
msgstr "South Mill"

msgid "Weed Patch"
msgstr "Weed Patch"

msgid "Brownston"
msgstr "Brownston"

msgid "Hilltop"
msgstr "Hilltop"

msgid "Weddington"
msgstr "Weddington"

msgid "Westfork"
msgstr "Westfork"

msgid "Whittingham"
msgstr "Whittingham"

msgid "Cathcart"
msgstr "Cathcart"

msgid "Elk's Head"
msgstr "Elkfő"

msgid "Roscomon"
msgstr "Roscomon"

msgid "Sherman"
msgstr "Sherman"

msgid "Yorksford"
msgstr "Yorksford"

msgid "Blackburn"
msgstr "Blackburn"

msgid "Blacksford"
msgstr "Blacksford"

msgid "Burton"
msgstr "Burton"

msgid "Pig's Eye"
msgstr "Pig's Eye"

msgid "Viper's Nest"
msgstr "Viperafészek"

msgid "Fenton"
msgstr "Fenton"

msgid "Lankershire"
msgstr "Lankershire"

msgid "Lombard"
msgstr "Lombard"

msgid "Timberhill"
msgstr "Timberhill"

msgid "Troy"
msgstr "Trója"

msgid "Forder Oaks"
msgstr "Forder Oaks"

msgid "Meramec"
msgstr "Meramec"

msgid "Quick Silver"
msgstr "Quick Silver"

msgid "Westmoor"
msgstr "Westmoor"

msgid "Willow"
msgstr "Willow"

msgid "Corackston"
msgstr "Corackston"

msgid "Sheltemburg"
msgstr "Sheltemburg"

msgid "Cannot recruit - you already have a Hero in this town."
msgstr "Nem lehet tobrozni - van már hősöd ebben a városban."

msgid "Cannot recruit - you have too many Heroes."
msgstr "Nem lehet tobrozni - túl sok hősöd van."

msgid "Cannot afford a Hero."
msgstr "Nem engedhetsz meg magadnak hőst."

msgid "There is no room in the garrison for this army."
msgstr "Nincs elég hely a helyőrségben a csapat számára."

msgid "Fortifications"
msgstr "Erődítmények"

msgid "Farm"
msgstr "Szántóföldek"

msgid "Thatched Hut"
msgstr "Nádkunyhó"

msgid "Archery Range"
msgstr "Íjászpálya"

msgid "Upg. Archery Range"
msgstr "Fejl. íjászpálya"

msgid "Blacksmith"
msgstr "Kovácsműhely"

msgid "Upg. Blacksmith"
msgstr "Fejl. kovácsműhely"

msgid "Armory"
msgstr "Fegyverkovács"

msgid "Upg. Armory"
msgstr "Fejl. fegyverkovács"

msgid "Jousting Arena"
msgstr "Lovarda"

msgid "Upg. Jousting Arena"
msgstr "Fejl. lovarda"

msgid "Cathedral"
msgstr "Katedrális"

msgid "Upg. Cathedral"
msgstr "Fejl. katedrális"

msgid "Coliseum"
msgstr "Kolosszeum"

msgid "Garbage Heap"
msgstr "Szemétdomb"

msgid "Hut"
msgstr "Kunyhó"

msgid "Stick Hut"
msgstr "Fakunyhó"

msgid "Upg. Stick Hut"
msgstr "Fejl. fakunyhó"

msgid "Den"
msgstr "Barlang"

msgid "Adobe"
msgstr "Vályogház"

msgid "Upg. Adobe"
msgstr "Fejl. vályogház"

msgid "Bridge"
msgstr "Híd"

msgid "Upg. Bridge"
msgstr "Fejl. híd"

msgid "Pyramid"
msgstr "Piramis"

msgid "Rainbow"
msgstr "Szivárvány"

msgid "Crystal Garden"
msgstr "Kristálykert"

msgid "Treehouse"
msgstr "Fa ház"

msgid "Cottage"
msgstr "Törp kunyhó"

msgid "Upg. Cottage"
msgstr "Fejl. törp kunyhó"

msgid "Stonehenge"
msgstr "Kőkör"

msgid "Upg. Stonehenge"
msgstr "Fejl. kőkör"

msgid "Fenced Meadow"
msgstr "Legelő"

msgid "sorceress|Red Tower"
msgstr "Vörös torony"

msgid "Dungeon"
msgstr "Kazamata"

msgid "Waterfall"
msgstr "Vízesés"

msgid "Cave"
msgstr "Barlang"

msgid "Crypt"
msgstr "Kripta"

msgid "Nest"
msgstr "Fészek"

msgid "Maze"
msgstr "Útvesztő"

msgid "Upg. Maze"
msgstr "Fejl. útvesztő"

msgid "Swamp"
msgstr "Mocsár"

msgid "Green Tower"
msgstr "Zöld torony"

msgid "warlock|Red Tower"
msgstr "Vörös torony"

msgid "Black Tower"
msgstr "Fekete torony"

msgid "Library"
msgstr "Könyvtár"

msgid "Orchard"
msgstr "Gyümölcsöskert"

msgid "Habitat"
msgstr "Félszerzet-lak"

msgid "Pen"
msgstr "Akol"

msgid "Foundry"
msgstr "Öntöde"

msgid "Upg. Foundry"
msgstr "Fejl. Öntöde"

msgid "Cliff Nest"
msgstr "Sziklafészek"

msgid "Ivory Tower"
msgstr "Elefántcsont torony"

msgid "Upg. Ivory Tower"
msgstr "Fejl. elefántcsont torony"

msgid "Cloud Castle"
msgstr "Fellegvár"

msgid "Upg. Cloud Castle"
msgstr "Fejl. fellegvár"

msgid "Storm"
msgstr "Vihar"

msgid "Skull Pile"
msgstr "Csonthalom"

msgid "Excavation"
msgstr "Ásatás"

msgid "Graveyard"
msgstr "Sírkert"

msgid "Upg. Graveyard"
msgstr "Fejl. sírkert"

msgid "Upg. Pyramid"
msgstr "Fejl. piramis"

msgid "Mansion"
msgstr "Kúria"

msgid "Upg. Mansion"
msgstr "Fejl. kúria"

msgid "Mausoleum"
msgstr "Mauzóleum"

msgid "Upg. Mausoleum"
msgstr "Fejl. mauzóleum"

msgid "Laboratory"
msgstr "Laboratórium"

msgid "Shrine"
msgstr "Szentély"

msgid "Special"
msgstr "Különleges"

msgid "Horde Building"
msgstr "Sereg épület"

msgid "Dwelling 1"
msgstr "Toborzóhely 1"

msgid "Dwelling 2"
msgstr "Toborzóhely 2"

msgid "Upg. Dwelling 2"
msgstr "Fejl. toborzóhely 2"

msgid "Dwelling 3"
msgstr "Toborzóhely 3"

msgid "Upg. Dwelling 3"
msgstr "Fejl. toborzóhely 3"

msgid "Dwelling 4"
msgstr "Toborzóhely 4"

msgid "Upg. Dwelling 4"
msgstr "Fejl. toborzóhely 4"

msgid "Dwelling 5"
msgstr "Toborzóhely 5"

msgid "Upg. Dwelling 5"
msgstr "Fejl. toborzóhely 5"

msgid "Dwelling 6"
msgstr "Toborzóhely 6"

msgid "Upg. Dwelling 6"
msgstr "Fejl. toborzóhely"

msgid "2x Upg. Dwelling 6"
msgstr "2x fejl. toborzóhely"

msgid ""
"The Fortifications increase the toughness of the walls, increasing the "
"number of turns it takes to knock them down."
msgstr ""
"Az Erődítmények növelik a várfalak védelmét, melynek hatására több lövéssel "
"lehet lerombolni őket."

msgid "The Farm increases production of Peasants by %{count} per week."
msgstr ""
"A szántóföldek a jobbágyok szaporulatát hetente ennyivel növelik: %{count}."

msgid ""
"The Coliseum provides inspiring spectacles to defending troops, raising "
"their morale by two during combat."
msgstr ""
"A Kolosszeum látványa lelkesíti a védőket, ezért a moráljuk kettővel nő a "
"csata idejére."

msgid "The Garbage Heap increases production of Goblins by %{count} per week."
msgstr ""
"A Szemétdomb a Goblinok szaporulatát hetente ennyivel növeli: %{count}."

msgid "The Rainbow increases the luck of the defending units by two."
msgstr "A Szivárvány növeli a védőegységek szerencséjét kettővel."

msgid ""
"The Crystal Garden increases production of Sprites by %{count} per week."
msgstr ""
"A Kristálykert a Tündérek szaporulatát hetente ennyivel növeli: %{count}."

msgid "The Dungeon increases the income of the town by %{count} gold per day."
msgstr "A Várbörtön naponta %{count} arannyal növeli a város bevételét."

msgid "The Waterfall increases production of Centaurs by %{count} per week."
msgstr "A Vízesés a Kentaurok szaporulatát hetente ennyivel növeli: %{count}."

msgid ""
"The Library increases the number of spells in the Guild by one for each "
"level of the guild."
msgstr ""
"A könyvtár növeli a varázstorony varázslatainak számát eggyel mindegyik "
"szinten."

msgid "The Orchard increases production of Halflings by %{count} per week."
msgstr ""
"A Gyümölcsöskert a Félszeretek szaporulatát hetente ennyivel növeli: "
"%{count}."

msgid "The Storm adds +2 to the power of spells of a defending spell caster."
msgstr "A Vihar növeli a védő varázserejét kettővel."

msgid "The Skull Pile increases production of Skeletons by %{count} per week."
msgstr ""
"A Koponyahalom a Csontvázak termelődését hetente ennyivel növeli: %{count}."

msgid "The Special building gives a specific bonus to the chosen castle type."
msgstr ""
"A különleges építmény egy különleges bónuszt ad a kiválasztott vártípushoz."

msgid ""
"The Horde Building increases the growth rate of the level 1 creatures by 8 "
"per week."
msgstr "A Sereg épület 8-ccal növeli az 1. szintű lények szaporulatát."

msgid "Thieves' Guild"
msgstr "Tolvajcéh"

msgid "Tavern"
msgstr "Fogadó"

msgid "Shipyard"
msgstr "Hajógyár"

msgid "Well"
msgstr "Kút"

msgid "Statue"
msgstr "Szobor"

msgid "Marketplace"
msgstr "Piactér"

msgid "Moat"
msgstr "Várárok"

msgid "Castle"
msgstr "Vár"

msgid "Tent"
msgstr "Sátor"

msgid "Captain's Quarters"
msgstr "Kapitány őrház"

msgid "Mage Guild, Level 1"
msgstr "Varázstorony, 1. szint"

msgid "Mage Guild, Level 2"
msgstr "Varázstorony, 2. szint"

msgid "Mage Guild, Level 3"
msgstr "Varázstorony, 3. szint"

msgid "Mage Guild, Level 4"
msgstr "Varázstorony, 4. szint"

msgid "Mage Guild, Level 5"
msgstr "Varázstorony, 5. szint"

msgid ""
"The Shrine increases the necromancy skill of all your necromancers by 10 "
"percent."
msgstr ""
"A Szentély növeli az összes nekromantád nekromancia képességét 10%-kal."

msgid ""
"The Thieves' Guild provides information on enemy players. Thieves' Guilds "
"can also provide scouting information on enemy towns. Additional Guilds "
"provide more information."
msgstr ""
"A Tolvajcéh tagjai hasznos információkkal tudnak szolgálni az ellenfelekről, "
"illetve kémkedhetnek az ellenséges városokban."

msgid "The Tavern increases morale for troops defending the castle."
msgstr "A Fogadó növeli a várvédő katonák morálját."

msgid "The Shipyard allows ships to be built."
msgstr "A Hajógyárban építhetsz hajókat."

msgid ""
"The Well increases the growth rate of all dwellings by %{count} creatures "
"per week."
msgstr "A Kút hetente ennyivel növeli az összes lény szaporulatát: %{count}."

msgid "The Statue increases the town's income by %{count} gold per day."
msgstr "A Szobor naponta ennyivel növeli a város bevételét: %{count}."

msgid "The Left Turret provides extra firepower during castle combat."
msgstr "A Bal Torony megnöveli a várvédőid tűzerejét ostrom idején."

msgid "The Right Turret provides extra firepower during castle combat."
msgstr "A Jobb Torony megnöveli a várvédőid tűzerejét ostrom idején."

msgid ""
"The Marketplace can be used to convert one type of resource into another. "
"The more marketplaces you control, the better the exchange rate."
msgstr ""
"A Piactéren vásárolhatsz és eladhatsz nyersanyagokat. Több Piactér "
"birtoklása javítja az átváltási arányt."

msgid ""
"The Moat slows attacking units. Any unit entering the moat must end its turn "
"there and becomes more vulnerable to attack."
msgstr ""
"A Vizesárok lassítja a támadó egységeket. Minden egység, aki belelép az "
"árokba, ott be kell fejezze a körét és sebezhetőbbé válik."

msgid ""
"The Castle improves the town's defense and increases its income to %{count} "
"gold per day."
msgstr ""
"A Vár javítja a város védelmét és naponta %{count} arannyal növeli a "
"bevételét."

msgid ""
"The Tent provides workers to build a castle, provided the materials and the "
"gold are available."
msgstr ""
"A Sátor biztosítja a munkásokat a vár felépítéséhez a megfelelő mennyiségű "
"nyersanyag és arany rendelkezésre állása esetén."

msgid ""
"The Captain's Quarters provides a captain to assist in the castle's defense "
"when no hero is present."
msgstr ""
"A Kapitány őrház egy várkapitányt biztosít, aki segít a város védelmében, "
"amikor nincs hős a várban."

msgid ""
"The Mage Guild allows heroes to learn spells and replenish their spell "
"points."
msgstr ""
"A Varázstorony lehetővé teszi varázslatok megtanulását és a varázspontok "
"feltöltését."

msgid "Recruit %{name}"
msgstr "%{name} toborzása"

msgid "Month: %{month}, Week: %{week}, Day: %{day}"
msgstr "Hónap: %{month}, hét: %{week}, nap: %{day}"

msgid ""
"You must purchase a spell book to use the mage guild, but you currently have "
"no room for a spell book. Try giving one of your artifacts to another hero."
msgstr ""
"Ahhoz, hogy használhasd a varázstoronyban lévő varázslatokat, szükséged van "
"varázskönyvre, de nincs szabad hely a könyv számára. Próbálj meg egy "
"varázstárgyat átadni egy másik hősnek."

msgid "Click to show next town."
msgstr "Kattints a következő város mutatásához."

msgid "Show next town"
msgstr "Következő város mutatása"

msgid "Click to show previous town."
msgstr "Kattints az előző város mutatásához."

msgid "Show previous town"
msgstr "Előző város mutatása"

msgid "This town may not be upgraded to a castle."
msgstr "Ezt a várost nem lehet várrá fejleszteni."

msgid "Town"
msgstr "Város"

msgid "Exit Castle"
msgstr "Kilépés a várból"

msgid "Exit Town"
msgstr "Kilépés a városból"

msgid "Show Income"
msgstr "Jövedelem mutatása"

msgid "View Hero"
msgstr "Hős mutatása"

msgid "The above spells are available here."
msgstr "A fenti varázslatok érhetők el itt."

msgid "The spells the hero can learn have been added to their book."
msgstr "A hős által megtanulható varázslatok beíródtak a varázskönyvébe."

msgid "A generous tip for the barkeep yields the following rumor:"
msgstr ""
"A nagylelkű borravalód hatására a csapos a következő szóbeszédet osztja meg "
"veled:"

msgid "Recruit Hero"
msgstr "Hős toborzása"

msgid "%{name} is a level %{value} %{race} "
msgstr "%{name} %{value}. szintű %{race} "

msgid "with %{count} artifacts."
msgstr "%{count} varázstárggyal."

msgid "with 1 artifact."
msgstr "egy varázstárggyal."

msgid "without artifacts."
msgstr "varázstárgyak nélkül."

msgid "Recruit %{name} the %{race}"
msgstr "%{name} a %{race} toborzása"

msgid ""
"'Spread' combat formation spreads the castle's units from the top to the "
"bottom of the battlefield, with at least one empty space between each unit."
msgstr ""
"'Laza' csataalakzatban a várvédő egységeid szétszóródva helyezkednek el a "
"harcmezőn fentről lefelé, úgy, hogy legalább 1 üres hely marad közöttük."

msgid ""
"'Grouped' combat formation bunches the castle's units together in the center "
"of the castle's side of the battlefield."
msgstr ""
"'Szoros' csataalakzatban a várvédő egységeid szorosan egymás mellett "
"helyezkednek el a harcmező várvédő oldalának közepén."

msgid "Spread Formation"
msgstr "Laza felállás"

msgid "Grouped Formation"
msgstr "Szoros felállás"

msgid "Click to show the next town."
msgstr "Kattints a következő város mutatásához."

msgid "Click to show the previous town."
msgstr "Kattints az előző város mutatásához."

msgid "Set garrison combat formation to 'Spread'"
msgstr "A helyőrség csataalakzata legyen 'Laza'."

msgid "Set garrison combat formation to 'Grouped'"
msgstr "A helyőrség csataalakzata legyen 'Szoros'."

msgid "Exit Castle Options"
msgstr "Kilépés a vár beállításokból"

msgid "Castle Options"
msgstr "Vár beállítások"

msgid "Not enough resources to recruit creatures."
msgstr "Nincs elég erőforrás a lények toborzásához."

msgid "You are unable to recruit at this time, your ranks are full."
msgstr "Most nem tudsz toborozni, a csapatod tele van."

msgid "No creatures available for purchase."
msgstr "Nincsenek megvásárolható lények."

msgid "Recruit Creatures"
msgstr "Lények toborzása"

msgid "Max"
msgstr "Max"

msgid "Hire all creatures in the town."
msgstr "Összes lény toborzása."

msgid "Available"
msgstr "Elérhető"

msgid "Town Population Information and Statistics"
msgstr "A város lakosságának adatai és statisztikái"

msgid "Damage"
msgstr "Sebzés"

msgid "HP"
msgstr "Életerő"

msgid "Growth"
msgstr "Szaporulat"

msgid "week"
msgstr "hét"

msgid "View World"
msgstr "Világ mutatása"

msgid "View the entire world."
msgstr "Az egész világ mutatása."

msgid "Puzzle"
msgstr "Rejtvény"

msgid "View the obelisk puzzle."
msgstr "Az obeliszk rejtvény mutatása."

msgid "Scenario Information"
msgstr "Küldetés információ"

msgid "View information on the scenario you are currently playing."
msgstr "Nézd meg az éppen játszott küldetés információit."

msgid "Dig for the Ultimate Artifact."
msgstr "A Szent Varázstárgy kiásása."

msgid "Digging"
msgstr "Ásás"

msgid "Arena"
msgstr "Aréna"

msgid ""
"You enter the arena and face a pack of vicious lions. You handily defeat "
"them, to the wild cheers of the crowd. Impressed by your skill, the aged "
"trainer of gladiators agrees to train you in a skill of your choice."
msgstr ""
"Belépve a küzdőtérre egy csomó megvadult oroszlánnal találod szembe magad, "
"melyeket könnyedén leterítesz a tömeg éljenzése közepette. Látva a "
"tehetségedet az idős gladiátormester felajánlja, hogy kiképzést ad neked egy "
"választott képességből."

msgid "Attack Skill"
msgstr "Támadóerő"

msgid "Defense Skill"
msgstr "Védőerő"

msgid "Shots"
msgstr "Lövések"

msgid "Shots Left"
msgstr "Maradék lövés"

msgid "Hit Points"
msgstr "Életerő"

msgid "Hit Points Left"
msgstr "Maradék élete."

msgid "You can't afford to upgrade your troops!"
msgstr "Nem engedheted meg magadnak a csapatok fejlesztését!"

msgid ""
"Your troops can be upgraded, but it will cost you dearly. Do you wish to "
"upgrade them?"
msgstr ""
"Felfejlesztheted a csoportot, de ez többe kerül. Fel szeretnéd fejleszteni "
"őket?"

msgid "Are you sure you want to dismiss this army?"
msgstr "Biztos vagy benne hogy feloszlatod ezt a sereget?"

msgid "Upgrade"
msgstr "Fejlesztés"

msgid "Upgrade your troops."
msgstr "Fejleszti a csapataidat."

msgid "Dismiss"
msgstr "Elbocsátás"

msgid "Dismiss this army."
msgstr "Sereg feloszlatása."

msgid ""
"A group of %{monster} with a desire for greater glory wish to join you.\n"
"Do you accept?"
msgstr ""
"%{monster} csoportja a nagyobb dicsőség reményében csatlakozna hozzád.\n"
"Elfogadod őket?"

msgid "Followers"
msgstr "Csatlakozók"

msgid ""
"The %{monster} is swayed by your diplomatic tongue, and offers to join your "
"army for the sum of %{gold} gold.\n"
"Do you accept?"
msgstr ""
"%{monster} a diplomatikus modorod hatására hajlanak rá, hogy csatlakozzanak "
"hozzád %{gold} arany ellenében.\n"
"Elfogadod?"

msgid ""
"The creatures are swayed by your diplomatic\n"
"tongue, and make you an offer:\n"
"\n"
msgstr ""
"A diplomáciai képességed hatására a lények \n"
"egy ajánlattal állnak elő:\n"
"\n"

msgid ""
"%{offer} of the %{total} %{monster} will join your army, and the rest will "
"leave you alone, for the sum of %{gold} gold.\n"
"Do you accept?"
msgstr ""
"%{total} lényből %{offer} %{monster} csatlakozna hozzád összesen %{gold} "
"aranyért. A többiek pedig szabadon távoznának.\n"
"Elfogadod az ajánlatot?"

msgid ""
"All %{offer} of the %{monster} will join your army for the sum of %{gold} "
"gold.\n"
"Do you accept?"
msgstr ""
"%{offer} %{monster} mindegyike csatlakozna hozzád összesen %{gold} "
"aranyért.\n"
"Elfogadod az ajánlatukat?"

msgid "(Rate: %{percent})"
msgstr "(Arány: %{percent})"

msgid "off"
msgstr "ki"

msgid "Music"
msgstr "Zene"

msgid "Effects"
msgstr "Effektusok"

msgid "MIDI"
msgstr "MIDI"

msgid "MIDI Expansion"
msgstr "MIDI kiegészítő"

msgid "External"
msgstr "Külső"

msgid "Music Type"
msgstr "Zene típusa"

msgid "3D Audio"
msgstr "3D hangzás"

msgid "Toggle ambient music level."
msgstr "Háttérzene jelszint kapcsolója."

msgid "Toggle foreground sounds level."
msgstr "Hanghatások jelszint kapcsolója."

msgid "Change the type of music."
msgstr "Zene típusának megváltoztatása."

msgid "Toggle the 3D effect of foreground sounds."
msgstr "Szemből jövő 3D hanghatások kapcsolója."

msgid "Build a new ship:"
msgstr "Új hajó építése:"

msgid "Resource cost:"
msgstr "Erőforrás költség:"

msgid "Total: "
msgstr "Összesen: "

msgid "Need: "
msgstr "Szükséges: "

msgid "Load Game"
msgstr "Játék betöltése"

msgid "No save files to load."
msgstr "Nincsenek mentések a betöltéshez."

msgid "New Game"
msgstr "Új játék"

msgid "Start a single or multi-player game."
msgstr "Egy- vagy többszemélyes játék indítása."

msgid "Load a previously saved game."
msgstr "Mentett játék betöltése."

msgid "Save Game"
msgstr "Játék mentése"

msgid "Save the current game."
msgstr "Aktuális játék mentése."

msgid "Quit"
msgstr "Kilépés"

msgid "Quit out of Heroes of Might and Magic II."
msgstr "Kilépés a Heroes of Might and Magic II-ből."

msgid "Language"
msgstr "Nyelv"

msgid "Graphics"
msgstr "Grafika"

msgid "Black & White"
msgstr "Fekete-fehér"

msgid "Mouse Cursor"
msgstr "Egér kurzor"

msgid "Color"
msgstr "Szín"

msgid "Text Support"
msgstr "Szöveg támogatás"

msgid "Change the language of the game."
msgstr "A játék nyelvének megváltoztatása."

msgid "Select Game Language"
msgstr "Játék nyelvének kiválasztása"

msgid "Change the graphics settings of the game."
msgstr "Játék grafikai beállításainak módosítása."

msgid "Toggle colored cursor on or off. This is only an aesthetic choice."
msgstr ""
"Színes kurzor be-/kikapcsolása. Ez csak egy esztétikai jellegű választás."

msgid ""
"Toggle text support mode to output extra information about windows and "
"events in the game."
msgstr ""
"A szöveges támogatás kapcsolója, mellyel extra információkhoz juthatunk a "
"játék párbeszédablakairól, illetve eseményeiről."

msgid ""
"Map\n"
"Difficulty"
msgstr ""
"Térkép\n"
"nehézség"

msgid ""
"Game\n"
"Difficulty"
msgstr ""
"Játék\n"
"nehézség"

msgid "Rating"
msgstr "Besorolás"

msgid "Map Size"
msgstr ""
"Térkép\n"
"mérete"

msgid "Opponents"
msgstr "Ellenfelek"

msgid "Class"
msgstr "Osztály"

msgid ""
"Victory\n"
"Conditions"
msgstr ""
"Győzelmi\n"
"feltételek"

msgid ""
"Loss\n"
"Conditions"
msgstr ""
"Vesztési\n"
"feltételek"

msgid "First select recipients!"
msgstr "Először válaszd ki a kedvezményezetteket!"

msgid "You cannot select %{resource}!"
msgstr "Nem választhatod a(z) %{resource} erőforrást!"

msgid "Select count %{resource}:"
msgstr "A számításba veendő %{resource} kiválasztása:"

msgid "Select Recipients"
msgstr "Kedvezményezettek kiválasztása"

msgid "Your Funds"
msgstr "Forrásaid"

msgid "Planned Gift"
msgstr "Tervezett ajándék"

msgid "Gift from %{name}"
msgstr "Ajándék %{name} játékostól"

msgid "Resolution"
msgstr "Felbontás"

msgid "Fullscreen"
msgstr "Teljes képernyő"

msgid "window|Mode"
msgstr "Mód"

msgid "Windowed"
msgstr "Ablakos"

msgid "V-Sync"
msgstr "V-Sync"

msgid "FPS"
msgstr "FPS"

msgid "System Info"
msgstr ""
"Rendszer-\n"
"információk"

msgid "Change the resolution of the game."
msgstr "A játék felbontásának megváltoztatása."

msgid "Select Game Resolution"
msgstr "Játék felbontás kiválasztása"

msgid "Toggle between fullscreen and windowed modes."
msgstr "Váltás teljes képernyős és ablakos mód között."

msgid ""
"The V-Sync option can be enabled to resolve flickering issues on some "
"monitors."
msgstr ""
"A V-Sync opciót akkor érdemes használni, amikor egyes monitorokon vibrálást "
"tapasztalunk."

msgid "Show extra information such as FPS and current time."
msgstr "Extra információkat jelenít meg, mint például FPS, illetve pontos idő."

msgid "Hotkey: "
msgstr "Gyorsbillentyű: "

msgid "Category: "
msgstr "Kategória: "

msgid "Event: "
msgstr "Esemény: "

msgid "Hot Keys:"
msgstr "Billentyűfunkciók:"

msgid "Evil"
msgstr "Gonosz"

msgid "Good"
msgstr "Jó"

msgid "Interface Type"
msgstr "Kezelőfelület típusa"

msgid "Hide"
msgstr "Elrejt"

msgid "Show"
msgstr "Mutat"

msgid "Interface"
msgstr "Kezelőfelület"

msgid "Slow"
msgstr "Lassú"

msgid "Normal"
msgstr "Normál"

msgid "Fast"
msgstr "Gyors"

msgid "Very Fast"
msgstr "Nagyon gyors"

msgid "Scroll Speed"
msgstr "Képernyőgörgetés sebessége"

msgid "Toggle the type of interface you want to use."
msgstr "Kezelőfelület kívánt típusának kapcsolója."

msgid "Toggle interface visibility."
msgstr "Kezelőfelület láthatóságának kapcsolója."

msgid "Sets the speed at which you scroll the window."
msgstr "Beállítja az ablakok görgetésének sebességét."

msgid "Select Game Language:"
msgstr "Játék nyelvének kiválasztása:"

msgid "Click to choose the selected language."
msgstr "Kattints a kijelölt nyelv kiválasztásához."

msgid "%{name} has gained a level."
msgstr "%{name} a következő szintre lépett."

msgid "%{skill} +1"
msgstr "%{skill} +1"

msgid "You have learned %{skill}."
msgstr "%{skill} képességre tettél szert."

msgid ""
"%{name} has gained a level.\n"
"\n"
"%{skill} +1"
msgstr ""
"%{name} a következő szintre lépett.\n"
"\n"
"%{skill} +1"

msgid ""
"You may learn either:\n"
"%{skill1}\n"
"or\n"
"%{skill2}"
msgstr ""
"Tanulható:\n"
"%{skill1}\n"
"vagy\n"
"%{skill2}"

msgid ""
"Please inspect our fine wares. If you feel like offering a trade, click on "
"the items you wish to trade with and for."
msgstr ""
"Kérem tekintsd meg nagyszerű portékáinkat. Amennyiben kereskedni kívánsz, "
"kattints arra az elemre, amit és amire cserélni akarsz."

msgid ""
"You have received quite a bargain. I expect to make no profit on the deal. "
"Can I interest you in any of my other wares?"
msgstr ""
"Jó alkut kötöttél. Nem várok el nyereséget az üzleten. Érdekel esetleg más "
"áru is?"

msgid "I can offer you %{count} for 1 unit of %{resfrom}."
msgstr "%{count}-t ajánlok 1 darab %{resfrom}-ért."

msgid "I can offer you 1 unit of %{resto} for %{count} units of %{resfrom}."
msgstr "1 darab %{resto}-t ajánlok %{count} darab %{resfrom}-ért."

msgid "Min"
msgstr "Min"

msgid "Qty to trade"
msgstr "Darab eladása"

msgid "Trading Post"
msgstr "Kereskedelmi állomás"

msgid "Your Resources"
msgstr "Erőforrásaid"

msgid "Available Trades"
msgstr "Üzleti lehetőségek"

msgid "n/a"
msgstr "n/a"

msgid "guarded by %{count} %{monster}"
msgstr "%{count} %{monster} őrzi."

msgid "guarded by "
msgstr "őrzők: "

msgid "(available: %{count})"
msgstr "(elérhető: %{count})"

msgid "(empty)"
msgstr "(üres)"

msgid "already learned"
msgstr "már ismered"

msgid "treeOfKnowledge|free"
msgstr "ingyenes"

msgid "already claimed"
msgstr "már megszerzett"

msgid "not claimed"
msgstr "még nem megszerzett"

msgid "already knows this skill"
msgstr "már bírsz ezzel a képességgel"

msgid "already has max skills"
msgstr "már elérted a max. képességet"

msgid "(already visited)"
msgstr "(már meglátogatott)"

msgid "(not visited)"
msgstr "(nem látogatott)"

msgid "%{color} Barrier"
msgstr "%{color} útakadály"

msgid "(tent visited)"
msgstr "(nem látogatott)"

msgid "%{color} Tent"
msgstr "%{color} sátor"

msgid "Road"
msgstr "Út"

msgid "(digging ok)"
msgstr "(ásható)"

msgid "(no digging)"
msgstr "(nem ásható)"

msgid "penalty: %{cost}"
msgstr "büntetés: %{cost}"

msgid "Defenders:"
msgstr "Védők:"

msgid "Unknown"
msgstr "Ismeretlen"

msgid "%{name} (Level %{level})"
msgstr "%{name} (%{level}. szint)"

msgid "Attack:"
msgstr "Támadóerő:"

msgid "Defense:"
msgstr "Védőerő:"

msgid "Spell Power:"
msgstr "Varázserő:"

msgid "Knowledge:"
msgstr "Tudás:"

msgid "Spell Points:"
msgstr "Varázspontok:"

msgid "Move Points:"
msgstr "Mozgáspontok:"

msgid "Uncharted Territory"
msgstr "Felderítetlen terület"

msgid "Cost per troop:"
msgstr "Költség egységenként:"

msgid "Available: %{count}"
msgstr "Toborozható: %{count}"

msgid "Number to buy:"
msgstr "Vétel (db):"

msgid "Recruit selected monsters."
msgstr "A kiválasztott lények toborzása."

msgid "Select maximum monsters to be recruited."
msgstr "A lények maximális számának kiválasztása toborzáshoz."

msgid "Select only 1 monster to be recruited."
msgstr "Csak egyetlen lény kiválasztása toborzáshoz."

msgid "Select Game Resolution:"
msgstr "Játék felbontás kiválasztása:"

msgid "Click to apply the selected resolution."
msgstr "Kattints a kiválasztott képernyőfelbontás alkalmazásához."

msgid "Click to apply the entered text."
msgstr "Kattints a begépelt szöveg elküldéséhez."

msgid "Click to open the Virtual Keyboard dialog."
msgstr "Kattints a virtuális billentyűzet dialógusablak megnyitásához."

msgid "Open Virtual Keyboard"
msgstr "Virtuális billentyűzet megnyitása"

msgid "How many creatures do you wish to move?"
msgstr "Hány teremtményt szeretnél mozgatni?"

msgid "Select how many units to separate into:"
msgstr "Válaszd ki, hány darabba akarsz szétosztani:"

msgid "Map: "
msgstr "Térkép: "

msgid ""
"\n"
"\n"
"Month: "
msgstr ""
"\n"
"\n"
"Hónap: "

msgid ", Week: "
msgstr ", Hét: "

msgid ", Day: "
msgstr ", Nap: "

msgid ""
"\n"
"\n"
"Location: "
msgstr ""
"\n"
"\n"
"Hely: "

msgid "Are you sure you want to delete file:"
msgstr "Biztosan törlöd ezt a fájlt?:"

msgid "Warning!"
msgstr "Figyelem!"

msgid "Click to save the current game."
msgstr "Kattints az aktuális játékállás mentéséhez."

msgid "Click to load a previously saved game."
msgstr "Kattints a mentett játékállás betöltéséhez."

msgid "File to Save:"
msgstr "Fájl mentése:"

msgid "File to Load:"
msgstr "Fájl betöltése:"

msgid "Terrain object"
msgstr "Szárazföldi objektum"

msgid "Accept the choice made."
msgstr "A választás elfogadása."

msgid "Select Skill:"
msgstr "Képesség kiválasztása:"

msgid "Select Spell:"
msgstr "Varázslat kiválasztása:"

msgid "Select Artifact:"
msgstr "Varázstárgy kiválasztása:"

msgid "Select Monster:"
msgstr "Lény kiválasztása:"

msgid "Select Hero:"
msgstr "Hős kiválasztása:"

msgid "race|Random"
msgstr "Véletlen"

msgid "Click to start placing the selected hero."
msgstr "Kattints a kiválasztott hős elhelyezéséhez."

msgid "%{color} %{race}"
msgstr "%{color} %{race}"

msgid "You will place"
msgstr "El fogod helyezni"

msgid "Click to select this class."
msgstr "Kattints az osztály kiválasztásához."

msgid "Click to select this color."
msgstr "Kattints a szín kiválasztásához."

msgid "Select Treasure:"
msgstr "Kincs kiválasztása:"

msgid "Select Ocean Object:"
msgstr "Tengeri objektum kiválasztása:"

msgid "Castle/town placing"
msgstr "Vár/város elhelyezés"

msgid "doubleLinedRace|Neutral"
msgstr "Semleges"

msgid "Click to start placing the selected castle/town."
msgstr "Kattints a kiválasztott vár/város elhelyezéséhez."

msgid "Click to select town placing."
msgstr "Kattints a következő város elhelyezéséhez."

msgid "Click to select castle placing."
msgstr "Kattints a következő vár elhelyezéséhez."

msgid "%{color} %{race} %{townOrCastle}"
msgstr "%{color} %{race} %{townOrCastle}"

msgid "race|Neutral"
msgstr "Semleges"

msgid "Select Dwelling:"
msgstr "Toborzóhely kiválasztása:"

msgid "Select Landscape Object:"
msgstr "Szárazföldi objektum kiválasztása:"

msgid "Mine placing"
msgstr "Bánya elhelyezése"

msgid ""
"Resource\n"
"type:"
msgstr ""
"Erőforrás\n"
"típus:"

msgid "%{mineName} appearance:"
msgstr "%{mineName} előfordulásai:"

msgid "Click to select %{object} as the resource generator to be placed."
msgstr "Kattints ide az erőforrástermelő %{object} elhelyezéséhez."

msgid "Select Mountain Object:"
msgstr "Hegy objektum kiválasztása:"

msgid "Select Rock Object:"
msgstr "Kő objektum kiválasztása:"

msgid "Select Tree Object:"
msgstr "Fa objektum kiválasztása:"

msgid "Select Power Up Object:"
msgstr "Képességnövelő objektum kiválasztása:"

msgid "Select Adventure Object:"
msgstr "Kaland objektum kiválasztása:"

msgid "Map Type:\n"
msgstr "Térképtípus:\n"

msgid "The Succession Wars"
msgstr "Örökösödési háborúk"

msgid "The Price of Loyalty"
msgstr "A hűség ára"

msgid "Resurrection"
msgstr "Feltámasztás"

msgid "Lose all your heroes and towns."
msgstr "Összes hős és város elvesztése."

msgid "Lose a specific town."
msgstr "Meghatározott város elvesztése."

msgid "Lose a specific hero."
msgstr "Meghatározott hős elvesztése."

msgid "Run out of time. Fail to win by a certain point."
msgstr "Elfogy a szabott idő. Nem sikerül győzni egy bizonyos időpontig."

msgid "Loss Condition"
msgstr "Vesztési feltétel"

msgid "Defeat all enemy heroes and towns."
msgstr "Az ellenfelek összes hősének és városának elpusztítása."

msgid "Capture a specific town."
msgstr "Meghatározott város elfoglalása."

msgid "Defeat a specific hero."
msgstr "Megadott hős legyőzése."

msgid "Find a specific artifact."
msgstr "Egy különleges varázstárgy megtalálása."

msgid "Your side must defeat the opposing side."
msgstr "A te oldalad legyőzi az ellenfeleket."

msgid "Accumulate a large amount of gold."
msgstr "Nagy mennyiségű arany összegyűjtése."

msgid "Victory Condition"
msgstr "Győzelmi feltétel"

msgid "Map difficulty:"
msgstr "Térkép nehézsége:"

msgid "N"
msgstr "N"

msgid "No maps exist at that size."
msgstr "Nincs ilyen méretű térkép."

msgid "Small Maps"
msgstr "Kicsi térképek"

msgid "View only maps of size small (36 x 36)."
msgstr "Csak a kicsi térképek (36x36) mutatása."

msgid "Medium Maps"
msgstr "Közepes térképek"

msgid "View only maps of size medium (72 x 72)."
msgstr "Csak a közepes térképek (72x72) mutatása."

msgid "Large Maps"
msgstr "Nagy térképek"

msgid "View only maps of size large (108 x 108)."
msgstr "Csak a nagy térképek (108x108) mutatása."

msgid "Extra Large Maps"
msgstr "Hatalmas térképek"

msgid "View only maps of size extra large (144 x 144)."
msgstr "Csak a hatalmas térképek (144x144) mutatása."

msgid "All Maps"
msgstr "Összes térkép"

msgid "View all maps, regardless of size."
msgstr "Összes térkép mutatása, mérettől függetlenül."

msgid "Players Icon"
msgstr "Játékos ikon"

msgid ""
"Indicates how many players total are in the scenario. Any positions not "
"occupied by human players will be occupied by computer players."
msgstr ""
"Jelzi, hogy összesen hány játékos van a küldetésben. Minden ember által le "
"nem foglalt pozíciót a számítógép fog elfoglalni."

msgid ""
"Indicates whether the map\n"
"is small (36 x 36), medium\n"
"(72 x 72), large (108 x 108),\n"
"or extra large (144 x 144)."
msgstr ""
"Jelzi a térkép méretét,\n"
"azaz: kicsi (36 x 36), közepes\n"
"(72 x 72), nagy (108 x 108),vagy hatalmas (144 x 144)."

msgid "Size Icon"
msgstr "Ikon méret"

msgid "Map Type"
msgstr "Térkép típusa"

msgid ""
"Indicates whether the map is made for \"The Succession Wars\", \"The Price "
"of Loyalty\" or \"Resurrection\" version of the game."
msgstr ""
"Azt jelzi, hogy a térkép az \"Örökösödési háborúk\" vagy a \"Hűség "
"ára\" vagy pedig a \"Feltámadás\" verzióhoz készült-e."

msgid "Selected Name"
msgstr "Kiválasztott név"

msgid "The name of the currently selected map."
msgstr "A kiválasztott térkép neve."

msgid "Selected Map Difficulty"
msgstr "Kiválasztott nehézség"

msgid ""
"The map difficulty of the currently selected map. The map difficulty is "
"determined by the scenario designer. More difficult maps might include more "
"or stronger enemies, fewer resources, or other special conditions making "
"things tougher for the human player."
msgstr ""
"Az aktuálisan kiválasztott térkép nehézségi fokozata. A térkép nehézségét a "
"pálya szerkesztője határozta meg. A nehezebb pályák több és erősebb "
"ellenfeleket, kevesebb erőforrást, vagy más különleges nehezítő feltételeket "
"foglalhatnak magukban."

msgid "Selected Description"
msgstr "Kiválasztott leírás"

msgid "The description of the currently selected map."
msgstr "A kiválasztott térkép leírása."

msgid "Jump"
msgstr "Ugrás"

msgid "Hero Speed"
msgstr "Hős sebessége"

msgid "Don't Show"
msgstr "Ne mutasd"

msgid "Enemy Speed"
msgstr "Ellenfél sebessége"

msgid "Auto Resolve"
msgstr "Auto. döntés"

msgid "Auto, No Spells"
msgstr "Auto, nincs varázslás"

msgid "Battles"
msgstr "Csaták"

msgid "autoBattle|Manual"
msgstr "Kézi vezérlés"

msgid "Change the speed at which your heroes move on the main screen."
msgstr "A hős sebességének megválasztása a fő képernyőn."

msgid ""
"Sets the speed that computer heroes move at. You can also elect not to view "
"computer movement at all."
msgstr ""
"A gépi játékosok sebességének beállítása. Opció az is, hogy egyáltalán nem "
"látszik az ellenség mozgása."

msgid "Change the interface settings of the game."
msgstr "A játék kezelőfelülete beállításainak megváltoztatása."

msgid "Interface Settings"
msgstr "Kezelőfelület beállítások"

msgid "Toggle instant battle mode."
msgstr "Gyors csata mód váltása."

msgid "Att."
msgstr "Tám."

msgid "Def."
msgstr "Véd."

msgid "Power"
msgstr "Erő"

msgid "Knowl"
msgstr "Tudás"

msgid "1st"
msgstr "1."

msgid "2nd"
msgstr "2."

msgid "3rd"
msgstr "3."

msgid "4th"
msgstr "4."

msgid "5th"
msgstr "5."

msgid "6th"
msgstr "6."

msgid "Oracle: Player Rankings"
msgstr "Orákulum: Játékos ranglista"

msgid "Thieves' Guild: Player Rankings"
msgstr "Tolvajcéh: Játékos ranglista"

msgid "Number of Towns:"
msgstr "Városok száma:"

msgid "Number of Castles:"
msgstr "Várak száma:"

msgid "Number of Heroes:"
msgstr "Hősök száma:"

msgid "Gold in Treasury:"
msgstr "Arany a kincstárban:"

msgid "Wood & Ore:"
msgstr "Fa és érc:"

msgid "Gems, Cr, Slf & Mer:"
msgstr "Dr.kő, Krist., Kén és Hg:"

msgid "Obelisks Found:"
msgstr "Megtalált obeliszkek:"

msgid "Artifacts:"
msgstr "Varázstárgyak:"

msgid "Total Army Strength:"
msgstr "Sereg összereje:"

msgid "Income:"
msgstr "Jövedelem:"

msgid "Best Hero:"
msgstr "Legjobb hős:"

msgid "Best Hero Stats:"
msgstr "Legjobb hős statisztikái:"

msgid "Personality:"
msgstr "Személyiség:"

msgid "Best Monster:"
msgstr "Legerősebb lény:"

msgid "Random Castle Name"
msgstr "Véletlenszerű vár név"

msgid "Random Town Name"
msgstr "Véletlenszerű város neve"

msgid "Allow Castle build"
msgstr "Vár építhetőség"

msgid "Default Buildings"
msgstr "Alapért. épületek"

msgid "Default Army"
msgstr "Alapért. sereg"

msgid "Castle Army"
msgstr "Várvédők"

msgid "Town Army"
msgstr "Városvédők"

msgid "Click to change the Castle name. Right-click to reset to default."
msgstr ""
"Kattints a vár nevének megváltoztatásához. Jobb kattintásra alaphelyzetbe "
"áll."

msgid "Enter Castle name"
msgstr "Vár nevének megadása"

msgid "Allow to build a castle in this town."
msgstr "Lehetővé teszi vár építését a városban."

msgid "Toggle the use of default buildings. Custom buildings will be reset!"
msgstr ""
"Alapértelmezett épületek használata. Korábbi egyéni beállítások törlődnek!"

msgid "Toggle building construction restriction mode."
msgstr "Épület építés korlátozásának kapcsolója."

msgid "Restrict Building Construction"
msgstr "Épület építésének korlátozása"

msgid "Use default defenders army."
msgstr "Alapértelmezett védősereg használata."

msgid "Set custom Castle Army. Right-click to reset unit."
msgstr ""
"Várvédők egyéni beállítása. Jobb kattintásra az egységek alaphelyzetbe "
"állnak."

msgid "Message Text:"
msgstr "Üzenet szövege:"

msgid "Reward:"
msgstr "Jutalom:"

msgid "Player colors allowed to get event:"
msgstr "Játékosok, akiknek megengedett az esemény:"

msgid "Computer colors allowed to get event:"
msgstr "Gépi játékosok, akiknek megengedett az esemény:"

msgid "First day of occurrence:"
msgstr "Első előfordulás napja:"

msgid "Repeat period (days):"
msgstr "Ismétlődési periódus (nap):"

msgid "Allow %{color} human player to get event"
msgstr "Esemény engedélyzése %{color} játékos számára"

msgid ""
"If this checkbox is checked, this event will trigger for the %{color} player "
"if they are controlled by a human."
msgstr ""
"Ha ez a jelölőnégyzet meg van jelölve, akkor az esemény %{color} emberi "
"játékos számára ki fog váltódni."

msgid "Allow %{color} computer player to get event"
msgstr "Esemény engedélyzése %{color} gépi játékos számára"

msgid ""
"If this checkbox is checked, this event will trigger for the %{color} player "
"if they are controlled by a computer."
msgstr ""
"Ha ez a jelölőnégyzet meg van jelölve, akkor az esemény %{color} gépi "
"játékos számára ki fog váltódni."

msgid "Message:"
msgstr "Üzenet:"

msgid "Click to save the Event properties."
msgstr "Kattints az esemény beállítások mentéséhez."

msgid "No resources will be given as a reward."
msgstr "Nincs erőforrás jutalom."

msgid "Resources"
msgstr "Erőforrások"

msgid "Resources will be given as a reward."
msgstr "A jutalom erőforrás lesz."

msgid "Click here to change the event message."
msgstr "Kattints az esemény üzenetének megváltoztatásához."

msgid "Event Message Text"
msgstr "Esemény üzenet szöveg"

msgid "Day: %{day}"
msgstr "Nap: %{day}"

msgid "Daily Events"
msgstr "Napi események"

msgid "Click to save the events."
msgstr "Kattints az események mentéséhez."

msgid "Add Event"
msgstr "Esemény hozzáadása"

msgid "Add an additional event."
msgstr "További esemény hozzáadása."

msgid "Edit Event"
msgstr "Esemény szerkesztése"

msgid "Edit an existing event."
msgstr "Meglévő esemény szerkesztése."

msgid "Delete Event"
msgstr "Esemény törlése"

msgid "Delete an existing event."
msgstr "Meglévő esemény törlése."

msgid "Cancel event after first visit"
msgstr "Esemény törlése az első látogatás után"

msgid "Artifact"
msgstr "Varázstárgy"

msgid "No artifact will be given as a reward."
msgstr "Nincs varázstárgy jutalom."

msgid "Delete Artifact"
msgstr "Varázstárgy törlése"

msgid "Delete an artifact from the reward."
msgstr "Varázstárgy törlése a jutalmak közül."

msgid ""
"If this checkbox is checked, the event will trigger only once. If not "
"checked, the event will trigger every time one of the specified players "
"crosses the event tile."
msgstr ""
"Ha ez a jelölőnégyzet meg van jelölve, akkor az esemény csak egyszer "
"váltódik ki. Ha nincs bejelölve, akkor mindahányszor a megadott játékos "
"rálép területre."

msgid "%{objects} cannot be placed on water."
msgstr "Vízen nem helyezhetők el %{objects}."

msgid ""
"The Ultimate Artifact can only be placed on terrain where digging is "
"possible."
msgstr "Szent Varázstárgy csak ásásra alkalmas terepen helyezhető el."

msgid "%{objects} must be placed on water."
msgstr "%{objects} elhelyezése vízre kell történjen."

msgid "Objects cannot be placed outside the map."
msgstr "Tárgyakat nem lehet a térképen kívülre helyezni."

msgid "Action objects must be placed on clear tiles."
msgstr "Cselekmény objektumokat tiszta területre kell elhelyezni."

msgid ""
"Do you wish to return to the game's Main Menu? All unsaved changes will be "
"lost."
msgstr ""
"Biztos hogy vissza akarsz lépni a főmenübe? Minden változtatás el fog veszni."

msgid "Editor"
msgstr "Szerkesztő"

msgid ""
"Are you sure you want to load a new map? (Any unsaved changes to the current "
"map will be lost.)"
msgstr ""
"Biztos hogy benne hogy új térképet töltesz be? (A jelenlegi térkép "
"változtatásai el fognak veszni.)"

msgid ""
"Are you sure you want to create a new map? (Any unsaved changes to the "
"current map will be lost.)"
msgstr ""
"Biztos hogy benne hogy új térképet hozol létre? (A jelenlegi térkép "
"változtatásai el fognak veszni.)"

msgid "Create a new map from scratch."
msgstr "Teljesen új térkép létrehozása."

msgid "New Map"
msgstr "Új térkép"

msgid "Load Map"
msgstr "Térkép betöltése"

msgid "Load an existing map."
msgstr "Létező térkép betöltése."

msgid "Save Map"
msgstr "Térkép mentése"

msgid "Save the current map."
msgstr "Az aktuális térkép mentése."

msgid "Quit out of the map editor."
msgstr "Kilépés a térképszerkesztőből."

msgid "Input %{object} text"
msgstr "%{object} szöveg megadása"

msgid "Set Random Ultimate Artifact Radius"
msgstr "Véletlenszerű Szent Varázstárgy sugarának megadása"

msgid "%{object} has no properties to change."
msgstr "Nincs megváltoztatható tulajdonsága ennek: %{object}"

msgid "This artifact"
msgstr "Ez a varázstárgy"

msgid "Roads"
msgstr "Utak"

msgid "Streams"
msgstr "Folyóvizek"

msgid ""
"A maximum of %{count} heroes of the same color can be placed on the map."
msgstr "Maximum %{count} hős helyezhető el a térképen ugyanabból a színből."

msgid "Failed to update player information."
msgstr "A játékos adatainak frissítése nem sikerült."

msgid "Only one Random Ultimate Artifact can be placed on the map."
msgstr "Csak egy véletlenszerű Szent Varázstárgy helyezhető el a térképen."

msgid "A maximum of %{count} obelisks can be placed on the map."
msgstr "Maximum %{count} obeliszk helyezhető el a térképen."

msgid "The map is corrupted."
msgstr "A térkép fájl sérült."

msgid "Unable to locate data directory to save the map."
msgstr "Nem található az adatkönyvtár a térkép mentéséhez."

msgid "Unable to create a directory to save the map."
msgstr "Nem hozható létre könyvtár a térkép mentéséhez."

msgid "Are you sure you want to overwrite the existing map?"
msgstr "Biztosan felülírod a meglévő térképet?"

msgid "Map saved to: "
msgstr "Térkép mentve ide: "

msgid "Failed to save the map."
msgstr "Térkép mentése sikertelen."

msgid "Used to place %{object}."
msgstr "%{object} elhelyezésére való."

msgid "Select object type"
msgstr "Objektum típusok"

msgid ""
"Click here to\n"
"select a monster."
msgstr ""
"Kattints ide, a\n"
"lény kiválasztásához."

msgid ""
"Click here to\n"
"select another monster."
msgstr ""
"Kattints ide, egy másik\n"
"lény kiválasztásához."

msgid ""
"Cell\n"
"Details"
msgstr ""
"Cella\n"
"tulajdonságok"

msgid "Erase"
msgstr "Törlés"

msgid "Mountains"
msgstr "Hegyek"

msgid "Rocks"
msgstr "Kövek"

msgid "Trees"
msgstr "Fák"

msgid "Water Objects"
msgstr "Vízi tárgyak"

msgid "Miscellaneous"
msgstr "Vegyes tárgyak"

msgid "Artifacts"
msgstr "Varázstárgyak"

msgid "Dwellings"
msgstr "Toborzóhelyek"

msgid "Mines"
msgstr "Bányák"

msgid "Power-ups"
msgstr "Képességnövelők"

msgid "Treasures"
msgstr "Kincsek"

msgid "Heroes"
msgstr "Hősök"

msgid "Towns"
msgstr "Városok"

msgid "editorErasure|Landscape objects"
msgstr "Szárazföldi objektumok"

msgid "editorErasure|Adventure non pickable objects"
msgstr "Nem felvehető tárgyak a kalandtérképen"

msgid "editorErasure|Castles"
msgstr "Várak"

msgid "editorErasure|Adventure pickable objects"
msgstr "Felvehető tárgyak a kalandtérképen"

msgid "editorErasure|Monsters"
msgstr "Lények"

msgid "editorErasure|Heroes"
msgstr "Hősök"

msgid "editorErasure|Roads"
msgstr "Utak"

msgid "editorErasure|Streams"
msgstr "Vízfolyások"

msgid ""
"Draws terrain in\n"
"%{size} by %{size} square increments."
msgstr ""
"Talaj rajzolása\n"
"%{size} x %{size} négyzetes egységekben."

msgid ""
"Erases objects in\n"
"%{size} by %{size} square increments."
msgstr ""
"Tárgyak törlése\n"
"%{size} x %{size} négyzetes egységekben."

msgid "Small Brush"
msgstr "Kicsi ecset"

msgid "Medium Brush"
msgstr "Közepes ecset"

msgid "Large Brush"
msgstr "Nagy ecset"

msgid "Area Fill"
msgstr "Terület kitöltése"

msgid "Used to click and drag for filling in large areas."
msgstr "Nagy térképterületek kitöltésére használatos."

msgid "Clear Area"
msgstr "Terület törlése"

msgid "Used to click and drag for clearing large areas."
msgstr "Nagy térképterületek törlésére használatos."

msgid ""
"Costs %{rate} times normal movement for all heroes. (Pathfinding reduces or "
"eliminates the penalty.)"
msgstr ""
"Költség: a hősök normál lépésszáma x %{rate}. (A nyomkövetés képesség "
"csökkenti vagy teljesen lenullázza ezt a hátrányt.)"

msgid "Traversable only by boat."
msgstr "Csak hajóval járható."

msgid "No special modifiers."
msgstr "Nincs speciális módosító."

msgid "Toggle the erasure of %{type} objects."
msgstr "%{type} tárgyak törlésének kapcsolója."

msgid ""
"Objects of this type will be deleted with the Erase tool. Left-click here to "
"deselect this type. Press and hold this button to deselect all other object "
"types."
msgstr ""
"Ezek a típusú tárgyak fognak törlődni a Törlés eszközzel. Bal kattintásra a "
"típuskiválasztás törlődik, a gomb nyomva tartására pedig az összes többi "
"típuskiválasztás is törlődik."

msgid ""
"Objects of this type will NOT be deleted with the Erase tool. Left-click "
"here to select this type. Press and hold this button to select all other "
"object types."
msgstr ""
"Ezek a típusú tárgyak NEM fognak törlődni a Törlés eszközzel. Bal "
"kattintásra a típuskiválasztás törlődik, a gomb nyomva tartására pedig az "
"összes többi típuskiválasztás is törlődik."

msgid "Terrain Mode"
msgstr "Talaj mód"

msgid "Used to draw the underlying grass, dirt, water, etc. on the map."
msgstr "Különféle talajokat (fű, föld, víz stb.) rajzol a térképen."

msgid "Landscape Objects Mode"
msgstr "Szárazföldi objektum mód"

msgid ""
"Used to place landscape objects (mountains, rocks, trees, etc.) on the map."
msgstr ""
"Elhelyezi a szárazföldi tereptárgyakat (hegyek, kövek, fák stb.) a térképen."

msgid "Detail Mode"
msgstr "Tulajdonságok mód"

msgid "Used for special editing of action objects."
msgstr ""
"Cselekvés objektumok speciális szerkesztéséhez használatos."

msgid "Adventure Objects Mode"
msgstr "Kaland objektum mód"

msgid ""
"Used to place adventure objects (artifacts, dwellings, mines, treasures, "
"etc.) on the map."
msgstr ""
"Elhelyezi a kaland térkép tárgyakat (varázstárgyak, toborzóhelyek, bányák, "
"kincsek stb.) a térképen."

msgid "Kingdom Objects Mode"
msgstr "Királyság objektum mód"

msgid "Used to place kingdom objects (towns, castles and heroes) on the map."
msgstr "Elhelyezi a királyság tárgyait (városok, várak, hősök) a térképen."

msgid "Monsters Mode"
msgstr "Lények mód"

msgid "Used to place monsters on the map."
msgstr "Elhelyezi a lényeket a térképen."

msgid "Allows you to draw streams by clicking and dragging."
msgstr "Kattintás és húzás révén lehetővé teszi vízfolyások rajzolását."

msgid "Stream Mode"
msgstr "Vízfolyás mód"

msgid "Allows you to draw roads by clicking and dragging."
msgstr "Kattintás és húzás révén lehetővé teszi utak rajzolását."

msgid "Road Mode"
msgstr "Út mód"

msgid "Erase Mode"
msgstr "Törlés mód"

msgid "Used to erase objects from the map."
msgstr "Ezzel törölheted a tárgyakat a térképről."

msgid "Change between zoom and normal view."
msgstr "Váltás nagyított és normál nézet között."

msgid "Magnify"
msgstr "Nagyítás"

msgid "Undo"
msgstr "Visszavonás"

msgid "Undo your last action."
msgstr "Utolsó cselekedet visszavonása."

msgid "Edit map title, description, and other general information."
msgstr "A pályanevek, leírások és egyéb általános információk szerkesztése."

msgid "Specifications"
msgstr "Jellemzők"

msgid "File Options"
msgstr "Fájlbeállítások"

msgid ""
"Open the file options menu, where you can save or load maps, or quit out of "
"the editor."
msgstr ""
"A beállítások menü megnyitása, ahol elmenteni vagy betölteni tudsz pályákat, "
"vagy kilépni a szerkesztőből."

msgid "View the editor system options, which let you customize the editor."
msgstr ""
"Tekintsd meg a szerkesztő rendszer beállításait, amik lehetővé teszik annak "
"testreszabását."

msgid "Create a map that is %{size} squares wide and %{size} squares high."
msgstr "Egy %{size} széles és %{size} magas térképet hoz létre."

msgid "Cancel back to the New Map menu."
msgstr "Vissza az új térkép menübe."

msgid "Cancel back to the main menu."
msgstr "Vissza a főmenübe."

msgid "From Scratch"
msgstr "Elölről kezd"

msgid "Start from scratch with a blank map."
msgstr "Egy teljesen üres térképpel a legelejéről kezdeni."

msgid "Create a randomly generated map."
msgstr "Egy véletlenszerű térkép generálása."

msgid "Random"
msgstr "Véletlenszerű"

msgid "Cancel back to the Map Editor main menu."
msgstr "Vissza a térképszerkesztő főmenüjébe."

msgid "No maps available!"
msgstr "Nincs használható térkép!"

msgid "Warning"
msgstr "Figyelmeztetés"

#, fuzzy
msgid "[%{pos}]: %{race} hero"
msgstr "%{color} %{race} hős"

#, fuzzy
msgid "[%{pos}]: %{name}, %{race} hero"
msgstr "%{race1} %{name1} és %{race2} %{name2} találkozik"

#, fuzzy
msgid "[%{pos}]: %{race} town"
msgstr "%{color} %{race} hős"

#, fuzzy
msgid "[%{pos}]: %{race} castle"
msgstr "%{color} %{race} %{townOrCastle}"

#, fuzzy
msgid "[%{pos}]: %{name}, %{race} town"
msgstr "%{race1} %{name1} és %{race2} %{name2} találkozik"

#, fuzzy
msgid "[%{pos}]: %{name}, %{race} castle"
msgstr "%{race1} %{name1} és %{race2} %{name2} találkozik"

msgid "None."
msgstr "Nincs."

msgid "One side defeats another."
msgstr "Egyik oldal legyőzi a másikat."

msgid "Accumulate gold."
msgstr "Arany összegyűjtése."

msgid "Run out of time."
msgstr "Kifutás az időből."

msgid "Special Loss Condition"
msgstr "Speciális vesztési feltétel"

msgid "Special Victory Condition"
msgstr "Speciális győzelmi feltétel"

msgid "Allow standard victory conditions"
msgstr "Normál győzelmi feltételek engedélyezése"

<<<<<<< HEAD
=======
msgid "Allow this condition also for AI"
msgstr ""

#, fuzzy
>>>>>>> 5655e858
msgid "Gold:"
msgstr "Arany:"

msgid "Also allow normal victory"
msgstr "Normál győzelmet is lehetővé tesz"

#, fuzzy
msgid "Select a Town to capture to achieve victory"
msgstr "Válaszd ki, melyik városba szeretnél menni."

#, fuzzy
msgid "Click here to change the town needed to capture to achieve victory."
msgstr "Kattints az esemény üzenetének megváltoztatásához."

msgid "Select a Hero to defeat to achieve victory"
msgstr ""

#, fuzzy
msgid "Click here to change the hero needed to defeat to achieve victory."
msgstr "Kattints az esemény üzenetének megváltoztatásához."

msgid "Days:"
msgstr "Napok:"

msgid "Day: %{day} Week: %{week} Month: %{month}"
msgstr "Nap: %{day} hét: %{week} hónap: %{month}"

msgid "Select a Town to lose to suffer defeat"
msgstr ""

#, fuzzy
msgid "Click here to change the town whose loss would mean defeat."
msgstr "Kattints az esemény üzenetének megváltoztatásához."

msgid "Select a Hero to lose to suffer defeat"
msgstr ""

#, fuzzy
msgid "Click here to change the hero whose loss would mean defeat."
msgstr "Kattints az esemény üzenetének megváltoztatásához."

msgid "Map Difficulty"
msgstr "Térkép nehézség"

msgid "Map Description"
msgstr "Térkép leírása"

msgid "Change Map Name"
msgstr "Térkép nevének megváltoztatása"

msgid "Change Map Description"
msgstr "Térképleírás megváltoztatása"

msgid ""
"The entered map description exceeds the maximum allowed 5 rows. It will be "
"shortened to fit the map description field."
msgstr ""
"A megadott térképleírás hosszabb, mint a maximálisan elfogadott 5 sor. A "
"térképleírás lerövidítésre kerül, hogy beleférjen a rendelkezésre álló "
"mezőbe."

msgid "Click to accept the changes made."
msgstr "Kattints a változtatások elfogadásához."

msgid "Click to edit custom rumors."
msgstr "Kattints egyéni szóbeszéd szerkesztéséhez."

msgid "Rumors"
msgstr "Szóbeszédek"

msgid "Click to edit daily events."
msgstr "Kattints a napi események szerkesztéséhez."

msgid "Events"
msgstr "Események"

msgid "Click to change your map name."
msgstr "Kattints a térképed nevének megváltoztatásához."

msgid "Map Name"
msgstr "Térkép neve"

msgid "Click to change the description of the current map."
msgstr "Kattints az aktuális térkép leírásának megváltoztatásához."

msgid "Click to change the victory condition of the current map."
msgstr "Kattints az aktuális térkép győzelmi feltételeinek megváltoztatásához."

msgid "Click to change the loss condition of the current map."
msgstr "Kattints az aktuális térkép vesztési feltételeinek megváltoztatásához."

msgid "Indicates the player types in the scenario. Click to change."
msgstr "Jelzi a küldetés játékosainak típusait. Kattints a változtatáshoz."

msgid "Player Type"
msgstr "Játékos típusa"

msgid ""
"Click to set map difficulty. More difficult maps might include more or "
"stronger enemies, fewer resources, or other special conditions making things "
"tougher for the human player."
msgstr ""
"Kattints a térkép nehézségi fokozatának beállításához. Nehezebb térképek "
"több vagy erősebb ellenfelet, kevesebb erőforrást, vagy egyéb speciális "
"nehezítő feltételt tartalmazhatnak az emberi játékos számára."

msgid "Animation"
msgstr "Animáció"

msgid "Passability"
msgstr "Átjárhatóság"

msgid "Toggle animation of the objects."
msgstr "Objektumok animációjának kapcsolója."

msgid "Toggle display of objects' passability."
msgstr "Kattints az objektumok átjárhatóságának megjelenítéséhez."

msgid "Rumor:"
msgstr "Szóbeszéd:"

msgid "Rumor"
msgstr "Szóbeszéd"

msgid "This rumor already exists in the list."
msgstr "Ez a szóbeszéd már megtalálható a listában."

msgid "Click to save the rumors."
msgstr "Kattints a szóbeszédek mentéséhez."

msgid "Add Rumor"
msgstr "Szóbeszéd hozzáadása"

msgid "Add an additional rumor."
msgstr "További szóbeszéd hozzáadása."

msgid "Edit Rumor"
msgstr "Szóbeszéd szerkesztés"

msgid "Edit an existing rumor."
msgstr "Meglévő szóbeszéd szerkesztése."

msgid "Delete Rumor"
msgstr "Szóbeszéd törlése"

msgid "Delete an existing rumor."
msgstr "Meglévő szóbeszéd törlése."

msgid ""
"\n"
"\n"
"Size: "
msgstr ""
"\n"
"\n"
"Méret: "

msgid ""
"\n"
"\n"
"Description: "
msgstr ""
"\n"
"\n"
"Leírás: "

msgid "Save Map:"
msgstr "Térkép mentése:"

msgid "Click to save the current map."
msgstr "Kattints az aktuális térkép mentéséhez."

msgid "Riddle:"
msgstr "Találós kérdés:"

msgid "Answers:"
msgstr "Válaszok:"

msgid "Answer:"
msgstr "Válasz:"

msgid "Answer"
msgstr "Válasz"

msgid "This answer exists in the list."
msgstr "A válasz megtalálható a listában."

msgid "Click to save the Sphinx properties."
msgstr "Kattints a Szfinx beállításainak mentéséhez."

msgid "Add Answer"
msgstr "Válasz hozzáadása"

msgid "Add an additional answer for the question."
msgstr "További válasz hozzáadása a kérdéshez."

msgid "Edit Answer"
msgstr "Válasz szerkesztése"

msgid "Edit an existing answer for the question."
msgstr "Meglévő válasz szerkesztése."

msgid "Delete Answer"
msgstr "Válasz törlése"

msgid "Delete an existing answer for the question."
msgstr "Meglévő válasz törlése."

msgid "difficulty|Easy"
msgstr "Könnyű"

msgid "difficulty|Normal"
msgstr "Normál"

msgid "difficulty|Hard"
msgstr "Nehéz"

msgid "difficulty|Expert"
msgstr "Szakértő"

msgid "difficulty|Impossible"
msgstr "Lehetetlen"

msgid "and more..."
msgstr "és egyebek..."

msgid "Easy"
msgstr "Könnyű"

msgid "Hard"
msgstr "Nehéz"

msgid "Campaign Difficulty"
msgstr "Hadjárat nehézsége"

msgid ""
"Choose this difficulty to experience the game's story with less challenge. "
"The AI will be weaker than at Normal difficulty."
msgstr ""
"Válaszd ezt a nehézséget, ha kevesebb kihívással szeretnéd végigvinni a "
"játékot. A gép gyengébb lesz, mint a Normál nehézségi fokozaton."

msgid ""
"Choose this difficulty to experience the campaign as per the original design."
msgstr ""
"Válaszd ezt a nehézséget, ha a hadjáratot az eredeti elgondolásnak "
"megfelelően szeretnéd játszani."

msgid ""
"Choose this difficulty if you want more challenge. The AI will be stronger "
"than at Normal difficulty."
msgstr ""
"Válaszd ezt a nehézséget, ha több kihívást akarsz. A gép erősebb lesz, mint "
"a Normál nehézségi fokozaton."

msgid ""
"Congratulations!\n"
"\n"
"Days: %{days}\n"
msgstr ""
"Gratulálunk!\n"
"\n"
"Nap: %{days}\n"

msgid ""
"\n"
"Difficulty: %{difficulty}\n"
"\n"
msgstr ""
"\n"
"Nehézség: %{difficulty}\n"
"\n"

msgid ""
"Score: %{score}\n"
"\n"
"Rating:\n"
"%{rating}"
msgstr ""
"Pontszám: %{score}\n"
"\n"
"Besorolás:\n"
"%{rating}"

msgid "Start the selected scenario."
msgstr "A kiválasztott küldetés indítása."

msgid "View Intro"
msgstr "Intró mutatása"

msgid "View the intro video for the current state of the campaign."
msgstr "A hadjárat jelenlegi állásához tartozó bemutató videó megnézése."

msgid ""
"Select the campaign difficulty. This can be lowered at any point during the "
"campaign."
msgstr ""
"A hadjárat nehézségének kiválasztása. Ez bármikor csökkenthető a hadjárat "
"során."

msgid "Restart the current scenario."
msgstr "Aktuális küldetés újraindítása."

msgid "Difficulty"
msgstr "Nehézség"

msgid ""
"You have changed to a lower difficulty for the campaign. You will not be "
"able to revert this after this point. The high score will be calculated "
"based solely on the new difficulty. Do you want to proceed?"
msgstr ""
"Alacsonyabb nehézségi szintre szeretnéd állítani a hadjáratot. Innentől nem "
"állíthatod újra vissza és a pontszámaid is az újonnan választott szintnek "
"megfelelően számolódnak majd. Így is végre akarod hajtani?"

msgid "Are you sure you want to restart this scenario?"
msgstr "Biztosan újra akarod indítani a küldetést?"

msgid "Campaign Scenario loading failure"
msgstr "A hadjárat küldetésének betöltése sikertelen"

msgid "Please make sure that campaign files are correct and present."
msgstr "Bizonyosodj meg róla, hogy a hadjárat fájljai épek és mind megvannak."

msgid "Days spent"
msgstr "Nap eltelt"

msgid "The number of days spent on this campaign."
msgstr "Az eltöltött napok száma ebben a hadjáratban."

msgid "Project Coordination and Core Development"
msgstr "Projekt-koordináció és fő fejlesztés"

msgid "Development"
msgstr "Fejlesztés"

msgid "Visit us at "
msgstr "Látogass meg minket itt: "

msgid "QA and Support"
msgstr "Minőségbiztosítás és támogatás"

msgid "Dev and Support"
msgstr "Fejl. és támogatás"

msgid "Special Thanks to"
msgstr "Külön köszönet"

msgid "and many-many other contributors and supporters!"
msgstr "és sok-sok egyéb közreműködőnek és támogatónak!"

msgid "Support us at"
msgstr "Támogass minket itt"

msgid "local-donation-platform|https://www.patreon.com/fheroes2"
msgstr "https://www.patreon.com/fheroes2"

msgid "Connect with us at"
msgstr "Kapcsolat"

msgid "local-social-network|https://www.facebook.com/groups/fheroes2"
msgstr "https://www.facebook.com/groups/fheroes2"

msgid "Need help with the game?"
msgstr "Segítség kell a játékhoz?"

msgid "Original project before 0.7"
msgstr "Eredeti projekt, v0.7 előtti"

msgid "Heroes of Might and Magic II: The Succession Wars team"
msgstr "Heroes of Might and Magic II: Az örökösödési háborúk csapata"

msgid "Designed and Directed"
msgstr "Tervezte és rendezte"

msgid "Programming and Design"
msgstr "Programozta és tervezte"

msgid "Executive Producer"
msgstr "Vezető gyártásvezető"

msgid "Producer"
msgstr "Gyártásvezető"

msgid "Additional Design"
msgstr "További tervezés"

msgid "Additional Programming"
msgstr "További programozás"

msgid "Musical Production"
msgstr "Zenei produkció"

msgid "Music and Sound Design"
msgstr "Zene és hang tervezés"

msgid "Vocalists"
msgstr "Énekesek"

msgid "Art Director"
msgstr "Művészeti igazgató"

msgid "Assistant Art Director"
msgstr "Művészeti igazgató asszisztens"

msgid "Artists"
msgstr "Művészek"

msgid "QA Manager"
msgstr "Minőségbiztosítási menedzser"

msgid "QA"
msgstr "Minőségbiztosítás"

msgid "Writing"
msgstr "Alaptörténet"

msgid "Manual and Helpfile"
msgstr "Kézikönyv és segédlet"

msgid "Scenarios"
msgstr "Küldetések"

msgid "Heroes of Might and Magic II: The Price of Loyalty team"
msgstr "Heroes of Might and Magic II: A hűség ára csapata"

msgid "Design Lead"
msgstr "Vezető tervező"

msgid "Designers"
msgstr "Tervezők"

msgid "Programming Lead"
msgstr "Vezető programozó"

msgid "Art Lead"
msgstr "Művészeti vezető"

msgid "Playtesters"
msgstr "Tesztelők"

msgid "Designer"
msgstr "Tervező"

msgid "Producers"
msgstr "Gyártásvezetők"

msgid "QA Managers"
msgstr "Minőségbiztosítási menedzserek"

msgid "Sound Design"
msgstr "Hang tervező"

msgid "Town Themes"
msgstr "Város témák"

msgid "Alto Sax"
msgstr "Altszaxofon"

msgid "Harpsichord and Piano"
msgstr "Csembaló és zongora"

msgid "Basso Vocal"
msgstr "Basszus ének"

msgid "Soprano Vocal"
msgstr "Szoprán ének"

msgid "Recorded at %{recordingStudio}"
msgstr "Felvétel: %{recordingStudio}"

msgid "credits|Manual"
msgstr "Kézikönyv"

msgid "German Consultant"
msgstr "Német tanácsadó"

msgid "Map Designers"
msgstr "Térkép tervezők"

msgid "Package Design"
msgstr "Csomagterv"

msgid "Your Name"
msgstr "A te neved"

msgid "Unknown Hero"
msgstr "Ismeretlen hős"

msgid "Standard"
msgstr "Normál"

msgid "View High Scores for Standard Maps."
msgstr "A normál térképek dicsőségtáblájának megmutatása."

msgid "Campaign"
msgstr "Hadjárat"

msgid "View High Scores for Campaigns."
msgstr "A hadjárat térképek dicsőségtáblájának megmutatása."

msgid "hotkey|default okay event"
msgstr "nyugtázás (OK)"

msgid "hotkey|default cancel event"
msgstr "visszavonás (MÉGSE)"

msgid "hotkey|default left"
msgstr "balra"

msgid "hotkey|default right"
msgstr "jobbra"

msgid "hotkey|default up"
msgstr "fel"

msgid "hotkey|default down"
msgstr "le"

msgid "hotkey|toggle fullscreen"
msgstr "teljes képernyő váltás"

msgid "hotkey|toggle text support mode"
msgstr "szöveges támogatás váltás"

msgid "hotkey|new game"
msgstr "új játék"

msgid "hotkey|load game"
msgstr "játék betöltés"

msgid "hotkey|high scores"
msgstr "dicsőségtábla"

msgid "hotkey|credits"
msgstr "stáblista"

msgid "hotkey|standard game"
msgstr "normál játék"

msgid "hotkey|campaign game"
msgstr "hadjárat"

msgid "hotkey|multi-player game"
msgstr "többjátékos mód"

msgid "hotkey|settings"
msgstr "beállítások"

msgid "hotkey|quit"
msgstr "kilépés"

msgid "hotkey|select map"
msgstr "térkép kiválasztás"

msgid "hotkey|select small map size"
msgstr "kis térkép kiválasztása"

msgid "hotkey|select medium map size"
msgstr "közepes térkép kiválasztása"

msgid "hotkey|select large map size"
msgstr "nagy térkép kiválasztása"

msgid "hotkey|select extra large map size"
msgstr "nagyon nagy térkép kiválasztása"

msgid "hotkey|select all map sizes"
msgstr "minden térképméret kiválasztása"

msgid "hotkey|hot seat game"
msgstr "helycserés játék"

msgid "hotkey|battle only game"
msgstr "csak csata mód"

msgid "hotkey|choose the original campaign"
msgstr "eredeti hadjárat kiválasztása"

msgid "hotkey|choose the expansion campaign"
msgstr "kiegészítő hadjárat kiválasztása"

msgid "hotkey|map editor main menu"
msgstr "térképszerkesztő főmenü"

msgid "hotkey|new map menu"
msgstr "új térkép menü"

msgid "hotkey|load map menu"
msgstr "térkép betöltés menü"

msgid "hotkey|new map from scratch"
msgstr "teljesen új térkép"

msgid "hotkey|new random map"
msgstr "véletlenszerű térkép"

msgid "hotkey|undo last action"
msgstr "Legutolsó cselekvés visszavonása (UNDO)"

msgid "hotkey|redo last action"
msgstr "Legutolsó cselekvés visszaállítása (REDO)"

msgid "hotkey|open game main menu"
msgstr "főmenü megnyitása"

msgid "hotkey|toggle passability"
msgstr "átjárhatóság kapcsoló"

msgid "hotkey|roland campaign"
msgstr "roland hadjárata"

msgid "hotkey|archibald campaign"
msgstr "archibald hadjárata"

msgid "hotkey|price of loyalty campaign"
msgstr "a hűség ára hadjárat"

msgid "hotkey|voyage home campaign"
msgstr "hazatérés hadjárat"

msgid "hotkey|wizard's isle campaign"
msgstr "varázslósziget hadjárat"

msgid "hotkey|descendants campaign"
msgstr "leszármazottak hadjárata"

msgid "hotkey|select first campaign bonus"
msgstr "első hadjárat bónusz kiválasztása"

msgid "hotkey|select second campaign bonus"
msgstr "második hadjárat bónusz kiválasztása"

msgid "hotkey|select third campaign bonus"
msgstr "harmadik hadjárat bónusz kiválasztása"

msgid "hotkey|view campaign intro"
msgstr "hadjárat bevezetőjének megtekintése"

msgid "hotkey|select campaign difficulty"
msgstr "térkép nehézségének kiválasztása"

msgid "hotkey|restart campaign scenario"
msgstr "hadjárat küldetés újrakezdése"

msgid "hotkey|world map left"
msgstr "világtérkép: balra"

msgid "hotkey|world map right"
msgstr "világtérkép: jobbra"

msgid "hotkey|world map up"
msgstr "világtérkép: fel"

msgid "hotkey|world map down"
msgstr "világtérkép: le"

msgid "hotkey|world map up left"
msgstr "világtérkép: fel-balra"

msgid "hotkey|world map up right"
msgstr "világtérkép: fel-jobbra"

msgid "hotkey|world map down left"
msgstr "világtérkép: le-balra"

msgid "hotkey|world map down right"
msgstr "világtérkép: le-jobbra"

msgid "hotkey|save game"
msgstr "játék mentése"

msgid "hotkey|next hero"
msgstr "következő hős"

msgid "hotkey|change to hero under cursor"
msgstr "váltás a kurzor alatti hősre"

msgid "hotkey|start hero movement"
msgstr "hős mozgásának megkezdése"

msgid "hotkey|cast adventure spell"
msgstr "kalandozó varázslat idézése"

msgid "hotkey|put hero to sleep"
msgstr "hős altatása"

msgid "hotkey|next town"
msgstr "következő város"

msgid "hotkey|end turn"
msgstr "kör befejezése"

msgid "hotkey|file options"
msgstr "fájlbeállítások"

msgid "hotkey|adventure options"
msgstr "kaland opciók"

msgid "hotkey|puzzle map"
msgstr "rejtvény térkép"

msgid "hotkey|scenario information"
msgstr "küldetés infromáció"

msgid "hotkey|dig for artifact"
msgstr "varázstárgy kiásása"

msgid "hotkey|view world"
msgstr "világ mutatása"

msgid "hotkey|kingdom summary"
msgstr "királyság összesítő"

msgid "hotkey|default action"
msgstr "alapértelmezett cselekvés"

msgid "hotkey|open focus"
msgstr "fókuszálás kezdése"

msgid "hotkey|system options"
msgstr "rendszerbeállítások"

msgid "hotkey|scroll left"
msgstr "görgetés balra"

msgid "hotkey|scroll right"
msgstr "görgetés jobbra"

msgid "hotkey|scroll up"
msgstr "görgetés fel"

msgid "hotkey|scroll down"
msgstr "görgetés le"

msgid "hotkey|toggle control panel"
msgstr "vezérlőpult kapcsoló"

msgid "hotkey|toggle radar"
msgstr "radar kapcsoló"

msgid "hotkey|toggle buttons"
msgstr "gomb átkapcsoló"

msgid "hotkey|toggle status"
msgstr "státusz kapcsoló"

msgid "hotkey|toggle icons"
msgstr "ikon kapcsoló"

msgid "hotkey|transfer control to ai"
msgstr "irányítás átadása a gépnek"

msgid "hotkey|retreat from battle"
msgstr "visszavonulás a csatából"

msgid "hotkey|surrender during battle"
msgstr "megadás a csatában"

msgid "hotkey|toggle battle auto mode"
msgstr "automatikus csata mód kapcsoló"

msgid "hotkey|finish the battle in auto mode"
msgstr "csata befejezése automatikus módban"

msgid "hotkey|battle options"
msgstr "csata beállítások"

msgid "hotkey|skip turn in battle"
msgstr "kör kihagyása a csatában"

msgid "hotkey|cast battle spell"
msgstr "varázslat idézése csatában"

msgid "hotkey|dwelling level 1"
msgstr "toborzóhely 1. szint"

msgid "hotkey|dwelling level 2"
msgstr "toborzóhely 2. szint"

msgid "hotkey|dwelling level 3"
msgstr "toborzóhely 3. szint"

msgid "hotkey|dwelling level 4"
msgstr "toborzóhely 4. szint"

msgid "hotkey|dwelling level 5"
msgstr "toborzóhely 5. szint"

msgid "hotkey|dwelling level 6"
msgstr "toborzóhely 6. szint"

msgid "hotkey|well"
msgstr "kút"

msgid "hotkey|marketplace"
msgstr "piactér"

msgid "hotkey|mage guild"
msgstr "varázstorony"

msgid "hotkey|shipyard"
msgstr "hajógyár"

msgid "hotkey|thieves guild"
msgstr "tolvajcéh"

msgid "hotkey|tavern"
msgstr "fogadó"

msgid "hotkey|construction screen"
msgstr "tervezési képernyő"

msgid "hotkey|buy all monsters in well"
msgstr "minden lény megvásárlása a kútban"

msgid "hotkey|split stack by half"
msgstr "egység kétfelé osztása"

msgid "hotkey|split stack by one"
msgstr "egység szétosztása"

msgid "hotkey|join stacks"
msgstr "egységek összevonása"

msgid "hotkey|upgrade troop"
msgstr "csapat fejlesztése"

msgid "hotkey|dismiss hero or troop"
msgstr "hős/egység elbocsátása"

msgid ""
"Do you want to regain control from AI? The effect will take place only on "
"the next turn."
msgstr ""
"Szeretnéd visszavenni az irányítást az AI-tól? Ez csak a következő körben "
"lesz érvényes."

msgid ""
"Do you want to transfer control from you to the AI? The effect will take "
"place only on the next turn."
msgstr ""
"Át akarod adni az irányítást a gépnek? Ez csak a következő körtől lesz "
"hatásos."

msgid "Default Actions"
msgstr "Alapértelmezett cselekvés"

msgid "Global Actions"
msgstr "Globális cselekvések"

msgid "Main Menu"
msgstr "Főmenü"

msgid "World Map"
msgstr "Világtérkép"

msgid "Battle Screen"
msgstr "Csata képernyő"

msgid "Town Screen"
msgstr "Város képernyő"

msgid "Army Actions"
msgstr "Sereg cselekvései"

msgid "The save file is corrupted."
msgstr "A mentés fájl sérült."

msgid "Unsupported save format: "
msgstr "Nem támogatott mentés formátum: "

msgid "Current game version: "
msgstr "Jelenlegi játék verziója: "

msgid "Last supported version: "
msgstr "Utolsó támogatott verzió: "

msgid "This file contains a save with an invalid game type."
msgstr "Ez a fájl nem megfelelő játékverzióval lett mentve."

msgid ""
"This save file requires \"The Price of Loyalty\" game assets, but they have "
"not been provided to the engine."
msgstr ""
"Ehhez a mentés fájlhoz szükség van a \"Hűség ára\" kiegészítőhöz, amely "
"azonban nem található."

msgid "This saved game is localized to '"
msgstr "Ez a mentett játék lokalizált '"

msgid "' language, but the current language of the game is '"
msgstr "' nyelvre, azonban a játék jelenlegi nyelve '"

msgid "Hot Seat"
msgstr "Helycserés"

msgid ""
"Play a Hot Seat game, where 2 to 6 players play around the same computer, "
"switching into the 'Hot Seat' when it is their turn."
msgstr ""
"A helycserés játék során 2-6 játékos játszik ugyanazon a számítógépen és "
"körönként cserélődnek (Hot Seat)."

msgid "A single player game playing out a single map."
msgstr "Egyjátékos mód egy pályán."

msgid "Standard Game"
msgstr "Szimpla játék"

msgid "A single player game playing through a series of maps."
msgstr "Egyjátékos mód egy csomó pályán át."

msgid "Campaign Game"
msgstr "Hadjárat"

msgid "Multi-Player Game"
msgstr "Többjátékos mód"

msgid ""
"A multi-player game, with several human players completing against each "
"other on a single map."
msgstr ""
"A többjátékos módban több emberi játékos vesz részt, hogy legyőzze a másikat "
"egy pályán."

msgid "fheroes2 Resurrection Team presents"
msgstr "fheroes2 Resurrection Team bemutatja"

msgid "Greetings!"
msgstr "Üdvözlet!"

msgid "Welcome to Heroes of Might and Magic II powered by fheroes2 engine!"
msgstr ""
"Üdvözlünk az fheroes2 motorral működő Heroes of Might and Magic II-ben!"

msgid ""
"Welcome to Heroes of Might and Magic II powered by the fheroes2 engine!\n"
"Before starting the game, please select a game resolution."
msgstr ""
"Üdvözlünk az fheroes2 motorral működő Heroes of Might and Magic II-ben! "
"Mielőtt megkezded a játékot, válaszd ki a képernyőfelbontást."

msgid "Please Remember"
msgstr "Kérlek, ne felejtsd el"

msgid ""
"You can always change the language, resolution and settings of the game by "
"clicking on the "
msgstr ""
"Mindig megváltoztathatod a játék nyelvét, felbontását, illetve beállításait, "
"ha megnyomod az "

msgid "door"
msgstr "ajtót"

msgid " on the left side of the Main Menu, or with the "
msgstr " gombot a főmenü baloldalán, illetve a "

msgid " button from the "
msgstr " gomb megnyomásával a "

msgid "NEW GAME"
msgstr "ÚJ JÁTÉK"

msgid ""
" menu. \n"
"\n"
"Enjoy the game!"
msgstr ""
" menüből. \n"
"\n"
"Élvezetes játékot!"

msgid "Quit Heroes of Might and Magic II and return to the operating system."
msgstr ""
"Kilépés a Heroes of Might and Magic II-ből és visszatérés az operációs "
"rendszerhez."

msgid "Credits"
msgstr "Készítők"

msgid "View the credits screen."
msgstr "Készítők listájának megjelenítése."

msgid "High Scores"
msgstr "Dicsőségtábla"

msgid "View the high scores screen."
msgstr "Dicsőségtábla megjelenítése."

msgid "Create new or modify existing maps."
msgstr "Új térkép létrehozása vagy meglévő módosítása."

msgid "Change language, resolution and settings of the game."
msgstr ""
"Játék nyelvének, képernyőfelbontásának kiválasztása, illetve egyéb "
"beállítások."

msgid "Game Settings"
msgstr "Játékbeállítások"

msgid ""
"The required video files for the campaign selection window are missing. "
"Please make sure that all necessary files are present in the system."
msgstr ""
"A hadjárat kiválasztási ablak megnyitásához a szükséges videók hiányoznak. "
"Kérlek bizonyosodj meg róla, hogy minden szükséges fájl jelen van-e a "
"rendszerben."

msgid ""
"Either Roland's or Archibald's campaign from the original Heroes of Might "
"and Magic II."
msgstr ""
"Roland, illetve Archibald hadjárata az eredeti Heroes of Might and Magic II-"
"ből."

msgid "Original Campaign"
msgstr "Eredeti hadjárat"

msgid "Expansion Campaign"
msgstr "Kiegészítő hadjárat"

msgid "One of the four new campaigns from the Price of Loyalty expansion set."
msgstr "A Hűség ára kiegészítő négy új hadjáratának egyike."

msgid "Loading video. Please wait..."
msgstr "Videó betöltése. Kérlek várj..."

msgid "Host"
msgstr "Kiszolgáló"

msgid ""
"The host sets up the game options. There can only be one host per network "
"game."
msgstr ""
"A kiszolgáló határozza meg a játék beállításait. Csak egy kiszolgáló lehet "
"egy hálózati játékban."

msgid "Guest"
msgstr "Vendég"

msgid ""
"The guest waits for the host to set up the game, then is automatically added "
"in. There can be multiple guests for TCP/IP games."
msgstr ""
"A vendég várja a kiszolgálót, hogy állítson be egy játékot, ami aztán "
"automatikusan látható lesz. Több vendég is lehet egyszerre egy hálózati "
"játszmában."

msgid ""
"fheroes2 needs data files from the original Heroes of Might and Magic II to "
"operate. You appear to be using the demo version of Heroes of Might and "
"Magic II for this purpose. Please note that only one scenario will be "
"available in this setup."
msgstr ""
"Az fheroes2 működéséhez szükségesek az eredeti Heroes of Might and Magic II "
"adatfájljai. Úgy tűnik, hogy a Heroes of Might and Magic II demó változatát "
"használod. Felhívjuk a figyelmet arra, hogy ezzel a beállítással csak "
"egyetlen küldetés érhető el."

msgid ""
"A multi-player game, with several human players competing against each other "
"on a single map."
msgstr ""
"Többjátékos játék, több emberi játékos részvételével, akik egymás ellen "
"küzdenek egyetlen térképen."

msgid "Battle Only"
msgstr "Csak csata"

msgid "Setup and play a battle without loading any map."
msgstr "Egyetlen csata beállítása és lejátszása térkép betöltése nélkül."

msgid ""
"Play a Hot Seat game, where 2 to 6 players play on the same device, "
"switching into the 'Hot Seat' when it is their turn."
msgstr ""
"Helycserés játék, mely során 2-6 játékos játszik ugyanazon az eszközön és "
"körönként cserélődnek, amikor rájuk kerül a sor (Hot Seat)."

msgid "2 Players"
msgstr "2 játékos"

msgid ""
"Play with 2 human players, and optionally, up to 4 additional computer "
"players."
msgstr "Kétszemélyes játék, opcionálisan max. 4 további gépi ellenféllel."

msgid "3 Players"
msgstr "3 játékos"

msgid ""
"Play with 3 human players, and optionally, up to 3 additional computer "
"players."
msgstr "Háromszemélyes játék, opcionálisan max. 3 további gépi ellenféllel."

msgid "4 Players"
msgstr "4 játékos"

msgid ""
"Play with 4 human players, and optionally, up to 2 additional computer "
"players."
msgstr "Négyszemélyes játék, opcionálisan max. 2 további gépi ellenféllel."

msgid "5 Players"
msgstr "5 játékos"

msgid ""
"Play with 5 human players, and optionally, up to 1 additional computer "
"player."
msgstr "Ötszemélyes játék, opcionálisan max. 1 további gépi ellenféllel."

msgid "6 Players"
msgstr "6 játékos"

msgid "Play with 6 human players."
msgstr "Hatszemélyes játék."

msgid "Dragon city has fallen! You are now the Master of the Dragons."
msgstr "Sárkányváros elesett! Mától te vagy a Sárkánymester."

msgid ""
"You captured %{name}!\n"
"You are victorious."
msgstr ""
"Elfoglaltad %{name} várat!\n"
"Győztél."

msgid ""
"You have captured the enemy hero %{name}!\n"
"Your quest is complete."
msgstr ""
"Elkaptad az ellenséges %{name} hőst!\n"
"Küldetés teljesítve."

msgid ""
"You have found the %{name}.\n"
"Your quest is complete."
msgstr ""
"Megtaláltad %{name} varázstárgyat.\n"
"Küldetés teljesítve."

msgid "Ultimate Artifact"
msgstr "Szent Varázstárgy"

msgid ""
"The enemy is beaten.\n"
"Your side has triumphed!"
msgstr ""
"Az ellenség elbukott.\n"
"Győztél!"

msgid ""
"You have built up over %{count} gold in your treasury.\n"
"All enemies bow before your wealth and power."
msgstr ""
"Sikerült %{count} aranyat felhalmoznod a kincstáradban.\n"
"Az összes ellenfeled fejet hajt előtted."

msgid "Victory!"
msgstr "Győzelem!"

msgid ""
"The enemy has captured %{name}!\n"
"They are triumphant."
msgstr ""
"Az ellenfél elfoglalta %{name} várat!\n"
"Ők győztek."

msgid ""
"The enemy has built up over %{count} gold in his treasury.\n"
"You must bow done in defeat before his wealth and power."
msgstr ""
"Az ellenfél már %{count} aranyat felhalmozott a kincstárában.\n"
"Fejet kell hajtanod az ereje és hatalma előtt."

msgid "You have been eliminated from the game!!!"
msgstr "Kiestél a játékból!"

msgid ""
"You have lost the hero %{name}.\n"
"Your quest is over."
msgstr ""
"Elveszítetted %{name} hőst.\n"
"A küldetésed elbukott."

msgid ""
"You have failed to complete your quest in time.\n"
"All is lost."
msgstr ""
"Nem tudtad időben teljesíteni a küldetésed.\n"
"Minden elveszett."

msgid "Defeat!"
msgstr "Vereség!"

msgid ""
"Base score: %{score}\n"
"Difficulty: %{difficulty}\n"
"\n"
msgstr ""
"Alap pontszám: %{score}\n"
"Nehézség: %{difficulty}\n"
"\n"

msgid "Defeat all enemy heroes and capture all enemy towns and castles."
msgstr ""
"Az ellenfelek összes hősének legyőzése és várainak, városainak elpusztítása."

msgid "Your side defeats the opposing side."
msgstr "Te vagy szövetségeseid legyőzik az ellenfeleket."

msgid "Run out of time. (Fail to win by a certain point.)"
msgstr "Az idő lejárt. (Nem sikerült nyernie adott idő alatt.)"

msgid "You must defeat the enemy %{enemies}."
msgid_plural "You must defeat the enemy alliance of %{enemies}."
msgstr[0] "Le kell győznöd %{enemies} ellenfelet."
msgstr[1] "Le kell győznöd %{enemies} ellenfeleket."

msgid ""
"The alliance consisting of %{allies} and you must defeat the enemy "
"%{enemies}."
msgid_plural ""
"The alliance consisting of %{allies} and you must defeat the enemy alliance "
"of %{enemies}."
msgstr[0] ""
"Szövetséged tagja %{allies} és te. Legyőzendő ellenségeitek: %{enemies}."
msgstr[1] ""
"Szövetséged tagjai %{allies} és te. Legyőzendő ellenséges szövetség: "
"%{enemies}."

msgid "Capture the castle '%{name}'."
msgstr "'%{name}' vár elfoglalása."

msgid "Capture the town '%{name}'."
msgstr "'%{name}' város elfoglalása."

msgid "Defeat the hero '%{name}'."
msgstr "'%{name}' hős legyőzése."

msgid "Find the ultimate artifact."
msgstr "A Szent Varázstárgy megtalálása."

msgid "Find the '%{name}' artifact."
msgstr "'%{name}' varázstárgy megtalálása."

msgid "Accumulate %{count} gold."
msgstr "%{count} arany összegyűjtése."

msgid ""
", or you may win by defeating all enemy heroes and capturing all enemy towns "
"and castles."
msgstr ""
", vagy legyőzöd az ellenfelek összes hősét és elfoglalsz minden ellenséges "
"várat és várost."

msgid "Lose the castle '%{name}'."
msgstr "'%{name}' vár elvesztése."

msgid "Lose the town '%{name}'."
msgstr "'%{name}' város elvesztése."

msgid "Lose the hero: %{name}."
msgstr "'%{name}' hős elvesztése."

msgid "Fail to win by the end of month %{month}, week %{week}, day %{day}."
msgstr "Nem sikerül győzni %{month} hó %{week} hét %{day} napjáig."

msgid "%{color} player has been vanquished!"
msgstr "%{color} játékos legyőzetett!"

msgid "Major Event!"
msgstr "Fontos esemény!"

msgid "Scenario:"
msgstr "Küldetés:"

msgid "Game Difficulty:"
msgstr "Játék nehézsége:"

msgid "Opponents:"
msgstr "Ellenfelek:"

msgid "Class:"
msgstr "Osztály:"

msgid "Rating %{rating}%"
msgstr "Besorolás: %{rating}%"

msgid "Click here to select which scenario to play."
msgstr "Kattints ide, hogy kiválaszd melyik Küldetéssel játszol."

msgid "Scenario"
msgstr "Küldetés"

msgid "Game Difficulty"
msgstr "Játék nehézsége"

msgid ""
"This lets you change the starting difficulty at which you will play. Higher "
"difficulty levels start you off with fewer resources, and at the higher "
"settings, give extra resources to the computer."
msgstr ""
"Lehetővé teszi a játék kezdő nehézségének beállítását. Nehezebb fokozatokon "
"egyre kevesebb erőforrással kezdesz, illetve a számítógép extra "
"erőforrásokat kap."

msgid "Difficulty Rating"
msgstr "Nehézség besorolás"

msgid ""
"The difficulty rating reflects a combination of various settings for your "
"game. This number will be applied to your final score."
msgstr ""
"A nehézségi besorolás visszatükrözi a játék beállításait. Ez a besorolás meg "
"fog jelenni majd az összpontszámnál is."

msgid "Click to accept these settings and start a new game."
msgstr "Kattints a beállítások elfogadásához és új játék indításához."

msgid "Click to return to the main menu."
msgstr "Kattints a főmenübe való visszatéréshez."

msgid "Astrologers proclaim the Month of the %{name}."
msgstr "Az asztrológusok kihirdették a(z) %{name} havát."

msgid "Astrologers proclaim the Week of the %{name}."
msgstr "Az asztrológusok kihirdették a(z) %{name} hetét."

msgid "After regular growth, the population of %{monster} is doubled!"
msgstr "A(z) %{monster} népessége megduplázódott!"

msgid ""
"After regular growth, the population of %{monster} increases by %{count} "
"percent!"
msgid_plural ""
"After regular growth, the population of %{monster} increases by %{count} "
"percent!"
msgstr[0] "A(z) %{monster} népessége %{count} százalékkal megnövekedett!"
msgstr[1] "A(z) %{monster} népessége %{count} százalékkal megnövekedett!"

msgid "%{monster} growth +%{count}."
msgstr "%{monster} szaporulat: +%{count}."

msgid " All populations are halved."
msgstr " Minden populáció megfeleződött."

msgid " All dwellings increase population."
msgstr " Mindegyik toborzóhelynek nőtt a szaporulata."

msgid "New Month!"
msgstr "Új hónap!"

msgid "New Week!"
msgstr "Új hét!"

msgid "Beware!"
msgstr "Vigyázat!"

msgid ""
"%{color} player, this is your last day to capture a town, or you will be "
"banished from this land."
msgstr ""
"%{color} játékos, ez az utolsó napod, hogy elfoglalj egy várost vagy "
"száműznek erről a földről."

msgid ""
"%{color} player, you only have %{day} days left to capture a town, or you "
"will be banished from this land."
msgstr ""
"%{color} játékos, már csak %{day} napod maradt, hogy elfoglalj egy város, "
"vagy száműznek erről a földről."

msgid "%{color} player's turn."
msgstr "%{color} játékos köre."

msgid ""
"%{color} player, you have lost your last town. If you do not conquer another "
"town in the next week, you will be eliminated."
msgstr ""
"%{color} játékos, elvesztetted az utolsó városod is, ha nem szerzel egy "
"másik várost a következő héten, akkor végleg elbuksz."

msgid ""
"%{color} player, your heroes abandon you, and you are banished from this "
"land."
msgstr ""
"%{color} játékos, a hőseid elhagytak, téged pedig száműztek erről a földről."

msgid "Lord Kilburn"
msgstr "Lord Kilburn"

msgid "Tsabu"
msgstr "Tsabu"

msgid "Sir Galant"
msgstr "Sir Galant"

msgid "Thundax"
msgstr "Thundax"

msgid "Lord Haart"
msgstr "Lord Haart"

msgid "Ariel"
msgstr "Ariel"

msgid "Rebecca"
msgstr "Rebeka"

msgid "Sandro"
msgstr "Sandro"

msgid "Crodo"
msgstr "Crodo"

msgid "Barock"
msgstr "Barock"

msgid "Antoine"
msgstr "Antoine"

msgid "Astra"
msgstr "Astra"

msgid "Agar"
msgstr "Agar"

msgid "Vatawna"
msgstr "Vatawna"

msgid "Vesper"
msgstr "Vesper"

msgid "Ambrose"
msgstr "Ambrose"

msgid "Troyan"
msgstr "Troyan"

msgid "Jojosh"
msgstr "Jojosh"

msgid "Wrathmont"
msgstr "Wrathmont"

msgid "Maximus"
msgstr "Maximus"

msgid "Next Hero"
msgstr "Következő hős"

msgid "Select the next Hero."
msgstr "Következő hős kiválasztása."

msgid "Hero Movement"
msgstr "Hős mozgása"

msgid ""
"Start the Hero's movement along the current path or re-visit the object "
"occupied by the Hero. Press and hold this button to reset the Hero's path."
msgstr ""
"A hős mozgásának megkezdése a kijelölt útvonal mentén vagy pedig a hős által "
"elfoglalt objektum újra-látogatása. A gombot hosszan nyomva tartva, törlődik "
"a hős útvonala."

msgid "Kingdom Summary"
msgstr "Királyság összesítése"

msgid "View a summary of your Kingdom."
msgstr "Királyságod áttekintésének megjelenítése."

msgid "Cast an adventure spell."
msgstr "Kalandozó varázslat idézése."

msgid "End Turn"
msgstr "A kör befejezése"

msgid "End your turn and let the computer take its turn."
msgstr "Befejezed a kört és a számítógép lép."

msgid "Adventure Options"
msgstr "Kaland Opciók"

msgid "Bring up the adventure options menu."
msgstr "Megjeleníti a kaland opciók menüt."

msgid ""
"Bring up the file options menu, allowing you to load, save, start a new game "
"or quit."
msgstr ""
"Megjeleníti a fájlbeállítások menüt, ahol pl. létrehozhatsz új játékot, "
"illetve menthetsz és betölthetsz játékállásokat."

msgid "Bring up the system options menu, allowing you to customize your game."
msgstr ""
"Megjeleníti a rendszerbeállítások menüt, melyben testre szabhatod a "
"játékprogram működését."

msgid ""
"One or more heroes may still move, are you sure you want to end your turn?"
msgstr ""
"Egy vagy több hős még mozoghat, biztos vagy benne hogy be akarod fejezni a "
"kört?"

msgid "Are you sure you want to quit?"
msgstr "Biztosan ki szeretnél lépni?"

msgid "Are you sure you want to restart? (Your current game will be lost.)"
msgstr ""
"Biztos vagy benne hogy újrakezded? (A jelenlegi játékod el fog veszni.)"

msgid "Are you sure you want to overwrite the save with this name?"
msgstr "Biztosan felülírod a mentést ezzel a névvel?"

msgid "Game saved successfully."
msgstr "A játék sikeresen mentve."

msgid "There was an issue during saving."
msgstr "Valami szösz került a gépezetbe mentés közben."

msgid ""
"Are you sure you want to load a new game? (Your current game will be lost.)"
msgstr ""
"Biztos hogy új játékot töltesz be? (A jelenlegi játékod el fog veszni.)"

msgid "Try looking on land!!!"
msgstr "Próbálkozz a szárazföldön!!!"

msgid ""
"Searching for the Ultimate Artifact is fruitless. Your hero could not carry "
"it even if he found it - all his artifact slots are full."
msgstr ""
"Megtaláltad a Szent varázstárgyat, de nem tudod magadhoz venni, mert tele "
"vagy egyéb felszereléssel."

msgid "Digging for artifacts requires a whole day, try again tomorrow."
msgstr ""
"Egy varázstárgy kiásása egy teljes napot vesz igénybe, holnap próbáld újra."

msgid ""
"After spending many hours digging here, you have uncovered the %{artifact}."
msgstr "Több órányi ásás után megtaláltad ezt: %{artifact}."

msgid "Congratulations!"
msgstr "Gratulálunk!"

msgid "Nothing here. Where could it be?"
msgstr "Itt nincs semmi, hol lehet?"

msgid "Try searching on clear ground."
msgstr "Keress tiszta területet."

msgid "A miniature view of the known world. Left click to move viewing area."
msgstr ""
"Az ismert világ kicsinyített mása. Bal kattintással mozgathatod a látható "
"területet."

msgid "Month: %{month} Week: %{week}"
msgstr "Hónap: %{month} Hét: %{week}"

msgid ""
"You find a small\n"
"quantity of %{resource}."
msgstr ""
"Találtál\n"
"egy kis %{resource}-t."

msgid "Status Window"
msgstr "Állapotjelző ablak"

msgid ""
"This window provides information on the status of your hero or kingdom, and "
"shows the date."
msgstr ""
"Ez az ablak információkat ad a hősödről, a királyságodról és mutatja a "
"dátumot."

msgid ""
"This window provides information on the status of your hero or kingdom, and "
"shows the date. Left click here to cycle through these windows."
msgstr ""
"Ez az ablak információkat ad a hősödről, a királyságodról és mutatja a "
"dátumot. Bal kattintással lehet lépkedni az ablakok között."

msgid ""
"This lets you change player starting positions and colors. A particular "
"color will always start in a particular location. Some positions may only be "
"played by a computer player or only by a human player."
msgstr ""
"Lehetővé teszi a játékos színének és kezdőpontjának megválasztását. Egy "
"bizonyos szín mindig egy bizonyos helyről indul a játékban. Néhány pozíciót "
"csak gépi vagy emberi játékos foglalhat el."

msgid ""
"This lets you change the class of a player. Classes are not always "
"changeable. Depending on the scenario, a player may receive additional towns "
"and/or heroes not of their primary alignment."
msgstr ""
"Lehetővé teszi a játékos osztályának megválasztását. Az osztály nem mindig "
"módosítható. Küldetéstől függően a játékos további várakat és hősöket kaphat."

msgid "Handicap"
msgstr "Hátrány"

msgid ""
"This lets you change the handicap of a particular player. Only human players "
"may have a handicap. Handicapped players start with fewer resources and earn "
"15 or 30% fewer resources per turn for mild and severe handicaps, "
"respectively."
msgstr ""
"Lehetővé teszi az egyes játékosok hátrányának megváltoztatását. Csak emberi "
"játékos sújtható hátránnyal. A hátrányban lévő játékosok kevesebb "
"erőforrással kezdenek és azok 15-30%-kal kevesebbel gyarapodnak körönként a "
"hátrány mértékétől függően, mely lehet mérsékelt vagy súlyos."

msgid "%{color} player"
msgstr "%{color} játékos"

msgid "No Handicap"
msgstr "Nincs hátrány"

msgid ""
"No special restrictions on starting resources and resource income per turn."
msgstr ""
"Nincs semmilyen megkötés az induló erőforrásokkal és a körönkénti "
"gyarapodásukkal kapcsolatban."

msgid "Mild Handicap"
msgstr "Mérsékelt hátrány"

msgid ""
"Players with mild handicap start with fewer resources and earn 15% fewer "
"resources per turn."
msgstr ""
"Mérsékelt hátrányban lévő játékosok kevesebb erőforrással kezdenek és azok "
"15%-kal kevesebbel gyarapodnak körönként."

msgid "Severe Handicap"
msgstr "Súlyos hátrány"

msgid ""
"Players with severe handicap start with fewer resources and earn 30% fewer "
"resources per turn."
msgstr ""
"Súlyosan hátrányban lévő játékosok kevesebb erőforrással kezdenek és azok "
"30%-kal kevesebbel gyarapodnak körönként."

msgid ""
"Default\n"
"value"
msgstr ""
"Alapért.\n"
"érték"

msgid "Set %{skill} Skill"
msgstr "%{skill} képesség beállítása"

msgid "Set %{skill} base value. Right-click to reset all skills to default."
msgstr ""
"%{skill} alapértékének beállítása. Jobb kattintásra minden képesség "
"alapértékekre áll."

msgid "View %{skill} Info"
msgstr "%{skill} információ megtekintése"

msgid ""
"Default\n"
"skill"
msgstr ""
"Alapértelmezett\n"
"képesség"

msgid "Keyboard|123"
msgstr "123"

msgid "Keyboard|SPACE"
msgstr "SPACE"

msgid "Keyboard|ABC"
msgstr "ABC"

msgid "Kingdom Income"
msgstr "Királyság jövedelme"

msgid "Kingdom Income per day."
msgstr "Királyság napi jövedelme."

msgid "For every lighthouse controlled, your ships will move further each day."
msgstr ""
"Minden fennhatóságod alatt lévő világítótorony miatt a hajóid többet "
"mozoghatnak minden nap."

msgid "English"
msgstr "angol"

msgid "French"
msgstr "francia"

msgid "Polish"
msgstr "lengyel"

msgid "German"
msgstr "német"

msgid "Russian"
msgstr "orosz"

msgid "Italian"
msgstr "olasz"

msgid "Czech"
msgstr "cseh"

msgid "Norwegian"
msgstr "norvég"

msgid "Belarusian"
msgstr "fehérorosz"

msgid "Bulgarian"
msgstr "bolgár"

msgid "Ukrainian"
msgstr "ukrán"

msgid "Romanian"
msgstr "román"

msgid "Spanish"
msgstr "spanyol"

msgid "Swedish"
msgstr "svéd"

msgid "Portuguese"
msgstr "portugál"

msgid "Turkish"
msgstr "török"

msgid "Dutch"
msgstr "holland"

msgid "Hungarian"
msgstr "magyar"

msgid "Danish"
msgstr "dán"

msgid "Slovak"
msgstr "szlovák"

msgid "Vietnamese"
msgstr "vietnámi"

msgid ", FPS: "
msgstr ", FPS: "

msgid "shipAndGraveyard|%{object} robber"
msgstr "%{object} rabló"

msgid "pyramid|%{object} raided"
msgstr "%{object} már ki van fosztva"

msgid "Ector"
msgstr "Ector"

msgid "Gwenneth"
msgstr "Gwenneth"

msgid "Sir Gallant"
msgstr "Sir Gallant"

msgid "Tyro"
msgstr "Tyro"

msgid "Dimitry"
msgstr "Dimitry"

msgid "Ruby"
msgstr "Ruby"

msgid "Crag Hack"
msgstr "Crag Hack"

msgid "Fineous"
msgstr "Fineous"

msgid "Jezebel"
msgstr "Jezebel"

msgid "Atlas"
msgstr "Atlasz"

msgid "Ergon"
msgstr "Ergon"

msgid "Jaclyn"
msgstr "Jaclyn"

msgid "Gem"
msgstr "Gem"

msgid "Natasha"
msgstr "Natasa"

msgid "Carlawn"
msgstr "Carlawn"

msgid "Luna"
msgstr "Luna"

msgid "Arie"
msgstr "Arie"

msgid "Barok"
msgstr "Barok"

msgid "Kastore"
msgstr "Kastore"

msgid "Falagar"
msgstr "Falagar"

msgid "Dawn"
msgstr "Dawn"

msgid "Flint"
msgstr "Flint"

msgid "Halon"
msgstr "Halon"

msgid "Myra"
msgstr "Myra"

msgid "Myrini"
msgstr "Myrini"

msgid "Wilfrey"
msgstr "Wilfrey"

msgid "Mandigal"
msgstr "Mandigal"

msgid "Sarakin"
msgstr "Sarakin"

msgid "Charity"
msgstr "Charity"

msgid "Darlana"
msgstr "Darlana"

msgid "Ranloo"
msgstr "Ranloo"

msgid "Rialdo"
msgstr "Rialdo"

msgid "Zam"
msgstr "Zam"

msgid "Zom"
msgstr "Zom"

msgid "Celia"
msgstr "Celia"

msgid "Roxana"
msgstr "Roxána"

msgid "Lord Corlagon"
msgstr "Lord Corlagon"

msgid "Lord Halton"
msgstr "Lord Halton"

msgid "Sister Eliza"
msgstr "Eliza nővér"

msgid "Brother Brax"
msgstr "Brax atya"

msgid "Dainwin"
msgstr "Dainwin"

msgid "Joseph"
msgstr "Joseph"

msgid "Mog"
msgstr "Mog"

msgid "Solmyr"
msgstr "Solmyr"

msgid "Ceallach"
msgstr "Ceallach"

msgid "Drakonia"
msgstr "Drakonia"

msgid "Elderian"
msgstr "Elderian"

msgid "Gallavant"
msgstr "Gallavant"

msgid "Jarkonas"
msgstr "Jarkonas"

msgid "Martine"
msgstr "Martine"

msgid " gives you maximum morale"
msgstr " maximális morált ad"

msgid " gives you maximum luck"
msgstr " maximális szerencsét ad"

msgid "You cannot have multiple spell books."
msgstr "Nem birtokolhatsz több varázskönyvet."

msgid "You cannot pick up this artifact, you already have a full load!"
msgstr ""
"Nem tudod felvenni ezt a varázstárgyat, mert már így is túl vagy terhelve!"

msgid "To cast spells, you must first buy a spell book for %{gold} gold."
msgstr ""
"Hogy varázsolhass, először vásárolnod kell %{gold} aranyért varázskönyvet."

msgid "Unfortunately, you seem to be a little short of cash at the moment."
msgstr "Sajnos, nincs elég aranyad."

msgid "Do you wish to buy one?"
msgstr "Szeretnél venni egyet?"

msgid "%{count} / day"
msgstr "%{count} / nap"

msgid "one"
msgstr "egy"

msgid "two"
msgstr "kettő"

msgid "A whirlpool engulfs your ship. Some of your army has fallen overboard."
msgstr "Egy örvény elnyeli a hajód. A csapatod néhány tagja a tengerbe esett."

msgid "Insulted by your refusal of their offer, the monsters attack!"
msgstr "Visszautasítottad az ajánlatukat, ezért megtámadnak!"

msgid ""
"The %{monster}, awed by the power of your forces, begin to scatter.\n"
"Do you wish to pursue and engage them?"
msgstr ""
"A(z) %{monster} félnek a csapatod erejétől és megpróbálnak elmenekülni.\n"
"Akarod üldözni és megtámadni őket?"

msgid "Ransacking an enemy camp, you discover a hidden cache of treasures."
msgstr "Az ellenséges tábor kifosztása közben rálelsz egy elrejtett kicsre."

msgid ""
"The keeper of the mill announces:\n"
"\"Milord, I have been working very hard to provide you with these resources, "
"come back next week for more.\""
msgstr ""
"A malom gazdája azt mondja:\n"
"\"Uram, keményen dolgoztam, hogy ezeket a nyersanyagokat neked adjam, Gyere "
"vissza a következő héten továbbiakért."

msgid ""
"The keeper of the mill announces:\n"
"\"Milord, I am sorry, there are no resources currently available. Please try "
"again next week.\""
msgstr ""
"A malom gazdája azt mondja:\n"
"\"Uram, elnézést, de jelenleg nincsen nyersanyagom. Próbálja meg jövő héten."
"\""

msgid ""
"The keeper of the mill announces:\n"
"\"Milord, I have been working very hard to provide you with this gold, come "
"back next week for more.\""
msgstr ""
"A malom gazdája azt mondja:\n"
"\"Uram, keményen dolgoztam, hogy ennyi aranyat tudjak neked adni, Gyere "
"vissza a következő héten továbbiakért.\""

msgid ""
"The keeper of the mill announces:\n"
"\"Milord, I am sorry, there is no gold currently available. Please try again "
"next week.\""
msgstr ""
"A malom gazdája azt mondja:\n"
"\"Uram, elnézést, de jelenleg nincsen aranyam. Próbálja meg jövő héten.\""

msgid ""
"You've found an abandoned lean-to.\n"
"Poking about, you discover some resources hidden nearby."
msgstr ""
"Rátaláltál egy elhagyatott viskóra.\n"
"Körbekutatva rálelsz a közelben némi elrejtett erőforrásra."

msgid "The lean-to is long abandoned. There is nothing of value here."
msgstr "A viskó már régóta elhagyatott. Semmi értékes nincs már itt."

msgid ""
"You catch a leprechaun foolishly sleeping amidst a cluster of magic "
"mushrooms.\n"
"In exchange for his freedom, he guides you to a small pot filled with "
"precious things."
msgstr ""
"Fülön csípsz egy koboldot, amint egy csomó varázsgomba között szunyókál.\n"
"Szabadságáért cserébe mutat neked egy edényt tele különleges dolgokkal."

msgid ""
"You've found a magic garden, the kind of place that leprechauns and faeries "
"like to cavort in, but there is no one here today.\n"
"Perhaps you should try again next week."
msgstr ""
"Egy varázskertre bukkantál, ahol koboldok és tündérek szoktak játszadozni. "
"Ma azonban senki sincs itt.\n"
"Próbáld meg esetleg a jövő héten."

msgid "You come upon the remains of an unfortunate adventurer."
msgstr "Egy szerencsétlen kalandor maradványaira lelsz rá."

msgid "Treasure"
msgstr "Kincs"

msgid "Searching through the tattered clothing, you find the %{artifact}."
msgstr ""
"Átkutatod rongyos ruházatát és rábukkansz erre a varázstárgyra: %{artifact}."

msgid "Searching through the tattered clothing, you find nothing."
msgstr "Átkutatod rongyos ruházatát, de semmit sem találsz."

msgid ""
"You come across an old wagon left by a trader who didn't quite make it to "
"safe terrain."
msgstr ""
"Rábukkansz egy öreg szekérre, amit egy kereskedő hagyott hátra, mivel nem "
"tudta megvédeni."

msgid "Unfortunately, others have found it first, and the wagon is empty."
msgstr "Sajnos, valaki hamarabb rátalált a szekérre, így az üres."

msgid "Searching inside, you find the %{artifact}."
msgstr "Átkutatva megtaláltad a(z) %{artifact} varázstárgyat."

msgid "Inside, you find some of the wagon's cargo still intact."
msgstr "Átkutatva találsz némi érintetlen rakományt."

msgid "You search through the flotsam, and find some wood and some gold."
msgstr "Átkutatod az uszadékot, és találsz egy kevés fát és aranyat."

msgid "You search through the flotsam, and find some wood."
msgstr "Átkutatod az uszadékot, és találsz egy kevés fát."

msgid "You search through the flotsam, but find nothing."
msgstr "Átkutatod az uszadékot, de semmit sem találsz."

msgid "Shrine of the 1st Circle"
msgstr "Első Kör szentélye"

msgid ""
"You come across a small shrine attended by a group of novice acolytes.\n"
"In exchange for your protection, they agree to teach you a simple spell - "
"'%{spell}'."
msgstr ""
"Egy kis szentélyhez értél, melyet novíciusok csoportja látogat.\n"
"Védelmedért cserébe megtanítanak egy varázslatra: '%{spell}'."

msgid "Shrine of the 2nd Circle"
msgstr "Második Kör szentélye"

msgid ""
"You come across an ornate shrine attended by a group of rotund friars.\n"
"In exchange for your protection, they agree to teach you a spell - "
"'%{spell}'."
msgstr ""
"Egy díszes szentélyhez értél, melyet joviális szerzetesek látogatnak.\n"
"Védelmedért cserébe megtanítanak egy varázslatra: '%{spell}'."

msgid "Shrine of the 3rd Circle"
msgstr "Harmadik Kör szentélye"

msgid ""
"You come across a lavish shrine attended by a group of high priests.\n"
"In exchange for your protection, they agree to teach you a sophisticated "
"spell - '%{spell}'."
msgstr ""
"Egy pazar szentélyhez értél, melyet főpapok csoportja látogat.\n"
"Védelmedért cserébe megtanítanak egy bonyolult varázslatra: '%{spell}'."

msgid ""
"\n"
"Unfortunately, you do not have the wisdom to understand the spell, and you "
"are unable to learn it."
msgstr ""
"\n"
"Sajnos nem elegendő a bölcsességed, hogy megértsd a varázslatot, így nem "
"vagy képes azt megtanulni."

msgid ""
"\n"
"Unfortunately, you already have knowledge of this spell, so there is nothing "
"more for them to teach you."
msgstr ""
"\n"
"Már ismered a varázslatot, másuk pedig nincs, amit taníthatnának neked."

msgid ""
"\n"
"Unfortunately, you have no Magic Book to record the spell with."
msgstr ""
"\n"
"Sajnos nincs varázskönyved, amibe a varázslatot beírhatnád."

msgid ""
"You approach the hut and observe a witch inside studying an ancient tome on "
"%{skill}.\n"
"\n"
msgstr ""
"A kunyhóhoz érve meglátsz egy öreg banyát, aki egy %{skill}-könyvet "
"olvasgat.\n"
"\n"

msgid ""
"As you approach, she turns and focuses her one glass eye on you.\n"
"\"You already know everything you deserve to learn!\" the witch screeches. "
"\"NOW GET OUT OF MY HOUSE!\""
msgstr ""
"Amint észrevesz, elkezd téged bámulni az egy szem üvegszemével.\n"
"Rádkiabál: \"Te már mindent tudsz, amit kiérdemeltél! KIFELÉ A HÁZAMBÓL!\""

msgid ""
"As you approach, she turns and speaks.\n"
"\"You already know that which I would teach you. I can help you no further.\""
msgstr ""
"Ahogy közeledsz megfordul és ezt mondja:\n"
"\"Te már tudod azt amit én tanítani tudnék neked, Másban nem segíthetek.\""

msgid ""
"An ancient and immortal witch living in a hut with bird's legs for stilts "
"teaches you %{skill} for her own inscrutable purposes."
msgstr ""
"Egy vénséges, halhatatlan boszorkány lakik a cölöpkunyhóban, aki "
"kifürkészhetetlen okok miatt megtanít téged a(z) %{skill} képességre."

msgid "As you drink the sweet water, you gain luck for your next battle."
msgstr ""
"Ha iszol az édesvízből, akkor a következő csatádhoz szerencsét szerzel."

msgid "You drink from the enchanted fountain, but nothing happens."
msgstr "Iszol az elvarázsolt kútból, de dem történik semmi."

msgid "You enter the faerie ring, but nothing happens."
msgstr "Belépsz a körbe, de semmi nem történik."

msgid ""
"Upon entering the mystical faerie ring, your army gains luck for its next "
"battle."
msgstr ""
"Ahogy belépsz a misztikus körbe, a sereged szerencsét nyer a következő "
"csatáig."

msgid ""
"You've found an ancient and weathered stone idol.\n"
"It is supposed to grant luck to visitors, but since the stars are already "
"smiling upon you, it does nothing."
msgstr ""
"Rábukkantál egy ősrégi, szélkoptatta kőbálványra.\n"
"Azt mondják, szerencsét hoz a látogatónak, azonban a szerencse már "
"rádmosolygott, ezért nem történik semmi."

msgid ""
"You've found an ancient and weathered stone idol.\n"
"Kissing it is supposed to be lucky, so you do. The stone is very cold to the "
"touch."
msgstr ""
"Rábukkantál egy ősrégi, szélkoptatta kőbálványra.\n"
"Azt mondják, ha megcsókolják, szerencsét hoz - így is teszel. A kő nagyon "
"hideg."

msgid "The mermaids silently entice you to return later and be blessed again."
msgstr "A sellők csábítanak, hogy később jöjj vissza és újra megáldanak."

msgid ""
"The magical, soothing beauty of the Mermaids reaches you and your crew.\n"
"Just for a moment, you forget your worries and bask in the beauty of the "
"moment.\n"
"The mermaids' charms bless you with increased luck for your next combat."
msgstr ""
"A sellők varászlatos és andalító szépsége magával ragad téged és "
"embereidet.\n"
"Egy pillanatra elfelejted minden bánatod és csak fürdesz a pillanat "
"szépségében.\n"
"A sellők bűbájától szerencsésebb leszel a következő csatában."

msgid ""
"You come upon the pyramid of a great and ancient king.\n"
"You are tempted to search it for treasure, but all the old stories warn of "
"fearful curses and undead guardians.\n"
"Will you search?"
msgstr ""
"Egy ősi és nagy király piramisához érkezel.\n"
"Izgat a kíváncsiság és átkutatnád kincsek után, de visszatartanak a "
"félelmetes átkokról és élőhalott őrzőkről szóló mendemondák.\n"
"Átkutatod ennek ellenére?"

msgid ""
"Upon defeating the monsters, you decipher an ancient glyph on the wall, "
"telling the secret of the spell - '"
msgstr ""
"A lények legyőzése után egy ősi írásjelet betűzöl ki a falon, mely e "
"varázslat titkáról mesél: '"

msgid "Unfortunately, you have no Magic Book to record the spell with."
msgstr ""
"Szerencsétlenségedre, nincs varázskönyved, amibe a varázslatot beírhatnád."

msgid ""
"Unfortunately, you do not have the wisdom to understand the spell, and you "
"are unable to learn it."
msgstr ""
"Szerencsétlenségedre, nem vagy elég bölcs, hogy megértsd a varázslatot, nem "
"hogy megtanuld..."

msgid ""
"You come upon the pyramid of a great and ancient king.\n"
"Routine exploration reveals that the pyramid is completely empty."
msgstr ""
"Egy ősi és nagy király piramisához érkezel.\n"
"Rutinszerűen átkutatod, de a piramis teljesen üres."

msgid ""
"A drink at the well is supposed to restore your spell points, but you are "
"already at maximum."
msgstr ""
"A kútból történő ivás feltöltené a varázspontodat, de már  maximumon van."

msgid "A second drink at the well in one day will not help you."
msgstr "Egy napon belüli második ivás nem hat rád."

msgid "A drink from the well has restored your spell points to maximum."
msgstr "A kútból történő ivás feltölti a varázspontodat."

msgid ""
"\"I'm sorry sir,\" The leader of the soldiers says, \"but you already know "
"everything we have to teach.\""
msgstr ""
"\"Sajnálom Uram,\" - mondja a katonák vezetője - \"de Ön már mindent tud, "
"amit mi megtaníthatnánk...\""

msgid "The soldiers living in the fort teach you a few new defensive tricks."
msgstr ""
"Az erődítményben állomásozó katonák tanítanak neked néhány új védelmi "
"trükköt."

msgid ""
"You've come upon a mercenary camp practicing their tactics. \"You're too "
"advanced for us,\" the mercenary captain says. \"We can teach nothing more.\""
msgstr ""
"Zsoldosok táborához érkezel, akik éppen harci taktikáikat gyakorolják. \"Túl "
"képzett vagy hozzánk\" - mondja a zsoldosvezér. \"Nem tudunk többet tanítani."
"\""

msgid ""
"You've come upon a mercenary camp practicing their tactics. The mercenaries "
"welcome you and your troops and invite you to train with them."
msgstr ""
"Zsoldosok táborához érkezel, akik éppen harci taktikáikat gyakorolják. A "
"zsoldosok köszöntenek téged és embereidet, majd meghívnak egy kis "
"gyakorlatozásra velük."

msgid "\"Go 'way!\", the witch doctor barks, \"you know all I know.\""
msgstr ""
"\"Takarodj innen!\" - rivall rád az vajákos - \"Nem tudok neked újat mondani!"
"\""

msgid ""
"An Orcish witch doctor living in the hut deepens your knowledge of magic by "
"showing you how to cast stones, read portents, and decipher the intricacies "
"of chicken entrails."
msgstr ""
"A kunyhóban élő ork vajákos boszorkány szélesíti a mágikus tudásodat kövek "
"elmozdítása, csodás jelek értelmezése, illetve csirke zsigerekből jóslás "
"terén."

msgid ""
"You've found a group of Druids worshipping at one of their strange stone "
"edifices. Silently, the Druids turn you away, indicating they have nothing "
"new to teach you."
msgstr ""
"Druidák egy csoportjára bukkansz, akik furcsa kőépítményükben imádkoznak. A "
"Druidák elküldenek azzal, hogy nem tudnak neked semmi újat tanítani."

msgid ""
"You've found a group of Druids worshipping at one of their strange stone "
"edifices. Silently, they teach you new ways to cast spells."
msgstr ""
"Druidák egy csoportjára bukkansz, akik furcsa kőépítményükben imádkoznak. Új "
"dolgokat tanítanak meg neked a varázslás terén."

msgid ""
"You tentatively approach the burial ground of ancient warriors. Do you want "
"to search the graves?"
msgstr ""
"Óvatosan megközelíted a letűnt harcosok temetkezési helyét. Át akarod "
"kutatni a sírokat?"

msgid ""
"You spend several hours searching the graves and find nothing. Such a "
"despicable act reduces your army's morale."
msgstr ""
"Miután legyőzted a Zombikat, órákat töltöttél el a sírok átkutatásával, de "
"nem találtál semmit. Csökkent a csapatod morálja."

msgid "Upon defeating the Zombies you search the graves and find something!"
msgstr "Miután legyőzted a zombikat, átkutattad a sírokat és találtál valamit!"

msgid ""
"The rotting hulk of a great pirate ship creaks eerily as it is pushed "
"against the rocks. Do you wish to search the shipwreck?"
msgstr ""
"Egy nagy kalózhajó korhadó fateste nyikorog hátborzongatóan a sziklákon. Át "
"akarod kutatni a hajóroncsot?"

msgid ""
"You spend several hours sifting through the debris and find nothing. Such a "
"despicable act reduces your army's morale."
msgstr ""
"Órákat töltesz el a törmelék átkutatásával, de nem találsz semmit. Csapatod "
"tagjai alantasnak találják ezt a munkát és csökken a moráljuk."

msgid ""
"Upon defeating the Ghosts you sift through the debris and find something!"
msgstr "A szellemek legyőzése után átkutatod a törmeléket és találsz valamit!"

msgid ""
"The rotting hulk of a great pirate ship creaks eerily as it is pushed "
"against the rocks. Do you wish to search the ship?"
msgstr ""
"Egy nagy kalózhajó korhadó fateste nyikorog hátborzongatóan a sziklákon. Át "
"akarod kutatni a hajóroncsot?"

msgid ""
"Upon defeating the Skeletons you sift through the debris and find something!"
msgstr "A csontvázak legyőzése után átkutatod a törmeléket és találsz valamit!"

msgid "Your men spot a navigational buoy, confirming that you are on course."
msgstr "A matrózaid meglátnak egy bóját a vízen. Jó irányba haladsz."

msgid ""
"Your men spot a navigational buoy, confirming that you are on course and "
"increasing their morale."
msgstr ""
"A matrózaid meglátnak egy bóját a vízen. Jó irányba haladsz és növekszik "
"sereged morálja."

msgid ""
"The drink at the oasis is refreshing, but offers no further benefit. The "
"oasis might help again if you fought a battle first."
msgstr ""
"Ha iszol az oázisban, akkor felfrissülsz, de más nem történik. Csak az első "
"csatádban segít a hatása."

msgid ""
"A drink at the oasis fills your troops with strength and lifts their "
"spirits. You can travel a bit further today."
msgstr ""
"Ha iszol az oázisban, akkor az egységeid ereje és morálja feltöltődik. Ezért "
"ma egy kicsit tovább tudsz haladni."

msgid ""
"The drink at the watering hole is refreshing, but offers no further benefit. "
"The watering hole might help again if you fought a battle first."
msgstr ""
"Ha iszol az itatónál, akkor felfrissülsz, de más nem történik. Csak az első "
"csatádban segít a hatása."

msgid ""
"A drink at the watering hole fills your troops with strength and lifts their "
"spirits. You can travel a bit further today."
msgstr ""
"Ha iszol az itatónál, akkor az egységeid ereje és hangulata feltöltődik. "
"Ezért ma egy kicsit tovább tudsz haladni."

msgid ""
"It doesn't help to pray twice before a battle. Come back after you've fought."
msgstr ""
"Az nem segít, ha többször imádkozol csata előtt, gyere vissza harc után."

msgid "A visit and a prayer at the temple raises the morale of your troops."
msgstr "Egy látogatás és egy imádság a templomban niveli a csapataid morálját."

msgid ""
"An old Knight appears on the steps of the gazebo. \"I am sorry, my liege, I "
"have taught you all I can.\""
msgstr ""
"Egy öreg lovag jelenik meg a kilátó lépcsőin. \"Bocsánat, Uram, mindenre "
"megtanítottam Önt, amit én tudok.\""

msgid ""
"An old Knight appears on the steps of the gazebo. \"My liege, I will teach "
"you all that I know to aid you in your travels.\""
msgstr ""
"Egy öreg lovag jelenik meg a kilátó lépcsőin. \"Uram, mindenre meg akarom "
"Önt tanítani, amit én tudok, hogy segítsem az utazását.\""

msgid ""
"You've pulled a shipwreck survivor from certain death in an unforgiving "
"ocean. Grateful, he says, \"I would give you an artifact as a reward, but "
"you're all full.\""
msgstr ""
"Megmentesz egy hajótöröttet az óceán halálosan ölelő karjából. Jótettedért "
"cserébe azt mondja: \"Jutalmul adnék neked egy varázstárgyat, de tele van a "
"hátizsákod.\""

msgid ""
"You've pulled a shipwreck survivor from certain death in an unforgiving "
"ocean. Grateful, he rewards you for your act of kindness by giving you the "
"%{art}."
msgstr ""
"Megmentesz egy hajótöröttet az óceán halálosan ölelő karjából. Jótettedért "
"cserébe megjutalmaz egy %{art} varázstárggyal."

msgid "A leprechaun offers you the %{art} for the small price of %{gold} Gold."
msgstr "Egy kobold %{art}-t kínál neked %{gold} aranyért cserébe."

msgid ""
"A leprechaun offers you the %{art} for the small price of %{gold} Gold and "
"%{count} %{res}."
msgstr ""
"Egy kobold %{art}-t kínál neked %{gold} aranyért és %{count} %{res}-ért "
"cserébe."

msgid "Do you wish to buy this artifact?"
msgstr "Meg akarod venni ezt a varázstárgyat?"

msgid ""
"You try to pay the leprechaun, but realize that you can't afford it. The "
"leprechaun stamps his foot and ignores you."
msgstr ""
"Épp fizetnél a koboldnak, de rájössz, hogy nincs elég pénzed. A kobold "
"dobbant egyet a lábával és nem vesz rólad tudomást."

msgid ""
"Insulted by your refusal of his generous offer, the leprechaun stamps his "
"foot and ignores you."
msgstr ""
"A kobold vérig sértődik, mert visszautasítottad nagylelkű ajánlatát. Dobbant "
"egyet a lábával és nem vesz rólad tudomást."

msgid "You've found the artifact: "
msgstr "Megtaláltad a varázstárgyat. "

msgid ""
"You've found the humble dwelling of a withered hermit. The hermit tells you "
"that he is willing to give the %{art} to the first wise person he meets."
msgstr ""
"Rátalálsz egy ráncos vén remete szerény lakhelyére. A remete elmondja neked, "
"hogy a legelső bölcs embernek akarja odadni ezt: %{art}."

msgid ""
"You've come across the spartan quarters of a retired soldier. The soldier "
"tells you that he is willing to pass on the %{art} to the first true leader "
"he meets."
msgstr ""
"Rátalálsz egy obsitos katona szerény lakhelyére. A volt katona elmondja "
"neked, hogy a legelső igazi vezéregyéniségnek akarja odadni ezt: %{art}."

msgid ""
"You've encountered a strange person with a hat and an owl on it. He tells "
"you that he is willing to give %{art} if you have %{skill}."
msgstr ""
"Összetalálkozol egy furcsa emberrel, akinek a kalapján egy bagoly ül. Azt "
"mondja, hogy ha bírsz a(z) %{skill} képességgel, akkor odaadja neked ezt: "
"%{art}."

msgid ""
"You come upon an ancient artifact. As you reach for it, a pack of Rogues "
"leap out of the brush to guard their stolen loot."
msgstr ""
"Ráakadsz egy ősi varázstárgyra, de amint közeledsz hozzá, egy rablócsapat "
"lép elő a környező bokrokból, hogy megvédjék lopott zsákmányukat."

msgid ""
"Through a clearing you observe an ancient artifact. Unfortunately, it's "
"guarded by a nearby %{monster}. Do you want to fight the %{monster} for the "
"artifact?"
msgstr ""
"Kiürítés közben felfedezel egy varázstárgyat. Sajnos, %{monster} őrzik. Meg "
"akarsz küzdeni velük a varázstárgyért?"

msgid "Victorious, you take your prize, the %{art}."
msgstr "Győzelem! Vedd át megérdemelt jutalmadat, mely egy %{art}."

msgid ""
"Discretion is the better part of valor, and you decide to avoid this fight "
"for today."
msgstr ""
"A megfontoltság a vitézség tiszteletre méltó oldala. Ma úgy döntesz, hogy "
"elállsz a harctól."

msgid ""
"After spending hours trying to fish the chest out of the sea, you open it "
"and find %{gold} gold pieces."
msgstr ""
"Több órás munkával sikerül kihalásznod egy ládát a tengerből. Kinyitod, és "
"%{gold} aranyat találsz benne."

msgid ""
"After spending hours trying to fish the chest out of the sea, you open it "
"and find %{gold} gold and the %{art}."
msgstr ""
"Több órás munkával sikerül kihalásznod egy ládát a tengerből. Kinyitod, és "
"%{gold} aranyat valamint egy %{art} varázstárgyat találsz benne."

msgid ""
"After spending hours trying to fish the chest out of the sea, you open it, "
"only to find it empty."
msgstr ""
"Több órás munkával sikerül kihalásznod egy ládát a tengerből. Kinyitod, de "
"nem találsz benne semmit sem."

msgid ""
"After scouring the area, you fall upon a hidden treasure cache. You may take "
"the gold or distribute the gold to the peasants for experience. Do you wish "
"to keep the gold?"
msgstr ""
"A terület átkutatása után rábukkansz egy elrejtett kincsesraktárra. "
"Elteheted magadnak az aranyat, vagy szétoszthatod tapasztalati ponttért "
"cserébe a parasztok között. Megtartod az aranyat?"

msgid ""
"After scouring the area, you fall upon a hidden chest, containing the "
"%{gold} gold pieces."
msgstr ""
"A terület átkutatása után rábukkansz egy elrejtett ládára, amiben %{gold} "
"arany van."

msgid ""
"After scouring the area, you fall upon a hidden chest, containing the "
"ancient artifact %{art}."
msgstr ""
"A terület átkutatása után rábukkansz egy elrejtett ládára, amiben egy régi "
"%{art} varázstárgy van."

msgid ""
"You stumble upon a dented and tarnished lamp lodged deep in the earth. Do "
"you wish to rub the lamp?"
msgstr ""
"Egy horpadt, patinás lámpásra bukkansz mélyen a földbe fúródva. Ki akarod "
"fényesíteni a lámpást?"

msgid ""
"You have taken control of the local Alchemist shop. It will provide you with "
"%{count} unit of Mercury per day."
msgstr ""
"Megszerezted a helyi alkímista labort. Ez naponta %{count} egységnyi higanyt "
"biztosít számodra."

msgid ""
"You gain control of a sawmill. It will provide you with %{count} units of "
"wood per day."
msgstr ""
"Megszereztél egy fűrészmalmot. Ez naponta %{count} egységnyi fát biztosít "
"számodra."

msgid ""
"You gain control of an ore mine. It will provide you with %{count} units of "
"ore per day."
msgstr ""
"Megszereztél egy vasércbányát. Ez naponta %{count} egységnyi vasércet ad "
"neked."

msgid ""
"You gain control of a sulfur mine. It will provide you with %{count} unit of "
"sulfur per day."
msgstr ""
"Megszereztél egy kénbányát. Ez naponta %{count} egységnyi ként ad neked."

msgid ""
"You gain control of a crystal mine. It will provide you with %{count} unit "
"of crystal per day."
msgstr ""
"Megszereztél egy kristálybányát. Ez naponta %{count} egységnyi kristályt ad "
"neked."

msgid ""
"You gain control of a gem mine. It will provide you with %{count} unit of "
"gems per day."
msgstr ""
"Megszereztél egy gyöngybányát. Ez naponta %{count} egységnyi gyöngyöt ad "
"neked."

msgid ""
"You gain control of a gold mine. It will provide you with %{count} gold per "
"day."
msgstr "Megszereztél egy aranybányát. Ez naponta %{count} aranyat ad neked."

msgid ""
"The lighthouse is now under your control, and all of your ships will now "
"move further each day."
msgstr ""
"A kilátótorony a fennhatóságod alá került, így minden hajód többet mozoghat "
"körönként."

msgid "You gain control of a %{name}."
msgstr "Irányítást szereztél %{name} felett."

msgid ""
"You come upon an abandoned gold mine. The mine appears to be haunted. Do you "
"wish to enter?"
msgstr ""
"Egy elhagyatott aranybányához érsz, mely kísértetjártának tűnik. Be akarsz "
"lépni?"

msgid "You beat the Ghosts and are able to restore the mine to production."
msgstr "Elűzted a szellemeket, a bánya újra használható."

msgid ""
"A group of %{monster} with a desire for greater glory wish to join you. Do "
"you accept?"
msgstr ""
"%{monster} egy csoportja a dicsőség reményében csatlakozna hozzád. Elfogadod "
"őket?"

msgid "As you approach the dwelling, you notice that there is no one here."
msgstr ""
"Ahogy megközelítetted a lakóhelyet, észreveszed, hogy nincs senki bent."

msgid ""
"You search the ruins, but the Medusas that used to live here are gone. "
"Perhaps there will be more next week."
msgstr ""
"Átkutattad a romokat, ahol Medúzák laknak, de most nem találsz itt senkit. "
"Próbáld meg a jövő héten."

msgid ""
"You've found some Medusas living in the ruins. They are willing to join your "
"army for a price. Do you want to recruit Medusas?"
msgstr ""
"Megtaláltad a romok közt élő Medúzákat. Csatlakoznak hozzád aranyért "
"cserébe. Akarsz Medúzát toborozni?"

msgid ""
"You've found a Sprite Tree City. Unfortunately, none of the Sprites living "
"there wish to join an army. Maybe next week."
msgstr ""
"Találtál egy Tündér Fa Várost. Sajnos egyetlen Tündér sem tartózkodik itt, "
"hogy csatlakozzanak hozzád. Talán a jövő héten."

msgid ""
"Some of the Sprites living in the tree city are willing to join your army "
"for a price. Do you want to recruit Sprites?"
msgstr ""
"Tündérek laknak a Fa Városukban és csatlakoznának hozzád aranyért cserébe. "
"Szeretnél Tündért toborozni?"

msgid ""
"A colorful Rogues' wagon stands empty here. Perhaps more Rogues will be here "
"later."
msgstr ""
"Egy tarkabarka szekér áll itt, láthatóan rablóké. Lehet, hogy később még "
"felbukkannak itt."

msgid ""
"Distant sounds of music and laughter draw you to a colorful wagon housing "
"Rogues. Do you wish to have any Rogues join your army?"
msgstr ""
"Távoli zeneszó és nevetés hallatszik, mely odavonz a rablóknak otthont adó "
"tarkabarka szekérhez. Akarod, hogy csatlakozzon hozzád bármelyikük?"

msgid ""
"A group of tattered tents, billowing in the sandy wind, beckons you. The "
"tents are unoccupied. Perhaps more Nomads will be here later."
msgstr ""
"Ütött-kopott sátrak hullámoznak a szélben hívogatóan. A sátrak "
"elhagyatottak, de később talán lesznek még nomádok itt."

msgid ""
"A group of tattered tents, billowing in the sandy wind, beckons you. Do you "
"wish to have any Nomads join you during your travels?"
msgstr ""
"Ütött-kopott sátrak hullámoznak a szélben hívogatóan. Akarod, hogy nomádok "
"csatlakozzanak hozzád utazásaid során?"

msgid "The pit of mud bubbles for a minute and then lies still."
msgstr "A sárgödör bugyog egy percig, majd elcsitul."

msgid ""
"As you approach the bubbling pit of mud, creatures begin to climb out and "
"position themselves around it. In unison they say: \"Mother Earth would like "
"to offer you a few of her troops. Do you want to recruit Earth Elementals?\""
msgstr ""
"Ahogy közeledsz a bugyogó sárgödörhöz, fura lények kezdenek előbújni belőle "
"és körbeállni azt. Együtt, egyszólamban mondják neked: \"Föld Anya szeretne "
"felajánlani számodra néhányat a seregeiből. Akarsz Földelementálokat "
"toborozni?\""

msgid "You enter the structure of white stone pillars, and find nothing."
msgstr "Belépsz a fehér kőoszlopos építménybe, de nem találsz semmit."

msgid ""
"White stone pillars support a roof that rises up to the sky. As you enter "
"the structure, the dead air of the outside gives way to a whirling gust that "
"almost pushes you back out. The air current materializes into a barely "
"visible form. The creature asks, in what can only be described as a loud "
"whisper: \"Why have you come? Are you here to call upon the forces of the "
"air?\""
msgstr ""
"A fehér kőoszlopok az egekig nyúló tetőt tartanak. Ahogy belépsz közéjük, "
"áporodott levegő kerekdik fel és kavarog hatalmas erővel, mely majdnem téged "
"is kilök. A légáramlat lassan alig látható formát kezd ölteni, majd a lény "
"susogva így szól: \"Miért jöttél? Meg akarod idézni a levegő erejét?\""

msgid "No Fire Elementals approach you from the lava pool."
msgstr "A lávatóból nem közeledik feléd egyetlen Tűzelementál sem."

msgid ""
"Beneath a structure that serves to hold in heat, Fire Elementals move about "
"in a fiery pool of molten lava. A group of them approach you and offer their "
"services. Would you like to recruit Fire Elementals?"
msgstr ""
"A meleget magában tartó struktúrák alatt Tűzelementálok mozgolódnak egy "
"tüzes lávatóban. Egy kisebb csoportjuk közeledik hozzád és felajánlják a "
"szolgálataikat neked. Akarsz Tűzelementálokat toborozni?"

msgid "A face forms in the water for a moment, and then is gone."
msgstr ""
"Egy arckép válik láthatóvá a vízben egy piilanatra és aztán el is tűnik."

msgid ""
"Crystalline structures cast shadows over a small reflective pool of water. "
"You peer into the pool, and a face that is not your own peers back. It asks: "
"\"Would you like to call upon the powers of water?\""
msgstr ""
"A kristály struktúrák árnyékot vetnek egy kicsi, tükröződő vízű tócsára. "
"Belepillantasz a vízbe, de az arc, ami visszabámul rád, nem a tied. Emígyen "
"szólít meg: \"Valóban e víz hatalmához szeretnél fordulni?\""

msgid "This burial site is deathly still."
msgstr "A temetkezési hely még mindig halálos."

msgid ""
"Restless spirits of long dead warriors seeking their final resting place "
"offer to join you in hopes of finding peace. Do you wish to recruit ghosts?"
msgstr ""
"Sok halott harcos nyughatatlan lelke a végső nyughely megtalálásának "
"reményében csatlakoznának hozzád. Szeretnél szellemeket toborozni?"

msgid ""
"The City of the Dead is empty of life, and empty of unlife as well. Perhaps "
"some undead will move in next week."
msgstr ""
"A Halott Városban jelenleg egy lélek sem található. Talán a jövő héten lesz "
"néhány élőhalott."

msgid ""
"Some Liches living here are willing to join your army for a price. Do you "
"want to recruit Liches?"
msgstr ""
"Néhány Lich él itt és fizetség fejében csatlakoznak hozzád. Akarsz Lich-eket "
"toborozni?"

msgid ""
"You've found the ruins of an ancient city, now inhabited solely by the "
"undead. Will you search?"
msgstr ""
"Egy ősi város romjaira bukkantál, melyet kizárólag élőholtak laknak. "
"Szeretnél körülnézni?"

msgid ""
"Some of the surviving Liches are impressed by your victory over their "
"fellows, and offer to join you for a price. Do you want to recruit Liches?"
msgstr ""
"A túlélő Lich-ek elismerik a társaik felett aratott győzelmedet és "
"felajánlják, hogy fizettségért cserébe csatlakoznak hozzád. Akarsz Lich-eket "
"toborozni?"

msgid ""
"You've found one of those bridges that Trolls are so fond of living under, "
"but there are none here. Perhaps there will be some next week."
msgstr ""
"Találtál egy olyan hidat, amely alatt Trollok laknak, de most nincs itt egy "
"sem. Talán a jövő héten itt lesznek néhánzan."

msgid ""
"Some Trolls living under a bridge are willing to join your army, but for a "
"price. Do you want to recruit Trolls?"
msgstr ""
"Néhány Troll él a híd alatt, akik némi pénzért cserébe csatlakoznának "
"hozzád. Felfogadod őket?"

msgid "Trolls living under the bridge challenge you. Will you fight them?"
msgstr "A híd alatt élő Trollok belédkötnek. Megküzdesz velük?"

msgid ""
"A few Trolls remain, cowering under the bridge. They approach you and offer "
"to join your forces as mercenaries. Do you want to buy any Trolls?"
msgstr ""
"Egy kevés Troll a híd alatt rejtőzködik. Felajánlják, hogy beállnak hozzád "
"zsoldosnak. Akarsz vásárolni néhány Trollt?"

msgid ""
"The Dragon city has no Dragons willing to join you this week. Perhaps a "
"Dragon will become available next week."
msgstr ""
"A Sárkány városban nincsenek Sárkányok ezen a héten. Talán a következő héten "
"újra lesznek."

msgid ""
"The Dragon city is willing to offer some Dragons for your army for a price. "
"Do you wish to recruit Dragons?"
msgstr ""
"A Sárkányvárosban lévő Sárkányok fizetség fejében csatlakoznak hozzád. "
"Akarsz Sárkányokat toborozni?"

msgid ""
"You stand before the Dragon City, a place off-limits to mere humans. Do you "
"wish to violate this rule and challenge the Dragons to a fight?"
msgstr ""
"Sárkányváros kapui előtt állsz, mely tiltott terület egyszerű halandók "
"számára. Meg akarod szegni a szabályt és kihívni a sárkányokat egy "
"küzdelemre?"

msgid ""
"Having defeated the Dragon champions, the city's leaders agree to supply "
"some Dragons to your army for a price. Do you wish to recruit Dragons?"
msgstr ""
"Miután legyőzted a bajnok Sárkányokat a város vezetői beleegyeznek, hogy "
"fizetségért cserébe Sárkányokat vehetsz a csapatodba. Szeretnél Sárkányokat "
"toborozni?"

msgid "From the observation tower, you are able to see distant lands."
msgstr "A Kilátótoronyból láthatod a távoli vidéket is."

msgid ""
"The spring only refills once a week, and someone's already been here this "
"week."
msgstr ""
"A forrás csak heti egyszer telik meg, és valaki már járt itt mostanában."

msgid ""
"A drink at the spring is supposed to give you twice your normal spell "
"points, but you are already at that level."
msgstr ""
"Állítólag, ha iszol a forrásból, akkor megkétszereződik a normál "
"varázspontjaid száma, de te ezt a szintet már elérted."

msgid ""
"A drink from the spring fills your blood with magic! You have twice your "
"normal spell points in reserve."
msgstr ""
"Ha iszol a forrásból, akkor a véred megtelik varázserővel! Megkétszereződik "
"a normál varázspontjaid száma."

msgid ""
"Recognizing you, the butler refuses to admit you. \"The master,\" he says, "
"\"will not see the same student twice.\""
msgstr ""
"A komornyik felismer téged és nem engedi, hogy belépj. \"A Mester\" mondja "
"\"egy tanítványt sem fogad kétszer.\""

msgid ""
"The butler admits you to see the master of the house. He trains you in the "
"four skills a hero should know."
msgstr "Az inas beenged a mesterhez, aki 4 tulajdonságodban is kiképez."

msgid ""
"The butler opens the door and looks you up and down. \"You are neither "
"famous nor diplomatic enough to be admitted to see my master,\" he sniffs. "
"\"Come back when you think yourself worthy.\""
msgstr ""
"Az inas ajtót nyit, és alaposan megnéz. \"Nem vagy elég ismert és "
"diplomatikus ahhoz, hogy beengedjelek a mesteremhez. Gyere vissza, ha úgy "
"érzed, hogy fejlődtél valamennyit.\""

msgid " and "
msgstr " és "

msgid ""
"All of the %{monsters} you have in your army have been trained by the battle "
"masters of the fort. Your army now contains %{monsters2}."
msgstr ""
"Az összes csapatodban lévő %{monsters} lényed az erődítmény harcos "
"mestereitől vettek leckét. A csapatodban már %{monsters2} lények vannak."

msgid ""
"An unusual alliance of Ogres, Orcs, and Dwarves offer to train (upgrade) any "
"such troops brought to them. Unfortunately, you have none with you."
msgstr ""
"Az ogrék, orkok és törpök közötti szokatlan szövetkezés eredményeképpen "
"bármely közülük való egységet ki lehet képezni (fejleszteni) ezen a helyen. "
"Sajnos neked egyikből sincs a csapatodban."

msgid "All of your %{monsters} have been upgraded into %{monsters2}."
msgstr "Minden %{monsters} fel lett fejlesztve erre: %{monsters2}."

msgid ""
"A blacksmith working at the foundry offers to convert all Pikemen and "
"Swordsmen's weapons brought to him from iron to steel. He also says that he "
"knows a process that will convert Iron Golems into Steel Golems. "
"Unfortunately, you have none of these troops in your army, so he can't help "
"you."
msgstr ""
"Az Öntödében dolgozó kovácsmester felajánlja, hogy az összes Lándzsásod és "
"Kardforgatód fegyverét vasból acéllá edzi. Azt mondja, ismeri a Vasgólem - "
"Acélgólem átalakításának módszerét is. Sajnos, egyik egység sincs a "
"seregedben, ezért nem tud neked segíteni."

msgid ""
"The captain looks at you with surprise and says:\n"
"\"You already have all the maps I know about. Let me fish in peace now.\""
msgstr ""
"A kapitány meglepetten néz rád és azt mondja:\n"
"\"Már rendelkezel minden térképpel, ami nekem csak van. Hagy nyugodtan "
"pecázni.\""

msgid ""
"A retired captain living on this refurbished fishing platform offers to sell "
"you maps of the sea he made in his younger days for 1,000 gold. Do you wish "
"to buy the maps?"
msgstr ""
"Egy vén kapitány, aki ezen a mólón lakik, felajánlja neked megvételre az ő "
"általa, fiatalkorában készített tengeri térképet, 1000 aranyért cserébe. "
"Megvásárolod a térképet?"

msgid ""
"The captain sighs. \"You don't have enough money, eh? You can't expect me to "
"give my maps away for free!\""
msgstr ""
"A kapitány felsóhajt. \"Ehh, nincs elég pénzed, ugye? Csak nem képzeled, "
"hogy ingyen odaadom a térképeimet?\""

msgid ""
"You come upon an obelisk made from a type of stone you have never seen "
"before. Staring at it intensely, the smooth surface suddenly changes to an "
"inscription. The inscription is a piece of a lost ancient map. Quickly you "
"copy down the piece and the inscription vanishes as abruptly as it appeared."
msgstr ""
"Rátalálsz egy obeliszkre, mely olyan kőből készült, amilyent még sohasem "
"láttál. Bámulod a sima felületét, melyből egyszercsak rajzolat tűnik elő, "
"egy régi térkép darabja. Gyorsan lemásolod a térképrészletet, majd a "
"rajzolat ugyanolyan hirtelen tűnik el, ahogy megjelent."

msgid "You have already been to this obelisk."
msgstr "Már megnézted ezt az obeliszket."

msgid ""
"Upon your approach, the tree opens its eyes in delight. \"It is good to see "
"you, my student. I hope my teachings have helped you.\""
msgstr ""
"Ahogy megközelíted, a fa kinyitja a szemeit. \"Öröm látni téged, "
"tanítványom. Remélem a tanításaim segítségedre lesznek.\""

msgid ""
"Upon your approach, the tree opens its eyes in delight. \"Ahh, an "
"adventurer! Allow me to teach you a little of what I have learned over the "
"ages.\""
msgstr ""
"Ahogy megközelíted, a fa kinyitja a szemeit . \"Ahh, egy kalandor! Engedd "
"meg, hogy megtanítsalak valamire, amit évek során megtanultam.\""

msgid "Upon your approach, the tree opens its eyes in delight."
msgstr "Ahogy megközelíted, a fa kinyitja a szemeit."

msgid ""
"\"Ahh, an adventurer! I will be happy to teach you a little of what I have "
"learned over the ages for a mere %{count} %{res}.\""
msgstr ""
"\"Ahh, egy kalandor! Szívesen megtanítalak cserébe valamire, amit az évek "
"során megtanultam. Ennek ára: %{count} %{res}.\""

msgid "(Just bury it around my roots.)"
msgstr "(Csak ásd el a gyökereim közé.)"

msgid "Tears brim in the eyes of the tree."
msgstr "A fa szemei megtelnek könnyel."

msgid "\"I need %{count} %{res}.\""
msgstr "Szükségem van a következőkre: %{count} %{res}."

msgid "it whispers. (sniff) \"Well, come back when you can pay me.\""
msgstr "azt suttogja. (hüpp) \"Nos, gyere vissza amikor már tudsz fizetni.\""

msgid ""
"Nestled among the trees sits a blind seer. After you explain the intent of "
"your journey, the seer activates his crystal ball, allowing you to see the "
"strengths and weaknesses of your opponents."
msgstr ""
"Fák között megbújva üldögél egy vak látnok. Miután elmagyaráztad neki a "
"küldetésed célját, a látnok működésbe hozza kristálygömbjét, melyben "
"lehetőséged van meglátni ellenségeid gyengéit és erősségeit."

msgid ""
"The entrance to the cave is dark, and a foul, sulfurous smell issues from "
"the cave mouth. Will you enter?"
msgstr ""
"A barlang bejárata sötét, és undorító, kénes szag áramlik ki a barlang "
"szájából. Belépsz?"

msgid "Except for evidence of a terrible battle, the cave is empty."
msgstr "Egy iszonyú csata tanújelein kívül a barlang üres."

msgid ""
"You find a powerful and grotesque Demon in the cave. \"Today,\" it rasps, "
"\"you will fight and surely die. But I will give you a choice of deaths. You "
"may fight me, or you may fight my servants. Do you prefer to fight my "
"servants?\""
msgstr ""
"A barlangban egy hatalmas és groteszk démont találsz, aki fület tépő hangon "
"azt mondja: \"Harcolni fogsz és halál fia leszel. De megadom neked a "
"lehetőséget, hogy megválaszd a halálod módját. Harcolhatsz velem vagy a "
"szolgáimmal. Szívesebben harcolnál a szolgáimmal?\""

msgid ""
"The Demon screams its challenge and attacks! After a short, desperate "
"battle, you slay the monster and receive %{exp} experience points."
msgstr ""
"A démon felüvölt a kihívás hallatán és támad! Rövid, de ádáz küzdelem után "
"elpusztítod a szörnyet és ennyi tapasztalati ponttal gazdagodsz: %{exp}."

msgid ""
"The Demon screams its challenge and attacks! After a short, desperate "
"battle, you slay the monster and receive %{exp} experience points and "
"%{count} gold."
msgstr ""
"A démon felüvölt a kihívás hallatán és támad! Rövid, de ádáz küzdelem után "
"elpusztítod a szörnyet és ennyi tapasztalati ponttal gazdagodsz: %{exp}, "
"valamint %{count} aranyat zsebelsz be."

msgid ""
"The Demon screams its challenge and attacks! After a short, desperate "
"battle, you slay the monster and find the %{art} in the back of the cave."
msgstr ""
"A démon felüvölt a kihívás hallatán és támad! Rövid, de ádáz küzdelem után "
"elpusztítod a szörnyet és a barlang hátuljában rátalálsz erre: %{art}."

msgid ""
"Seeing that you do not have %{count} gold, the demon slashes you with its "
"claws, and the last thing you see is a red haze."
msgstr ""
"Látva, hogy nincs %{count} aranyad, a démon lesújt rád hatalmas karmaival és "
"az utolsó emléked vörös ködbe vész."

msgid ""
"The Demon leaps upon you and has its claws at your throat before you can "
"even draw your sword. \"Your life is mine,\" it says. \"I will sell it back "
"to you for %{count} gold.\""
msgstr ""
"A démon rádugrik és karmaival megragadja a nyakadat, mielőtt akárcsak "
"előhúzhatnád a kardodat. \"Az életed a kezemben van\" - ordítja - és csak "
"%{count} aranyért adom vissza."

msgid ""
"Upon defeating the daemon's servants, you find a hidden cache with %{count} "
"gold."
msgstr ""
"Miután legyőzted a démon alattvalóit, egy titkos rejtekhelyen találsz "
"%{count} aranyat."

msgid ""
"As you enter the Alchemist's Tower, a hobbled, graying man in a brown cloak "
"makes his way towards you."
msgstr ""
"Ahogy belépsz az alkimista toronyba egy barna-köpenyes sánta, öregedő ember "
"botorkál feléd."

msgid "He checks your pack, and sees that you have 1 cursed item."
msgid_plural ""
"He checks your pack, and sees that you have %{count} cursed items."
msgstr[0] "Átnézi a batyudat és egy elátkozott tárgyat talál."
msgstr[1] "Átnézi a batyudat és %{count} elátkozott tárgyat talál."

msgid "For %{gold} gold, the alchemist will remove it for you. Do you pay?"
msgid_plural ""
"For %{gold} gold, the alchemist will remove them for you. Do you pay?"
msgstr[0] "Az alkimista %{gold} arany ellenében megszabadít tőle. Kifizeted?"
msgstr[1] "Az alkimista %{gold} arany ellenében megszabadít tőlük. Kifizeted?"

msgid ""
"After you consent to pay the requested amount of gold, the alchemist grabs "
"the cursed artifact and throws it into his magical cauldron."
msgid_plural ""
"After you consent to pay the requested amount of gold, the alchemist grabs "
"all cursed artifacts and throws them into his magical cauldron."
msgstr[0] ""
"Miután belementél, hogy fizess, az alkimista megragadja az átokkal sújtott "
"varázstárgyat és a varázsüstjébe veti."
msgstr[1] ""
"Miután belementél, hogy fizess, az alkimista megragadja az átokkal sújtott "
"varázstárgyakat és a varázsüstjébe veti azokat."

msgid ""
"You hear a voice from behind the locked door, \"You don't have enough gold "
"to pay for my services.\""
msgstr ""
"Egy hangot hallasz a bezárt ajtó mögül: \"Nincs elég aranyad, hogy megfizesd "
"a szolgálataimat.\""

msgid ""
"You hear a voice from high above in the tower, \"Go away! I can't help you!\""
msgstr ""
"Egy hangot hallasz a torony tetejéről: \"Menj el! Nem tudok neked segíteni!\""

msgid ""
"The head groom speaks to you, \"That is a fine looking horse you have. I am "
"afraid we can give you no better, but the horses your cavalry are riding "
"look to be of poor breeding stock. We have many trained war horses which "
"would aid your riders greatly. I insist you take them.\""
msgstr ""
"A lovászmester megszólít: \"Szép lovad van. Attól tartok nem tudunk neked "
"jobbat adni, viszont a lovasaid nem ilyen jó ménesből való lovakat ülnek meg."
"Számos gyakorlott csatalovunk van, mely jó szolgálatot tehet nekik. Jó "
"szívvelajánlom, hogy vigyél belőlük.\""

msgid ""
"As you approach the stables, the head groom appears, leading a fine looking "
"war horse. \"This steed will help speed you in your travels. Alas, he will "
"grow tired in a week. You must also let me give better horses to your "
"mounted soldiers, their horses look shoddy and weak.\""
msgstr ""
"Ahogy közeledsz az istállóhoz, megjelenik a lovászmester, aki egy jó "
"kiállású lovat vezet maga mellett. \"Ez a paripa segíteni fog, hogy gyorsabb "
"legyen az utad. Sajnos egy hét után ez is elfárad. Engedd meg, hogy a "
"lovasaidnak is jobb lovakat adjak, mert a lovaik hitványnak és gyengének "
"tűnnek.\""

msgid ""
"The head groom approaches you and speaks, \"You already have a fine horse, "
"and have no inexperienced cavalry which might make use of our trained war "
"horses.\""
msgstr ""
"A lovászmester feléd közeledik és azt mondja: \"Jó lovad van és a többi ló "
"is elég harcedzettnek tűnik, csakúgy mint a mi csatalovaink.\""

msgid ""
"As you approach the stables, the head groom appears, leading a fine looking "
"war horse. \"This steed will help speed you in your travels. Alas, his "
"endurance will wane with a lot of heavy riding, and you must return for a "
"fresh mount in a week. We also have many fine war horses which could benefit "
"mounted soldiers, but you have none we can help.\""
msgstr ""
"Ahogy közeledsz az istállóhoz, megjelenik a lovászmester, aki egy jó "
"kiállású lovat vezet maga mellett. \"Ez a paripa segíteni fog, hogy gyorsabb "
"legyen az utad. Sajnos az ereje majd ennek is alábbhagy a nehéz vágtáktól és "
"egy hét után vissza kell térj egy friss hátaslóért. Sok jó csatalovunk van, "
"melyek jó szolgálatot tesznek felvértezett katonáknak, de úgy látom "
"csapatodban nincs ilyen.\""

msgid "The Arena guards turn you away."
msgstr "Az aréna őrei elküldenek téged."

msgid ""
"You have your crew stop up their ears with wax before the sirens' eerie song "
"has any chance of luring them to a watery grave."
msgstr ""
"Megparancsolod a legénységednek, hogy viasszal tömjék be a fülüket, hogy ne "
"hallják a szirének félelmetes énekét, ami hullámsírba csalhatná őket."

msgid ""
"As the sirens sing their eerie song, your small, determined army manages to "
"overcome the urge to dive headlong into the sea."
msgstr ""
"Amikor a szirének rákezdenek énekükre, kicsi és eltökélt seregednek sikerül "
"leküzdeni a csábítást a halált hozó mélységek felé."

msgid ""
"An eerie wailing song emanates from the sirens perched upon the rocks. Many "
"of your crew fall under its spell, and dive into the water where they drown. "
"You are now wiser for the visit, and gain %{exp} experience."
msgstr ""
"Félelmetes jajveszékelő hang tör elő a sziklákon tanyázó szirénekből. Több "
"embered is elcsábul a bűbájuktól és a vízbe ugorva, belefulladnak. Bölcsebb "
"lettél és tanultál az esetből, így ennyi tapasztalatra teszel szert: %{exp}."

msgid ""
"In a dazzling display of daring, you break into the local jail and free the "
"hero imprisoned there, who, in return, pledges loyalty to your cause."
msgstr ""
"Egy ragyogó és merész húzással betörsz a fogdába és kiszabadítod az ott "
"bebörtönzött hőst, aki hálából hűséget esküszik neked és ügyednek."

msgid ""
"You already have %{count} heroes, and regretfully must leave the prisoner in "
"this jail to languish in agony for untold days."
msgstr ""
"Már %{count} hősöd van, így sajnos itt kell hagyd a foglyot a börtönében, "
"aki még beláthatatlan ideig tovább fog sínylődni."

msgid ""
"You enter a rickety hut and talk to the magician who lives there. He tells "
"you of places near and far which may aid you in your journeys."
msgstr ""
"Belépsz egy rozoga kunyhóba és beszédbe elegyedsz az itt lakó varázslóval. "
"Elárul neked helyeket közel s távol, melyek segítségedre lesznek utadon."

msgid "This eye seems to be intently studying its surroundings."
msgstr "Úgy tűnik, ez a szem erősen fürkészi a környéket."

msgid "You come across a giant Sphinx. The Sphinx remains strangely quiet."
msgstr "Egy hatalmas Szfinxhez érkezel. A Szfinx furcsán suttogva megszólít."

msgid ""
"\"I have a riddle for you,\" the Sphinx says. \"Answer correctly, and you "
"shall be rewarded. Answer incorrectly, and you shall be eaten. Do you accept "
"the challenge?\""
msgstr ""
"\"Van számodra egy rejtvényem.\" - mondja. \"Ha jó a válaszod, "
"megjutalmazlak. Ha rossz a válaszod, felfallak. Elfogadod a kihívást?\""

msgid ""
"The Sphinx asks you the following riddle:\n"
"\n"
"'%{riddle}'\n"
"\n"
"Your answer?"
msgstr ""
"A Szfinx a következő találós kérdést adja fel:\n"
"\n"
"'%{riddle}'\n"
"\n"
"Mi a válaszod?"

msgid ""
"\"You guessed incorrectly,\" the Sphinx says, smiling. The Sphinx swipes at "
"you with a paw, knocking you to the ground. Another blow makes the world go "
"black, and you know no more."
msgstr ""
"\"Rossz a válaszod.\" - mondja gúnyosan a Szfinx. Rádcsap egy hatalmasat a "
"mancsával, és ledönt a földre. A következő ütésre elsötétül előtted a világ, "
"többre nem emlékszel."

msgid ""
"Looking somewhat disappointed, the Sphinx sighs. \"You've answered my riddle "
"so here's your reward. Now begone.\""
msgstr ""
"A Szfinx kissé csalódottan felsóhajt. \"Jó a válaszod, itt van a jutalmad. "
"Most menj!\""

msgid ""
"A magical barrier stands tall before you, blocking your way. Runes on the "
"arch read,\n"
"\"Speak the key and you may pass.\"\n"
"As you speak the magic word, the glowing barrier dissolves into nothingness."
msgstr ""
"Egy mágikus útakadály állja utadat. A kapuív rúnái ezt üzenik:\n"
"\"Mondd ki a varázsigét, hogy átmehess.\"\n"
"Ahogy kimondtad a varázsigét, a sugárzó útakadály semmivé foszlik előtted."

msgid ""
"A magical barrier stands tall before you, blocking your way. Runes on the "
"arch read,\n"
"\"Speak the key and you may pass.\"\n"
"You speak, and nothing happens."
msgstr ""
"Egy mágikus útakadály állja utadat. A kapuív rúnái ezt üzenik:\n"
"\"Mondd ki a varázsigét, hogy átmehess.\"\n"
"A próbálkozásod hatástalan, nem történik semmi."

msgid ""
"You enter the tent and see an old woman gazing into a magic gem. She looks "
"up and says,\n"
"\"In my travels, I have learned much in the way of arcane magic. A great "
"oracle taught me his skill. I have the answer you seek.\""
msgstr ""
"Belépsz a sátorba és meglátsz egy öregasszonyt, amint egy mágikus drágakövet "
"bámul. Felnéz és azt mondja: \"Utazásaim során sokat megtanultam a titkos "
"mágia módozatairól. Egy nagy orákulum tanított engem. Tudom a választ arra, "
"amit keresel.\""

msgid "No spell book is present."
msgstr "Nincs varázskönyved."

msgid ""
"This spell costs %{mana} spell points. You have no spell points, so you "
"cannot cast it."
msgstr ""
"A varázslat %{mana} varázslatpontot emészt fel, de neked nincs már "
"varázslatpontod, ezért nem használhatod most."

msgid ""
"This spell costs %{mana} spell points. You only have %{point} spell points, "
"so you cannot cast it."
msgstr ""
"A varázslat %{mana} varázslatpontot emészt fel, de neked csak %{point} "
"varázslatpontod van, ezért nem használhatod most."

msgid "The spell was not found."
msgstr "A varázslat nem található."

msgid "Only heroes can cast this spell."
msgstr "Csak hősök idézhetik meg ezt a varázslatot."

msgid "This hero is not able to cast adventure spells."
msgstr "A hős nem képes kaland varázslatok megidézésére."

msgid "Your hero is too tired to cast this spell today. Try again tomorrow."
msgstr "Hősöd ma már túl fáradt ehhez a varázslathoz. Próbáld újra holnap."

msgid "This spell cannot be cast on a boat."
msgstr "A varázslat nem használható hajón."

msgid "This spell can only be cast near an ocean."
msgstr "A varázslat csak tengerparton használható."

msgid ""
"There are no boats available and no ocean adjacent to the hero where this "
"spell will work."
msgstr ""
"Nincs elérhető hajó, illetve nincs szabad tengerpart a hős közelében. Így "
"nem használható a varázslat."

msgid "There are no boats available for this spell."
msgstr "Nincs elérhető hajó a varázslathoz."

msgid "There is no ocean adjacent to the hero where this spell will work."
msgstr ""
"Nincs szabad tengerpart a hős közelében, így nem használható a varázslat."

msgid ""
"You do not own any town or castle that is not currently occupied by a hero. "
"This spell will have no effect."
msgstr ""
"Jelenleg nincs olyan saját várad vagy városod, melyet ne foglalna el egy "
"hősöd. Így ez a varázslat hatástalan."

msgid "This hero is already in a town, so this spell will have no effect."
msgstr "A hős már városban áll, így a varázslat most nem használható."

msgid ""
"The nearest town is %{town}.\n"
"\n"
"This town is occupied by your hero %{hero}."
msgstr ""
"A legközelebbi város %{town}.\n"
"\n"
"A várost %{hero} foglalja el."

msgid "This spell is already in effect."
msgstr "A varázslat már hat."

msgid ""
"No opponent neither has nor can have any hero under their command anymore. "
"Casting this spell will have no effect."
msgstr ""
"Egyik ellenfeled parancsnoksága alá sem tartozik/tartozhat hős többé. A "
"varázslat így hatástalan."

msgid ""
"No opponent has a hero under their command at this time. Casting this spell "
"will have no effect."
msgstr ""
"Jelenleg egyik ellenfeled parancsnoksága alá sem tartozik hős. A varázslat "
"így hatástalan."

msgid ""
"You must be within %{count} spaces of a monster for the Visions spell to "
"work."
msgstr ""
"A vízió varázslat működéséhez %{count} lépésen belül kell legyél a lénytől."

msgid ""
"You must be standing on the entrance to a mine (sawmills and alchemist labs "
"do not count) to cast this spell."
msgstr ""
"A bánya bejáratánál kell állnod (a fűrészmalmot és az alkimista labort "
"leszámítva), hogy használd ezt a varázslatot."

msgid "You must first defeat the ghosts guarding the mine to cast this spell."
msgstr ""
"Előbb le kell győznöd a bányát őrző szellemeket, mielőtt ezt a varázslatot "
"használnád."

msgid ""
"There are already at least as many elementals guarding the mine as this hero "
"can generate. Casting this spell will have no effect."
msgstr ""
"Már jelenleg is annyi elementál őrzi a bányát, amennyit ez a hős meg tud "
"idézni. A varázslat megidézése hatástalan."

msgid "%{name} the %{race} (Level %{level})"
msgstr "%{name} a %{race} (%{level}. szint)"

msgid "Random hero (Level %{level})"
msgstr "Véletlenszerű hős (%{level}. szint)"

msgid "Random %{race} hero (Level %{level})"
msgstr "Véletlenszerű %{race} hős (%{level}. szint)"

msgid "Hero race:"
msgstr "Hős osztály:"

msgid "Are you sure you want to dismiss this Hero?"
msgstr "Biztos, hogy elbocsátod ezt a hőst?"

msgid "Set custom Experience value. Current value is default."
msgstr ""
"Egyéni tapasztalati érték beállítása. A jelenlegi érték az alapbeállítás."

msgid "Change Experience value. Right-click to reset to default value."
msgstr ""
"Tapasztalati érték megváltoztatása. Jobb kattintásra alapértékre áll be."

msgid "Set Experience value"
msgstr "Tapasztalati érték beállítása"

msgid "View Experience Info"
msgstr "Tapasztalat információ"

msgid "Set custom Spell Points value. Current value is default."
msgstr ""
"Egyedi varázspont érték beállítása. A jelenlegi érték az alapbeállítás."

msgid "Change Spell Points value. Right-click to reset to default value."
msgstr "Varázspont érték megváltoztatása. Jobb kattintásra alapértékre áll be."

msgid "Set Spell Points value"
msgstr "Varázspont érték beállítása"

msgid "View Spell Points Info"
msgstr "Varázspont információ"

msgid "Set patrol radius in tiles"
msgstr "Járőrözési sugár beállítása"

msgid "Enter hero's name"
msgstr "Hős nevének megadása"

msgid "Click to change race."
msgstr "Kattints az osztály megváltoztatásához."

msgid ""
"'Spread' combat formation spreads the hero's units from the top to the "
"bottom of the battlefield, with at least one empty space between each unit."
msgstr ""
"'Laza' csataalakzatban a hős egységei szétszóródva helyezkednek el a "
"harcmezőn fentről lefelé, úgy, hogy legalább 1 üres hely marad közöttük."

msgid ""
"'Grouped' combat formation bunches the hero's army together in the center of "
"their side of the battlefield."
msgstr ""
"'Szoros' csataalakzatban a hős egységei szorosan egymás mellett helyezkednek "
"el a harcmező általuk elfoglalt oldalának közepén."

msgid "Exit Hero Screen"
msgstr "Kilépés a hős képernyőből"

msgid "You cannot dismiss a hero in a castle"
msgstr "Várban nem lehet hőst elbocsátani"

msgid "Dismissal of %{name} the %{race} is prohibited by scenario"
msgstr "%{name} a %{race} elbocsátása tiltott ebben a küldetésben"

msgid "Dismiss %{name} the %{race}"
msgstr "%{name} a %{race} elbocsátása"

msgid "Show previous hero"
msgstr "Előző hős mutatása"

msgid "Show next hero"
msgstr "Következő hős mutatása"

msgid "Set army combat formation to 'Spread'"
msgstr "A csataalakzat legyen 'Laza'."

msgid "Set army combat formation to 'Grouped'"
msgstr "A csataalakzat legyen 'Szoros'."

msgid "Set hero's Artifacts. Right-click to reset Artifact."
msgstr ""
"A hős varázstárgyainak beállítása. Jobb kattintásra a varázstárgyak "
"alaphelyzetbe állnak."

msgid "Set hero's Secondary Skills. Right-click to reset skill."
msgstr ""
"A hős másodlagos képességeinek beállítása. Jobb kattintásra a képességek "
"alaphelyzetbe állnak."

msgid "Set hero's Army. Right-click to reset unit."
msgstr ""
"A hős seregének beállítása. Jobb kattintásra az egységek alaphelyzetbe "
"állnak."

msgid "Set hero's portrait. Right-click to reset to default."
msgstr "A hős arcképének beállítása. Jobb kattintásra alaphelyzetbe áll."

msgid "Click to change hero's name. Right-click to reset to default."
msgstr ""
"Kattints a hős nevének megváltoztatásához. Jobb kattintásra alaphelyzetbe "
"áll."

msgid "Hero is in patrol mode in %{tiles} tiles radius. Click to disable it."
msgstr ""
"A hős %{tiles} egység sugarú körben járőrözik. Kattints a mód "
"kikapcsolásához."

msgid "Click to enable hero's patrol mode."
msgstr "Kattints a hősök járőrözési módjának bekapcsolásához."

msgid "Blood Morale"
msgstr "Szenvedélyes morál"

msgid "%{morale} Morale"
msgstr "%{morale} morál"

msgid "%{luck} Luck"
msgstr "%{luck} szerencse"

msgid "Current Luck Modifiers:"
msgstr "Ható szerencse módosítók:"

msgid "Current Morale Modifiers:"
msgstr "Ható morál módosítók:"

msgid "Entire army is undead, so morale does not apply."
msgstr "A csapat minden tagja élőhalott, így a morál nem hat rájuk."

msgid ""
"Current experience %{exp1}.\n"
" Next level %{exp2}."
msgstr ""
"Jelenlegi tapasztalati pont: %{exp1}\n"
" Következő szint: %{exp2}."

msgid "Level %{level}"
msgstr "%{level} szint"

msgid ""
"%{name} currently has %{point} spell points out of a maximum of %{max}. The "
"maximum number of spell points is 10 times the hero's knowledge. It is "
"occasionally possible for the hero to have more than their maximum spell "
"points via special events."
msgstr ""
"%{name} jelenleg %{point} varázsponttal bír a lehetséges %{max} maximumból. "
"A varázspontok maximális száma a hős tudása értékének 10-szerese. Különleges "
"esetben a hősnek maximum feletti varázspontja is lehet."

msgid "%{name1} meets %{name2}"
msgstr "%{name1} és %{name2} találkozik"

msgid "Enemy heroes are now fully identifiable."
msgstr "Az ellenséges hősök teljes mértékben azonosíthatóak."

msgid "Identify Hero"
msgstr "Hősazonosítás"

msgid "Select town to port to."
msgstr "Válaszd ki, melyik városba szeretnél menni."

msgid "Town Portal"
msgstr "Városba lépés"

msgid "The creatures are willing to join us!"
msgstr "A lények csatlakozni akarnak hozzád!"

msgid "All the creatures will join us..."
msgstr "Minden lény csatlakozni fog hozzád..."

msgid "The creature will join us..."
msgid_plural "%{count} of the creatures will join us..."
msgstr[0] "A lény csatlakozni fog hozzád..."
msgstr[1] "%{count} lény csatlakozni fog hozzád..."

msgid ""
"\n"
" for a fee of %{gold} gold."
msgstr ""
"\n"
"%{gold} arany fizetségért."

msgid "These weak creatures will surely flee before us."
msgstr "Ezek a gyenge lények valószínű elmenekül előled."

msgid "I fear these creatures are in the mood for a fight."
msgstr "Félő, hogy ezek a lények készek harcolni."

msgid "The hero's attack skill is a bonus added to each unit's attack skill."
msgstr ""
"A hős támadóerejének értéke bónuszként hozzáadódik mindegyik egység "
"támadóerejéhez."

msgid "The hero's defense skill is a bonus added to each unit's defense skill."
msgstr ""
"A hős védőerejének értéke bónuszként hozzáadódik mindegyik egység "
"védőerejéhez."

msgid "The hero's spell power determines the duration or power of a spell."
msgstr "A hős varázsereje meghatározza a varázslat hatóidejét."

msgid ""
"The hero's knowledge determines how many spell points the hero may have. "
"Under normal circumstances, a hero is limited to 10 spell points per level "
"of knowledge."
msgstr ""
"A hős tudása határozza meg, hogy hány varázspontja lehet. Általában a hős "
"tudásszintenként 10 varázspontot kaphat."

msgid "Current Modifiers:"
msgstr "Ható módosítók:"

msgid "skill|Basic"
msgstr "Alap"

msgid "skill|Advanced"
msgstr "Haladó"

msgid "skill|Expert"
msgstr "Szakértő"

msgid "Pathfinding"
msgstr "Nyomkövetés"

msgid "Archery"
msgstr "Íjászat"

msgid "Logistics"
msgstr "Logisztika"

msgid "Scouting"
msgstr "Cserkészet"

msgid "Diplomacy"
msgstr "Diplomácia"

msgid "Navigation"
msgstr "Navigáció"

msgid "Leadership"
msgstr "Vezetés"

msgid "Wisdom"
msgstr "Bölcsesség"

msgid "Mysticism"
msgstr "Misztika"

msgid "Ballistics"
msgstr "Ballisztika"

msgid "Eagle Eye"
msgstr "Sasszem"

msgid "Necromancy"
msgstr "Nekromancia"

msgid "Estates"
msgstr "Vagyon"

msgid "Advanced Archery"
msgstr "Haladó íjászat"

msgid "Advanced Pathfinding"
msgstr "Haladó nyomkövetés"

msgid "Basic Archery"
msgstr "Alap íjászat"

msgid "Basic Pathfinding"
msgstr "Alap nyomkövetés"

msgid "Expert Pathfinding"
msgstr "Szakértő nyomkövetés"

msgid "Advanced Logistics"
msgstr "Haladó logisztika"

msgid "Basic Logistics"
msgstr "Alap logisztika"

msgid "Basic Scouting"
msgstr "Alap cserkészet"

msgid "Expert Archery"
msgstr "Szakértő íjászat"

msgid "Expert Logistics"
msgstr "Szakértő logisztika"

msgid "Advanced Diplomacy"
msgstr "Haladó diplomácia"

msgid "Advanced Scouting"
msgstr "Haladó cserkészet"

msgid "Basic Diplomacy"
msgstr "Alap diplomácia"

msgid "Expert Diplomacy"
msgstr "Szakértő diplomácia"

msgid "Expert Scouting"
msgstr "Szakértő cserkészet"

msgid "Advanced Leadership"
msgstr "Haladó vezetés"

msgid "Advanced Navigation"
msgstr "Haladó navigáció"

msgid "Basic Leadership"
msgstr "Alap vezetés"

msgid "Basic Navigation"
msgstr "Alap navigáció"

msgid "Expert Navigation"
msgstr "Szakértő navigáció"

msgid "Advanced Wisdom"
msgstr "Haladó bölcsesség"

msgid "Basic Mysticism"
msgstr "Alap misztika"

msgid "Basic Wisdom"
msgstr "Alap bölcsesség"

msgid "Expert Leadership"
msgstr "Szakértő vezetés"

msgid "Expert Wisdom"
msgstr "Szakértő bölcsesség"

msgid "Advanced Luck"
msgstr "Haladó szerencse"

msgid "Advanced Mysticism"
msgstr "Haladó misztika"

msgid "Basic Luck"
msgstr "Alap szerencse"

msgid "Expert Luck"
msgstr "Szakértő szerencse"

msgid "Expert Mysticism"
msgstr "Szakértő misztika"

msgid "Advanced Ballistics"
msgstr "Haladó ballisztika"

msgid "Advanced Eagle Eye"
msgstr "Haladó sasszem"

msgid "Basic Ballistics"
msgstr "Alap ballisztika"

msgid "Basic Eagle Eye"
msgstr "Alap sasszem"

msgid "Expert Ballistics"
msgstr "Szakértő ballisztika"

msgid "Advanced Necromancy"
msgstr "Haladó nekromancia"

msgid "Basic Estates"
msgstr "Alap vagyon"

msgid "Basic Necromancy"
msgstr "Alap nekromancia"

msgid "Expert Eagle Eye"
msgstr "Szakértő sasszem"

msgid "Expert Necromancy"
msgstr "Szakértő nekromancia"

msgid "Advanced Estates"
msgstr "Haladó vagyon"

msgid "Expert Estates"
msgstr "Szakértő vagyon"

msgid ""
"%{skill} reduces the movement penalty for rough terrain by %{count} percent."
msgstr ""
"%{skill} csökkenti a nehéz terepen történő haladásból fakadó hátrányt "
"%{count} százalékkal."

msgid "%{skill} eliminates the movement penalty for rough terrain."
msgstr "%{skill} kiiktatja a nehéz terepen történő haladásból fakadó hátrányt."

msgid ""
"%{skill} increases the damage done by the hero's range attacking creatures "
"by %{count} percent, and eliminates the %{penalty} percent penalty when "
"shooting past obstacles (e.g. castle walls)."
msgstr ""
"%{skill} megnöveli a hős távolra lövő egységeinek sebzését %{count} "
"százalékkal és eltörli %{penalty} százalékos büntetést akadályokon (pl. "
"várfalak) keresztül történő lövések esetén."

msgid "%{skill} increases the hero's movement points by %{count} percent."
msgstr "%{skill} növeli a hősöd mozgáspontjait %{count} százalékkal."

msgid "%{skill} increases the hero's viewable area by one square."
msgid_plural "%{skill} increases the hero's viewable area by %{count} squares."
msgstr[0] "%{skill} növeli a hős látóhatárát egy egységgel."
msgstr[1] "%{skill} növeli a hős látóhatárát %{count} egységgel."

msgid ""
"%{skill} allows the hero to negotiate with monsters who are weaker than "
"their army, and reduces the cost of surrender."
msgstr ""
"A(z) %{skill} lehetővé teszi a hős seregénél gyengébb lényekkel való "
"tárgyalást."

msgid ""
"Approximately %{count} percent of the creatures may offer to join the hero."
msgstr "A lények kb. %{count} százaléka csatlakozhat a hős seregéhez."

msgid "All of the creatures may offer to join the hero."
msgstr "Az összes lény csatlakozhat a hős seregéhez."

msgid ""
"The cost of surrender is reduced to %{percent} percent of the total cost of "
"troops in the army."
msgstr ""
"A megadás költsége csökken a sereg egységeinek összköltsége %{percent} "
"százalékára."

msgid ""
"%{skill} increases the hero's movement points over water by %{count} percent."
msgstr ""
"%{skill} növeli a hős vízen történő mozgáspontjait %{count} százalékkal."

msgid "%{skill} increases the hero's troops morale by %{count}."
msgstr "%{skill} ennyivel növeli a hős seregének morálját: %{count}."

msgid "%{skill} allows the hero to learn third level spells."
msgstr "%{skill} képessé teszi a hőst 3. szintű varázslatok megtanulására."

msgid "%{skill} allows the hero to learn fourth level spells."
msgstr "%{skill} képessé teszi a hőst 4. szintű varázslatok megtanulására."

msgid "%{skill} allows the hero to learn fifth level spells."
msgstr "%{skill} képessé teszi a hőst 5. szintű varázslatok megtanulására."

msgid "%{skill} regenerates one additional spell point per day to the hero."
msgid_plural ""
"%{skill} regenerates %{count} additional spell points per day to the hero."
msgstr[0] ""
"%{skill} naponta eggyel növeli a hős varázspontjainak újratermelődését."
msgstr[1] ""
"%{skill} naponta %{count}-vel növeli a hős varázspontjainak újratermelődését."

msgid "%{skill} increases the hero's luck by %{count}."
msgstr "%{skill} ennyivel növeli a hős szerencséjét: %{count}."

msgid ""
"%{skill} gives the hero's catapult shots a greater chance to hit and do "
"damage to castle walls."
msgstr ""
"%{skill} nagyobb esélyt ad a hős katapultjának a találatra és a várfal "
"rombolására."

msgid ""
"%{skill} gives the hero's catapult an extra shot, and each shot has a "
"greater chance to hit and do damage to castle walls."
msgstr ""
"%{skill} egy plusz lövést és nagyobb esélyt ad a hős katapultjának a "
"találatra és a várfal rombolására."

msgid ""
"%{skill} gives the hero's catapult an extra shot, and each shot "
"automatically destroys any wall, except a fortified wall in a Knight castle."
msgstr ""
"%{skill} egy plusz lövést ad a hős katapultjának. Minden lövés automatikusan "
"rombolja a falat, kivéve a Lovagvár sánccal megerősített várát."

msgid ""
"%{skill} gives the hero a %{count} percent chance to learn any given 1st or "
"2nd level spell that was cast by an enemy during combat."
msgstr ""
"%{skill} %{count} százaléknyi esélyt ad a hősnek, hogy az ellenfél által a "
"csatában használt 1-es vagy 2-es szintű varázslatot tanuljon el."

msgid ""
"%{skill} gives the hero a %{count} percent chance to learn any given 3rd "
"level spell (or below) that was cast by an enemy during combat."
msgstr ""
"%{skill} %{count} százaléknyi esélyt ad a hősnek, hogy az ellenfél által a "
"csatában használt 3-as (vagy alacsonyabb) szintű varázslatot tanuljon el."

msgid ""
"%{skill} gives the hero a %{count} percent chance to learn any given 4th "
"level spell (or below) that was cast by an enemy during combat."
msgstr ""
"%{skill} %{count} százaléknyi esélyt ad a hősnek, hogy az ellenfél által a "
"csatában használt 4-es (vagy alacsonyabb) szintű varázslatot tanuljon el."

msgid ""
"%{skill} allows %{count} percent of the creatures killed in combat to be "
"brought back from the dead as Skeletons."
msgstr ""
"%{skill} segítségével a csatában megölt lények %{count} százalékából "
"Csontvázakat idézhetünk meg."

msgid ""
"The hero produces %{count} gold pieces per day as tax revenue from estates."
msgstr "A hős napi %{count} arany adóbevételt kap birtokai után."

msgid "Blue"
msgstr "Kék"

msgid "Green"
msgstr "Zöld"

msgid "Red"
msgstr "Vörös"

msgid "Yellow"
msgstr "Sárga"

msgid "Orange"
msgstr "Narancs"

msgid "Purple"
msgstr "Lila"

msgid "barrier|Aqua"
msgstr "Tengerkék"

msgid "barrier|Blue"
msgstr "Kék"

msgid "barrier|Brown"
msgstr "Barna"

msgid "barrier|Gold"
msgstr "Arany"

msgid "barrier|Green"
msgstr "Zöld"

msgid "barrier|Orange"
msgstr "Narancs"

msgid "barrier|Purple"
msgstr "Lila"

msgid "barrier|Red"
msgstr "Vörös"

msgid "tent|Aqua"
msgstr "Tengerkék"

msgid "tent|Blue"
msgstr "Kék"

msgid "tent|Brown"
msgstr "Barna"

msgid "tent|Gold"
msgstr "Arany"

msgid "tent|Green"
msgstr "Zöld"

msgid "tent|Orange"
msgstr "Narancs"

msgid "tent|Purple"
msgstr "Lila"

msgid "tent|Red"
msgstr "Vörös"

msgid "Experience"
msgstr "Tapasztalat"

msgid ""
"Experience allows your heroes to gain levels, increasing their primary and "
"secondary skills."
msgstr ""
"A tapasztalat lehetővé teszi, hogy a hősök elsődleges és másodlagos "
"képességei fejlődjenek, illetve szintet lépjenek."

msgid "Hero/Stats"
msgstr "Hős statisztikái"

msgid "Skills"
msgstr "Képességek"

msgid "Town/Castle"
msgstr "Város/Vár"

msgid "Garrison"
msgstr "Helyőrség"

msgid "Gold Per Day:"
msgstr "Arany naponta:"

msgid "View Heroes."
msgstr "Hősök mutatása."

msgid "Towns/Castles"
msgstr "Városok/Várak"

msgid "View Towns and Castles."
msgstr "Városok/Várak mutatása."

msgid "luck|Cursed"
msgstr "Átkozott"

msgid "luck|Awful"
msgstr "Szörnyű"

msgid "luck|Bad"
msgstr "Rossz"

msgid "luck|Normal"
msgstr "Normál"

msgid "luck|Good"
msgstr "Jó"

msgid "luck|Great"
msgstr "Nagyszerű"

msgid "luck|Irish"
msgstr "Páratlan"

msgid ""
"Negative luck sometimes falls on the hero's units in combat, causing their "
"attacks to only do half damage."
msgstr ""
"A Rossz szerencse következtében a csatában a hős egységeinek sebzése "
"alkalmanként a felére csökken."

msgid ""
"Neutral luck means the hero's units will never get lucky or unlucky attacks "
"on the enemy."
msgstr ""
"A Semleges szerencse azt jelenti, hogy a csata során se szerencse se "
"balszerencse nem éri az egységeid támadását."

msgid ""
"Positive luck sometimes lets the hero's units get lucky attacks (double "
"strength) in combat."
msgstr ""
"Jó szerencse esetén a hős egységeinek alkalmanként esélye van szerencsés "
"(dupla erősségű) támadásra a csata során."

msgid "morale|Treason"
msgstr "Felségárulás"

msgid "morale|Awful"
msgstr "Szörnyű"

msgid "morale|Poor"
msgstr "Rossz"

msgid "morale|Normal"
msgstr "Normál"

msgid "morale|Good"
msgstr "Jó"

msgid "morale|Great"
msgstr "Nagyszerű"

msgid "morale|Blood!"
msgstr "Örjöngő!"

msgid "Negative morale may cause the hero's units to freeze in combat."
msgstr "Rossz morál a hős egységeinek ledermedését eredményezheti a csatában."

msgid ""
"Neutral morale means the hero's units will never be blessed with extra "
"attacks or freeze in combat."
msgstr ""
"Semleges morál azt jelenti, hogy a hős egységei nem kapnak lehetőséget extra "
"támadásra, de nem is maradnak ki."

msgid "Positive morale may give the hero's units extra attacks in combat."
msgstr ""
"Jó morál esetén a hős egységei extra támadási lehetőséget kaphatnak a "
"csatában."

msgid "Knight"
msgstr "Lovag"

msgid "Barbarian"
msgstr "Barbár"

msgid "Sorceress"
msgstr "Varázslónő"

msgid "Warlock"
msgstr "Boszorkánymester"

msgid "Wizard"
msgstr "Varázsló"

msgid "Necromancer"
msgstr "Nekromanta"

msgid "Multi"
msgstr "Többféle"

msgid "doubleLined|Knight"
msgstr "Lovag"

msgid "doubleLined|Barbarian"
msgstr "Barbár"

msgid "doubleLined|Sorceress"
msgstr ""
"Varázsló-\n"
"nő"

msgid "doubleLined|Warlock"
msgstr ""
"Boszor-\n"
"kánymester"

msgid "doubleLined|Wizard"
msgstr "Varázsló"

msgid ""
"doubleLined|Necro-\n"
"mancer"
msgstr ""
"Nekro-\n"
"manta"

msgid "doubleLinedRace|Multi"
msgstr ""
"Több-\n"
"féle"

msgid "doubleLinedRace|Random"
msgstr "Véletlen"

msgid "speed|Standing"
msgstr "Álló"

msgid "speed|Crawling"
msgstr "Vánszorgó"

msgid "speed|Very Slow"
msgstr "Csigalassú"

msgid "speed|Slow"
msgstr "Lassú"

msgid "speed|Average"
msgstr "Átlagos"

msgid "speed|Fast"
msgstr "Sebes"

msgid "speed|Very Fast"
msgstr "Szélsebes"

msgid "speed|Ultra Fast"
msgstr "Nyílsebes"

msgid "speed|Blazing"
msgstr "Villámgyors"

msgid "speed|Instant"
msgstr "Itt terem"

msgid "week|Squirrel"
msgstr "Mókus"

msgid "week|Rabbit"
msgstr "Nyúl"

msgid "week|Gopher"
msgstr "Hörcsög"

msgid "week|Badger"
msgstr "Borz"

msgid "week|Rat"
msgstr "Patkány"

msgid "week|Eagle"
msgstr "Sas"

msgid "week|Weasel"
msgstr "Menyét"

msgid "week|Raven"
msgstr "Holló"

msgid "week|Mongoose"
msgstr "Mongúz"

msgid "week|Dog"
msgstr "Kutya"

msgid "week|Aardvark"
msgstr "Földimalac"

msgid "week|Lizard"
msgstr "Gyík"

msgid "week|Tortoise"
msgstr "Teknősbéka"

msgid "week|Hedgehog"
msgstr "Sün"

msgid "week|Condor"
msgstr "Kondorkeselyű"

msgid "week|Ant"
msgstr "Hangya"

msgid "week|Grasshopper"
msgstr "Szöcske"

msgid "week|Dragonfly"
msgstr "Szitakötő"

msgid "week|Spider"
msgstr "Pók"

msgid "week|Butterfly"
msgstr "Pillangó"

msgid "week|Bumblebee"
msgstr "Darázs"

msgid "week|Locust"
msgstr "Sáska"

msgid "week|Earthworm"
msgstr "Földigiliszta"

msgid "week|Hornet"
msgstr "Lódarázs"

msgid "week|Beetle"
msgstr "Bogár"

msgid "week|PLAGUE"
msgstr "PESTIS"

msgid "week|Unnamed"
msgstr "Névtelen"

msgid "Desert"
msgstr "Sivatag"

msgid "Snow"
msgstr "Hó"

msgid "Wasteland"
msgstr "Pusztaság"

msgid "Beach"
msgstr "Part"

msgid "Lava"
msgstr "Láva"

msgid "Dirt"
msgstr "Sár"

msgid "Grass"
msgstr "Fű"

msgid "Ocean"
msgstr "Óceán"

msgid "maps|Small"
msgstr "Kicsi"

msgid "maps|Medium"
msgstr "Közepes"

msgid "maps|Large"
msgstr "Nagy"

msgid "maps|Extra Large"
msgstr "Nagyon nagy"

msgid "maps|Custom Size"
msgstr "Egyedi"

msgid "Ore Mine"
msgstr "Ércbánya"

msgid "Sulfur Mine"
msgstr "Kénbánya"

msgid "Crystal Mine"
msgstr "Kristálybánya"

msgid "Gems Mine"
msgstr "Drágakőbánya"

msgid "Gold Mine"
msgstr "Aranybánya"

msgid "Mine"
msgstr "Bánya"

msgid "Burma shave."
msgstr "Hirdetőtábla."

msgid "Next sign 50 miles."
msgstr "Következő jelzés 50 mérföldre."

msgid "See Rock City."
msgstr "Nézd Kővárost."

msgid "This space for rent."
msgstr "Ez a hely kiadó."

msgid "No object"
msgstr "Nincs tárgy"

msgid "Alchemist Lab"
msgstr "Alkímista labor"

msgid "Sign"
msgstr "Jel"

msgid "Buoy"
msgstr "Bója"

msgid "Skeleton"
msgstr "Csontváz"

msgid "Daemon Cave"
msgstr "Démonbarlang"

msgid "Treasure Chest"
msgstr "Kincsesláda"

msgid "Faerie Ring"
msgstr "Tündérgyűrű"

msgid "Campfire"
msgstr "Tábortűz"

msgid "Fountain"
msgstr "Szökőkút"

msgid "Gazebo"
msgstr "Kilátó"

msgid "Genie Lamp"
msgstr "Lámpás"

msgid "Archer's House"
msgstr "Íjász Ház"

msgid "Goblin Hut"
msgstr "Goblinkunyhó"

msgid "Dwarf Cottage"
msgstr "Törp tanya"

msgid "Peasant Hut"
msgstr "Tanya"

msgid "Stables"
msgstr "Istálló"

msgid "Alchemist's Tower"
msgstr "Alkímista torony"

msgid "Event"
msgstr "Esemény"

msgid "Dragon City"
msgstr "Sárkányváros"

msgid "Lighthouse"
msgid_plural "Lighthouses"
msgstr[0] "Világítótorony"
msgstr[1] "Világítótornyok"

msgid "Water Wheel"
msgid_plural "Water Wheels"
msgstr[0] "Vízimalom"
msgstr[1] "Vízimalmok"

msgid "Monster"
msgstr "Lény"

msgid "Obelisk"
msgstr "Obeliszk"

msgid "Oasis"
msgstr "Oázis"

msgid "Resource"
msgstr "Erőforrás"

msgid "Sawmill"
msgstr "Fűrészmalom"

msgid "Oracle"
msgstr "Orákulum"

msgid "Shrine of the First Circle"
msgstr "Az Első Kör szentélye"

msgid "Shipwreck"
msgstr "Hajóroncs"

msgid "Sea Chest"
msgstr "Tengeri kincs"

msgid "Desert Tent"
msgstr "Sivatagi sátor"

msgid "Stone Liths"
msgstr "Átjáró"

msgid "Wagon Camp"
msgstr "Szekértábor"

msgid "Hut of the Magi"
msgstr "Máguskunyhó"

msgid "Whirlpool"
msgstr "Örvény"

msgid "Windmill"
msgid_plural "Windmills"
msgstr[0] "Szélmalom"
msgstr[1] "Szélmalmok"

msgid "Mermaid"
msgstr "Sellő"

msgid "Boat"
msgstr "Hajó"

msgid "Random Ultimate Artifact"
msgstr "Véletlenszerű Szent Varázstárgy"

msgid "Random Artifact"
msgstr "Véletlenszerű varázstárgy"

msgid "Random Resource"
msgstr "Véletlenszerű erőforrás"

msgid "Random Monster"
msgstr "Véletlenszerű lény"

msgid "Random Town"
msgstr "Véletlenszerű város"

msgid "Random Castle"
msgstr "Véletlenszerű vár"

msgid "Eye of the Magi"
msgstr "Mágus szeme"

msgid "Random Monster - weak"
msgstr "Véletlenszerű lény - gyenge"

msgid "Random Monster - medium"
msgstr "Véletlenszerű lény - közepes"

msgid "Random Monster - strong"
msgstr "Véletlenszerű lény - erős"

msgid "Random Monster - very strong"
msgstr "Véletlenszerű lény - nagyon erős"

msgid "Hero"
msgstr "Hős"

msgid "Nothing Special"
msgstr "Semmi érdekes"

msgid "Mossy Rock"
msgstr "Mohás kő"

msgid "Watch Tower"
msgstr "Toronyóra"

msgid "Tree House"
msgstr "Faház"

msgid "Tree City"
msgstr "Fa város"

msgid "Ruins"
msgstr "Romok"

msgid "Fort"
msgstr "Erőd"

msgid "Abandoned Mine"
msgstr "Elhagyott bánya"

msgid "Sirens"
msgstr "Szirének"

msgid "Standing Stones"
msgstr "Állókövek"

msgid "Idol"
msgstr "Bálvány"

msgid "Tree of Knowledge"
msgstr "A Tudás fája"

msgid "Witch Doctor's Hut"
msgstr "Vajákoskunyhó"

msgid "Temple"
msgstr "Templom"

msgid "Hill Fort"
msgstr "Erőd"

msgid "Halfling Hole"
msgstr "Félszerzet odú"

msgid "Mercenary Camp"
msgstr "Zsoldostábor"

msgid "Shrine of the Second Circle"
msgstr "A Második Kör szentélye"

msgid "Shrine of the Third Circle"
msgstr "A Harmadik Kör szentélye"

msgid "City of the Dead"
msgstr "Holtak városa"

msgid "Sphinx"
msgstr "Szfinx"

msgid "Wagon"
msgstr "Szekér"

msgid "Tar Pit"
msgstr "Kátrányosgödör"

msgid "Artesian Spring"
msgstr "Artéziforrás"

msgid "Troll Bridge"
msgstr "Trollhíd"

msgid "Watering Hole"
msgstr "Itató"

msgid "Witch's Hut"
msgstr "Boszorkánykunyhó"

msgid "Xanadu"
msgstr "Xanadu"

msgid "Lean-To"
msgstr "Viskó"

msgid "Magellan's Maps"
msgstr "Magellán térképe"

msgid "Flotsam"
msgstr "Uszadék"

msgid "Derelict Ship"
msgstr "Gazdátlan hajó"

msgid "Shipwreck Survivor"
msgstr "Hajótörött"

msgid "Bottle"
msgstr "Palack"

msgid "Magic Well"
msgstr "Varázskút"

msgid "Magic Garden"
msgid_plural "Magic Gardens"
msgstr[0] "Varázskert"
msgstr[1] "Varázskertek"

msgid "Observation Tower"
msgstr "Kilátótorony"

msgid "Freeman's Foundry"
msgstr "Öntőde"

msgid "Reefs"
msgstr "Zátonyok"

msgid "Volcano"
msgstr "Vulkán"

msgid "Flowers"
msgstr "Virágok"

msgid "Rock"
msgstr "Kő"

msgid "Water Lake"
msgstr "Tó"

msgid "Mandrake"
msgstr "Mandragóra"

msgid "Dead Tree"
msgstr "Kiszáradt fa"

msgid "Stump"
msgstr "Tuskó"

msgid "Crater"
msgstr "Kráter"

msgid "Cactus"
msgstr "Kaktusz"

msgid "Mound"
msgstr "Bucka"

msgid "Dune"
msgstr "Dűne"

msgid "Lava Pool"
msgstr "Lávató"

msgid "Shrub"
msgstr "Bozót"

msgid "Barrow Mounds"
msgstr "Halomsírok"

msgid "Random Artifact - Treasure"
msgstr "Véletlen tárgy - kincs"

msgid "Random Artifact - Minor"
msgstr "Véletlen tárgy - kisebb"

msgid "Random Artifact - Major"
msgstr "Véletlen tárgy - nagyobb"

msgid "Barrier"
msgstr "Mágikus útakadály"

msgid "Traveller's Tent"
msgstr "Utazók sátra"

msgid "Jail"
msgstr "Börtön"

msgid "Fire Summoning Altar"
msgstr "Tűzidéző oltár"

msgid "Air Summoning Altar"
msgstr "Légidéző oltár"

msgid "Earth Summoning Altar"
msgstr "Földidéző oltár"

msgid "Water Summoning Altar"
msgstr "Vízidéző oltár"

msgid "Swampy Lake"
msgstr "Mocsaras tó"

msgid "Frozen Lake"
msgstr "Befagyott tó"

msgid "randomRace|level 1 creatures"
msgstr "1. szintű lények"

msgid "randomRace|level 2 creatures"
msgstr "2. szintű lények"

msgid "randomRace|level 3 creatures"
msgstr "3. szintű lények"

msgid "randomRace|level 4 creatures"
msgstr "4. szintű lények"

msgid "randomRace|level 5 creatures"
msgstr "5. szintű lények"

msgid "randomRace|level 6 creatures"
msgstr "6. szintű lények"

msgid "Unknown Monsters"
msgstr "Ismeretlen lények"

msgid "Unknown Monster"
msgstr "Ismeretlen lény"

msgid "Peasant"
msgstr "Jobbágy"

msgid "Peasants"
msgstr "Jobbágyok"

msgid "Archer"
msgstr "Íjász"

msgid "Archers"
msgstr "Íjászok"

msgid "Ranger"
msgstr "Erdőkerülő"

msgid "Rangers"
msgstr "Erdőkerülők"

msgid "Pikeman"
msgstr "Lándzsás"

msgid "Pikemen"
msgstr "Lándzsások"

msgid "Veteran Pikeman"
msgstr "Veterán lándzsás"

msgid "Veteran Pikemen"
msgstr "Veterán lándzsások"

msgid "Swordsman"
msgstr "Kardforgató"

msgid "Swordsmen"
msgstr "Kardforgatók"

msgid "Master Swordsman"
msgstr "Kardforgató mester"

msgid "Master Swordsmen"
msgstr "Kardforgató mesterek"

msgid "Cavalries"
msgstr "Lovasok"

msgid "Cavalry"
msgstr "Lovas"

msgid "Champion"
msgstr "Bajnok"

msgid "Champions"
msgstr "Bajnokok"

msgid "Paladin"
msgstr "Lovag"

msgid "Paladins"
msgstr "Lovagok"

msgid "Crusader"
msgstr "Kereszteslovag"

msgid "Crusaders"
msgstr "Kereszteslovagok"

msgid "Goblin"
msgstr "Goblin"

msgid "Goblins"
msgstr "Goblinok"

msgid "Orc"
msgstr "Ork"

msgid "Orcs"
msgstr "Orkok"

msgid "Orc Chief"
msgstr "Ork vezér"

msgid "Orc Chiefs"
msgstr "Ork vezérek"

msgid "Wolf"
msgstr "Farkas"

msgid "Wolves"
msgstr "Farkas"

msgid "Ogre"
msgstr "Ogre"

msgid "Ogres"
msgstr "Ogrék"

msgid "Ogre Lord"
msgstr "Ogre nagyúr"

msgid "Ogre Lords"
msgstr "Ogre nagyurak"

msgid "Troll"
msgstr "Troll"

msgid "Trolls"
msgstr "Trollok"

msgid "War Troll"
msgstr "Harci troll"

msgid "War Trolls"
msgstr "Harci trollok"

msgid "Cyclopes"
msgstr "Küklopszok"

msgid "Cyclops"
msgstr "Küklopsz"

msgid "Sprite"
msgstr "Tündér"

msgid "Sprites"
msgstr "Tündérek"

msgid "Dwarf"
msgstr "Törp"

msgid "Dwarves"
msgstr "Törpök"

msgid "Battle Dwarf"
msgstr "Törp harcos"

msgid "Battle Dwarves"
msgstr "Törp harcosok"

msgid "Elf"
msgstr "Tünde"

msgid "Elves"
msgstr "Tündék"

msgid "Grand Elf"
msgstr "Tünde úr"

msgid "Grand Elves"
msgstr "Tünde urak"

msgid "Druid"
msgstr "Druida"

msgid "Druids"
msgstr "Druidák"

msgid "Greater Druid"
msgstr "Nemes druida"

msgid "Greater Druids"
msgstr "Nemes druidák"

msgid "Unicorn"
msgstr "Egyszarvú"

msgid "Unicorns"
msgstr "Egyszarvúak"

msgid "Phoenix"
msgstr "Főnix"

msgid "Phoenixes"
msgstr "Főnixek"

msgid "Centaur"
msgstr "Kentaur"

msgid "Centaurs"
msgstr "Kentaurok"

msgid "Gargoyle"
msgstr "Vízköpő"

msgid "Gargoyles"
msgstr "Vízköpők"

msgid "Griffin"
msgstr "Griff"

msgid "Griffins"
msgstr "Griffek"

msgid "Minotaur"
msgstr "Minotaurusz"

msgid "Minotaurs"
msgstr "Minotauruszok"

msgid "Minotaur King"
msgstr "Királyi minotaurusz"

msgid "Minotaur Kings"
msgstr "Királyi minotauruszok"

msgid "Hydra"
msgstr "Hidra"

msgid "Hydras"
msgstr "Hidrák"

msgid "Green Dragon"
msgstr "Zöld sárkány"

msgid "Green Dragons"
msgstr "Zöld sárkányok"

msgid "Red Dragon"
msgstr "Vörös sárkány"

msgid "Red Dragons"
msgstr "Vörös sárkányok"

msgid "Black Dragon"
msgstr "Fekete sárkány"

msgid "Black Dragons"
msgstr "Fekete sárkányok"

msgid "Halfling"
msgstr "Félszerzet"

msgid "Halflings"
msgstr "Félszerzetek"

msgid "Boar"
msgstr "Vaddisznó"

msgid "Boars"
msgstr "Vaddisznók"

msgid "Iron Golem"
msgstr "Vasgólem"

msgid "Iron Golems"
msgstr "Vasgólemek"

msgid "Steel Golem"
msgstr "Acélgólem"

msgid "Steel Golems"
msgstr "Acélgólemek"

msgid "Roc"
msgstr "Rukh-madár"

msgid "Rocs"
msgstr "Rukh-madarak"

msgid "Mage"
msgstr "Mágus"

msgid "Magi"
msgstr "Mágusok"

msgid "Archmage"
msgstr "Főmágus"

msgid "Archmagi"
msgstr "Főmágusok"

msgid "Giant"
msgstr "Óriás"

msgid "Giants"
msgstr "Óriások"

msgid "Titan"
msgstr "Titán"

msgid "Titans"
msgstr "Titánok"

msgid "Skeletons"
msgstr "Csontvázak"

msgid "Zombie"
msgstr "Zombi"

msgid "Zombies"
msgstr "Zombik"

msgid "Mutant Zombie"
msgstr "Mutáns zombi"

msgid "Mutant Zombies"
msgstr "Mutáns zombik"

msgid "Mummies"
msgstr "Múmiák"

msgid "Mummy"
msgstr "Múmia"

msgid "Royal Mummies"
msgstr "Királyi múmiák"

msgid "Royal Mummy"
msgstr "Királyi múmia"

msgid "Vampire"
msgstr "Vámpír"

msgid "Vampires"
msgstr "Vámpírok"

msgid "Vampire Lord"
msgstr "Vámpír nagyúr"

msgid "Vampire Lords"
msgstr "Vámpír nagyurak"

msgid "Lich"
msgstr "Lich"

msgid "Liches"
msgstr "Lichek"

msgid "Power Lich"
msgstr "Őslich"

msgid "Power Liches"
msgstr "Őslichek"

msgid "Bone Dragon"
msgstr "Csontsárkány"

msgid "Bone Dragons"
msgstr "Csontsárkányok"

msgid "Rogue"
msgstr "Rabló"

msgid "Rogues"
msgstr "Rablók"

msgid "Nomad"
msgstr "Nomád"

msgid "Nomads"
msgstr "Nomádok"

msgid "Ghost"
msgstr "Szellem"

msgid "Ghosts"
msgstr "Szellemek"

msgid "Genie"
msgstr "Dzsinn"

msgid "Genies"
msgstr "Dzsinnek"

msgid "Medusa"
msgstr "Medúza"

msgid "Medusas"
msgstr "Medúzák"

msgid "Earth Elemental"
msgstr "Földelementál"

msgid "Earth Elementals"
msgstr "Földelementálok"

msgid "Air Elemental"
msgstr "Légelementál"

msgid "Air Elementals"
msgstr "Légelementálok"

msgid "Fire Elemental"
msgstr "Tűzelementál"

msgid "Fire Elementals"
msgstr "Tűzelementálok"

msgid "Water Elemental"
msgstr "Vízelementál"

msgid "Water Elementals"
msgstr "Vízelementálok"

msgid "Random Monsters"
msgstr "Véletlenszerű lények"

msgid "Random Monster 1"
msgstr "Véletlenszerű lény 1"

msgid "Random Monsters 1"
msgstr "Véletlenszerű lények 1"

msgid "Random Monster 2"
msgstr "Véletlenszerű lény 2"

msgid "Random Monsters 2"
msgstr "Véletlenszerű lények 2"

msgid "Random Monster 3"
msgstr "Véletlenszerű lény 3"

msgid "Random Monsters 3"
msgstr "Véletlenszerű lények 3"

msgid "Random Monster 4"
msgstr "Véletlenszerű lény 4"

msgid "Random Monsters 4"
msgstr "Véletlenszerű lények 4"

msgid "Double shot"
msgstr "Dupla lövés"

msgid "2-hex monster"
msgstr "Két hexás lény"

msgid "Double strike"
msgstr "Dupla csapás"

msgid "Double damage to Undead"
msgstr "Dupla sebzés élőhalottakon"

msgid "% magic resistance"
msgstr "% varázslat ellenállóképesség"

msgid "Immune to Mind spells"
msgstr "Immunis az elmére ható varázslatokra"

msgid "Immune to Elemental spells"
msgstr "Immunis az elemi varázslatokra"

msgid "Immune to Fire spells"
msgstr "Immunis a tűz varázslatokra"

msgid "Immune to Cold spells"
msgstr "Immunis a fagy varázslatokra"

msgid "Immune to "
msgstr "Immunis erre: "

msgid "% immunity to %{spell} spell"
msgstr "% immunitás a(z) %{spell} varázslattól"

msgid "% damage from Elemental spells"
msgstr "% sebzés elemi varázslatoktól"

msgid "% chance to Dispel beneficial spells"
msgstr "% esély jótékony varázslatok eloszlatására"

msgid "% chance to Paralyze"
msgstr "% esély bénításra"

msgid "% chance to Petrify"
msgstr "% esély kővé dermesztésre"

msgid "% chance to Blind"
msgstr "% esély vakításra"

msgid "% chance to Curse"
msgstr "% esély átokra"

msgid "% chance to cast %{spell} spell"
msgstr "% eséllyel varázsolja a(z) %{spell} varázslatot"

msgid "HP regeneration"
msgstr "Életerő visszatöltődés"

msgid "Two hexes attack"
msgstr "Két hexára támad"

msgid "Flyer"
msgstr "Repül"

msgid "Always retaliates"
msgstr "Mindig visszatámad"

msgid "Attacks all adjacent enemies"
msgstr "Minden mellette álló ellenséget támad"

msgid "No melee penalty"
msgstr "Nincs közelharc hátrány"

msgid "Dragon"
msgstr "Sárkány"

msgid "Undead"
msgstr "Élőhalott"

msgid "No enemy retaliation"
msgstr "Nem támad vissza rá az ellenség"

msgid "HP drain"
msgstr "Életerőt szív"

msgid "Cloud attack"
msgstr "Gyilkos köd támadás"

msgid "Decreases enemy's morale by "
msgstr "Csökkenti az ellenfél morálját ennyivel: "

msgid "% chance to halve enemy"
msgstr "% esély az ellenség megfelezésére"

msgid "Soul Eater"
msgstr "Lélekfaló"

msgid "Elemental"
msgstr "Elemi lény"

msgid "No Morale"
msgstr "Nincs morál"

msgid "200% damage from Fire spells"
msgstr "200% sebzés tűzvarázslatoktól"

msgid "200% damage from Cold spells"
msgstr "200% sebzés fagyvarázslatoktól"

msgid "% damage from %{spell} spell"
msgstr "% sebzés %{spell} varázslattól"

msgid "% immunity to "
msgstr "% immunitás ettől: "

msgid "Lightning"
msgstr "Villámlás"

msgid "% damage from "
msgstr "% sebzés ettől: "

msgid "The three Anduran artifacts magically combine into one."
msgstr "A három Anduran varázstárgy mágikusan eggyéolvadt."

msgid "View Spells"
msgstr "Varázslatok mutatása"

msgid "View %{name} Info"
msgstr "%{name} adatai"

msgid "Move %{name}"
msgstr "%{name} lép"

msgid "Cannot move the Spellbook"
msgstr "A varázskönyv nem mozgatható"

msgid "This item can't be traded."
msgstr "Ezt a tárgyat nem lehet elcserélni."

msgid "Invalid Artifact"
msgstr "Érvénytelen varázstárgy"

msgid "The %{name} increases the hero's knowledge by %{count}."
msgstr "A %{name} ennyivel növeli a hős tudását: %{count}."

msgid "Ultimate Book of Knowledge"
msgstr "Tudás szent könyve"

msgid "The %{name} increases the hero's attack skill by %{count}."
msgstr "A %{name} ennyivel növeli a hős támadóerejét: %{count}."

msgid "Ultimate Sword of Dominion"
msgstr "Hatalom szent kardja"

msgid "The %{name} increases the hero's defense skill by %{count}."
msgstr "A %{name} ennyivel növeli a hős védőerejét: %{count}."

msgid "Ultimate Cloak of Protection"
msgstr "Védelem szent köpenye"

msgid "The %{name} increases the hero's spell power by %{count}."
msgstr "A %{name} megnöveli a hős varázserejét ennyivel: %{count}."

msgid "Ultimate Wand of Magic"
msgstr "Varázslás szent pálcája"

msgid ""
"The %{name} increases the hero's attack and defense skills by %{count} each."
msgstr ""
"A %{name} mind a hős támadóerejét, mind a védőerejét megnöveli ennyivel: "
"%{count}."

msgid "Ultimate Shield"
msgstr "Szent pajzs"

msgid ""
"The %{name} increases the hero's spell power and knowledge by %{count} each."
msgstr ""
"A %{name} mind a hős tudását, mind a varázserejét megnöveli ennyivel: "
"%{count}."

msgid "Ultimate Staff"
msgstr "Szent jogar"

msgid ""
"The %{name} increases each of the hero's basic skills by %{count} points."
msgstr "A %{name} a hős minden alapképességét növeli ennyivel: %{count}."

msgid "Ultimate Crown"
msgstr "Szent Korona"

msgid "Golden Goose"
msgstr "Arany lúd"

msgid "The %{name} brings in an income of %{count} gold per day."
msgstr "Az %{name} naponta %{count} aranyat hoz a konyhára."

msgid "Arcane Necklace of Magic"
msgstr "Misztikus varázslás nyaklánc"

msgid ""
"After rescuing a Sorceress from a cursed tomb, she rewards your heroism with "
"an exquisite jeweled necklace."
msgstr ""
"Miután megmentetted a varázslónőt az elátkozott sírboltból, megjutalmaz "
"hősiességedért egy gazdagon ékesített nyaklánccal."

msgid "Caster's Bracelet of Magic"
msgstr "Idéző varázslat karkötő"

msgid ""
"While searching through the rubble of a caved-in mine, you free a group of "
"trapped Dwarves. Grateful, the leader gives you a golden bracelet."
msgstr ""
"Amint átkutatod a beomlott bánya törmelékét, kiszabadítasz egy csapat "
"csapdába esett törpöt. Hálából a vezetőjük megajándékoz egy arany "
"karpereccel."

msgid "Mage's Ring of Power"
msgstr "Máguserő gyűrű"

msgid ""
"A cry of pain leads you to a Centaur, caught in a trap. Upon setting the "
"creature free, he hands you a small pouch. Emptying the contents, you find a "
"dazzling jeweled ring."
msgstr ""
"Fájdalmas jajgatása vezet el egy kentaurhoz, aki csapdába esett. "
"Kiszabadítod és hálából átad neked egy kis erszényt. Amikor kiüríted a "
"tartalmát, egy gazdagon díszített gyűrűt találsz."

msgid "Witch's Broach of Magic"
msgstr "Boszorkány mágikus mellcsatja"

msgid ""
"Alongside the remains of a burnt witch lies a beautiful broach, intricately "
"designed. Approaching the corpse with caution, you add the broach to your "
"inventory."
msgstr ""
"Egy megégetett boszorkány maradványai mellett rátalálsz egy gyönyörű melltűt "
"találsz, melyet elteszel magadnak."

msgid "Medal of Valor"
msgstr "Vitézség medál"

msgid "The %{name} increases the morale of the hero's army by %{count}."
msgstr "A %{name} ennyivel növeli a hős seregének morálját: %{count}."

msgid ""
"Freeing a virtuous maiden from the clutches of an evil overlord, you are "
"granted a Medal of Valor by the King's herald."
msgstr ""
"Megmentesz egy erényes szűzlányt egy gonosz kegyúr karmaiból, melynek "
"elismeréseként a király hírnöke átadja neked a Vitézség medált."

msgid "Medal of Courage"
msgstr "Bátorság medál"

msgid ""
"After saving a young boy from a vicious pack of Wolves, you return him to "
"his father's manor. The grateful nobleman awards you with a Medal of Courage."
msgstr ""
"Miután megmentesz egy fiút az ádáz farkasok szorításából és visszakíséred "
"apja birtokára, a nemesember hálából megjutalmaz a Bátorság medállal."

msgid "Medal of Honor"
msgstr "Becsület medál"

msgid ""
"After freeing a princess of a neighboring kingdom from the evil clutches of "
"despicable slavers, she awards you with a Medal of Honor."
msgstr ""
"Miután megmentesz egy hercegnőt a szomszédos királyságból egy aljas "
"rabszolgakereskedő gonosz karmaiból, megajándékoz a Becsület medállal."

msgid "Medal of Distinction"
msgstr "Kiválóság medál"

msgid ""
"Ridding the countryside of the hideous Minotaur who made a sport of eating "
"noblemen's Knights, you are honored with the Medal of Distinction."
msgstr ""
"Megtisztítottad a vidéket a rettenetes Minotaurusztól, aki puszta "
"szórakozásból falta fel nemesemberek lovagjait. Jutalmad a Kiválóság medál."

msgid "Fizbin of Misfortune"
msgstr "Balszerencse medál"

msgid ""
"The %{name} greatly decreases the morale of the hero's army by %{count}."
msgstr "A %{name} %{count} egységgel lecsökkenti a hős seregének morálját."

msgid ""
"You stumble upon a medal lying alongside the empty road. Adding the medal to "
"your inventory, you become aware that you have acquired the undesirable "
"Fizbin of Misfortune, greatly decreasing your army's morale."
msgstr ""
"Belebotlasz egy úton heverő medálba. Ahogy a felszereléseid közé teszed, "
"rögtön ráeszmélsz, hogy egy nagyon nemkívánatos tárgyra tettél szert, a "
"Balszerencse medálra, mely nagymértékben lecsökkenti a sereged morálját."

msgid "Thunder Mace of Dominion"
msgstr "Hatalom mennydörgő buzogánya"

msgid ""
"During a sudden storm, a bolt of lightning strikes a tree, splitting it. "
"Inside the tree you find a mysterious mace."
msgstr ""
"Hirtelen vihar támad és egy villám belecsap egy fába, mely kettéhasad. A "
"fában egy titokzatos buzogányt találsz."

msgid "Armored Gauntlets of Protection"
msgstr "Védelem páncélkesztyűi"

msgid "The %{name} increase the hero's defense skill by %{count}."
msgstr "A %{name} ennyivel növelik a hős védőerejét: %{count}."

msgid ""
"You encounter the infamous Black Knight! After a grueling duel ending in a "
"draw, the Knight, out of respect, offers you a pair of armored gauntlets."
msgstr ""
"Összetalálkozol a hírhedt Fekete Lovaggal! Kimerítő párbajt vívtok "
"egymással, mely döntetlennel zárul. A Lovag tisztelete jeléül felajánl neked "
"egy pár páncélkesztyűt."

msgid "Defender Helm of Protection"
msgstr "Védelem sisak"

msgid ""
"A glint of golden light catches your eye. Upon further investigation, you "
"find a golden helm hidden under a bush."
msgstr ""
"Aranyló csillanásra figyelsz fel a szemed sarkából. Elkezded keresni a "
"kibocsátóját és egy bokor alatt rálelsz egy arany sisakra."

msgid "Giant Flail of Dominion"
msgstr "Óriás hatalom cséphadaró"

msgid ""
"A clumsy Giant has killed himself with his own flail. Knowing your superior "
"skill with this weapon, you confidently remove the spectacular flail from "
"the fallen Giant."
msgstr ""
"Egy ügyetlen Óriás megölte magát a saját cséphadarójával. Tudatában saját "
"kiváló fegyverforgató képességeidnek, óvatosan eltávolítod a cséphadarót a "
"pórul járt Óriásból."

msgid "Ballista of Quickness"
msgstr "Gyorstüzelő hajítógép"

msgid "The %{name} gives the hero's catapult one extra shot per combat round."
msgstr "A %{name} plusz lövést ad körönként a hős hajítógépének."

msgid ""
"Walking through the ruins of an ancient walled city, you find the instrument "
"of the city's destruction, an elaborately crafted ballista."
msgstr ""
"Áthaladva a fallal körülvett ősi város romjai között, rátalálsz a város "
"elpusztításának eszközére, egy gondosan megmunkált hajítógépre."

msgid "Stealth Shield of Protection"
msgstr "Védelem titkos pajzsa"

msgid ""
"A stone statue of a warrior holds a silver shield. As you remove the shield, "
"the statue crumbles into dust."
msgstr ""
"Egy harcost ábrázoló kőszobor ezüst színű pajzsot tart a kezében. Ahogy "
"eltávolítod a pajzsot, a szobor darabokra hullik szét."

msgid "Dragon Sword of Dominion"
msgstr "Sárkány hatalom kard"

msgid ""
"As you are walking along a narrow path, a nearby bush suddenly bursts into "
"flames. Before your eyes the flames become the image of a beautiful woman. "
"She holds out a magnificent sword to you."
msgstr ""
"Ahogy a szűk ösvényen haladsz, egy közeli bokor hirtelen lángra kap. A "
"lángok a szemed láttára változnak át egy gyönyörű nő képmásává. A nő "
"odanyújt neked egy pompás kardot."

msgid "Power Axe of Dominion"
msgstr "Erő hatalom fejsze"

msgid ""
"You see a silver axe embedded deeply in the ground. After several "
"unsuccessful attempts by your army to remove the axe, you tightly grip the "
"handle of the axe and effortlessly pull it free."
msgstr ""
"Egy ezüstös színű fejszét látsz belesüppedve a talajba. A katonáid néhány "
"sikertelen kísérlete után odalépsz és megmarkolva a fejsze nyelét könnyedén "
"kihúzod a földből."

msgid "Divine Breastplate of Protection"
msgstr "Védelem isteni mellvértje"

msgid ""
"A gang of Rogues is sifting through the possessions of dead warriors. "
"Scaring off the scavengers, you note the Rogues had overlooked a beautiful "
"breastplate."
msgstr ""
"Egy rablócsapat éppen halott harcosokat foszt ki. Elűzöd a hullarablókat és "
"észreveszed, hogy elkerülte a figyelmüket egy gyönyörű mellvért."

msgid "Minor Scroll of Knowledge"
msgstr "Tudás kis tekercse"

msgid ""
"Before you appears a levitating glass case with a scroll, perched upon a bed "
"of crimson velvet. At your touch, the lid opens and the scroll floats into "
"your awaiting hands."
msgstr ""
"Megjelenik előtted egy lebegő üvegtartály, benne egy karmazsinvörös "
"bársonypárnán nyugvó tekerccsel. Ahogy hozzáérsz, kinyílik a fedele és a "
"tekercs a kezeid közé lebeg."

msgid "Major Scroll of Knowledge"
msgstr "Tudás nagy tekercse"

msgid ""
"Visiting a local wiseman, you explain the intent of your journey. He reaches "
"into a sack and withdraws a yellowed scroll and hands it to you."
msgstr ""
"Egy helybeli bölcs ember meglátogatásakor felfeded előtte utazásod célját. Ő "
"belenyúl egy zsákba és kihúz belőle egy megsárgult tekercset, majd átadja "
"neked."

msgid "Superior Scroll of Knowledge"
msgstr "Felsőbb tudás tekercse"

msgid ""
"You come across the remains of an ancient Druid. Bones, yellowed with age, "
"peer from the ragged folds of her robe. Searching the robe, you discover a "
"scroll hidden in the folds."
msgstr ""
"Egy agg druida maradványaira bukkansz. Megsárgult csontok kandikálnak ki "
"köpenye gyűrött redői közül. A köpenyt átkutatva, felfedezel egy a redők "
"közé rejtett tekercset."

msgid "Foremost Scroll of Knowledge"
msgstr "Felsőbb tudás nagy tekercse"

msgid ""
"Mangled bones, yellowed with age, peer from the ragged folds of a dead "
"Druid's robe. Searching the robe, you discover a scroll hidden within."
msgstr ""
"Egy szétmarcangolt, halott druida megsárgult csontjai kandikálnak ki köpenye "
"gyűrött redői közül. A köpenyt átkutatva, felfedezel egy a redők közé "
"rejtett tekercset."

msgid "Endless Sack of Gold"
msgstr "Végtelen aranyzsák"

msgid "The %{name} provides the hero with %{count} gold per day."
msgstr "A %{name} naponta %{count} arannyal gazdagítja a hőst."

msgid ""
"A little leprechaun dances gleefully around a magic sack. Seeing you "
"approach, he stops in mid-stride. The little man screams and stamps his foot "
"ferociously, vanishing into thin air. Remembering the old leprechaun saying "
"'Finders Keepers', you grab the sack and leave."
msgstr ""
"Egy kis kobold táncol vidáman egy varázstarisznya körül. Amint észrevesz "
"téged közeledni, két lépés között hirtelen megáll. A kicsi manó felsikít, "
"vadul topogni kezd a lábaival, majd köddé válik. Emlékezve a régi kobold "
"mondásra: 'aki kapja, marja', magadhoz ragadod a tarisznyát és távozol."

msgid "Endless Bag of Gold"
msgstr "Végtelen aranytarisznya"

msgid ""
"A noblewoman, separated from her traveling companions, asks for your help. "
"After escorting her home, she rewards you with a bag filled with gold."
msgstr ""
"Egy nemesasszony, elszakad az utazótársaitól és a segítségedet kéri. Miután "
"hazakísérted, megjutalmaz egy arannyal teli tarisznyával."

msgid "Endless Purse of Gold"
msgstr "Végtelen aranyerszény"

msgid ""
"In your travels, you find a leather purse filled with gold that once "
"belonged to a great warrior king who had the ability to transform any "
"inanimate object into gold."
msgstr ""
"Utad során ráakadsz egy arannyal teli bőrerszényre, mely egykor egy előkelő "
"harcos király tulajdona volt, aki rendelkezett az élettelen tárgyak arannyá "
"változtatásának képességével."

msgid "Nomad Boots of Mobility"
msgstr "Nomádcsizma"

msgid "The %{name} increase the hero's movement on land."
msgstr "A %{name} megnöveli a hős mozgáspontjait szárazföldön."

msgid ""
"A Nomad trader seeks protection from a tribe of Goblins. For your "
"assistance, he gives you a finely crafted pair of boots made from the "
"softest leather. Looking closely, you see fascinating ancient carvings "
"engraved on the leather."
msgstr ""
"Egy nomád kereskedő védelmet keres egy goblintörzzsel szemben. "
"Közreműködésedért átad neked egy pár - a legfinomabb bőrből készített - "
"aprólékosan megmunkált csizmát. Közelebbről megszemlélve lenyűgöző ősi "
"rovásjeleket veszel észre a bőrbe metszve."

msgid "Traveler's Boots of Mobility"
msgstr "Utazócsizma"

msgid ""
"Discovering a pair of beautifully beaded boots made from the finest and "
"softest leather, you thank the anonymous donor and add the boots to your "
"inventory."
msgstr ""
"Felfedezel egy pár gyöngysorral díszített csizmát, mely a legfinomabb bőrből "
"készült. Hálával telve az ismeretlen adományozó iránt, elteszed a csizmákat "
"a felszereléseid közé."

msgid "Lucky Rabbit's Foot"
msgstr "Szerencsehozó nyúlláb"

msgid "The %{name} increases the luck of the hero's army by %{count}."
msgstr "A %{name} ennyivel növeli a hős seregének szerencséjét: %{count}."

msgid ""
"A traveling merchant offers you a rabbit's foot, made of gleaming silver "
"fur, for safe passage. The merchant explains the charm will increase your "
"luck in combat."
msgstr ""
"Egy utazó árus egy ezüstösen csillogó szőrből készültnyúllábat ajánl "
"megvételre, hogy biztonságos legyen az utazás. Az árus elmagyarázza, hogy a "
"bűbáj hogyan fogja növelni a szerencsédet a csatában."

msgid "Golden Horseshoe"
msgstr "Arany lópatkó"

msgid ""
"An ensnared Unicorn whinnies in fright. Murmuring soothing words, you set "
"her free. Snorting and stamping her front hoof once, she gallops off. "
"Looking down you see a golden horseshoe."
msgstr ""
"Egy kelepcébe csalt Egyszarvú nyerít rémülten. Megnyugtató szavakat suttogsz "
"neki, miközben kiszabadítod. Felhorkant és dobbant egyet az egyik elülső "
"patájával, majd elvágtat. Lepillantasz és meglátsz egy arany lópatkót."

msgid "Gambler's Lucky Coin"
msgstr "Szerencsepénz"

msgid ""
"You have captured a mischievous imp who has been terrorizing the region. In "
"exchange for his release, he rewards you with a magical coin."
msgstr ""
"Elfogtál egy gonosz kis ördögfiókát, aki rettegésben tartotta környéket. "
"Szabadulásáért cserébe megjutalmaz egy varázsérmével."

msgid "Four-Leaf Clover"
msgstr "Négylevelű lóhere"

msgid ""
"In the middle of a patch of dead and dry vegetation, to your surprise you "
"find a healthy green four-leaf clover."
msgstr ""
"Egy parcella halott és kiszáradt növény között, meglepetésedre rátalálsz egy "
"egészséges zöld nénylevelű lóherére."

msgid "True Compass of Mobility"
msgstr "Iránytű"

msgid "The %{name} increases the hero's movement on land and sea."
msgstr ""
"Az %{name} megnöveli a hős mozgáspontjait szárazföldön és vízen egyaránt."

msgid ""
"An old man claiming to be an inventor asks you to try his latest invention. "
"He then hands you a compass."
msgstr ""
"Egy öregember azt állítja, hogy ő egy feltaláló és kéri, hogy próbáld ki "
"legújabb találmányát. Egy iránytűt ad át neked."

msgid "Sailor's Astrolabe of Mobility"
msgstr "Tengerész asztrolábium"

msgid "The %{name} increases the hero's movement on sea."
msgstr "A %{name} megnöveli a hős mozgáspontjait vízen."

msgid ""
"An old sea captain is being tortured by Ogres. You save him, and in return "
"he rewards you with a wondrous instrument to measure the distance of a star."
msgstr ""
"Az ogrék éppen egy vén tengerészkapitányt kínoznak. Megmented őt és "
"viszonzásul megjutalmaz egy bámultos eszközzel, mellyel csillagászati "
"számításokat lehet végezni."

msgid "Evil Eye"
msgstr "Gonosz szem"

msgid "The %{name} reduces the casting cost of curse spells by half."
msgstr "A %{name} felére csökkenti az átok varázslat varázslatpont-igényét."

msgid ""
"While venturing into a decrepit hut you find the Skeleton of a long dead "
"witch. Investigation of the remains reveals a glass eye rolling around "
"inside an empty skull."
msgstr ""
"Ahogy bemerészkedsz egy roskatag kunyhóba, egy régóta halott boszorkány "
"csontvázára lelsz. Átvizsgálva az emberi maradványokat, az üres koponya "
"belsejéből egy üvegszem gurul elő."

msgid "Enchanted Hourglass"
msgstr "Bűvös homokóra"

msgid ""
"The %{name} extends the duration of all the hero's spells by %{count} turns."
msgstr "A %{name} megnöveli a hős varázslatainak hatóidőit %{count} körrel."

msgid ""
"A surprise turn in the landscape finds you in the midst of a grisly scene: "
"Vultures picking at the aftermath of a terrible battle. Your cursory search "
"of the remains turns up an enchanted hourglass."
msgstr ""
"A táj hirtelen megváltozik és egy hátborzongató helyen találod magad: "
"Dögkeselyűk lakmároznak egy szörnyű csata helyszínén. Csak felszínesen "
"kutatjátok át a terepet, de így is ráakadtok egy bűvös homokórára a "
"maradványok között."

msgid "Gold Watch"
msgstr "Aranyóra"

msgid "The %{name} doubles the effectiveness of the hero's hypnotize spells."
msgstr "Az %{name} megduplázza a hős hipnózis varázslatának hatásosságát."

msgid ""
"In reward for helping his cart out of a ditch, a traveling potion salesman "
"gives you a \"magic\" gold watch. Unbeknownst to him, the watch really is "
"magical."
msgstr ""
"Jutalmul, amiért kihúztátok a kocsiját az árokból, egy utazó bájital árus "
"átad neked egy \"mágikus\" aranyórát. Maga sem volt tudatában, hogy az óra "
"ténylegesen milyen varázserővel bír."

msgid "Skullcap"
msgstr "Fejfedő"

msgid "The %{name} halves the casting cost of all mind influencing spells."
msgstr ""
"A %{name} felére csökkenti minden elmére ható varázslat varázslatpont-"
"igényét."

msgid ""
"A brief stop at an improbable rural inn yields an exchange of money, tales, "
"and accidentally, luggage. You find a magical skullcap in your new backpack."
msgstr ""
"Egy rövid pihenő egy vidéki fogadóban lehetőséget ad pénz, történetek, vagy "
"- akaratlanul - csomagok cseréjére. Az elcserélt új hátizsákodban egy "
"fejfedőt találsz."

msgid "Ice Cloak"
msgstr "Jégköpeny"

msgid ""
"The %{name} halves all damage the hero's troops receive from cold spells."
msgstr ""
"A %{name} felére csökkenti a fagy-varázslatok által a hős egységein okozott "
"sérüléseket."

msgid ""
"Responding to the panicked cries of a damsel in distress, you discover a "
"young woman fleeing from a hungry bear. You slay the beast in the nick of "
"time, and the grateful Sorceress weaves a magic cloak from the bear's hide."
msgstr ""
"Egy bajba került lányka rémült kiáltásaira figyelsz fel és a hangokat "
"követve, meglátsz egy fiatal lányt egy éhes medve elől menekülve. Kivárod a "
"kedvező alkalmat és végzel a vadállattal. A lányka valójában egy varázslónő, "
"aki hálából varázsköpenyt sző a megve irhájából."

msgid "Fire Cloak"
msgstr "Tűzköpeny"

msgid ""
"The %{name} halves all damage the hero's troops receive from fire spells."
msgstr ""
"A %{name} felére csökkenti a tűz-varázslatok által a hős egységein okozott "
"sérüléseket."

msgid ""
"You've come upon a fight between a Necromancer and a Paladin. The "
"Necromancer blasts the Paladin with a fire bolt, bringing him to his knees. "
"Acting quickly, you slay the evil one before the final blow. The grateful "
"Paladin gives you the fire cloak that saved him."
msgstr ""
"Utad során belebotlasz egy nekromantába és egy lovagba, akik éppen egymással "
"harcolnak. A nekromanta tűzcsapással sújt le a lovagra, amitől az térdre "
"esik. Gyorsan cselekszel és megölöd a gonosz felet, mielőtt bevihetné a "
"végső csapást. A hálás lovag odaadja neked a tűzköpenyét, mely megvédte őt."

msgid "Lightning Helm"
msgstr "Villámló sisak"

msgid ""
"The %{name} halves all damage the hero's troops receive from lightning "
"spells."
msgstr ""
"A %{name} felére csökkenti a villám-varázslatok által a hős egységein "
"okozott sérüléseket."

msgid ""
"A traveling tinker in need of supplies offers you a helm with a thunderbolt "
"design on its top in exchange for food and water. Curious, you accept, and "
"later find out that the helm is magical."
msgstr ""
"Egy nélkülöző vándor bádogos ételért és vízért cserébe felajánl neked egy "
"sisakot villámforma díszítéssel a csúcsán. Kíváncsian elfogadod, majd később "
"jössz rá, hogy a sisak varázserővel bír."

msgid "Evercold Icicle"
msgstr "Örök jégcsap"

msgid ""
"The %{name} causes the hero's cold spells to do %{count} percent more damage "
"to enemy troops."
msgstr ""
"Az %{name} %{count} százalékkal megnöveli a hős fagy-varázslatainak "
"hatásosságát az ellenséges csapatokon."

msgid ""
"An icicle withstanding the full heat of the noonday sun attracts your "
"attention. Intrigued, you break it off, and find that it does not melt in "
"your hand."
msgstr ""
"Egy a déli napsütés hőjének ellenálló jégcsap ragadja meg a figyelmedet. "
"Kíváncsiságból letöröd és azt tapasztalod, hogy a kezed melegétől sem olvad "
"meg."

msgid "Everhot Lava Rock"
msgstr "Örökké izzó lávakő"

msgid ""
"The %{name} causes the hero's fire spells to do %{count} percent more damage "
"to enemy troops."
msgstr ""
"Az %{name} %{count} százalékkal megnöveli a hős tűz-varázslatainak "
"hatásosságát az ellenséges csapatokon."

msgid ""
"Your wanderings bring you into contact with a tribe of ape-like beings using "
"a magical lava rock that never cools to light their fires. You take pity on "
"them and teach them to make fire with sticks. Believing you to be a god, the "
"apes give you their rock."
msgstr ""
"Vándorlásaid során kapcsolatba kerülsz majomszerű lények törzsével, melyek "
"egy soha ki nem hűlő varázs lávakövet használnak tűzgyújtásra. Megszánod "
"ezeket a lényeket és megtanítod őket a tűzcsiholásra botok segítségével. Azt "
"hívén, valamiféle isten vagy, odaadják neked a lávakövüket."

msgid "Lightning Rod"
msgstr "Villámló bot"

msgid ""
"The %{name} causes the hero's lightning spells to do %{count} percent more "
"damage to enemy troops."
msgstr ""
"A %{name} %{count} százalékkal megnöveli a hős villám-varázslatainak "
"hatásosságát az ellenséges csapatokon."

msgid ""
"While waiting out a storm, a lighting bolt strikes a nearby cottage's "
"lightning rod, which melts and falls to the ground. The tip of the rod, "
"however, survives intact and makes your hair stand on end when you touch it. "
"Hmm..."
msgstr ""
"Várjátok a vihar elvonultát, miközben egy közeli tanya villámhárítójába "
"belecsap a villám, mely ettől megolvad és földre borul. A rúd hegye azonban "
"egyben marad és érintésre feláll az embernek a haja tőle. Hmm..."

msgid "Snake-Ring"
msgstr "Kígyógyűrű"

msgid "The %{name} halves the casting cost of all of the hero's bless spells."
msgstr ""
"A %{name} felére csökkenti a hős összes áldás varázslatának varázslatpont-"
"igényét."

msgid ""
"You've found an oddly shaped ring on the finger of a long dead traveler. The "
"ring looks like a snake biting its own tail."
msgstr ""
"Találsz egy nagyon furcsa kialakítású gyűrűt egy régóta halott utazó ujján. "
"A gyűrű egy saját farkába harapó kígyóra hasonlít."

msgid "Ankh"
msgstr "Ankh"

msgid ""
"The %{name} doubles the effectiveness of all of the hero's resurrect and "
"animate spells."
msgstr "Az %{name} megduplázza a hős feltámasztó varázslatainak hatásosságát."

msgid ""
"A fierce windstorm reveals the entrance to a buried tomb. Your investigation "
"reveals that the tomb has already been looted, but the thieves overlooked an "
"ankh on a silver chain in the dark."
msgstr ""
"Heves szélvihar tombol, melynek nyomán feltárul egy eltemetett sírhely "
"bejárata. Átkutatod és észreveszed, hogy valaki már kifosztotta előtted. A "
"korábbi tolvajok azonban nem vettek észre egy ezüstláncon függő ankhot a "
"sötétben."

msgid "Book of Elements"
msgstr "Elemek könyve"

msgid ""
"The %{name} doubles the effectiveness of all of the hero's summoning spells."
msgstr "Az %{name} megduplázza a hős idéző varázslatainak hatásosságát."

msgid ""
"You come across a conjurer who begs to accompany you and your army awhile "
"for safety. You agree, and he offers as payment a copy of the book of the "
"elements."
msgstr ""
"Összetalálkozol egy szellemidézővel, aki kérlel, hogy hadd csatlakozzon a "
"csapatodhoz egy ideig, hogy védelmet leljen. Ráállsz és fizetségül felajánl "
"neked egy másolatot az Elemek könyvéből."

msgid "Elemental Ring"
msgstr "Elementál gyűrű"

msgid "The %{name} halves the casting cost of all summoning spells."
msgstr ""
"Az %{name} felére csökkenti az idéző varázslatok varázslatpont-igényét."

msgid ""
"While pausing to rest, you notice a bobcat climbing a short tree to get at a "
"crow's nest. On impulse, you climb the tree yourself and scare off the cat. "
"When you look in the nest, you find a collection of shiny stones and a ring."
msgstr ""
"Megálltok pihenőt tartani, majd felfigyelsz egy hiúzra, ami épp egy kisebb "
"fára mászik fel, hogy elérje egy holló fészkét. Egy sugallattól vezérelve, "
"felmászol a fára és elijeszted a hiúzt. Amikor belepillantasz a fészekbe, "
"csillogó köveket és egy gyűrűt találsz."

msgid "Holy Pendant"
msgstr "Szent nyakék"

msgid "The %{name} makes all of the hero's troops immune to curse spells."
msgstr "A %{name} immunissá teszi a hős csapatait az átok varázslatokra."

msgid ""
"In your wanderings you come across a hermit living in a small, tidy hut. "
"Impressed with your mission, he takes time out from his meditations to bless "
"and give you a charm against curses."
msgstr ""
"Vándorlásaid során szembetalálkozol egy remetével, aki egy kicsiny, de "
"takaros kunyhóban lakik. Mély benyomást tesz rá a küldetésed, ezért "
"kizökkenve meditációjából, időt szakít rád, hogy megáldjon és átadjon neked "
"egy fityegőt az átkok ellen."

msgid "Pendant of Free Will"
msgstr "Szabad akarat nyakék"

msgid "The %{name} makes all of the hero's troops immune to hypnotize spells."
msgstr "A %{name} immunissá teszi a hős csapatait a hipnózis varázslatokra."

msgid ""
"Responding to cries for help, you find river Sprites making a sport of "
"dunking an old man. Feeling vengeful, you rescue the man and drag a Sprite "
"onto dry land for awhile. The Sprite, uncomfortable in the air, gives you a "
"magic pendant to let him go."
msgstr ""
"Segélykiáltásokra figyelsz fel és rátalálsz egy öregemberre a folyónál, akit "
"folyami tündérek szórakozásból a víz alá nyomnak. Megmented az öregembert és "
"bosszúból megragadod az egyik tündért és kirángatod a szárazra. A tündér "
"nagyon nem érzi jól magát a levegőn, ezért odaad neked egy varáűzsnyakéket, "
"csak engedd szabadon."

msgid "Pendant of Life"
msgstr "Élet nyakék"

msgid "The %{name} makes all of the hero's troops immune to death spells."
msgstr "Az %{name} immunissá teszi a hős csapatait a halál varázslatokra."

msgid ""
"A brief roadside encounter with a small caravan and a game of knucklebones "
"wins a magic pendant. Its former owner says that it protects from "
"Necromancers' death spells."
msgstr ""
"Út közben rövid időre összefuttok egy karavánnal és asztragalos "
"kockajátékban elnyersz egy varázsnyakéket. Korábbi tulajdonosa azt mondja, "
"hogy megvéd a nekromanták halál-varázslataitól."

msgid "Serenity Pendant"
msgstr "Higgadtság nyakék"

msgid "The %{name} makes all of the hero's troops immune to berserk spells."
msgstr "A %{name} immunissá teszi a hős csapatait az őrjöngés varázslatokra."

msgid ""
"The sounds of combat draw you to the scene of a fight between an old "
"Barbarian and an eight-headed Hydra. Your timely intervention swings the "
"battle in favor of the man, and he rewards you with a pendant he used to use "
"to calm his mind for battle."
msgstr ""
"Tusakodás zaja csalogat oda egy idős barbár és egy nyolcfejű hidra közötti "
"harc színhelyére. Épp idejében avatkozol közbe s így a csata a férfi javára "
"dől el, aki megjutalmaz egy nyakékkel, melyet arra szokott használni, hogy "
"lecsendesítje elméjét a csata ideje alatt."

msgid "Seeing-eye Pendant"
msgstr "Látás nyakék"

msgid "The %{name} makes all of the hero's troops immune to blindness spells."
msgstr "A %{name} immunissá teszi a hős csapatait a vakítás varázslatokra."

msgid ""
"You come upon a very old woman, long blind from cataracts and dying alone. "
"You tend to her final needs and promise a proper burial. Grateful, she gives "
"you a magic pendant emblazoned with a stylized eye. It lets you see with "
"your eyes closed."
msgstr ""
"Összetalálkozol egy vénségesen vén öregasszonnyal, aki már régóta vak a "
"szürkehályogtól és magányosan haldoklik. Igyekszel teljesítani utolsó "
"kívánságait és tisztességes temetést ígérsz neki. Hálából átad neked egy "
"varázslatos nyakéket, mely stilizált szemmel van díszítve és lehetővé teszi "
"a csukott szemmel való látást."

msgid "Kinetic Pendant"
msgstr "Eleven nyakék"

msgid "The %{name} makes all of the hero's troops immune to paralyze spells."
msgstr "A %{name} immunissá teszi a hős csapatait a paralízis varázslatokra."

msgid ""
"You come across a golem wearing a glowing pendant and blocking your way. "
"Acting on a hunch, you cut the pendant from its neck. Deprived of its power "
"source, the golem breaks down, leaving you with the magical pendant."
msgstr ""
"Összetalálkozol egy gólemmel, aki egy csillogó nyakéket visel és mellesleg "
"elállja az utadat. Lökdösődés közben levágod a nyakéket a nyakáról. "
"Megfosztva erejének forrásától a gólem összeesik s így a nyakék rád marad."

msgid "Pendant of Death"
msgstr "Halál nyakék"

msgid "The %{name} makes all of the hero's troops immune to holy spells."
msgstr "A %{name} immunissá teszi a hős csapatait a szent varázslatokra."

msgid ""
"A quick and deadly battle with a Necromancer wins you his magical pendant. "
"Later, a Wizard tells you that the pendant protects undead under your "
"control from holy word spells."
msgstr ""
"Egy nektromantával vívott gyors és halálos csata nyomán elnyered a "
"varázsnyakékét. Később egy varázsló felvilágosít arról, hogy a nyakék "
"megvédi a csapatodban lévő élőhalottakat a szent varázslatoktól."

msgid "Wand of Negation"
msgstr "Hatástalanító pálca"

msgid ""
"The %{name} makes all of the hero's troops immune to dispel magic spells."
msgstr ""
"A %{name} immunissá teszi a hős csapatait a varázslatoszlató varázslatoktól."

msgid ""
"You meet an old Wizard friend of yours traveling in the opposite direction. "
"He presents  you with a gift: A wand that prevents the use of the dispel "
"magic spell on your allies."
msgstr ""
"Összetalálkoztok egy ismerős öreg varázslóval, aki épp az ellenkező irányba "
"tart. Megajándékoz egy varázspálcával, mely megakadályozza a "
"varázslatoszlatás varázslat használatát a csapataid ellen."

msgid "Golden Bow"
msgstr "Arany íj"

msgid ""
"The %{name} eliminates the %{count} percent penalty for the hero's troops "
"shooting past obstacles (e.g. castle walls)."
msgstr ""
"Az %{name} eltörli a hős csapatait sújtó %{count} százalékos távolsági lövés "
"büntetést tereptárgyakon, várfalakon keresztül."

msgid ""
"A chance meeting with a famous Archer finds you in a game of knucklebones "
"pitting his bow against your horse. You win."
msgstr ""
"Egy híres íjásszal való véletlen találkozás az ősi asztragalos kockajátékban "
"csúcsosodik ki. A játék hevében az íjász felteszi az íját a te lovad "
"ellenében. Te nyersz."

msgid "Telescope"
msgstr "Távcső"

msgid ""
"The %{name} increases the amount of terrain the hero reveals when "
"adventuring by %{count} extra square."
msgstr ""
"A %{name} %{count} egységgel megnöveli a hős által a kalandozásai közben "
"felfedett terület nagyságát."

msgid ""
"A merchant from far away lands trades you a new invention of his people for "
"traveling supplies. It makes distant objects appear closer, and he calls "
"it...\n"
"\n"
"a telescope."
msgstr ""
"Egy messze földről jött kereskedő eladja neked népe egy új fejlesztését, "
"mely utazók hasznos felszerelése lehet. Távoli tárgyak közelinek látszanak "
"vele és úgy nevezik...\n"
"\n"
"távcső."

msgid "Statesman's Quill"
msgstr "Államférfi pennája"

msgid ""
"The %{name} reduces the cost of surrender to %{count} percent of the total "
"cost of troops the hero has in their army."
msgstr ""
"Az %{name} a hős seregét alkotó egységek összköltségének %{count} "
"százalékára csökkenti a megadás költségét."

msgid ""
"You pause to help a diplomat with a broken axle fix his problem. In "
"gratitude, he gives you a writing quill with magical properties which he "
"says will \"help people see things your way\"."
msgstr ""
"Megállsz, hogy egy diplomata kocsijának törött tengelyét megjavítsd. Hálából "
"odaad neked egy varázserejű írópennát, melyről azt állítja, hogy \"segít "
"abban, hogy az emberek úgy lássák a dolgokat, ahogy te\"."

msgid "Wizard's Hat"
msgstr "Varázslósüveg"

msgid ""
"The %{name} increases the duration of the hero's spells by %{count} turns."
msgstr "A %{name} megnöveli a hős varázslatainak hatóidejét %{count} körrel."

msgid ""
"You see a Wizard fleeing from a Griffin and riding like the wind. The Wizard "
"opens a portal and rides through, getting his hat knocked off by the edge of "
"the gate. The Griffin follows; the gate closes. You pick the hat up, dust it "
"off, and put it on."
msgstr ""
"Meglátsz egy varázslót, amint szélsebesen menekül egy griffmadár elől. A "
"varázsló megnyit egy portált és átsiklik rajta, de a kalapja fennakad a kapu "
"szegélyén és lepürdül a fejéről. A griff követi őt a kapun kéresztül, mely "
"ezután bezárul. Felveszed a kalapot, leporolod és a fejedre húzod."

msgid "Power Ring"
msgstr "Hatalom gyűrűje"

msgid "The %{name} returns %{count} extra spell points per day to the hero."
msgstr ""
"A %{name} naponta %{count} ponttal tölti vissza a hős lecsökkent "
"varázserejét."

msgid ""
"You find a small tree that closely resembles the great Warlock Carnauth with "
"a ring around one of its twigs. Scraps of clothing and rotting leather lead "
"you to suspect that it IS Carnauth, transformed. Since you can't help him, "
"you take the magic ring."
msgstr ""
"Találsz egy kis cserjét, melynek formája emlékeztet Carnauth-ra a nagy "
"boszorkánymesterre és aminek az egyik ágára húzva egy gyűrű pihen. A fácska "
"körül heverő ruhafecnik és rothadó bőrdarabok alapján azt gyanítod, hogy ez "
"tényleg Ő, csak átlényegülve. Miután segíteni nem tudsz rajta, magadhoz "
"veszed a gyűrűt."

msgid "Ammo Cart"
msgstr "Lőszeres kordé"

msgid ""
"The %{name} provides endless ammunition for all of the hero's troops that "
"shoot."
msgstr "A %{name} végtelen lőszert ad a hős távolsági lövő egységeinek."

msgid ""
"An ammunition cart in the middle of an old battlefield catches your eye. "
"Inspection shows it to be in good working order, so  you take it along."
msgstr ""
"Egy régi csatamező közepén felfigyelsz egy lőszeres kordéra. Alapos "
"vizsgálat után jó állapotúnak találod, úgyhogy magaddal viszed."

msgid "Tax Lien"
msgstr "Adósságlevél"

msgid "The %{name} costs the hero %{count} gold pieces per day."
msgstr "Az %{name} napi %{count} aranyba kerül a hősnek."

msgid ""
"Your big spending habits have earned you a massive tax bill that you can't "
"hope to pay. The tax man takes pity and agrees to only take 250 gold a day "
"from your account for life. Check here if you want one dollar to go to the "
"presidential campaign election fund."
msgstr ""
"Nagyvonalú költekezéseid eredményeképp súlyos adósságokba verted magad, "
"melyet reménytelennek látsz megfizetni. Az adóellenőr megkönyörül rajtad és "
"belegyezik abba, hogy napi 250 aranyat emeljen le a számládról életed "
"végéig. Megadja azt is, hol kell kipipálnod, hogy egy arany menjen a "
"következő elnöki választási kampányalapba."

msgid "Hideous Mask"
msgstr "Förtelmes maszk"

msgid "The %{name} prevents all 'wandering' armies from joining the hero."
msgstr "A %{name} megakadályozza a kósza lények csatlakozását a hőshöz."

msgid ""
"Your looting of the grave of Sinfilas Gardolad, the famous shapeshifting "
"Warlock, unearths his fabled mask. Trembling, you put it on and it twists "
"your visage into an awful grimace! Oh no! It's actually the hideous mask of "
"Gromluck Greene, and you are stuck with it."
msgstr ""
"A híres alakváltó boszorkánymester, Sinfilas Gardolad sírjának kifosztása "
"közben napvilágra kerül legendás maszkja. Reszkető kézzel teszed fel "
"magadra, mely borzalmas grimasszá torzítja az ábrázatodat! Óh, ne! Ez "
"igazából Gromluck Greene förtelmes maszkja, mely a fejedre szorult."

msgid "Endless Pouch of Sulfur"
msgstr "Végtelen kénzacskó"

msgid "The %{name} provides %{count} unit of sulfur per day."
msgstr "A %{name} napi %{count} ként biztosít neked."

msgid ""
"You visit an alchemist who, upon seeing your army, is swayed by the "
"righteousness of your cause. The newly loyal subject gives you his endless "
"pouch of sulfur to help with the war effort."
msgstr ""
"Látogatást teszel egy alkímistánál, aki a seregedet látva, a nemes ügyed "
"hatása alá kerül. Az újsütetű támogatód átadja neked a végtelen "
"kénzacskóját, hogy segítségedre legyen a törekvéseidben."

msgid "Endless Vial of Mercury"
msgstr "Végtelen higanyfiola"

msgid "The %{name} provides %{count} unit of mercury per day."
msgstr "A %{name} napi %{count} higanyt biztosít neked."

msgid ""
"A brief stop at a hastily abandoned Wizard's tower turns up a magical vial "
"of mercury that always has a little left on the bottom. Recognizing a "
"treasure when you see one, you cap it and slip it in your pocket."
msgstr ""
"Rövid pihenőt tartasz egy sietősen elhagyott varázslótorony mellett és "
"rábukkansz egy mágikus higanyfiolára, melynek mindig van az alján egy kicsi. "
"Felismered az értékét, így magadhoz veszed és a csomagjaid közé teszed."

msgid "Endless Pouch of Gems"
msgstr "Végtelen drágakőerszény"

msgid "The %{name} provides %{count} unit of gems per day."
msgstr "A %{name} napi %{count} drágakövet biztosít neked."

msgid ""
"A short rainstorm brings forth a rainbow...and you can see the end of it. "
"Riding quickly, you seize the pot of gold you find there. The leprechaun who "
"owns it, unable to stop you from taking it, offers an endless pouch of gems "
"for the return of his gold. You accept."
msgstr ""
"Egy rövid zápor szivárványt varázsol az égre ... és felfigyelsz arra, hol ér "
"földet a vége. Gyors vágtában egy arannyal teli cserépedényre lelsz, melyet "
"magadhoz ragadsz, mielőtt a kobold tulajdonosa ebben megakadályozhatna. "
"Felajánl neked egy végtelen drágakőerszényt az aranyáért cserébe, melyet "
"elfogadsz."

msgid "Endless Cord of Wood"
msgstr "Végtelen fahalom"

msgid "The %{name} provides %{count} unit of wood per day."
msgstr "A %{name} napi %{count} fát biztosít neked."

msgid ""
"Pausing to rest and light a cook fire, you pull wood out of a nearby pile of "
"dead wood. As you keep pulling wood from the pile, you notice that it "
"doesn't shrink. You realize to your delight that the wood is enchanted, so "
"you take it along."
msgstr ""
"Lepihentek és főzéshez tüzet készültök gyújtani, így egy közeli rakás "
"elszáradt faágból kihúzol egyet. Ahogy tovább húzogatog ki az ágakat, azt "
"veszed észre, hogy nem akar elfogyni. Örömmel tudatosítod, hogy ez egy "
"elvarázsolt halom fa, így magaddal viszed az egészet."

msgid "Endless Cart of Ore"
msgstr "Végtelen érccsille"

msgid "The %{name} provides %{count} unit of ore per day."
msgstr "A %{name} napi %{count} ércet biztosít neked."

msgid ""
"You've found a Goblin weapon smithy making weapons for use against humans. "
"With a tremendous yell you and your army descend upon their camp and drive "
"them away. A search finds a magic ore cart that never runs out of iron."
msgstr ""
"Ráakadsz egy goblin fegyverkovácsműhelyre, ahol éppen emberek ellen "
"használatos fegyvereket készítenek. Félelmetes csatakiáltással vetitek rá "
"magatokat a táborukra és elűzitek őket. Átkutattok mindent és rábukkantok "
"egy varázslatos érccsillére, mely sosem fogy ki a vasból."

msgid "Endless Pouch of Crystal"
msgstr "Végtelen kristályzacskó"

msgid "The %{name} provides %{count} unit of crystal per day."
msgstr "A %{name} napi %{count} kristályt biztosít neked."

msgid ""
"Taking shelter from a storm in a small cave, you notice a small patch of "
"crystal in one corner. Curious, you break a piece off and notice that the "
"original crystal grows the lost piece back. You decide to stuff the entire "
"patch into a pouch and take it with you."
msgstr ""
"Menedéket találva egy vihar elől egy kis barlangban, felfigyelsz egy kis "
"darabka kristályra a sarokban. Kíváncsian letörsz belőle egy darabot, de azt "
"veszed észre, hogy a kristály visszanöveszti, amit letörtél. Úgy döntesz az "
"egész darabot elteszed egy zacskóba és magaddal viszed."

msgid "Spiked Helm"
msgstr "Tüskés sisak"

msgid ""
"Your army is ambushed by a small tribe of wild (and none too bright) Orcs. "
"You fend them off easily and the survivors flee in all directions. One of "
"the Orcs was wearing a polished spiked helm. Figuring it will make a good "
"souvenir, you take it."
msgstr ""
"Csapadtodra orvul rátámad egy kicsi, de annál vadabb (viszont nem túl eszes) "
"ork törzs. Könnyedén hárítod a támadást és a túlélők fejvesztve menekülnek "
"szerteszét. Egyikük egy tüskés sisakot viselt, úgy véled, jó kis ajándék "
"lesz, ezért elteszed."

msgid "Spiked Shield"
msgstr "Tüskés pajzs"

msgid ""
"You come upon a bridge spanning a dry gully. Before you can cross, a Troll "
"steps out from under the bridge and demands payment before it will permit "
"you to pass. You refuse, and the Troll charges, forcing you to slay it. You "
"take its spiked shield as a trophy."
msgstr ""
"Egy kiszáradt vízmosáson átvezető hídhoz érkezel. Mielőtt átkelhetnél, egy "
"troll lép elő a híd alól és közli, hogy csak fizetségért cserébe enged át "
"rajta. Ezt visszautasítod, mire a troll rádtámad és rákényszerít, hogy "
"megöld. Tüskés pajzsát elteszed hadizsákmányként."

msgid "White Pearl"
msgstr "Fehér gyöngy"

msgid ""
"A walk across a dry saltwater lake bed yields an unlikely prize: A white "
"pearl amidst shattered shells and debris."
msgstr ""
"Egy kiszáradt sóstó medrében megtett séta valószerűtlen eredménnyel zárul: "
"darabokra tört kagylóhéjak és más törmelék közt egy fehér gyöngyre lelsz."

msgid "Black Pearl"
msgstr "Fekete gyöngy"

msgid ""
"Rumors of a Griffin of unusual size preying upon the countryside lead you to "
"its cave lair. A quick, brutal fight dispatches the beast, and a search of "
"its foul nest turns up a huge black pearl."
msgstr ""
"Egy a vidéken zsákmányra vadászó szokatlan méretű griffmadárról szóló "
"szóbeszéd elvezet a búvóhelyéül szolgáló odúhoz. Gyors és brutális "
"küzdelemben végzel vele és visszataszító fészkét átkutatva előkerül egy "
"óriási fekete gyöngy."

msgid "Magic Book"
msgstr "Varázskönyv"

msgid "The %{name} enables the hero to cast spells."
msgstr "A %{name} lehetővé teszi, hogy a hős varázsolhasson."

msgid ""
"A young man approaches you: \"My Lord, allow me to show you my latest "
"invention for spreading knowledge!\" You follow the man into his workshop "
"and immediately observe a large apparatus with levers and cranks. \"This "
"here is it!\" he says eagerly, \"The Printing Press.\" And before you get to "
"say a word, he hands you a Magic Book."
msgstr ""
"Egy fiatalember közeledik hozzád: \"Nagyuram, engedd meg, hogy megmutassam "
"legújabb találmányomat, mely a tudást terjeszti!\" Követed az ifjút a "
"műhelyébe és felfigyelsz egy karokkal és fogantyúkkal ellátott készüléket. "
"\"Ez az itt!\" - mondja izgatottan - \"A nyomdagép.\" Majd mielőtt "
"megszólalhatnál, kezedbe nyom egy Varázskönyvet."

msgid "Victory can be achieved by finding any Ultimate Artifact."
msgstr ""

msgid "Dummy 2"
msgstr "Próba 2"

msgid "The reserved artifact."
msgstr "A félretett varázstárgy."

msgid "Dummy 3"
msgstr "Próba 3"

msgid "Dummy 4"
msgstr "Próba 4"

msgid "Spell Scroll"
msgstr "Varázsige tekercs"

msgid ""
"This %{name} gives the hero the ability to cast the %{spell} spell if the "
"hero has a Magic Book."
msgstr ""
"A %{name} lehetővé teszi a hősnek a(z) %{spell} varázslat használatát, ha "
"van varázskönyve."

msgid ""
"You find an elaborate container which houses an old vellum scroll. The runes "
"on the container are very old, and the artistry with which it was put "
"together is stunning. As you pull the scroll out, you feel imbued with "
"magical power."
msgstr ""
"Találsz egy míves tárolóedényt, mely egy régi borjúbőr tekercset tartalmaz. "
"Az edényen lévő rúnák nagyon ősiek és az azokat körülölelő díszítő motívumok "
"lenyűgözőek. Ahogy kitekered a tekercset, varázserő tölt el téged."

msgid "Arm of the Martyr"
msgstr "Mártír keze"

msgid ""
"The %{name} increases the hero's spell power by %{count} but adds the undead "
"morale penalty."
msgstr ""
"A %{name} %{count} ponttal növeli a hős varázserejét, de büntetésként "
"élőhalott morált ad."

msgid ""
"One of the less intelligent members of your party picks up an arm off of the "
"ground. Despite its missing a body, it is still moving. Your troops find the "
"dismembered arm repulsive, but you cannot bring yourself to drop it: it "
"seems to hold some sort of magical power that influences your decision "
"making."
msgstr ""
"A csapatod egy nem túl eszes tagja felszed a földről egy test nélküli, de "
"még mozgó kart. A katonáid undorítónak találják a csonkolt kart, de te "
"mégsem tudod rávenni magad, hogy eldobd. Úgy érzed, valamiféle varázserőt "
"rejt magában, mely befolyásolja a döntéseid meghozatalát."

msgid "Breastplate of Anduran"
msgstr "Anduran mellvértje"

msgid "The %{name} increases the hero's defense by %{count}."
msgstr "%{name} %{count} ponttal növeli a hős védekezőképességét."

msgid ""
"You come upon a sign. It reads: \"Here lies the body of Anduran. Bow and "
"swear fealty, and you shall be rewarded.\" You decide to do as it says. As "
"you stand up, you feel a coldness against your skin. Looking down, you find "
"that you are suddenly wearing a gleaming, ornate breastplate."
msgstr ""
"Meglátsz egy feliratot, mely így hangzik: \"Itt nyugszik Anduran teste. "
"Hódolj és esküdj hűséget s jutalmad nem marad el.\" Úgy döntesz, hogy így is "
"teszel és amint felállsz, hidegséget érzel a bőrödön. Lenézel és azt veszed "
"észre, hogy magadon viselsz egy ragyogó és gazdagon díszített mellvértet."

msgid "Broach of Shielding"
msgstr "Védelem mellcsat"

msgid ""
"The %{name} provides %{count} percent protection from Armageddon and "
"Elemental Storm, but decreases spell power by 2."
msgstr ""
"A %{name} %{count} százalék védelmet nyújt az Armageddon és az Elemi vihar "
"varázslatok ellen, ugyanakkor kettővel csökkenti a varázserőt."

msgid ""
"A kindly Sorceress thinks that your army's defenses could use a magical "
"boost. She offers to enchant the Broach that you wear on your cloak, and you "
"accept."
msgstr ""
"Egy barátságos varázslónő úgy véli, hogy seregednek hasznára lehet a mágia "
"elleni védelmének a megerősítése. Felajánlja, hogy a köpenyed mellcsatját "
"védelmező varázstárggyá változtatja. Elfogadod az ajánlatot."

msgid "Battle Garb of Anduran"
msgstr "Anduran Harci Pajzsa"

msgid ""
"The %{name} combines the powers of the three Anduran artifacts. It provides "
"maximum luck and morale for the hero's troops and gives the hero the Town "
"Portal spell."
msgstr ""
"%{name} összekapcsolja a három Anduran varázstárgy erejét. A hős egységeinek "
"maximális szerencsét és morált, a hősnek pedig Városkapu varázslatot ad."

msgid ""
"Out of pity for a poor peasant, you purchase a chest of old junk they are "
"hawking for too much gold. Later, as you search through it, you find it "
"contains the 3 pieces of the legendary battle garb of Anduran!"
msgstr ""
"Megszánva egy ágról szakadt jobbágyot, drága pénzért megveszed régi lomokkal "
"teli ládikáját. Később, amikor átnézed a portékát, felfedezed a legendás "
"Anduran harci öltözet három darabját!"

msgid "Crystal Ball"
msgstr "Kristálygömb"

msgid ""
"The %{name} lets the hero get more specific information about monsters, "
"enemy heroes, and castles nearby the hero."
msgstr ""
"A %{name} sokkal pontosabb információkat nyújt az azt viselő hős "
"környezetében lévő lényekről, kastélyokról, hősökről."

msgid ""
"You come upon a caravan of gypsies who are feasting and fortifying their "
"bodies with mead. They call you forward and say \"If you prove that you can "
"dance the Rama-Buta, we will reward you.\" You don't know it, but try "
"anyway. They laugh hysterically, but admire your bravery, giving you a "
"Crystal Ball."
msgstr ""
"Egy cigánykaravánnal találkozol szembe, akik lakomáznak és mézsörrel edzik a "
"testüket. Odahívnak és azt mondják: \"Ha bizonyságát adod, hogy el tudod "
"járni a Rama-Buta táncot, akkor megjutalmazunk.\" Fogalmad sincs mi fán "
"terem, de azért kipróbálod. Hisztérikus röhögésben törnek ki, de csodálják a "
"bátorságodat és átadnak neked végül egy kristálygömböt."

msgid "Heart of Fire"
msgstr "Tűzszív"

msgid ""
"The %{name} provides %{count} percent protection from fire, but doubles the "
"damage taken from cold."
msgstr ""
"A %{name} %{count} százalékos védelmet nyújt a tűzvarázslatok ellen, de "
"duplázza a sebzést a fagyvarázslatoktól."

msgid ""
"You enter a recently burned glade and come upon a Fire Elemental sitting "
"atop a rock. It looks up, its flaming face contorted in a look of severe "
"pain. It then tosses a glowing object at you. You put up your hands to block "
"it, but it passes right through them and sears itself into your chest."
msgstr ""
"Egy nemrégiben felperzselt tisztásra érsz és meglátsz egy tűzelementált egy "
"kő tetején kuporogva. Felnéz és lángoló arcát súlyos kínok torzítják el. "
"Hozzádvág egy izzó tárgyat, melyet próbálsz kivédeni a kezeiddel, de az "
"átsiklik köztük és a mellkasodba égeti magát."

msgid "Heart of Ice"
msgstr "Jégszív"

msgid ""
"The %{name} provides %{count} percent protection from cold, but doubles the "
"damage taken from fire."
msgstr ""
"A %{name} %{count} százalékos védelmet nyújt a fagyvarázslatok ellen, de "
"duplázza a sebzést a tűzvarázslatoktól."

msgid ""
"Suddenly, a biting coldness engulfs your body. You seize up, falling from "
"your horse. The pain subsides, but you still feel as if your chest is "
"frozen. As you pick yourself up off of the ground, you hear hearty laughter. "
"You turn around just in time to see a Frost Giant run off into the woods and "
"disappear."
msgstr ""
"Hirtelen dermesztő hideg önti el testedet, mely lesújt és lever a lovadról. "
"A kín kissé alábbhagy, de olyan érzés kerít hatalmába, mintha megfagyott "
"volna a szíved. Ahogy feltápászkodsz a földről, hangos nevetést hallasz. "
"Megfordulsz és még éppen látod, ahogy egy Jégóriás szalad be a fák közé és "
"tűnik el."

msgid "Helmet of Anduran"
msgstr "Anduran sisakja"

msgid ""
"You spy a gleaming object poking up out of the ground. You send a member of "
"your party over to investigate. He comes back with a golden helmet in his "
"hands. You realize that it must be the helmet of the legendary Anduran, the "
"only man who was known to wear solid gold armor."
msgstr ""
"Észreveszel egy csillogó tárgyat kifordulva a földből. Odaküldöd az egyik "
"emberedet, hogy vizsgálja meg, aki visszatér a kezében egy arany sisakkal. "
"Rájössz, hogy ez nem lehet más, mint a legendás Anduran sisakja. Ő az "
"egyetlen, akiről úgy tartják, hogy tömör arany vértet viselt."

msgid "Holy Hammer"
msgstr "Szent kalapács"

msgid ""
"You come upon a battle where a Paladin has been mortally wounded by a group "
"of Zombies. He asks you to take his hammer and finish what he started. As "
"you pick it up, it begins to hum, and then everything becomes a blur. The "
"Zombies lie dead, the hammer dripping with blood. You strap it to your belt."
msgstr ""
"Egy csata helyszínére érkezel, ahol egy paladin halálos sebet kapott egy "
"csapat zombitól. Megkér, hogy vedd el a kalapácsát és végezd be, amit "
"elkezdett. Amint a kezedbe veszed, zúgni kezd és aztán minden elhomályosul. "
"A zombik holtan rogynak össze, a kalapácsra pedig vér csurog. Felszíjazod az "
"övedre."

msgid "Legendary Scepter"
msgstr "Legendás jogar"

msgid "The %{name} adds %{count} points to all attributes."
msgstr "A %{name} %{count} ponttal növeli az összes képességedet."

msgid ""
"Upon cresting a small hill, you come upon a ridiculous looking sight. A "
"Sprite is attempting to carry a Scepter that is almost as big as it is. "
"Trying not to laugh, you ask, \"Need help?\" The Sprite glares at you and "
"answers: \"You think this is funny? Fine. You can carry it. I much prefer "
"flying anyway.\""
msgstr ""
"Amint felérsz egy kis dombtetőre, nevetséges látvány fogad. Egy tündér egy "
"csaknem akkora jogart próbál elcipelni, mint saját maga. Próbálod magadba "
"fojtani a nevetést, majd kuncogva megkérded: \"Kell segítség?\" A tündér "
"gyanakodva méreget és azt válaszolja: \"Te ezt viccesnek találod? Jól van, "
"akár tovább is cipelheted. Amúgy is jobb szeretek repkedni."

msgid "Masthead"
msgstr "Árbóc"

msgid ""
"The %{name} boosts the hero's troops' luck and morale by %{count} each in "
"sea combat."
msgstr ""
"Az %{name} %{count} ponttal növeli a hős egységeinek szerencséjét, illetve "
"morálját tengeri ütközetben."

msgid ""
"An old seaman tells you a tale of an enchanted masthead that he used in his "
"youth to rally his crew during times of trouble. He then hands you a faded "
"map that shows where he hid it. After much exploring, you find it stashed "
"underneath a nearby dock."
msgstr ""
"Egy vén tengerész elmesél egy történetet egy elvarázsolt árbócról, melyet "
"még fiatalkorában használt, hogy csapatai új erőre kapjanak vész esetén. Egy "
"megfakult térképet ad át neked, mely megmutatja, hova rejtették el. Hosszas "
"keresés-kutatás után rátaláltok egy közeli hajódokk alá rejtve."

msgid "Sphere of Negation"
msgstr "Tagadás gömbje"

msgid "The %{name} disables all spell casting, for both sides, in combat."
msgstr "A %{name} megakadályozza, hogy a háborúzó felek varázsolhassanak."

msgid ""
"You stop to help a Peasant catch a runaway mare. To show his gratitude, he "
"hands you a tiny sphere. As soon as you grasp it, you feel the magical "
"energy drain from your limbs..."
msgstr ""
"Megállsz, hogy segíts egy jobbágynak befogni elszabadult kancáját. Hálája "
"jeléül átad neked egy kicsi gömböt. Amint megragadod, azt érzed, hogy a "
"varázserőd távozik a tagjaidból."

msgid "Staff of Wizardry"
msgstr "Varázspálca"

msgid "The %{name} boosts the hero's spell power by %{count}."
msgstr "A %{name} %{count} ponttal növeli a hős varázserejét."

msgid ""
"While out scaring up game, your troops find a mysterious staff levitating "
"about three feet off of the ground. They hand it to you, and you notice an "
"inscription. It reads: \"Brains best brawn and magic beats might. Heed my "
"words, and you'll win every fight.\""
msgstr ""
"Míg csapataid fel-alá kutattak, egy rejtélyes botot találtak vagy három láb "
"magasan lebegve. Átadták neked és kezedbe véve egy feliratra lettél "
"figyelmes, mely így szól: \"Az elme fortélya legyőzi a nyers erőt, a mágia "
"pedig legyőzi a hatalmat. Figyeld meg szavaim s minden csatát megnyersz.\""

msgid "Sword Breaker"
msgstr "Kardtörő"

msgid "The %{name} increases the hero's defense by %{count} and attack by 1."
msgstr ""
"A %{name} eggyel növeli a hős támadó- és %{count} ponttal a védőerejét."

msgid ""
"A former Captain of the Guard admires your quest and gives you the enchanted "
"Sword Breaker that he relied on during his tour of duty."
msgstr ""
"A korábbi Őrkapitány küldetésed nagyrabecsülése jeléül átadja neked ezt a "
"nagyszerű Kardtörőt, melyet szolgálati ideje alatt viselt."

msgid "Sword of Anduran"
msgstr "Anduran Kardja"

msgid ""
"A Troll stops you and says: \"Pay me 5,000 gold, or the Sword of Anduran "
"will slay you where you stand.\" You refuse. The troll grabs the sword "
"hanging from its belt, screams in pain, and runs away. Picking up the fabled "
"sword, you give thanks that half-witted Trolls tend to grab the wrong end of "
"sharp objects."
msgstr ""
"Egy troll megállít és ezt mondja: \"Fizess 5000 aranyat, különben Anduran "
"Kardja menten kettéhasít.\" Elutasítod. Erre a troll megragadja az övén lógó "
"kardot és rögtön felordít a fájdalomtól, majd elszalad. Felveszed a mesés "
"kardot és hálát adsz, amiért ezek a féleszű trollok az élénél fogják meg az "
"éles tárgyakat."

msgid "Spade of Necromancy"
msgstr "Nekromancia sírásó lapát"

msgid "The %{name} gives the hero increased necromancy skill."
msgstr "A %{name} fokozza a hős Nekromancia képességét."

msgid ""
"A dirty shovel has been thrust into a dirt mound nearby. Upon investigation, "
"you discover it to be the enchanted shovel of the Gravediggers, long thought "
"lost by mortals."
msgstr ""
"Egy koszos ásólapátot szúrtak egy közeli sárhalomba. Tüzetesen megvizsgálod "
"és felismered, hogy ez a Sírásók ásólapátja, melyről régóta azt hitték, hogy "
"elvesztették a halandók."

msgid "spellBonus|selected by user"
msgstr "kiválasztva"

msgid "Wood"
msgstr "Fa"

msgid "Mercury"
msgstr "Higany"

msgid "Ore"
msgstr "Érc"

msgid "Sulfur"
msgstr "Kén"

msgid "Crystal"
msgstr "Kristály"

msgid "Gems"
msgstr "Drágakő"

msgid "Gold"
msgstr "Arany"

msgid ""
"There are seven resources in Heroes 2, used to build and improves castles, "
"purchase troops and recruit heroes. Gold is the most common, required for "
"virtually everything. Wood and ore are used for most buildings. Gems, "
"Mercury, Sulfur and Crystal are rare magical resources used for the most "
"powerful creatures and buildings."
msgstr ""
"Hét erőforrás van a Heroes 2-ben, melyeket építésre, csapatok vásárlására, "
"hősök toborzására lehet használni. Az Arany a legáltalánosabb, mely szinte "
"mindenhez szükséges. A Fa és Érc használatos a legtöbb épülethez. A Drágakő, "
"a Higany és a Kristály a legerősebb teremtményekhez, vagy építményekhez kell."

msgid ""
"Causes a giant fireball to strike the selected area, damaging all nearby "
"creatures."
msgstr ""
"Egy hatalmas tűzgolyó robban a területen, megsebesítvén a közeli lényeket."

msgid "Fireball"
msgstr "Tűzgolyó"

msgid "Fireblast"
msgstr "Tűzlabda"

msgid ""
"An improved version of fireball, fireblast affects two hexes around the "
"center point of the spell, rather than one."
msgstr ""
"A tűzgolyó fejlettebb változata, a varázslat középpontjától 2 hexányi "
"területen hat."

msgid "Causes a bolt of electrical energy to strike the selected creature."
msgstr "Villámcsapást okoz a kiválasztott lényen."

msgid "Lightning Bolt"
msgstr "Villám"

msgid "Chain Lightning"
msgstr "Láncvillám"

msgid ""
"Causes a bolt of electrical energy to strike a selected creature, then "
"strike the nearest creature with half damage, then strike the NEXT nearest "
"creature with half again damage, and so on, until it becomes too weak to be "
"harmful. Warning: This spell can hit your own creatures!"
msgstr ""
"Villámcsapások láncolatát okozza a kiválasztott lénytől kezdődően, aztán a "
"hozzá LEGKÖZELEBBIN feleakkora sebzéssel, és így tovább mindaddig, amíg el "
"nem fogy az energiája. Vigyázat: ez a varázslat saját egységet is sebezhet!"

msgid "Teleport"
msgstr "Teleportálás"

msgid ""
"Teleports the creature you select to any open position on the battlefield."
msgstr "Áthelyezi a kiválasztott egységet a csatatér bármely szabad pontjára."

msgid "Cure"
msgstr "Gyógyítás"

msgid ""
"Removes all negative spells cast upon one of your units, and restores up to "
"%{count} HP per level of spell power."
msgstr ""
"Elűz minden negatív varázslatot egy egységedről és a varázserőd mértéke "
"függvényében visszaállít %{count} életerőt."

msgid "Mass Cure"
msgstr "Tömeges gyógyítás"

msgid ""
"Removes all negative spells cast upon your forces, and restores up to "
"%{count} HP per level of spell power, per creature."
msgstr ""
"Elűz minden negatív varázslatot az egységeidről és a varázserőd mértéke "
"függvényében visszaállít %{count} életerőt."

msgid "Resurrect"
msgstr "Feltámasztás"

msgid "Resurrects creatures from a damaged or dead unit until end of combat."
msgstr ""
"A csata végéig feltámaszt teremtményeket halott vagy sérült egységekből."

msgid "Resurrect True"
msgstr "Valódi feltámasztás"

msgid "Resurrects creatures from a damaged or dead unit permanently."
msgstr "Maradandóan feltámaszt teremtményeket halott vagy sérült egységekből."

msgid "Haste"
msgstr "Gyorsítás"

msgid "Increases the speed of any creature by %{count}."
msgstr "%{count} ponttal növeli bármely lény sebességét."

msgid "Increases the speed of all of your creatures by %{count}."
msgstr "%{count} ponttal növeli az összes saját lény sebességét."

msgid "Mass Haste"
msgstr "Tömeges gyorsítás"

msgid "Slows target to half movement rate."
msgstr "Felére lassítja a kiválasztott lény sebességét."

msgid "spell|Slow"
msgstr "Lassítás"

msgid "Mass Slow"
msgstr "Tömeges lassítás"

msgid "Slows all enemies to half movement rate."
msgstr "Felezi az összes ellenség sebességét."

msgid "Clouds the affected creatures' eyes, preventing them from moving."
msgstr "Elhomályosítja az érintett lény látását és megakadályozza a mozgásban."

msgid "spell|Blind"
msgstr "Vakítás"

msgid "Bless"
msgstr "Áldás"

msgid "Causes the selected creatures to inflict maximum damage."
msgstr "Maximális sebzést ad a kiválasztott lényeknek."

msgid "Causes all of your units to inflict maximum damage."
msgstr "Maximális sebzést ad az összes saját egységednek."

msgid "Mass Bless"
msgstr "Tömeges áldás"

msgid "Magically increases the defense skill of the selected creatures."
msgstr "A kiválasztott lény védőereje varázslatosan növekszik."

msgid "Stoneskin"
msgstr "Kőbőr"

msgid ""
"Increases the defense skill of the targeted creatures. This is an improved "
"version of Stoneskin."
msgstr ""
"A kiválasztott lény védőereje növekszik. Ez a Kőbőr egy fejlettebb változata."

msgid "Steelskin"
msgstr "Acélbőr"

msgid "Causes the selected creatures to inflict minimum damage."
msgstr "Minimálisra csökkenti a kiválasztott lények sebzését."

msgid "Curse"
msgstr "Átok"

msgid "Causes all enemy troops to inflict minimum damage."
msgstr "Minimálisra csökkenti az összes ellenséges lény sebzését."

msgid "Mass Curse"
msgstr "Tömeges átok"

msgid "Damages all undead in the battle."
msgstr "Megsebzi az összes élőhalott egységet a csatában."

msgid "Holy Word"
msgstr "Szent Ige"

msgid ""
"Damages all undead in the battle. This is an improved version of Holy Word."
msgstr ""
"Megsebesít minden élőholtat a csatában. A Szent Ige varázslat egy fejlettebb "
"formája."

msgid "Holy Shout"
msgstr "Szent kiáltás"

msgid "Anti-Magic"
msgstr "Antimágia"

msgid "Prevents harmful magic against the selected creatures."
msgstr ""
"Megakadályozza a kártékony varázslatok idézését a kiválasztott egységeken."

msgid "Dispel Magic"
msgstr "Varázslatűzés"

msgid "Removes all magic spells from a single target."
msgstr "Eloszlat minden varászlatot a kiválasztott egységről."

msgid "Mass Dispel"
msgstr "Tömeges varázslatűzés"

msgid "Removes all magic spells from all creatures."
msgstr "Eloszlat minden varászlatot minden lényről."

msgid "Causes a magic arrow to strike the selected target."
msgstr "Varázsnyíllal mér csapást a kiválasztott célpontra."

msgid "Magic Arrow"
msgstr "Varázsnyíl"

msgid "Berserker"
msgstr "Őrjöngés"

msgid "Causes a creature to attack its nearest neighbor."
msgstr "A lény megtámadja a legközelebbi szomszédját."

msgid "Armageddon"
msgstr "Végítélet"

msgid ""
"Holy terror strikes the battlefield, causing severe damage to all creatures."
msgstr "Isteni csapást mér a harcmező összes egységére."

msgid "Elemental Storm"
msgstr "Elemi vihar"

msgid "Magical elements pour down on the battlefield, damaging all creatures."
msgstr "Varázslat zúdul a csatatérre és minden lény sebződik."

msgid ""
"A rain of rocks strikes an area of the battlefield, damaging all nearby "
"creatures."
msgstr "Kőeső zúdul a csatatérre és minden lényt megsebez a közelben."

msgid "Meteor Shower"
msgstr "Meteoreső"

msgid "Paralyze"
msgstr "Bénítás"

msgid "The targeted creatures are paralyzed, unable to move or retaliate."
msgstr "A kiválasztott egység megbénul, nem képes mozogni vagy visszaütni."

msgid "Hypnotize"
msgstr "Hipnózis"

msgid ""
"Brings a single enemy unit under your control if its hits are less than "
"%{count} times the caster's spell power."
msgstr ""
"Átadja egy ellenséges egység irányítását, ha ütőereje kisebb, mint a "
"varázserőd %{count}-szorosa."

msgid "Cold Ray"
msgstr "Jégsugár"

msgid "Drains body heat from a single enemy unit."
msgstr "Testhőt von el a kiválasztott ellenséges egységből."

msgid "Cold Ring"
msgstr "Jéggyűrű"

msgid ""
"Drains body heat from all units surrounding the center point, but not "
"including the center point."
msgstr ""
"Testhőt von el minden szomszédos egységből, kivéve a középpontban állót."

msgid "Disrupting Ray"
msgstr "Gyengítő sugár"

msgid "Reduces the defense rating of an enemy unit by three."
msgstr "Csökkenti egy ellenséges egység védelmi képességét hárommal."

msgid "Damages all living (non-undead) units in the battle."
msgstr "Az összes élő (nem élőhalott) egység a csatatéren sebződik."

msgid "Death Ripple"
msgstr "Halállökés"

msgid "Death Wave"
msgstr "Halálhullám"

msgid ""
"Damages all living (non-undead) units in the battle. This spell is an "
"improved version of Death Ripple."
msgstr ""
"Megsebesít minden élőt (nem élőhalottat) a csatában. Ez a varázslat a "
"Halállökés egy fejlettebb változata."

msgid "Dragon Slayer"
msgstr "Sárkányölő"

msgid "Greatly increases a unit's attack skill vs. Dragons."
msgstr "Az egység támadóereje jelentősen növekszik sárkányok ellen."

msgid "Blood Lust"
msgstr "Vérszomj"

msgid "Increases a unit's attack skill."
msgstr "Az egység támadóereje növekszik."

msgid "Animate Dead"
msgstr "Feltámasztás"

msgid "Resurrects creatures from a damaged or dead undead unit permanently."
msgstr "Maradandóan feltámaszt teremtményeket halott vagy sérült egységekből."

msgid "Mirror Image"
msgstr "Tükörkép"

msgid ""
"Creates an illusionary unit that duplicates one of your existing units. This "
"illusionary unit does the same damages as the original, but will vanish if "
"it takes any damage."
msgstr ""
"Egy kiválasztott létező egységedről készít egy hamis másolatot. Az illúzió "
"ugyanakkora erővel támad, mint az eredeti, de bármekkora sebzés "
"következtében eltűnik."

msgid "Shield"
msgstr "Pajzs"

msgid ""
"Halves damage received from ranged attacks for a single unit. Does not "
"affect damage received from Turrets or Ballistae."
msgstr ""
"Felére csökkenti a kiválasztott egység sérülékenységét a távolsági "
"lövésektől. Ez nem vonatkozik a vártornyok, illetve a hajítógép által "
"okozott sérülésekre."

msgid "Mass Shield"
msgstr "Tömeges pajzs"

msgid ""
"Halves damage received from ranged attacks for all of your units. Does not "
"affect damage received from Turrets or Ballistae."
msgstr ""
"Felére csökkenti minden egység sérülékenységét a távolsági lövésektől. Ez "
"nem vonatkozik a vártornyok, illetve a hajítógép által okozott sérülésekre."

msgid "Summon Earth Elemental"
msgstr "Földelementál idézése"

msgid "Summons Earth Elementals to fight for your army."
msgstr "Megidézett Földelementálok segítenek a harcban."

msgid "Summon Air Elemental"
msgstr "Légelementál idézése"

msgid "Summons Air Elementals to fight for your army."
msgstr "Megidézett Légelementálok segítenek a harcban."

msgid "Summon Fire Elemental"
msgstr "Tűzelementál idézése"

msgid "Summons Fire Elementals to fight for your army."
msgstr "Megidézett Tűzelementálok segítenek a harcban."

msgid "Summon Water Elemental"
msgstr "Vízelementál idézése"

msgid "Summons Water Elementals to fight for your army."
msgstr "Megidézett Vízelementálok segítenek a harcban."

msgid "Damages castle walls."
msgstr "Rombolja a vár falait."

msgid "Earthquake"
msgstr "Földrengés"

msgid "Causes all mines across the land to become visible."
msgstr "Láthatóvá teszi a környék összes bányáját."

msgid "View Mines"
msgstr "Bányák mutatása"

msgid "Causes all resources across the land to become visible."
msgstr "Láthatóvá teszi a környék összes nyersanyagát."

msgid "View Resources"
msgstr "Nyersanyagok mutatása"

msgid "Causes all artifacts across the land to become visible."
msgstr "Minden varázstárgyat megmutat a vidéken."

msgid "View Artifacts"
msgstr "Varázstárgyak mutatása"

msgid "Causes all towns and castles across the land to become visible."
msgstr "A környék összes városa és vára láthatóvá válik."

msgid "View Towns"
msgstr "Városok mutatása"

msgid "Causes all Heroes across the land to become visible."
msgstr "A környék összes hőse láthatóvá válik."

msgid "View Heroes"
msgstr "Hősök mutatása"

msgid "Causes the entire land to become visible."
msgstr "Az egész vidék láthatóvá válik."

msgid "View All"
msgstr "Minden mutatása"

msgid "Allows the caster to view detailed information on enemy Heroes."
msgstr "Részletes információkat ad az ellenséges hősökről."

msgid "Summon Boat"
msgstr "Hajó idézése"

msgid ""
"Summons the nearest unoccupied, friendly boat to an adjacent shore location. "
"A friendly boat is one which you just built or were the most recent player "
"to occupy."
msgstr ""
"Megidézi egy közeli partra a legközelebbi használaton kívüli baráti "
"tulajdonban lévő hajót. Baráti hajó az, amit te építettél, vagy hősöd "
"használt legutóbb."

msgid "Allows the caster to magically transport to a nearby location."
msgstr ""
"Lehetővé teszi a megidéző számára, hogy egy közeli helyre teleportáljon."

msgid "Dimension Door"
msgstr "Dimenziókapu"

msgid "Returns the caster to any town or castle currently owned."
msgstr ""
"A varázslat megidézőjét visszarepíti bármelyik saját városba vagy várba."

msgid "Town Gate"
msgstr "Városkapu"

msgid ""
"Returns the hero to the town or castle of choice, provided it is controlled "
"by you."
msgstr "A hős visszaugorhat egy kiválasztott saját városba vagy várba."

msgid "Visions"
msgstr "Látomás"

msgid ""
"Visions predicts the likely outcome of an encounter with a neutral army camp."
msgstr "Megjósolja az összecsapás kimenetelét egy semleges csapattal szemben."

msgid "Haunt"
msgstr "Bánya elátkozás"

msgid ""
"Haunts a mine you control with Ghosts. This mine stops producing resources. "
"(If I can't keep it, nobody will!)"
msgstr ""
"A bánya kísértjárta hellyé válik és nem termel többé. (Ha az enyém nem "
"lehet, ne legyen másé sem!)"

msgid "Set Earth Guardian"
msgstr "Földelementál őr"

msgid "Sets Earth Elementals to guard a mine against enemy armies."
msgstr "Földelementálok beállítása bányaőrzőnek."

msgid "Set Air Guardian"
msgstr "Légelementál őr"

msgid "Sets Air Elementals to guard a mine against enemy armies."
msgstr "Légelementálok beállítása bányaőrzőnek."

msgid "Set Fire Guardian"
msgstr "Tűzelementál őr"

msgid "Sets Fire Elementals to guard a mine against enemy armies."
msgstr "Tűzelementálok beállítása bányaőrzőnek."

msgid "Set Water Guardian"
msgstr "Vízelementál őr"

msgid "Sets Water Elementals to guard a mine against enemy armies."
msgstr "Vízelementálok beállítása bányaőrzőnek."

msgid "Random Spell"
msgstr "Véletlenszerű varázslat"

msgid "Randomly selected spell of any level."
msgstr "Véletlenszerűen kiválasztott bármilyen szintű varázslat."

msgid "Random 1st Level Spell"
msgstr "Véletlenszerű 1. szintű varázslat"

msgid "Randomly selected 1st level spell."
msgstr "Véletlenszerűen kiválasztott 1. szintű varázslat."

msgid "Random 2nd Level Spell"
msgstr "Véletlenszerű 2. szintű varázslat"

msgid "Randomly selected 2nd level spell."
msgstr "Véletlenszerűen kiválasztott 2. szintű varázslat."

msgid "Random 3rd Level Spell"
msgstr "Véletlenszerű 3. szintű varázslat"

msgid "Randomly selected 3rd level spell."
msgstr "Véletlenszerűen kiválasztott 3. szintű varázslat."

msgid "Random 4th Level Spell"
msgstr "Véletlenszerű 4. szintű varázslat"

msgid "Randomly selected 4th level spell."
msgstr "Véletlenszerűen kiválasztott 4. szintű varázslat."

msgid "Random 5th Level Spell"
msgstr "Véletlenszerű 5. szintű varázslat"

msgid "Randomly selected 5th level spell."
msgstr "Véletlenszerűen kiválasztott 5. szintű varázslat."

msgid "Petrification"
msgstr "Kővé dermesztés"

msgid ""
"Turns the affected creature into stone. A petrified creature receives half "
"damage from a direct attack."
msgstr ""
"Kővé dermeszti az érintett lényt. A kővé vált egység fele sebzést szenved "
"el, ha közvetlenül támadják."

msgid "You have no Magic Book, so you cannot cast a spell."
msgstr "Nincs varázskönyved, így nem tudsz varázsolni."

msgid "No spell to cast."
msgstr "Nincs idézhető varázslat."

msgid "Your hero has %{sp} spell points remaining out of %{max}."
msgstr "A hősödnek van még %{sp} varázspontja (Maximum: %{max})."

msgid "View Adventure Spells"
msgstr "Kaland varázslatok mutatása"

msgid "View Combat Spells"
msgstr "Csata varázslatok mutatása"

msgid "View previous page"
msgstr "Előző oldal mutatása"

msgid "View next page"
msgstr "Következő oldal mutatása"

msgid "Close Spellbook"
msgstr "Varázskönyv becsukása"

msgid "View %{spell}"
msgstr "%{spell} mutatása"

msgid "This spell does %{damage} points of damage."
msgstr "Ez a varázslat %{damage} sebzést okoz."

msgid ""
"This spell summons\n"
"%{count} %{monster}."
msgstr ""
"Megidézett lények:\n"
"%{count} %{monster}."

msgid "This spell restores %{hp} HP."
msgstr "A varázslat visszaállít %{hp} életerőt."

msgid "This spell summons %{count} %{monster} to guard the mine."
msgstr "Ez a varázslat %{count} %{monster} őrzőt idéz meg a bánya védelmére."

msgid "The nearest town is %{town}."
msgstr "A legközelebbi város: %{town}"

msgid "This town is occupied by your hero %{hero}."
msgstr "Ezt a várost %{hero} hősöd foglalja el."

msgid ""
"This spell controls up to\n"
"%{hp} HP."
msgstr ""
"A varázslat %{hp} vagy ez alatti életerővel\n"
"rendelkező csapatokra van hatással."

msgid "The ultimate artifact is really the %{name}."
msgstr "A legszentebb varázstárgy kétség kívül a(z) %{name}."

msgid "The ultimate artifact may be found in the %{name} regions of the world."
msgstr "A legszentebb varázstárgyat a %{name} régióban találhatod."

msgid "north-west"
msgstr "észak-nyugati"

msgid "north"
msgstr "északi"

msgid "north-east"
msgstr "észak-keleti"

msgid "west"
msgstr "nyugati"

msgid "center"
msgstr "középső"

msgid "east"
msgstr "keleti"

msgid "south-west"
msgstr "dél-nyugati"

msgid "south"
msgstr "déli"

msgid "south-east"
msgstr "dél-keleti"

msgid "The truth is out there."
msgstr "Az igazság odaát van."

msgid "The dark side is stronger."
msgstr "A sötét oldal erősebb."

msgid "The end of the world is near."
msgstr "Közel a világvége."

msgid "The bones of Lord Slayer are buried in the foundation of the arena."
msgstr "Lord Slayer csontjai az aréna talapzatába vannak eltemetve."

msgid "A Black Dragon will take out a Titan any day of the week."
msgstr "A fekete sárkány titánt eszik reggelire."

msgid "He told her: Yada yada yada... and then she said: Blah, blah, blah..."
msgstr "A férfi üres fecsegésére a nő így válaszolt: bla-bla-bla..."

msgid "An unknown force is being resurrected..."
msgstr "Egy ismeretlen erő kelt új életre ..."

msgid ""
"Check the newest version of the game at\n"
"https://github.com/ihhub/\n"
"fheroes2/releases"
msgstr ""
"Letöltheted a legújabb verziót innen:\n"
"https://github.com/ihhub/\n"
"fheroes2/releases"

#~ msgid "Dummy 1"
#~ msgstr "Próba 1"<|MERGE_RESOLUTION|>--- conflicted
+++ resolved
@@ -4427,18 +4427,11 @@
 msgid "Allow standard victory conditions"
 msgstr "Normál győzelmi feltételek engedélyezése"
 
-<<<<<<< HEAD
-=======
 msgid "Allow this condition also for AI"
 msgstr ""
 
-#, fuzzy
->>>>>>> 5655e858
 msgid "Gold:"
 msgstr "Arany:"
-
-msgid "Also allow normal victory"
-msgstr "Normál győzelmet is lehetővé tesz"
 
 #, fuzzy
 msgid "Select a Town to capture to achieve victory"
