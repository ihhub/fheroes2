--- conflicted
+++ resolved
@@ -45,11 +45,7 @@
 	LANG=ru_RU.CP1251 LC_ALL=ru_RU.CP1251 LC_CTYPE=ru_RU.CP1251 sed -e 's/UTF-8/CP1251/' $<.tmp > $<.2.tmp
 	msgfmt $<.2.tmp -o $@
 
-<<<<<<< HEAD
-# German uses CP1252
-=======
 # German version uses CP1252
->>>>>>> da2bfeb7
 de.mo: de.po
 	iconv -f utf-8 -t CP1252 $< > $<.tmp
 	LANG=de.CP1252 LC_ALL=de.CP1252 LC_CTYPE=de.CP1252 sed -e 's/UTF-8/CP1252/' $<.tmp > $<.2.tmp
