# Bulgarian translation of fheroes2
# Copyright (C) YEAR THE PACKAGE'S COPYRIGHT HOLDER
# This file is distributed under the same license as the PACKAGE package.
# fheroes2 team <fhomm2@gmail.com>, 2022
#
msgid ""
msgstr ""
"Project-Id-Version: fheroes2\n"
"Report-Msgid-Bugs-To: \n"
"POT-Creation-Date: 2022-07-10 14:31+0000\n"
"PO-Revision-Date: 2022-07-22 15:09+0100\n"
"Last-Translator: fheroes2 team <fhomm2@gmail.com>\n"
"Language-Team: \n"
"Language: bg\n"
"MIME-Version: 1.0\n"
"Content-Type: text/plain; charset=UTF-8\n"
"Content-Transfer-Encoding: 8bit\n"
"Plural-Forms: nplurals=2; plural=(n != 1);\n"
"X-Generator: Poedit 3.0.1\n"

msgid "Warrior"
msgstr "Войн"

msgid "Builder"
msgstr "Строител"

msgid "Explorer"
msgstr "Изследовател"

msgid "None"
msgstr "Без"

msgid ""
"A few\n"
"%{monster}"
msgstr ""
"Малко\n"
"%{monster}"

msgid ""
"Several\n"
"%{monster}"
msgstr ""
"Няколко\n"
"%{monster}"

msgid ""
"A pack of\n"
"%{monster}"
msgstr ""
"Глутница\n"
"%{monster}"

msgid ""
"Lots of\n"
"%{monster}"
msgstr ""
"Много\n"
"%{monster}"

msgid ""
"A horde of\n"
"%{monster}"
msgstr ""
"Орда от\n"
"%{monster}"

msgid ""
"A throng of\n"
"%{monster}"
msgstr ""
"Тълпа от\n"
"%{monster}"

msgid ""
"A swarm of\n"
"%{monster}"
msgstr ""
"Рояк от\n"
"%{monster}"

msgid ""
"Zounds of\n"
"%{monster}"
msgstr ""
<<<<<<< HEAD
"Стотици\n"
=======
"Стотици от\n"
>>>>>>> c9160d16
"%{monster}"

msgid ""
"A legion of\n"
"%{monster}"
msgstr ""
"Легион от\n"
"%{monster}"

msgid "army|Few"
msgstr "Малко"

msgid "army|Several"
msgstr "Няколко"

msgid "army|Pack"
msgstr "Глутница"

msgid "army|Lots"
msgstr "Много"

msgid "army|Horde"
msgstr "Орда"

msgid "army|Throng"
msgstr "Тълпа"

msgid "army|Swarm"
msgstr "Рояк"

msgid "army|Zounds"
msgstr "Стотици"

msgid "army|Legion"
msgstr "Легион"

msgid "All %{race} troops +1"
msgstr "Всички %{race} войски +1"

msgid "Multiple"
msgstr "Многократни"

msgid "Troops of %{count} alignments -%{penalty}"
msgstr "Войски от %{count} подравнявания -%{penalty}"

msgid "Some undead in group -1"
msgstr "Някои немъртви в група -1"

msgid "View %{name}"
msgstr "Преглед на %{name}"

msgid "Move the %{name} "
msgstr "Преместете %{name} "

msgid "Move or right click to redistribute %{name}"
msgstr "Преместете или щракнете с десния бутон, за да преразпределите %{name}"

msgid "Combine %{name} armies"
msgstr "Комбинирайте %{name} армии"

msgid "Exchange %{name2} with %{name}"
msgstr "Разменете %{name2} с %{name}"

msgid "Select %{name}"
msgstr "Изберете %{name}"

msgid "Cannot move last troop"
msgstr "Не може да премести последния отряд"

msgid "Move the %{name}"
msgstr "Преместете %{name}"

msgid "Set Count"
msgstr "Задаване на броя"

msgid "%{name} destroys half the enemy troops!"
msgid_plural "%{name} destroy half the enemy troops!"
msgstr[0] "%{name} унищожава половината вражески войски!"
msgstr[1] "%{name} унищожи половината вражески войски!"

msgid "%{name} has turned off the auto battle"
msgstr "%{name} е изключил автоматичната битка"

msgid "%{name} has turned on the auto battle"
msgstr "%{name} включи автоматичната битка"

msgid "Spell failed!"
msgstr "Заклинанието е неуспешно!"

msgid ""
"The Sphere of Negation artifact is in effect for this battle, disabling all "
"combat spells."
msgstr ""
"Артефактът Сфера на отрицанието е в сила за тази битка, дезактивирайки "
"всички бойни заклинания."

msgid "You have already cast a spell this round."
msgstr "Вече сте направили магия този рунд."

msgid "That spell will affect no one!"
msgstr "Това заклинание няма да засегне никого!"

msgid "You may only summon one type of elemental per combat."
msgstr "Можете да призовете само един тип елементал за битка."

msgid "There is no open space adjacent to your hero to summon an Elemental to."
msgstr ""
"Няма открито пространство до вашия герой, където да призовете елементал."

msgid ""
"The Moat reduces by -%{count} the defense skill of any unit and slows to "
"half movement rate."
msgstr ""
"Ровът намалява с -%{count} умението за защита на всяка единица и забавя "
"наполовина скоростта на движение."

msgid "Speed"
msgstr "Скорост"

msgid "Speed: %{speed}"
msgstr "Скорост: %{speed}"

msgid "Army Order"
msgstr "Армейска заповед"

msgid "Auto Spell Casting"
msgstr "Автоматично заклинание"

msgid "Grid"
msgstr "Решетка"

msgid "Shadow Movement"
msgstr "Движение на сенките"

msgid "Shadow Cursor"
msgstr "Курсор в сянка"

msgid "Off"
msgstr "Изкл"

msgid "On"
msgstr "Вкл"

msgid "Set the speed of combat actions and animations."
msgstr "Задайте скоростта на бойните действия и анимациите."

msgid "Toggle to display army order during the battle."
msgstr "Превключете за показване на армейския ред по време на битката."

msgid ""
"Toggle whether or not the computer will cast spells for you when auto combat "
"is on. (Note: This does not affect spell casting for computer players in any "
"way, nor does it affect quick combat.)"
msgstr ""
"Превключете дали компютърът да прави заклинания вместо вас, когато "
"автоматичната битка е включена. (Забележка: Това не влияе по никакъв начин "
"на правенето на заклинания за компютърни играчи, нито засяга бързата битка.)"

msgid ""
"Toggle the hex grid on or off. The hex grid always underlies movement, even "
"if turned off. This switch only determines if the grid is visible."
msgstr ""
"Включете или изключете шестнадесетичната мрежа. Шестнадесетичната мрежа "
"винаги е в основата на движението, дори и да е изключена. Този ключ определя "
"само дали решетката е видима."

msgid ""
"Toggle on or off shadows showing where your creatures can move and attack."
msgstr ""
"Включете или изключете сенките, показващи къде вашите същества могат да се "
"движат и атакуват."

msgid ""
"Toggle on or off a shadow showing the current hex location of the mouse "
"cursor."
msgstr ""
"Включете или изключете сянка, показваща текущото шестнадесетично "
"местоположение на курсора на мишката."

msgid "The enemy has surrendered!"
msgstr "Врагът се предаде!"

msgid "The enemy has fled!"
msgstr "Врагът е избягал!"

msgid "A glorious victory!"
msgstr "Славна победа!"

msgid "For valor in combat, %{name} receives %{exp} experience."
msgstr "За храброст в битка %{name} получава %{exp} опит."

msgid "The cowardly %{name} flees from battle."
msgstr "Страхливият %{name} бяга от битката."

msgid "%{name} surrenders to the enemy, and departs in shame."
msgstr "%{name} се предава на врага и си тръгва засрамен."

msgid "Your force suffer a bitter defeat, and %{name} abandons your cause."
msgstr ""
"Вашите сили претърпяват горчиво поражение и %{name} изоставя каузата ви."

msgid "Your force suffer a bitter defeat."
msgstr "Вашите сили претърпяват горчиво поражение."

msgid "Battlefield Casualties"
msgstr "Жертви на бойното поле"

msgid "Attacker"
msgstr "Нападател"

msgid "Defender"
msgstr "Защитник"

msgid "As you reach for the %{name}, it mysteriously disappears."
msgstr "Когато посегнете към %{name}, той мистериозно изчезва."

msgid "As your enemy reaches for the %{name}, it mysteriously disappears."
msgstr "Когато врагът ви посегне към %{name}, той мистериозно изчезва."

msgid "You have captured an enemy artifact!"
msgstr "Вие сте заловили вражески артефакт!"

msgid "Necromancy!"
msgstr "Некромантия!"

msgid ""
"Practicing the dark arts of necromancy, you are able to raise %{count} of "
"the enemy's dead to return under your service as %{monster}."
msgstr ""
"Практикувайки тъмните изкуства на некромантията, можете да съберете %{count} "
"от мъртвите на врага, за да се върнете под ваша служба като %{monster}."

msgid "%{name} the %{race}"
msgstr "%{name} %{race}"

msgid "Captain of %{name}"
msgstr "Капитан на %{name}"

msgid "Attack"
msgstr "Атака"

msgid "Defense"
msgstr "Защита"

msgid "Spell Power"
msgstr "Сила на магията"

msgid "Knowledge"
msgstr "Знание"

msgid "Morale"
msgstr "Морал"

msgid "Luck"
msgstr "Късмет"

msgid "Spell Points"
msgstr "Точки за заклинания"

msgid "Hero's Options"
msgstr "Опции на героя"

msgid "Cast Spell"
msgstr "Направете заклинание"

msgid "Retreat"
msgstr "Отстъпление"

msgid "Surrender"
msgstr "Предаване"

msgid "Cancel"
msgstr "Отменям"

msgid "Hero Screen"
msgstr "Екран на героя"

msgid ""
"Cast a magical spell. You may only cast one spell per combat round. The "
"round is reset when every creature has had a turn."
msgstr ""
"Направете магическо заклинание. Можете да правите само едно заклинание на "
"боен рунд. Рундът се нулира, когато всяко същество е имало ход."

msgid ""
"Retreat your hero, abandoning your creatures. Your hero will be available "
"for you to recruit again, however, the hero will have only a novice hero's "
"forces."
msgstr ""
"Оттеглете своя герой, изоставяйки своите създания. Вашият герой ще бъде на "
"разположение, за да го наемете отново, но героят ще разполага само със "
"силите на начинаещ герой."

msgid ""
"Surrendering costs gold. However if you pay the ransom, the hero and all of "
"his or her surviving creatures will be available to recruit again."
msgstr ""
"Предаването ще струва злато. Ако обаче платите откупа, героят и всички "
"негови или нейни оцелели същества ще бъдат на разположение за наемане отново."

msgid "Open Hero Screen to view full information about the hero."
msgstr "Отворете екрана на героя, за да видите пълната информация за героя."

msgid "Return to the battle."
msgstr "Върнете се в битката."

msgid "Not enough gold (%{gold})"
msgstr "Няма достатъчно злато (%{gold})"

msgid "%{name} states:"
msgstr "%{name} заявява:"

msgid "Captain of %{name} states:"
msgstr "Капитанът на %{name} заявява:"

msgid ""
"\"I will accept your surrender and grant you and your troops safe passage "
"for the price of %{price} gold.\""
msgstr ""
"\"Ще приема капитулацията ви и ще осигуря на вас и войските ви безопасно "
"преминаване на цената на %{price} злато.\""

msgid "View %{monster} info"
msgstr "Вижте %{monster} информация"

msgid "Shoot %{monster}"
msgstr "Застреляй %{monster}"

msgid "(1 shot left)"
msgid_plural "(%{count} shots left)"
msgstr[0] "(Остава 1 изстрел)"
msgstr[1] "(Остават %{count} изстрела)"

msgid "Attack %{monster}"
msgstr "Нападни %{monster}"

msgid "Fly %{monster} here"
msgstr "Прелети %{monster} тук"

msgid "Move %{monster} here"
msgstr "Премести %{monster} тук"

msgid "Turn %{turn}"
msgstr "Ход %{turn}"

msgid "Teleport here"
msgstr "Телепортирай се тук"

msgid "Invalid teleport destination"
msgstr "Несъществуващо място за телепортиране"

msgid "Cast %{spell} on %{monster}"
msgstr "Направи %{spell} върху %{monster}"

msgid "Cast %{spell}"
msgstr "Направи %{spell}"

msgid "Select spell target"
msgstr "Изберете цел за заклинание"

msgid "View Ballista info"
msgstr "Вижте информация за Катапулт"

msgid "Ballista"
msgstr "Катапулт"

msgid "Enable auto combat"
msgstr "Включи на автоматична битка"

msgid "Allows the computer to fight out the battle for you."
msgstr "Позволява на компютъра да води битката вместо вас."

msgid "Auto Combat"
msgstr "Авто Сражение"

msgid "Customize system options"
msgstr "Персонализирайте системните опции"

msgid "Allows you to customize the combat screen."
msgstr "Позволява ви да персонализирате бойния екран."

msgid "System Options"
msgstr "Системни настройки"

msgid "Wait this unit"
msgstr "Нека тази единица да изчака"

msgid "Wait"
msgstr "Изчакай"

msgid ""
"Waits the current creature. The current creature delays its turn until after "
"all other creatures have had their turn."
msgstr ""
"Изчаква текущото създание. Текущото създание отлага реда си, докато не дойде "
"редът на всички други същества."

msgid "Skip this unit"
msgstr "Пропусни тази единица"

msgid "Skip"
msgstr "Пропусни"

msgid ""
"Skips the current creature. The current creature ends its turn and does not "
"get to go again until the next round."
msgstr ""
"Пропуска текущото създание. Текущото създание завършва реда си и не може да "
"отиде отново до следващия кръг."

msgid "View Hero's options"
msgstr "Вижте настройките на героя"

msgid "View opposing Hero"
msgstr "Вижте противниковия герой"

msgid "Hide logs"
msgstr "Скриване на регистрационни файлове"

msgid "Show logs"
msgstr "Показване на регистрационни файлове"

msgid "Message Bar"
msgstr "Лента за съобщения"

msgid "Shows the results of individual monster's actions."
msgstr "Показва резултатите от действията на отделните чудовища."

msgid "%{name} skip their turn."
msgstr "%{name} пропускат своя ред."

msgid "%{name} wait their turn."
msgstr "%{name} чакат своя ред."

msgid "%{attacker} does %{damage} damage."
msgid_plural "%{attacker} do %{damage} damage."
msgstr[0] "%{attacker} нанася %{damage} щети."
msgstr[1] "%{attacker} нанася %{damage} щети."

msgid "1 creature perishes."
msgid_plural "%{count} creatures perish."
msgstr[0] "1 същество загива."
msgstr[1] "%{count} същества загиват."

msgid "1 %{defender} perishes."
msgid_plural "%{count} %{defender} perish."
msgstr[0] "1 %{defender} загива."
msgstr[1] "%{count} %{defender} загиват."

msgid "Moved %{monster}: %{src}, %{dst}"
msgstr "Преместено %{monster}: %{src}, %{dst}"

msgid "Moved %{monster}"
msgstr "Преместено %{monster}"

msgid "The %{name} resist the spell!"
msgstr "%{name} устоя на заклинанието!"

msgid "%{name} casts %{spell} on the %{troop}."
msgstr "%{name} хвърля %{spell} върху %{troop}."

msgid "%{name} casts %{spell}."
msgstr "%{name} прави %{spell}."

msgid "The %{spell} does %{damage} damage to one undead creature."
msgstr "%{spell} нанася %{damage} щети на едно немъртво същество."

msgid "The %{spell} does %{damage} damage to all undead creatures."
msgstr "%{spell} нанася %{damage} щети на всички немъртви същества."

msgid "The %{spell} does %{damage} damage, %{count} creatures perish."
msgstr "%{spell} нанася %{damage} щети, %{count} същества загиват."

msgid "The %{spell} does %{damage} damage."
msgstr "%{spell} нанася %{damage} щети."

msgid "The %{spell} does %{damage} damage to one living creature."
msgstr "%{spell} нанася %{damage} щети на едно живо същество."

msgid "The %{spell} does %{damage} damage to all living creatures."
msgstr "%{spell} нанася %{damage} щети на всички живи същества."

msgid "The %{attacker}' attack blinds the %{target}!"
msgstr "Нападението на %{attacker} заслепява %{target}!"

msgid "The %{attacker}' gaze turns the %{target} to stone!"
msgstr "Погледът на %{attacker} превръща %{target} в камък!"

msgid "The %{attacker}' curse falls upon the %{target}!"
msgstr "Проклятието %{attacker} пада върху %{target}!"

msgid "The %{target} are paralyzed by the %{attacker}!"
msgstr "%{target} са парализирани от %{attacker}!"

msgid "The %{attacker} dispel all good spells on your %{target}!"
msgstr "%{attacker} разсейва всички добри заклинания на вашия %{target}!"

msgid "The %{attacker} cast %{spell} on %{target}!"
msgstr "%{attacker} направи %{spell} на %{target}!"

msgid "Bad luck descends on the %{attacker}."
msgstr "Лошият късмет се стоварва върху %{attacker}."

msgid "Good luck shines on the %{attacker}."
msgstr "Късметът се усмихва на %{attacker}."

msgid "High morale enables the %{monster} to attack again."
msgstr "Високият морал позволява на %{monster} да атакува отново."

msgid "Low morale causes the %{monster} to freeze in panic."
msgstr "Ниският морал кара %{monster} да замръзне от паника."

msgid "%{tower} does %{damage} damage."
msgstr "%{tower} нанася %{damage} щети."

msgid "The mirror image is created."
msgstr "Създава се огледален образ."

msgid "The mirror image is destroyed!"
msgstr "Огледалният образ е унищожен!"

msgid "Break auto battle?"
msgstr "Спри автоматичната битка?"

msgid "Error"
msgstr "Грешка"

msgid "No spells to cast."
msgstr "Няма магии за правене."

msgid "Are you sure you want to retreat?"
msgstr "Сигурен ли сте, че искате да се отеглите?"

msgid "Retreat disabled"
msgstr "Отеглянето е деактивирано"

msgid "Surrender disabled"
msgstr "Предаването е деактивирано"

msgid "Damage: %{max}"
msgstr "Щети: %{max}"

msgid "Damage: %{min} - %{max}"
msgstr "Щети: %{min} - %{max}"

msgid "Perish: %{max}"
msgstr "Загиват: %{max}"

msgid "Perish: %{min} - %{max}"
msgstr "Загиват: %{min} - %{max}"

msgid ""
"Through eagle-eyed observation, %{name} is able to learn the magic spell "
"%{spell}."
msgstr ""
"Чрез наблюдение с орлови очи, %{name} успява да научи магическото заклинание "
"%{spell}."

msgid "Human"
msgstr "Човек"

msgid "AI"
msgstr "ИИ"

msgid "Please select another hero."
msgstr "Моля, избери друг герой."

msgid "Set Attack Skill"
msgstr "Задайте умение за нападение"

msgid "Set Defense Skill"
msgstr "Задайте умение за защита"

msgid "Set Power Skill"
msgstr "Задайте умение за сила"

msgid "Set Knowledge Skill"
msgstr "Задайте умение за знание"

msgid "%{race1} %{name1}"
msgstr ""

msgid "vs"
msgstr "срещу"

msgid "%{race2} %{name2}"
msgstr ""

msgid "Monsters"
msgstr "Чудовища"

msgid "N/A"
msgstr "Няма"

msgid "Left Turret"
msgstr "Лява кула"

msgid "Right Turret"
msgstr "Дясна кула"

msgid "The %{name} fires with the strength of %{count} Archers"
msgstr "%{name} стреля със силата на %{count} стрелци"

msgid "each with a +%{attack} bonus to their attack skill."
msgstr "всеки получава +%{attack} бонус към своето умение за нападение."

msgid ""
"The %{artifact} artifact is in effect for this battle, disabling %{spell} "
"spell."
msgstr ""
"Артефактът %{artifact} е в сила за тази битка, дезактивирайки заклинанието "
"%{spell}."

msgid "%{count} %{name} rise(s) from the dead!"
msgstr "%{count} %{name} възкръснаха от мъртвите!"

msgid "Dwarven Alliance"
msgstr "Съюзът на джуджетата"

msgid "Sorceress Guild"
msgstr "Гилдията на магьосниците"

msgid "Necromancer Guild"
msgstr "Гилдията на некромантите"

msgid "Ogre Alliance"
msgstr "Съюз на Огре"

msgid "Dwarfbane"
msgstr "Джуджеубиец"

msgid "Dragon Alliance"
msgstr "Драконов съюз"

msgid "Elven Alliance"
msgstr "Елфически съюз"

msgid "Kraeger defeated"
msgstr "Крегер е победен"

msgid "Wayward Son"
msgstr "Своенравен син"

msgid "Uncle Ivan"
msgstr "Чичо Иван"

msgid "Annexation"
msgstr "Анексирам"

msgid "Carator Mines"
msgstr "Мините на Уредника"

msgid "Force of Arms"
msgstr "Сила на оръжията"

msgid "Save the Dwarves"
msgstr "Спаси джуджетата"

msgid "The Crown"
msgstr "Короната"

msgid "The Gauntlet"
msgstr "Ръкавицата"

msgid "Turning Point"
msgstr "Повратна точка"

msgid "Betrayal"
msgstr "Предателство"

msgid "Corlagon's Defense"
msgstr "Защитата на Корлагон"

msgid "Final Justice"
msgstr "Последна справедливост"

msgid ""
"Roland needs you to defeat the lords near his castle to begin his war of "
"rebellion against his brother.  They are not allied with each other, so they "
"will spend most of their time fighting with one another.  Victory is yours "
"when you have defeated all of their castles and heroes."
msgstr ""
"Роланд се нуждае от вас, за да победите лордовете близо до замъка му, за да "
"започне своята война на бунт срещу брат си. Те не са съюзници, така че през "
"по-голямата част от времето ще са в битка един срещу друг. Победата ще е "
"ваша, когато победите всичките им замъци и герои."

msgid ""
"The local lords refuse to swear allegiance to Roland, and must be subdued. "
"They are wealthy and powerful, so be prepared for a tough fight. Capture all "
"enemy castles to win."
msgstr ""

msgid ""
"Your task is to defend the Dwarves against Archibald's forces. Capture all "
"of the enemy towns and castles to win, and be sure not to lose all of the "
"dwarf towns at once, or the enemy will have won."
msgstr ""

msgid ""
"You will face four allied enemies in a straightforward fight for resource "
"and treasure. Capture all of the enemy castles for victory."
msgstr ""

msgid ""
"Your enemies are allied against you and start close by, so be ready to come "
"out fighting. You will need to own all four castles in this small valley to "
"win."
msgstr ""

msgid ""
"The Sorceress' guild of Noraston has requested Roland's aid against an "
"attack from Archibald's allies. Capture all of the enemy castles to win, and "
"don't lose Noraston, or you'll lose the scenario. (Hint: There is an enemy "
"castle on an island in the ocean.)"
msgstr ""

msgid ""
"Gather as large an army as possible and capture the enemy castle within 8 "
"weeks. You are opposed by only one enemy, but must travel a long way to get "
"to the enemy castle. Any troops you have in your army at the end of this "
"scenario will be with you in the final battle."
msgstr ""

msgid ""
"Find the Crown before Archibald's heroes find it. Roland will need the Crown "
"for the final battle against Archibald."
msgstr ""

msgid ""
"Three allied enemies stand before you and victory, including Lord Corlagon. "
"Roland is in a castle to the northwest, and you will lose if he falls to the "
"enemy. Remember that capturing Lord Corlagon will ensure that he will not "
"fight against you in the final scenario."
msgstr ""

msgid ""
"This is the final battle. Both you and your enemy are armed to the teeth, "
"and all are allied against you. Capture Archibald to end the war!"
msgstr ""

msgid ""
"Switching sides leaves you with three castles against the enemy's one.  This "
"battle will be the easiest one you will face for the rest of the war..."
"traitor."
msgstr ""

msgid "Barbarian Wars"
msgstr "Варварски войни"

msgid "First Blood"
msgstr "Първа кръв"

msgid "Necromancers"
msgstr "Магьосници"

msgid "Slay the Dwarves"
msgstr "Убий джуджетата"

msgid "Country Lords"
msgstr "Селски господари"

msgid "Dragon Master"
msgstr "Господар на драконите"

msgid "Rebellion"
msgstr "Бунт"

msgid "Apocalypse"
msgstr "Апокалипсис"

msgid "Greater Glory"
msgstr "По-голяма слава"

msgid ""
"King Archibald requires you to defeat the three enemies in this region.  "
"They are not allied with one another, so they will spend most of their "
"energy fighting amongst themselves.  You will win when you own all of the "
"enemy castles and there are no more heroes left to fight."
msgstr ""

msgid ""
"You must unify the barbarian tribes of the north by conquering them. As in "
"the previous mission, the enemy is not allied against you, but they have "
"more resources at their disposal. You will win when you own all of the enemy "
"castles and there are no more heroes left to fight."
msgstr ""

msgid ""
"Do-gooder wizards have taken the Necromancers' castle. You must retake it to "
"achieve victory. Remember that while you start with a powerful army, you "
"have no castle and must take one within 7 days, or lose this battle. (Hint: "
"The nearest castle is to the southeast.)"
msgstr ""

msgid ""
"The dwarves need conquering before they can interfere in King Archibald's "
"plans. Roland's forces have more than one hero and many towns to start with, "
"so be ready for attack from multiple directions. You must capture all of the "
"enemy towns and castles to claim victory."
msgstr ""

msgid ""
"You must put down a peasant revolt led by Roland's forces. All are allied "
"against you, but you have Lord Corlagon, an experienced hero, to help you. "
"Capture all enemy castles to win."
msgstr ""

msgid ""
"There are two enemies allied against you in this mission. Both are well "
"armed and seek to evict you from their island. Avoid them and capture Dragon "
"City to win."
msgstr ""

msgid ""
"Your orders are to conquer the country lords that have sworn to serve "
"Roland. All of the enemy castles are unified against you. Since you start "
"without a castle, you must hurry to capture one before the end of the week. "
"Capture all enemy castles for victory."
msgstr ""

msgid ""
"Find the Crown before Roland's heroes find it. Archibald will need the Crown "
"for the final battle against Roland."
msgstr ""

msgid ""
"This is the final battle. Both you and your enemy are armed to the teeth, "
"and all are allied against you. Capture Roland to win the war, and be sure "
"not to lose Archibald in the fight!"
msgstr ""

msgid "Arrow's Flight"
msgstr "Полетът на стрелата"

msgid "Island of Chaos"
msgstr "Остров на хаоса"

msgid "The Abyss"
msgstr "Бездната"

msgid "Uprising"
msgstr "Въстание"

msgid "Aurora Borealis"
msgstr "Северно Сияние"

msgid "Betrayal's End"
msgstr "Краят на предателството"

msgid "Corruption's Heart"
msgstr "Сърцето на корупцията"

msgid "The Giant's Pass"
msgstr "Проходът на великана"

msgid ""
"Subdue the unruly local lords in order to provide the Empire with facilities "
"to operate in this region."
msgstr ""

msgid ""
"Eliminate all oposition in this area. Then the first piece of the artifact "
"will be yours."
msgstr ""

msgid ""
"The sorceresses to the northeast are rebelling! For the good of the empire "
"you must quash their feeble uprising on your way to the mountains."
msgstr ""

msgid ""
"Having prepared for your arrival, Kraeger has arranged for a force of "
"necromancers to thwart your quest. You must capture the castle of Scabsdale "
"before the first day of the third week, or the Necromancers will be too "
"strong for you."
msgstr ""

msgid ""
"The barbarian despot in this area is, as yet, ignorant of your presence. "
"Quickly, build up your forces before you are discovered and attacked! Secure "
"the region by subduing all enemy forces."
msgstr ""

msgid ""
"The Empire is weak in this region. You will be unable to completely subdue "
"all forces in this area, so take what you can before reprisal strikes. "
"Remember, your true goal is to claim the Helmet of Anduran."
msgstr ""

msgid "For the good of the Empire, eliminate Kraeger."
msgstr ""

msgid ""
"At last, you have the opportunity and the facilities to rid the Empire of "
"the necromancer's evil. Eradicate them completely, and you will be sung as a "
"hero for all time."
msgstr ""

msgid "Border Towns"
msgstr "Погранични градове"

msgid "Conquer and Unify"
msgstr "Покори и обедини"

msgid "Crazy Uncle Ivan"
msgstr "Лудия чичо Иван"

msgid "The Wayward Son"
msgstr "Своенравният син"

msgid "Ivory Gates"
msgstr "Портите на Айвъри"

msgid "The Elven Lands"
msgstr "Елфическите земи"

msgid "The Epic Battle"
msgstr "Епичната битка"

msgid "The Southern War"
msgstr "Южната война"

msgid ""
"Conquer and unite all the enemy tribes. Don't lose the hero Jarkonas, the "
"forefather of all descendants."
msgstr ""

msgid ""
"Your rival, the Kingdom of Harondale, is attacking weak towns on your "
"border! Recover from their first strike and crush them completely!"
msgstr ""

msgid ""
"Find your wayward son Joseph who is rumored to be living in the desolate "
"lands. Do it before the first day of the third month or it will be of no "
"help to your family."
msgstr ""

msgid ""
"Rescue your crazy uncle Ivan. Find him before the first day of the fourth "
"month or it will be no help to your kingdom."
msgstr ""

msgid ""
"Destroy the barbarians who are attacking the southern border of your "
"kingdom! Recover your fallen towns, and then invade the jungle kingdom. "
"Leave no enemy standing."
msgstr ""

msgid "Retake the castle of Ivory Gates, which has fallen due to treachery."
msgstr ""

msgid ""
"Gain the favor of the elves. They will not allow trees to be chopped down, "
"so they will send you wood every 2 weeks. You must complete your mission "
"before the first day of the seventh month, or the kingdom will surely fall."
msgstr ""

msgid ""
"This is the final battle against your rival kingdom of Harondale. Eliminate "
"everyone, and don't lose the hero Jarkonas VI."
msgstr ""

msgid "Fount of Wizardry"
msgstr "Изворът на магьосничеството"

msgid "Power's End"
msgstr "Краят на властта"

msgid "The Eternal Scrolls"
msgstr "Вечните свитъци"

msgid "The Shrouded Isles"
msgstr "Забулените острови"

msgid ""
"Your mission is to vanquish the warring mages in the magical Shrouded Isles. "
"The completion of this task will give you a fighting chance against your "
"rivals."
msgstr ""

msgid ""
"The location of the great library has been discovered! You must make your "
"way to it, and reclaim the city of Chronos in which it lies."
msgstr ""

msgid ""
"Find the Orb of negation, which is said to be buried in this land. There are "
"clues inscribed on stone obelisks which will help lead you to your price. "
"Find the orb before the first day of the sixth month, or your rivals will "
"surely have gotten to the fount before you."
msgstr ""

msgid ""
"You must take control of the castle of Magic, where the fount of wizardry "
"lies. Do this and your victory will be supreme."
msgstr ""

msgid "Blood is Thicker"
msgstr "Кръвта е по-гъста"

msgid "King and Country"
msgstr "Крал и държава"

msgid "Pirate Isles"
msgstr "Пиратски острови"

msgid "Stranded"
msgstr "Закъсал"

msgid ""
"Capture the town on the island off the southeast shore in order to construct "
"a boat and travel back towards the mainland. Do not lose the hero Gallavant."
msgstr ""

msgid ""
"Find and defeat Martine, the pirate leader, who resides in Pirates Cove. Do "
"not lose Gallavant or your quest will be over."
msgstr ""

msgid ""
"Eliminate all the other forces who oppose the rule of Lord Alberon. "
"Gallavant must not die."
msgstr ""

msgid ""
"Overthrow the entrenched monarchy of Lord Alberon, and claim all the land in "
"your name. Gallavant must not die."
msgstr ""

msgid " bane"
msgstr " проклятие"

msgid " alliance"
msgstr " съюз"

msgid "Carry-over forces"
msgstr "Пренасящи сили"

msgid " bonus"
msgstr " бонус"

msgid " defeated"
msgstr " победен"

msgid " will always run away from your army."
msgstr " винаги ще бяга от вашата армия."

msgid " will be willing to join your army."
msgstr " ще има желание да се присъедини към вашата армия."

msgid "\"%{artifact}\" artifact will be carried over the scenario."
msgstr "Артефактът \"%{artifact}\" ще бъде пренесен в сценария."

msgid "The army will be carried over the scenario."
msgstr "Армията ще бъде пренесена по сценария."

msgid "The kingdom will have +%{count} %{resource} each day."
msgstr "Кралството ще има +%{count} %{resource} всеки ден."

msgid "\"%{spell}\" spell will be carried over the scenario."
msgstr "Заклинанието \"%{spell}\" ще бъде пренесено в сценария."

msgid "%{hero} can be hired in the scenario."
msgstr "%{hero} може да бъде нает в сценария."

msgid ""
"%{hero} has been defeated and will not appear in the subsequent scenarios."
msgstr "%{hero} е победен и няма да се появи в следващите сценарии."

msgid "The dwarves recognize their allies and gladly join your forces."
msgstr ""
"Джуджетата разпознават своите съюзници и с радост се присъединяват към "
"вашите сили."

msgid "The ogres recognize you as the Dwarfbane and lumber over to join you."
msgstr ""
"Огритата ви разпознават като Джуджеубиец и желаят да се присъединят към вас."

msgid ""
"The dragons, snarling and growling, agree to join forces with you, their "
"'Ally'."
msgstr ""
"Драконите, ръмжащи и ръмжейки, се съгласяват да обединят сили с вас, техния "
"\"съюзник\"."

msgid ""
"As you approach the group of elves, their leader calls them all to "
"attention.  He shouts to them, \"Who of you is brave enough to join this "
"fearless ally of ours?\"  The group explodes with cheers as they run to join "
"your ranks."
msgstr ""
"Когато се приближите до групата елфи, техният водач ги призовава всички да "
"внимават. Той им крещи: \"Кой от вас е достатъчно смел да се присъедини към "
"този наш безстрашен съюзник?\" Групата избухва от възгласи, докато тичат да "
"се присъединят към вашите редици."

msgid ""
"The dwarves hail you, \"Any friend of Roland is a friend of ours.  You may "
"pass.\""
msgstr ""
"Джуджетата ви приветстват: \"Всеки приятел на Роланд е и наш приятел. Може "
"да преминете.\""

msgid ""
"The ogres give you a grunt of recognition, \"Archibald's allies may pass.\""
msgstr ""
"Огритата ви изсумтяват в знак на признание: \"Съюзниците на Арчибалд може да "
"преминат.\""

msgid ""
"The dragons see you and call out.  \"Our alliance with Archibald compels us "
"to join you.  Unfortunately you have no room.  A pity!\"  They quickly "
"scatter."
msgstr ""
"Драконите ви виждат и викат. \"Съюзът ни с Арчибалд ни принуждава да се "
"присъединим към вас. За съжаление нямате място. Жалко!\" Те бързо се "
"разпръскват."

msgid ""
"The elves stand at attention as you approach.  Their leader calls to you and "
"says, \"Let us not impede your progress, ally!  Move on, and may victory be "
"yours.\""
msgstr ""
"Елфите стоят мирно, докато се приближавате. Техният водач ви казва: \"Нека "
"не пречим на прогреса ти, съюзнико! Продължавай напред и нека победата бъде "
"твоя.\""

msgid "\"The Dwarfbane!!!!, run for your lives.\""
msgstr "\"Джуджеубиецо!!!!, бягай за да опазиш живота си.\""

msgid "campaignBonus|Ballista"
msgstr "Катапулт"

msgid "campaignBonus|Black Pearl"
msgstr "Черна перла"

msgid "campaignBonus|Caster's Bracelet"
msgstr "Гривна на Кастер"

msgid "campaignBonus|Defender Helm"
msgstr "Защитен шлем"

msgid "campaignBonus|Breastplate"
msgstr "Нагръдник"

msgid "campaignBonus|Dragon Sword"
msgstr "Драконов меч"

msgid "campaignBonus|Fizbin Medal"
msgstr "Медал Физбин"

msgid "campaignBonus|Foremost Scroll"
msgstr "Първият свитък"

msgid "campaignBonus|Hideous Mask"
msgstr "Отвратителна маска"

msgid "campaignBonus|Mage's Ring"
msgstr "Пръстенът на магьосника"

msgid "campaignBonus|Major Scroll"
msgstr "Огромен свитък"

msgid "campaignBonus|Medal of Honor"
msgstr "Медал на честта"

msgid "campaignBonus|Medal of Valor"
msgstr "Медал за доблест"

msgid "campaignBonus|Minor Scroll"
msgstr ""

msgid "campaignBonus|Nomad Boots"
msgstr ""

msgid "campaignBonus|Power Axe"
msgstr ""

msgid "campaignBonus|Spiked Shield"
msgstr ""

msgid "campaignBonus|Stealth Shield"
msgstr ""

msgid "campaignBonus|Tax Lien"
msgstr ""

msgid "campaignBonus|Thunder Mace"
msgstr ""

msgid "campaignBonus|Traveler's Boots"
msgstr ""

msgid "campaignBonus|White Pearl"
msgstr ""

msgid "campaignBonus|Basic Archery"
msgstr ""

msgid "campaignBonus|Advanced Archery"
msgstr ""

msgid "campaignBonus|Expert Archery"
msgstr ""

msgid "campaignBonus|Basic Ballistics"
msgstr ""

msgid "campaignBonus|Advanced Ballistics"
msgstr ""

msgid "campaignBonus|Expert Ballistics"
msgstr ""

msgid "campaignBonus|Basic Diplomacy"
msgstr ""

msgid "campaignBonus|Advanced Diplomacy"
msgstr ""

msgid "campaignBonus|Expert Diplomacy"
msgstr ""

msgid "campaignBonus|Basic Eagle Eye"
msgstr ""

msgid "campaignBonus|Advanced Eagle Eye"
msgstr ""

msgid "campaignBonus|Expert Eagle Eye"
msgstr ""

msgid "campaignBonus|Basic Estates"
msgstr ""

msgid "campaignBonus|Advanced Estates"
msgstr ""

msgid "campaignBonus|Expert Estates"
msgstr ""

msgid "campaignBonus|Basic Leadership"
msgstr ""

msgid "campaignBonus|Advanced Leadership"
msgstr ""

msgid "campaignBonus|Expert Leadership"
msgstr ""

msgid "campaignBonus|Basic Logistics"
msgstr ""

msgid "campaignBonus|Advanced Logistics"
msgstr ""

msgid "campaignBonus|Expert Logistics"
msgstr ""

msgid "campaignBonus|Basic Luck"
msgstr ""

msgid "campaignBonus|Advanced Luck"
msgstr ""

msgid "campaignBonus|Expert Luck"
msgstr ""

msgid "campaignBonus|Basic Mysticism"
msgstr ""

msgid "campaignBonus|Advanced Mysticism"
msgstr ""

msgid "campaignBonus|Expert Mysticism"
msgstr ""

msgid "campaignBonus|Basic Navigation"
msgstr ""

msgid "campaignBonus|Advanced Navigation"
msgstr ""

msgid "campaignBonus|Expert Navigation"
msgstr ""

msgid "campaignBonus|Basic Necromancy"
msgstr ""

msgid "campaignBonus|Advanced Necromancy"
msgstr ""

msgid "campaignBonus|Expert Necromancy"
msgstr ""

msgid "campaignBonus|Basic Pathfinding"
msgstr ""

msgid "campaignBonus|Advanced Pathfinding"
msgstr ""

msgid "campaignBonus|Expert Pathfinding"
msgstr ""

msgid "campaignBonus|Basic Scouting"
msgstr ""

msgid "campaignBonus|Advanced Scouting"
msgstr ""

msgid "campaignBonus|Expert Scouting"
msgstr ""

msgid "campaignBonus|Basic Wisdom"
msgstr ""

msgid "campaignBonus|Advanced Wisdom"
msgstr ""

msgid "campaignBonus|Expert Wisdom"
msgstr ""

msgid "campaignBonus|Animate Dead"
msgstr ""

msgid "campaignBonus|Chain Lightning"
msgstr ""

msgid "campaignBonus|Fireblast"
msgstr ""

msgid "campaignBonus|Mass Curse"
msgstr ""

msgid "campaignBonus|Mass Haste"
msgstr ""

msgid "campaignBonus|Mirror Image"
msgstr ""

msgid "campaignBonus|Resurrect"
msgstr ""

msgid "campaignBonus|Steelskin"
msgstr ""

msgid "campaignBonus|Summon Earth"
msgstr ""

msgid "campaignBonus|View Heroes"
msgstr ""

msgid ""
"The main hero will have \"%{artifact}\" artifact at the start of the "
"scenario."
msgstr ""

msgid ""
"The kingdom will receive %{amount} additional %{resource} at the start of "
"the scenario."
msgstr ""

msgid ""
"The kingdom will have %{amount} less %{resource} at the start of the "
"scenario."
msgstr ""

msgid ""
"The main hero will have %{count} %{monster} at the start of the scenario."
msgstr ""

msgid ""
"The main hero will have \"%{spell}\" spell at the start of the scenario."
msgstr ""

msgid "The starting race of the scenario will be %{race}."
msgstr ""

msgid ""
"The main hero will have additional %{count} %{skill} at the start of the "
"scenario."
msgstr ""

msgid "The main hero will have %{skill} at the start of the scenario."
msgstr ""

msgid "Roland"
msgstr ""

msgid "Archibald"
msgstr ""

msgid "The Price of Loyalty"
msgstr ""

msgid "Voyage Home"
msgstr ""

msgid "Wizard's Isle"
msgstr ""

msgid "Descendants"
msgstr ""

msgid "The %{building} produces %{monster}."
msgstr ""

msgid "Requires:"
msgstr ""

msgid "Cannot build. You have already built here today."
msgstr ""

msgid "For this action it is necessary to build a castle first."
msgstr ""

msgid "Cannot build %{name} because castle is too far from water."
msgstr ""

msgid "disable build."
msgstr ""

msgid "Cannot afford %{name}."
msgstr ""

msgid "%{name} is already built."
msgstr ""

msgid "Cannot build %{name}."
msgstr ""

msgid "Build %{name}."
msgstr ""

msgid "Blackridge"
msgstr ""

msgid "Hillstone"
msgstr ""

msgid "Pinehurst"
msgstr ""

msgid "Whiteshield"
msgstr ""

msgid "Woodhaven"
msgstr ""

msgid "Blackwind"
msgstr ""

msgid "Bloodreign"
msgstr ""

msgid "Dragontooth"
msgstr ""

msgid "Greywind"
msgstr ""

msgid "Portsmith"
msgstr ""

msgid "Atlantium"
msgstr ""

msgid "Middle Gate"
msgstr ""

msgid "Sansobar"
msgstr ""

msgid "Tundara"
msgstr ""

msgid "Vulcania"
msgstr ""

msgid "Baywatch"
msgstr ""

msgid "Fountainhead"
msgstr ""

msgid "Vertigo"
msgstr ""

msgid "Wildabar"
msgstr ""

msgid "Winterkill"
msgstr ""

msgid "Brindamoor"
msgstr ""

msgid "Lakeside"
msgstr ""

msgid "Nightshadow"
msgstr ""

msgid "Olympus"
msgstr ""

msgid "Sandcaster"
msgstr ""

msgid "Alamar"
msgstr ""

msgid "Burlock"
msgstr ""

msgid "Dragadune"
msgstr ""

msgid "Kalindra"
msgstr ""

msgid "Xabran"
msgstr ""

msgid "Algary"
msgstr ""

msgid "Basenji"
msgstr ""

msgid "Blackfang"
msgstr ""

msgid "New Dawn"
msgstr ""

msgid "Sorpigal"
msgstr ""

msgid "Avone"
msgstr ""

msgid "Big Oak"
msgstr ""

msgid "Chandler"
msgstr ""

msgid "Erliquin"
msgstr ""

msgid "Hampshire"
msgstr ""

msgid "Antioch"
msgstr ""

msgid "Avalon"
msgstr ""

msgid "Roc Haven"
msgstr ""

msgid "South Mill"
msgstr ""

msgid "Weed Patch"
msgstr ""

msgid "Brownston"
msgstr ""

msgid "Hilltop"
msgstr ""

msgid "Weddington"
msgstr ""

msgid "Westfork"
msgstr ""

msgid "Whittingham"
msgstr ""

msgid "Cathcart"
msgstr ""

msgid "Elk's Head"
msgstr ""

msgid "Roscomon"
msgstr ""

msgid "Sherman"
msgstr ""

msgid "Yorksford"
msgstr ""

msgid "Blackburn"
msgstr ""

msgid "Blacksford"
msgstr ""

msgid "Burton"
msgstr ""

msgid "Pig's Eye"
msgstr ""

msgid "Viper's Nest"
msgstr ""

msgid "Fenton"
msgstr ""

msgid "Lankershire"
msgstr ""

msgid "Lombard"
msgstr ""

msgid "Timberhill"
msgstr ""

msgid "Troy"
msgstr ""

msgid "Forder Oaks"
msgstr ""

msgid "Meramec"
msgstr ""

msgid "Quick Silver"
msgstr ""

msgid "Westmoor"
msgstr ""

msgid "Willow"
msgstr ""

msgid "Corackston"
msgstr ""

msgid "Sheltemburg"
msgstr ""

msgid "Cannot recruit - guest to guard automove error."
msgstr ""

msgid "Cannot recruit - you already have a Hero in this town."
msgstr ""

msgid "Cannot recruit - you have too many Heroes."
msgstr ""

msgid "Cannot afford a Hero"
msgstr ""

msgid "There is no room in the garrison for this army."
msgstr ""

msgid "Fortifications"
msgstr ""

msgid "Farm"
msgstr ""

msgid "Thatched Hut"
msgstr ""

msgid "Archery Range"
msgstr ""

msgid "Upg. Archery Range"
msgstr ""

msgid "Blacksmith"
msgstr ""

msgid "Upg. Blacksmith"
msgstr ""

msgid "Armory"
msgstr ""

msgid "Upg. Armory"
msgstr ""

msgid "Jousting Arena"
msgstr ""

msgid "Upg. Jousting Arena"
msgstr ""

msgid "Cathedral"
msgstr ""

msgid "Upg. Cathedral"
msgstr ""

msgid "Coliseum"
msgstr ""

msgid "Garbage Heap"
msgstr ""

msgid "Hut"
msgstr ""

msgid "Stick Hut"
msgstr ""

msgid "Upg. Stick Hut"
msgstr ""

msgid "Den"
msgstr ""

msgid "Adobe"
msgstr ""

msgid "Upg. Adobe"
msgstr ""

msgid "Bridge"
msgstr ""

msgid "Upg. Bridge"
msgstr ""

msgid "Pyramid"
msgstr ""

msgid "Rainbow"
msgstr ""

msgid "Crystal Garden"
msgstr ""

msgid "Treehouse"
msgstr ""

msgid "Cottage"
msgstr ""

msgid "Upg. Cottage"
msgstr ""

msgid "Stonehenge"
msgstr ""

msgid "Upg. Stonehenge"
msgstr ""

msgid "Fenced Meadow"
msgstr ""

msgid "sorceress|Red Tower"
msgstr ""

msgid "Dungeon"
msgstr ""

msgid "Waterfall"
msgstr ""

msgid "Cave"
msgstr ""

msgid "Crypt"
msgstr ""

msgid "Nest"
msgstr ""

msgid "Maze"
msgstr ""

msgid "Upg. Maze"
msgstr ""

msgid "Swamp"
msgstr ""

msgid "Green Tower"
msgstr ""

msgid "warlock|Red Tower"
msgstr ""

msgid "Black Tower"
msgstr ""

msgid "Library"
msgstr ""

msgid "Orchard"
msgstr ""

msgid "Habitat"
msgstr ""

msgid "Pen"
msgstr ""

msgid "Foundry"
msgstr ""

msgid "Upg. Foundry"
msgstr ""

msgid "Cliff Nest"
msgstr ""

msgid "Ivory Tower"
msgstr ""

msgid "Upg. Ivory Tower"
msgstr ""

msgid "Cloud Castle"
msgstr ""

msgid "Upg. Cloud Castle"
msgstr ""

msgid "Storm"
msgstr ""

msgid "Skull Pile"
msgstr ""

msgid "Excavation"
msgstr ""

msgid "Graveyard"
msgstr ""

msgid "Upg. Graveyard"
msgstr ""

msgid "Upg. Pyramid"
msgstr ""

msgid "Mansion"
msgstr ""

msgid "Upg. Mansion"
msgstr ""

msgid "Mausoleum"
msgstr ""

msgid "Upg. Mausoleum"
msgstr ""

msgid "Laboratory"
msgstr ""

msgid "Shrine"
msgstr ""

msgid ""
"The Fortifications increase the toughness of the walls, increasing the "
"number of turns it takes to knock them down."
msgstr ""

msgid "The Farm increases production of Peasants by %{count} per week."
msgstr ""

msgid ""
"The Coliseum provides inspiring spectacles to defending troops, raising "
"their morale by two during combat."
msgstr ""

msgid "The Garbage Heap increases production of Goblins by %{count} per week."
msgstr ""

msgid "The Rainbow increases the luck of the defending units by two."
msgstr ""

msgid ""
"The Crystal Garden increases production of Sprites by %{count} per week."
msgstr ""

msgid "The Dungeon increases the income of the town by %{count} / day."
msgstr ""

msgid "The Waterfall increases production of Centaurs by %{count} per week."
msgstr ""

msgid ""
"The Library increases the number of spells in the Guild by one for each "
"level of the guild."
msgstr ""

msgid "The Orchard increases production of Halflings by %{count} per week."
msgstr ""

msgid "The Storm adds +2 to the power of spells of a defending spell caster."
msgstr ""

msgid "The Skull Pile increases production of Skeletons by %{count} per week."
msgstr ""

msgid "Thieves' Guild"
msgstr ""

msgid "Tavern"
msgstr ""

msgid "Shipyard"
msgstr ""

msgid "Well"
msgstr ""

msgid "Statue"
msgstr ""

msgid "Marketplace"
msgstr ""

msgid "Moat"
msgstr ""

msgid "Castle"
msgstr ""

msgid "Tent"
msgstr ""

msgid "Captain's Quarters"
msgstr ""

msgid "Mage Guild, Level 1"
msgstr ""

msgid "Mage Guild, Level 2"
msgstr ""

msgid "Mage Guild, Level 3"
msgstr ""

msgid "Mage Guild, Level 4"
msgstr ""

msgid "Mage Guild, Level 5"
msgstr ""

msgid ""
"The Shrine increases the necromancy skill of all your necromancers by 10 "
"percent."
msgstr ""

msgid ""
"The Thieves' Guild provides information on enemy players. Thieves' Guilds "
"can also provide scouting information on enemy towns. Additional Guilds "
"provide more information."
msgstr ""

msgid "The Tavern increases morale for troops defending the castle."
msgstr ""

msgid "The Shipyard allows ships to be built."
msgstr ""

msgid ""
"The Well increases the growth rate of all dwellings by %{count} creatures "
"per week."
msgstr ""

msgid "The Statue increases your town's income by %{count} per day."
msgstr ""

msgid "The Left Turret provides extra firepower during castle combat."
msgstr ""

msgid "The Right Turret provides extra firepower during castle combat."
msgstr ""

msgid ""
"The Marketplace can be used to convert one type of resource into another. "
"The more marketplaces you control, the better the exchange rate."
msgstr ""

msgid ""
"The Moat slows attacking units. Any unit entering the moat must end its turn "
"there and becomes more vulnerable to attack."
msgstr ""

msgid ""
"The Castle improves town defense and increases income to %{count} gold per "
"day."
msgstr ""

msgid ""
"The Tent provides workers to build a castle, provided the materials and the "
"gold are available."
msgstr ""

msgid ""
"The Captain's Quarters provides a captain to assist in the castle's defense "
"when no hero is present."
msgstr ""

msgid ""
"The Mage Guild allows heroes to learn spells and replenish their spell "
"points."
msgstr ""

msgid "Recruit %{name}"
msgstr ""

msgid "Month: %{month}, Week: %{week}, Day: %{day}"
msgstr ""

msgid ""
"You must purchase a spell book to use the mage guild, but you currently have "
"no room for a spell book. Try giving one of your artifacts to another hero."
msgstr ""

msgid "Exit"
msgstr "Изход"

msgid "Exit this menu."
msgstr ""

msgid "Click to show next town."
msgstr ""

msgid "Show next town"
msgstr ""

msgid "Click to show previous town."
msgstr ""

msgid "Show previous town"
msgstr ""

msgid "Army joining"
msgstr ""

msgid ""
"Unable to merge two armies together. Rearrange monsters manually before "
"moving the hero to the garrison."
msgstr ""

msgid "This town may not be upgraded to a castle."
msgstr ""

msgid "Town"
msgstr ""

msgid "Exit Castle"
msgstr ""

msgid "Exit Town"
msgstr ""

msgid "Show Income"
msgstr ""

msgid "Swap Heroes"
msgstr ""

msgid "Meeting Heroes"
msgstr ""

msgid "View Hero"
msgstr ""

msgid "The above spells are available here."
msgstr ""

msgid "The above spells have been added to your book."
msgstr ""

msgid "A generous tip for the barkeep yields the following rumor:"
msgstr ""

msgid "Recruit Hero"
msgstr ""

msgid "%{name} is a level %{value} %{race} "
msgstr ""

msgid "with %{count} artifacts."
msgstr ""

msgid "with 1 artifact."
msgstr ""

msgid "without artifacts."
msgstr ""

msgid ""
"'Spread' combat formation spreads your armies from the top to the bottom of "
"the battlefield, with at least one empty space between each army."
msgstr ""

msgid ""
"'Grouped' combat formation bunches your army toget her in the center of your "
"side of the battlefield."
msgstr ""

msgid "Spread Formation"
msgstr ""

msgid "Grouped Formation"
msgstr ""

msgid "Recruit %{name} the %{race}"
msgstr ""

msgid "Set garrison combat formation to 'Spread'"
msgstr ""

msgid "Set garrison combat formation to 'Grouped'"
msgstr ""

msgid "Exit Castle Options"
msgstr ""

msgid "Castle Options"
msgstr ""

msgid "Not enough resources to recruit creatures."
msgstr ""

msgid "You are unable to recruit at this time, your ranks are full."
msgstr ""

msgid "No creatures available for purchase."
msgstr ""

msgid "Recruit Creatures"
msgstr ""

msgid "Town Population Information and Statistics"
msgstr ""

msgid "Damg"
msgstr ""

msgid "HP"
msgstr ""

msgid "Growth"
msgstr ""

msgid "week"
msgstr ""

msgid "Available"
msgstr ""

msgid "View World"
msgstr ""

msgid "View the entire world."
msgstr ""

msgid "Puzzle"
msgstr ""

msgid "View the obelisk puzzle."
msgstr ""

msgid "Scenario Information"
msgstr ""

msgid "View information on the scenario you are currently playing."
msgstr ""

msgid "Dig for the Ultimate Artifact."
msgstr ""

msgid "Digging"
msgstr ""

msgid "Exit this menu without doing anything."
msgstr ""

msgid "Arena"
msgstr ""

msgid ""
"You enter the arena and face a pack of vicious lions. You handily defeat "
"them, to the wild cheers of the crowd.  Impressed by your skill, the aged "
"trainer of gladiators agrees to train you in a skill of your choice."
msgstr ""

msgid "You can't afford to upgrade your troops!"
msgstr ""

msgid ""
"Your troops can be upgraded, but it will cost you dearly. Do you wish to "
"upgrade them?"
msgstr ""

msgid "Are you sure you want to dismiss this army?"
msgstr ""

msgid "Attack Skill"
msgstr ""

msgid "Defense Skill"
msgstr ""

msgid "Shots"
msgstr ""

msgid "Shots Left"
msgstr ""

msgid "Damage"
msgstr ""

msgid "Hit Points"
msgstr ""

msgid "Hit Points Left"
msgstr ""

msgid "Followers"
msgstr ""

msgid ""
"A group of %{monster} with a desire for greater glory wish to join you.\n"
"Do you accept?"
msgstr ""

msgid ""
"The %{monster} is swayed by your diplomatic tongue, and offers to join your "
"army for the sum of %{gold} gold.\n"
"Do you accept?"
msgstr ""

msgid ""
"The creatures are swayed by your diplomatic\n"
"tongue, and make you an offer:\n"
" \n"
msgstr ""

msgid ""
"%{offer} of the %{total} %{monster} will join your army, and the rest will "
"leave you alone, for the sum of %{gold} gold.\n"
"Do you accept?"
msgstr ""

msgid ""
"All %{offer} of the %{monster} will join your army for the sum of %{gold} "
"gold.\n"
"Do you accept?"
msgstr ""

msgid "(Rate: %{percent})"
msgstr ""

msgid "Total: "
msgstr ""

msgid "No room in"
msgstr ""

msgid "the garrison"
msgstr ""

msgid "off"
msgstr ""

msgid "Music"
msgstr "Музика"

msgid "Effects"
msgstr "Ефекти"

msgid "MIDI"
msgstr ""

msgid "MIDI Expansion"
msgstr "MIDI Продължение"

msgid "External"
msgstr "Външна"

msgid "Music Type"
msgstr "Източник"

msgid "3D Audio"
msgstr "3D Звук"

msgid "Toggle ambient music level."
msgstr ""

msgid "Toggle foreground sounds level."
msgstr ""

msgid "Change the type of music."
msgstr ""

msgid "Toggle 3D effects of foreground sounds."
msgstr ""

msgid "Okay"
msgstr "Добре"

msgid "Build a new ship:"
msgstr ""

msgid "Resource cost:"
msgstr ""

msgid "Need: "
msgstr ""

msgid "Load Game"
msgstr "Зареди Игра"

msgid "No save files to load."
msgstr "Няма запазени файлове за зареждане."

msgid "New Game"
msgstr "Нова Игра"

msgid "Start a single or multi-player game."
msgstr "Започнете игра за един или няколко играча."

msgid "Load a previously saved game."
msgstr "Заредете запазена игра."

msgid "Save Game"
msgstr "Запази играта"

msgid "Save the current game."
msgstr "Запазете текущата игра."

msgid "Quit"
msgstr "Напускане"

msgid "Quit out of Heroes of Might and Magic II."
msgstr "Напуснете Heroes of Might and Magic II."

msgid "Language"
msgstr "Език"

msgid "Resolution"
msgstr "Резолюция"

msgid "Experimental"
msgstr "Пробни"

msgid "Settings"
msgstr "Настойки"

msgid "Audio"
msgstr "Звукови"

msgid "settings"
msgstr "настройки"

msgid "Hot Keys"
msgstr "Бързи клавиши"

msgid "In-game"
msgstr "В игра"

msgid "Black & White"
msgstr "Черно-бял"

msgid "Mouse Cursor"
msgstr "Показалец"

msgid "Color"
msgstr "Цветен"

msgid "Text Support"
msgstr "Доп. информация"

msgid "Evil"
msgstr "Зъл"

msgid "Good"
msgstr "Добър"

msgid "Interface Type"
msgstr "Вид на интерфейс"

msgid "Auto Resolve"
msgstr "Авто разрешаване"

msgid "Auto, No Spells"
msgstr "Авто, без магий"

msgid "Manual"
msgstr "Ръчно"

msgid "Battles"
msgstr "Сражения"

msgid "Select Game Language"
msgstr "Език на играта"

msgid "Change language of the game."
msgstr "Промяна на езика на играта."

msgid "Select Game Resolution"
msgstr "Изберете резолюция на играта"

msgid "Change resolution of the game."
msgstr "Промяна на резолюцията на играта."

msgid "Change audio settings of the game."
msgstr "Променете звуковите настройки на играта."

msgid "Experimental game settings."
msgstr "Експериментални настройки на играта."

msgid "Toggle instant battle mode."
msgstr "Превключете режима на незабавна битка."

msgid "Check all Hot Keys used in the game."
msgstr "Проверете всички горещи клавиши, използвани в играта."

msgid "Toggle the type of interface you want to use."
msgstr "Превключете типа на интерфейса, който искате да използвате."

msgid ""
"Toggle color cursors on/off. Color cursors look nicer, but sometimes don't "
"move as smoothly as black and white ones."
msgstr ""
"Включване/изключване на цветните курсори. Цветните курсори изглеждат по-"
"хубави, но понякога не се движат толкова гладко, колкото черно-белите."

msgid ""
"Toggle text support mode to output extra information about windows and "
"events in the game."
msgstr ""
"Превключете режима на текстова поддръжка, за да изведете допълнителна "
"информация за прозорци и събития в играта."

msgid "Attention"
msgstr "Внимание"

msgid ""
"Your version of Heroes of Might and Magic II does not support any other "
"languages than English."
msgstr ""
"Твоята версия на Heroes of Might and Magic II не поддържа други езици освен "
"английски."

msgid ""
"Map\n"
"Difficulty"
msgstr ""
"Трудност\n"
"на Карта"

msgid ""
"Game\n"
"Difficulty"
msgstr ""
"Трудност\n"
"на играта"

msgid "Rating"
msgstr "Класиране"

msgid "Map Size"
msgstr "Размер на карта"

msgid "Opponents"
msgstr ""

msgid "Class"
msgstr ""

msgid ""
"Victory\n"
"Conditions"
msgstr ""

msgid ""
"Loss\n"
"Conditions"
msgstr ""

msgid "Score: "
msgstr ""

msgid "First select recipients!"
msgstr ""

msgid "You cannot select %{resource}!"
msgstr ""

msgid "Select count %{resource}:"
msgstr ""

msgid "Select Recipients"
msgstr ""

msgid "Your Funds"
msgstr ""

msgid "Planned Gift"
msgstr ""

msgid "Gift from %{name}"
msgstr ""

msgid "Set Guardian"
msgstr ""

msgid "Your army too big!"
msgstr ""

msgid "Hot Keys:"
msgstr "Бързи клавиши:"

msgid "Select Game Language:"
msgstr "Език на играта:"

msgid "%{name} has gained a level."
msgstr ""

msgid "%{skill} +1"
msgstr ""

msgid "You have learned %{skill}."
msgstr ""

msgid "You may learn either:"
msgstr ""

msgid "or"
msgstr ""

msgid ""
"Please inspect our fine wares. If you feel like offering a trade, click on "
"the items you wish to trade with and for."
msgstr ""

msgid ""
"You have received quite a bargain. I expect to make no profit on the deal. "
"Can I interest you in any of my other wares?"
msgstr ""

msgid "I can offer you %{count} for 1 unit of %{resfrom}."
msgstr ""

msgid "I can offer you 1 unit of %{resto} for %{count} units of %{resfrom}."
msgstr ""

msgid "Max"
msgstr ""

msgid "Min"
msgstr ""

msgid "Qty to trade"
msgstr ""

msgid "Trading Post"
msgstr ""

msgid "Your Resources"
msgstr ""

msgid "Available Trades"
msgstr ""

msgid "n/a"
msgstr ""

msgid "guarded by "
msgstr ""

msgid "guarded by %{count} %{monster}"
msgstr ""

msgid "(available: %{count})"
msgstr ""

msgid "(empty)"
msgstr ""

msgid "already learned"
msgstr ""

msgid "already knows this skill"
msgstr ""

msgid "already has max skills"
msgstr ""

msgid "(already visited)"
msgstr ""

msgid "(not visited)"
msgstr ""

msgid "%{color} Barrier"
msgstr ""

msgid "%{color} Tent"
msgstr ""

msgid "Road"
msgstr ""

msgid "(digging ok)"
msgstr ""

msgid "(no digging)"
msgstr ""

msgid "penalty: %{cost}"
msgstr ""

msgid "Uncharted Territory"
msgstr ""

msgid "Defenders:"
msgstr ""

msgid "Unknown"
msgstr ""

msgid "%{name} (Level %{level})"
msgstr ""

msgid "Attack:"
msgstr ""

msgid "Defense:"
msgstr ""

msgid "Spell Power:"
msgstr ""

msgid "Knowledge:"
msgstr ""

msgid "Spell Points:"
msgstr ""

msgid "Move Points:"
msgstr ""

msgid "Cost per troop:"
msgstr ""

msgid "Available: %{count}"
msgstr ""

msgid "Number to buy:"
msgstr ""

msgid "Click to apply the selected resolution."
msgstr ""

msgid "MAX"
msgstr ""

msgid "How many troops to move?"
msgstr ""

msgid "Fast separation into slots:"
msgstr ""

msgid "Map: "
msgstr "Карта: "

msgid ""
"\n"
"\n"
"Location: "
msgstr ""

msgid "File to Save:"
msgstr ""

msgid "File to Load:"
msgstr ""

msgid "Click to save the current game."
msgstr ""

msgid "Click to load a previously saved game."
msgstr ""

msgid "Are you sure you want to delete file:"
msgstr ""

msgid "Warning!"
msgstr ""

msgid "Select Monster:"
msgstr ""

msgid "Select Hero:"
msgstr ""

msgid "Select Artifact:"
msgstr ""

msgid "Select Spell:"
msgstr ""

msgid "Select Skill:"
msgstr ""

msgid "Location: "
msgstr ""

msgid ""
"\n"
"\n"
"Map Type:\n"
msgstr ""
"\n"
"\n"
"Тип на карта:\n"

msgid "The Succession Wars"
msgstr ""

msgid "Lose all your heroes and towns."
msgstr ""

msgid "Lose a specific town."
msgstr ""

msgid "Lose a specific hero."
msgstr ""

msgid "Run out of time. Fail to win by a certain point."
msgstr ""

msgid "Loss Condition"
msgstr ""

msgid "Defeat all enemy heroes and towns."
msgstr ""

msgid "Capture a specific town."
msgstr ""

msgid "Defeat a specific hero."
msgstr ""

msgid "Find a specific artifact."
msgstr ""

msgid "Your side defeats the opposing side."
msgstr ""

msgid "Accumulate a large amount of gold."
msgstr ""

msgid "Victory Condition"
msgstr ""

msgid "Map difficulty:"
msgstr "Трудност на карта:"

msgid "No maps exist at that size"
msgstr "Няма карти във този размер"

msgid "Small Maps"
msgstr "Малки карти"

msgid "View only maps of size small (36 x 36)."
msgstr "Преглеждайте само карти с малък размер (36 x 36)."

msgid "Medium Maps"
msgstr "Средни карти"

msgid "View only maps of size medium (72 x 72)."
msgstr "Преглеждайте само карти със среден размер (72 x 72)."

msgid "Large Maps"
msgstr "Големи карти"

msgid "View only maps of size large (108 x 108)."
msgstr "Преглеждайте само карти с голям размер (108 x 108)."

msgid "Extra Large Maps"
msgstr "Много големи карти"

msgid "View only maps of size extra large (144 x 144)."
msgstr "Преглеждайте само карти с много големи размери (144 x 144)."

msgid "All Maps"
msgstr "Всички карти"

msgid "View all maps, regardless of size."
msgstr "Вижте всички карти, независимо от размера."

msgid "Players Icon"
msgstr ""

msgid ""
"Indicates how many players total are in the scenario. Any positions not "
"occupied by humans will be occupied by computer players."
msgstr ""

msgid ""
"Indicates whether the map\n"
"is small (36 x 36), medium\n"
"(72 x 72), large (108 x 108),\n"
"or extra large (144 x 144)."
msgstr ""
"Показва дали картата\n"
"е малък (36 x 36), среден\n"
"(72 x 72), голям (108 x 108),\n"
"или изключително голям (144 x 144)."

msgid "Size Icon"
msgstr ""

msgid ""
"Indicates whether the map is made for \"The Succession Wars\" or \"The Price "
"of Loyalty\" version of the game."
msgstr ""
"Показва дали картата е направена за версията на играта \"Наследените войни\" "
"или за \"Цената на лоялността\"."

msgid "Map Type"
msgstr ""

msgid "Selected Name"
msgstr "Избрано име"

msgid "The name of the currently selected map."
msgstr "Името на текущо избраната карта."

msgid "Selected Map Difficulty"
msgstr "Избрана трудност на карта"

msgid ""
"The map difficulty of the currently selected map.  The map difficulty is "
"determined by the scenario designer. More difficult maps might include more "
"or stronger enemies, fewer resources, or other special conditions making "
"things tougher for the human player."
msgstr ""
"Трудността на картата на текущо избраната карта. Трудността на картата се "
"определя от дизайнера на сценария. По-трудните карти може да включват повече "
"или по-силни врагове, по-малко ресурси или други специални условия, които "
"правят нещата по-трудни за играча."

msgid "Selected Description"
msgstr ""

msgid "The description of the currently selected map."
msgstr "Описание на избраната в момента карта."

msgid "Accept the choice made."
msgstr ""

msgid "Experimental Game Settings"
msgstr "Пробни настройки на играта"

msgid "Jump"
msgstr ""

msgid "Hero Speed"
msgstr ""

msgid "Don't Show"
msgstr ""

msgid "Enemy Speed"
msgstr ""

msgid "Scroll Speed"
msgstr ""

msgid "Hide"
msgstr ""

msgid "Show"
msgstr ""

msgid "Interface"
msgstr ""

msgid "Change the speed at which your heroes move on the main screen."
msgstr ""

msgid ""
"Sets the speed that A.I. heroes move at.  You can also elect not to view A."
"I. movement at all."
msgstr ""

msgid "Sets the speed at which you scroll the window."
msgstr ""

msgid "Toggle interface visibility."
msgstr ""

msgid "Att."
msgstr ""

msgid "Def."
msgstr ""

msgid "Power"
msgstr ""

msgid "Knowl"
msgstr ""

msgid "1st"
msgstr ""

msgid "2nd"
msgstr ""

msgid "3rd"
msgstr ""

msgid "4th"
msgstr ""

msgid "5th"
msgstr ""

msgid "6th"
msgstr ""

msgid "Oracle: Player Rankings"
msgstr ""

msgid "Thieves' Guild: Player Rankings"
msgstr ""

msgid "Number of Towns:"
msgstr "Брой на градовете:"

msgid "Number of Castles:"
msgstr "Брой на замъците:"

msgid "Number of Heroes:"
msgstr "Брой на героите:"

msgid "Gold in Treasury:"
msgstr ""

msgid "Wood & Ore:"
msgstr ""

msgid "Gems, Cr, Slf & Mer:"
msgstr ""

msgid "Obelisks Found:"
msgstr ""

msgid "Artifacts:"
msgstr ""

msgid "Total Army Strength:"
msgstr ""

msgid "Income:"
msgstr ""

msgid "Best Hero:"
msgstr ""

msgid "Best Hero Stats:"
msgstr ""

msgid "Personality:"
msgstr ""

msgid "Best Monster:"
msgstr ""

msgid "difficulty|Easy"
msgstr ""

msgid "difficulty|Normal"
msgstr ""

msgid "difficulty|Hard"
msgstr ""

msgid "difficulty|Expert"
msgstr ""

msgid "difficulty|Impossible"
msgstr ""

msgid "and more..."
msgstr ""

msgid "Start the selected scenario."
msgstr ""

msgid "View Intro"
msgstr ""

msgid "View Intro videos for the current state of the campaign."
msgstr ""

msgid "Restart"
msgstr ""

msgid "Restart the current scenario."
msgstr ""

msgid "Are you sure you want to restart this scenario?"
msgstr ""

msgid "Campaign Scenario loading failure"
msgstr ""

msgid "Please make sure that campaign files are correct and present."
msgstr ""

msgid "Project Coordination and Core Development"
msgstr ""

msgid "QA and Support"
msgstr ""

msgid "Development"
msgstr ""

msgid "Dev and Support"
msgstr ""

msgid "Visit us at "
msgstr ""

msgid "Special Thanks to"
msgstr ""

msgid "and many other contributors!"
msgstr ""

msgid "Support us at"
msgstr ""

msgid "Connect with us at"
msgstr ""

msgid "Need help with the game?"
msgstr ""

msgid "and many-many other supporters!"
msgstr ""

msgid "Original project before 0.7"
msgstr ""

msgid "Heroes of Might and Magic II: The Succession Wars team"
msgstr ""

msgid "Designed and Directed"
msgstr ""

msgid "Programming and Design"
msgstr ""

msgid "Executive Producer"
msgstr ""

msgid "Producer"
msgstr ""

msgid "Additional Design"
msgstr ""

msgid "Additional Programming"
msgstr ""

msgid "Musical Production"
msgstr ""

msgid "Music and Sound Design"
msgstr ""

msgid "Vocalists"
msgstr ""

msgid "Art Director"
msgstr ""

msgid "Assistant Art Director"
msgstr ""

msgid "Artists"
msgstr ""

msgid "QA Manager"
msgstr ""

msgid "QA"
msgstr ""

msgid "Writing"
msgstr ""

msgid "Manual and Helpfile"
msgstr ""

msgid "Scenarios"
msgstr ""

msgid "Heroes of Might and Magic II: The Price of Loyalty team"
msgstr ""

msgid "Cyberlore Studios"
msgstr ""

msgid "Design Lead"
msgstr ""

msgid "Designers"
msgstr ""

msgid "Programming Lead"
msgstr ""

msgid "Art Lead"
msgstr ""

msgid "Playtesters"
msgstr ""

msgid "New World Computing"
msgstr ""

msgid "Designer"
msgstr ""

msgid "Producers"
msgstr ""

msgid "QA Managers"
msgstr ""

msgid "Sound Design"
msgstr ""

msgid "Town Themes"
msgstr ""

msgid "Alto Sax"
msgstr ""

msgid "Harpsichord and Piano"
msgstr ""

msgid "Basso Vocal"
msgstr ""

msgid "Soprano Vocal"
msgstr ""

msgid "Recorded at Green Street Studios"
msgstr ""

msgid "German Consultant"
msgstr ""

msgid "Map Designers"
msgstr ""

msgid "Package Design"
msgstr ""

msgid "Unknown Hero"
msgstr ""

msgid "Your Name"
msgstr ""

msgid "Standard"
msgstr ""

msgid "View High Scores for Standard Maps."
msgstr "Вижте високите резултати за стандартни карти."

msgid "Campaign"
msgstr "Кампания"

msgid "View High Scores for Campaigns."
msgstr ""

msgid "Warning"
msgstr ""

msgid "This file contains a save with an invalid game type."
msgstr ""

msgid ""
"This file was saved by the \"The Price of Loyalty\" version of the game.\n"
"Some items may not be available."
msgstr ""

msgid "Usupported save format: "
msgstr ""

msgid "Current game version: "
msgstr ""

msgid "Last supported version: "
msgstr ""

msgid "This saved game is localized to '"
msgstr ""

msgid "' language, but the current language of the game is '"
msgstr ""

msgid "Hot Seat"
msgstr ""

msgid ""
"Play a Hot Seat game, where 2 to 4 players play around the same computer, "
"switching into the 'Hot Seat' when it is their turn."
msgstr ""

msgid "Cancel back to the main menu."
msgstr ""

msgid "A single player game playing out a single map."
msgstr ""

msgid "Standard Game"
msgstr "Стандартна Игра"

msgid "A single player game playing through a series of maps."
msgstr ""

msgid "Campaign Game"
msgstr ""

msgid ""
"A multi-player game, with several human players completing against each "
"other on a single map."
msgstr ""

msgid "Multi-Player Game"
msgstr "Мултиплейър игра"

msgid "fheroes2 Resurrection Team presents"
msgstr "fheroes2 Отбор възкрeсяване представя"

msgid "Greetings!"
msgstr ""

msgid ""
"Welcome to Heroes of Might and Magic II powered by fheroes2 engine! Before "
"starting the game please choose game resolution."
msgstr ""

msgid "Please Remember"
msgstr ""

msgid "You can always change game resolution by clicking on the "
msgstr ""

msgid "door"
msgstr ""

msgid ""
" on the left side of main menu.\n"
"\n"
"To switch between windowed and full screen modes\n"
"press "
msgstr ""

msgid "F4"
msgstr ""

msgid ""
" key on the keyboard.\n"
"\n"
"Enjoy the game!"
msgstr ""

msgid "Quit Heroes of Might and Magic II and return to the operating system."
msgstr ""

msgid "Credits"
msgstr "За играта"

msgid "View the credits screen."
msgstr ""

msgid "High Scores"
msgstr "Класиране"

msgid "View the high scores screen."
msgstr ""

msgid "Change language, resolution and settings of the game."
msgstr ""

msgid "Game Settings"
msgstr ""

msgid ""
"Required video files for campaign selection window are missing. Please make "
"sure that all necessary files are present in the system."
msgstr ""

msgid ""
"Either Roland's or Archibald's campaign from the original Heroes of Might "
"and Magic II."
msgstr ""

msgid "Original Campaign"
msgstr "Оригинална кампания"

msgid "Expansion Campaign"
msgstr "Кампания на продължение"

msgid "One of the four new campaigns from the Price of Loyalty expansion set."
msgstr ""

msgid "Host"
msgstr ""

msgid ""
"The host sets up the game options. There can only be one host per network "
"game."
msgstr ""

msgid "Guest"
msgstr "Гост"

msgid ""
"The guest waits for the host to set up the game, then is automatically added "
"in. There can be multiple guests for TCP/IP games."
msgstr ""

msgid "Battle Only"
msgstr "Само битка"

msgid "Setup and play a battle without loading any map."
msgstr ""

msgid "2 Players"
msgstr "2 Играча"

msgid ""
"Play with 2 human players, and optionally, up to 4 additional computer "
"players."
msgstr ""

msgid "3 Players"
msgstr "3 Играча"

msgid ""
"Play with 3 human players, and optionally, up to 3 additional computer "
"players."
msgstr ""

msgid "4 Players"
msgstr "4 Играча"

msgid ""
"Play with 4 human players, and optionally, up to 2 additional computer "
"players."
msgstr ""

msgid "5 Players"
msgstr "5 Играча"

msgid ""
"Play with 5 human players, and optionally, up to 1 additional computer "
"player."
msgstr ""

msgid "6 Players"
msgstr "6 Играча"

msgid "Play with 6 human players."
msgstr ""

msgid "Dragon city has fallen!  You are now the Master of the Dragons."
msgstr ""

msgid ""
"You captured %{name}!\n"
"You are victorious."
msgstr ""

msgid ""
"You have captured the enemy hero %{name}!\n"
"Your quest is complete."
msgstr ""

msgid ""
"You have found the %{name}.\n"
"Your quest is complete."
msgstr ""

msgid "Ultimate Artifact"
msgstr ""

msgid ""
"The enemy is beaten.\n"
"Your side has triumphed!"
msgstr ""

msgid ""
"You have built up over %{count} gold in your treasury.\n"
"All enemies bow before your wealth and power."
msgstr ""

msgid ""
"The enemy has captured %{name}!\n"
"They are triumphant."
msgstr ""

msgid ""
"The enemy has built up over %{count} gold in his treasury.\n"
"You must bow done in defeat before his wealth and power."
msgstr ""

msgid "You have been eliminated from the game!!!"
msgstr ""

msgid ""
"You have lost the hero %{name}.\n"
"Your quest is over."
msgstr ""

msgid ""
"You have failed to complete your quest in time.\n"
"All is lost."
msgstr ""

msgid "Defeat all enemy heroes and capture all enemy towns and castles."
msgstr ""

msgid "Run out of time. (Fail to win by a certain point.)"
msgstr ""

msgid "Capture the castle '%{name}'."
msgstr ""

msgid "Capture the town '%{name}'."
msgstr ""

msgid "Defeat the hero '%{name}'."
msgstr ""

msgid "Find the ultimate artifact."
msgstr ""

msgid "Find the '%{name}' artifact."
msgstr ""

msgid "Accumulate %{count} gold."
msgstr ""

msgid ""
", or you may win by defeating all enemy heroes and capturing all enemy towns "
"and castles."
msgstr ""

msgid "Lose the castle '%{name}'."
msgstr ""

msgid "Lose the town '%{name}'."
msgstr ""

msgid "Lose the hero: %{name}."
msgstr ""

msgid "Fail to win by the end of month %{month}, week %{week}, day %{day}."
msgstr ""

msgid "%{color} player has been vanquished!"
msgstr ""

msgid "Do you wish to continue the game?"
msgstr ""

msgid "Scenario:"
msgstr ""

msgid "Game Difficulty:"
msgstr ""

msgid "Opponents:"
msgstr ""

msgid "Class:"
msgstr ""

msgid "Rating %{rating}%"
msgstr ""

msgid "Click here to select which scenario to play."
msgstr ""

msgid "Scenario"
msgstr ""

msgid "Game Difficulty"
msgstr ""

msgid ""
"This lets you change the starting difficulty at which you will play. Higher "
"difficulty levels start you of with fewer resources, and at the higher "
"settings, give extra resources to the computer."
msgstr ""

msgid "Difficulty Rating"
msgstr ""

msgid ""
"The difficulty rating reflects a combination of various settings for your "
"game. This number will be applied to your final score."
msgstr ""

msgid "Click to accept these settings and start a new game."
msgstr ""

msgid "Click to return to the main menu."
msgstr ""

msgid "No maps available!"
msgstr ""

msgid "Astrologers proclaim the Month of the %{name}."
msgstr ""

msgid "Astrologers proclaim the Week of the %{name}."
msgstr ""

msgid "After regular growth, the population of %{monster} is doubled!"
msgstr ""

msgid ""
"After regular growth, the population of %{monster} increases by %{count} "
"percent!"
msgid_plural ""
"After regular growth, the population of %{monster} increases by %{count} "
"percent!"
msgstr[0] ""
msgstr[1] ""

msgid "%{monster} growth +%{count}."
msgstr ""

msgid " All populations are halved."
msgstr ""

msgid " All dwellings increase population."
msgstr ""

msgid ""
"%{color} player, this is your last day to capture a town, or you will be "
"banished from this land."
msgstr ""

msgid ""
"%{color} player, you only have %{day} days left to capture a town, or you "
"will be banished from this land."
msgstr ""

msgid "%{color} player's turn."
msgstr ""

msgid ""
"%{color} player, you have lost your last town. If you do not conquer another "
"town in next week, you will be eliminated."
msgstr ""

msgid ""
"%{color} player, your heroes abandon you, and you are banished from this "
"land."
msgstr ""

msgid "Next Hero"
msgstr ""

msgid "Select the next Hero."
msgstr ""

msgid "Continue Movement"
msgstr ""

msgid "Continue the Hero's movement along the current path."
msgstr ""

msgid "Kingdom Summary"
msgstr ""

msgid "View a Summary of your Kingdom."
msgstr ""

msgid "Cast an adventure spell."
msgstr ""

msgid "End Turn"
msgstr ""

msgid "End your turn and left the computer take its turn."
msgstr ""

msgid "Adventure Options"
msgstr ""

msgid "Bring up the adventure options menu."
msgstr ""

msgid ""
"Bring up the file options menu, allowing you to load, save, start a new game "
"or quit."
msgstr ""

msgid "File Options"
msgstr ""

msgid "Bring up the system options menu, allowing you to customize your game."
msgstr ""

msgid ""
"One or more heroes may still move, are you sure you want to end your turn?"
msgstr ""

msgid "Are you sure you want to quit?"
msgstr "Сигурен ли си че искаш да напуснеш?"

msgid "Are you sure you want to restart? (Your current game will be lost.)"
msgstr ""
"Сигурен ли си че искаш да пуснеш отново? (Твоята настояща игра ще се изгуби.)"

msgid "Are you sure you want to overwrite the save with this name?"
msgstr "Сигурен ли си че искаш да презапишеш запазената игра с това име?"

msgid "Game saved successfully."
msgstr "Играта е запазена успешно."

msgid "There was an issue during saving."
msgstr ""

msgid ""
"Are you sure you want to load a new game? (Your current game will be lost.)"
msgstr ""

msgid "Try looking on land!!!"
msgstr ""

msgid ""
"After spending many hours digging here, you have uncovered the %{artifact}."
msgstr ""

msgid "Congratulations!"
msgstr ""

msgid "Nothing here. Where could it be?"
msgstr ""

msgid "Try searching on clear ground."
msgstr ""

msgid "Digging for artifacts requires a whole day, try again tomorrow."
msgstr ""

msgid "A miniature view of the known world. Left click to move viewing area."
msgstr ""

msgid "World Map"
msgstr ""

msgid "Month: %{month} Week: %{week}"
msgstr ""

msgid "Day: %{day}"
msgstr ""

msgid ""
"You find a small\n"
"quantity of %{resource}."
msgstr ""

msgid "Status Window"
msgstr ""

msgid ""
"This window provides information on the status of your hero or kingdom, and "
"shows the date."
msgstr ""

msgid ""
"This window provides information on the status of your hero or kingdom, and "
"shows the date. Left click here to cycle through these windows."
msgstr ""

msgid "Necroman"
msgstr ""

msgid ""
"This lets you change player starting positions and colors. A particular "
"color will always start in a particular location. Some positions may only be "
"played by a computer player or only by a human player."
msgstr ""

msgid ""
"This lets you change the class of a player. Classes are not always "
"changeable. Depending on the scenario, a player may receive additional towns "
"and/or heroes not of their primary alignment."
msgstr ""

msgid "%{color} player"
msgstr "%{color} играч"

msgid "View %{skill} Info"
msgstr ""

msgid "Kingdom Income"
msgstr ""

msgid "Kingdom Income per day."
msgstr ""

msgid "English"
msgstr "Английски"

msgid "French"
msgstr "Френски"

msgid "Polish"
msgstr "Полски"

msgid "German"
msgstr "Немски"

msgid "Russian"
msgstr "Руски"

msgid "Italian"
msgstr "Италиански"

msgid "Czech"
msgstr "Чехски"

msgid "Norwegian"
msgstr "Норвежки"

msgid "Belarusian"
msgstr "Беларуски"

msgid "Bulgarian"
msgstr "Български"

msgid "Ukrainian"
msgstr "Украински"

msgid "Romanian"
msgstr "Румънски"

msgid "Spanish"
msgstr "Испански"

msgid "Swedish"
msgstr "Шведски"

msgid "Portuguese"
msgstr "Португалски"

msgid ", FPS: "
msgstr ""

msgid "%{object} robber"
msgstr ""

msgid "%{object} raided"
msgstr ""

msgid "Ector"
msgstr ""

msgid "Gwenneth"
msgstr ""

msgid "Lord Kilburn"
msgstr ""

msgid "Sir Gallant"
msgstr ""

msgid "Tyro"
msgstr ""

msgid "Ambrose"
msgstr ""

msgid "Dimitry"
msgstr ""

msgid "Maximus"
msgstr ""

msgid "Ruby"
msgstr ""

msgid "Crag Hack"
msgstr ""

msgid "Fineous"
msgstr ""

msgid "Jezebel"
msgstr ""

msgid "Jojosh"
msgstr ""

msgid "Thundax"
msgstr ""

msgid "Atlas"
msgstr ""

msgid "Ergon"
msgstr ""

msgid "Jaclyn"
msgstr ""

msgid "Tsabu"
msgstr ""

msgid "Astra"
msgstr ""

msgid "Gem"
msgstr ""

msgid "Natasha"
msgstr ""

msgid "Rebecca"
msgstr ""

msgid "Troyan"
msgstr ""

msgid "Vatawna"
msgstr ""

msgid "Ariel"
msgstr ""

msgid "Carlawn"
msgstr ""

msgid "Luna"
msgstr ""

msgid "Arie"
msgstr ""

msgid "Barok"
msgstr ""

msgid "Crodo"
msgstr ""

msgid "Kastore"
msgstr ""

msgid "Vesper"
msgstr ""

msgid "Agar"
msgstr ""

msgid "Falagar"
msgstr ""

msgid "Wrathmont"
msgstr ""

msgid "Dawn"
msgstr ""

msgid "Flint"
msgstr ""

msgid "Halon"
msgstr ""

msgid "Myra"
msgstr ""

msgid "Myrini"
msgstr ""

msgid "Wilfrey"
msgstr ""

msgid "Mandigal"
msgstr ""

msgid "Sarakin"
msgstr ""

msgid "Charity"
msgstr ""

msgid "Darlana"
msgstr ""

msgid "Ranloo"
msgstr ""

msgid "Rialdo"
msgstr ""

msgid "Zam"
msgstr ""

msgid "Zom"
msgstr ""

msgid "Celia"
msgstr ""

msgid "Roxana"
msgstr ""

msgid "Sandro"
msgstr ""

msgid "Lord Corlagon"
msgstr ""

msgid "Lord Halton"
msgstr ""

msgid "Sister Eliza"
msgstr ""

msgid "Brother Brax"
msgstr ""

msgid "Dainwin"
msgstr ""

msgid "Joseph"
msgstr ""

msgid "Mog"
msgstr ""

msgid "Solmyr"
msgstr ""

msgid "Ceallach"
msgstr ""

msgid "Drakonia"
msgstr ""

msgid "Elderian"
msgstr ""

msgid "Gallavant"
msgstr ""

msgid "Jarkonas"
msgstr ""

msgid "Martine"
msgstr ""

msgid " gives you maximum morale"
msgstr ""

msgid " gives you maximum luck"
msgstr ""

msgid "You cannot pick up this artifact, you already have a full load!"
msgstr ""

msgid "To cast spells, you must first buy a spell book for %{gold} gold."
msgstr ""

msgid "Unfortunately, you seem to be a little short of cash at the moment."
msgstr ""

msgid "Do you wish to buy one?"
msgstr ""

msgid "%{count} / day"
msgstr ""

msgid "one"
msgstr ""

msgid "two"
msgstr ""

msgid "A whirlpool engulfs your ship."
msgstr ""

msgid "Some of your army has fallen overboard."
msgstr ""

msgid "Insulted by your refusal of their offer, the monsters attack!"
msgstr ""

msgid ""
"The %{monster}, awed by the power of your forces, begin to scatter.\n"
"Do you wish to pursue and engage them?"
msgstr ""

msgid "Ransacking an enemy camp, you discover a hidden cache of treasures."
msgstr ""

msgid ""
"The keeper of the mill announces:\n"
"\"Milord, I have been working very hard to provide you with these resources, "
"come back next week for more.\""
msgstr ""

msgid ""
"The keeper of the mill announces:\n"
"\"Milord, I am sorry, there are no resources currently available. Please try "
"again next week.\""
msgstr ""

msgid ""
"The keeper of the mill announces:\n"
"\"Milord, I have been working very hard to provide you with this gold, come "
"back next week for more.\""
msgstr ""

msgid ""
"The keeper of the mill announces:\n"
"\"Milord, I am sorry, there is no gold currently available. Please try again "
"next week.\""
msgstr ""

msgid ""
"You've found an abandoned lean-to.\n"
"Poking about, you discover some resources hidden nearby."
msgstr ""

msgid "The lean-to is long abandoned. There is nothing of value here."
msgstr ""

msgid ""
"You catch a leprechaun foolishly sleeping amidst a cluster of magic "
"mushrooms.\n"
"In exchange for his freedom, he guides you to a small pot filled with "
"precious things."
msgstr ""

msgid ""
"You've found a magic garden, the kind of place that leprechauns and faeries "
"like to cavort in, but there is no one here today.\n"
"Perhaps you should try again next week."
msgstr ""

msgid "You come upon the remains of an unfortunate adventurer."
msgstr ""

msgid "Treasure"
msgstr ""

msgid "Searching through the tattered clothing, you find the %{artifact}."
msgstr ""

msgid "Searching through the tattered clothing, you find nothing."
msgstr ""

msgid ""
"You come across an old wagon left by a trader who didn't quite make it to "
"safe terrain."
msgstr ""

msgid "Unfortunately, others have found it first, and the wagon is empty."
msgstr ""

msgid "Searching inside, you find the %{artifact}."
msgstr ""

msgid "Inside, you find some of the wagon's cargo still intact."
msgstr ""

msgid "You search through the flotsam, and find some wood and some gold."
msgstr ""

msgid "You search through the flotsam, and find some wood."
msgstr ""

msgid "You search through the flotsam, but find nothing."
msgstr ""

msgid "Shrine of the 1st Circle"
msgstr ""

msgid ""
"You come across a small shrine attended by a group of novice acolytes.\n"
"In exchange for your protection, they agree to teach you a simple spell - "
"'%{spell}'."
msgstr ""

msgid "Shrine of the 2nd Circle"
msgstr ""

msgid ""
"You come across an ornate shrine attended by a group of rotund friars.\n"
"In exchange for your protection, they agree to teach you a spell - "
"'%{spell}'."
msgstr ""

msgid "Shrine of the 3rd Circle"
msgstr ""

msgid ""
"You come across a lavish shrine attended by a group of high priests.\n"
"In exchange for your protection, they agree to teach you a sophisticated "
"spell - '%{spell}'."
msgstr ""

msgid ""
"\n"
"Unfortunately, you have no Magic Book to record the spell with."
msgstr ""

msgid ""
"\n"
"Unfortunately, you do not have the wisdom to understand the spell, and you "
"are unable to learn it."
msgstr ""

msgid ""
"\n"
"Unfortunately, you already have knowledge of this spell, so there is nothing "
"more for them to teach you."
msgstr ""

msgid ""
"You approach the hut and observe a witch inside studying an ancient tome on "
"%{skill}.\n"
" \n"
msgstr ""

msgid ""
"As you approach, she turns and focuses her one glass eye on you.\n"
"\"You already know everything you deserve to learn!\" the witch screeches. "
"\"NOW GET OUT OF MY HOUSE!\""
msgstr ""

msgid ""
"As you approach, she turns and speaks.\n"
"\"You already know that which I would teach you. I can help you no further.\""
msgstr ""

msgid ""
"An ancient and immortal witch living in a hut with bird's legs for stilts "
"teaches you %{skill} for her own inscrutable purposes."
msgstr ""

msgid "As you drink the sweet water, you gain luck for your next battle."
msgstr ""

msgid "You drink from the enchanted fountain, but nothing happens."
msgstr ""

msgid ""
"Upon entering the mystical faerie ring, your army gains luck for its next "
"battle."
msgstr ""

msgid "You enter the faerie ring, but nothing happens."
msgstr ""

msgid ""
"You've found an ancient and weathered stone idol.\n"
"It is supposed to grant luck to visitors, but since the stars are already "
"smiling upon you, it does nothing."
msgstr ""

msgid ""
"You've found an ancient and weathered stone idol.\n"
"Kissing it is supposed to be lucky, so you do. The stone is very cold to the "
"touch."
msgstr ""

msgid "The mermaids silently entice you to return later and be blessed again."
msgstr ""

msgid ""
"The magical, soothing beauty of the Mermaids reaches you and your crew.\n"
"Just for a moment, you forget your worries and bask in the beauty of the "
"moment.\n"
"The mermaids charms bless you with increased luck for your next combat."
msgstr ""

msgid ""
"You come upon the pyramid of a great and ancient king.\n"
"You are tempted to search it for treasure, but all the old stories warn of "
"fearful curses and undead guardians.\n"
"Will you search?"
msgstr ""

msgid ""
"Upon defeating the monsters, you decipher an ancient glyph on the wall, "
"telling the secret of the spell - '"
msgstr ""

msgid "Unfortunately, you have no Magic Book to record the spell with."
msgstr ""

msgid ""
"Unfortunately, you do not have the wisdom to understand the spell, and you "
"are unable to learn it."
msgstr ""

msgid ""
"You come upon the pyramid of a great and ancient king.\n"
"Routine exploration reveals that the pyramid is completely empty."
msgstr ""

msgid ""
"A drink at the well is supposed to restore your spell points, but you are "
"already at maximum."
msgstr ""

msgid "A second drink at the well in one day will not help you."
msgstr ""

msgid "A drink from the well has restored your spell points to maximum."
msgstr ""

msgid ""
"\"I'm sorry sir,\" The leader of the soldiers says, \"but you already know "
"everything we have to teach.\""
msgstr ""

msgid "The soldiers living in the fort teach you a few new defensive tricks."
msgstr ""

msgid ""
"You've come upon a mercenary camp practicing their tactics. \"You're too "
"advanced for us,\" the mercenary captain says. \"We can teach nothing more.\""
msgstr ""

msgid ""
"You've come upon a mercenary camp practicing their tactics. The mercenaries "
"welcome you and your troops and invite you to train with them."
msgstr ""

msgid "\"Go 'way!\", the witch doctor barks, \"you know all I know.\""
msgstr ""

msgid ""
"An Orcish witch doctor living in the hut deepens your knowledge of magic by "
"showing you how to cast stones, read portents, and decipher the intricacies "
"of chicken entrails."
msgstr ""

msgid ""
"You've found a group of Druids worshipping at one of their strange stone "
"edifices. Silently, the Druids turn you away, indicating they have nothing "
"new to teach you."
msgstr ""

msgid ""
"You've found a group of Druids worshipping at one of their strange stone "
"edifices. Silently, they teach you new ways to cast spells."
msgstr ""

msgid ""
"You tentatively approach the burial ground of ancient warriors. Do you want "
"to search the graves?"
msgstr ""

msgid ""
"You spend several hours searching the graves and find nothing. Such a "
"despicable act reduces your army's morale."
msgstr ""

msgid "Upon defeating the Zombies you search the graves and find something!"
msgstr ""

msgid ""
"The rotting hulk of a great pirate ship creaks eerily as it is pushed "
"against the rocks. Do you wish to search the shipwreck?"
msgstr ""

msgid ""
"You spend several hours sifting through the debris and find nothing. Such a "
"despicable act reduces your army's morale."
msgstr ""

msgid ""
"Upon defeating the Ghosts you sift through the debris and find something!"
msgstr ""

msgid ""
"The rotting hulk of a great pirate ship creaks eerily as it is pushed "
"against the rocks. Do you wish to search the ship?"
msgstr ""

msgid ""
"Upon defeating the Skeletons you sift through the debris and find something!"
msgstr ""

msgid "Your men spot a navigational buoy, confirming that you are on course."
msgstr ""

msgid ""
"Your men spot a navigational buoy, confirming that you are on course and "
"increasing their morale."
msgstr ""

msgid ""
"The drink at the oasis is refreshing, but offers no further benefit. The "
"oasis might help again if you fought a battle first."
msgstr ""

msgid ""
"A drink at the oasis fills your troops with strength and lifts their "
"spirits.  You can travel a bit further today."
msgstr ""

msgid ""
"The drink at the watering hole is refreshing, but offers no further benefit. "
"The watering hole might help again if you fought a battle first."
msgstr ""

msgid ""
"A drink at the watering hole fills your troops with strength and lifts their "
"spirits. You can travel a bit further today."
msgstr ""

msgid ""
"It doesn't help to pray twice before a battle. Come back after you've fought."
msgstr ""

msgid "A visit and a prayer at the temple raises the morale of your troops."
msgstr ""

msgid ""
"An old Knight appears on the steps of the gazebo. \"I am sorry, my liege, I "
"have taught you all I can.\""
msgstr ""

msgid ""
"An old Knight appears on the steps of the gazebo. \"My liege, I will teach "
"you all that I know to aid you in your travels.\""
msgstr ""

msgid ""
"You've pulled a shipwreck survivor from certain death in an unforgiving "
"ocean. Grateful, he says, \"I would give you an artifact as a reward, but "
"you're all full.\""
msgstr ""

msgid ""
"You've pulled a shipwreck survivor from certain death in an unforgiving "
"ocean. Grateful, he rewards you for your act of kindness by giving you the "
"%{art}."
msgstr ""

msgid "A leprechaun offers you the %{art} for the small price of %{gold} Gold."
msgstr ""

msgid ""
"A leprechaun offers you the %{art} for the small price of %{gold} Gold and "
"%{count} %{res}."
msgstr ""

msgid "Do you wish to buy this artifact?"
msgstr ""

msgid ""
"You try to pay the leprechaun, but realize that you can't afford it. The "
"leprechaun stamps his foot and ignores you."
msgstr ""

msgid ""
"Insulted by your refusal of his generous offer, the leprechaun stamps his "
"foot and ignores you."
msgstr ""

msgid "You've found the artifact: "
msgstr ""

msgid ""
"You've found the humble dwelling of a withered hermit. The hermit tells you "
"that he is willing to give the %{art} to the first wise person he meets."
msgstr ""

msgid ""
"You've come across the spartan quarters of a retired soldier. The soldier "
"tells you that he is willing to pass on the %{art} to the first true leader "
"he meets."
msgstr ""

msgid ""
"You've encountered a strange person with a hat and an owl on it. He tells "
"you that he is willing to give %{art} if you have %{skill}."
msgstr ""

msgid ""
"You come upon an ancient artifact. As you reach for it, a pack of Rogues "
"leap out of the brush to guard their stolen loot."
msgstr ""

msgid ""
"Through a clearing you observe an ancient artifact. Unfortunately, it's "
"guarded by a nearby %{monster}. Do you want to fight the %{monster} for the "
"artifact?"
msgstr ""

msgid "Victorious, you take your prize, the %{art}."
msgstr ""

msgid ""
"Discretion is the better part of valor, and you decide to avoid this fight "
"for today."
msgstr ""

msgid ""
"After spending hours trying to fish the chest out of the sea, you open it "
"and find %{gold} gold pieces."
msgstr ""

msgid ""
"After spending hours trying to fish the chest out of the sea, you open it "
"and find %{gold} gold and the %{art}."
msgstr ""

msgid ""
"After spending hours trying to fish the chest out of the sea, you open it, "
"only to find it empty."
msgstr ""

msgid ""
"After scouring the area, you fall upon a hidden treasure cache. You may take "
"the gold or distribute the gold to the peasants for experience. Do you wish "
"to keep the gold?"
msgstr ""

msgid ""
"After scouring the area, you fall upon a hidden chest, containing the "
"%{gold} gold pieces."
msgstr ""

msgid ""
"After scouring the area, you fall upon a hidden chest, containing the "
"ancient artifact %{art}."
msgstr ""

msgid ""
"You stumble upon a dented and tarnished lamp lodged deep in the earth. Do "
"you wish to rub the lamp?"
msgstr ""

msgid ""
"You come upon an abandoned gold mine. The mine appears to be haunted. Do you "
"wish to enter?"
msgstr ""

msgid ""
"You have taken control of the local Alchemist shop. It will provide you with "
"%{count} unit of Mercury per day."
msgstr ""

msgid ""
"You gain control of a sawmill. It will provide you with %{count} units of "
"wood per day."
msgstr ""

msgid "You beat the Ghosts and are able to restore the mine to production."
msgstr ""

msgid ""
"You gain control of an ore mine. It will provide you with %{count} units of "
"ore per day."
msgstr ""

msgid ""
"You gain control of a sulfur mine. It will provide you with %{count} unit of "
"sulfur per day."
msgstr ""

msgid ""
"You gain control of a crystal mine. It will provide you with %{count} unit "
"of crystal per day."
msgstr ""

msgid ""
"You gain control of a gem mine. It will provide you with %{count} unit of "
"gems per day."
msgstr ""

msgid ""
"You gain control of a gold mine. It will provide you with %{count} gold per "
"day."
msgstr ""

msgid ""
"The lighthouse is now under your control, and all of your ships will now "
"move further each day."
msgstr ""

msgid "You gain control of a %{name}."
msgstr ""

msgid ""
"A group of %{monster} with a desire for greater glory wish to join you. Do "
"you accept?"
msgstr ""

msgid "As you approach the dwelling, you notice that there is no one here."
msgstr ""

msgid ""
"You search the ruins, but the Medusas that used to live here are gone. "
"Perhaps there will be more next week."
msgstr ""

msgid ""
"You've found some Medusas living in the ruins. They are willing to join your "
"army for a price. Do you want to recruit Medusas?"
msgstr ""

msgid ""
"You've found a Sprite Tree City. Unfortunately, none of the Sprites living "
"there wish to join an army. Maybe next week."
msgstr ""

msgid ""
"Some of the Sprites living in the tree city are willing to join your army "
"for a price. Do you want to recruit Sprites?"
msgstr ""

msgid ""
"A colorful Rogues' wagon stands empty here. Perhaps more Rogues will be here "
"later."
msgstr ""

msgid ""
"Distant sounds of music and laughter draw you to a colorful wagon housing "
"Rogues. Do you wish to have any Rogues join your army?"
msgstr ""

msgid ""
"A group of tattered tents, billowing in the sandy wind, beckons you. The "
"tents are unoccupied. Perhaps more Nomads will be here later."
msgstr ""

msgid ""
"A group of tattered tents, billowing in the sandy wind, beckons you. Do you "
"wish to have any Nomads join you during your travels?"
msgstr ""

msgid "The pit of mud bubbles for a minute and then lies still."
msgstr ""

msgid ""
"As you approach the bubbling pit of mud, creatures begin to climb out and "
"position themselves around it. In unison they say: \"Mother Earth would like "
"to offer you a few of her troops. Do you want to recruit Earth Elementals?\""
msgstr ""

msgid "You enter the structure of white stone pillars, and find nothing."
msgstr ""

msgid ""
"White stone pillars support a roof that rises up to the sky. As you enter "
"the structure, the dead air of the outside gives way to a whirling gust that "
"almost pushes you back out. The air current materializes into a barely "
"visible form. The creature asks, in what can only be described as a loud "
"whisper: \"Why have you come? Are you here to call upon the forces of the "
"air?\""
msgstr ""

msgid "No Fire Elementals approach you from the lava pool."
msgstr ""

msgid ""
"Beneath a structure that serves to hold in heat, Fire Elementals move about "
"in a fiery pool of molten lava. A group of them approach you and offer their "
"services. Would you like to recruit Fire Elementals?"
msgstr ""

msgid "A face forms in the water for a moment, and then is gone."
msgstr ""

msgid ""
"Crystalline structures cast shadows over a small reflective pool of water. "
"You peer into the pool, and a face that is not your own peers back. It asks: "
"\"Would you like to call upon the powers of water?\""
msgstr ""

msgid "This burial site is deathly still."
msgstr ""

msgid ""
"Restless spirits of long dead warriors seeking their final resting place "
"offer to join you in hopes of finding peace. Do you wish to recruit ghosts?"
msgstr ""

msgid ""
"The City of the Dead is empty of life, and empty of unlife as well. Perhaps "
"some undead will move in next week."
msgstr ""

msgid ""
"Some Liches living here are willing to join your army for a price. Do you "
"want to recruit Liches?"
msgstr ""

msgid ""
"You've found the ruins of an ancient city, now inhabited solely by the "
"undead. Will you search?"
msgstr ""

msgid ""
"Some of the surviving Liches are impressed by your victory over their "
"fellows, and offer to join you for a price. Do you want to recruit Liches?"
msgstr ""

msgid ""
"You've found one of those bridges that Trolls are so fond of living under, "
"but there are none here. Perhaps there will be some next week."
msgstr ""

msgid ""
"Some Trolls living under a bridge are willing to join your army, but for a "
"price. Do you want to recruit Trolls?"
msgstr ""

msgid "Trolls living under the bridge challenge you. Will you fight them?"
msgstr ""

msgid ""
"A few Trolls remain, cowering under the bridge. They approach you and offer "
"to join your forces as mercenaries. Do you want to buy any Trolls?"
msgstr ""

msgid ""
"The Dragon city has no Dragons willing to join you this week. Perhaps a "
"Dragon will become available next week."
msgstr ""

msgid ""
"The Dragon city is willing to offer some Dragons for your army for a price. "
"Do you wish to recruit Dragons?"
msgstr ""

msgid ""
"You stand before the Dragon City, a place off-limits to mere humans. Do you "
"wish to violate this rule and challenge the Dragons to a fight?"
msgstr ""

msgid ""
"Having defeated the Dragon champions, the city's leaders agree to supply "
"some Dragons to your army for a price. Do you wish to recruit Dragons?"
msgstr ""

msgid "From the observation tower, you are able to see distant lands."
msgstr ""

msgid ""
"The spring only refills once a week, and someone's already been here this "
"week."
msgstr ""

msgid ""
"A drink at the spring is supposed to give you twice your normal spell "
"points, but you are already at that level."
msgstr ""

msgid ""
"A drink from the spring fills your blood with magic! You have twice your "
"normal spell points in reserve."
msgstr ""

msgid ""
"Recognizing you, the butler refuses to admit you. \"The master,\" he says, "
"\"will not see the same student twice.\""
msgstr ""

msgid ""
"The butler admits you to see the master of the house. He trains you in the "
"four skills a hero should know."
msgstr ""

msgid ""
"The butler opens the door and looks you up and down. \"You are neither "
"famous nor diplomatic enough to be admitted to see my master,\" he sniffs. "
"\"Come back when you think yourself worthy.\""
msgstr ""

msgid " and "
msgstr ""

msgid ""
"All of the %{monsters} you have in your army have been trained by the battle "
"masters of the fort. Your army now contains %{monsters2}."
msgstr ""

msgid ""
"An unusual alliance of Ogres, Orcs, and Dwarves offer to train (upgrade) any "
"such troops brought to them. Unfortunately, you have none with you."
msgstr ""

msgid "All of your %{monsters} have been upgraded into %{monsters2}."
msgstr ""

msgid ""
"A blacksmith working at the foundry offers to convert all Pikemen and "
"Swordsmen's weapons brought to him from iron to steel. He also says that he "
"knows a process that will convert Iron Golems into Steel Golems. "
"Unfortunately, you have none of these troops in your army, so he can't help "
"you."
msgstr ""

msgid ""
"The captain looks at you with surprise and says:\n"
"\"You already have all the maps I know about. Let me fish in peace now.\""
msgstr ""

msgid ""
"A retired captain living on this refurbished fishing platform offers to sell "
"you maps of the sea he made in his younger days for 1,000 gold. Do you wish "
"to buy the maps?"
msgstr ""

msgid ""
"The captain sighs. \"You don't have enough money, eh?  You can't expect me "
"to give my maps away for free!\""
msgstr ""

msgid ""
"You come upon an obelisk made from a type of stone you have never seen "
"before. Staring at it intensely, the smooth surface suddenly changes to an "
"inscription. The inscription is a piece of a lost ancient map. Quickly you "
"copy down the piece and the inscription vanishes as abruptly as it appeared."
msgstr ""

msgid "You have already been to this obelisk."
msgstr ""

msgid ""
"Upon your approach, the tree opens its eyes in delight. \"It is good to see "
"you, my student. I hope my teachings have helped you.\""
msgstr ""

msgid ""
"Upon your approach, the tree opens its eyes in delight. \"Ahh, an "
"adventurer! Allow me to teach you a little of what I have learned over the "
"ages.\""
msgstr ""

msgid "Upon your approach, the tree opens its eyes in delight."
msgstr ""

msgid ""
"\"Ahh, an adventurer! I will be happy to teach you a little of what I have "
"learned over the ages for a mere %{count} %{res}.\""
msgstr ""

msgid "(Just bury it around my roots.)"
msgstr ""

msgid "Tears brim in the eyes of the tree."
msgstr ""

msgid "\"I need %{count} %{res}.\""
msgstr ""

msgid "it whispers. (sniff) \"Well, come back when you can pay me.\""
msgstr ""

msgid ""
"Nestled among the trees sits a blind seer. After you explain the intent of "
"your journey, the seer activates his crystal ball, allowing you to see the "
"strengths and weaknesses of your opponents."
msgstr ""

msgid ""
"The entrance to the cave is dark, and a foul, sulfurous smell issues from "
"the cave mouth. Will you enter?"
msgstr ""

msgid ""
"You find a powerful and grotesque Demon in the cave. \"Today,\" it rasps, "
"\"you will fight and surely die. But I will give you a choice of deaths. You "
"may fight me, or you may fight my servants. Do you prefer to fight my "
"servants?\""
msgstr ""

msgid ""
"Upon defeating the daemon's servants, you find a hidden cache with %{count} "
"gold."
msgstr ""

msgid ""
"The Demon screams its challenge and attacks! After a short, desperate "
"battle, you slay the monster and receive %{exp} experience points."
msgstr ""

msgid ""
"The Demon screams its challenge and attacks! After a short, desperate "
"battle, you slay the monster and receive %{exp} experience points and "
"%{count} gold."
msgstr ""

msgid ""
"The Demon screams its challenge and attacks! After a short, desperate "
"battle, you slay the monster and find the %{art} in the back of the cave."
msgstr ""

msgid ""
"The Demon leaps upon you and has its claws at your throat before you can "
"even draw your sword. \"Your life is mine,\" it says. \"I will sell it back "
"to you for %{count} gold.\""
msgstr ""

msgid ""
"Seeing that you do not have %{count} gold, the demon slashes you with its "
"claws, and the last thing you see is a red haze."
msgstr ""

msgid "Except for evidence of a terrible battle, the cave is empty."
msgstr ""

msgid ""
"As you enter the Alchemist's Tower, a hobbled, graying man in a brown cloak "
"makes his way towards you."
msgstr ""

msgid "He checks your pack, and sees that you have 1 cursed item."
msgid_plural ""
"He checks your pack, and sees that you have %{count} cursed items."
msgstr[0] ""
msgstr[1] ""

msgid "For %{gold} gold, the alchemist will remove it for you. Do you pay?"
msgid_plural ""
"For %{gold} gold, the alchemist will remove them for you. Do you pay?"
msgstr[0] ""
msgstr[1] ""

msgid ""
"After you consent to pay the requested amount of gold, the alchemist grabs "
"the cursed artifact and throws it into his magical cauldron."
msgid_plural ""
"After you consent to pay the requested amount of gold, the alchemist grabs "
"all cursed artifacts and throws them into his magical cauldron."
msgstr[0] ""
msgstr[1] ""

msgid ""
"You hear a voice from behind the locked door, \"You don't have enough gold "
"to pay for my services.\""
msgstr ""

msgid ""
"You hear a voice from high above in the tower, \"Go away! I can't help you!\""
msgstr ""

msgid ""
"The head groom speaks to you, \"That is a fine looking horse you have. I am "
"afraid we can give you no better, but the horses your cavalry are riding "
"look to be of poor breeding stock. We have many trained war horses which "
"would aid your riders greatly. I insist you take them.\""
msgstr ""

msgid ""
"As you approach the stables, the head groom appears, leading a fine looking "
"war horse. \"This steed will help speed you in your travels. Alas, he will "
"grow tired in a week. You must also let me give better horses to your "
"mounted soldiers, their horses look shoddy and weak.\""
msgstr ""

msgid ""
"The head groom approaches you and speaks, \"You already have a fine horse, "
"and have no inexperienced cavalry which might make use of our trained war "
"horses.\""
msgstr ""

msgid ""
"As you approach the stables, the head groom appears, leading a fine looking "
"war horse. \"This steed will help speed you in your travels. Alas, his "
"endurance will wane with a lot of heavy riding, and you must return for a "
"fresh mount in a week. We also have many fine war horses which could benefit "
"mounted soldiers, but you have none we can help.\""
msgstr ""

msgid "The Arena guards turn you away."
msgstr ""

msgid ""
"You have your crew stop up their ears with wax before the sirens' eerie song "
"has any chance of luring them to a watery grave."
msgstr ""

msgid ""
"As the sirens sing their eerie song, your small, determined army manages to "
"overcome the urge to dive headlong into the sea."
msgstr ""

msgid ""
"An eerie wailing song emanates from the sirens perched upon the rocks. Many "
"of your crew fall under its spell, and dive into the water where they drown. "
"You are now wiser for the visit, and gain %{exp} experience."
msgstr ""

msgid ""
"In a dazzling display of daring, you break into the local jail and free the "
"hero imprisoned there, who, in return, pledges loyalty to your cause."
msgstr ""

msgid ""
"You already have %{count} heroes, and regretfully must leave the prisoner in "
"this jail to languish in agony for untold days."
msgstr ""

msgid ""
"You enter a rickety hut and talk to the magician who lives there. He tells "
"you of places near and far which may aid you in your journeys."
msgstr ""

msgid "This eye seems to be intently studying its surroundings."
msgstr ""

msgid ""
"\"I have a riddle for you,\" the Sphinx says. \"Answer correctly, and you "
"shall be rewarded. Answer incorrectly, and you shall be eaten. Do you accept "
"the challenge?\""
msgstr ""

msgid ""
"The Sphinx asks you the following riddle:\n"
" \n"
"'%{riddle}'\n"
" \n"
"Your answer?"
msgstr ""

msgid ""
"Looking somewhat disappointed, the Sphinx sighs. \"You've answered my riddle "
"so here's your reward. Now begone.\""
msgstr ""

msgid ""
"\"You guessed incorrectly,\" the Sphinx says, smiling. The Sphinx swipes at "
"you with a paw, knocking you to the ground. Another blow makes the world go "
"black, and you know no more."
msgstr ""

msgid "You come across a giant Sphinx. The Sphinx remains strangely quiet."
msgstr ""

msgid ""
"A magical barrier stands tall before you, blocking your way. Runes on the "
"arch read,\n"
"\"Speak the key and you may pass.\"\n"
"As you speak the magic word, the glowing barrier dissolves into nothingness."
msgstr ""

msgid ""
"A magical barrier stands tall before you, blocking your way. Runes on the "
"arch read,\n"
"\"Speak the key and you may pass.\"\n"
"You speak, and nothing happens."
msgstr ""

msgid ""
"You enter the tent and see an old woman gazing into a magic gem. She looks "
"up and says,\n"
"\"In my travels, I have learned much in the way of arcane magic. A great "
"oracle taught me his skill. I have the answer you seek.\""
msgstr ""

msgid "Spell book is not present."
msgstr ""

msgid ""
"That spell costs %{mana} mana. You only have %{point} mana, so you can't "
"cast the spell."
msgstr ""

msgid "The spell was not found."
msgstr ""

msgid "Only heroes can cast this spell."
msgstr ""

msgid "Your hero is too tired to cast this spell today. Try again tomorrow."
msgstr ""

msgid ""
"You do not currently own any town or castle, so you can't cast the spell."
msgstr ""

msgid "This hero is already in a town, so you can't cast the spell."
msgstr ""

msgid ""
"The nearest town is %{town}.\n"
" \n"
"This town is occupied by your hero %{hero}."
msgstr ""

msgid "%{name} the %{race} (Level %{level})"
msgstr ""

msgid ""
"'Grouped' combat formation bunches your army together in the center of your "
"side of the battlefield."
msgstr ""

msgid "Are you sure you want to dismiss this Hero?"
msgstr ""

msgid "View Experience Info"
msgstr ""

msgid "View Spell Points Info"
msgstr ""

msgid "Set army combat formation to 'Spread'"
msgstr ""

msgid "Set army combat formation to 'Grouped'"
msgstr ""

msgid "Exit Hero Screen"
msgstr ""

msgid "You cannot dismiss a hero in a castle"
msgstr ""

msgid "Dismissal of %{name} the %{race} is prohibited by scenario"
msgstr ""

msgid "Dismiss %{name} the %{race}"
msgstr ""

msgid "Show previous hero"
msgstr ""

msgid "Show next hero"
msgstr ""

msgid "Blood Morale"
msgstr ""

msgid "%{morale} Morale"
msgstr ""

msgid "%{luck} Luck"
msgstr ""

msgid "Current Luck Modifiers:"
msgstr ""

msgid "Current Morale Modifiers:"
msgstr ""

msgid "Entire army is undead, so morale does not apply."
msgstr ""

msgid ""
"Current experience %{exp1}.\n"
" Next level %{exp2}."
msgstr ""

msgid "Level %{level}"
msgstr ""

msgid ""
"%{name} currently has %{point} spell points out of a maximum of %{max}. The "
"maximum number of spell points is 10 times your knowledge. It is "
"occasionally possible to have more than your maximum spell points via "
"special events."
msgstr ""

msgid "%{name1} meets %{name2}"
msgstr ""

msgid "Town Portal"
msgstr ""

msgid "Select town to port to."
msgstr ""

msgid "%{spell} failed!!!"
msgstr ""

msgid "This spell is already in use."
msgstr ""

msgid "Enemy heroes are now fully identifiable."
msgstr ""

msgid "This spell cannot be used on a boat."
msgstr ""

msgid "This spell can be casted only nearby water."
msgstr ""

msgid ""
"You must be within %{count} spaces of a monster for the Visions spell to "
"work."
msgstr ""

msgid "The creatures are willing to join us!"
msgstr ""

msgid "All the creatures will join us..."
msgstr ""

msgid "The creature will join us..."
msgid_plural "%{count} of the creatures will join us..."
msgstr[0] ""
msgstr[1] ""

msgid ""
"\n"
" for a fee of %{gold} gold."
msgstr ""

msgid "These weak creatures will surely flee before us."
msgstr ""

msgid "I fear these creatures are in the mood for a fight."
msgstr ""

msgid ""
"You must be standing on the entrance to a mine (sawmills and alchemists "
"don't count) to cast this spell."
msgstr ""

msgid "Your attack skill is a bonus added to each creature's attack skill."
msgstr ""

msgid "Your defense skill is a bonus added to each creature's defense skill."
msgstr ""

msgid "Your spell power determines the length or power of a spell."
msgstr ""

msgid ""
"Your knowledge determines how many spell points your hero may have. Under "
"normal circumstances, a hero is limited to 10 spell points per level of "
"knowledge."
msgstr ""

msgid "Current Modifiers:"
msgstr ""

msgid "skill|Basic"
msgstr ""

msgid "skill|Advanced"
msgstr ""

msgid "skill|Expert"
msgstr ""

msgid "Pathfinding"
msgstr ""

msgid "Archery"
msgstr ""

msgid "Logistics"
msgstr ""

msgid "Scouting"
msgstr ""

msgid "Diplomacy"
msgstr ""

msgid "Navigation"
msgstr ""

msgid "Leadership"
msgstr ""

msgid "Wisdom"
msgstr ""

msgid "Mysticism"
msgstr ""

msgid "Ballistics"
msgstr ""

msgid "Eagle Eye"
msgstr ""

msgid "Necromancy"
msgstr ""

msgid "Estates"
msgstr ""

msgid "Advanced Archery"
msgstr ""

msgid "Advanced Pathfinding"
msgstr ""

msgid "Basic Archery"
msgstr ""

msgid "Basic Pathfinding"
msgstr ""

msgid "Expert Pathfinding"
msgstr ""

msgid "Advanced Logistics"
msgstr ""

msgid "Basic Logistics"
msgstr ""

msgid "Basic Scouting"
msgstr ""

msgid "Expert Archery"
msgstr ""

msgid "Expert Logistics"
msgstr ""

msgid "Advanced Diplomacy"
msgstr ""

msgid "Advanced Scouting"
msgstr ""

msgid "Basic Diplomacy"
msgstr ""

msgid "Expert Diplomacy"
msgstr ""

msgid "Expert Scouting"
msgstr ""

msgid "Advanced Leadership"
msgstr ""

msgid "Advanced Navigation"
msgstr ""

msgid "Basic Leadership"
msgstr ""

msgid "Basic Navigation"
msgstr ""

msgid "Expert Navigation"
msgstr ""

msgid "Advanced Wisdom"
msgstr ""

msgid "Basic Mysticism"
msgstr ""

msgid "Basic Wisdom"
msgstr ""

msgid "Expert Leadership"
msgstr ""

msgid "Expert Wisdom"
msgstr ""

msgid "Advanced Luck"
msgstr ""

msgid "Advanced Mysticism"
msgstr ""

msgid "Basic Luck"
msgstr ""

msgid "Expert Luck"
msgstr ""

msgid "Expert Mysticism"
msgstr ""

msgid "Advanced Ballistics"
msgstr ""

msgid "Advanced Eagle Eye"
msgstr ""

msgid "Basic Ballistics"
msgstr ""

msgid "Basic Eagle Eye"
msgstr ""

msgid "Expert Ballistics"
msgstr ""

msgid "Advanced Necromancy"
msgstr ""

msgid "Basic Estates"
msgstr ""

msgid "Basic Necromancy"
msgstr ""

msgid "Expert Eagle Eye"
msgstr ""

msgid "Expert Necromancy"
msgstr ""

msgid "Advanced Estates"
msgstr ""

msgid "Expert Estates"
msgstr ""

msgid ""
"%{skill} reduces the movement penalty for rough terrain by %{count} percent."
msgstr ""

msgid "%{skill} eliminates the movement penalty for rough terrain."
msgstr ""

msgid ""
"%{skill} increases the damage done by range attacking creatures by %{count} "
"percent."
msgstr ""

msgid "%{skill} increases your hero's movement points by %{count} percent."
msgstr ""

msgid "%{skill} increases your hero's viewable area by one square."
msgid_plural ""
"%{skill} increases your hero's viewable area by %{count} squares."
msgstr[0] ""
msgstr[1] ""

msgid ""
"%{skill} allows you to negotiate with monsters who are weaker than your "
"group. "
msgstr ""

msgid "Approximately %{count} percent of the creatures may offer to join you."
msgstr ""

msgid "All of the creatures may offer to join you."
msgstr ""

msgid ""
"%{skill} increases your hero's movement points over water by %{count} "
"percent."
msgstr ""

msgid "%{skill} increases your hero's troops morale by %{count}."
msgstr ""

msgid "%{skill} allows your hero to learn third level spells."
msgstr ""

msgid "%{skill} allows your hero to learn fourth level spells."
msgstr ""

msgid "%{skill} allows your hero to learn fifth level spells."
msgstr ""

msgid "%{skill} regenerates one of your hero's spell points per day."
msgid_plural ""
"%{skill} regenerates %{count} of your hero's spell points per day."
msgstr[0] ""
msgstr[1] ""

msgid "%{skill} increases your hero's luck by %{count}."
msgstr ""

msgid ""
"%{skill} gives your hero's catapult shots a greater chance to hit and do "
"damage to castle walls."
msgstr ""

msgid ""
"%{skill} gives your hero's catapult an extra shot, and each shot has a "
"greater chance to hit and do damage to castle walls."
msgstr ""

msgid ""
"%{skill} gives your hero's catapult an extra shot, and each shot "
"automatically destroys any wall, except a fortified wall in a Knight castle."
msgstr ""

msgid ""
"%{skill} gives your hero a %{count} percent chance to learn any given 1st or "
"2nd level enemy spell used against him in a combat."
msgstr ""

msgid ""
"%{skill} gives your hero a %{count} percent chance to learn any given 3rd "
"level spell (or below) used against him in combat."
msgstr ""

msgid ""
"%{skill} gives your hero a %{count} percent chance to learn any given 4th "
"level spell (or below) used against him in combat."
msgstr ""

msgid ""
"%{skill} allows %{count} percent of the creatures killed in combat to be "
"brought back from the dead as Skeletons."
msgstr ""

msgid ""
"Your hero produces %{count} gold pieces per day as tax revenue from estates."
msgstr ""

msgid "Blue"
msgstr ""

msgid "Green"
msgstr ""

msgid "Red"
msgstr ""

msgid "Yellow"
msgstr ""

msgid "Orange"
msgstr ""

msgid "Purple"
msgstr ""

msgid "barrier|Aqua"
msgstr ""

msgid "barrier|Blue"
msgstr ""

msgid "barrier|Brown"
msgstr ""

msgid "barrier|Gold"
msgstr ""

msgid "barrier|Green"
msgstr ""

msgid "barrier|Orange"
msgstr ""

msgid "barrier|Purple"
msgstr ""

msgid "barrier|Red"
msgstr ""

msgid "tent|Aqua"
msgstr ""

msgid "tent|Blue"
msgstr ""

msgid "tent|Brown"
msgstr ""

msgid "tent|Gold"
msgstr ""

msgid "tent|Green"
msgstr ""

msgid "tent|Orange"
msgstr ""

msgid "tent|Purple"
msgstr ""

msgid "tent|Red"
msgstr ""

msgid "Experience"
msgstr ""

msgid ""
"Experience allows your heroes to go up levels, increasing their primary and "
"secondary skills."
msgstr ""

msgid "Hero/Stats"
msgstr ""

msgid "Skills"
msgstr ""

msgid "Artifacts"
msgstr ""

msgid "Town/Castle"
msgstr ""

msgid "Garrison"
msgstr ""

msgid "Gold Per Day:"
msgstr ""

msgid "Heroes"
msgstr ""

msgid "View Heroes."
msgstr ""

msgid "Towns/Castles"
msgstr ""

msgid "View Towns and Castles."
msgstr ""

msgid "luck|Cursed"
msgstr ""

msgid "luck|Awful"
msgstr ""

msgid "luck|Bad"
msgstr ""

msgid "luck|Normal"
msgstr ""

msgid "luck|Good"
msgstr ""

msgid "luck|Great"
msgstr ""

msgid "luck|Irish"
msgstr ""

msgid ""
"Bad luck sometimes falls on your armies in combat, causing their attacks to "
"only do half damage."
msgstr ""

msgid ""
"Neutral luck means your armies will never get lucky or unlucky attacks on "
"the enemy."
msgstr ""

msgid ""
"Good luck sometimes lets your armies get lucky attacks (double strength) in "
"combat."
msgstr ""

msgid "morale|Treason"
msgstr ""

msgid "morale|Awful"
msgstr ""

msgid "morale|Poor"
msgstr ""

msgid "morale|Normal"
msgstr ""

msgid "morale|Good"
msgstr ""

msgid "morale|Great"
msgstr ""

msgid "morale|Blood!"
msgstr ""

msgid "Bad morale may cause your armies to freeze in combat."
msgstr ""

msgid ""
"Neutral morale means your armies will never be blessed with extra attacks or "
"freeze in combat."
msgstr ""

msgid "Good morale may give your armies extra attacks in combat."
msgstr ""

msgid "Knight"
msgstr ""

msgid "Barbarian"
msgstr ""

msgid "Sorceress"
msgstr ""

msgid "Warlock"
msgstr ""

msgid "Wizard"
msgstr ""

msgid "Necromancer"
msgstr ""

msgid "Multi"
msgstr ""

msgid "race|Random"
msgstr ""

msgid "race|Neutral"
msgstr ""

msgid "speed|Standing"
msgstr ""

msgid "speed|Crawling"
msgstr ""

msgid "speed|Very Slow"
msgstr ""

msgid "speed|Slow"
msgstr ""

msgid "speed|Average"
msgstr ""

msgid "speed|Fast"
msgstr ""

msgid "speed|Very Fast"
msgstr ""

msgid "speed|Ultra Fast"
msgstr ""

msgid "speed|Blazing"
msgstr ""

msgid "speed|Instant"
msgstr ""

msgid "week|PLAGUE"
msgstr ""

msgid "week|Ant"
msgstr ""

msgid "week|Grasshopper"
msgstr ""

msgid "week|Dragonfly"
msgstr ""

msgid "week|Spider"
msgstr ""

msgid "week|Butterfly"
msgstr ""

msgid "week|Bumblebee"
msgstr ""

msgid "week|Locust"
msgstr ""

msgid "week|Earthworm"
msgstr ""

msgid "week|Hornet"
msgstr ""

msgid "week|Beetle"
msgstr ""

msgid "week|Squirrel"
msgstr ""

msgid "week|Rabbit"
msgstr ""

msgid "week|Gopher"
msgstr ""

msgid "week|Badger"
msgstr ""

msgid "week|Eagle"
msgstr ""

msgid "week|Weasel"
msgstr ""

msgid "week|Raven"
msgstr ""

msgid "week|Mongoose"
msgstr ""

msgid "week|Aardvark"
msgstr ""

msgid "week|Lizard"
msgstr ""

msgid "week|Tortoise"
msgstr ""

msgid "week|Hedgehog"
msgstr ""

msgid "week|Condor"
msgstr ""

msgid "Desert"
msgstr ""

msgid "Snow"
msgstr ""

msgid "Wasteland"
msgstr ""

msgid "Beach"
msgstr ""

msgid "Lava"
msgstr ""

msgid "Dirt"
msgstr ""

msgid "Grass"
msgstr ""

msgid "Ocean"
msgstr ""

msgid "maps|Small"
msgstr ""

msgid "maps|Medium"
msgstr ""

msgid "maps|Large"
msgstr ""

msgid "maps|Extra Large"
msgstr ""

msgid "maps|Custom Size"
msgstr ""

msgid "Ore Mine"
msgstr ""

msgid "Sulfur Mine"
msgstr ""

msgid "Crystal Mine"
msgstr ""

msgid "Gems Mine"
msgstr ""

msgid "Gold Mine"
msgstr ""

msgid "Mine"
msgstr ""

msgid "Burma shave."
msgstr ""

msgid "Next sign 50 miles."
msgstr ""

msgid "See Rock City."
msgstr ""

msgid "This space for rent."
msgstr ""

msgid "No object"
msgstr ""

msgid "Alchemist Lab"
msgstr ""

msgid "Daemon Cave"
msgstr ""

msgid "Faerie Ring"
msgstr ""

msgid "Dragon City"
msgstr ""

msgid "Lighthouse"
msgstr ""

msgid "Water Wheel"
msgid_plural "Water Wheels"
msgstr[0] ""
msgstr[1] ""

msgid "Mines"
msgstr ""

msgid "Obelisk"
msgstr ""

msgid "Oasis"
msgstr ""

msgid "Sawmill"
msgstr ""

msgid "Oracle"
msgstr ""

msgid "Desert Tent"
msgstr ""

msgid "Wagon Camp"
msgstr ""

msgid "Windmill"
msgid_plural "Windmills"
msgstr[0] ""
msgstr[1] ""

msgid "Random Town"
msgstr ""

msgid "Random Castle"
msgstr ""

msgid "Watch Tower"
msgstr ""

msgid "Tree City"
msgstr ""

msgid "Tree House"
msgstr ""

msgid "Ruins"
msgstr ""

msgid "Fort"
msgstr ""

msgid "Abandoned Mine"
msgstr ""

msgid "Tree of Knowledge"
msgstr ""

msgid "Witch Doctor's Hut"
msgstr ""

msgid "Temple"
msgstr ""

msgid "Hill Fort"
msgstr ""

msgid "Halfling Hole"
msgstr ""

msgid "Mercenary Camp"
msgstr ""

msgid "City of the Dead"
msgstr ""

msgid "Sphinx"
msgstr ""

msgid "Troll Bridge"
msgstr ""

msgid "Witch's Hut"
msgstr ""

msgid "Xanadu"
msgstr ""

msgid "Magellan's Maps"
msgstr ""

msgid "Derelict Ship"
msgstr ""

msgid "Shipwreck"
msgstr ""

msgid "Observation Tower"
msgstr ""

msgid "Freeman's Foundry"
msgstr ""

msgid "Watering Hole"
msgstr ""

msgid "Artesian Spring"
msgstr ""

msgid "Gazebo"
msgstr ""

msgid "Archer's House"
msgstr ""

msgid "Peasant Hut"
msgstr ""

msgid "Dwarf Cottage"
msgstr ""

msgid "Stone Liths"
msgstr ""

msgid "Magic Well"
msgstr ""

msgid "Sign"
msgstr ""

msgid "Nothing Special"
msgstr ""

msgid "Tar Pit"
msgstr ""

msgid "Mound"
msgstr ""

msgid "Dune"
msgstr ""

msgid "Stump"
msgstr ""

msgid "Cactus"
msgstr ""

msgid "Trees"
msgstr ""

msgid "Dead Tree"
msgstr ""

msgid "Mountains"
msgstr ""

msgid "Volcano"
msgstr ""

msgid "Rock"
msgstr ""

msgid "Flowers"
msgstr ""

msgid "Water Lake"
msgstr ""

msgid "Mandrake"
msgstr ""

msgid "Crater"
msgstr ""

msgid "Lava Pool"
msgstr ""

msgid "Shrub"
msgstr ""

msgid "Buoy"
msgstr ""

msgid "Skeleton"
msgstr ""

msgid "Treasure Chest"
msgstr ""

msgid "Sea Chest"
msgstr ""

msgid "Campfire"
msgstr ""

msgid "Fountain"
msgstr ""

msgid "Genie Lamp"
msgstr ""

msgid "Goblin Hut"
msgstr ""

msgid "Monster"
msgstr ""

msgid "Resource"
msgstr ""

msgid "Whirlpool"
msgstr ""

msgid "Artifact"
msgstr ""

msgid "Boat"
msgstr ""

msgid "Random Artifact"
msgstr ""

msgid "Random Resource"
msgstr ""

msgid "Random Monster - weak"
msgstr ""

msgid "Random Monster - medium"
msgstr ""

msgid "Random Monster - strong"
msgstr ""

msgid "Random Monster - very strong"
msgstr ""

msgid "Standing Stones"
msgstr ""

msgid "Event"
msgstr ""

msgid "Random Monster"
msgstr ""

msgid "Random Ultimate Artifact"
msgstr ""

msgid "Idol"
msgstr ""

msgid "Shrine of the First Circle"
msgstr ""

msgid "Shrine of the Second Circle"
msgstr ""

msgid "Shrine of the Third Circle"
msgstr ""

msgid "Wagon"
msgstr ""

msgid "Lean-To"
msgstr ""

msgid "Flotsam"
msgstr ""

msgid "Shipwreck Survivor"
msgstr ""

msgid "Bottle"
msgstr ""

msgid "Magic Garden"
msgid_plural "Magic Gardens"
msgstr[0] ""
msgstr[1] ""

msgid "Random Artifact - Treasure"
msgstr ""

msgid "Random Artifact - Minor"
msgstr ""

msgid "Random Artifact - Major"
msgstr ""

msgid "Jail"
msgstr ""

msgid "Traveller's Tent"
msgstr ""

msgid "Barrier"
msgstr ""

msgid "Fire Summoning Altar"
msgstr ""

msgid "Air Summoning Altar"
msgstr ""

msgid "Earth Summoning Altar"
msgstr ""

msgid "Water Summoning Altar"
msgstr ""

msgid "Barrow Mounds"
msgstr ""

msgid "Stables"
msgstr ""

msgid "Alchemist's Tower"
msgstr ""

msgid "Hut of the Magi"
msgstr ""

msgid "Eye of the Magi"
msgstr ""

msgid "Mermaid"
msgstr ""

msgid "Sirens"
msgstr ""

msgid "Reefs"
msgstr ""

msgid "Unknown Monster"
msgstr ""

msgid "Unknown Monsters"
msgstr ""

msgid "Peasant"
msgstr ""

msgid "Peasants"
msgstr ""

msgid "Archer"
msgstr ""

msgid "Archers"
msgstr ""

msgid "Ranger"
msgstr ""

msgid "Rangers"
msgstr ""

msgid "Pikeman"
msgstr ""

msgid "Pikemen"
msgstr ""

msgid "Veteran Pikeman"
msgstr ""

msgid "Veteran Pikemen"
msgstr ""

msgid "Swordsman"
msgstr ""

msgid "Swordsmen"
msgstr ""

msgid "Master Swordsman"
msgstr ""

msgid "Master Swordsmen"
msgstr ""

msgid "Cavalries"
msgstr ""

msgid "Cavalry"
msgstr ""

msgid "Champion"
msgstr ""

msgid "Champions"
msgstr ""

msgid "Paladin"
msgstr ""

msgid "Paladins"
msgstr ""

msgid "Crusader"
msgstr ""

msgid "Crusaders"
msgstr ""

msgid "Goblin"
msgstr ""

msgid "Goblins"
msgstr ""

msgid "Orc"
msgstr ""

msgid "Orcs"
msgstr ""

msgid "Orc Chief"
msgstr ""

msgid "Orc Chiefs"
msgstr ""

msgid "Wolf"
msgstr ""

msgid "Wolves"
msgstr ""

msgid "Ogre"
msgstr ""

msgid "Ogres"
msgstr ""

msgid "Ogre Lord"
msgstr ""

msgid "Ogre Lords"
msgstr ""

msgid "Troll"
msgstr ""

msgid "Trolls"
msgstr ""

msgid "War Troll"
msgstr ""

msgid "War Trolls"
msgstr ""

msgid "Cyclopes"
msgstr ""

msgid "Cyclops"
msgstr ""

msgid "Sprite"
msgstr ""

msgid "Sprites"
msgstr ""

msgid "Dwarf"
msgstr ""

msgid "Dwarves"
msgstr ""

msgid "Battle Dwarf"
msgstr ""

msgid "Battle Dwarves"
msgstr ""

msgid "Elf"
msgstr ""

msgid "Elves"
msgstr ""

msgid "Grand Elf"
msgstr ""

msgid "Grand Elves"
msgstr ""

msgid "Druid"
msgstr ""

msgid "Druids"
msgstr ""

msgid "Greater Druid"
msgstr ""

msgid "Greater Druids"
msgstr ""

msgid "Unicorn"
msgstr ""

msgid "Unicorns"
msgstr ""

msgid "Phoenix"
msgstr ""

msgid "Phoenixes"
msgstr ""

msgid "Centaur"
msgstr ""

msgid "Centaurs"
msgstr ""

msgid "Gargoyle"
msgstr ""

msgid "Gargoyles"
msgstr ""

msgid "Griffin"
msgstr ""

msgid "Griffins"
msgstr ""

msgid "Minotaur"
msgstr ""

msgid "Minotaurs"
msgstr ""

msgid "Minotaur King"
msgstr ""

msgid "Minotaur Kings"
msgstr ""

msgid "Hydra"
msgstr ""

msgid "Hydras"
msgstr ""

msgid "Green Dragon"
msgstr ""

msgid "Green Dragons"
msgstr ""

msgid "Red Dragon"
msgstr ""

msgid "Red Dragons"
msgstr ""

msgid "Black Dragon"
msgstr ""

msgid "Black Dragons"
msgstr ""

msgid "Halfling"
msgstr ""

msgid "Halflings"
msgstr ""

msgid "Boar"
msgstr ""

msgid "Boars"
msgstr ""

msgid "Iron Golem"
msgstr ""

msgid "Iron Golems"
msgstr ""

msgid "Steel Golem"
msgstr ""

msgid "Steel Golems"
msgstr ""

msgid "Roc"
msgstr ""

msgid "Rocs"
msgstr ""

msgid "Mage"
msgstr ""

msgid "Magi"
msgstr ""

msgid "Archmage"
msgstr ""

msgid "Archmagi"
msgstr ""

msgid "Giant"
msgstr ""

msgid "Giants"
msgstr ""

msgid "Titan"
msgstr ""

msgid "Titans"
msgstr ""

msgid "Skeletons"
msgstr ""

msgid "Zombie"
msgstr ""

msgid "Zombies"
msgstr ""

msgid "Mutant Zombie"
msgstr ""

msgid "Mutant Zombies"
msgstr ""

msgid "Mummies"
msgstr ""

msgid "Mummy"
msgstr ""

msgid "Royal Mummies"
msgstr ""

msgid "Royal Mummy"
msgstr ""

msgid "Vampire"
msgstr ""

msgid "Vampires"
msgstr ""

msgid "Vampire Lord"
msgstr ""

msgid "Vampire Lords"
msgstr ""

msgid "Lich"
msgstr ""

msgid "Liches"
msgstr ""

msgid "Power Lich"
msgstr ""

msgid "Power Liches"
msgstr ""

msgid "Bone Dragon"
msgstr ""

msgid "Bone Dragons"
msgstr ""

msgid "Rogue"
msgstr ""

msgid "Rogues"
msgstr ""

msgid "Nomad"
msgstr ""

msgid "Nomads"
msgstr ""

msgid "Ghost"
msgstr ""

msgid "Ghosts"
msgstr ""

msgid "Genie"
msgstr ""

msgid "Genies"
msgstr ""

msgid "Medusa"
msgstr ""

msgid "Medusas"
msgstr ""

msgid "Earth Elemental"
msgstr ""

msgid "Earth Elementals"
msgstr ""

msgid "Air Elemental"
msgstr ""

msgid "Air Elementals"
msgstr ""

msgid "Fire Elemental"
msgstr ""

msgid "Fire Elementals"
msgstr ""

msgid "Water Elemental"
msgstr ""

msgid "Water Elementals"
msgstr ""

msgid "Random Monsters"
msgstr ""

msgid "Random Monster 1"
msgstr ""

msgid "Random Monsters 1"
msgstr ""

msgid "Random Monster 2"
msgstr ""

msgid "Random Monsters 2"
msgstr ""

msgid "Random Monster 3"
msgstr ""

msgid "Random Monsters 3"
msgstr ""

msgid "Random Monster 4"
msgstr ""

msgid "Random Monsters 4"
msgstr ""

msgid "Double shot"
msgstr ""

msgid "2-hex monster"
msgstr ""

msgid "Double strike"
msgstr ""

msgid "Double damage to Undead"
msgstr ""

msgid "% magic resistance"
msgstr ""

msgid "Immune to Mind spells"
msgstr ""

msgid "Immune to Elemental spells"
msgstr ""

msgid "Immune to Fire spells"
msgstr ""

msgid "Immune to Cold spells"
msgstr ""

msgid "Immune to "
msgstr ""

msgid "% immunity to %{spell} spell"
msgstr ""

msgid "% damage from Elemental spells"
msgstr ""

msgid "% chance to Dispel beneficial spells"
msgstr ""

msgid "% chance to Paralyze"
msgstr ""

msgid "% chance to Petrify"
msgstr ""

msgid "% chance to Blind"
msgstr ""

msgid "% chance to Curse"
msgstr ""

msgid "% chance to cast %{spell} spell"
msgstr ""

msgid "HP regeneration"
msgstr ""

msgid "Two hexes attack"
msgstr ""

msgid "Flyer"
msgstr ""

msgid "Always retaliates"
msgstr ""

msgid "Attacks all adjacent enemies"
msgstr ""

msgid "No melee penalty"
msgstr ""

msgid "Dragon"
msgstr ""

msgid "Undead"
msgstr ""

msgid "No enemy retaliation"
msgstr ""

msgid "HP drain"
msgstr ""

msgid "Cloud attack"
msgstr ""

msgid "Decreases enemy's morale by "
msgstr ""

msgid "% chance to halve enemy"
msgstr ""

msgid "Soul Eater"
msgstr ""

msgid "Elemental"
msgstr ""

msgid "No Morale"
msgstr ""

msgid "200% damage from Fire spells"
msgstr ""

msgid "200% damage from Cold spells"
msgstr ""

msgid "% damage from %{spell} spell"
msgstr ""

msgid "% immunity to "
msgstr ""

msgid "Lightning"
msgstr ""

msgid "% damage from "
msgstr ""

msgid "The three Anduran artifacts magically combine into one."
msgstr ""

msgid "View Spells"
msgstr ""

msgid "View %{name} Info"
msgstr ""

msgid "Move %{name}"
msgstr ""

msgid "Cannot move the Spellbook"
msgstr ""

msgid "This item can't be traded."
msgstr ""

msgid "The %{name} increases your knowledge by %{count}."
msgstr ""

msgid "Ultimate Book of Knowledge"
msgstr ""

msgid "The %{name} increases your attack skill by %{count}."
msgstr ""

msgid "Ultimate Sword of Dominion"
msgstr ""

msgid "The %{name} increases your defense skill by %{count}."
msgstr ""

msgid "Ultimate Cloak of Protection"
msgstr ""

msgid "The %{name} increases your spell power by %{count}."
msgstr ""

msgid "Ultimate Wand of Magic"
msgstr ""

msgid "The %{name} increases your attack and defense skills by %{count} each."
msgstr ""

msgid "Ultimate Shield"
msgstr ""

msgid "The %{name} increases your spell power and knowledge by %{count} each."
msgstr ""

msgid "Ultimate Staff"
msgstr ""

msgid "The %{name} increases each of your basic skills by %{count} points."
msgstr ""

msgid "Ultimate Crown"
msgstr ""

msgid "Golden Goose"
msgstr ""

msgid "The %{name} brings in an income of %{count} gold per day."
msgstr ""

msgid "Arcane Necklace of Magic"
msgstr ""

msgid ""
"After rescuing a Sorceress from a cursed tomb, she rewards your heroism with "
"an exquisite jeweled necklace."
msgstr ""

msgid "Caster's Bracelet of Magic"
msgstr ""

msgid ""
"While searching through the rubble of a caved-in mine, you free a group of "
"trapped Dwarves. Grateful, the leader gives you a golden bracelet."
msgstr ""

msgid "Mage's Ring of Power"
msgstr ""

msgid ""
"A cry of pain leads you to a Centaur, caught in a trap. Upon setting the "
"creature free, he hands you a small pouch. Emptying the contents, you find a "
"dazzling jeweled ring."
msgstr ""

msgid "Witch's Broach of Magic"
msgstr ""

msgid ""
"Alongside the remains of a burnt witch lies a beautiful broach, intricately "
"designed. Approaching the corpse with caution, you add the broach to your "
"inventory."
msgstr ""

msgid "Medal of Valor"
msgstr ""

msgid "The %{name} increases your morale."
msgstr ""

msgid ""
"Freeing a virtuous maiden from the clutches of an evil overlord, you are "
"granted a Medal of Valor by the King's herald."
msgstr ""

msgid "Medal of Courage"
msgstr ""

msgid ""
"After saving a young boy from a vicious pack of Wolves, you return him to "
"his father's manor. The grateful nobleman awards you with a Medal of Courage."
msgstr ""

msgid "Medal of Honor"
msgstr ""

msgid ""
"After freeing a princess of a neighboring kingdom from the evil clutches of "
"despicable slavers, she awards you with a Medal of Honor."
msgstr ""

msgid "Medal of Distinction"
msgstr ""

msgid ""
"Ridding the countryside of the hideous Minotaur who made a sport of eating "
"noblemen's Knights, you are honored with the Medal of Distinction."
msgstr ""

msgid "Fizbin of Misfortune"
msgstr ""

msgid "The %{name} greatly decreases your morale by %{count}."
msgstr ""

msgid ""
"You stumble upon a medal lying alongside the empty road. Adding the medal to "
"your inventory, you become aware that you have acquired the undesirable "
"Fizbin of Misfortune, greatly decreasing your army's morale."
msgstr ""

msgid "Thunder Mace of Dominion"
msgstr ""

msgid ""
"During a sudden storm, a bolt of lightning strikes a tree, splitting it. "
"Inside the tree you find a mysterious mace."
msgstr ""

msgid "Armored Gauntlets of Protection"
msgstr ""

msgid "The %{name} increase your defense skill by %{count}."
msgstr ""

msgid ""
"You encounter the infamous Black Knight!  After a grueling duel ending in a "
"draw, the Knight, out of respect, offers you a pair of armored gauntlets."
msgstr ""

msgid "Defender Helm of Protection"
msgstr ""

msgid ""
"A glint of golden light catches your eye. Upon further investigation, you "
"find a golden helm hidden under a bush."
msgstr ""

msgid "Giant Flail of Dominion"
msgstr ""

msgid ""
"A clumsy Giant has killed himself with his own flail. Knowing your superior "
"skill with this weapon, you confidently remove the spectacular flail from "
"the fallen Giant."
msgstr ""

msgid "Ballista of Quickness"
msgstr ""

msgid "The %{name} lets your catapult fire twice per combat round."
msgstr ""

msgid ""
"Walking through the ruins of an ancient walled city, you find the instrument "
"of the city's destruction, an elaborately crafted ballista."
msgstr ""

msgid "Stealth Shield of Protection"
msgstr ""

msgid ""
"A stone statue of a warrior holds a silver shield. As you remove the shield, "
"the statue crumbles into dust."
msgstr ""

msgid "Dragon Sword of Dominion"
msgstr ""

msgid ""
"As you are walking along a narrow path, a nearby bush suddenly bursts into "
"flames. Before your eyes the flames become the image of a beautiful woman. "
"She holds out a magnificent sword to you."
msgstr ""

msgid "Power Axe of Dominion"
msgstr ""

msgid ""
"You see a silver axe embedded deeply in the ground. After several "
"unsuccessful attempts by your army to remove the axe, you tightly grip the "
"handle of the axe and effortlessly pull it free."
msgstr ""

msgid "Divine Breastplate of Protection"
msgstr ""

msgid ""
"A gang of Rogues is sifting through the possessions of dead warriors. "
"Scaring off the scavengers, you note the Rogues had overlooked a beautiful "
"breastplate."
msgstr ""

msgid "Minor Scroll of Knowledge"
msgstr ""

msgid ""
"Before you appears a levitating glass case with a scroll, perched upon a bed "
"of crimson velvet. At your touch, the lid opens and the scroll floats into "
"your awaiting hands."
msgstr ""

msgid "Major Scroll of Knowledge"
msgstr ""

msgid ""
"Visiting a local wiseman, you explain the intent of your journey. He reaches "
"into a sack and withdraws a yellowed scroll and hands it to you."
msgstr ""

msgid "Superior Scroll of Knowledge"
msgstr ""

msgid ""
"You come across the remains of an ancient Druid. Bones, yellowed with age, "
"peer from the ragged folds of her robe. Searching the robe, you discover a "
"scroll hidden in the folds."
msgstr ""

msgid "Foremost Scroll of Knowledge"
msgstr ""

msgid ""
"Mangled bones, yellowed with age, peer from the ragged folds of a dead "
"Druid's robe. Searching the robe, you discover a scroll hidden within."
msgstr ""

msgid "Endless Sack of Gold"
msgstr ""

msgid "The %{name} provides you with %{count} gold per day."
msgstr ""

msgid ""
"A little leprechaun dances gleefully around a magic sack. Seeing you "
"approach, he stops in mid-stride. The little man screams and stamps his foot "
"ferociously, vanishing into thin air. Remembering the old leprechaun saying "
"'Finders Keepers', you grab the sack and leave."
msgstr ""

msgid "Endless Bag of Gold"
msgstr ""

msgid ""
"A noblewoman, separated from her traveling companions, asks for your help. "
"After escorting her home, she rewards you with a bag filled with gold."
msgstr ""

msgid "Endless Purse of Gold"
msgstr ""

msgid ""
"In your travels, you find a leather purse filled with gold that once "
"belonged to a great warrior king who had the ability to transform any "
"inanimate object into gold."
msgstr ""

msgid "Nomad Boots of Mobility"
msgstr ""

msgid "The %{name} increase your movement on land."
msgstr ""

msgid ""
"A Nomad trader seeks protection from a tribe of Goblins. For your "
"assistance, he gives you a finely crafted pair of boots made from the "
"softest leather. Looking closely, you see fascinating ancient carvings "
"engraved on the leather."
msgstr ""

msgid "Traveler's Boots of Mobility"
msgstr ""

msgid ""
"Discovering a pair of beautifully beaded boots made from the finest and "
"softest leather, you thank the anonymous donor and add the boots to your "
"inventory."
msgstr ""

msgid "Lucky Rabbit's Foot"
msgstr ""

msgid "The %{name} increases your luck in combat."
msgstr ""

msgid ""
"A traveling merchant offers you a rabbit's foot, made of gleaming silver "
"fur, for safe passage. The merchant explains the charm will increase your "
"luck in combat."
msgstr ""

msgid "Golden Horseshoe"
msgstr ""

msgid ""
"An ensnared Unicorn whinnies in fright. Murmuring soothing words, you set "
"her free. Snorting and stamping her front hoof once, she gallops off. "
"Looking down you see a golden horseshoe."
msgstr ""

msgid "Gambler's Lucky Coin"
msgstr ""

msgid ""
"You have captured a mischievous imp who has been terrorizing the region. In "
"exchange for his release, he rewards you with a magical coin."
msgstr ""

msgid "Four-Leaf Clover"
msgstr ""

msgid ""
"In the middle of a patch of dead and dry vegetation, to your surprise you "
"find a healthy green four-leaf clover."
msgstr ""

msgid "True Compass of Mobility"
msgstr ""

msgid "The %{name} increases your movement on land and sea."
msgstr ""

msgid ""
"An old man claiming to be an inventor asks you to try his latest invention. "
"He then hands you a compass."
msgstr ""

msgid "Sailor's Astrolabe of Mobility"
msgstr ""

msgid "The %{name} increases your movement on sea."
msgstr ""

msgid ""
"An old sea captain is being tortured by Ogres. You save him, and in return "
"he rewards you with a wondrous instrument to measure the distance of a star."
msgstr ""

msgid "Evil Eye"
msgstr ""

msgid "The %{name} reduces the casting cost of curse spells by half."
msgstr ""

msgid ""
"While venturing into a decrepit hut you find the Skeleton of a long dead "
"witch. Investigation of the remains reveals a glass eye rolling around "
"inside an empty skull."
msgstr ""

msgid "Enchanted Hourglass"
msgstr ""

msgid "The %{name} extends the duration of all your spells by %{count} turns."
msgstr ""

msgid ""
"A surprise turn in the landscape finds you in the midst of a grisly scene:  "
"Vultures picking at the aftermath of a terrible battle. Your cursory search "
"of the remains turns up an enchanted hourglass."
msgstr ""

msgid "Gold Watch"
msgstr ""

msgid "The %{name} doubles the effectiveness of your hypnotize spells."
msgstr ""

msgid ""
"In reward for helping his cart out of a ditch, a traveling potion salesman "
"gives you a \"magic\" gold watch. Unbeknownst to him, the watch really is "
"magical."
msgstr ""

msgid "Skullcap"
msgstr ""

msgid "The %{name} halves the casting cost of all mind influencing spells."
msgstr ""

msgid ""
"A brief stop at an improbable rural inn yields an exchange of money, tales, "
"and accidentally, luggage. You find a magical skullcap in your new backpack."
msgstr ""

msgid "Ice Cloak"
msgstr ""

msgid "The %{name} halves all damage your troops take from cold spells."
msgstr ""

msgid ""
"Responding to the panicked cries of a damsel in distress, you discover a "
"young woman fleeing from a hungry bear. You slay the beast in the nick of "
"time, and the grateful Sorceress weaves a magic cloak from the bear's hide."
msgstr ""

msgid "Fire Cloak"
msgstr ""

msgid "The %{name} halves all damage your troops take from fire spells."
msgstr ""

msgid ""
"You've come upon a fight between a Necromancer and a Paladin. The "
"Necromancer blasts the Paladin with a fire bolt, bringing him to his knees. "
"Acting quickly, you slay the evil one before the final blow. The grateful "
"Paladin gives you the fire cloak that saved him."
msgstr ""

msgid "Lightning Helm"
msgstr ""

msgid "The %{name} halves all damage your troops take from lightning spells."
msgstr ""

msgid ""
"A traveling tinker in need of supplies offers you a helm with a thunderbolt "
"design on its top in exchange for food and water. Curious, you accept, and "
"later find out that the helm is magical."
msgstr ""

msgid "Evercold Icicle"
msgstr ""

msgid ""
"The %{name} causes your cold spells to do %{count} percent more damage to "
"enemy troops."
msgstr ""

msgid ""
"An icicle withstanding the full heat of the noonday sun attracts your "
"attention. Intrigued, you break it off, and find that it does not melt in "
"your hand."
msgstr ""

msgid "Everhot Lava Rock"
msgstr ""

msgid ""
"The %{name} causes your fire spells to do %{count} percent more damage to "
"enemy troops."
msgstr ""

msgid ""
"Your wanderings bring you into contact with a tribe of ape-like beings using "
"a magical lava rock that never cools to light their fires. You take pity on "
"them and teach them to make fire with sticks. Believing you to be a god, the "
"apes give you their rock."
msgstr ""

msgid "Lightning Rod"
msgstr ""

msgid ""
"The %{name} causes your lightning spells to do %{count} percent more damage "
"to enemy troops."
msgstr ""

msgid ""
"While waiting out a storm, a lighting bolt strikes a nearby cottage's "
"lightning rod, which melts and falls to the ground. The tip of the rod, "
"however, survives intact and makes your hair stand on end when you touch it. "
"Hmm..."
msgstr ""

msgid "Snake-Ring"
msgstr ""

msgid "The %{name} halves the casting cost of all your bless spells."
msgstr ""

msgid ""
"You've found an oddly shaped ring on the finger of a long dead traveler. The "
"ring looks like a snake biting its own tail."
msgstr ""

msgid "Ankh"
msgstr ""

msgid ""
"The %{name} doubles the effectiveness of all your resurrect and animate "
"spells."
msgstr ""

msgid ""
"A fierce windstorm reveals the entrance to a buried tomb. Your investigation "
"reveals that the tomb has already been looted, but the thieves overlooked an "
"ankh on a silver chain in the dark."
msgstr ""

msgid "Book of Elements"
msgstr ""

msgid "The %{name} doubles the effectiveness of all your summoning spells."
msgstr ""

msgid ""
"You come across a conjurer who begs to accompany you and your army awhile "
"for safety. You agree, and he offers as payment a copy of the book of the "
"elements."
msgstr ""

msgid "Elemental Ring"
msgstr ""

msgid "The %{name} halves the casting cost of all summoning spells."
msgstr ""

msgid ""
"While pausing to rest, you notice a bobcat climbing a short tree to get at a "
"crow's nest. On impulse, you climb the tree yourself and scare off the cat. "
"When you look in the nest, you find a collection of shiny stones and a ring."
msgstr ""

msgid "Holy Pendant"
msgstr ""

msgid "The %{name} makes all your troops immune to curse spells."
msgstr ""

msgid ""
"In your wanderings you come across a hermit living in a small, tidy hut. "
"Impressed with your mission, he takes time out from his meditations to bless "
"and give you a charm against curses."
msgstr ""

msgid "Pendant of Free Will"
msgstr ""

msgid "The %{name} makes all your troops immune to hypnotize spells."
msgstr ""

msgid ""
"Responding to cries for help, you find river Sprites making a sport of "
"dunking an old man. Feeling vengeful, you rescue the man and drag a Sprite "
"onto dry land for awhile. The Sprite, uncomfortable in the air, gives you a "
"magic pendant to let him go."
msgstr ""

msgid "Pendant of Life"
msgstr ""

msgid "The %{name} makes all your troops immune to death spells."
msgstr ""

msgid ""
"A brief roadside encounter with a small caravan and a game of knucklebones "
"wins a magic pendant. Its former owner says that it protects from "
"Necromancers' death spells."
msgstr ""

msgid "Serenity Pendant"
msgstr ""

msgid "The %{name} makes all your troops immune to berserk spells."
msgstr ""

msgid ""
"The sounds of combat draw you to the scene of a fight between an old "
"Barbarian and an eight-headed Hydra. Your timely intervention swings the "
"battle in favor of the man, and he rewards you with a pendant he used to use "
"to calm his mind for battle."
msgstr ""

msgid "Seeing-eye Pendant"
msgstr ""

msgid "The %{name} makes all your troops immune to blindness spells."
msgstr ""

msgid ""
"You come upon a very old woman, long blind from cataracts and dying alone. "
"You tend to her final needs and promise a proper burial. Grateful, she gives "
"you a magic pendant emblazoned with a stylized eye. It lets you see with "
"your eyes closed."
msgstr ""

msgid "Kinetic Pendant"
msgstr ""

msgid "The %{name} makes all your troops immune to paralyze spells."
msgstr ""

msgid ""
"You come across a golem wearing a glowing pendant and blocking your way. "
"Acting on a hunch, you cut the pendant from its neck. Deprived of its power "
"source, the golem breaks down, leaving you with the magical pendant."
msgstr ""

msgid "Pendant of Death"
msgstr ""

msgid "The %{name} makes all your troops immune to holy spells."
msgstr ""

msgid ""
"A quick and deadly battle with a Necromancer wins you his magical pendant. "
"Later, a Wizard tells you that the pendant protects undead under your "
"control from holy word spells."
msgstr ""

msgid "Wand of Negation"
msgstr ""

msgid "The %{name} protects your troops from the Dispel Magic spell."
msgstr ""

msgid ""
"You meet an old Wizard friend of yours traveling in the opposite direction. "
"He presents  you with a gift:  A wand that prevents the use of the dispel "
"magic spell on your allies."
msgstr ""

msgid "Golden Bow"
msgstr ""

msgid ""
"The %{name} eliminates the %{count} percent penalty for your troops shooting "
"past obstacles (e.g. castle walls)."
msgstr ""

msgid ""
"A chance meeting with a famous Archer finds you in a game of knucklebones "
"pitting his bow against your horse. You win."
msgstr ""

msgid "Telescope"
msgstr ""

msgid ""
"The %{name} increases the amount of terrain your hero reveals when "
"adventuring by %{count} extra square."
msgstr ""

msgid ""
"A merchant from far away lands trades you a new invention of his people for "
"traveling supplies. It makes distant objects appear closer, and he calls "
"it...\n"
"\n"
"a telescope."
msgstr ""

msgid "Statesman's Quill"
msgstr ""

msgid ""
"The %{name} reduces the cost of surrender to %{count} percent of the total "
"cost of troops you have in your army."
msgstr ""

msgid ""
"You pause to help a diplomat with a broken axle fix his problem. In "
"gratitude, he gives you a writing quill with magical properties which he "
"says will \"help people see things your way\"."
msgstr ""

msgid "Wizard's Hat"
msgstr ""

msgid "The %{name} increases the duration of your spells by %{count} turns."
msgstr ""

msgid ""
"You see a Wizard fleeing from a Griffin and riding like the wind. The Wizard "
"opens a portal and rides through, getting his hat knocked off by the edge of "
"the gate. The Griffin follows; the gate closes. You pick the hat up, dust it "
"off, and put it on."
msgstr ""

msgid "Power Ring"
msgstr ""

msgid "The %{name} returns %{count} extra spell points per day to your hero."
msgstr ""

msgid ""
"You find a small tree that closely resembles the great Warlock Carnauth with "
"a ring around one of its twigs. Scraps of clothing and rotting leather lead "
"you to suspect that it IS Carnauth, transformed. Since you can't help him, "
"you take the magic ring."
msgstr ""

msgid "Ammo Cart"
msgstr ""

msgid "The %{name} provides endless ammunition for all your troops that shoot."
msgstr ""

msgid ""
"An ammunition cart in the middle of an old battlefield catches your eye. "
"Inspection shows it to be in good working order, so  you take it along."
msgstr ""

msgid "Tax Lien"
msgstr ""

msgid "The %{name} costs you %{count} gold pieces per day."
msgstr ""

msgid ""
"Your big spending habits have earned you a massive tax bill that you can't "
"hope to pay. The tax man takes pity and agrees to only take 250 gold a day "
"from your account for life. Check here if you want one dollar to go to the "
"presidential campaign election fund."
msgstr ""

msgid "Hideous Mask"
msgstr ""

msgid "The %{name} prevents all 'wandering' armies from joining your hero."
msgstr ""

msgid ""
"Your looting of the grave of Sinfilas Gardolad, the famous shapeshifting "
"Warlock, unearths his fabled mask. Trembling, you put it on and it twists "
"your visage into an awful grimace!  Oh no!  It's actually the hideous mask "
"of Gromluck Greene, and you are stuck with it."
msgstr ""

msgid "Endless Pouch of Sulfur"
msgstr ""

msgid "The %{name} provides %{count} unit of sulfur per day."
msgstr ""

msgid ""
"You visit an alchemist who, upon seeing your army, is swayed by the "
"righteousness of your cause. The newly loyal subject gives you his endless "
"pouch of sulfur to help with the war effort."
msgstr ""

msgid "Endless Vial of Mercury"
msgstr ""

msgid "The %{name} provides %{count} unit of mercury per day."
msgstr ""

msgid ""
"A brief stop at a hastily abandoned Wizard's tower turns up a magical vial "
"of mercury that always has a little left on the bottom. Recognizing a "
"treasure when you see one, you cap it and slip it in your pocket."
msgstr ""

msgid "Endless Pouch of Gems"
msgstr ""

msgid "The %{name} provides %{count} unit of gems per day."
msgstr ""

msgid ""
"A short rainstorm brings forth a rainbow...and you can see the end of it. "
"Riding quickly, you seize the pot of gold you find there. The leprechaun who "
"owns it, unable to stop you from taking it, offers an endless pouch of gems "
"for the return of his gold. You accept."
msgstr ""

msgid "Endless Cord of Wood"
msgstr ""

msgid "The %{name} provides %{count} unit of wood per day."
msgstr ""

msgid ""
"Pausing to rest and light a cook fire, you pull wood out of a nearby pile of "
"dead wood. As you keep pulling wood from the pile, you notice that it "
"doesn't shrink. You realize to your delight that the wood is enchanted, so "
"you take it along."
msgstr ""

msgid "Endless Cart of Ore"
msgstr ""

msgid "The %{name} provides %{count} unit of ore per day."
msgstr ""

msgid ""
"You've found a Goblin weapon smithy making weapons for use against humans. "
"With a tremendous yell you and your army descend upon their camp and drive "
"them away. A search finds a magic ore cart that never runs out of iron."
msgstr ""

msgid "Endless Pouch of Crystal"
msgstr ""

msgid "The %{name} provides %{count} unit of crystal per day."
msgstr ""

msgid ""
"Taking shelter from a storm in a small cave,  you notice a small patch of "
"crystal in one corner. Curious, you break a piece off and notice that the "
"original crystal grows the lost piece back. You decide to stuff the entire "
"patch into a pouch and take it with you."
msgstr ""

msgid "Spiked Helm"
msgstr ""

msgid ""
"Your army is ambushed by a small tribe of wild (and none too bright) Orcs. "
"You fend them off easily and the survivors flee in all directions. One of "
"the Orcs was wearing a polished spiked helm. Figuring it will make a good "
"souvenir, you take it."
msgstr ""

msgid "Spiked Shield"
msgstr ""

msgid ""
"You come upon a bridge spanning a dry gully. Before you can cross, a Troll "
"steps out from under the bridge and demands payment before it will permit "
"you to pass. You refuse, and the Troll charges, forcing you to slay it. You "
"take its spiked shield as a trophy."
msgstr ""

msgid "White Pearl"
msgstr ""

msgid ""
"A walk across a dry saltwater lake bed yields an unlikely prize:  A white "
"pearl amidst shattered shells and debris."
msgstr ""

msgid "Black Pearl"
msgstr ""

msgid ""
"Rumors of a Griffin of unusual size preying upon the countryside lead you to "
"its cave lair. A quick, brutal fight dispatches the beast, and a search of "
"its foul nest turns up a huge black pearl."
msgstr ""

msgid "Magic Book"
msgstr ""

msgid "The %{name} enables you to cast spells."
msgstr ""

msgid "Dummy 1"
msgstr ""

msgid "The reserved artifact."
msgstr ""

msgid "Dummy 2"
msgstr ""

msgid "Dummy 3"
msgstr ""

msgid "Dummy 4"
msgstr ""

msgid "Spell Scroll"
msgstr ""

msgid ""
"This %{name} gives your hero the ability to cast the %{spell} spell if your "
"hero has a Magic Book."
msgstr ""

msgid ""
"You find an elaborate container which houses an old vellum scroll. The runes "
"on the container are very old, and the artistry with which it was put "
"together is stunning. As you pull the scroll out, you feel imbued with "
"magical power."
msgstr ""

msgid "Arm of the Martyr"
msgstr ""

msgid ""
"The %{name} increases your spell power by %{count} but adds the undead "
"morale penalty."
msgstr ""

msgid ""
"One of the less intelligent members of your party picks up an arm off of the "
"ground. Despite its missing a body, it is still moving. Your troops find the "
"dismembered arm repulsive, but you cannot bring yourself to drop it: it "
"seems to hold some sort of magical power that influences your decision "
"making."
msgstr ""

msgid "Breastplate of Anduran"
msgstr ""

msgid "The %{name} increases your defense by %{count}."
msgstr ""

msgid ""
"You come upon a sign. It reads: \"Here lies the body of Anduran. Bow and "
"swear fealty, and you shall be rewarded.\" You decide to do as it says. As "
"you stand up, you feel a coldness against your skin. Looking down, you find "
"that you are suddenly wearing a gleaming, ornate breastplate."
msgstr ""

msgid "Broach of Shielding"
msgstr ""

msgid ""
"The %{name} provides %{count} percent protection from Armageddon and "
"Elemental Storm, but decreases spell power by 2."
msgstr ""

msgid ""
"A kindly Sorceress thinks that your army's defenses could use a magical "
"boost. She offers to enchant the Broach that you wear on your cloak, and you "
"accept."
msgstr ""

msgid "Battle Garb of Anduran"
msgstr ""

msgid ""
"The %{name} combines the powers of the three Anduran artifacts.  It provides "
"maximum luck and morale for your troops and gives you the Town Portal spell."
msgstr ""

msgid ""
"Out of pity for a poor peasant, you purchase a chest of old junk they are "
"hawking for too much gold. Later, as you search through it, you find it "
"contains the 3 pieces of the legendary battle garb of Anduran!"
msgstr ""

msgid "Crystal Ball"
msgstr ""

msgid ""
"The %{name} lets you get more specific information about monsters, enemy "
"heroes, and castles nearby the hero who holds it."
msgstr ""

msgid ""
"You come upon a caravan of gypsies who are feasting and fortifying their "
"bodies with mead. They call you forward and say \"If you prove that you can "
"dance the Rama-Buta, we will reward you.\" You don't know it, but try "
"anyway. They laugh hysterically, but admire your bravery, giving you a "
"Crystal Ball."
msgstr ""

msgid "Heart of Fire"
msgstr ""

msgid ""
"The %{name} provides %{count} percent protection from fire, but doubles the "
"damage taken from cold."
msgstr ""

msgid ""
"You enter a recently burned glade and come upon a Fire Elemental sitting "
"atop a rock. It looks up, its flaming face contorted in a look of severe "
"pain. It then tosses a glowing object at you. You put up your hands to block "
"it, but it passes right through them and sears itself into your chest."
msgstr ""

msgid "Heart of Ice"
msgstr ""

msgid ""
"The %{name} provides %{count} percent protection from cold, but doubles the "
"damage taken from fire."
msgstr ""

msgid ""
"Suddenly, a biting coldness engulfs your body. You seize up, falling from "
"your horse. The pain subsides, but you still feel as if your chest is "
"frozen.  As you pick yourself up off of the ground, you hear hearty "
"laughter. You turn around just in time to see a Frost Giant run off into the "
"woods and disappear."
msgstr ""

msgid "Helmet of Anduran"
msgstr ""

msgid ""
"You spy a gleaming object poking up out of the ground. You send a member of "
"your party over to investigate. He comes back with a golden helmet in his "
"hands. You realize that it must be the helmet of the legendary Anduran, the "
"only man who was known to wear solid gold armor."
msgstr ""

msgid "Holy Hammer"
msgstr ""

msgid ""
"You come upon a battle where a Paladin has been mortally wounded by a group "
"of Zombies. He asks you to take his hammer and finish what he started.  As "
"you pick it up, it begins to hum, and then everything becomes a blur. The "
"Zombies lie dead, the hammer dripping with blood. You strap it to your belt."
msgstr ""

msgid "Legendary Scepter"
msgstr ""

msgid "The %{name} adds %{count} points to all attributes."
msgstr ""

msgid ""
"Upon cresting a small hill, you come upon a ridiculous looking sight. A "
"Sprite is attempting to carry a Scepter that is almost as big as it is. "
"Trying not to laugh, you ask, \"Need help?\" The Sprite glares at you and "
"answers: \"You think this is funny? Fine. You can carry it. I much prefer "
"flying anyway.\""
msgstr ""

msgid "Masthead"
msgstr ""

msgid "The %{name} boosts your luck and morale by %{count} each in sea combat."
msgstr ""

msgid ""
"An old seaman tells you a tale of an enchanted masthead that he used in his "
"youth to rally his crew during times of trouble. He then hands you a faded "
"map that shows where he hid it. After much exploring, you find it stashed "
"underneath a nearby dock."
msgstr ""

msgid "Sphere of Negation"
msgstr ""

msgid "The %{name} disables all spell casting, for both sides, in combat."
msgstr ""

msgid ""
"You stop to help a Peasant catch a runaway mare. To show his gratitude, he "
"hands you a tiny sphere. As soon as you grasp it, you feel the magical "
"energy drain from your limbs..."
msgstr ""

msgid "Staff of Wizardry"
msgstr ""

msgid "The %{name} boosts your spell power by %{count}."
msgstr ""

msgid ""
"While out scaring up game, your troops find a mysterious staff levitating "
"about three feet off of the ground. They hand it to you, and you notice an "
"inscription. It reads: \"Brains best brawn and magic beats might. Heed my "
"words, and you'll win every fight.\""
msgstr ""

msgid "Sword Breaker"
msgstr ""

msgid "The %{name} increases your defense by %{count} and attack by 1."
msgstr ""

msgid ""
"A former Captain of the Guard admires your quest and gives you the enchanted "
"Sword Breaker that he relied on during his tour of duty."
msgstr ""

msgid ""
"A Troll stops you and says: \"Pay me 5,000 gold, or the Sword of Anduran "
"will slay you where you stand.\" You refuse. The troll grabs the sword "
"hanging from its belt, screams in pain, and runs away. Picking up the fabled "
"sword, you give thanks that half-witted Trolls tend to grab the wrong end of "
"sharp objects."
msgstr ""

msgid "Sword of Anduran"
msgstr ""

msgid "Spade of Necromancy"
msgstr ""

msgid "The %{name} gives you increased necromancy skill."
msgstr ""

msgid ""
"A dirty shovel has been thrust into a dirt mound nearby. Upon investigation, "
"you discover it to be the enchanted shovel of the Gravediggers, long thought "
"lost by mortals."
msgstr ""

msgid "Invalid Artifact"
msgstr ""

msgid "Wood"
msgstr ""

msgid "Mercury"
msgstr ""

msgid "Ore"
msgstr ""

msgid "Sulfur"
msgstr ""

msgid "Crystal"
msgstr ""

msgid "Gems"
msgstr ""

msgid "Gold"
msgstr ""

msgid ""
"There are seven resources in Heroes 2, used to build and improves castles, "
"purchase troops and recruit heroes. Gold is the most common, required for "
"virtually everything. Wood and ore are used for most buildings. Gems, "
"Mercury, Sulfur and Crystal are rare magical resources used for the most "
"powerful creatures and buildings."
msgstr ""

msgid ""
"Causes a giant fireball to strike the selected area, damaging all nearby "
"creatures."
msgstr ""

msgid "Fireball"
msgstr ""

msgid "Fireblast"
msgstr ""

msgid ""
"An improved version of fireball, fireblast affects two hexes around the "
"center point of the spell, rather than one."
msgstr ""

msgid "Causes a bolt of electrical energy to strike the selected creature."
msgstr ""

msgid "Lightning Bolt"
msgstr ""

msgid "Chain Lightning"
msgstr ""

msgid ""
"Causes a bolt of electrical energy to strike a selected creature, then "
"strike the nearest creature with half damage, then strike the NEXT nearest "
"creature with half again damage, and so on, until it becomes too weak to be "
"harmful.  Warning:  This spell can hit your own creatures!"
msgstr ""

msgid "Teleport"
msgstr ""

msgid ""
"Teleports the creature you select to any open position on the battlefield."
msgstr ""

msgid "Cure"
msgstr ""

msgid ""
"Removes all negative spells cast upon one of your units, and restores up to "
"%{count} HP per level of spell power."
msgstr ""

msgid "Mass Cure"
msgstr ""

msgid ""
"Removes all negative spells cast upon your forces, and restores up to "
"%{count} HP per level of spell power, per creature."
msgstr ""

msgid "Resurrect"
msgstr ""

msgid "Resurrects creatures from a damaged or dead unit until end of combat."
msgstr ""

msgid "Resurrect True"
msgstr ""

msgid "Resurrects creatures from a damaged or dead unit permanently."
msgstr ""

msgid "Haste"
msgstr ""

msgid "Increases the speed of any creature by %{count}."
msgstr ""

msgid "Increases the speed of all of your creatures by %{count}."
msgstr ""

msgid "Mass Haste"
msgstr ""

msgid "Slows target to half movement rate."
msgstr ""

msgid "spell|Slow"
msgstr ""

msgid "Mass Slow"
msgstr ""

msgid "Slows all enemies to half movement rate."
msgstr ""

msgid "Clouds the affected creatures' eyes, preventing them from moving."
msgstr ""

msgid "spell|Blind"
msgstr ""

msgid "Bless"
msgstr ""

msgid "Causes the selected creatures to inflict maximum damage."
msgstr ""

msgid "Causes all of your units to inflict maximum damage."
msgstr ""

msgid "Mass Bless"
msgstr ""

msgid "Magically increases the defense skill of the selected creatures."
msgstr ""

msgid "Stoneskin"
msgstr ""

msgid ""
"Increases the defense skill of the targeted creatures.  This is an improved "
"version of Stoneskin."
msgstr ""

msgid "Steelskin"
msgstr ""

msgid "Causes the selected creatures to inflict minimum damage."
msgstr ""

msgid "Curse"
msgstr ""

msgid "Causes all enemy troops to inflict minimum damage."
msgstr ""

msgid "Mass Curse"
msgstr ""

msgid "Damages all undead in the battle."
msgstr ""

msgid "Holy Word"
msgstr ""

msgid ""
"Damages all undead in the battle.  This is an improved version of Holy Word."
msgstr ""

msgid "Holy Shout"
msgstr ""

msgid "Anti-Magic"
msgstr ""

msgid "Prevents harmful magic against the selected creatures."
msgstr ""

msgid "Dispel Magic"
msgstr ""

msgid "Removes all magic spells from a single target."
msgstr ""

msgid "Mass Dispel"
msgstr ""

msgid "Removes all magic spells from all creatures."
msgstr ""

msgid "Causes a magic arrow to strike the selected target."
msgstr ""

msgid "Magic Arrow"
msgstr ""

msgid "Berserker"
msgstr ""

msgid "Causes a creature to attack its nearest neighbor."
msgstr ""

msgid "Armageddon"
msgstr ""

msgid ""
"Holy terror strikes the battlefield, causing severe damage to all creatures."
msgstr ""

msgid "Elemental Storm"
msgstr ""

msgid "Magical elements pour down on the battlefield, damaging all creatures."
msgstr ""

msgid ""
"A rain of rocks strikes an area of the battlefield, damaging all nearby "
"creatures."
msgstr ""

msgid "Meteor Shower"
msgstr ""

msgid "Paralyze"
msgstr ""

msgid "The targeted creatures are paralyzed, unable to move or retaliate."
msgstr ""

msgid "Hypnotize"
msgstr ""

msgid ""
"Brings a single enemy unit under your control if its hits are less than "
"%{count} times the caster's spell power."
msgstr ""

msgid "Cold Ray"
msgstr ""

msgid "Drains body heat from a single enemy unit."
msgstr ""

msgid "Cold Ring"
msgstr ""

msgid ""
"Drains body heat from all units surrounding the center point, but not "
"including the center point."
msgstr ""

msgid "Disrupting Ray"
msgstr ""

msgid "Reduces the defense rating of an enemy unit by three."
msgstr ""

msgid "Damages all living (non-undead) units in the battle."
msgstr ""

msgid "Death Ripple"
msgstr ""

msgid "Death Wave"
msgstr ""

msgid ""
"Damages all living (non-undead) units in the battle.  This spell is an "
"improved version of Death Ripple."
msgstr ""

msgid "Dragon Slayer"
msgstr ""

msgid "Greatly increases a unit's attack skill vs. Dragons."
msgstr ""

msgid "Blood Lust"
msgstr ""

msgid "Increases a unit's attack skill."
msgstr ""

msgid "Animate Dead"
msgstr ""

msgid "Resurrects creatures from a damaged or dead undead unit permanently."
msgstr ""

msgid "Mirror Image"
msgstr ""

msgid ""
"Creates an illusionary unit that duplicates one of your existing units.  "
"This illusionary unit does the same damages as the original, but will vanish "
"if it takes any damage."
msgstr ""

msgid "Halves damage received from ranged attacks for a single unit."
msgstr ""

msgid "Shield"
msgstr ""

msgid "Halves damage received from ranged attacks for all of your units."
msgstr ""

msgid "Mass Shield"
msgstr ""

msgid "Summon Earth Elemental"
msgstr ""

msgid "Summons Earth Elementals to fight for your army."
msgstr ""

msgid "Summon Air Elemental"
msgstr ""

msgid "Summons Air Elementals to fight for your army."
msgstr ""

msgid "Summon Fire Elemental"
msgstr ""

msgid "Summons Fire Elementals to fight for your army."
msgstr ""

msgid "Summon Water Elemental"
msgstr ""

msgid "Summons Water Elementals to fight for your army."
msgstr ""

msgid "Damages castle walls."
msgstr ""

msgid "Earthquake"
msgstr ""

msgid "Causes all mines across the land to become visible."
msgstr ""

msgid "View Mines"
msgstr ""

msgid "Causes all resources across the land to become visible."
msgstr ""

msgid "View Resources"
msgstr ""

msgid "Causes all artifacts across the land to become visible."
msgstr ""

msgid "View Artifacts"
msgstr ""

msgid "Causes all towns and castles across the land to become visible."
msgstr ""

msgid "View Towns"
msgstr ""

msgid "Causes all Heroes across the land to become visible."
msgstr ""

msgid "View Heroes"
msgstr ""

msgid "Causes the entire land to become visible."
msgstr ""

msgid "View All"
msgstr ""

msgid "Allows the caster to view detailed information on enemy Heroes."
msgstr ""

msgid "Identify Hero"
msgstr ""

msgid "Summon Boat"
msgstr ""

msgid ""
"Summons the nearest unoccupied, friendly boat to an adjacent shore "
"location.  A friendly boat is one which you just built or were the most "
"recent player to occupy."
msgstr ""

msgid "Allows the caster to magically transport to a nearby location."
msgstr ""

msgid "Dimension Door"
msgstr ""

msgid "Returns the caster to any town or castle currently owned."
msgstr ""

msgid "Town Gate"
msgstr ""

msgid ""
"Returns the hero to the town or castle of choice, provided it is controlled "
"by you."
msgstr ""

msgid "Visions"
msgstr ""

msgid ""
"Visions predicts the likely outcome of an encounter with a neutral army camp."
msgstr ""

msgid "Haunt"
msgstr ""

msgid ""
"Haunts a mine you control with Ghosts.  This mine stops producing "
"resources.  (If I can't keep it, nobody will!)"
msgstr ""

msgid "Set Earth Guardian"
msgstr ""

msgid "Sets Earth Elementals to guard a mine against enemy armies."
msgstr ""

msgid "Set Air Guardian"
msgstr ""

msgid "Sets Air Elementals to guard a mine against enemy armies."
msgstr ""

msgid "Set Fire Guardian"
msgstr ""

msgid "Sets Fire Elementals to guard a mine against enemy armies."
msgstr ""

msgid "Set Water Guardian"
msgstr ""

msgid "Sets Water Elementals to guard a mine against enemy armies."
msgstr ""

msgid "Petrification"
msgstr ""

msgid ""
"Turns the affected creature into stone.  A petrified creature receives half "
"damage from a direct attack."
msgstr ""

msgid "You have no Magic Book, so you cannot cast a spell."
msgstr ""

msgid "No spell to cast."
msgstr ""

msgid "Your hero has %{point} spell points remaining."
msgstr ""

msgid "View Adventure Spells"
msgstr ""

msgid "View Combat Spells"
msgstr ""

msgid "View previous page"
msgstr ""

msgid "View next page"
msgstr ""

msgid "Close Spellbook"
msgstr ""

msgid "View %{spell}"
msgstr ""

msgid "This spell does %{damage} points of damage."
msgstr ""

msgid ""
"This spell summons\n"
"%{count} %{monster}."
msgstr ""

msgid "This spell restores %{hp} HP."
msgstr ""

msgid "This spell summons %{count} %{monster} to guard the mine."
msgstr ""

msgid "The nearest town is %{town}."
msgstr ""

msgid "This town is occupied by your hero %{hero}."
msgstr ""

msgid ""
"This spell controls up to\n"
"%{hp} HP."
msgstr ""

msgid "game: remember last focus"
msgstr ""

msgid "battle: show damage info"
msgstr ""

msgid "world: show terrain penalty"
msgstr "свят: покажи terrain penalty"

msgid "world: Scouting skill shows extended content info"
msgstr "свят: Скаутските умения показват разширена информация за съдържанието"

msgid "world: allow to set guardian to objects"
msgstr "свят: позволява да се сложи пазител на обекти"

msgid "world: Neutral armies scale with game difficulty"
msgstr "свят: Неутралните армии се увеличават с трудноста на играта"

msgid "world: Windmills, Water Wheels and Magic Gardens can be captured"
msgstr ""
"свят: Вятърните мелници, водните колела и магическите градини могат да бъдат "
"заснети"

msgid "castle: allow guardians"
msgstr ""

msgid "heroes: allow buy a spellbook from Shrines"
msgstr "герои: позволява да купите книга за заклинания от светилища"

msgid "heroes: remember movement points when retreating or surrendering"
msgstr ""
"герои: запомнете точките на движение, когато се оттегляте или се предавате"

msgid "heroes: allow to choose any primary skill in Arena"
msgstr "герои: позволяват да изберете всяко основно умение от Арена"

msgid "battle: allow soft wait for troops"
msgstr ""

msgid "battle: deterministic events"
msgstr ""

msgid "game: show system info"
msgstr ""

msgid "game: autosave will be made at the beginning of the day"
msgstr ""

msgid "game: use evil interface"
msgstr ""

msgid "game: hide interface"
msgstr ""

msgid "game: offer to continue the game after victory condition"
msgstr ""

msgid "The ultimate artifact is really the %{name}."
msgstr ""

msgid "The ultimate artifact may be found in the %{name} regions of the world."
msgstr ""

msgid "north-west"
msgstr ""

msgid "north"
msgstr ""

msgid "north-east"
msgstr ""

msgid "west"
msgstr ""

msgid "center"
msgstr ""

msgid "east"
msgstr ""

msgid "south-west"
msgstr ""

msgid "south"
msgstr ""

msgid "south-east"
msgstr ""

msgid "The truth is out there."
msgstr ""

msgid "The dark side is stronger."
msgstr ""

msgid "The end of the world is near."
msgstr ""

msgid "The bones of Lord Slayer are buried in the foundation of the arena."
msgstr ""

msgid "A Black Dragon will take out a Titan any day of the week."
msgstr ""

msgid "He told her: Yada yada yada...  and then she said: Blah, blah, blah..."
msgstr ""

msgid "An unknown force is being resurrected..."
msgstr ""

msgid ""
"Check the newest version of the game at\n"
"https://github.com/ihhub/\n"
"fheroes2/releases"
msgstr ""<|MERGE_RESOLUTION|>--- conflicted
+++ resolved
@@ -83,11 +83,7 @@
 "Zounds of\n"
 "%{monster}"
 msgstr ""
-<<<<<<< HEAD
 "Стотици\n"
-=======
-"Стотици от\n"
->>>>>>> c9160d16
 "%{monster}"
 
 msgid ""
