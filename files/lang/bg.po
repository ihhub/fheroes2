--- conflicted
+++ resolved
@@ -8,11 +8,7 @@
 "Project-Id-Version: fheroes2\n"
 "Report-Msgid-Bugs-To: \n"
 "POT-Creation-Date: 2022-07-10 14:31+0000\n"
-<<<<<<< HEAD
-"PO-Revision-Date: 2022-07-22 15:09+0100\n"
-=======
 "PO-Revision-Date: 2022-07-15 20:30+0100\n"
->>>>>>> ab8e9695
 "Last-Translator: fheroes2 team <fhomm2@gmail.com>\n"
 "Language-Team: \n"
 "Language: bg\n"
@@ -2442,11 +2438,7 @@
 msgstr "Език"
 
 msgid "Resolution"
-<<<<<<< HEAD
 msgstr "Резолюция"
-=======
-msgstr "Разделителна способност"
->>>>>>> ab8e9695
 
 msgid "Experimental"
 msgstr "Пробни"
@@ -2476,11 +2468,7 @@
 msgstr "Цветен"
 
 msgid "Text Support"
-<<<<<<< HEAD
 msgstr "Доп. информация"
-=======
-msgstr "Текстова поддръжка"
->>>>>>> ab8e9695
 
 msgid "Evil"
 msgstr "Зъл"
