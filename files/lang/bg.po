--- conflicted
+++ resolved
@@ -7,13 +7,8 @@
 msgstr ""
 "Project-Id-Version: fheroes2\n"
 "Report-Msgid-Bugs-To: \n"
-<<<<<<< HEAD
-"POT-Creation-Date: 2022-09-21 12:23+0000\n"
+"POT-Creation-Date: 2022-09-26 12:34+0000\n"
 "PO-Revision-Date: 2022-09-24 12:02+0100\n"
-=======
-"POT-Creation-Date: 2022-09-26 12:34+0000\n"
-"PO-Revision-Date: 2022-09-23 10:30+0100\n"
->>>>>>> ac1dd2fc
 "Last-Translator: fheroes2 team <fhomm2@gmail.com>\n"
 "Language-Team: \n"
 "Language: bg\n"
@@ -50,7 +45,7 @@
 msgstr "Без"
 
 msgid "Warning"
-msgstr ""
+msgstr "Внимание"
 
 msgid ""
 "Do you want to regain control from AI? The effect will take place only on "
@@ -3557,12 +3552,6 @@
 msgid "View High Scores for Campaigns."
 msgstr "Вижте високите резултати за кампании."
 
-<<<<<<< HEAD
-msgid "Warning"
-msgstr "Внимание"
-
-=======
->>>>>>> ac1dd2fc
 msgid "This file contains a save with an invalid game type."
 msgstr "Този файл съдържа запис с невалиден тип игра."
 
