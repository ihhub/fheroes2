--- conflicted
+++ resolved
@@ -3323,13 +3323,6 @@
 msgid "Accept the choice made."
 msgstr "Приемете направения избор."
 
-<<<<<<< HEAD
-msgid "Unknown Hero"
-msgstr "Незнаен герой"
-
-=======
-#, fuzzy
->>>>>>> 9cd83b40
 msgid "%{color} %{race} hero"
 msgstr "%{color} %{race} герой"
 
@@ -4618,7 +4611,7 @@
 msgstr ""
 
 msgid "Editor"
-msgstr ""
+msgstr "Редактор"
 
 msgid "The save file is corrupted."
 msgstr "Запазеният файл е повреден."
@@ -4730,16 +4723,6 @@
 "\n"
 "Enjoy the game!"
 msgstr ""
-<<<<<<< HEAD
-" от лявата страна на главното меню или като цъкнеш на бутона за "
-"конфигурация.\n"
-"\n"
-"Приятна игра!"
-
-msgid "Editor"
-msgstr "Редактор"
-=======
->>>>>>> 9cd83b40
 
 msgid "The Editor requires \"The Price of Loyalty\" expansion files to work."
 msgstr ""
