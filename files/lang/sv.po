--- conflicted
+++ resolved
@@ -7,13 +7,8 @@
 msgstr ""
 "Project-Id-Version: fheroes2\n"
 "Report-Msgid-Bugs-To: \n"
-<<<<<<< HEAD
-"POT-Creation-Date: 2022-08-09 03:07+0000\n"
-"PO-Revision-Date: 2022-08-19 22:55+0200\n"
-=======
 "POT-Creation-Date: 2022-08-31 01:55+0000\n"
 "PO-Revision-Date: 2022-05-10 16:35+0200\n"
->>>>>>> 489f74f6
 "Last-Translator: fheroes2 team <fhomm2@gmail.com>\n"
 "Language-Team: Swedish <sv@li.org>\n"
 "Language: sv\n"
@@ -613,14 +608,9 @@
 msgid "The mirror image is destroyed!"
 msgstr "Spegelbilden förstörs!"
 
-<<<<<<< HEAD
-msgid "Break auto battle?"
-msgstr "Slå av autostrid?"
-=======
 #, fuzzy
 msgid "Are you sure you want to interrupt the auto battle?"
 msgstr "Är du säker på att du vill retirera?"
->>>>>>> 489f74f6
 
 msgid "Error"
 msgstr "Fel"
