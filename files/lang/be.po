--- conflicted
+++ resolved
@@ -7,13 +7,8 @@
 msgstr ""
 "Project-Id-Version: fheroes2\n"
 "Report-Msgid-Bugs-To: \n"
-<<<<<<< HEAD
-"POT-Creation-Date: 2025-11-06 06:58+0000\n"
-"PO-Revision-Date: 2025-11-12 20:54+0300\n"
-=======
 "POT-Creation-Date: 2025-11-15 14:21+0000\n"
 "PO-Revision-Date: 2022-09-23 16:01+0200\n"
->>>>>>> 5b66542d
 "Last-Translator: fheroes2 team <fhomm2@gmail.com>\n"
 "Language-Team: \n"
 "Language: be\n"
@@ -2813,67 +2808,36 @@
 "толькі ваша сумка зараз і так перапоўнена артэфактамі. Паспрабуйце перадаць "
 "адзін са сваіх артэфактаў іншаму герою."
 
-<<<<<<< HEAD
+msgid "Exit Castle"
+msgstr "Выйсці з замка"
+
+msgid "Exit Town"
+msgstr "Выйсці з горада"
+
+msgid "Show Income"
+msgstr "Паглядзець даход"
+
+msgid "View Hero"
+msgstr "Паглядзець героя"
+
+msgid "Show next town"
+msgstr "Паказаць наступны горад"
+
 msgid "Click to show the next town."
 msgstr "Націсніце, каб паказаць наступны горад."
-=======
-msgid "Exit Castle"
-msgstr "Пакінуць замак"
-
-msgid "Exit Town"
-msgstr "Пакінуць горад"
-
-msgid "Show Income"
-msgstr "Паказаць прыбытак"
-
-msgid "Show previous town"
-msgstr ""
->>>>>>> 5b66542d
-
-msgid "Show next town"
-msgstr "Паказаць наступны горад"
-
-<<<<<<< HEAD
-=======
-msgid "View Hero"
-msgstr "Даведацца пра героя"
-
-#, fuzzy
-msgid "Click to show the next town."
-msgstr "Пстрыкніце сюды, каб выбраць сцэнар"
-
-#, fuzzy
->>>>>>> 5b66542d
+
 msgid "Click to show the previous town."
 msgstr "Націсніце, каб паказаць папярэдні горад."
 
-<<<<<<< HEAD
 msgid "Show previous town"
 msgstr "Паказаць папярэдні горад"
 
-=======
->>>>>>> 5b66542d
 msgid "This town may not be upgraded to a castle."
 msgstr "У гэтым горадзе нельга пабудаваць замак."
 
 msgid "Town"
 msgstr "Горад"
 
-<<<<<<< HEAD
-msgid "Exit Castle"
-msgstr "Выйсці з замка"
-
-msgid "Exit Town"
-msgstr "Выйсці з горада"
-
-msgid "Show Income"
-msgstr "Паглядзець даход"
-
-msgid "View Hero"
-msgstr "Паглядзець героя"
-
-=======
->>>>>>> 5b66542d
 msgid "The above spells are available here."
 msgstr "Вышэйпералічаныя чары можна вывучыць тут."
 
