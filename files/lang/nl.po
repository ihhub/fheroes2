# Dutch translation for fheroes2
# Copyright (c) 2009 Rosetta Contributors and Canonical Ltd 2009
# This file is distributed under the same license as the fheroes2 package.
# fheroes2 team <fhomm2@gmail.com>, 2022
# piano1029 <https://github.com/piano1029>, 2022
#
msgid ""
msgstr ""
"Project-Id-Version: fheroes2\n"
"Report-Msgid-Bugs-To: \n"
"POT-Creation-Date: 2022-10-08 02:28+0000\n"
"PO-Revision-Date: 2022-09-23 16:14+0200\n"
"Last-Translator: piano1029 <https://github.com/piano1029>\n"
"Language-Team: Dutch <nl@li.org>\n"
"Language: nl\n"
"MIME-Version: 1.0\n"
"Content-Type: text/plain; charset=UTF-8\n"
"Content-Transfer-Encoding: 8bit\n"
"Plural-Forms: nplurals=2; plural=n != 1;\n"
"X-Launchpad-Export-Date: 2010-05-27 09:12+0000\n"
"X-Generator: Poedit 3.1.1\n"

msgid ""
"BATTLE\n"
"ONLY"
msgstr ""
"ALLEEN VOOR\n"
"GEVENCHTEN"

msgid "GIFT"
msgstr "CADEAU"

msgid "MIN"
msgstr "MINIMUM"

msgid "DIFFICULTY"
msgstr "MOEILIJKHEID"

msgid "Warrior"
msgstr "Strijder"

msgid "Builder"
msgstr "Bouwer"

msgid "Explorer"
msgstr "Ontdekker"

msgid "None"
msgstr "Geen"

msgid "Warning"
msgstr "Waarschuuwing"

msgid ""
"Do you want to regain control from AI? The effect will take place only on "
"the next turn."
msgstr "Wil je controle terug nemen van de AI? Het effect neemt alleen plaats\n"
"de volgende ronde."

msgid ""
"A few\n"
"%{monster}"
msgstr ""
"Een paar\n"
"%{monster}"

msgid ""
"Several\n"
"%{monster}"
msgstr ""
"Meerdere"
"%{monster}"

msgid ""
"A pack of\n"
"%{monster}"
msgstr ""
"Een groep van\n"
"%{monster}"

msgid ""
"Lots of\n"
"%{monster}"
msgstr ""
"Veel\n"
"%{monster}"

msgid ""
"A horde of\n"
"%{monster}"
msgstr ""
"Een horde van\n"
"%{monster}"

msgid ""
"A throng of\n"
"%{monster}"
msgstr ""
"Een menigte van\n"
"%{monster}"

msgid ""
"A swarm of\n"
"%{monster}"
msgstr ""
"Een zwerm van\n"
"%{monster}"

msgid ""
"Zounds of\n"
"%{monster}"
msgstr ""
"Zounden van\n"
"%{monster}"

msgid ""
"A legion of\n"
"%{monster}"
msgstr ""
"Een legioen van\n"
"%{monster}"

msgid "army|Few"
msgstr "1-4"

msgid "army|Several"
msgstr "5-9"

msgid "army|Pack"
msgstr "10-19"

msgid "army|Lots"
msgstr "20-49"

msgid "army|Horde"
msgstr "50-99"

msgid "army|Throng"
msgstr "100-249"

msgid "army|Swarm"
msgstr "250-499"

msgid "army|Zounds"
msgstr "500-999"

msgid "army|Legion"
msgstr "1000+"

msgid "All %{race} troops +1"
msgstr "Alle %{ras} troepen +1"

msgid "Multiple"
msgstr "Meerdere"

msgid "Troops of %{count} alignments -%{penalty}"
msgstr "Troepen van %{count} uitlijningen -%{penalty}"

#, fuzzy
msgid "Some undead in group -1"
msgstr "Enkele ondoden in groepen -1"

msgid "View %{name}"
msgstr "Zie %{name}"

msgid "Move the %{name} "
msgstr "Beweeg de %{name} "

msgid "Move or right click to redistribute %{name}"
msgstr "Beweeg of rechter click om %{name} te herverdelen"

msgid "Combine %{name} armies"
msgstr "Combineer %{name} legers"

msgid "Exchange %{name2} with %{name}"
msgstr "Ruil %{name2} met %{name}"

msgid "Select %{name}"
msgstr "Selecteer %{name}"

msgid "Cannot move last troop"
msgstr "Kan laatste troep niet verplaatsen"

msgid "Move the %{name}"
msgstr "Verplaats de %{name}"

msgid "Set Count"
msgstr "Zet Tel"

msgid "%{name} destroys half the enemy troops!"
msgid_plural "%{name} destroy half the enemy troops!"
msgstr[0] "%{name} vernietigd helft van de veihandelijke troepen!"
msgstr[1] "%{name} vernietigd helft van de veihandelijke troepen!"

msgid "%{name} has turned off the auto battle"
msgstr "%{name} heeft de automatische wedstrijd uitgezet"

msgid "%{name} has turned on the auto battle"
msgstr "%{name} heeft de automatische wedstrijd aangezet!"

msgid "Spell failed!"
msgstr "Spreuk gefaald!"

msgid ""
"The Sphere of Negation artifact is in effect for this battle, disabling all "
"combat spells."
msgstr ""
"Het Sphere of Negation artefact is in effect voor deze wedstrijd, alle strijd "
"spreuken zijn uitgeschakeld."

msgid "You have already cast a spell this round."
msgstr "Je hebt all een spreuk uitgesproken deze ronde."

msgid "That spell will affect no one!"
msgstr "Die spreuk zal niemand beïnvloeden!"

msgid "You may only summon one type of elemental per combat."
msgstr "Je kan maar 1 type van elemental oproepen per strijd."

msgid "There is no open space adjacent to your hero to summon an Elemental to."
msgstr "Er is geen open plek aangrenzend bij je held om een Elemental naar toe te oproepen."

msgid ""
"The Moat reduces by -%{count} the defense skill of any unit and slows to "
"half movement rate."
msgstr ""
"De Moat verminderd by -%{count} de verdedgings vaardigheid van een eenheid en "
"versloomt naar de helft van de bewegings snelheid"

msgid "Speed"
msgstr "Snelheid"

msgid "Speed: %{speed}"
msgstr "Snelheid: %{speed}"

msgid "Army Order"
msgstr "Legerorde"

msgid "Auto Spell Casting"
msgstr "Automatisch spreuk uitroepen"

msgid "Grid"
msgstr "Rooster"

msgid "Shadow Movement"
msgstr "Schaduw Beweging"

msgid "Shadow Cursor"
msgstr "Schaduw Cursor"

msgid "Off"
msgstr "Uit"

msgid "On"
msgstr "Aan"

msgid "Set the speed of combat actions and animations."
msgstr "Zet de snelheid van gevechts acties en animaties."

msgid "Toggle to display army order during the battle."
msgstr "Schakel om het legerorde weer te geven tijdens het gevecht."

msgid ""
"Toggle whether or not the computer will cast spells for you when auto combat "
"is on. (Note: This does not affect spell casting for computer players in any "
"way, nor does it affect quick combat.)"
msgstr ""
"Schakel wel of niet de computer spreuken voor je zal uitspreken waneer automatisch vechten "
"aan staat. (Opmerking: Dit heeft geen invloed op spreuken uitspreken voor computer spelers "
"hoe dan ook, het heeft ook geen invloed op snel vechten.)"

msgid ""
"Toggle the hex grid on or off. The hex grid always underlies movement, even "
"if turned off. This switch only determines if the grid is visible."
msgstr ""
"Schakel het hex raster aan of uit. Het hex raster onderlijnt altijd beweeging, even "
"als uitgeschakeld. Deze schakel bepaalt alleen of het raster zichtbaar is."

msgid ""
"Toggle on or off shadows showing where your creatures can move and attack."
msgstr ""
"Schakel aan of uit of schaduwen worden weergegeven waar je schepsels kunnen bewegen en aanvallen."

msgid ""
"Toggle on or off a shadow showing the current hex location of the mouse "
"cursor."
msgstr ""
"Schakel aan of uit een schaduw die de huidige hex-locatie van de muiscursor toont."

msgid "The enemy has surrendered!"
msgstr "De vijand heeft zich overgegeven!"

msgid "The enemy has fled!"
msgstr "De vijand is gevlucht!"

msgid "A glorious victory!"
msgstr "Een glorieuze overwinning!"

msgid "For valor in combat, %{name} receives %{exp} experience."
msgstr "Voor moed in de strijd, %{name} ontvangt %{exp} ervaring."

msgid "The cowardly %{name} flees from battle."
msgstr "De laffe %{name} vlucht voor de strijd."

msgid "%{name} surrenders to the enemy, and departs in shame."
msgstr "%{name} geeft zich over aan de vijand en vertrekt in schaamte."

msgid "Your force suffer a bitter defeat, and %{name} abandons your cause."
msgstr "Je strijdmacht lijdt een bittere nederlaag en %{name} geeft je zaak op."

msgid "Your force suffer a bitter defeat."
msgstr "Je strijdmacht lijdt een bittere nederlaag."

msgid "Battlefield Casualties"
msgstr "Slachtoffers op het slagveld"

msgid "Attacker"
msgstr "Aanvaller"

msgid "Defender"
msgstr "Verdediger"

msgid "As you reach for the %{name}, it mysteriously disappears."
msgstr "Als je naar de %{name} reikt, verdwijnt deze op mysterieuze wijze."

msgid "As your enemy reaches for the %{name}, it mysteriously disappears."
msgstr "Als je vijand naar de %{name} reikt, verdwijnt deze op mysterieuze wijze."

msgid "You have captured an enemy artifact!"
msgstr "Je hebt een vijandelijk artefact gevangen!"

msgid "Necromancy!"
msgstr "Necromantie!"

msgid ""
"Practicing the dark arts of necromancy, you are able to raise %{count} of "
"the enemy's dead to return under your service as %{monster}."
msgstr "Door de duistere kunst van necromantie te beoefenen, ben je in staat "
"om %{count} van de vijandelijke doden te verhogen om terug te keren onder jouw dienst als %{monster}."

msgid "%{name} the %{race}"
msgstr "%{name} de %{race}"

msgid "Captain of %{name}"
msgstr "Kapitein van %{name}"

msgid "Attack"
msgstr "Aanval"

msgid "Defense"
msgstr "Verdedig"

msgid "Spell Power"
msgstr "Spreuk Kracht"

msgid "Knowledge"
msgstr "Kennis"

msgid "Morale"
msgstr "Moreel"

msgid "Luck"
msgstr "Geluk"

msgid "Spell Points"
msgstr "Spreuk Punten"

msgid "Hero's Options"
msgstr "Held's Opties"

msgid "Cast Spell"
msgstr "Spreuk uitspreken"

msgid "Retreat"
msgstr "Terugtrekken"

msgid "Surrender"
msgstr "Overgave"

msgid "Cancel"
msgstr "Annuleren"

msgid "Hero Screen"
msgstr "Held Scherm"

msgid "Captain's Options"
msgstr "Kapitein's Opties"

msgid ""
"Cast a magical spell. You may only cast one spell per combat round. The "
"round is reset when every creature has had a turn."
msgstr ""
"Spreek een magische spruik uit. Je kan maar 1 spreuk uitspreken per gevechts ronde. "
"De ronde resets waneer elk schepsel een beurt heeft gehad."

msgid ""
"Retreat your hero, abandoning your creatures. Your hero will be available "
"for you to recruit again, however, the hero will have only a novice hero's "
"forces."
msgstr ""
"Trek je held terug en laat je schepsels in de steek. Je held zal beschikbaar "
"zijn om opnieuw te rekruteren, maar de held zal alleen de troepen van een "
"beginnende held hebben."

msgid ""
"Surrendering costs gold. However if you pay the ransom, the hero and all of "
"his or her surviving creatures will be available to recruit again."
msgstr ""
"Overgave kost geld. Echter als je het losgeld betaalt zal de held en "
"al van de overlevende schepsels beschikbaar zijn om opnieuw te rekruteren."

msgid "Open Hero Screen to view full information about the hero."
msgstr "Open het heldenscherm om volledige informatie over de held te bekijken."

msgid "Return to the battle."
msgstr "Keer terug naar de strijd."

msgid "Not enough gold (%{gold})"
msgstr "Niet genoeg gound (%{gold})"

msgid "%{name} states:"
msgstr "%{name} staat:"

msgid "Captain of %{name} states:"
msgstr "De Kapitein van %{name} staat:"

msgid ""
"\"I will accept your surrender and grant you and your troops safe passage "
"for the price of %{price} gold.\""
msgstr ""
"\"Ik zal je overgave accepteren en jou en je troepen een veilige doorgang "
"geven voor de prijs van %{price} goud.\""

msgid "View %{monster} info"
msgstr "Bekijk de info van %{monster}"

msgid "Shoot %{monster}"
msgstr "Schiet %{monster}"

msgid "(1 shot left)"
msgid_plural "(%{count} shots left)"
msgstr[0] "(1 schot over)"
msgstr[1] "(%{count} schoten over)"

msgid "Attack %{monster}"
msgstr "Val %{monster} aan"

msgid "Fly %{monster} here"
msgstr "Vlieg %{monster} hier"

msgid "Move %{monster} here"
msgstr "Beweeg %{monster} hier"

msgid "Turn %{turn}"
msgstr "Draai %{turn}"

msgid "Teleport here"
msgstr "Teleporteer hier"

msgid "Invalid teleport destination"
msgstr "Ongeldige teleporteers bestemming"

msgid "Cast %{spell} on %{monster}"
msgstr "%{spell} uitgesproken op %{monster}"

msgid "Cast %{spell}"
msgstr "%{spell} uitspreken"

msgid "Select spell target"
msgstr "Selecteer spreuk doelwit"

msgid "View Ballista info"
msgstr "Ballista-info bekijken"

msgid "Ballista"
msgstr "Ballista"

msgid "Enable auto combat"
msgstr "Automatische gevechten inschakelen"

msgid "Allows the computer to fight out the battle for you."
msgstr "Hiermee kan de computer de strijd voor je uitvechten."

msgid "Auto Combat"
msgstr "Automatisch Vechten"

msgid "Customize system options"
msgstr "Systeem instellingen aanpassen"

msgid "Allows you to customize the combat screen."
msgstr "Hiermee kan je het gevechts scherm aanpassen"

msgid "System Options"
msgstr "Systeem Instellingen"

msgid "Wait this unit"
msgstr "Wacht deze eenheid"

msgid "Wait"
msgstr "Wacht"

msgid ""
"Waits the current creature. The current creature delays its turn until after "
"all other creatures have had their turn."
msgstr "Wacht op het huidige schepsel. Het huidige schepsel stelt zijn beurt uit "
"tot alle andere schepsels aan de beurt zijn geweest."

msgid "Skip this unit"
msgstr "Deze eenheid overslaan"

msgid "Skip"
msgstr "Overslaan"

msgid ""
"Skips the current creature. The current creature ends its turn and does not "
"get to go again until the next round."
msgstr ""
"Slaat het huidige schepsel over. Het huidige schepsel eindigt zijn beurt en "
"mag pas de volgende ronde weer gaan.

msgid "View Captain's options"
msgstr "Bekijk Kapitein's opties"

msgid "View Hero's options"
msgstr "Bekijk Held's opties"

msgid "View opposing Captain"
msgstr "Bekijk tegenstander Kapitein"

msgid "View opposing Hero"
msgstr "Bekijk tegenstander Held"

msgid "Hide logs"
msgstr "Logboeken verbergen"

msgid "Show logs"
msgstr "Logboeken weergeven"

msgid "Message Bar"
msgstr "Brichtenbalk"

msgid "Shows the results of individual monster's actions."
msgstr "Toont de resultaten van de acties van individuele monsters."

msgid "Are you sure you want to finish the battle in auto mode?"
msgstr "Weet je zeker dat je het gevecht in de automatische modus wilt beëindigen?"

msgid "%{name} skip their turn."
msgstr "%{name} slaat zijn beurt over."

msgid "%{name} wait their turn."
msgstr "%{name} wacht op hun beurt"

msgid "%{attacker} does %{damage} damage."
msgid_plural "%{attacker} do %{damage} damage."
msgstr[0] "%{attacker} doet %{damage} schade."
msgstr[1] "%{attacker} doet %{damage} schade."

msgid "1 creature perishes."
msgid_plural "%{count} creatures perish."
msgstr[0] "1 schepsel vergaat."
msgstr[1] "%{count} schepsels vergaan."

msgid "1 %{defender} perishes."
msgid_plural "%{count} %{defender} perish."
msgstr[0] "1 %{defender} vergaat."
msgstr[1] "%{count} %{defender} vergaan."

msgid "Moved %{monster}: from [%{src}] to [%{dst}]."
msgstr "Bewoog %{monster}: van [%{src}] naar [%{dst}]"

msgid "The %{name} resist the spell!"
msgstr "De %{name} weerstaat de spreuk!"

msgid "%{name} casts %{spell} on the %{troop}."
msgstr "%{name} spreekt %{spell} uit op %{troop}."

msgid "%{name} casts %{spell}."
msgstr "%{name} spreekt %{spell}."

msgid "The %{spell} does %{damage} damage to one undead creature."
msgstr "De %{spell} doet %{damage} schade aan een ondode schepsel."

msgid "The %{spell} does %{damage} damage to all undead creatures."
msgstr "De %{spell} richt %{damage} schade aan aan alle ondode schepsels."

msgid "The %{spell} does %{damage} damage, %{count} creatures perish."
msgstr "De %{spell} richt %{damage} schade aan, %{count} schepsels komen om."

msgid "The %{spell} does %{damage} damage."
msgstr "De %{spell} richt %{damage} schade aan."

msgid "The %{spell} does %{damage} damage to one living creature."
msgstr "De %{spell} richt %{damage} schade aan aan 1 levend schepsel."

msgid "The %{spell} does %{damage} damage to all living creatures."
msgstr "De %{spell} richt %{damage} schade aan aan alle levende schepsels."

msgid "The %{attacker}' attack blinds the %{target}!"
msgstr "De aanval van %{attacker} verblindt de %{target}!"

msgid "The %{attacker}' gaze turns the %{target} to stone!"
msgstr "De blik van de %{attacker} verandert het %{target} in steen!"

msgid "The %{attacker}' curse falls upon the %{target}!"
msgstr "De vloek van de %{attacker} valt op de %{target}!"

msgid "The %{target} are paralyzed by the %{attacker}!"
msgstr "De %{target} zijn verlamd door de %{attacker}!"

msgid "The %{attacker} dispel all good spells on your %{target}!"
msgstr "De %{attacker} verdrijft alle goede spreuken op je %{target}!"

msgid "The %{attacker} cast %{spell} on %{target}!"
msgstr "De %{attacker} spreekt %{spell} uit op %{target}!"

msgid "Bad luck descends on the %{attacker}."
msgstr "Pech komt neer op de %{attacker}."

msgid "Good luck shines on the %{attacker}."
msgstr "Geluk komt neer op de %{attacker}"

msgid "High morale enables the %{monster} to attack again."
msgstr "Een hoog moreel stelt het %{monster} in staat opnieuw aan te vallen."

msgid "Low morale causes the %{monster} to freeze in panic."
msgstr "Een laag moreel zorgt ervoor dat het %{monster} in paniek bevriest."

msgid "%{tower} does %{damage} damage."
msgstr "%{tower} doet %{damage} schade."

msgid "The mirror image is created."
msgstr "Het spiegelbeeld wordt gecreëerd."

msgid "The mirror image is destroyed!"
msgstr "Het spiegelbeeld is vernietigd!"

msgid "Are you sure you want to interrupt the auto battle?"
msgstr "Are you sure you want to interrupt the auto battle?"

msgid "Error"
msgstr "Fout"

msgid "No spells to cast."
msgstr "Geen spreuken om uit te spreken."

msgid "Are you sure you want to retreat?"
msgstr "Weet je zeker dat je je wilt terugtrekken?"

msgid "Retreat disabled"
msgstr "Terugtrekken uitgeschakeld"

msgid "Surrender disabled"
msgstr "Overgave uitgeschakeld"

msgid "Damage: %{max}"
msgstr "Schade: %{max}"

msgid "Damage: %{min} - %{max}"
msgstr "Schade: %{min} - %{max}"

msgid "Perish: %{max}"
msgstr "Vergaan: %{max}"

msgid "Perish: %{min} - %{max}"
msgstr "Vergaan: %{min} - %{max}"

msgid ""
"Through eagle-eyed observation, %{name} is able to learn the magic spell "
"%{spell}."
msgstr ""
"Door observatie met arendsogen kan %{name} de magische spreuk %{spell} leren."

msgid "Human"
msgstr "Mens"

msgid "AI"
msgstr "Computer"

msgid "Please select another hero."
msgstr "Selecteer een andere held."

msgid "Set Attack Skill"
msgstr "Aanvalsvaardigheid instellen"

msgid "Set Defense Skill"
msgstr "Verdedigingsvaardigheid instellen"

msgid "Set Power Skill"
msgstr "Krachtsvaardigheid instellen"

msgid "Set Knowledge Skill"
msgstr "Kennisvaardigheid instellen"

msgid "%{race1} %{name1}"
msgstr "%{race1} %{name1}"

msgid "vs"
msgstr "tegen"

msgid "%{race2} %{name2}"
msgstr "%{race2} %{name2}"

msgid "Monsters"
msgstr "Monsters"

msgid "N/A"
msgstr "Nvt"

msgid "Left Turret"
msgstr "Linker torentje"

msgid "Right Turret"
msgstr "Rechter torentje"

msgid "The %{name} fires with the strength of %{count} Archers"
msgstr "De %{name} vuurt met de kracht van %{count} Boogschutters"

msgid "each with a +%{attack} bonus to their attack skill."
msgstr "elk met een +%{attack} bonus voor hun aanvalsvaardigheid."

msgid ""
"The %{artifact} artifact is in effect for this battle, disabling %{spell} "
"spell."
msgstr ""
"Het %{artefact}-artefact is van kracht voor dit gevecht, waardoor de "
"%{spell}-spreuk wordt uitgeschakeld."

msgid "%{count} %{name} rise(s) from the dead!"
msgstr "%{count} %{name} opstaan uit de dood!"

msgid "Dwarven Alliance"
msgstr "Dwergen Alliantie"

msgid "Sorceress Guild"
msgstr "Tovenares Gilde"

msgid "Necromancer Guild"
msgstr "Necromancer gilde"

msgid "Ogre Alliance"
msgstr "Ogre Alliantie"

msgid "Dwarfbane"
msgstr "Poortwachter"

msgid "Dragon Alliance"
msgstr "Draken Alliantie"

msgid "Elven Alliance"
msgstr "Elven Alliantie"

msgid "Kraeger defeated"
msgstr "Kraeger verslagen"

msgid "Wayward Son"
msgstr "Wayward zoon"

msgid "Uncle Ivan"
msgstr "Oom Ivan"

msgid "Annexation"
msgstr "Annexatie"

<<<<<<< HEAD
msgid "Carator Mines"
msgstr "Caratormijnen"

=======
>>>>>>> 317fdb42
msgid "Force of Arms"
msgstr "Kracht van Wapens"

msgid "Save the Dwarves"
msgstr "Red de Dwarfen"

<<<<<<< HEAD
msgid "The Crown"
msgstr "De Kroon"

msgid "The Gauntlet"
msgstr "De Handschoen"
=======
msgid "Carator Mines"
msgstr ""
>>>>>>> 317fdb42

msgid "Turning Point"
msgstr "Draai Punt"

<<<<<<< HEAD
msgid "Betrayal"
msgstr "Bedrog"
=======
msgid "scenarioName|Defender"
msgstr ""
>>>>>>> 317fdb42

msgid "Corlagon's Defense"
msgstr "Corlagons Verdediging"

msgid "The Crown"
msgstr ""

msgid "The Gauntlet"
msgstr ""

msgid "Betrayal"
msgstr ""

msgid "Final Justice"
msgstr "Laatste Gerechtigheid"

msgid ""
"Roland needs you to defeat the lords near his castle to begin his war of "
"rebellion against his brother.  They are not allied with each other, so they "
"will spend most of their time fighting with one another.  Victory is yours "
"when you have defeated all of their castles and heroes."
msgstr ""
"Roland heeft je nodig om de heren in de buurt van zijn kasteel te verslaan "
"om zijn rebellie tegen zijn broer te beginnen. Ze zijn niet met elkaar verbonden, "
"dus zullen ze het grootste deel van hun tijd met elkaar vechten. De overwinning "
"is van jou als je al hun kastelen en helden hebt verslagen."

msgid ""
"The local lords refuse to swear allegiance to Roland, and must be subdued. "
"They are wealthy and powerful, so be prepared for a tough fight. Capture all "
"enemy castles to win."
msgstr ""
"De lokale heren weigeren trouw te zweren aan Roland en moeten worden onderworpen. "
"Ze zijn rijk en machtig, dus wees voorbereid op een zwaar gevecht. "
"Verover alle vijandelijke kastelen om te winnen."

msgid ""
"Your task is to defend the Dwarves against Archibald's forces. Capture all "
"of the enemy towns and castles to win, and be sure not to lose all of the "
"dwarf towns at once, or the enemy will have won."
msgstr ""
"Jouw taak is om de Dwergen te verdedigen tegen de troepen van Archibald. "
"Verover alle vijandige steden en kastelen om te winnen, en zorg ervoor "
"dat je niet alle dwergsteden in één keer verliest, anders heeft de vijand gewonnen."

msgid ""
"You will face four allied enemies in a straightforward fight for resource "
"and treasure. Capture all of the enemy castles for victory."
msgstr ""
"Je neemt het op tegen vier geallieerde vijanden in een ongecompliceerd "
"gevecht om grondstoffen en schatten. Verover alle vijandelijke kastelen voor de overwinning."

msgid ""
"Your enemies are allied against you and start close by, so be ready to come "
"out fighting. You will need to own all four castles in this small valley to "
"win."
msgstr ""
"Je vijanden zijn tegen je geallieerd en beginnen dichtbij, dus wees klaar "
"om te vechten. Je moet alle vier de kastelen in deze kleine vallei bezitten "
"om te winnen."

msgid ""
"The Sorceress' guild of Noraston has requested Roland's aid against an "
"attack from Archibald's allies. Capture all of the enemy castles to win, and "
"don't lose Noraston, or you'll lose the scenario. (Hint: There is an enemy "
"castle on an island in the ocean.)"
msgstr ""
"Het Tovenaarsgilde van Noraston heeft Roland om hulp gevraagd tegen een "
"aanval van Archibalds bondgenoten. Verover alle vijandelijke kastelen om te "
"winnen, en verlies Noraston niet, anders verlies je het scenario. (Hint: er "
"is een vijandelijk kasteel op een eiland in de oceaan.)"

msgid ""
"Gather as large an army as possible and capture the enemy castle within 8 "
"weeks. You are opposed by only one enemy, but must travel a long way to get "
"to the enemy castle. Any troops you have in your army at the end of this "
"scenario will be with you in the final battle."
msgstr ""
"Verzamel een zo groot mogelijk leger en verover het vijandelijke kasteel "
"binnen 8 weken. Je wordt tegengewerkt door slechts één vijand, maar je moet "
"een lange weg afleggen om bij het vijandelijke kasteel te komen. Alle "
"troepen die je aan het einde van dit scenario in je leger hebt, zullen "
"bij je zijn in het laatste gevecht."

msgid ""
"Find the Crown before Archibald's heroes find it. Roland will need the Crown "
"for the final battle against Archibald."
msgstr ""
"Vind de kroon voordat de helden van Archibald hem vinden. Roland heeft "
"de Kroon nodig voor het laatste gevecht tegen Archibald."

msgid ""
"Three allied enemies stand before you and victory, including Lord Corlagon. "
"Roland is in a castle to the northwest, and you will lose if he falls to the "
"enemy. Remember that capturing Lord Corlagon will ensure that he will not "
"fight against you in the final scenario."
msgstr ""
"Drie geallieerde vijanden staan voor je en zegevieren, waaronder Lord Corlagon. "
"Roland bevindt zich in een kasteel in het noordwesten en je zult verliezen "
"als hij door de vijand valt. Onthoud dat het vangen van Lord Corlagon ervoor "
"zal zorgen dat hij niet tegen je zal vechten in het laatste scenario."

msgid ""
"This is the final battle. Both you and your enemy are armed to the teeth, "
"and all are allied against you. Capture Archibald to end the war!"
msgstr ""
"Dit is de laatste strijd. Zowel jij als je vijand zijn tot de tanden bewapend, "
"en ze zijn allemaal tegen je geallieerd. Vang Archibald om de oorlog te beëindigen!"

msgid ""
"Switching sides leaves you with three castles against the enemy's one.  This "
"battle will be the easiest one you will face for the rest of the war..."
"traitor."
msgstr ""
"Als je van kant wisselt, krijg je drie kastelen tegen die van de vijand. "
"Deze strijd zal de gemakkelijkste zijn die je de rest van de oorlog zult tegenkomen... "
"verrader."

msgid "Barbarian Wars"
msgstr "Barbaarse Oorlogen"

msgid "First Blood"
msgstr "Eerste Bloed"

msgid "Necromancers"
msgstr "Necromancers"

msgid "Slay the Dwarves"
msgstr "Versla de Dwergen"

msgid "Country Lords"
msgstr "Landheren"

msgid "Dragon Master"
msgstr "Draken Meester"

msgid "Rebellion"
msgstr "Opstand"

msgid "Apocalypse"
msgstr "Apocalypse"

msgid "Greater Glory"
msgstr "Grotere Glorie"

msgid ""
"King Archibald requires you to defeat the three enemies in this region.  "
"They are not allied with one another, so they will spend most of their "
"energy fighting amongst themselves.  You will win when you own all of the "
"enemy castles and there are no more heroes left to fight."
msgstr ""
"King Archibald vereist dat je de drie vijanden in deze regio verslaat. "
"Ze zijn niet met elkaar verbonden, dus zullen ze het grootste deel van "
"hun energie onder elkaar vechten. Je wint als je alle vijandelijke "
"kastelen bezit en er geen helden meer zijn om tegen te vechten."

msgid ""
"You must unify the barbarian tribes of the north by conquering them. As in "
"the previous mission, the enemy is not allied against you, but they have "
"more resources at their disposal. You will win when you own all of the enemy "
"castles and there are no more heroes left to fight."
msgstr ""
"Je moet de barbaarse stammen van het noorden verenigen door ze te veroveren. "
"Net als in de vorige missie is de vijand niet geallieerd tegen jou, maar "
"hebben ze meer middelen tot hun beschikking. Je wint als je alle vijandelijke "
"kastelen bezit en er geen helden meer zijn om tegen te vechten."

msgid ""
"Do-gooder wizards have taken the Necromancers' castle. You must retake it to "
"achieve victory. Remember that while you start with a powerful army, you "
"have no castle and must take one within 7 days, or lose this battle. (Hint: "
"The nearest castle is to the southeast.)"
msgstr ""
"Weldoener tovenaars hebben het kasteel van de Necromancers ingenomen. Je "
"moet het heroveren om de overwinning te behalen. Onthoud dat terwijl je "
"begint met een machtig leger, je geen kasteel hebt en er binnen 7 dagen een "
"moet veroveren, anders verlies je deze strijd. (Hint: het dichtstbijzijnde "
"kasteel ligt in het zuidoosten.)"

msgid ""
"The dwarves need conquering before they can interfere in King Archibald's "
"plans. Roland's forces have more than one hero and many towns to start with, "
"so be ready for attack from multiple directions. You must capture all of the "
"enemy towns and castles to claim victory."
msgstr ""
"De dwergen moeten worden overwonnen voordat ze zich kunnen bemoeien met de "
"plannen van koning Archibald. Rolands strijdkrachten hebben om te beginnen "
"meer dan één held en veel steden, dus wees voorbereid op aanvallen vanuit "
"meerdere richtingen. Je moet alle vijandige steden en kastelen veroveren "
"om de overwinning te claimen."

msgid ""
"You must put down a peasant revolt led by Roland's forces. All are allied "
"against you, but you have Lord Corlagon, an experienced hero, to help you. "
"Capture all enemy castles to win."
msgstr ""
"Je moet een boerenopstand neerslaan onder leiding van Rolands troepen. "
"Ze zijn allemaal tegen je geallieerd, maar je hebt Lord Corlagon, een "
"ervaren held, om je te helpen. "
"Verover alle vijandelijke kastelen om te winnen."

msgid ""
"There are two enemies allied against you in this mission. Both are well "
"armed and seek to evict you from their island. Avoid them and capture Dragon "
"City to win."
msgstr ""
Er zijn twee vijanden die tegen je geallieerd zijn in deze missie. Beiden "
"zijn goed bewapend en proberen je van hun eiland te verdrijven. "
"Ontwijk ze en verover Dragon City om te winnen."

msgid ""
"Your orders are to conquer the country lords that have sworn to serve "
"Roland. All of the enemy castles are unified against you. Since you start "
"without a castle, you must hurry to capture one before the end of the week. "
"Capture all enemy castles for victory."
msgstr ""
"Jouw orders zijn om de landheren te veroveren die gezworen hebben om Roland "
"te dienen. Alle vijandige kastelen zijn tegen je verenigd. Aangezien je "
"zonder kasteel begint, moet je je haasten om er voor het einde van de week "
"een te veroveren. Verover alle vijandelijke kastelen voor de overwinning."

msgid ""
"Find the Crown before Roland's heroes find it. Archibald will need the Crown "
"for the final battle against Roland."
msgstr ""
"Vind de kroon voordat de helden van Roland hem vinden. Archibald heeft de "
"Kroon nodig voor het laatste gevecht tegen Roland."

msgid ""
"This is the final battle. Both you and your enemy are armed to the teeth, "
"and all are allied against you. Capture Roland to win the war, and be sure "
"not to lose Archibald in the fight!"
msgstr ""
"Dit is de laatste strijd. Zowel jij als je vijand zijn tot de tanden bewapend, "
"en ze zijn allemaal tegen je geallieerd. Leg Roland vast om de oorlog te "
"winnen en zorg ervoor dat je Archibald niet verliest in het gevecht!"

msgid "Arrow's Flight"
msgstr "De vlucht van Arrow"

msgid "Island of Chaos"
msgstr "Eiland van Chaos"

msgid "The Abyss"
msgstr "De Afgrond"

msgid "Uprising"
msgstr "Opstand"

msgid "Aurora Borealis"
msgstr "Noorderlicht"

msgid "Betrayal's End"
msgstr "Het einde van verraad"

msgid "Corruption's Heart"
msgstr "Het hart van corruptie"

msgid "The Giant's Pass"
msgstr "De Reuzenpas"

msgid ""
"Subdue the unruly local lords in order to provide the Empire with facilities "
"to operate in this region."
msgstr ""
"Onderwerp de weerbarstige lokale heren om het rijk te voorzien van "
"faciliteiten om in deze regio te opereren."

msgid ""
"Eliminate all oposition in this area. Then the first piece of the artifact "
"will be yours."
msgstr ""
"Elimineer alle oppositie op dit gebied. Dan is het eerste stuk van "
"het artefact van jou."

msgid ""
"The sorceresses to the northeast are rebelling! For the good of the empire "
"you must quash their feeble uprising on your way to the mountains."
msgstr ""
"De tovenaressen in het noordoosten komen in opstand! Voor het welzijn van "
"het rijk moet je hun zwakke opstand neerslaan op weg naar de bergen."

msgid ""
"Having prepared for your arrival, Kraeger has arranged for a force of "
"necromancers to thwart your quest. You must capture the castle of Scabsdale "
"before the first day of the third week, or the Necromancers will be too "
"strong for you."
msgstr ""
"Kraeger heeft zich voorbereid op je komst en heeft een leger van necromancers "
"geregeld om je zoektocht te dwarsbomen. Je moet het kasteel van Scabsdale "
"veroveren voor de eerste dag van de derde week, anders zijn de "
"Necromancers te sterk voor je."

msgid ""
"The barbarian despot in this area is, as yet, ignorant of your presence. "
"Quickly, build up your forces before you are discovered and attacked! Secure "
"the region by subduing all enemy forces."
msgstr ""
"De barbaarse despoot in dit gebied is nog niet op de hoogte van je aanwezigheid. "
"Bouw snel je troepen op voordat je ontdekt en aangevallen wordt! "
"Beveilig de regio door alle vijandelijke troepen te onderwerpen."

msgid ""
"The Empire is weak in this region. You will be unable to completely subdue "
"all forces in this area, so take what you can before reprisal strikes. "
"Remember, your true goal is to claim the Helmet of Anduran."
msgstr ""
"Het rijk is zwak in deze regio. Je zult niet in staat zijn om alle troepen "
"in dit gebied volledig te bedwingen, dus pak wat je kunt voordat represailles "
"toeslaan. Onthoud dat je echte doel is om de Helm van Anduran te claimen."

msgid "For the good of the Empire, eliminate Kraeger."
msgstr "Schakel Kraeger uit voor het welzijn van het rijk."

msgid ""
"At last, you have the opportunity and the facilities to rid the Empire of "
"the necromancer's evil. Eradicate them completely, and you will be sung as a "
"hero for all time."
msgstr ""
"Eindelijk heb je de kans en de faciliteiten om het rijk te verlossen van het "
"kwaad van de necromancer. Als je ze volledig uitroeit, word je voor "
"altijd als een held bezongen."

msgid "Border Towns"
msgstr "Grenssteden"

msgid "Conquer and Unify"
msgstr "Verover en verenig"

msgid "Crazy Uncle Ivan"
msgstr "Gekke Oom Ivan"

msgid "The Wayward Son"
msgstr "De Eigenzinnige Zoon"

msgid "Ivory Gates"
msgstr "Ivoren Poorten"

msgid "The Elven Lands"
msgstr "De Elfen Landen"

msgid "The Epic Battle"
msgstr "De Epische Strijd"

msgid "The Southern War"
msgstr "De Zuidelijke Oorlog"

msgid ""
"Conquer and unite all the enemy tribes. Don't lose the hero Jarkonas, the "
"forefather of all descendants."
msgstr ""
"Verover en verenig alle vijandige stammen. Verlies de held Jarkonas niet, "
"de voorvader van alle nakomelingen."

msgid ""
"Your rival, the Kingdom of Harondale, is attacking weak towns on your "
"border! Recover from their first strike and crush them completely!"
msgstr ""
"Je rivaal, het koninkrijk Harondale, valt zwakke steden aan je grens aan! "
"Herstel van hun eerste aanval en verpletter ze volledig!"

msgid ""
"Find your wayward son Joseph who is rumored to be living in the desolate "
"lands. Do it before the first day of the third month or it will be of no "
"help to your family."
msgstr ""
"Vind je eigenzinnige zoon Joseph, van wie wordt gezegd dat hij in de verlaten "
"landen woont. Doe het voor de eerste dag van de derde maand, anders heeft "
"je gezin er niets aan."

msgid ""
"Rescue your crazy uncle Ivan. Find him before the first day of the fourth "
"month or it will be no help to your kingdom."
msgstr ""
"Red je gekke oom Ivan. Vind hem voor de eerste dag van de vierde maand "
"of het zal je koninkrijk niet helpen."

msgid ""
"Destroy the barbarians who are attacking the southern border of your "
"kingdom! Recover your fallen towns, and then invade the jungle kingdom. "
"Leave no enemy standing."
msgstr ""
"Vernietig de barbaren die de zuidelijke grens van je koninkrijk aanvallen! "
"Herstel je gevallen steden en val dan het junglekoninkrijk binnen. "
"Laat geen vijand staan."

msgid "Retake the castle of Ivory Gates, which has fallen due to treachery."
msgstr "Herover het kasteel van Ivory Gates, dat door verraad is gevallen."

msgid ""
"Gain the favor of the elves. They will not allow trees to be chopped down, "
"so they will send you wood every 2 weeks. You must complete your mission "
"before the first day of the seventh month, or the kingdom will surely fall."
msgstr ""
"Win de gunst van de elfen. Ze laten niet toe dat bomen worden gekapt, "
"dus sturen ze je elke 2 weken hout. Je moet je missie voltooien vóór de "
"eerste dag van de zevende maand, anders zal het koninkrijk zeker vallen."

msgid ""
"This is the final battle against your rival kingdom of Harondale. Eliminate "
"everyone, and don't lose the hero Jarkonas VI."
msgstr ""
"Dit is de laatste strijd tegen je rivaliserende koninkrijk Harondale. "
"Schakel iedereen uit en verlies de held Jarkonas VI niet."

msgid "Fount of Wizardry"
msgstr "Bron van Tovenarij"

msgid "Power's End"
msgstr "Einde van de macht"

msgid "The Eternal Scrolls"
msgstr "De Eeuwige Rollen"

msgid "The Shrouded Isles"
msgstr "De Gehulde Eilanden"

msgid ""
"Your mission is to vanquish the warring mages in the magical Shrouded Isles. "
"The completion of this task will give you a fighting chance against your "
"rivals."
msgstr ""
"Jouw missie is om de strijdende magiërs op de magische Shrouded Isles te verslaan. "
"De voltooiing van deze taak geeft je een vechtkans tegen je rivalen."

msgid ""
"The location of the great library has been discovered! You must make your "
"way to it, and reclaim the city of Chronos in which it lies."
msgstr ""
"De locatie van de grote bibliotheek is ontdekt! Je moet je weg ernaartoe "
"vinden en de stad Chronos waarin het ligt terugwinnen."

msgid ""
"Find the Orb of negation, which is said to be buried in this land. There are "
"clues inscribed on stone obelisks which will help lead you to your price. "
"Find the orb before the first day of the sixth month, or your rivals will "
"surely have gotten to the fount before you."
msgstr ""
"Vind de bol van ontkenning, waarvan wordt gezegd dat deze in dit land begraven ligt. "
"Er zijn aanwijzingen op stenen obelisken gegraveerd die je naar je prijs zullen leiden. "
"Vind de bol vóór de eerste dag van de zesde maand, anders zullen je rivalen zeker de "
"bron voor je hebben bereikt."

msgid ""
"You must take control of the castle of Magic, where the fount of wizardry "
"lies. Do this and your victory will be supreme."
msgstr ""
"Je moet het kasteel van Magic overnemen, waar de bron van tovenarij ligt. "
"Doe dit en je overwinning zal oppermachtig zijn."

msgid "Blood is Thicker"
msgstr "Bloed is Dikker"

msgid "King and Country"
msgstr "Koning en Land"

msgid "Pirate Isles"
msgstr "Pirateneilanden"

msgid "Stranded"
msgstr "Gestrand"

msgid ""
"Capture the town on the island off the southeast shore in order to construct "
"a boat and travel back towards the mainland. Do not lose the hero Gallavant."
msgstr ""
"Verover de stad op het eiland voor de zuidoostkust om een boot te bouwen en "
"terug te reizen naar het vasteland. Verlies de held Gallavant niet."

msgid ""
"Find and defeat Martine, the pirate leader, who resides in Pirates Cove. Do "
"not lose Gallavant or your quest will be over."
msgstr ""
"Vind en versla Martine, de piratenleider, die in Pirates Cove woont. "
"Verlies Gallavant niet, anders is je zoektocht voorbij."

msgid ""
"Eliminate all the other forces who oppose the rule of Lord Alberon. "
"Gallavant must not die."
msgstr ""
"Schakel alle andere krachten uit die zich verzetten tegen de heerschappij "
"van Lord Alberon. Gallavant mag niet sterven."

msgid ""
"Overthrow the entrenched monarchy of Lord Alberon, and claim all the land in "
"your name. Gallavant must not die."
msgstr ""
"Omver de diepgewortelde monarchie van Lord Alberon en claim al het land "
"in je naam. Gallavant mag niet sterven."

msgid " bane"
msgstr " vloek"

msgid " alliance"
msgstr " alliantie"

msgid "Carry-over forces"
msgstr "Overdrachtskrachten"

msgid " bonus"
msgstr " bonus"

msgid " defeated"
msgstr " verslagen"

msgid " will always run away from your army."
msgstr " zal altijd wegrennen van je leger."

msgid " will be willing to join your army."
msgstr " zal bereid zijn om zich bij je leger aan te sluiten.."

msgid "\"%{artifact}\" artifact will be carried over the scenario."
msgstr "\"%{artifact}\" artefact zal over het scenario worden overgedragen."

msgid "The army will be carried over the scenario."
msgstr "Het leger zal het scenario overnemen."

msgid "The kingdom will have +%{count} %{resource} each day."
msgstr "Het koninkrijk zal elke dag +%{count} %{resource} hebben."

msgid "\"%{spell}\" spell will be carried over the scenario."
msgstr "De spreuk \"%{spell}\" wordt over het scenario overgedragen."

msgid "%{hero} can be hired in the scenario."
msgstr "%{hero} kan worden ingehuurd in het scenario."

msgid ""
"%{hero} has been defeated and will not appear in the subsequent scenarios."
msgstr ""
"%{hero} is verslagen en zal niet verschijnen in de volgende scenario's."

msgid "The dwarves recognize their allies and gladly join your forces."
msgstr "De dwergen herkennen hun bondgenoten en sluiten zich graag bij je aan."

msgid "The ogres recognize you as the Dwarfbane and lumber over to join you."
msgstr "De ogres herkennen je als de Dwergbane en sjokken naar je toe."

msgid ""
"The dragons, snarling and growling, agree to join forces with you, their "
"'Ally'."
msgstr ""
"De draken komen grommend en grommend overeen om hun krachten te bundelen "
"met jou, hun 'bondgenoot'.

msgid ""
"As you approach the group of elves, their leader calls them all to "
"attention.  He shouts to them, \"Who of you is brave enough to join this "
"fearless ally of ours?\"  The group explodes with cheers as they run to join "
"your ranks."
msgstr ""
"Als je de groep elfen nadert, roept hun leider ze allemaal onder de aandacht. "
"Hij roept naar hen: 'Wie van jullie is dapper genoeg om zich bij deze "
"onverschrokken bondgenoot van ons aan te sluiten?' De groep explodeert "
"met gejuich terwijl ze rennen om zich bij je gelederen te voegen."

msgid ""
"The dwarves hail you, \"Any friend of Roland is a friend of ours.  You may "
"pass.\""
msgstr ""
"De dwergen begroeten je, \"Elke vriend van Roland is een vriend van ons. "
"Je mag passeren.\""

msgid ""
"The ogres give you a grunt of recognition, \"Archibald's allies may pass.\""
msgstr ""
"De ogres geven je een grom van herkenning, "Archibald's bondgenoten kunnen passeren.\""

msgid ""
"The dragons see you and call out.  \"Our alliance with Archibald compels us "
"to join you.  Unfortunately you have no room.  A pity!\"  They quickly "
"scatter."
msgstr ""
"De draken zien je en roepen. \"Onze alliantie met Archibald dwingt ons om met "
"je mee te doen. Helaas heb je geen ruimte. Jammer!\" Ze verspreiden zich snel."

msgid ""
"The elves stand at attention as you approach.  Their leader calls to you and "
"says, \"Let us not impede your progress, ally!  Move on, and may victory be "
"yours.\""
msgstr ""
"De elfen staan in de houding als je dichterbij komt. Hun leider roept je en "
"zegt: \"Laten we je voortgang niet belemmeren, bondgenoot! Ga verder, en "
"moge de overwinning van jou zijn.\""

msgid "\"The Dwarfbane!!!!, run for your lives.\""
msgstr "\"The Dwarfbane!!!!, ren voor je leven.\""

msgid "campaignBonus|Ballista"
msgstr "Ballista"

msgid "campaignBonus|Black Pearl"
msgstr "Zwarte Parel"

msgid "campaignBonus|Caster's Bracelet"
msgstr "Caster's Armband"

msgid "campaignBonus|Defender Helm"
msgstr "Verdediger Helm"

msgid "campaignBonus|Breastplate"
msgstr "Borstplaat"

msgid "campaignBonus|Dragon Sword"
msgstr "Draken Zwaard"

msgid "campaignBonus|Fizbin Medal"
msgstr "Fizbin Medaille"

msgid "campaignBonus|Foremost Scroll"
msgstr "Voorste Scroll"

msgid "campaignBonus|Hideous Mask"
msgstr "Afschuwelijk Masker"

msgid "campaignBonus|Mage's Ring"
msgstr "Magiër's Ring"

msgid "campaignBonus|Major Scroll"
msgstr "Grote Rol"

msgid "campaignBonus|Medal of Honor"
msgstr "Medaille van Eer"

msgid "campaignBonus|Medal of Valor"
msgstr "Medaille van Moed"

msgid "campaignBonus|Minor Scroll"
msgstr "Kleine Rol"

msgid "campaignBonus|Nomad Boots"
msgstr "Nomadenlaarzen"

msgid "campaignBonus|Power Axe"
msgstr "Macht bijl"

msgid "campaignBonus|Spiked Shield"
msgstr "Puntig Schild"

msgid "campaignBonus|Stealth Shield"
msgstr "Stealth-schild"

msgid "campaignBonus|Tax Lien"
msgstr "Belastingrecht"

msgid "campaignBonus|Thunder Mace"
msgstr "Donder Mace"

msgid "campaignBonus|Traveler's Boots"
msgstr "Reizigerslaarzen"

msgid "campaignBonus|White Pearl"
msgstr "Witte Parel"

msgid "campaignBonus|Basic Archery"
msgstr "Basis Boogschieten"

msgid "campaignBonus|Advanced Archery"
msgstr "Geavanceerd Boogschieten"

msgid "campaignBonus|Expert Archery"
msgstr "Expert Boogschieten"

msgid "campaignBonus|Basic Ballistics"
msgstr "Basis Ballistiek"

msgid "campaignBonus|Advanced Ballistics"
msgstr "Geavanceerd Ballistiek"

msgid "campaignBonus|Expert Ballistics"
msgstr "Expert Ballistiek"

msgid "campaignBonus|Basic Diplomacy"
msgstr "Basis Diplomatie"

msgid "campaignBonus|Advanced Diplomacy"
msgstr "Geavanceerd Diplomatie"

msgid "campaignBonus|Expert Diplomacy"
msgstr "Expert Diplomatie"

msgid "campaignBonus|Basic Eagle Eye"
msgstr "Basis Adelaarsoog"

msgid "campaignBonus|Advanced Eagle Eye"
msgstr "Geavanceerd Adelaarsoog"

msgid "campaignBonus|Expert Eagle Eye"
msgstr "Expert Adelaarsoog"

msgid "campaignBonus|Basic Estates"
msgstr "Basis Landgoederen"

msgid "campaignBonus|Advanced Estates"
msgstr "Geavanceerd Landgoederen"

msgid "campaignBonus|Expert Estates"
msgstr "Expert Landgoederen"

msgid "campaignBonus|Basic Leadership"
msgstr "Basis Leiderschap"

msgid "campaignBonus|Advanced Leadership"
msgstr "Geavanceerd Leiderschap"

msgid "campaignBonus|Expert Leadership"
msgstr "Expert Leiderschap"

msgid "campaignBonus|Basic Logistics"
msgstr "Basis Logistiek"

msgid "campaignBonus|Advanced Logistics"
msgstr "Geavanceerd Logistiek"

msgid "campaignBonus|Expert Logistics"
msgstr "Expert Logistiek"

msgid "campaignBonus|Basic Luck"
msgstr "Basis Geluk"

msgid "campaignBonus|Advanced Luck"
msgstr "Geavanceerd Geluk"

msgid "campaignBonus|Expert Luck"
msgstr "Expert Geluk"

msgid "campaignBonus|Basic Mysticism"
msgstr "Basis Mystiek"

msgid "campaignBonus|Advanced Mysticism"
msgstr "Geavanceerd Mystiek"

msgid "campaignBonus|Expert Mysticism"
msgstr "Expert Mystiek"

msgid "campaignBonus|Basic Navigation"
msgstr "Basis Navigatie"

msgid "campaignBonus|Advanced Navigation"
msgstr "Geavanceerd Navigatie"

msgid "campaignBonus|Expert Navigation"
msgstr "Expert Navigatie"

msgid "campaignBonus|Basic Necromancy"
msgstr "Basis Necromantie"

msgid "campaignBonus|Advanced Necromancy"
msgstr "Geavanceerd Necromantie"

msgid "campaignBonus|Expert Necromancy"
msgstr "Expert Necromantie"

msgid "campaignBonus|Basic Pathfinding"
msgstr "Basis Padvinden"

msgid "campaignBonus|Advanced Pathfinding"
msgstr "Geavanceerd Padvinden"

msgid "campaignBonus|Expert Pathfinding"
msgstr "Expert Padvinden"

msgid "campaignBonus|Basic Scouting"
msgstr "Basis Scouting"

msgid "campaignBonus|Advanced Scouting"
msgstr "Geavanceerd Scouting"

msgid "campaignBonus|Expert Scouting"
msgstr "Expert Scouting"

msgid "campaignBonus|Basic Wisdom"
msgstr "Basis Wijsdom"

msgid "campaignBonus|Advanced Wisdom"
msgstr "Geavanceerd Wijsdom"

msgid "campaignBonus|Expert Wisdom"
msgstr "Expert Wijsdom"

msgid "campaignBonus|Animate Dead"
msgstr "Dood Animeren"

msgid "campaignBonus|Chain Lightning"
msgstr "Ketting Bliksem"

msgid "campaignBonus|Fireblast"
msgstr "Vuurstraal"

msgid "campaignBonus|Mass Curse"
msgstr "Massa Vloek"

msgid "campaignBonus|Mass Haste"
msgstr "Massale Haast"

msgid "campaignBonus|Mirror Image"
msgstr "Spiegelbeeld"

msgid "campaignBonus|Resurrect"
msgstr "Herrijzen"

msgid "campaignBonus|Steelskin"
msgstr "Staalhuid"

msgid "campaignBonus|Summon Earth"
msgstr "Aarde Oproepen"

msgid "campaignBonus|View Heroes"
msgstr "Bekijk Helden"

msgid ""
"The main hero will have \"%{artifact}\" artifact at the start of the "
"scenario."
msgstr ""
"De hoofdheld zal het "%{artifact}" artefact hebben aan het begin van "
"het scenario."

msgid ""
"The kingdom will receive %{amount} additional %{resource} at the start of "
"the scenario."
msgstr ""
"Het koninkrijk zal aan het begin van het scenario %{amount} extra "
"%{resource} ontvangen."

msgid ""
"The kingdom will have %{amount} less %{resource} at the start of the "
"scenario."
msgstr ""
"Het koninkrijk zal %{amount} minder %{resource} hebben aan het begin "
"van het scenario."

msgid ""
"The main hero will have %{count} %{monster} at the start of the scenario."
msgstr ""
"De hoofdheld heeft %{count} %{monster} aan het begin van het scenario."

msgid ""
"The main hero will have \"%{spell}\" spell at the start of the scenario."
msgstr ""
"De hoofdheld heeft de spreuk \"%{spell}\" aan het begin van het scenario."

msgid "The starting race of the scenario will be %{race}."
msgstr "De startrace van het scenario is %{race}."

msgid ""
"The main hero will have additional %{count} %{skill} at the start of the "
"scenario."
msgstr ""
"De hoofdheld heeft extra %{count} %{skill} aan het begin van het scenario."

msgid "The main hero will have %{skill} at the start of the scenario."
msgstr "De hoofdheld heeft %{skill} aan het begin van het scenario."

msgid "Roland"
msgstr "Roland"

msgid "Archibald"
msgstr "Archibald"

msgid "The Price of Loyalty"
msgstr "De Prijs van Loyaliteit"

msgid "Voyage Home"
msgstr "Rijs Naar Huis"

msgid "Wizard's Isle"
msgstr "Tovenaarseiland"

msgid "Descendants"
msgstr "Afstammelingen"

msgid "The %{building} produces %{monster}."
msgstr "Het %{gebouw} produceert %{monster}."

msgid "Requires:"
msgstr "Vereist:"

msgid "Cannot build. You have already built here today."
msgstr "Kan niet bouwen. Je hebt hier vandaag al gebouwd."

msgid "For this action it is necessary to build a castle first."
msgstr "Voor deze actie moet je eerst een kasteel bouwen."

msgid "Cannot build %{name} because castle is too far from water."
msgstr "Kan %{name} niet bouwen omdat het kasteel te ver van water is."

msgid "disable build."
msgstr "bouwen uitschakelen."

msgid "Cannot afford %{name}."
msgstr "Kan %{name} niet betalen."

msgid "%{name} is already built."
msgstr "%{name} is al gebouwd."

msgid "Cannot build %{name}."
msgstr "Kan %{name} niet bouwen."

msgid "Build %{name}."
msgstr "Bouw %{name}."

msgid "Blackridge"
msgstr "Blackridge"

msgid "Hillstone"
msgstr "Hillstone"

msgid "Pinehurst"
msgstr "Pinehurst"

msgid "Whiteshield"
msgstr "Whiteshield"

msgid "Woodhaven"
msgstr "Woodhaven"

msgid "Blackwind"
msgstr "Blackwind"

msgid "Bloodreign"
msgstr "Bloodreign"

msgid "Dragontooth"
msgstr "Drakentand"

msgid "Greywind"
msgstr "Greywind"

msgid "Portsmith"
msgstr "Portsmith"

msgid "Atlantium"
msgstr "Atlantium"

msgid "Middle Gate"
msgstr "Middle Gate"

msgid "Sansobar"
msgstr "Sansobar"

msgid "Tundara"
msgstr "Tundara"

msgid "Vulcania"
msgstr "Vulcania"

msgid "Baywatch"
msgstr "Baywatch"

msgid "Fountainhead"
msgstr "Fountainhead"

msgid "Vertigo"
msgstr "Vertigo"

msgid "Wildabar"
msgstr "Wildabar"

msgid "Winterkill"
msgstr "Winterkill"

msgid "Brindamoor"
msgstr "Brindamoor"

msgid "Lakeside"
msgstr "Lakeside"

msgid "Nightshadow"
msgstr "Nightshadow"

msgid "Olympus"
msgstr "Olympus"

msgid "Sandcaster"
msgstr "Sandcaster"

msgid "Alamar"
msgstr "Alamar"

msgid "Burlock"
msgstr "Burlock"

msgid "Dragadune"
msgstr "Dragadune"

msgid "Kalindra"
msgstr "Kalindra"

msgid "Xabran"
msgstr "Xabran"

msgid "Algary"
msgstr "Algary"

msgid "Basenji"
msgstr "Basenji"

msgid "Blackfang"
msgstr "Blackfang"

msgid "New Dawn"
msgstr "New Dawn"

msgid "Sorpigal"
msgstr "Sorpigal"

msgid "Avone"
msgstr "Avone"

msgid "Big Oak"
msgstr "Big Oak"

msgid "Chandler"
msgstr "Chandler"

msgid "Erliquin"
msgstr "Erliquin"

msgid "Hampshire"
msgstr "Hampshire"

msgid "Antioch"
msgstr "Antioch"

msgid "Avalon"
msgstr "Avalon"

msgid "Roc Haven"
msgstr "Roc Haven"

msgid "South Mill"
msgstr "South Mill"

msgid "Weed Patch"
msgstr "Weed Patch"

msgid "Brownston"
msgstr "Brownston"

msgid "Hilltop"
msgstr "Hilltop"

msgid "Weddington"
msgstr "Weddington"

msgid "Westfork"
msgstr "Westfork"

msgid "Whittingham"
msgstr "Whittingham"

msgid "Cathcart"
msgstr "Cathcart"

msgid "Elk's Head"
msgstr "Elk's Head"

msgid "Roscomon"
msgstr "Roscomon"

msgid "Sherman"
msgstr "Sherman"

msgid "Yorksford"
msgstr "Yorksford"

msgid "Blackburn"
msgstr "Blackburn"

msgid "Blacksford"
msgstr "Blacksford"

msgid "Burton"
msgstr "Burton"

msgid "Pig's Eye"
msgstr "Pig's Eye"

msgid "Viper's Nest"
msgstr "Viper's Nest"

msgid "Fenton"
msgstr "Fenton"

msgid "Lankershire"
msgstr "Lankershire"

msgid "Lombard"
msgstr "Lombard"

msgid "Timberhill"
msgstr "Timberhill"

msgid "Troy"
msgstr "Troy"

msgid "Forder Oaks"
msgstr "Forder Oaks"

msgid "Meramec"
msgstr "Meramec"

msgid "Quick Silver"
msgstr "Quick Silver"

msgid "Westmoor"
msgstr "Westmoor"

msgid "Willow"
msgstr "Willow"

msgid "Corackston"
msgstr "Corackston"

msgid "Sheltemburg"
msgstr "Sheltemburg"

msgid "Cannot recruit - guest to guard automove error."
msgstr "Kan niet rekruteren - gast om automove-fout te bewaken."

msgid "Cannot recruit - you already have a Hero in this town."
msgstr "Kan niet rekruteren - je hebt al een held in dit dorp."

msgid "Cannot recruit - you have too many Heroes."
msgstr "Kan niet rekruteren - je hebt te veel helden."

msgid "Cannot afford a Hero"
msgstr "Kan een held niet betalen"

msgid "There is no room in the garrison for this army."
msgstr "Er is geen plaats in het garnizoen voor dit leger"

msgid "Fortifications"
msgstr "Vestingwerken"

msgid "Farm"
msgstr "Boerderij"

msgid "Thatched Hut"
msgstr "Strohut"

msgid "Archery Range"
msgstr "Boogschietbaan"

msgid "Upg. Archery Range"
msgstr "Upg. Boogschietbaan"

msgid "Blacksmith"
msgstr "Smid"

msgid "Upg. Blacksmith"
msgstr "Upg. Smid"

msgid "Armory"
msgstr "Wapenkamer"

msgid "Upg. Armory"
msgstr "Upg. Wapenkamer"

msgid "Jousting Arena"
msgstr "Steekspelarena"

msgid "Upg. Jousting Arena"
msgstr "Upg. Steekspelarena"

msgid "Cathedral"
msgstr "Kathedraal"

msgid "Upg. Cathedral"
msgstr "Upg. Kathedraal"

msgid "Coliseum"
msgstr "Colleseum"

msgid "Garbage Heap"
msgstr "Vuilnishoop"

msgid "Hut"
msgstr "Hut"

msgid "Stick Hut"
msgstr "Stokken Hut"

msgid "Upg. Stick Hut"
msgstr "Upg. Stokken Hut"

msgid "Den"
msgstr "Den"

msgid "Adobe"
msgstr "Adobe"

msgid "Upg. Adobe"
msgstr "Upg. Adobe"

msgid "Bridge"
msgstr "Brug"

msgid "Upg. Bridge"
msgstr "Upg. Brug"

msgid "Pyramid"
msgstr "Piramide"

msgid "Rainbow"
msgstr "Regenboog"

msgid "Crystal Garden"
msgstr "Kristal Tuin"

msgid "Treehouse"
msgstr "Boomhut"

msgid "Cottage"
msgstr "Huisje"

msgid "Upg. Cottage"
msgstr "Upg. Huisje"

msgid "Stonehenge"
msgstr "Stonehenge"

msgid "Upg. Stonehenge"
msgstr "Upg. Stonehenge"

msgid "Fenced Meadow"
msgstr "Omheinde weide"

msgid "sorceress|Red Tower"
msgstr "Rode Toren"

msgid "Dungeon"
msgstr "Kerker"

msgid "Waterfall"
msgstr "Waterval"

msgid "Cave"
msgstr "Gro"

msgid "Crypt"
msgstr "Crypt"

msgid "Nest"
msgstr "Nest"

msgid "Maze"
msgstr "Doolhof"

msgid "Upg. Maze"
msgstr "Upg. Doolhof"

msgid "Swamp"
msgstr "Moeras"

msgid "Green Tower"
msgstr "Groene Toren"

msgid "warlock|Red Tower"
msgstr "Rode Toren"

msgid "Black Tower"
msgstr "Zwarde Toren"

msgid "Library"
msgstr "Bibliotheek"

msgid "Orchard"
msgstr "Boomgaard"

msgid "Habitat"
msgstr "Habitat"

msgid "Pen"
msgstr "Pen"

msgid "Foundry"
msgstr "Gieterij"

msgid "Upg. Foundry"
msgstr "Upg. Gieterij"

msgid "Cliff Nest"
msgstr "Klif Nest"

msgid "Ivory Tower"
msgstr "Ivoren Toren"

msgid "Upg. Ivory Tower"
msgstr "Upg. Ivoren toren"

msgid "Cloud Castle"
msgstr "Wolk Kasteel"

msgid "Upg. Cloud Castle"
msgstr "Upg. Wolk Kasteel"

msgid "Storm"
msgstr "Storm"

msgid "Skull Pile"
msgstr "Schedel stapel"

msgid "Excavation"
msgstr "Uitgraving"

msgid "Graveyard"
msgstr "Begraafplaats"

msgid "Upg. Graveyard"
msgstr "Upg. Begraafplaats"

msgid "Upg. Pyramid"
msgstr "Upg. Piramide"

msgid "Mansion"
msgstr "Herenhuis"

msgid "Upg. Mansion"
msgstr "Upg. Herenhuis"

msgid "Mausoleum"
msgstr "Mausoleum"

msgid "Upg. Mausoleum"
msgstr "Upg. Mausoleum"

msgid "Laboratory"
msgstr "Laboratorium"

msgid "Shrine"
msgstr "Altaar"

msgid ""
"The Fortifications increase the toughness of the walls, increasing the "
"number of turns it takes to knock them down."
msgstr ""
"De versterkingen verhogen de taaiheid van de muren, waardoor het aantal "
"beurten dat nodig is om ze omver te werpen toeneemt."

msgid "The Farm increases production of Peasants by %{count} per week."
msgstr "De boerderij verhoogt de productie van boeren met %{count} per week."

msgid ""
"The Coliseum provides inspiring spectacles to defending troops, raising "
"their morale by two during combat."
msgstr ""
"Het Colosseum biedt een inspirerend schouwspel voor verdedigende troepen "
"en verhoogt hun moreel met twee tijdens gevechten."

msgid "The Garbage Heap increases production of Goblins by %{count} per week."
msgstr "De Garbage Heap verhoogt de productie van Goblins met %{count} per week."

msgid "The Rainbow increases the luck of the defending units by two."
msgstr "De regenboog verhoogt het geluk van de verdedigende eenheden met twee."

msgid ""
"The Crystal Garden increases production of Sprites by %{count} per week."
msgstr ""
"De Crystal Garden verhoogt de productie van Sprites met %{count} per week."

msgid "The Dungeon increases the income of the town by %{count} / day."
msgstr "De kerker verhoogt het inkomen van de stad met %{count} / dag."

msgid "The Waterfall increases production of Centaurs by %{count} per week."
msgstr "De waterval verhoogt de productie van Centauren met %{count} per week."

msgid ""
"The Library increases the number of spells in the Guild by one for each "
"level of the guild."
msgstr ""
"De bibliotheek verhoogt het aantal spreuken in de gilde met één voor elk "
"niveau van de gilde."

msgid "The Orchard increases production of Halflings by %{count} per week."
msgstr "The Orchard verhoogt de productie van Halflings met %{count} per week."

msgid "The Storm adds +2 to the power of spells of a defending spell caster."
msgstr "De storm voegt +2 toe aan de kracht van spreuken van een verdedigende spreukgebruiker."

msgid "The Skull Pile increases production of Skeletons by %{count} per week."
msgstr "De Skull Pile verhoogt de productie van Skeletten met %{count} per week."

msgid "Thieves' Guild"
msgstr "Dievengilde"

msgid "Tavern"
msgstr "Taverne"

msgid "Shipyard"
msgstr "Scheepswerf"

msgid "Well"
msgstr "Put"

msgid "Statue"
msgstr "Standbeeld"

msgid "Marketplace"
msgstr "Marktplaats"

msgid "Moat"
msgstr "Gracht"

msgid "Castle"
msgstr "Kasteel"

msgid "Tent"
msgstr "Tent"

msgid "Captain's Quarters"
msgstr "Kapiteinsverblijf"

msgid "Mage Guild, Level 1"
msgstr "Mage Gilde, Level 1"

msgid "Mage Guild, Level 2"
msgstr "Mage Gilde, Level 2"

msgid "Mage Guild, Level 3"
msgstr "Mage Gilde, Level 3"

msgid "Mage Guild, Level 4"
msgstr "Mage Gilde, Level 4"

msgid "Mage Guild, Level 5"
msgstr "Mage Gilde, Level 5"

msgid ""
"The Shrine increases the necromancy skill of all your necromancers by 10 "
"percent."
msgstr ""
"De Shrine verhoogt de necromantievaardigheid van al je necromancers met 10 "
"procent."

msgid ""
"The Thieves' Guild provides information on enemy players. Thieves' Guilds "
"can also provide scouting information on enemy towns. Additional Guilds "
"provide more information."
msgstr ""
"The Thieves' Guild geeft informatie over vijandelijke spelers. Dievengilden "
"kunnen ook verkenningsinformatie geven over vijandelijke steden. "
"Aanvullende gilden geven meer informatie."

msgid "The Tavern increases morale for troops defending the castle."
msgstr "De Tavern verhoogt het moreel voor troepen die het kasteel verdedigen."

msgid "The Shipyard allows ships to be built."
msgstr "Op de Scheepswerf kunnen schepen worden gebouwd."

msgid ""
"The Well increases the growth rate of all dwellings by %{count} creatures "
"per week."
msgstr ""
"The Well verhoogt de groeisnelheid van alle woningen met %{count} schepsels "
"per week.

msgid "The Statue increases your town's income by %{count} per day."
msgstr "Het standbeeld verhoogt het inkomen van je stad met %{count} per dag."

msgid "The Left Turret provides extra firepower during castle combat."
msgstr "De Linker Turret zorgt voor extra vuurkracht tijdens kasteelgevechten."

msgid "The Right Turret provides extra firepower during castle combat."
msgstr "De Rechter Turret zorgt voor extra vuurkracht tijdens kasteelgevechten."

msgid ""
"The Marketplace can be used to convert one type of resource into another. "
"The more marketplaces you control, the better the exchange rate."
msgstr ""
"De Marketplace kan worden gebruikt om het ene type resource om te zetten in "
"een ander. Hoe meer marktplaatsen je beheert, hoe beter de wisselkoers."

msgid ""
"The Moat slows attacking units. Any unit entering the moat must end its turn "
"there and becomes more vulnerable to attack."
msgstr ""
"De gracht vertraagt aanvallende eenheden. Elke eenheid die de gracht binnengaat, "
"moet zijn beurt daar beëindigen en wordt kwetsbaarder voor aanvallen."

msgid ""
"The Castle improves town defense and increases income to %{count} gold per "
"day."
msgstr ""
"Het kasteel verbetert de stadsverdediging en verhoogt het inkomen tot "
"%{count} goud per dag."

msgid ""
"The Tent provides workers to build a castle, provided the materials and the "
"gold are available."
msgstr ""
"De Tent levert arbeiders om een kasteel te bouwen, mits de materialen en "
"het goud beschikbaar zijn."

msgid ""
"The Captain's Quarters provides a captain to assist in the castle's defense "
"when no hero is present."
msgstr ""
"De Captain's Quarters biedt een kapitein om te helpen bij de verdediging van "
"het kasteel als er geen held aanwezig is."

msgid ""
"The Mage Guild allows heroes to learn spells and replenish their spell "
"points."
msgstr ""
"Met de Mage Guild kunnen helden spreuken leren en hun spreukpunten aanvullen."

msgid "Recruit %{name}"
msgstr "Rekruteer %{name}"

msgid "Month: %{month}, Week: %{week}, Day: %{day}"
msgstr "Maand: %{month}, Week: %{week}, Dag: %{day}"

msgid ""
"You must purchase a spell book to use the mage guild, but you currently have "
"no room for a spell book. Try giving one of your artifacts to another hero."
msgstr ""
"Je moet een spreukenboek kopen om de tovenaarsgilde te gebruiken, maar je hebt "
"momenteel geen ruimte voor een spreukenboek. Probeer een van je artefacten "
"aan een andere held te geven."

msgid "Exit"
msgstr "Afsluiten"

msgid "Exit this menu."
msgstr "Dit menu verlaten"

msgid "Click to show next town."
msgstr "Klik om de volgende stad weer te geven."

msgid "Show next town"
msgstr "Bekijk volgende stad"

msgid "Click to show previous town."
msgstr "Klik om vorige stad weer te geven."

msgid "Show previous town"
msgstr "Bekijk vorige stad"

msgid "Army joining"
msgstr "Leger toetreden"

msgid ""
"Unable to merge two armies together. Rearrange monsters manually before "
"moving the hero to the garrison."
msgstr ""
"Kan twee legers niet samenvoegen. Herschik monsters handmatig voordat je "
"de held naar het garnizoen verplaatst."

msgid "This town may not be upgraded to a castle."
msgstr "Deze stad mag niet worden opgewaardeerd tot een kasteel."

msgid "Town"
msgstr "Dorp"

msgid "Exit Castle"
msgstr "Kasteel Verlaten"

msgid "Exit Town"
msgstr "Dorp Verlaten"

msgid "Show Income"
msgstr "Inkomen Weergeven"

msgid "Swap Heroes"
msgstr "Ruil Helden"

msgid "Meeting Heroes"
msgstr "Helden Ontmoeten"

msgid "View Hero"
msgstr "Held bekijken"

msgid "The above spells are available here."
msgstr "De bovenstaande spreuken zijn hier beschikbaar."

msgid "The above spells have been added to your book."
msgstr "De bovenstaande spreuken zijn toegevoegd aan je boek."

msgid "A generous tip for the barkeep yields the following rumor:"
msgstr "Een royale fooi voor de barkeeper levert het volgende gerucht op:"

msgid "Recruit Hero"
msgstr "Held Rekruteren"

msgid "%{name} is a level %{value} %{race} "
msgstr "%{name} is een level %{value} %{race} "

msgid "with %{count} artifacts."
msgstr "met %{count} artefacten."

msgid "with 1 artifact."
msgstr "met 1 artefact."

msgid "without artifacts."
msgstr "zonder artefacten."

msgid ""
"'Spread' combat formation spreads your armies from the top to the bottom of "
"the battlefield, with at least one empty space between each army."
msgstr ""
"'Spread'-gevechtsformatie verspreidt je legers van boven naar beneden op het "
"slagveld, met ten minste één lege ruimte tussen elk leger."

msgid ""
"'Grouped' combat formation bunches your army toget her in the center of your "
"side of the battlefield."
msgstr ""
"'Gegroepeerde' gevechtsformatie bundelt je leger om haar in het midden van "
"jouw kant van het slagveld te krijgen."

msgid "Spread Formation"
msgstr "Verspreidings Formatie"

msgid "Grouped Formation"
msgstr "Groupeerde Formatie"

msgid "Recruit %{name} the %{race}"
msgstr "Rekruteer %{name} de %{race}"

msgid "Set garrison combat formation to 'Spread'"
msgstr "Stel garnizoensgevechtsformatie in op 'Spread'"

msgid "Set garrison combat formation to 'Grouped'"
msgstr "Stel garnizoensgevechtsformatie in op 'Grouped'"

msgid "Exit Castle Options"
msgstr "Kasteelopties Verlaten"

msgid "Castle Options"
msgstr "Kasteelopties"

msgid "Not enough resources to recruit creatures."
msgstr "Niet genoeg middelen om schepsels te rekruteren."

msgid "You are unable to recruit at this time, your ranks are full."
msgstr "Je kunt op dit moment niet rekruteren, je gelederen zijn vol."

msgid "No creatures available for purchase."
msgstr "Geen schepsels beschikbaar voor aankoop."

msgid "Recruit Creatures"
msgstr "Rekruteer Schepsels"

msgid "Max"
msgstr "Max"

msgid "Hire all creatures in the town."
msgstr "Rekruteer alle schepsels in het dorp."

msgid "Town Population Information and Statistics"
msgstr "Stad Bevolkingsinformatie en Statistieken"

msgid "Damg"
msgstr "Schade"

msgid "HP"
msgstr "HP"

msgid "Growth"
msgstr "Groei"

msgid "week"
msgstr "week"

msgid "Available"
msgstr "Beschikbare"

msgid "View World"
msgstr "Bekijk Wereld"

msgid "View the entire world."
msgstr "Bekijk de gehele wereld."

msgid "Puzzle"
msgstr "Puzzel"

msgid "View the obelisk puzzle."
msgstr "Bekijk de obelisk puzzel."

msgid "Scenario Information"
msgstr "Scenario Informatie"

msgid "View information on the scenario you are currently playing."
msgstr "Bekijk informatie over het scenario dat je momenteel speelt."

msgid "Dig for the Ultimate Artifact."
msgstr "Graaf naar het ultieme artefact."

msgid "Digging"
msgstr "Graven"

msgid "Exit this menu without doing anything."
msgstr "Verlaat dit menu zonder iets te doen."

msgid "Arena"
msgstr "Arena"

msgid ""
"You enter the arena and face a pack of vicious lions. You handily defeat "
"them, to the wild cheers of the crowd.  Impressed by your skill, the aged "
"trainer of gladiators agrees to train you in a skill of your choice."
msgstr ""
"Je betreedt de arena en staat tegenover een roedel gemene leeuwen. "
"Je verslaat ze handig, onder het wilde gejuich van de menigte. Onder "
"de indruk van je vaardigheden, stemt de bejaarde gladiatorentrainer "
"ermee in je te trainen in een vaardigheid naar keuze."

msgid "You can't afford to upgrade your troops!"
msgstr "Je kunt het je niet betalen om je troepen te upgraden!"

msgid ""
"Your troops can be upgraded, but it will cost you dearly. Do you wish to "
"upgrade them?"
msgstr ""
"Je troepen kunnen worden opgewaardeerd, maar het zal je duur komen te staan. "
"Wil je ze upgraden?"

msgid "Are you sure you want to dismiss this army?"
msgstr "Weet je zeker dat je dit leger wilt ontslaan?"

msgid "Attack Skill"
msgstr "Aanvalsvaardigheid"

msgid "Defense Skill"
msgstr "Verdedigingsvaardigheid"

msgid "Shots"
msgstr "Schoten"

msgid "Shots Left"
msgstr "Schoten over"

msgid "Damage"
msgstr "Schade"

msgid "Hit Points"
msgstr "Hitpunten"

msgid "Hit Points Left"
msgstr "Hitpunten Over"

msgid "Followers"
msgstr "Volgers"

msgid ""
"A group of %{monster} with a desire for greater glory wish to join you.\n"
"Do you accept?"
msgstr ""
"Een groep %{monster} met een verlangen naar grotere glorie wil zich bij je aansluiten.\n
"Accepteer je?"

msgid ""
"The %{monster} is swayed by your diplomatic tongue, and offers to join your "
"army for the sum of %{gold} gold.\n"
"Do you accept?"
msgstr ""
"Het %{monster} wordt beïnvloed door jouw diplomatieke taal en biedt aan om zich "
"bij je leger aan te sluiten voor de som van %{gold} goud.\n"
"Accepteer je?"

msgid ""
"The creatures are swayed by your diplomatic\n"
"tongue, and make you an offer:\n"
" \n"
msgstr ""
"De schepsels worden beïnvloed door je diplomatieke\n"
"tong, en doen je een aanbod:\n"
" \n"

msgid ""
"%{offer} of the %{total} %{monster} will join your army, and the rest will "
"leave you alone, for the sum of %{gold} gold.\n"
"Do you accept?"
msgstr ""
"%{offer} van de %{total} %{monster} zal zich bij je leger voegen, en de rest "
"zal je met rust laten, voor de som van %{goud} goud.\n"
"Accepteer je?"

msgid ""
"All %{offer} of the %{monster} will join your army for the sum of %{gold} "
"gold.\n"
"Do you accept?"
msgstr ""
"Alle %{offer} van het %{monster} zullen zich bij je leger voegen voor de "
"som van %{gold} goud.\n"
"Accepteer je?"

msgid "(Rate: %{percent})"
msgstr "(Percentage: %{percent})"

msgid "off"
msgstr "uit"

msgid "Music"
msgstr "Muziek"

msgid "Effects"
msgstr "Effecten"

msgid "MIDI"
msgstr "MIDI"

msgid "MIDI Expansion"
msgstr "MIDI Uitbreiding"

msgid "External"
msgstr "Extern"

msgid "Music Type"
msgstr "Muziek Type"

msgid "3D Audio"
msgstr "3D Audio"

msgid "Toggle ambient music level."
msgstr "Wisselen van omgevingsmuziekniveau."

msgid "Toggle foreground sounds level."
msgstr "Wisselen van voorgrondsmuziekniveau."

msgid "Change the type of music."
msgstr "Verander het type van muziek."

msgid "Toggle 3D effects of foreground sounds."
msgstr "Schakel 3D-effecten van voorgrondgeluiden in."

msgid "Okay"
msgstr "Oké"

msgid "Build a new ship:"
msgstr "Bouw een nieuw schip:"

msgid "Resource cost:"
msgstr "Bronkosten:"

msgid "Total: "
msgstr "Totaal: "

msgid "Need: "
msgstr "Behoefte: "

msgid "Load Game"
msgstr "Laad Spel"

msgid "No save files to load."
msgstr "Geen bestanden om te laden."

msgid "New Game"
msgstr "Nieuw Spel"

msgid "Start a single or multi-player game."
msgstr "Start een single of multi-player spel."

msgid "Load a previously saved game."
msgstr "Laad een vorig opgeslagen spel."

msgid "Save Game"
msgstr "Spel opslaan."

msgid "Save the current game."
msgstr "Sla het huidige spel op."

msgid "Quit"
msgstr "Aflsuiten"

msgid "Quit out of Heroes of Might and Magic II."
msgstr "Aflsuiten uit Heroes of Might and Magic II."

msgid "Language"
msgstr "Taal"

msgid "Resolution"
msgstr "Resolutie"

msgid "Experimental"
msgstr "Experimentaal"

msgid "Settings"
msgstr "Instellingen"

msgid "Audio"
msgstr "Audio"

msgid "Configure"
msgstr "Configureren"

msgid "Hot Keys"
msgstr "Sneltoetsen"

msgid "Black & White"
msgstr "Zwart & Wit"

msgid "Mouse Cursor"
msgstr "Cursor"

msgid "Color"
msgstr "Kleur"

msgid "Text Support"
msgstr "Tekst Ondersteuning"

msgid "Evil"
msgstr "Kwaad"

msgid "Good"
msgstr "Goed"

msgid "Interface Type"
msgstr "Interfacetype"

msgid "Auto Resolve"
msgstr "Automatisch Oplossen"

msgid "Auto, No Spells"
msgstr "Automatisch, Geen Spreuken"

msgid "Manual"
msgstr "Handmatig"

msgid "Battles"
msgstr "Gevechten"

msgid "Select Game Language"
msgstr "Selecteer Spel Taal"

msgid "Change the language of the game."
msgstr "Verander de taal van het spel."

msgid "Select Game Resolution"
msgstr "Selecteer Spel Resolutie"

msgid "Change the resolution of the game."
msgstr "Verander de resolutie van het spel."

msgid "Change the audio settings of the game."
msgstr "Vander de audio instellingen van het spel."

msgid "Experimental game settings."
msgstr "Experimenteele spel instellingen."

msgid "Toggle instant battle mode."
msgstr "Schakel directe gevechtsmodus"

msgid "Check and configure all the hot keys present in the game."
msgstr "Controleer en configureer alle sneltoetsen die in het spel aanwezig zijn."

msgid "Toggle the type of interface you want to use."
msgstr "Schakel het type interface dat je wilt gebruiken."

msgid "Toggle colored cursor on or off. This is only an esthetic choice."
msgstr "Zet gekleurde cursor aan of uit. Dit is slechts een esthetische keuze."

msgid ""
"Toggle text support mode to output extra information about windows and "
"events in the game."
msgstr ""
"Schakel de tekstondersteuningsmodus in om extra informatie over vensters "
"en gebeurtenissen in het spel weer te geven."

msgid "Attention"
msgstr "Belangrijk"

msgid ""
"Your version of Heroes of Might and Magic II does not support any other "
"languages than English."
msgstr ""
"Jouw versie van Heroes of Might and Magic II ondersteund geen andere talen "
"dan Engels."

msgid ""
"Map\n"
"Difficulty"
msgstr ""
"Kaart\n"
"Moeilijkeid"

msgid ""
"Game\n"
"Difficulty"
msgstr ""
"Spel\n"
"Moeilijkeid"

msgid "Rating"
msgstr "Beoordeling"

msgid "Map Size"
msgstr "Kaart Grote"

msgid "Opponents"
msgstr "Tegenstanders"

msgid "Class"
msgstr "Klasse"

msgid ""
"Victory\n"
"Conditions"
msgstr ""
"Overwinning\n"
"Condities"

msgid ""
"Loss\n"
"Conditions"
msgstr ""
"Verlies\n"
"Condities"

msgid "First select recipients!"
msgstr "Selecteer eerst ontvangers!"

msgid "You cannot select %{resource}!"
msgstr "Je kan %{resource} niet selecteren!"

msgid "Select count %{resource}:"
msgstr "Selecteer tel %{resource}:"

msgid "Select Recipients"
msgstr "Selecteer Ontvangers"

msgid "Your Funds"
msgstr "Je Fondsen"

msgid "Planned Gift"
msgstr "Gepland Cadeau"

msgid "Gift from %{name}"
msgstr "Cadeau van %{name}"

msgid "Set Guardian"
msgstr "Bewaker Instellen"

msgid "Your army too big!"
msgstr "Je leger te groot!"

msgid "Hot Keys:"
msgstr "Sneltoetsen:"

msgid "Select Game Language:"
msgstr "Selecteer Spel Taal:"

msgid "%{name} has gained a level."
msgstr "%{name} heeft een niveau bereikt."

msgid "%{skill} +1"
msgstr "%{skill} +1"

msgid "You have learned %{skill}."
msgstr "Je hebt %{skill} geleerd."

msgid "You may learn either:"
msgstr "You kunt leren:"

msgid "or"
msgstr "of"

msgid ""
"Please inspect our fine wares. If you feel like offering a trade, click on "
"the items you wish to trade with and for."
msgstr ""
"Gelieve te inspecteren onze fijne waren. Als je een ruil wilt aanbieden, "
"klik je op de items waarmee en waarvoor je wilt ruilen."

msgid ""
"You have received quite a bargain. I expect to make no profit on the deal. "
"Can I interest you in any of my other wares?"
msgstr ""
"Je hebt een aardig koopje gekregen. Ik verwacht geen winst te maken op de deal. "
"Kan ik je interesseren voor een van mijn andere waren?"

msgid "I can offer you %{count} for 1 unit of %{resfrom}."
msgstr "Ik kan je %{count} aanbieden voor 1 eenheid van %{resfrom}."

msgid "I can offer you 1 unit of %{resto} for %{count} units of %{resfrom}."
msgstr "Ik kan je 1 eenheid van %{resto} aanbieden voor %{count} eenheden van %{resfrom}."

msgid "Min"
msgstr "Min"

msgid "Qty to trade"
msgstr "Te ruilen aantal"

msgid "Trading Post"
msgstr "Handelspost"

msgid "Your Resources"
msgstr "Je Bronnen"

msgid "Available Trades"
msgstr "Beschrikbare Handelaars"

msgid "n/a"
msgstr "nvt"

msgid "guarded by "
msgstr "beschermt door "

msgid "guarded by %{count} %{monster}"
msgstr "beschermt door %{count} %{monster}"

msgid "(available: %{count})"
msgstr "(beschikbaar: %{count})"

msgid "(empty)"
msgstr "(leeg)"

msgid "already learned"
msgstr "al geleerd"

msgid "already knows this skill"
msgstr "kent deze vaardigheid al"

msgid "already has max skills"
msgstr "heeft max vaardigheiden al"

msgid "(already visited)"
msgstr "(al bezocht)"

msgid "(not visited)"
msgstr "(not bezocht)"

msgid "%{color} Barrier"
msgstr "%{color} Barriere"

msgid "%{color} Tent"
msgstr "%{color} Tent"

msgid "Road"
msgstr "Straat"

msgid "(digging ok)"
msgstr "(graven oké)"

msgid "(no digging)"
msgstr "(geen graven)"

msgid "penalty: %{cost}"
msgstr "boete: %{cost}"

msgid "Uncharted Territory"
msgstr "Onbekend Terrein"

msgid "Defenders:"
msgstr "Beschermers:"

msgid "Unknown"
msgstr "Onbekend"

msgid "%{name} (Level %{level})"
msgstr "%{name} (Level %{level})"

msgid "Attack:"
msgstr "Aanval:"

msgid "Defense:"
msgstr "Verdediging:"

msgid "Spell Power:"
msgstr "Spreuk Kracht:"

msgid "Knowledge:"
msgstr "Kennis:"

msgid "Spell Points:"
msgstr "Spreuk Punten:"

msgid "Move Points:"
msgstr "Bewegings Punten:"

msgid "Cost per troop:"
msgstr "Kosten per troep:"

msgid "Available: %{count}"
msgstr "Beschrikbaar: %{count}"

msgid "Number to buy:"
msgstr "Hoeveelheid om te kopen:"

msgid "Select Game Resolution:"
msgstr "Selecteer Spel Resolutie:"

msgid "Click to apply the selected resolution."
msgstr "Klik om de geselecteerde resolutie te toepassen."

msgid "MAX"
msgstr "MAX"

msgid "How many troops to move?"
msgstr "Hoe veel troepen te bewegen?"

msgid "Fast separation into slots:"
msgstr "Snelle scheiding in slots:"

msgid "Map: "
msgstr "Kaart: "

msgid ""
"\n"
"\n"
"Location: "
msgstr ""
"\n"
"\n"
"Locatie: "

msgid "File to Save:"
msgstr "Bestand om op te slaan:"

msgid "File to Load:"
msgstr "Bestand om te laden:"

msgid "Click to save the current game."
msgstr "Kilk om het huidige spel op te slapen."

msgid "Click to load a previously saved game."
msgstr "Klik om een vorig opgeslagen spel te laden."

msgid "Are you sure you want to delete file:"
msgstr "Weet je zeger dat je wilt verwijderen: "

msgid "Warning!"
msgstr "Waarschuuwing!"

msgid "Select Monster:"
msgstr "Selecteer Monsters:"

msgid "Select Hero:"
msgstr "Selecteer Held:"

msgid "Select Artifact:"
msgstr "Selecteer Artefact"

msgid "Select Spell:"
msgstr "Selecteer Spreuk:"

msgid "Select Skill:"
msgstr "Selecteer Vaardigheid:"

msgid "Location: "
msgstr "Locatie: "

msgid ""
"\n"
"\n"
"Map Type:\n"
msgstr ""
"\n"
"\n"
"Kaart Type:\n"

msgid "The Succession Wars"
msgstr "De Opvolgingsoorlogen"

msgid "Lose all your heroes and towns."
msgstr "Verlies al je helden en steden."

msgid "Lose a specific town."
msgstr "Verlies een specifieke stad:"

msgid "Lose a specific hero."
msgstr "Verlies een specifieke held:"

msgid "Run out of time. Fail to win by a certain point."
msgstr "Geen tijd meer. Niet winnen op een bepaald punt."

msgid "Loss Condition"
msgstr "Verlies Conditie"

msgid "Defeat all enemy heroes and towns."
msgstr "Versla alle veihand helden en dorpen."

msgid "Capture a specific town."
msgstr "Verover een specifiek dorp."

msgid "Defeat a specific hero."
msgstr "Versla een specifieke held."

msgid "Find a specific artifact."
msgstr "Vind een specifiek artefact."

msgid "Your side defeats the opposing side."
msgstr "Jouw kant verslaat de tegenpartij."

msgid "Accumulate a large amount of gold."
msgstr "Verzamel een grote hoeveelheid goud."

msgid "Victory Condition"
msgstr "Overwinnings Conditie"

msgid "Map difficulty:"
msgstr "Kaart moeilijkheid:"

msgid "No maps exist at that size"
msgstr "Geen kaarten bestaan voor die grote"

msgid "Small Maps"
msgstr "Kleine Kaarten"

msgid "View only maps of size small (36 x 36)."
msgstr "Bekijk alleen kaarten van de groote klein (36 x 36)."

msgid "Medium Maps"
msgstr "Medium Kaarten"

msgid "View only maps of size medium (72 x 72)."
msgstr "Bekijk alleen kaarten van de groote medium (72 x 72)."

msgid "Large Maps"
msgstr "Groote Kaarten"

msgid "View only maps of size large (108 x 108)."
msgstr "Bekijk alleen kaarten van de groote groot (108 x 108)."

msgid "Extra Large Maps"
msgstr "Extra Groote Kaarten"

msgid "View only maps of size extra large (144 x 144)."
msgstr "Bekijk alleen kaarten van de groote extra groot (144 x 144)."

msgid "All Maps"
msgstr "Alle Kaarten"

msgid "View all maps, regardless of size."
msgstr "Bekijk alle kaarten, ongeacht de grootte."

msgid "Players Icon"
msgstr "Speler Icoon"

msgid ""
"Indicates how many players total are in the scenario. Any positions not "
"occupied by humans will be occupied by computer players."
msgstr ""
"Geeft aan hoeveel spelers er in totaal in het scenario zitten. Alle posities "
"die niet door mensen worden ingenomen, worden ingenomen door computerspelers."

msgid ""
"Indicates whether the map\n"
"is small (36 x 36), medium\n"
"(72 x 72), large (108 x 108),\n"
"or extra large (144 x 144)."
msgstr ""
"Geeft weer of de kaart\n"
"klein is (36 x 36), medium\n"
"(72 x 72), groot (108 x 108),\n"
"of extra groot (144 x 144)."

msgid "Size Icon"
msgstr "Groote Icoon"

msgid ""
"Indicates whether the map is made for \"The Succession Wars\" or \"The Price "
"of Loyalty\" version of the game."
msgstr ""
"Geeft aan of de kaart is gemaakt voor de versie \"The Succession Wars\" of "
"\"The Price of Loyalty"\ van het spel."

msgid "Map Type"
msgstr "Kaart Type"

msgid "Selected Name"
msgstr "Geselecteerde Naam"

msgid "The name of the currently selected map."
msgstr "De naam van de huidig geselecteerde kaart."

msgid "Selected Map Difficulty"
msgstr "Selecteer Kaart Moeilijkheid"

msgid ""
"The map difficulty of the currently selected map.  The map difficulty is "
"determined by the scenario designer. More difficult maps might include more "
"or stronger enemies, fewer resources, or other special conditions making "
"things tougher for the human player."
msgstr ""
"De kaart moeilijkheidsgraad van de momenteel geselecteerde kaart. De "
"moeilijkheidsgraad van de kaart wordt bepaald door de scenarioontwerper. "
"Moeilijkere kaarten kunnen meer of sterkere vijanden bevatten, minder "
"middelen of andere speciale omstandigheden die het moeilijker maken "
"voor de menselijke speler."

msgid "Selected Description"
msgstr "Geselecteerde Beschrijving"

msgid "The description of the currently selected map."
msgstr "De beschrijving van de huidig geselecteerde kaart."

msgid "Accept the choice made."
msgstr "Accepteer de keuze gemaakt."

msgid "Experimental Game Settings"
msgstr "Experimenteele Spel Instellingen"

msgid "Jump"
msgstr "Spring"

msgid "Hero Speed"
msgstr "Held Snelheid"

msgid "Don't Show"
msgstr "Laat niet zien"

msgid "Enemy Speed"
msgstr "Veihand Snelheid"

msgid "Scroll Speed"
msgstr "Rol Snelheid"

#, fuzzy
msgid "Hide"
msgstr "Horde"

msgid "Show"
msgstr "Tonen"

msgid "Interface"
msgstr "Interface"

msgid "Change the speed at which your heroes move on the main screen."
msgstr "Verander de snelheid waarmee je helden op het hoofdscherm bewegen."

msgid ""
"Sets the speed that A.I. heroes move at.  You can also elect not to view A."
"I. movement at all."
msgstr ""
"Stelt de snelheid in waarmee A.I. helden verhuizen naar. Je kunt er ook voor "
"kiezen om A.I. beweging helemaal niet."

msgid "Sets the speed at which you scroll the window."
msgstr "Stelt de snelheid in waarmee je door het venster bladert."

msgid "Toggle interface visibility."
msgstr "Schakel de zichtbaarheid van de interface."

msgid "Att."
msgstr "Att."

msgid "Def."
msgstr "Def.

msgid "Power"
msgstr "Kracht"

msgid "Knowl"
msgstr "Kennis"

msgid "1st"
msgstr "1e"

msgid "2nd"
msgstr "2e"

msgid "3rd"
msgstr "3e"

msgid "4th"
msgstr "4e"

msgid "5th"
msgstr "5e"

msgid "6th"
msgstr "6e"

msgid "Oracle: Player Rankings"
msgstr "Oracle: Speler Rangen"

msgid "Thieves' Guild: Player Rankings"
msgstr "Dievengilde: Speler Rangen"

msgid "Number of Towns:"
msgstr "Nummer van Dorpen:"

msgid "Number of Castles:"
msgstr "Nummer van Kastelen:"

msgid "Number of Heroes:"
msgstr "Nummer van Helden:"

msgid "Gold in Treasury:"
msgstr "Goud in Schatkist"

msgid "Wood & Ore:"
msgstr "Houd & Erts:"

msgid "Gems, Cr, Slf & Mer:"
msgstr "Els, Cr, Slf & Mer:"

msgid "Obelisks Found:"
msgstr "Obelisks Gevonden:"

msgid "Artifacts:"
msgstr "Artefacts:"

msgid "Total Army Strength:"
msgstr "Totale Leger Kracht:"

msgid "Income:"
msgstr "Inkomen:"

msgid "Best Hero:"
msgstr "Beste Held:"

msgid "Best Hero Stats:"
msgstr "Beste Held Statistieken:"

msgid "Personality:"
msgstr "Personaliteit:"

msgid "Best Monster:"
msgstr "Beste Monster:"

msgid "difficulty|Easy"
msgstr "Makkelijk"

msgid "difficulty|Normal"
msgstr "Normaal"

msgid "difficulty|Hard"
msgstr "Moeilijk"

msgid "difficulty|Expert"
msgstr "Expert"

msgid "difficulty|Impossible"
msgstr "Onmogelijk"

msgid "and more..."
msgstr "en meer..."

msgid "Campaign Difficulty"
msgstr "Campagne Moeilijkheid"

msgid ""
"Choose this difficulty if you want to prefer game story over challenge. AI "
"is weaker in comparison with normal difficulty."
msgstr ""
"Kies deze moeilijkheidsgraad als je de voorkeur geeft aan een spelverhaal boven "
"een uitdaging. AI is zwakker in vergelijking met normale moeilijkheidsgraad."

msgid ""
"Choose this difficulty to enjoy the campaign as per the original design."
msgstr ""
"Kies deze moeilijkheidsgraad om van de campagne te genieten volgens het originele ontwerp."

msgid ""
"Choose this difficulty if you want challenge. AI is stronger in comparison "
"with normal difficulty."
msgstr ""
"Kies deze moeilijkheidsgraad als je uitdaging wilt. AI is sterker in vergelijking "
"met normale moeilijkheidsgraad."

msgid "Easy"
msgstr "Makkelijk"

msgid "Normal"
msgstr "Normaal"

msgid "Hard"
msgstr "Moeilijk"

msgid "Start the selected scenario."
msgstr "Start het geselecteerde scenario."

msgid "View Intro"
msgstr "Bekijk Intro"

msgid "View Intro videos for the current state of the campaign."
msgstr "Bekijk Intro videos voor de huidige staat van de campagne"

msgid "Select campaign difficulty. It cannot be changed after."
msgstr "Selecteer campagne moeilijkheid. Het kan niet later worden gewijzigd."

msgid "Restart"
msgstr "Herstart"

msgid "Restart the current scenario."
msgstr "Hetstart het huidige scenario."

msgid "Are you sure you want to restart this scenario?"
msgstr "Weet je zeker dat je dit scenario wilt herstarten?"

msgid "Campaign Scenario loading failure"
msgstr "Campagne Scenario laad fout."

msgid "Please make sure that campaign files are correct and present."
msgstr "Zorg ervoor dat de campagnebestanden correct en aanwezig zijn."

msgid "Days spent"
msgstr "Dagen besteed"

msgid "The number of days spent on this campaign."
msgstr "Het nummer van dagen besteed op deze campagne"

msgid "Project Coordination and Core Development"
msgstr "Project Coordiantie en Kern Ontwikkelijk"

msgid "QA and Support"
msgstr "QA en Ondersteuning"

msgid "Development"
msgstr "Ontwikkeling"

msgid "Dev and Support"
msgstr "Ontwikkeling en Ondersteuning"

msgid "Visit us at "
msgstr "Bezoek ons op"

msgid "Special Thanks to"
msgstr "Speciale dank aan"

msgid "and many other contributors!"
msgstr "en vele andere bijdragers!"

msgid "Support us at"
msgstr "Steun ons op"

msgid "Connect with us at"
msgstr "Neem contact met ons op via"

msgid "Need help with the game?"
msgstr "Hulp nodig met het spel?"

msgid "and many-many other supporters!"
msgstr "en vele-vele andere supporters!"

msgid "Original project before 0.7"
msgstr "Origineel project vóór 0.7"

msgid "Heroes of Might and Magic II: The Succession Wars team"
msgstr "Heroes of Might and Magic II: The Succession Wars team"

msgid "Designed and Directed"
msgstr "Ontworpen en geregisseerd"

msgid "Programming and Design"
msgstr "Programmeren en Ontwerpen"

msgid "Executive Producer"
msgstr "Uitvoerend Producent"

msgid "Producer"
msgstr "Producent"

msgid "Additional Design"
msgstr "Aanvullend Design"

msgid "Additional Programming"
msgstr "Additional Programmeren"

msgid "Musical Production"
msgstr "Muziek Productie"

msgid "Music and Sound Design"
msgstr "Muziek en Geluid Ontwerp"

msgid "Vocalists"
msgstr "Zangers"

msgid "Art Director"
msgstr "Art Director"

msgid "Assistant Art Director"
msgstr "Assistent Art Director"

msgid "Artists"
msgstr "Artiesten"

msgid "QA Manager"
msgstr "QA Manager"

msgid "QA"
msgstr "QA"

msgid "Writing"
msgstr "Schrijven"

msgid "Manual and Helpfile"
msgstr "Handleiding en Hulpbestand"

msgid "Scenarios"
msgstr "Scenarios"

msgid "Heroes of Might and Magic II: The Price of Loyalty team"
msgstr "Heroes of Might and Magic II: The Price of Loyalty team"

msgid "Cyberlore Studios"
msgstr "Cyberlore Studios"

msgid "Design Lead"
msgstr "Ontwerpleider"

msgid "Designers"
msgstr "Ontwerpers"

msgid "Programming Lead"
msgstr "Programmeerleider"

msgid "Art Lead"
msgstr "Kunstleider"

msgid "Playtesters"
msgstr "Speeltesters"

msgid "New World Computing"
msgstr "New World Computing"

msgid "Designer"
msgstr "Ontwerper"

msgid "Producers"
msgstr "Producenten"

msgid "QA Managers"
msgstr "QA Managers"

msgid "Sound Design"
msgstr "Geluid Ontwerp"

msgid "Town Themes"
msgstr "Dorp Themas"

msgid "Alto Sax"
msgstr "Altsaxofoon"

msgid "Harpsichord and Piano"
msgstr "Klavecimbel en piano"

msgid "Basso Vocal"
msgstr "Bas Zang"

msgid "Soprano Vocal"
msgstr "Sopraan Vocaal"

msgid "Recorded at Green Street Studios"
msgstr "Opgenomen bij Green Street Studios"

msgid "German Consultant"
msgstr "Duitse Adviseur"

msgid "Map Designers"
msgstr "Kaart Ontwerpers"

msgid "Package Design"
msgstr "Pakketontwerp"

msgid "Unknown Hero"
msgstr "Onbekende Held"

msgid "Your Name"
msgstr "Jouw Naam"

msgid "Standard"
msgstr "Standaard"

msgid "View High Scores for Standard Maps."
msgstr "Bekijk High Scores voor Standaard Kaarten."

msgid "Campaign"
msgstr "Campagne"

msgid "View High Scores for Campaigns."
msgstr "Bekijk High Scores for Campagnes."

msgid "This file contains a save with an invalid game type."
msgstr "Dit bestand bevat een spel met in incorrect spel type."

msgid ""
"This file was saved by the \"The Price of Loyalty\" version of the game.\n"
"Some items may not be available."
msgstr ""
"Dit bestand was opgeslaagen door de \"The Price of Loyalty\" versie van het spel.\n"
"Sommige voorwerpen zijn mogelijk niet beschrikbaar."

msgid "Usupported save format: "
msgstr "Niet-ondersteunde opslagindeling: "

msgid "Current game version: "
msgstr "Huidige spel versie: "

msgid "Last supported version: "
msgstr "Laats ondersteunde versie: "

msgid "This saved game is localized to '"
msgstr "Dit opgeslagen spel is gelokaliseerd in '"

msgid "' language, but the current language of the game is '"
msgstr "' taal, maar de huidige taal van het spel is '"

msgid "Hot Seat"
msgstr "Hete Stoel"

msgid ""
"Play a Hot Seat game, where 2 to 4 players play around the same computer, "
"switching into the 'Hot Seat' when it is their turn."
msgstr ""
"Speel een Hete Stoel-spel, waarbij 2 tot 4 spelers rond dezelfde computer "
"spelen en overschakelen naar de 'Hete Stoel' wanneer het hun beurt is."

msgid "Cancel back to the main menu."
msgstr "Annuleer terug naar het hoofdmenu."

msgid "A single player game playing out a single map."
msgstr "Een spel voor één speler dat een enkele kaart speelt."

msgid "Standard Game"
msgstr "Standaard Spel"

msgid "A single player game playing through a series of maps."
msgstr "Een spel voor één speler dat door een reeks kaarten wordt gespeeld."

msgid "Campaign Game"
msgstr "Campagne Spel"

msgid ""
"A multi-player game, with several human players completing against each "
"other on a single map."
msgstr ""
"Een spel voor meerdere spelers, waarbij verschillende menselijke spelers "
"het tegen elkaar opnemen op een enkele kaart."

msgid "Multi-Player Game"
msgstr "Multiplayer-game"

msgid "fheroes2 Resurrection Team presents"
msgstr "Het fheroes2 Ressurection Team presenteert"

msgid "Greetings!"
msgstr "Gegroet!"

msgid ""
"Welcome to Heroes of Might and Magic II powered by fheroes2 engine! Before "
"starting the game please choose game resolution."
msgstr ""
"Welkom bij Heroes of Might and Magic II aangedreven door fheroes2-engine! "
"Kies de spelresolutie voordat je het spel start."

msgid "Please Remember"
msgstr "Onthoud alsjeblieft"

msgid "You can always change game resolution by clicking on the "
msgstr "Je kan altijd de spel resolutie weizigen door te drukken op de "

msgid "door"
msgstr "duer"

msgid ""
" on the left side of main menu.\n"
"\n"
"To switch between windowed and full screen modes\n"
"press "
msgstr ""
" op de linker kant van het hoofdmenu.\n"
"\n"
"Om te schakelen tussen windowed en volledig scherm modus\n"
"druk op "

msgid "F4"
msgstr "F4"

msgid ""
" key on the keyboard.\n"
"\n"
"Enjoy the game!"
msgstr ""
" toets op het toetsenboord.\n"
"\n"
"Geniet van het spel!"

msgid "Quit Heroes of Might and Magic II and return to the operating system."
msgstr "Sluit Heroes of Might and Magic II af en keer terug naar het besturingssysteem."

msgid "Credits"
msgstr "Credits"

msgid "View the credits screen."
msgstr "Bekijk het credits scherm."

msgid "High Scores"
msgstr "High Scores"

msgid "View the high scores screen."
msgstr "Bekijk het high scores scherm."

msgid "Change language, resolution and settings of the game."
msgstr "Weizig de taal, resolutie en instellingen van het spel."

msgid "Game Settings"
msgstr "Spel Instellingen"

msgid ""
"Required video files for campaign selection window are missing. Please make "
"sure that all necessary files are present in the system."
msgstr ""
"Vereiste videobestanden voor het campagneselectievenster ontbreken. Zorg ervoor "
"dat alle benodigde bestanden in het systeem aanwezig zijn."

msgid ""
"Either Roland's or Archibald's campaign from the original Heroes of Might "
"and Magic II."
msgstr ""
"Ofwel de campagne van Roland of Archibald uit de originele Heroes of Might "
"and Magic II."

msgid "Original Campaign"
msgstr "Orginele Campagne"

msgid "Expansion Campaign"
msgstr "Uitbreiding Capmagne"

msgid "One of the four new campaigns from the Price of Loyalty expansion set."
msgstr "Een van de vier nieuwe campagnes uit de Price of Loyalty-uitbreidingsset."

msgid "Host"
msgstr "Organisator"

msgid ""
"The host sets up the game options. There can only be one host per network "
"game."
msgstr ""
"De organisator stelt de spel opties in. Er kan maar 1 organisator zijn per "
"network spel."

msgid "Guest"
msgstr "Gast"

msgid ""
"The guest waits for the host to set up the game, then is automatically added "
"in. There can be multiple guests for TCP/IP games."
msgstr ""
"De gast wacht op de organisator om het spel in te stellen, daarna wordt de gast "
"automatisch toegevoegd. Er kunnen meerde gasten zijn voor TCP/IP spellen."

msgid "Battle Only"
msgstr "Alleen vechten"

msgid "Setup and play a battle without loading any map."
msgstr "Stel een gevecht in en speel een gevecht zonder een kaart te laden."

msgid "2 Players"
msgstr "2 Spelers"

msgid ""
"Play with 2 human players, and optionally, up to 4 additional computer "
"players."
msgstr ""
"Speel met 2 menselijke spelers en optioneel tot 4 extra computerspelers."

msgid "3 Players"
msgstr "3 Spelers"

msgid ""
"Play with 3 human players, and optionally, up to 3 additional computer "
"players."
msgstr ""
"Speel met 3 menselijke spelers en optioneel tot 3 extra computerspelers."

msgid "4 Players"
msgstr "4 Spelers"

msgid ""
"Play with 4 human players, and optionally, up to 2 additional computer "
"players."
msgstr ""
"Speel met 4 menselijke spelers en optioneel tot 2 extra computerspelers."

msgid "5 Players"
msgstr "5 Spelers"

msgid ""
"Play with 5 human players, and optionally, up to 1 additional computer "
"player."
msgstr ""
"Speel met 5 menselijke spelers en optioneel tot 1 extra computerspelers."

msgid "6 Players"
msgstr "6 Spelers"

msgid "Play with 6 human players."
msgstr "Speel met 6 menselijke spelers."

msgid "Dragon city has fallen!  You are now the Master of the Dragons."
msgstr "Drakenstad is gevallen! Je bent nu de Meester van de Draken."

msgid ""
"You captured %{name}!\n"
"You are victorious."
msgstr ""
"Je hebt %{name} verovert!\n"
"Je bent overwinnaar!"

msgid ""
"You have captured the enemy hero %{name}!\n"
"Your quest is complete."
msgstr ""
"Je hebt de vijandelijke held %{name} gevangengenomen!\n"
"Je zoektocht is voltooid."

msgid ""
"You have found the %{name}.\n"
"Your quest is complete."
msgstr ""
"Je hebt de %{name} gevonden.\n"
"Je zoektocht is voltooid."

msgid "Ultimate Artifact"
msgstr "Ultime Artefact"

msgid ""
"The enemy is beaten.\n"
"Your side has triumphed!"
msgstr ""
"De veihand is verslagen.\n"
"Jouw kant heeft gezegevierd!"

msgid ""
"You have built up over %{count} gold in your treasury.\n"
"All enemies bow before your wealth and power."
msgstr ""
"Je heeft meer dan %{count} goud in jou schatkist opgebouwd.\n"
"Alle vijanden buigen voor jouw rijkdom en macht."

msgid ""
"The enemy has captured %{name}!\n"
"They are triumphant."
msgstr ""
"De vijand heeft %{name} veroverd!\n"
"Ze zijn triomfantelijk."

msgid ""
"The enemy has built up over %{count} gold in his treasury.\n"
"You must bow done in defeat before his wealth and power."
msgstr ""
"De vijand heeft meer dan %{count} goud in zijn schatkist opgebouwd.\n"
"Je moet in een nederlaag buigen voor zijn rijkdom en macht."

msgid "You have been eliminated from the game!!!"
msgstr "Je bent geelimineerd van het spel!!!"

msgid ""
"You have lost the hero %{name}.\n"
"Your quest is over."
msgstr ""
"Je hebt de held %{name} veloren.\n"
"Je zoektocht is voorbij."

msgid ""
"You have failed to complete your quest in time.\n"
"All is lost."
msgstr ""
"Je hebt je zoektocht niet op tijd voltooid.\n"
"Alles is verloren."

msgid "Defeat all enemy heroes and capture all enemy towns and castles."
msgstr "Versla alle vijandelijke helden en verover alle vijandige steden en kastelen."

msgid "Run out of time. (Fail to win by a certain point.)"
msgstr "Geen tijd meer. (Winnen op een bepaald punt lukt niet.)"

msgid "You must defeat the enemy %{enemies}."
msgid_plural "You must defeat the enemy alliance of %{enemies}."
msgstr[0] ""
msgstr[1] ""

msgid ""
"The alliance consisting of %{allies} and you must defeat the enemy "
"%{enemies}."
msgid_plural ""
"The alliance consisting of %{allies} and you must defeat the enemy alliance "
"of %{enemies}."
msgstr[0] ""
msgstr[1] ""

msgid "Capture the castle '%{name}'."
msgstr "Verover het kasteel '%{name}'"

msgid "Capture the town '%{name}'."
msgstr "Verover het dorp '%{name}"

msgid "Defeat the hero '%{name}'."
msgstr "Versla de helf '%{name}'"

msgid "Find the ultimate artifact."
msgstr "Find het ultime artefact"

msgid "Find the '%{name}' artifact."
msgstr "Find de '%{name}' artefact"

msgid "Accumulate %{count} gold."
msgstr "Verzamel %{count} goud."

msgid ""
", or you may win by defeating all enemy heroes and capturing all enemy towns "
"and castles."
msgstr ""
", of je kunt winnen door alle vijandelijke helden te verslaan en alle vijandige "
"steden en kastelen te veroveren."

msgid "Lose the castle '%{name}'."
msgstr "Verlies het kasteel '%{name}.'"

msgid "Lose the town '%{name}'."
msgstr "Verlies het dorp '%{name}.'"

msgid "Lose the hero: %{name}."
msgstr "Verlies de held: %{name}."

msgid "Fail to win by the end of month %{month}, week %{week}, day %{day}."
msgstr "Win niet tegen het einde van maand %{month}, week %{week}, dag %{day}."

msgid "%{color} player has been vanquished!"
msgstr "%{color} speler is verslagen!"

msgid "Do you wish to continue the game?"
msgstr "Wil je doorgaan met het spel?"

msgid "Scenario:"
msgstr "Scenario: "

msgid "Game Difficulty:"
msgstr "Spel Moeilijkheid:"

msgid "Opponents:"
msgstr "Tegenstanders:"

msgid "Class:"
msgstr "Klasse:"

msgid "Rating %{rating}%"
msgstr "Beoordeling %{rating}%"

msgid "Click here to select which scenario to play."
msgstr "Klik hier om te selecteren welk scenario te spelen."

msgid "Scenario"
msgstr "Scenario"

msgid "Game Difficulty"
msgstr "Spel Moeilijkheid"

msgid ""
"This lets you change the starting difficulty at which you will play. Higher "
"difficulty levels start you of with fewer resources, and at the higher "
"settings, give extra resources to the computer."
msgstr ""
"Hiermee kun je de moeilijkheidsgraad waarmee je gaat spelen wijzigen. Hogere "
"moeilijkheidsgraden beginnen je met minder middelen, en bij de hogere "
"instellingen, geef je extra middelen aan de computer."

msgid "Difficulty Rating"
msgstr "Moeilijkheids Beoordeling"

msgid ""
"The difficulty rating reflects a combination of various settings for your "
"game. This number will be applied to your final score."
msgstr ""
"De moeilijkheidsgraad weerspiegelt een combinatie van verschillende "
"instellingen voor je spel. Dit nummer wordt toegepast op je eindscore."

msgid "Click to accept these settings and start a new game."
msgstr "Klik om deze instellingen te accepteren en een nieuw spel te starten."

msgid "Click to return to the main menu."
msgstr "Klik om terug te keren naar het hoofdmenu."

msgid "No maps available!"
msgstr "Geen kaarten beschrikbaar!"

msgid "Astrologers proclaim the Month of the %{name}."
msgstr "Astrologen roepen de maand van de %{name} uit."

msgid "Astrologers proclaim the Week of the %{name}."
msgstr "Astrologen roepen de week van de %{name} uit."

msgid "After regular growth, the population of %{monster} is doubled!"
msgstr "Na regelmatige groei is de populatie van %{monster} verdubbeld!"

msgid ""
"After regular growth, the population of %{monster} increases by %{count} "
"percent!"
msgid_plural ""
"After regular growth, the population of %{monster} increases by %{count} "
"percent!"
msgstr[0] ""
"Na regelmatige groei neemt de populatie van %{monster} toe met %{count} "
"procent!"
msgstr[1] ""
"Na regelmatige groei neemt de populatie van %{monster} toe met %{count} "
"procent!"

msgid "%{monster} growth +%{count}."
msgstr "%{monster} groei +%{count}."

msgid " All populations are halved."
msgstr " Alle populaties zijn gehalveerd."

msgid " All dwellings increase population."
msgstr " Alle woningen vergroten bevolking."

msgid ""
"%{color} player, this is your last day to capture a town, or you will be "
"banished from this land."
msgstr ""
"%{color} speler, dit is je laatste dag om een stad te veroveren, anders "
"word je uit dit land verbannen."

msgid ""
"%{color} player, you only have %{day} days left to capture a town, or you "
"will be banished from this land."
msgstr ""
"%{color} speler, je hebt nog maar %{day} dagen om een stad te veroveren, "
"anders word je uit dit land verbannen."

msgid "%{color} player's turn."
msgstr "%{color} speler's beurt."

msgid ""
"Do you want to transfer control from you to the AI? The effect will take "
"place only on the next turn."
msgstr ""
"Wil je de controle van jou overdragen aan de AI? Het effect zal pas "
"bij de volgende beurt plaatsvinden."

msgid ""
"%{color} player, you have lost your last town. If you do not conquer another "
"town in next week, you will be eliminated."
msgstr ""
"%{color} speler, je bent je laatste stad kwijt. Als je volgende week geen "
"andere stad verovert, word je geelimineerd."

msgid ""
"%{color} player, your heroes abandon you, and you are banished from this "
"land."
msgstr ""
"%{color} speler, je helden laten je in de steek en je wordt uit dit "
"land verbannen."

msgid "Next Hero"
msgstr "Volgende Held"

msgid "Select the next Hero."
msgstr "Selecteer de volgende Held."

msgid "Continue Movement"
msgstr "Vervolg Bewegning"

msgid "Continue the Hero's movement along the current path."
msgstr "Vervolg de beweging van de held langs het huidige pad."

msgid "Kingdom Summary"
msgstr "Koninkrijk Samenvatting"

msgid "View a Summary of your Kingdom."
msgstr "Bekijk een samenvatting van je koninkrijk."

msgid "Cast an adventure spell."
msgstr "Spreek een avonturenspreuk uit."

msgid "End Turn"
msgstr "Beëindig Beurt"

msgid "End your turn and left the computer take its turn."
msgstr "Beëindig je beurt en laat de computer aan de beurt."

msgid "Adventure Options"
msgstr "Avontuur Opties"

msgid "Bring up the adventure options menu."
msgstr "Open het menu met avontuuropties."

msgid ""
"Bring up the file options menu, allowing you to load, save, start a new game "
"or quit."
msgstr ""
"Open het menu met bestandsopties, zodat je kunt laden, opslaan, een nieuw spel "
"kunt starten of kunt afsluiten."

msgid "File Options"
msgstr "Bestand Opties"

msgid "Bring up the system options menu, allowing you to customize your game."
msgstr "Open het menu met systeemopties, zodat je je spel kunt aanpassen."

msgid ""
"One or more heroes may still move, are you sure you want to end your turn?"
msgstr ""
"Een of meer helden mogen nog bewegen, weet je zeker dat je je beurt wilt beëindigen?"

msgid "Are you sure you want to quit?"
msgstr "Weet je zeker dat je wilt stoppen?"

msgid "Are you sure you want to restart? (Your current game will be lost.)"
msgstr "Weet je zeker dat je opnieuw wilt opstarten? (Je huidige spel gaat verloren.)"

msgid "Are you sure you want to overwrite the save with this name?"
msgstr "Weet je zeker dat je de opslag met deze naam wilt overschrijven?"

msgid "Game saved successfully."
msgstr "Spel succesvol opgeslagen."

msgid "There was an issue during saving."
msgstr "Er is een probleem opgetreden tijdens het opslaan."

msgid ""
"Are you sure you want to load a new game? (Your current game will be lost.)"
msgstr ""
"Weet je zeker dat je een nieuw spel wilt laden? (Je huidige spel gaat verloren.)"

msgid "Try looking on land!!!"
msgstr "Probeer op het land te kijken!!!"

msgid ""
"Searching for the Ultimate Artifact is fruitless. Your hero could not carry "
"it even if he found it - all his artifact slots are full."
msgstr ""

msgid ""
"After spending many hours digging here, you have uncovered the %{artifact}."
msgstr ""
"Na vele uren hier te hebben gegraven, heb je het %{artefact} ontdekt."

msgid "Congratulations!"
msgstr "Gefeliciteerd!"

msgid "Nothing here. Where could it be?"
msgstr "Niets hier. Waar zou het kunnen zijn?"

msgid "Try searching on clear ground."
msgstr "Probeer te zoeken op onbelemmerd terrein."

msgid "Digging for artifacts requires a whole day, try again tomorrow."
msgstr "Het graven naar artefacten duurt een hele dag, probeer het morgen opnieuw."

msgid "A miniature view of the known world. Left click to move viewing area."
msgstr "Een miniatuurweergave van de bekende wereld. Klik met de linkermuisknop om het weergavegebied te verplaatsen."

msgid "World Map"
msgstr "Wereld Kaart"

msgid "Month: %{month} Week: %{week}"
msgstr "Maand: %{month} Week: %{week}"

msgid "Day: %{day}"
msgstr "Dag: %{day{"

msgid ""
"You find a small\n"
"quantity of %{resource}."
msgstr ""
"Je hebt een klein\n"
"beetje van %{resource} gevonden."

msgid "Status Window"
msgstr "Statusvenster"

msgid ""
"This window provides information on the status of your hero or kingdom, and "
"shows the date."
msgstr ""
"Dit venster geeft informatie over de status van je held of koninkrijk en "
"toont de datum."

msgid ""
"This window provides information on the status of your hero or kingdom, and "
"shows the date. Left click here to cycle through these windows."
msgstr ""
"Dit venster geeft informatie over de status van je held of koninkrijk en toont "
"de datum. Klik hier met de linkermuisknop om door deze vensters te bladeren."

msgid "Necroman"
msgstr "Necroman"

msgid ""
"This lets you change player starting positions and colors. A particular "
"color will always start in a particular location. Some positions may only be "
"played by a computer player or only by a human player."
msgstr ""
"Hiermee kun je de startposities en kleuren van spelers veranderen. Een bepaalde "
"kleur begint altijd op een bepaalde locatie. Sommige posities mogen alleen door "
"een computerspeler of alleen door een menselijke speler worden gespeeld."

msgid ""
"This lets you change the class of a player. Classes are not always "
"changeable. Depending on the scenario, a player may receive additional towns "
"and/or heroes not of their primary alignment."
msgstr ""
"Hiermee kun je de klasse van een speler wijzigen. Klassen zijn niet altijd "
"veranderlijk. Afhankelijk van het scenario kan een speler extra steden en/of "
"helden krijgen die niet tot hun primaire groep behoren."

msgid "Handicap"
msgstr "Handicap"

#
msgid ""
"This lets you change the handicap of a particular player. Only humans may be "
"handicapped. Handicapped players start with fewer resources and earn 15 or "
"30% fewer resources per turn for mild and severe handicaps, respectively."
msgstr ""
"Hiermee kun je de handicap van een bepaalde speler wijzigen. Alleen mensen "
"kunnen gehandicapt zijn. Gehandicapte spelers beginnen met minder middelen "
"en verdienen respectievelijk 15 of 30% minder middelen per beurt voor milde "
"en ernstige handicaps."

msgid "%{color} player"
msgstr "%{color} speler"

msgid "No Handicap"
msgstr "Geen Handicap"

msgid "No special restrictions on start resources and earning them per turn."
msgstr "Geen speciale beperkingen op startbronnen en het verdienen ervan per beurt."

msgid "Mild Handicap"
msgstr "Lichte Handicap"

#
msgid ""
"Mild handicapped players start with fewer resources and earn 15% fewer "
"resources per turn."
msgstr ""
"Licht gehandicapte spelers beginnen met minder grondstoffen en verdienen "
"15% minder "middelen per beurt."

msgid "Severe Handicap"
msgstr "Erge Handicap"

#
msgid ""
"Severe handicapped players start with fewer resources and earn 30% fewer "
"resources per turn."
msgstr ""
"Ernstig gehandicapte spelers beginnen met minder middelen en verdienen "
"30% minder middelen per beurt."

msgid "View %{skill} Info"
msgstr "Bekijk %{skill} Info"

msgid "Kingdom Income"
msgstr "Koninkrijk Inkomen"

msgid "Kingdom Income per day."
msgstr "Koninkrijk Inkomen per dag."

msgid "English"
msgstr "Engels"

msgid "French"
msgstr "Frans"

msgid "Polish"
msgstr "Pools"

msgid "German"
msgstr "Duits"

msgid "Russian"
msgstr "Russisch"

msgid "Italian"
msgstr "Italiaans"

msgid "Czech"
msgstr "Tsjechisch"

msgid "Norwegian"
msgstr "Noors"

msgid "Belarusian"
msgstr "Wit-Russisch"

msgid "Bulgarian"
msgstr "Bulgaars"

msgid "Ukrainian"
msgstr "Oekraïens"

msgid "Romanian"
msgstr "Roemeense"

msgid "Spanish"
msgstr "Spaans"

msgid "Swedish"
msgstr "Zweeds"

msgid "Portuguese"
msgstr "Portugees"

msgid "Dutch"
msgstr "Nederlands"

msgid "Turkish"
msgstr ""

msgid ", FPS: "
msgstr ", FPS: "

msgid "%{object} robber"
msgstr "%{object} dief"

msgid "%{object} raided"
msgstr "%{object} overvallen"

msgid "Ector"
msgstr "Ector"

msgid "Gwenneth"
msgstr "Gwenneth"

msgid "Lord Kilburn"
msgstr "Lord Kilburn"

msgid "Sir Gallant"
msgstr "Sir Gallant"

msgid "Tyro"
msgstr "Tyro"

msgid "Ambrose"
msgstr "Ambrose"

msgid "Dimitry"
msgstr "Dimitry"

msgid "Maximus"
msgstr "Maximus"

msgid "Ruby"
msgstr "Ruby"

msgid "Crag Hack"
msgstr "Crag Hack"

msgid "Fineous"
msgstr "Fineous"

msgid "Jezebel"
msgstr "Jezebel"

msgid "Jojosh"
msgstr "Jojosh"

msgid "Thundax"
msgstr "Thundax"

msgid "Atlas"
msgstr "Atlas"

msgid "Ergon"
msgstr "Ergon"

msgid "Jaclyn"
msgstr "Jaclyn"

msgid "Tsabu"
msgstr "Tsabu"

msgid "Astra"
msgstr "Astra"

msgid "Gem"
msgstr "Gem"

msgid "Natasha"
msgstr "Natasha"

msgid "Rebecca"
msgstr "Rebecca"

msgid "Troyan"
msgstr "Troyan"

msgid "Vatawna"
msgstr "Vatawna"

msgid "Ariel"
msgstr "Ariel"

msgid "Carlawn"
msgstr "Carlawn"

msgid "Luna"
msgstr "Luna"

msgid "Arie"
msgstr "Arie"

msgid "Barok"
msgstr "Barok"

msgid "Crodo"
msgstr "Crodo"

msgid "Kastore"
msgstr "Kastore"

msgid "Vesper"
msgstr "Vesper"

msgid "Agar"
msgstr "Agar"

msgid "Falagar"
msgstr "Falagar"

msgid "Wrathmont"
msgstr "Wrathmont"

msgid "Dawn"
msgstr "Dawn"

msgid "Flint"
msgstr "Flint"

msgid "Halon"
msgstr "Halon"

msgid "Myra"
msgstr "Myra"

msgid "Myrini"
msgstr "Myrini"

msgid "Wilfrey"
msgstr "Wilfrey"

msgid "Mandigal"
msgstr "Mandigal"

msgid "Sarakin"
msgstr "Sarakin"

msgid "Charity"
msgstr "Charity"

msgid "Darlana"
msgstr "Darlana"

msgid "Ranloo"
msgstr "Ranloo"

msgid "Rialdo"
msgstr "Rialdo"

msgid "Zam"
msgstr "Zam"

msgid "Zom"
msgstr "Zom"

msgid "Celia"
msgstr "Celia"

msgid "Roxana"
msgstr "Roxana"

msgid "Sandro"
msgstr "Sandro"

msgid "Lord Corlagon"
msgstr "Lord Corlagon"

msgid "Lord Halton"
msgstr "Lord Halton"

msgid "Sister Eliza"
msgstr "Zuster Eliza"

msgid "Brother Brax"
msgstr "Broeder Brax"

msgid "Dainwin"
msgstr "Dainwin"

msgid "Joseph"
msgstr "Joseph"

msgid "Mog"
msgstr "Mog"

msgid "Solmyr"
msgstr "Solmyr"

msgid "Ceallach"
msgstr "Ceallach"

msgid "Drakonia"
msgstr "Drakonia"

msgid "Elderian"
msgstr "Elderian"

msgid "Gallavant"
msgstr "Gallavant"

msgid "Jarkonas"
msgstr "Jarkonas"

msgid "Martine"
msgstr "Martine"

msgid " gives you maximum morale"
msgstr " geeft je maximaal moreel"

msgid " gives you maximum luck"
msgstr " geeft je maximaal geluk"

msgid "You cannot pick up this artifact, you already have a full load!"
msgstr "Je kunt dit artefact niet oppakken, je hebt al een volledige lading!"

msgid "To cast spells, you must first buy a spell book for %{gold} gold."
msgstr "Om spreuken uit te spreken, moet je eerst een spreukenboek kopen voor %{gold} goud."

msgid "Unfortunately, you seem to be a little short of cash at the moment."
msgstr "Helaas lijkt het erop dat je op dit moment wat geld tekort komt."

msgid "Do you wish to buy one?"
msgstr "Wil je er een kopen?"

msgid "%{count} / day"
msgstr "%{count} per dag"

msgid "one"
msgstr "een"

msgid "two"
msgstr "twee"

msgid "A whirlpool engulfs your ship. Some of your army has fallen overboard."
msgstr "Een draaikolk overspoelt je schip. Een deel van je leger is overboord gevallen."

msgid "Insulted by your refusal of their offer, the monsters attack!"
msgstr "Beledigd door jouw weigering van hun aanbod, vallen de monsters aan!"

msgid ""
"The %{monster}, awed by the power of your forces, begin to scatter.\n"
"Do you wish to pursue and engage them?"
msgstr ""
"Het %{monster}, onder de indruk van de kracht van je troepen, begint "
"zich te verspreiden. Wil je ze najagen en betrekken?"

msgid "Ransacking an enemy camp, you discover a hidden cache of treasures."
msgstr "Door een vijandelijk kamp te plunderen, ontdek je een verborgen schatkamer."

msgid ""
"The keeper of the mill announces:\n"
"\"Milord, I have been working very hard to provide you with these resources, "
"come back next week for more.\""
msgstr ""
"De molenaar kondigt aan:\n"
"\"Heer, ik heb heel hard gewerkt om je van deze middelen te voorzien, kom "
"volgende week terug voor meer.\""

msgid ""
"The keeper of the mill announces:\n"
"\"Milord, I am sorry, there are no resources currently available. Please try "
"again next week.\""
msgstr ""
"De molenaar kondigt aan:\n"
"\"Heer, het spijt me, er zijn momenteel geen middelen beschikbaar. Probeer "
"het volgende week opnieuw.\""

msgid ""
"The keeper of the mill announces:\n"
"\"Milord, I have been working very hard to provide you with this gold, come "
"back next week for more.\""
msgstr ""
"De molenaar kondigt aan:\n"
"\"Heer, ik heb heel hard gewerkt om je van dit goud te voorzien, kom volgende "
"week terug voor meer.\""

msgid ""
"The keeper of the mill announces:\n"
"\"Milord, I am sorry, there is no gold currently available. Please try again "
"next week.\""
msgstr ""
"De molenaar kondigt aan:\n"
"\"Heer, het spijt me, er is momenteel geen goud beschikbaar. Probeer het "
"volgende week opnieuw.\""

msgid ""
"You've found an abandoned lean-to.\n"
"Poking about, you discover some resources hidden nearby."
msgstr ""
"Je hebt een verlaten afdak gevonden.\n"
"Als je rondneust, ontdek je enkele bronnen die in de buurt verborgen zijn."

msgid "The lean-to is long abandoned. There is nothing of value here."
msgstr ""
"De aanbouw is al lang verlaten. Er is hier niets van waarde."

msgid ""
"You catch a leprechaun foolishly sleeping amidst a cluster of magic "
"mushrooms.\n"
"In exchange for his freedom, he guides you to a small pot filled with "
"precious things."
msgstr ""
"Je betrapt een kabouter die dwaas slaapt tussen een tros magische paddestoelen.\n"
"In ruil voor zijn vrijheid leidt hij je naar een kleine pot gevuld met kostbare "
"dingen."

msgid ""
"You've found a magic garden, the kind of place that leprechauns and faeries "
"like to cavort in, but there is no one here today.\n"
"Perhaps you should try again next week."
msgstr ""
"Je hebt een magische tuin gevonden, het soort plek waar kabouters en elfen "
"graag rondscharrelen, maar er is hier niemand vandaag.\n"
"Misschien moet je het volgende week nog eens proberen."

msgid "You come upon the remains of an unfortunate adventurer."
msgstr "Je komt op de overblijfselen van een ongelukkige avonturier."

msgid "Treasure"
msgstr "Schat"

msgid "Searching through the tattered clothing, you find the %{artifact}."
msgstr "Als je door de gescheurde kleding zoekt, vind je het %{artefact}."

msgid "Searching through the tattered clothing, you find nothing."
msgstr "Zoekend door de gescheurde kleding, vind je niets."

msgid ""
"You come across an old wagon left by a trader who didn't quite make it to "
"safe terrain."
msgstr ""
"Je komt een oude wagen tegen die is achtergelaten door een handelaar die "
"niet helemaal veilig op het terrein is gekomen."

msgid "Unfortunately, others have found it first, and the wagon is empty."
msgstr "Helaas hebben anderen het als eerste gevonden en is de wagen leeg."

msgid "Searching inside, you find the %{artifact}."
msgstr "Als je naar binnen zoekt, vind je het %{artefact}."

msgid "Inside, you find some of the wagon's cargo still intact."
msgstr "Binnenin vind je een deel van de lading van de wagen nog intact."

msgid "You search through the flotsam, and find some wood and some gold."
msgstr "Je zoekt door het wrak en vindt wat hout en wat goud."

msgid "You search through the flotsam, and find some wood."
msgstr "Je zoekt door het wrak en vindt wat hout."

msgid "You search through the flotsam, but find nothing."
msgstr "Je zoekt door het wrak, maar vindt niets."

msgid "Shrine of the 1st Circle"
msgstr "Heiligdom van de 1e cirkel"

msgid ""
"You come across a small shrine attended by a group of novice acolytes.\n"
"In exchange for your protection, they agree to teach you a simple spell - "
"'%{spell}'."
msgstr ""
"Je komt een klein heiligdom tegen dat wordt bijgewoond door een groep beginnende volgelingen.\n"
"In ruil voor jouw bescherming komen ze overeen om je een eenvoudige spreuk te "
"leren - '%{spell}'."

msgid "Shrine of the 2nd Circle"
msgstr "Heiligdom van de 2e cirkel"

msgid ""
"You come across an ornate shrine attended by a group of rotund friars.\n"
"In exchange for your protection, they agree to teach you a spell - "
"'%{spell}'."
msgstr ""
"Je komt een sierlijk heiligdom tegen dat wordt bijgewoond door een groep ronde broeders.\n"
"In ruil voor je bescherming, gaan ze ermee akkoord je een spreuk te "
"leren - '%{spell}'."

msgid "Shrine of the 3rd Circle"
msgstr "Heiligdom van de 3e cirkel"

msgid ""
"You come across a lavish shrine attended by a group of high priests.\n"
"In exchange for your protection, they agree to teach you a sophisticated "
"spell - '%{spell}'."
msgstr ""
"Je komt een weelderig heiligdom tegen dat wordt bijgewoond door een groep hogepriesters.\n"
"In ruil voor jouw bescherming komen ze overeen om je een verfijnde spreuk "
"te leren - '%{spell}'."

msgid ""
"\n"
"Unfortunately, you have no Magic Book to record the spell with."
msgstr ""
"\n"
"Helaas heb je geen Magisch Boek om de spreuk mee op te nemen."

msgid ""
"\n"
"Unfortunately, you do not have the wisdom to understand the spell, and you "
"are unable to learn it."
msgstr ""
"\n"
"Helaas heb je niet de wijsheid om de betovering te begrijpen, en je bent niet "
"in staat om het te leren."

msgid ""
"\n"
"Unfortunately, you already have knowledge of this spell, so there is nothing "
"more for them to teach you."
msgstr ""
"\n"
"Helaas heb je al kennis van deze spreuk, dus er is niets meer voor hen om je "
"te leren."

msgid ""
"You approach the hut and observe a witch inside studying an ancient tome on "
"%{skill}.\n"
" \n"
msgstr ""
"Je nadert de hut en ziet een heks binnen die een oud boekdeel bestudeert op "
"%{skill}.\n"
" \n"

msgid ""
"As you approach, she turns and focuses her one glass eye on you.\n"
"\"You already know everything you deserve to learn!\" the witch screeches. "
"\"NOW GET OUT OF MY HOUSE!\""
msgstr ""
"Als je dichterbij komt, draait ze zich om en richt haar ene glazen oog op je.\n"
"\"Je weet al alles wat je verdient te leren!\" schreeuwt de heks. "
"\"GA NU UIT MIJN HUIS!\""

msgid ""
"As you approach, she turns and speaks.\n"
"\"You already know that which I would teach you. I can help you no further.\""
msgstr ""
"Als je dichterbij komt, draait ze zich om en spreekt.\n"
"\"Wat ik je zou leren, weet je al. Ik kan je niet verder helpen.\""

msgid ""
"An ancient and immortal witch living in a hut with bird's legs for stilts "
"teaches you %{skill} for her own inscrutable purposes."
msgstr ""
"Een oude en onsterfelijke heks die in een hut woont met vogelpoten als stelten, "
"leert je %{vaardigheid} voor haar eigen ondoorgrondelijke doeleinden."

msgid "As you drink the sweet water, you gain luck for your next battle."
msgstr "Terwijl je het zoete water drinkt, krijg je geluk voor je volgende gevecht."

msgid "You drink from the enchanted fountain, but nothing happens."
msgstr "Je drinkt uit de betoverde fontein, maar er gebeurt niets."

msgid ""
"Upon entering the mystical faerie ring, your army gains luck for its next "
"battle."
msgstr ""
"Bij het betreden van de mystieke elfenring krijgt je leger geluk voor zijn "
"volgende gevecht."

msgid "You enter the faerie ring, but nothing happens."
msgstr "Je gaat de elfenring binnen, maar er gebeurt niets."

msgid ""
"You've found an ancient and weathered stone idol.\n"
"It is supposed to grant luck to visitors, but since the stars are already "
"smiling upon you, it does nothing."
msgstr ""
"Je hebt een oud en verweerd stenen idool gevonden.\n"
"Het wordt verondersteld om bezoekers geluk te schenken, maar aangezien de "
"sterren al naar je glimlachen, doet het niets."

msgid ""
"You've found an ancient and weathered stone idol.\n"
"Kissing it is supposed to be lucky, so you do. The stone is very cold to the "
"touch."
msgstr ""
"Je hebt een oud en verweerd stenen idool gevonden.\n"
"Het kussen zou geluk moeten brengen, dus dat doe je. De steen voelt erg koud aan."

msgid "The mermaids silently entice you to return later and be blessed again."
msgstr "De zeemeerminnen verleiden je in stilte om later terug te keren en opnieuw gezegend te worden."

msgid ""
"The magical, soothing beauty of the Mermaids reaches you and your crew.\n"
"Just for a moment, you forget your worries and bask in the beauty of the "
"moment.\n"
"The mermaids charms bless you with increased luck for your next combat."
msgstr ""
"De magische, rustgevende schoonheid van de zeemeerminnen bereikt jou en je bemanning.\n"
"Even vergeet je je zorgen en koester je de schoonheid van het moment.\n"
"De charmes van de zeemeerminnen zegenen je met meer geluk voor je volgende gevecht."

msgid ""
"You come upon the pyramid of a great and ancient king.\n"
"You are tempted to search it for treasure, but all the old stories warn of "
"fearful curses and undead guardians.\n"
"Will you search?"
msgstr ""
"Je komt op de piramide van een grote en oude koning.\n"
"Je komt in de verleiding om er naar schatten te zoeken, maar alle oude "
"verhalen waarschuwen voor angstaanjagende vloeken en ondode bewakers.\n"
"Ga je zoeken?"

msgid ""
"Upon defeating the monsters, you decipher an ancient glyph on the wall, "
"telling the secret of the spell - '"
msgstr ""
"Nadat je de monsters hebt verslagen, ontcijfer je een oude glyph op de muur, "
"die het geheim van de spreuk vertelt - '"

msgid "Unfortunately, you have no Magic Book to record the spell with."
msgstr "Helaas heb je geen Magisch Boek om de spreuk mee op te nemen."

msgid ""
"Unfortunately, you do not have the wisdom to understand the spell, and you "
"are unable to learn it."
msgstr ""
"Helaas heb je niet de wijsheid om de betovering te begrijpen, en je bent "
"niet in staat om het te leren."

msgid ""
"You come upon the pyramid of a great and ancient king.\n"
"Routine exploration reveals that the pyramid is completely empty."
msgstr ""
"Je komt op de piramide van een grote en oude koning.\n"
"Routinematige verkenning onthult dat de piramide helemaal leeg is."

msgid ""
"A drink at the well is supposed to restore your spell points, but you are "
"already at maximum."
msgstr ""
"Een drankje bij de bron zou je spellpoints moeten herstellen, maar je zit "
"al aan het maximum."

msgid "A second drink at the well in one day will not help you."
msgstr "Een tweede drankje bij de bron op één dag zal je niet helpen."

msgid "A drink from the well has restored your spell points to maximum."
msgstr "Een drankje uit de put heeft je spreuken weer op het maximum gebracht."

msgid ""
"\"I'm sorry sir,\" The leader of the soldiers says, \"but you already know "
"everything we have to teach.\""
msgstr ""
"\"Het spijt me meneer,\" zegt de leider van de soldaten, \"maar je weet al "
"alles wat we moeten leren.\""

msgid "The soldiers living in the fort teach you a few new defensive tricks."
msgstr "De soldaten die in het fort wonen, leren je een paar nieuwe verdedigingstrucs."

msgid ""
"You've come upon a mercenary camp practicing their tactics. \"You're too "
"advanced for us,\" the mercenary captain says. \"We can teach nothing more.\""
msgstr ""
"Je bent een huurlingenkamp tegengekomen die hun tactieken oefent. \"Je bent "
"te geavanceerd voor ons,\" zegt de huurlingenkapitein. \"We kunnen niets meer leren.\""

msgid ""
"You've come upon a mercenary camp practicing their tactics. The mercenaries "
"welcome you and your troops and invite you to train with them."
msgstr ""
"Je bent een huurlingenkamp tegengekomen die hun tactieken oefent. De huurlingen "
"verwelkomen jou en je troepen en nodigen je uit om met hen te trainen."

msgid "\"Go 'way!\", the witch doctor barks, \"you know all I know.\""
msgstr "\"Ga weg!\", blaft de heksen doctor, \"je weet alles dat ik weet.\""

msgid ""
"An Orcish witch doctor living in the hut deepens your knowledge of magic by "
"showing you how to cast stones, read portents, and decipher the intricacies "
"of chicken entrails."
msgstr ""
"Een Orcish-toverdokter die in de hut woont, verdiept je kennis van magie door "
"je te laten zien hoe je stenen kunt werpen, voortekenen kunt lezen en de fijne "
"kneepjes van de ingewanden van kippen kunt ontcijferen."

msgid ""
"You've found a group of Druids worshipping at one of their strange stone "
"edifices. Silently, the Druids turn you away, indicating they have nothing "
"new to teach you."
msgstr "
"Je hebt een groep Druïden gevonden die aanbidden in een van hun vreemde stenen "
"gebouwen. In stilte wijzen de Druïden je af, wat aangeeft dat ze je niets nieuws "
"te leren hebben."

msgid ""
"You've found a group of Druids worshipping at one of their strange stone "
"edifices. Silently, they teach you new ways to cast spells."
msgstr "Je hebt een groep Druïden gevonden die aanbidden in een van hun "
"vreemde stenen gebouwen. In stilte leren ze je nieuwe manieren om "
"spreuken uit te spreken."

msgid ""
"You tentatively approach the burial ground of ancient warriors. Do you want "
"to search the graves?"
msgstr ""
"Je nadert voorzichtig de begraafplaats van oude krijgers. Wil je de graven "
"doorzoeken?"

msgid ""
"You spend several hours searching the graves and find nothing. Such a "
"despicable act reduces your army's morale."
msgstr ""
"Je besteedt enkele uren aan het doorzoeken van de graven en vindt niets. "
"Zo'n verachtelijke daad verlaagt het moreel van je leger."

msgid "Upon defeating the Zombies you search the graves and find something!"
msgstr "Na het verslaan van de Zombies doorzoek je de graven en vind je iets!"

msgid ""
"The rotting hulk of a great pirate ship creaks eerily as it is pushed "
"against the rocks. Do you wish to search the shipwreck?"
msgstr ""
"De rottende romp van een groot piratenschip kraakt griezelig als het tegen "
"de rotsen wordt geduwd. Wil je het scheepswrak doorzoeken?"

msgid ""
"You spend several hours sifting through the debris and find nothing. Such a "
"despicable act reduces your army's morale."
msgstr ""
"Je besteedt enkele uren aan het doorzoeken van het puin en vindt niets. Zo'n "
"verachtelijke daad verlaagt het moreel van je leger."

msgid ""
"Upon defeating the Ghosts you sift through the debris and find something!"
msgstr ""
"Nadat je de Geesten hebt verslagen, doorzoek je het puin en vind je iets!"

msgid ""
"The rotting hulk of a great pirate ship creaks eerily as it is pushed "
"against the rocks. Do you wish to search the ship?"
msgstr ""
"De rottende romp van een groot piratenschip kraakt griezelig als het tegen "
"de rotsen wordt geduwd. Wil je het schip doorzoeken?"

msgid ""
"Upon defeating the Skeletons you sift through the debris and find something!"
msgstr ""
"Nadat je de Skeleten hebt verslagen, doorzoek je het puin en vind je iets!"

msgid "Your men spot a navigational buoy, confirming that you are on course."
msgstr "Je mannen zien een navigatieboei, wat bevestigt dat je op koers zit."

msgid ""
"Your men spot a navigational buoy, confirming that you are on course and "
"increasing their morale."
msgstr ""
"Je mannen zien een navigatieboei, die bevestigt dat je op koers zit en "
"hun moreel verhoogt."

msgid ""
"The drink at the oasis is refreshing, but offers no further benefit. The "
"oasis might help again if you fought a battle first."
msgstr ""
"Het drankje bij de oase is verfrissend, maar biedt verder geen voordeel. "
"De oase kan misschien weer helpen als je eerst een gevecht hebt geleverd."

msgid ""
"A drink at the oasis fills your troops with strength and lifts their "
"spirits.  You can travel a bit further today."
msgstr ""
"Een drankje in de oase vervult je troepen met kracht en vrolijkt ze op. "
"Je kunt vandaag wat verder reizen."

msgid ""
"The drink at the watering hole is refreshing, but offers no further benefit. "
"The watering hole might help again if you fought a battle first."
msgstr ""
"Het drankje bij de drinkplaats is verfrissend, maar biedt verder geen voordelen. "
"De waterpoel kan weer helpen als je eerst een gevecht hebt geleverd."

msgid ""
"A drink at the watering hole fills your troops with strength and lifts their "
"spirits. You can travel a bit further today."
msgstr ""
"Een drankje bij de drinkplaats vervult je troepen met kracht en vrolijkt ze op. "
"Je kunt vandaag wat verder reizen."

msgid ""
"It doesn't help to pray twice before a battle. Come back after you've fought."
msgstr ""
"Het helpt niet om twee keer te bidden voor een gevecht. Kom terug nadat je gevochten hebt."

msgid "A visit and a prayer at the temple raises the morale of your troops."
msgstr "Een bezoek en een gebed in de tempel verhogen het moreel van je troepen."

msgid ""
"An old Knight appears on the steps of the gazebo. \"I am sorry, my liege, I "
"have taught you all I can.\""
msgstr ""
"Een oude ridder verschijnt op de trappen van het prieel. \"Het spijt me, "
"leenheer, ik heb je alles geleerd wat ik kan.\""

msgid ""
"An old Knight appears on the steps of the gazebo. \"My liege, I will teach "
"you all that I know to aid you in your travels.\""
msgstr ""
"Een oude ridder verschijnt op de trappen van het prieel. \"Mijn leenheer, "
"ik zal je alles leren wat ik weet om je te helpen op je reizen.\""

msgid ""
"You've pulled a shipwreck survivor from certain death in an unforgiving "
"ocean. Grateful, he says, \"I would give you an artifact as a reward, but "
"you're all full.\""
msgstr ""
"Je hebt een overlevende van een schipbreuk gered van een wisse dood in een "
"meedogenloze oceaan. Dankbaar zegt hij: \"Ik zou je een artefact geven als "
"beloning, maar je zit helemaal vol.\""

msgid ""
"You've pulled a shipwreck survivor from certain death in an unforgiving "
"ocean. Grateful, he rewards you for your act of kindness by giving you the "
"%{art}."
msgstr ""
"Je hebt een overlevende van een schipbreuk gered van een wisse dood in een "
"meedogenloze oceaan. Dankbaar beloont hij je voor je vriendelijke daad door "
"je de %{art} te geven."

msgid "A leprechaun offers you the %{art} for the small price of %{gold} Gold."
msgstr "Een kabouter biedt je de %{art} voor de kleine prijs van %{gold} Goud."

msgid ""
"A leprechaun offers you the %{art} for the small price of %{gold} Gold and "
"%{count} %{res}."
msgstr ""
"Een kabouter biedt je de %{art} aan voor de kleine prijs van %{gold} Goud "
"en %{count} %{res}."

msgid "Do you wish to buy this artifact?"
msgstr "Wil je dit artefact kopen?"

msgid ""
"You try to pay the leprechaun, but realize that you can't afford it. The "
"leprechaun stamps his foot and ignores you."
msgstr ""
"Je probeert de kabouter te betalen, maar realiseert je dat je het niet kunt "
"betalen. De kabouter stampt met zijn voet en negeert je."

msgid ""
"Insulted by your refusal of his generous offer, the leprechaun stamps his "
"foot and ignores you."
msgstr ""
"Beledigd door jouw weigering van zijn genereuze aanbod, stampt de kabouter "
"met zijn voet en negeert hij je."

msgid "You've found the artifact: "
msgstr "Je hebt het artefact gevonden: "

msgid ""
"You've found the humble dwelling of a withered hermit. The hermit tells you "
"that he is willing to give the %{art} to the first wise person he meets."
msgstr ""
"Je hebt de nederige woning van een verdorde kluizenaar gevonden. De kluizenaar "
"vertelt je dat hij bereid is om de %{art} te geven aan de eerste wijze persoon "
"die hij ontmoet."

msgid ""
"You've come across the spartan quarters of a retired soldier. The soldier "
"tells you that he is willing to pass on the %{art} to the first true leader "
"he meets."
msgstr ""
"Je bent de Spartaanse vertrekken tegengekomen van een gepensioneerde soldaat. "
"De soldaat vertelt je dat hij bereid is om de %{art} door te geven aan de eerste "
"echte leider die hij ontmoet."

msgid ""
"You've encountered a strange person with a hat and an owl on it. He tells "
"you that he is willing to give %{art} if you have %{skill}."
msgstr ""
"Je bent een vreemd persoon tegengekomen met een hoed en een uil erop. Hij "
"vertelt je dat hij bereid is %{art} te geven als je %{skill} hebt."

msgid ""
"You come upon an ancient artifact. As you reach for it, a pack of Rogues "
"leap out of the brush to guard their stolen loot."
msgstr ""
"Je komt een oud artefact tegen. Terwijl je ernaar reikt, springt een groep "
"Rogues uit het struikgewas om hun gestolen buit te bewaken."

msgid ""
"Through a clearing you observe an ancient artifact. Unfortunately, it's "
"guarded by a nearby %{monster}. Do you want to fight the %{monster} for the "
"artifact?"
msgstr ""
"Via een open plek observeer je een oud artefact. Helaas wordt het bewaakt "
"door een nabijgelegen %{monster}. Wil je het %{monster} bevechten voor het artefact?"

msgid "Victorious, you take your prize, the %{art}."
msgstr "Zegevierend, je neemt je prijs, de %{art}."

msgid ""
"Discretion is the better part of valor, and you decide to avoid this fight "
"for today."
msgstr ""
"Discretie is het beste deel van moed, en je besluit deze strijd voor vandaag te vermijden."

msgid ""
"After spending hours trying to fish the chest out of the sea, you open it "
"and find %{gold} gold pieces."
msgstr ""
"Nadat je uren hebt geprobeerd om de kist uit de zee te vissen, open je hem "
"en vind je %{gold} goudstukken."

msgid ""
"After spending hours trying to fish the chest out of the sea, you open it "
"and find %{gold} gold and the %{art}."
msgstr ""
"Na urenlang geprobeerd te hebben om de kist uit de zee te vissen, open je "
"hem en vind je %{gold} goud en de %{art}."

msgid ""
"After spending hours trying to fish the chest out of the sea, you open it, "
"only to find it empty."
msgstr ""
"Nadat je urenlang hebt geprobeerd de kist uit de zee te vissen, open je hem, "
"alleen om hem leeg te vinden."

msgid ""
"After scouring the area, you fall upon a hidden treasure cache. You may take "
"the gold or distribute the gold to the peasants for experience. Do you wish "
"to keep the gold?"
msgstr ""
"Nadat je het gebied hebt doorzocht, val je op een verborgen schatcache. Je mag "
"het goud nemen of het goud uitdelen aan de boeren voor ervaring. Wil je het goud houden?"

msgid ""
"After scouring the area, you fall upon a hidden chest, containing the "
"%{gold} gold pieces."
msgstr ""
"Nadat je het gebied hebt doorzocht, val je op een verborgen kist met "
"daarin de %{gold} goudstukken."

msgid ""
"After scouring the area, you fall upon a hidden chest, containing the "
"ancient artifact %{art}."
msgstr ""
"Nadat je het gebied hebt doorzocht, val je op een verborgen kist met "
"het oude artefact %{art}."

msgid ""
"You stumble upon a dented and tarnished lamp lodged deep in the earth. Do "
"you wish to rub the lamp?"
msgstr ""
"je stuit op een gedeukte en doffe lamp die diep in de aarde zit. Wil je "
"de lamp wrijven?"

msgid ""
"You come upon an abandoned gold mine. The mine appears to be haunted. Do you "
"wish to enter?"
msgstr ""
"Je komt een verlaten goudmijn tegen. De mijn lijkt te worden achtervolgd. "
"Wil je binnenkomen?"

msgid ""
"You have taken control of the local Alchemist shop. It will provide you with "
"%{count} unit of Mercury per day."
msgstr ""
"Je hebt de controle over de plaatselijke Alchemist-winkel overgenomen. Het "
"geeft je %{count} kwikeenheid per dag."

msgid ""
"You gain control of a sawmill. It will provide you with %{count} units of "
"wood per day."
msgstr ""
"Je krijgt de controle over een zagerij. Het geeft je %{count} eenheden hout "
"per dag."

msgid "You beat the Ghosts and are able to restore the mine to production."
msgstr "Je verslaat de Geesten en bent in staat om de mijn weer in productie te nemen."

msgid ""
"You gain control of an ore mine. It will provide you with %{count} units of "
"ore per day."
msgstr ""
"Je krijgt de controle over een ertsmijn. Het geeft je %{count} eenheden erts "
"per dag."

msgid ""
"You gain control of a sulfur mine. It will provide you with %{count} unit of "
"sulfur per day."
msgstr ""
"Je krijgt de controle over een zwavelmijn. Het geeft je %{count} eenheid zwavel "
"per dag."

msgid ""
"You gain control of a crystal mine. It will provide you with %{count} unit "
"of crystal per day."
msgstr ""
"Je krijgt de controle over een kristalmijn. Het geeft je %{count} "
"kristaleenheid per dag."

msgid ""
"You gain control of a gem mine. It will provide you with %{count} unit of "
"gems per day."
msgstr ""
"Je krijgt de controle over een edelsteenmijn. Het geeft je een %{count} "
"eenheid edelstenen per dag."

msgid ""
"You gain control of a gold mine. It will provide you with %{count} gold per "
"day."
msgstr ""
"Je krijgt de controle over een goudmijn. Het levert je %{count} goud per dag op."

msgid ""
"The lighthouse is now under your control, and all of your ships will now "
"move further each day."
msgstr ""
"De vuurtoren is nu onder jouw controle en al je schepen zullen nu elke dag "
"verder gaan."

msgid "You gain control of a %{name}."
msgstr "Je krijgt de controle over een %{name}."

msgid ""
"A group of %{monster} with a desire for greater glory wish to join you. Do "
"you accept?"
msgstr ""
"Een groep %{monster} met een verlangen naar grotere glorie wil zich bij je "
"aansluiten. Accepteer je?"

msgid "As you approach the dwelling, you notice that there is no one here."
msgstr "Als je de woning nadert, merk je dat er niemand is."

msgid ""
"You search the ruins, but the Medusas that used to live here are gone. "
"Perhaps there will be more next week."
msgstr ""
"Je doorzoekt de ruïnes, maar de Medusa's die hier vroeger leefden, zijn "
"verdwenen. Misschien volgt er volgende week meer."

msgid ""
"You've found some Medusas living in the ruins. They are willing to join your "
"army for a price. Do you want to recruit Medusas?"
msgstr ""
"Je hebt wat Medusa's gevonden die in de ruïnes leven. Ze zijn bereid om zich "
"tegen een prijs bij je leger aan te sluiten. Wil je Medusas rekruteren?"

msgid ""
"You've found a Sprite Tree City. Unfortunately, none of the Sprites living "
"there wish to join an army. Maybe next week."
msgstr ""
"Je hebt een Sprite Tree City gevonden. Helaas wil geen van de Sprites die daar "
"wonen zich bij een leger aansluiten. Misschien volgende week."

msgid ""
"Some of the Sprites living in the tree city are willing to join your army "
"for a price. Do you want to recruit Sprites?"
msgstr ""
"Sommige Sprites die in de bomenstad wonen, zijn bereid om zich tegen een "
"prijs bij je leger aan te sluiten. Wil je Sprites rekruteren?"

msgid ""
"A colorful Rogues' wagon stands empty here. Perhaps more Rogues will be here "
"later."
msgstr ""
"Een kleurrijke Rogues-wagen staat hier leeg. Misschien komen er later meer Rogues."

msgid ""
"Distant sounds of music and laughter draw you to a colorful wagon housing "
"Rogues. Do you wish to have any Rogues join your army?"
msgstr ""
"Verre geluiden van muziek en gelach trekken je naar een kleurrijke wagen "
"met Rogues. Wil je dat er schurken in je leger komen?"

msgid ""
"A group of tattered tents, billowing in the sandy wind, beckons you. The "
"tents are unoccupied. Perhaps more Nomads will be here later."
msgstr ""
"Een groep gescheurde tenten, golvend in de zandige wind, wenkt je. De tenten "
"zijn niet bezet. Misschien zullen er later meer Nomads zijn."

msgid ""
"A group of tattered tents, billowing in the sandy wind, beckons you. Do you "
"wish to have any Nomads join you during your travels?"
msgstr ""
"Een groep gescheurde tenten, golvend in de zandige wind, wenkt je. Wil je dat "
"er Nomads bij je zijn tijdens je reizen?"

msgid "The pit of mud bubbles for a minute and then lies still."
msgstr "De modderpoel borrelt even en ligt dan stil."

msgid ""
"As you approach the bubbling pit of mud, creatures begin to climb out and "
"position themselves around it. In unison they say: \"Mother Earth would like "
"to offer you a few of her troops. Do you want to recruit Earth Elementals?\""
msgstr ""
"Als je de borrelende modderpoel nadert, beginnen wezens eruit te klimmen en "
"zich eromheen te positioneren. In koor zeggen ze: \"Moeder Aarde wil je graag "
"een paar van haar troepen aanbieden. Wil je Aardse Elementalen rekruteren?\""

msgid "You enter the structure of white stone pillars, and find nothing."
msgstr "Je gaat de structuur van witte stenen pilaren binnen en vindt niets."

msgid ""
"White stone pillars support a roof that rises up to the sky. As you enter "
"the structure, the dead air of the outside gives way to a whirling gust that "
"almost pushes you back out. The air current materializes into a barely "
"visible form. The creature asks, in what can only be described as a loud "
"whisper: \"Why have you come? Are you here to call upon the forces of the "
"air?\""
msgstr ""
"Witte stenen pilaren ondersteunen een dak dat oprijst naar de hemel. Als je "
"de structuur betreedt, maakt de dode lucht van buiten plaats voor een "
"wervelende windvlaag die je bijna weer naar buiten duwt. De luchtstroom "
"materialiseert zich in een nauwelijks zichtbare vorm. Het wezen vraagt, "
"in wat alleen kan worden omschreven als een luide fluistering: \"Waarom ben "
"je gekomen? Ben je hier om een beroep te doen op de krachten van de lucht?\""

msgid "No Fire Elementals approach you from the lava pool."
msgstr "No Fire Elementals naderen je vanuit de lavapoel."

msgid ""
"Beneath a structure that serves to hold in heat, Fire Elementals move about "
"in a fiery pool of molten lava. A group of them approach you and offer their "
"services. Would you like to recruit Fire Elementals?"
msgstr ""
"Onder een structuur die dient om warmte vast te houden, bewegen Vuur Elementalen "
"zich in een vurige poel van gesmolten lava. Een groep van hen benadert je en biedt "
"hun diensten aan. Wil je Fire Elementals rekruteren?"

msgid "A face forms in the water for a moment, and then is gone."
msgstr "Even vormt zich een gezicht in het water en is dan weg."

msgid ""
"Crystalline structures cast shadows over a small reflective pool of water. "
"You peer into the pool, and a face that is not your own peers back. It asks: "
"\"Would you like to call upon the powers of water?\""
msgstr ""
"Kristallijne structuren werpen schaduwen over een kleine reflecterende plas "
"water. Je tuurt in het zwembad, en een gezicht dat niet van jezelf is, tuurt "
"terug. Het vraagt: \"Wil je een beroep doen op de krachten van het water?\""

msgid "This burial site is deathly still."
msgstr "Deze begraafplaats is doodstil."

msgid ""
"Restless spirits of long dead warriors seeking their final resting place "
"offer to join you in hopes of finding peace. Do you wish to recruit ghosts?"
msgstr ""
"Rusteloze geesten van lang gedode krijgers die hun laatste rustplaats zoeken, "
"bieden aan om zich bij je te voegen in de hoop vrede te vinden. Wil je geesten "
"rekruteren?"

msgid ""
"The City of the Dead is empty of life, and empty of unlife as well. Perhaps "
"some undead will move in next week."
msgstr ""
"De Stad van de Doden is leeg van leven, en ook leeg van onleven. Misschien "
"komen er volgende week een paar ondoden bij."

msgid ""
"Some Liches living here are willing to join your army for a price. Do you "
"want to recruit Liches?"
msgstr ""
"Sommige Liches die hier wonen, zijn bereid om zich tegen een prijs bij je "
"leger aan te sluiten. Wil je Liches rekruteren?"

msgid ""
"You've found the ruins of an ancient city, now inhabited solely by the "
"undead. Will you search?"
msgstr ""
"Je hebt de ruïnes gevonden van een oude stad, nu alleen bewoond door "
"ondoden. Ga je zoeken?"

msgid ""
"Some of the surviving Liches are impressed by your victory over their "
"fellows, and offer to join you for a price. Do you want to recruit Liches?"
msgstr ""
"Sommige van de overlevende Liches zijn onder de indruk van je overwinning op "
"hun kameraden en bieden aan om tegen een prijs met je mee te doen. Wil je Liches rekruteren?"

msgid ""
"You've found one of those bridges that Trolls are so fond of living under, "
"but there are none here. Perhaps there will be some next week."
msgstr ""
"Je hebt een van die bruggen gevonden waar trollen zo graag onder leven, "
"maar die zijn er hier niet. Misschien komt er volgende week nog wat."

msgid ""
"Some Trolls living under a bridge are willing to join your army, but for a "
"price. Do you want to recruit Trolls?"
msgstr ""
"Sommige trollen die onder een brug wonen, zijn bereid om zich bij je leger "
"aan te sluiten, maar tegen een prijs. Wil je Trolls rekruteren?"

msgid "Trolls living under the bridge challenge you. Will you fight them?"
msgstr "Trollen die onder de brug leven, dagen je uit. Ga je tegen ze vechten?"

msgid ""
"A few Trolls remain, cowering under the bridge. They approach you and offer "
"to join your forces as mercenaries. Do you want to buy any Trolls?"
msgstr ""
"Er zijn nog een paar trollen over, die onder de brug ineengedoken zitten. "
"Ze benaderen je en bieden aan om je als huursoldaten te bundelen. Wil je "
"Trolls kopen?"

msgid ""
"The Dragon city has no Dragons willing to join you this week. Perhaps a "
"Dragon will become available next week."
msgstr ""
"De Drakenstad heeft deze week geen Draken die met je mee willen doen. "
"Wellicht komt er volgende week een Draak beschikbaar."

msgid ""
"The Dragon city is willing to offer some Dragons for your army for a price. "
"Do you wish to recruit Dragons?"
msgstr ""
"De Drakenstad is bereid om tegen een prijs wat Draken voor je leger aan te "
"bieden. Wil je Draken rekruteren?"

msgid ""
"You stand before the Dragon City, a place off-limits to mere humans. Do you "
"wish to violate this rule and challenge the Dragons to a fight?"
msgstr ""
"Je staat voor de Dragon City, een plek die niet toegankelijk is voor mensen. "
"Wil je deze regel overtreden en de Draken uitdagen voor een gevecht?"

msgid ""
"Having defeated the Dragon champions, the city's leaders agree to supply "
"some Dragons to your army for a price. Do you wish to recruit Dragons?"
msgstr ""
"Nadat ze de Drakenkampioenen hebben verslagen, komen de leiders van de stad "
"overeen om tegen een prijs wat Draken aan je leger te leveren. Wil je Draken "
"rekruteren?"

msgid "From the observation tower, you are able to see distant lands."
msgstr "Vanaf de uitkijktoren kun je verre landen zien."

msgid ""
"The spring only refills once a week, and someone's already been here this "
"week."
msgstr ""
"De veer wordt maar één keer per week bijgevuld, en deze week is hier al "
"iemand geweest."

msgid ""
"A drink at the spring is supposed to give you twice your normal spell "
"points, but you are already at that level."
msgstr ""
"Een drankje bij de bron zou je twee keer je normale spreukpunten moeten "
"opleveren, maar je bent al op dat niveau."

msgid ""
"A drink from the spring fills your blood with magic! You have twice your "
"normal spell points in reserve."
msgstr ""
"Een drankje uit de bron vult je bloed met magie! Je hebt twee keer je "
"normale spreukpunten in reserve."

msgid ""
"Recognizing you, the butler refuses to admit you. \"The master,\" he says, "
"\"will not see the same student twice.\""
msgstr ""
"De butler herkent je en weigert je toe te laten. \"De meester,\" zegt hij, "
"\"zal dezelfde student niet twee keer zien.\""

msgid ""
"The butler admits you to see the master of the house. He trains you in the "
"four skills a hero should know."
msgstr ""
"De butler geeft toe dat je de heer des huizes ziet. Hij traint je in de vier "
"vaardigheden die een held moet kennen."

msgid ""
"The butler opens the door and looks you up and down. \"You are neither "
"famous nor diplomatic enough to be admitted to see my master,\" he sniffs. "
"\"Come back when you think yourself worthy.\""
msgstr ""
"De butler opent de deur en kijkt je van boven naar beneden. \"Je bent niet beroemd en ook niet diplomatiek genoeg om toegelaten te worden tot mijn meester,\" snuift hij. "Kom terug als je denkt dat je het waard bent."

msgid " and "
msgstr " en "

msgid ""
"All of the %{monsters} you have in your army have been trained by the battle "
"masters of the fort. Your army now contains %{monsters2}."
msgstr ""
"Alle %{monsters} die je in je leger hebt, zijn getraind door de gevechtsmeesters "
"van het fort. Je leger bevat nu %{monsters2}."

msgid ""
"An unusual alliance of Ogres, Orcs, and Dwarves offer to train (upgrade) any "
"such troops brought to them. Unfortunately, you have none with you."
msgstr ""
"Een ongebruikelijke alliantie van Ogres, Orcs en Dwarves biedt aan om dergelijke "
"troepen te trainen (upgraden). Helaas heb je er geen bij je."

msgid "All of your %{monsters} have been upgraded into %{monsters2}."
msgstr "Al je %{monsters} zijn geüpgraded naar %{monsters2}."

msgid ""
"A blacksmith working at the foundry offers to convert all Pikemen and "
"Swordsmen's weapons brought to him from iron to steel. He also says that he "
"knows a process that will convert Iron Golems into Steel Golems. "
"Unfortunately, you have none of these troops in your army, so he can't help "
"you."
msgstr ""
"Een smid die bij de gieterij werkt, biedt aan om alle wapens van Pikemen en "
"Swordsmen die hem zijn meegebracht van ijzer in staal om te zetten. Hij zegt "
"ook dat hij een proces kent dat Iron Golems zal omzetten in Steel Golems. "
"Helaas heb je geen van deze troepen in je leger, dus hij kan je niet helpen."

msgid ""
"The captain looks at you with surprise and says:\n"
"\"You already have all the maps I know about. Let me fish in peace now.\""
msgstr ""
"De kapitein kijkt je verbaasd aan en zegt:\n"
"\"Je hebt alle kaarten die ik ken al. Laat me nu rustig vissen.\""

msgid ""
"A retired captain living on this refurbished fishing platform offers to sell "
"you maps of the sea he made in his younger days for 1,000 gold. Do you wish "
"to buy the maps?"
msgstr ""
"Een gepensioneerde kapitein die op dit gerenoveerde visplatform woont, biedt "
"aan om je kaarten te verkopen van de zee die hij in zijn jonge dagen maakte "
"voor 1.000 goud. Wens je de kaarten te kopen?"

msgid ""
"The captain sighs. \"You don't have enough money, eh?  You can't expect me "
"to give my maps away for free!\""
msgstr ""
"De kapitein zucht. \"Je hebt niet genoeg geld, hè? Je kunt toch niet verwachten dat ik mijn kaarten gratis weggeef!\"

msgid ""
"You come upon an obelisk made from a type of stone you have never seen "
"before. Staring at it intensely, the smooth surface suddenly changes to an "
"inscription. The inscription is a piece of a lost ancient map. Quickly you "
"copy down the piece and the inscription vanishes as abruptly as it appeared."
msgstr ""
"Je komt een obelisk tegen die gemaakt is van een steensoort die je nog nooit "
"eerder hebt gezien. Als je er intens naar kijkt, verandert het gladde oppervlak "
"plotseling in een inscriptie. De inscriptie is een stuk van een verloren oude kaart. "
"Snel kopieer je het stuk en de inscriptie verdwijnt even abrupt als het leek."

msgid "You have already been to this obelisk."
msgstr "Je bent al bij deze obelisk geweest."

msgid ""
"Upon your approach, the tree opens its eyes in delight. \"It is good to see "
"you, my student. I hope my teachings have helped you.\""
msgstr ""
"Bij je nadering opent de boom zijn ogen in verrukking. \"Het is goed je te zien, "
"mijn student. Ik hoop dat mijn lessen je hebben geholpen.\""

msgid ""
"Upon your approach, the tree opens its eyes in delight. \"Ahh, an "
"adventurer! Allow me to teach you a little of what I have learned over the "
"ages.\""
msgstr ""
"Bij je nadering opent de boom zijn ogen in verrukking. \"Ah, een avonturier! "
"Sta me toe je een beetje te leren van wat ik door de eeuwen heen heb geleerd.\""

msgid "Upon your approach, the tree opens its eyes in delight."
msgstr "Bij je nadering opent de boom zijn ogen in verrukking."

msgid ""
"\"Ahh, an adventurer! I will be happy to teach you a little of what I have "
"learned over the ages for a mere %{count} %{res}.\""
msgstr ""
"\"Ah, een avonturier! Ik zal je graag een beetje leren van wat ik door de eeuwen "
"heen heb geleerd voor slechts %{count} %{res}.\""

msgid "(Just bury it around my roots.)"
msgstr "(Begraaf het gewoon rond mijn wortels.)"

msgid "Tears brim in the eyes of the tree."
msgstr "Tranen springen in de ogen van de boom."

msgid "\"I need %{count} %{res}.\""
msgstr "\"Ik heb %{count} %{res} nodig.\""

msgid "it whispers. (sniff) \"Well, come back when you can pay me.\""
msgstr "het fluistert. (snif) \"Nou, kom maar terug als je me kunt betalen.\""

msgid ""
"Nestled among the trees sits a blind seer. After you explain the intent of "
"your journey, the seer activates his crystal ball, allowing you to see the "
"strengths and weaknesses of your opponents."
msgstr ""
"Genesteld tussen de bomen zit een blinde ziener. Nadat je de bedoeling van "
"je reis hebt uitgelegd, activeert de ziener zijn kristallen bol, waardoor "
"je de sterke en zwakke punten van je tegenstanders kunt zien."

msgid ""
"The entrance to the cave is dark, and a foul, sulfurous smell issues from "
"the cave mouth. Will you enter?"
msgstr ""
"De ingang van de grot is donker en er komt een vieze, zwavelachtige geur uit "
"de grotmond. Ga je naar binnen?"

msgid ""
"You find a powerful and grotesque Demon in the cave. \"Today,\" it rasps, "
"\"you will fight and surely die. But I will give you a choice of deaths. You "
"may fight me, or you may fight my servants. Do you prefer to fight my "
"servants?\""
msgstr ""
"Je vindt een krachtige en groteske Demon in de grot. \"Vandaag,\" raspt het, "
"\"zul je vechten en zeker sterven. Maar ik zal je de keuze geven tussen doden. "
"Je kunt tegen mij vechten, of je kunt tegen mijn dienaren vechten. Vecht je liever "
"tegen mijn dienaren?\""

msgid ""
"Upon defeating the daemon's servants, you find a hidden cache with %{count} "
"gold."
msgstr ""
"Na het verslaan van de dienaren van de daemon, vind je een verborgen cache met "
"%{count} goud."

msgid ""
"The Demon screams its challenge and attacks! After a short, desperate "
"battle, you slay the monster and receive %{exp} experience points."
msgstr ""
"De Demon schreeuwt zijn uitdaging en valt aan! Na een korte, wanhopige "
"strijd versla je het monster en ontvang je %{exp} ervaringspunten."

msgid ""
"The Demon screams its challenge and attacks! After a short, desperate "
"battle, you slay the monster and receive %{exp} experience points and "
"%{count} gold."
msgstr ""
"De Demon schreeuwt zijn uitdaging en valt aan! Na een korte, wanhopige "
"strijd versla je het monster en ontvang je %{exp} ervaringspunten en %{count} goud."

msgid ""
"The Demon screams its challenge and attacks! After a short, desperate "
"battle, you slay the monster and find the %{art} in the back of the cave."
msgstr ""
"De Demon schreeuwt zijn uitdaging en valt aan! Na een korte, wanhopige strijd, "
"versla je het monster en vind je de %{art} achter in de grot."

msgid ""
"The Demon leaps upon you and has its claws at your throat before you can "
"even draw your sword. \"Your life is mine,\" it says. \"I will sell it back "
"to you for %{count} gold.\""
msgstr ""
"De demon springt op je af en heeft zijn klauwen op je keel voordat je zelfs "
"maar je zwaard kunt trekken. \"Jouw leven is van mij\", staat er. \"Ik verkoop "
"het aan je terug voor %{count} goud.\""

msgid ""
"Seeing that you do not have %{count} gold, the demon slashes you with its "
"claws, and the last thing you see is a red haze."
msgstr ""
"Aangezien je geen %{count} goud hebt, slaat de demon je met zijn klauwen "
"en het laatste wat je ziet is een rode waas."

msgid "Except for evidence of a terrible battle, the cave is empty."
msgstr "Behalve het bewijs van een verschrikkelijke strijd, is de grot leeg."

msgid ""
"As you enter the Alchemist's Tower, a hobbled, graying man in a brown cloak "
"makes his way towards you."
msgstr ""
"Als je de Alchemist's Tower binnengaat, komt er een strompelende, grijzende "
"man in een bruine mantel naar je toe."

msgid "He checks your pack, and sees that you have 1 cursed item."
msgid_plural ""
"He checks your pack, and sees that you have %{count} cursed items."
msgstr[0] "Hij controleert je pack en ziet dat je 1 vervloekt item hebt."
msgstr[1] "Hij controleert je pack en ziet dat je %{count} vervloekte items hebt."

msgid "For %{gold} gold, the alchemist will remove it for you. Do you pay?"
msgid_plural ""
"For %{gold} gold, the alchemist will remove them for you. Do you pay?"
msgstr[0] "Voor %{gold} goud zal de alchemist het voor je verwijderen. Betaal je?"
msgstr[1] "Voor %{gold} goud zal de alchemist ze voor je verwijderen. Betaal je?"

msgid ""
"After you consent to pay the requested amount of gold, the alchemist grabs "
"the cursed artifact and throws it into his magical cauldron."
msgid_plural ""
"After you consent to pay the requested amount of gold, the alchemist grabs "
"all cursed artifacts and throws them into his magical cauldron."
msgstr[0] "Nadat je ermee instemt om de gevraagde hoeveelheid goud te betalen, "
"grijpt de alchemist het vervloekte artefact en gooit het in zijn magische ketel."
msgstr[1] "Nadat je ermee instemt om de gevraagde hoeveelheid goud te betalen, grijpt "
"de alchemist alle vervloekte artefacten en gooit ze in zijn magische ketel."

msgid ""
"You hear a voice from behind the locked door, \"You don't have enough gold "
"to pay for my services.\""
msgstr ""
"Je hoort een stem van achter de gesloten deur, \"Je hebt niet genoeg goud om "
"mijn diensten te betalen.\""

msgid ""
"You hear a voice from high above in the tower, \"Go away! I can't help you!\""
msgstr ""
"Je hoort een stem van hoog boven in de toren, \"Ga weg! Ik kan je niet helpen!\""

msgid ""
"The head groom speaks to you, \"That is a fine looking horse you have. I am "
"afraid we can give you no better, but the horses your cavalry are riding "
"look to be of poor breeding stock. We have many trained war horses which "
"would aid your riders greatly. I insist you take them.\""
msgstr ""
"De hoofdstalmeester zegt tegen je: \"Dat is een mooi paard dat je hebt. Ik "
"ben bang dat we je niet beter kunnen geven, maar de paarden die je cavalerie "
"berijdt lijken van slechte fokdieren te zijn. We hebben veel getrainde "
"oorlogspaarden die zou je ruiters enorm helpen. Ik sta erop dat je ze neemt.\""

msgid ""
"As you approach the stables, the head groom appears, leading a fine looking "
"war horse. \"This steed will help speed you in your travels. Alas, he will "
"grow tired in a week. You must also let me give better horses to your "
"mounted soldiers, their horses look shoddy and weak.\""
msgstr ""
"Als je de stallen nadert, verschijnt de hoofdgroom, die een mooi uitziend "
"oorlogspaard leidt. \"Dit ros zal je helpen om je reizen te versnellen. "
"Helaas, hij zal binnen een week moe worden. Je moet me ook betere paarden "
"laten geven aan je bereden soldaten, hun paarden zien er slordig en zwak uit.\""

msgid ""
"The head groom approaches you and speaks, \"You already have a fine horse, "
"and have no inexperienced cavalry which might make use of our trained war "
"horses.\""
msgstr ""
"De hoofdstalmeester komt naar je toe en zegt: \"Je hebt al een mooi paard en "
"je hebt geen onervaren cavalerie die gebruik zou kunnen maken van onze "
"getrainde oorlogspaarden.\""

msgid ""
"As you approach the stables, the head groom appears, leading a fine looking "
"war horse. \"This steed will help speed you in your travels. Alas, his "
"endurance will wane with a lot of heavy riding, and you must return for a "
"fresh mount in a week. We also have many fine war horses which could benefit "
"mounted soldiers, but you have none we can help.\""
msgstr ""
"Als je de stallen nadert, verschijnt de hoofdgroom, die een mooi uitziend "
"oorlogspaard leidt. \"Dit ros zal je helpen je reizen te versnellen. Helaas, "
"zijn uithoudingsvermogen zal afnemen met veel zwaar rijden, en je moet binnen "
"een week terugkeren voor een nieuw rijdier. We hebben ook veel mooie oorlogspaarden "
"die van nut kunnen zijn voor bereden soldaten, maar je hebt er geen die we kunnen helpen.\""

msgid "The Arena guards turn you away."
msgstr "De bewakers van de Arena sturen je weg."

msgid ""
"You have your crew stop up their ears with wax before the sirens' eerie song "
"has any chance of luring them to a watery grave."
msgstr ""
"Je laat je bemanning hun oren dichtstoppen met was voordat het angstaanjagende "
"lied van de sirenes hen naar een waterig graf kan lokken."

msgid ""
"As the sirens sing their eerie song, your small, determined army manages to "
"overcome the urge to dive headlong into the sea."
msgstr ""
"Terwijl de sirenes hun angstaanjagende lied zingen, weet je kleine, vastberaden "
"leger de drang te overwinnen om halsoverkop de zee in te duiken."

msgid ""
"An eerie wailing song emanates from the sirens perched upon the rocks. Many "
"of your crew fall under its spell, and dive into the water where they drown. "
"You are now wiser for the visit, and gain %{exp} experience."
msgstr ""
"Een angstaanjagend gejammer klinkt uit de sirenes die op de rotsen zijn neergestreken. "
"Veel van je bemanningsleden raken in de ban en duiken het water in waar ze verdrinken. "
"Je bent nu wijzer voor het bezoek en krijgt %{exp} ervaring."

msgid ""
"In a dazzling display of daring, you break into the local jail and free the "
"hero imprisoned there, who, in return, pledges loyalty to your cause."
msgstr ""
"In een oogverblindend vertoon van durf breek je de plaatselijke gevangenis binnen "
"en bevrijd je de held die daar gevangen zit, die in ruil daarvoor trouw belooft aan je zaak."

msgid ""
"You already have %{count} heroes, and regretfully must leave the prisoner in "
"this jail to languish in agony for untold days."
msgstr ""
"Je hebt al %{count} helden, en helaas moet je de gevangene in deze gevangenis "
"achterlaten om ontelbare dagen weg te kwijnen in doodsangst."

msgid ""
"You enter a rickety hut and talk to the magician who lives there. He tells "
"you of places near and far which may aid you in your journeys."
msgstr ""
"Je gaat een gammele hut binnen en praat met de tovenaar die daar woont. "
"Hij vertelt je over plaatsen dichtbij en ver weg die je kunnen helpen tijdens je reizen."

msgid "This eye seems to be intently studying its surroundings."
msgstr "Dit oog lijkt de omgeving aandachtig te bestuderen."

msgid ""
"\"I have a riddle for you,\" the Sphinx says. \"Answer correctly, and you "
"shall be rewarded. Answer incorrectly, and you shall be eaten. Do you accept "
"the challenge?\""
msgstr ""
"\"Ik heb een raadsel voor je,\" zegt de sfinx. \"Antwoord correct, en je wordt "
"beloond. Als je een fout antwoord geeft, wordt je opgegeten. Ga je de uitdaging "
"aan?\""

msgid ""
"The Sphinx asks you the following riddle:\n"
" \n"
"'%{riddle}'\n"
" \n"
"Your answer?"
msgstr ""
"De Sfinx vraagt je het volgende raadsel:\n"
" \n"
"'%{riddle}'\n"
" \n"
"Jouw antwoord?"

msgid ""
"Looking somewhat disappointed, the Sphinx sighs. \"You've answered my riddle "
"so here's your reward. Now begone.\""
msgstr ""
"De Sfinx kijkt enigszins teleurgesteld en zucht. \"Je hebt mijn raadsel beantwoord, "
"dus hier is je beloning. Ga nu weg.\""

msgid ""
"\"You guessed incorrectly,\" the Sphinx says, smiling. The Sphinx swipes at "
"you with a paw, knocking you to the ground. Another blow makes the world go "
"black, and you know no more."
msgstr ""
"\"Je hebt verkeerd geraden,\", zegt de sfinx glimlachend. De Sfinx zwaait met "
"een poot naar je en gooit je op de grond. Nog een klap maakt de wereld zwart "
"en je weet niet meer."

msgid "You come across a giant Sphinx. The Sphinx remains strangely quiet."
msgstr "Je komt een gigantische Sfinx tegen. De Sfinx blijft vreemd stil."

msgid ""
"A magical barrier stands tall before you, blocking your way. Runes on the "
"arch read,\n"
"\"Speak the key and you may pass.\"\n"
"As you speak the magic word, the glowing barrier dissolves into nothingness."
msgstr ""
"Een magische barrière staat hoog voor je en blokkeert je weg. Runen op de boog lezen:\n"
"\"Spreek de sleutel en je mag passeren.\"\n"
"Terwijl je het toverwoord uitspreekt, lost de gloeiende barrière op in het niets."

msgid ""
"A magical barrier stands tall before you, blocking your way. Runes on the "
"arch read,\n"
"\"Speak the key and you may pass.\"\n"
"You speak, and nothing happens."
msgstr ""
"Een magische barrière staat hoog voor je en blokkeert je weg. Runen op de boog lezen:\n"
"\"Spreek de sleutel en je mag passeren.\"\n"
"Je spreekt en er gebeurt niets."

msgid ""
"You enter the tent and see an old woman gazing into a magic gem. She looks "
"up and says,\n"
"\"In my travels, I have learned much in the way of arcane magic. A great "
"oracle taught me his skill. I have the answer you seek.\""
msgstr ""
"Je gaat de tent binnen en ziet een oude vrouw staren in een magisch juweel. Ze kijkt op en zegt:\n"
"\"Tijdens mijn reizen heb ik veel geleerd op het gebied van mysterieuze magie. "
"Een groot orakel heeft me zijn vaardigheid geleerd. Ik heb het antwoord dat je zoekt.\""

msgid "Spell book is not present."
msgstr "Spreukenboek is niet aanwezig."

msgid ""
"That spell costs %{mana} mana. You only have %{point} mana, so you can't "
"cast the spell."
msgstr ""
"Die spreuk kost %{mana} mana. Je hebt alleen %{point} mana, dus je kunt de "
"spreuk niet spreken."

msgid "The spell was not found."
msgstr "De spreuk is niet gevonden."

msgid "Only heroes can cast this spell."
msgstr "Alleen helden kunnen deze spreuk uitspreken."

msgid "Your hero is too tired to cast this spell today. Try again tomorrow."
msgstr "Je held is te moe om deze spreuk vandaag uit te spreken. Probeer het morgen opnieuw."

msgid ""
"You do not currently own any town or castle, so you can't cast the spell."
msgstr ""
"Je bezit momenteel geen stad of kasteel, dus je kunt de spreuk niet gebruiken."

msgid "This hero is already in a town, so you can't cast the spell."
msgstr "Deze held is al in een stad, dus je kunt de spreuk niet uitspreken."

msgid ""
"The nearest town is %{town}.\n"
" \n"
"This town is occupied by your hero %{hero}."
msgstr ""
"Het dichtstbijzijnde dorp is %{town}.\n"
" \n"
"Dit dorp is bezet door je held %{hero}."

msgid "%{name} the %{race} (Level %{level})"
msgstr "%{name} de %{race} (Level %{level})"

msgid ""
"'Grouped' combat formation bunches your army together in the center of your "
"side of the battlefield."
msgstr ""
"'Gegroepeerde' gevechtsformatie bundelt je leger in het midden van jouw kant "
"van het slagveld."

msgid "Are you sure you want to dismiss this Hero?"
msgstr "Weet je zeker dat je deze held wilt ontslaan?"

msgid "View Experience Info"
msgstr "Ervaringsinfo bekijken"

msgid "View Spell Points Info"
msgstr "Informatie over spreukpunten bekijken"

msgid "Set army combat formation to 'Spread'"
msgstr "Stel legergevechtsformatie in op 'Sprijd'"

msgid "Set army combat formation to 'Grouped'"
msgstr "Stel legergevechtsformatie in op 'Gegroepeerd'"

msgid "Exit Hero Screen"
msgstr "Verlaat Helden Scherm"

msgid "You cannot dismiss a hero in a castle"
msgstr "Je kunt een held niet wegsturen in een kasteel"

msgid "Dismissal of %{name} the %{race} is prohibited by scenario"
msgstr "Ontslag van %{name} de %{race} is per scenario verboden"

msgid "Dismiss %{name} the %{race}"
msgstr "Sluit %{name} de %{race} af"

msgid "Show previous hero"
msgstr "Bekijk vorige held"

msgid "Show next hero"
msgstr "Bekijk volgende held"

msgid "Blood Morale"
msgstr "Bloed moreel"

msgid "%{morale} Morale"
msgstr "%{morale} Moreel"

msgid "%{luck} Luck"
msgstr "%{luck} Geluk"

msgid "Current Luck Modifiers:"
msgstr "Huidige geluksmodifiers:"

msgid "Current Morale Modifiers:"
msgstr "Huidige moreelmodifiers:"

msgid "Entire army is undead, so morale does not apply."
msgstr "Het hele leger is ondood, dus het moreel is niet van toepassing."

msgid ""
"Current experience %{exp1}.\n"
" Next level %{exp2}."
msgstr ""
"Huidige ervaring %{exp1}.\n"
" Volgend level %{exp2}."

msgid "Level %{level}"
msgstr "Level %{level}"

msgid ""
"%{name} currently has %{point} spell points out of a maximum of %{max}. The "
"maximum number of spell points is 10 times your knowledge. It is "
"occasionally possible to have more than your maximum spell points via "
"special events."
msgstr ""
"%{name} heeft momenteel %{point} spellingspunten van een maximum van %{max}. "
"Het maximale aantal spellingspunten is 10 keer je kennis. Het is af en toe "
"mogelijk om meer dan je maximale spreukpunten te hebben via speciale evenementen."

msgid "%{name1} meets %{name2}"
msgstr "%{name1} ontmoet %{name2}"

msgid "Town Portal"
msgstr "Dorp Portaal"

msgid "Select town to port to."
msgstr "Selecteer de stad waarnaar je wilt overdragen."

msgid "%{spell} failed!!!"
msgstr "%{spell} is gefaald!!!"

msgid "This spell is already in use."
msgstr "Deze spreuk is al in gebruik"

msgid "Enemy heroes are now fully identifiable."
msgstr "Vijandelijke helden zijn nu volledig herkenbaar."

msgid "This spell cannot be used on a boat."
msgstr "Deze spreuk kan niet op een boot worden gebruikt."

msgid "This spell can be casted only nearby water."
msgstr "Deze spreuk kan alleen in de buurt van water worden gebruikt."

msgid ""
"You must be within %{count} spaces of a monster for the Visions spell to "
"work."
msgstr ""
"Je moet binnen %{count} ruimtes van een monster zijn om de Visions-spreuk te laten werken."

msgid "The creatures are willing to join us!"
msgstr "De schepsels zijn bereid om met ons mee te doen!"

msgid "All the creatures will join us..."
msgstr "Alle schepsels zullen zich bij ons voegen..."

msgid "The creature will join us..."
msgid_plural "%{count} of the creatures will join us..."
msgstr[0] "Het wezen zal zich bij ons voegen..."
msgstr[1] "%{count} van de wezens zal zich bij ons voegen..."

msgid ""
"\n"
" for a fee of %{gold} gold."
msgstr ""
"\n"
" voor een tarief van %{gold} goud."

msgid "These weak creatures will surely flee before us."
msgstr "Deze zwakke wezens zullen zeker voor ons vluchten."

msgid "I fear these creatures are in the mood for a fight."
msgstr "Ik vrees dat deze wezens in de stemming zijn voor een gevecht."

msgid ""
"You must be standing on the entrance to a mine (sawmills and alchemists "
"don't count) to cast this spell."
msgstr ""
"Je moet bij de ingang van een mijn staan (zagerijen en alchemisten tellen "
"niet mee) om deze spreuk uit te spreken."

msgid "Your attack skill is a bonus added to each creature's attack skill."
msgstr "Je aanvalsvaardigheid is een bonus die wordt toegevoegd aan de aanvalsvaardigheid van elk wezen."

msgid "Your defense skill is a bonus added to each creature's defense skill."
msgstr "Je verdedigingsvaardigheid is een bonus die wordt toegevoegd aan de verdedigingsvaardigheid van elk wezen."

msgid "Your spell power determines the length or power of a spell."
msgstr "Je spreukkracht bepaalt de lengte of kracht van een spreuk."

msgid ""
"Your knowledge determines how many spell points your hero may have. Under "
"normal circumstances, a hero is limited to 10 spell points per level of "
"knowledge."
msgstr ""
"Je kennis bepaalt hoeveel spreukpunten je held mag hebben. Onder normale "
"omstandigheden is een held beperkt tot 10 spreukpunten per kennisniveau."

msgid "Current Modifiers:"
msgstr "Huidige Modifiers:"

msgid "skill|Basic"
msgstr "Simpel"

msgid "skill|Advanced"
msgstr "Geavanceerd"

msgid "skill|Expert"
msgstr "Expert"

msgid "Pathfinding"
msgstr "Padvinden"

msgid "Archery"
msgstr "Boogschieten"

msgid "Logistics"
msgstr "Logistiek"

msgid "Scouting"
msgstr "Scouting"

msgid "Diplomacy"
msgstr "Diplomacie"

msgid "Navigation"
msgstr "Navigatie"

msgid "Leadership"
msgstr "Leiderschap"

msgid "Wisdom"
msgstr "Wijsdom"

msgid "Mysticism"
msgstr "Mystiek"

msgid "Ballistics"
msgstr "Ballistiek"

msgid "Eagle Eye"
msgstr "Adelaarsoog"

msgid "Necromancy"
msgstr "Necromantie"

msgid "Estates"
msgstr "Landgoederen"

msgid "Advanced Archery"
msgstr "Geavanceerd Boogschieten"

msgid "Advanced Pathfinding"
msgstr "Geavanceerd Padvinden"

msgid "Basic Archery"
msgstr "Simpel Boogschieten"

msgid "Basic Pathfinding"
msgstr "Simpel Padvinden"

msgid "Expert Pathfinding"
msgstr "Expert Padvinden"

msgid "Advanced Logistics"
msgstr "Geavanceerd Logistiek"

msgid "Basic Logistics"
msgstr "Simpel Logistiek"

msgid "Basic Scouting"
msgstr "Simpel Scouting"

msgid "Expert Archery"
msgstr "Expert Boogschieten"

msgid "Expert Logistics"
msgstr "Expert Logistiek"

msgid "Advanced Diplomacy"
msgstr "Geavanceerd Diplomacie"

msgid "Advanced Scouting"
msgstr "Geavanceerd Scouting"

msgid "Basic Diplomacy"
msgstr "Simpel Diplomacie"

msgid "Expert Diplomacy"
msgstr "Expert Diplomacie"

msgid "Expert Scouting"
msgstr "Expert Scouting"

msgid "Advanced Leadership"
msgstr "Geavanceerd Leiderschap"

msgid "Advanced Navigation"
msgstr "Geavanceerd Navigatie"

msgid "Basic Leadership"
msgstr "Simpel Leiderschap"

msgid "Basic Navigation"
msgstr "Simpel Navigatie"

msgid "Expert Navigation"
msgstr "Expert Navigatie"

msgid "Advanced Wisdom"
msgstr "Geavanceerd Wijsdom"

msgid "Basic Mysticism"
msgstr "Simpel Mystiek"

msgid "Basic Wisdom"
msgstr "Simpel Wijsdom"

msgid "Expert Leadership"
msgstr "Expert Leiderschap"

msgid "Expert Wisdom"
msgstr "Expert Wijsdom"

msgid "Advanced Luck"
msgstr "Geavanceerd "

msgid "Advanced Mysticism"
msgstr "Geavanceerd Mystiek"

msgid "Basic Luck"
msgstr "Simpel Geluk"

msgid "Expert Luck"
msgstr "Expert Geluk"

msgid "Expert Mysticism"
msgstr "Expert Mystiek"

msgid "Advanced Ballistics"
msgstr "Geavanceerd Ballistiek"

msgid "Advanced Eagle Eye"
msgstr "Geavanceerd Adelaarsoog"

msgid "Basic Ballistics"
msgstr "Simpel Ballistiek"

msgid "Basic Eagle Eye"
msgstr "Simpel Adelaarsoog"

msgid "Expert Ballistics"
msgstr "Expert Ballistiek"

msgid "Advanced Necromancy"
msgstr "Geavanceerd Necromantie"

msgid "Basic Estates"
msgstr "Simpel Landgoederen"

msgid "Basic Necromancy"
msgstr "Simpel Necromantie"

msgid "Expert Eagle Eye"
msgstr "Expert "Adelaarsoog

msgid "Expert Necromancy"
msgstr "Expert Necromantie"

msgid "Advanced Estates"
msgstr "Geavanceerd Landgoederen"

msgid "Expert Estates"
msgstr "Expert Landgoederen"

msgid ""
"%{skill} reduces the movement penalty for rough terrain by %{count} percent."
msgstr ""
"%{skill} vermindert de bewegingsstraf voor ruw terrein met %{count} procent."

msgid "%{skill} eliminates the movement penalty for rough terrain."
msgstr "%{skill} elimineert de bewegingsstraf voor ruw terrein."

msgid ""
"%{skill} increases the damage done by range attacking creatures by %{count} "
"percent."
msgstr ""
"%{skill} verhoogt de schade die wordt aangericht door wezens die het bereik "
"aanvallen met %{count} procent."

msgid "%{skill} increases your hero's movement points by %{count} percent."
msgstr "%{skill} verhoogt de bewegingspunten van je held met %{count} procent."

msgid "%{skill} increases your hero's viewable area by one square."
msgid_plural ""
"%{skill} increases your hero's viewable area by %{count} squares."
msgstr[0] "%{skill} vergroot het zichtbare gebied van je held met één vierkant."
msgstr[1] "%{skill} vergroot het zichtbare gebied van je held met %{count} vierkanten."

msgid ""
"%{skill} allows you to negotiate with monsters who are weaker than your "
"group. "
msgstr ""
"Met %{skill} kun je onderhandelen met monsters die zwakker zijn dan je groep. "

msgid "Approximately %{count} percent of the creatures may offer to join you."
msgstr "Ongeveer %{count} procent van de wezens kan aanbieden om met je mee te doen."

msgid "All of the creatures may offer to join you."
msgstr "Alle wezens kunnen aanbieden om met je mee te doen."

msgid ""
"%{skill} increases your hero's movement points over water by %{count} "
"percent."
msgstr ""
"%{skill} verhoogt de bewegingspunten van je held boven water met %{count} procent."

msgid "%{skill} increases your hero's troops morale by %{count}."
msgstr "%{skill} verhoogt het moreel van de troepen van je held met %{count}."

msgid "%{skill} allows your hero to learn third level spells."
msgstr "Met %{skill} kan je held spreuken van het derde niveau leren."

msgid "%{skill} allows your hero to learn fourth level spells."
msgstr "Met %{skill} kan je held spreuken van het vierde niveau leren."

msgid "%{skill} allows your hero to learn fifth level spells."
msgstr "Met %{skill} kan je held spreuken van het vijfde niveau leren."

msgid "%{skill} regenerates one of your hero's spell points per day."
msgid_plural ""
"%{skill} regenerates %{count} of your hero's spell points per day."
msgstr[0] "%{skill} regenereert een van de spreukpunten van je held per dag."
msgstr[1] "%{skill} regenereert %{count} van de spreukpunten van je held per dag."

msgid "%{skill} increases your hero's luck by %{count}."
msgstr "%{skill} verhoogt het geluk van je held met %{count}."

msgid ""
"%{skill} gives your hero's catapult shots a greater chance to hit and do "
"damage to castle walls."
msgstr ""
"%{skill} geeft de katapultschoten van je held een grotere kans om kasteelmuren "
"te raken en schade aan te richten."

msgid ""
"%{skill} gives your hero's catapult an extra shot, and each shot has a "
"greater chance to hit and do damage to castle walls."
msgstr ""
"%{skill} geeft de katapult van je held een extra schot, en elk schot heeft "
"een grotere kans om de kasteelmuren te raken en schade aan te richten."

msgid ""
"%{skill} gives your hero's catapult an extra shot, and each shot "
"automatically destroys any wall, except a fortified wall in a Knight castle."
msgstr ""
"%{skill} geeft de katapult van je held een extra schot en elk schot vernietigt "
"automatisch elke muur, behalve een versterkte muur in een ridderkasteel."

msgid ""
"%{skill} gives your hero a %{count} percent chance to learn any given 1st or "
"2nd level enemy spell used against him in a combat."
msgstr ""
"%{skill} geeft je held een %{count} procent kans om een bepaalde vijandelijke "
"spreuk van het 1e of 2e niveau te leren die tegen hem wordt gebruikt in een gevecht."

msgid ""
"%{skill} gives your hero a %{count} percent chance to learn any given 3rd "
"level spell (or below) used against him in combat."
msgstr ""
"%{skill} geeft je held een %{count} procent kans om een bepaalde spreuk van "
"het derde niveau (of lager) te leren die tegen hem wordt gebruikt in een gevecht."

msgid ""
"%{skill} gives your hero a %{count} percent chance to learn any given 4th "
"level spell (or below) used against him in combat."
msgstr ""
"%{skill} geeft je held een %{count} procent kans om een bepaalde spreuk van "
"het 4e niveau (of lager) te leren die tegen hem wordt gebruikt in een gevecht."

msgid ""
"%{skill} allows %{count} percent of the creatures killed in combat to be "
"brought back from the dead as Skeletons."
msgstr ""
"%{skill} staat toe dat %{count} procent van de wezens die in gevechten zijn "
"gedood, als skeletten uit de dood worden teruggebracht."

msgid ""
"Your hero produces %{count} gold pieces per day as tax revenue from estates."
msgstr "Je held produceert %{count} goudstukken per dag als belastinginkomsten uit landgoederen."

msgid "Blue"
msgstr "Blouw"

msgid "Green"
msgstr "Groen"

msgid "Red"
msgstr "Rood"

msgid "Yellow"
msgstr "Geel"

msgid "Orange"
msgstr "Oranje"

msgid "Purple"
msgstr "Paars"

msgid "barrier|Aqua"
msgstr "Aqua"

msgid "barrier|Blue"
msgstr "Blouw"

msgid "barrier|Brown"
msgstr "Bruin"

msgid "barrier|Gold"
msgstr "Goud"

msgid "barrier|Green"
msgstr "Groen"

msgid "barrier|Orange"
msgstr "Orangje"

msgid "barrier|Purple"
msgstr "Paars"

msgid "barrier|Red"
msgstr "Rood"

msgid "tent|Aqua"
msgstr "Aqua"

msgid "tent|Blue"
msgstr "Blouw"

msgid "tent|Brown"
msgstr "Bruin"

msgid "tent|Gold"
msgstr "Goud"

msgid "tent|Green"
msgstr "Groen"

msgid "tent|Orange"
msgstr "Orangje"

msgid "tent|Purple"
msgstr "Paars"

msgid "tent|Red"
msgstr "Rood"

msgid "Experience"
msgstr "Ervaring"

msgid ""
"Experience allows your heroes to go up levels, increasing their primary and "
"secondary skills."
msgstr ""
"Ervaring stelt je helden in staat om levels omhoog te gaan, waardoor hun primaire "
"en secundaire vaardigheden toenemen."

msgid "Hero/Stats"
msgstr "Held/Statistieken"

msgid "Skills"
msgstr "Vaardigheden"

msgid "Artifacts"
msgstr "Artefacts"

msgid "Town/Castle"
msgstr "Drop/Kasteel"

msgid "Garrison"
msgstr "Garnizoen"

msgid "Gold Per Day:"
msgstr "Goud per dag:"

msgid "Heroes"
msgstr "Helden"

msgid "View Heroes."
msgstr "Bekijk Helden."

msgid "Towns/Castles"
msgstr "Dorpen/Kastelen"

msgid "View Towns and Castles."
msgstr "Bekijk Dorpen en Kastelen."

msgid "luck|Cursed"
msgstr "Vervloekt"

msgid "luck|Awful"
msgstr "Vreselijk"

msgid "luck|Bad"
msgstr "Slecht"

msgid "luck|Normal"
msgstr "Normaal"

msgid "luck|Good"
msgstr "Goed"

msgid "luck|Great"
msgstr "Super Goed"

msgid "luck|Irish"
msgstr "Fantastisch"

msgid ""
"Bad luck sometimes falls on your armies in combat, causing their attacks to "
"only do half damage."
msgstr ""
"Pech valt soms op je legers in gevechten, waardoor hun aanvallen slechts halve "
"schade aanrichten."

msgid ""
"Neutral luck means your armies will never get lucky or unlucky attacks on "
"the enemy."
msgstr ""
"Neutraal geluk betekent dat je legers nooit gelukkige of ongelukkige aanvallen "
"op de vijand zullen krijgen."

msgid ""
"Good luck sometimes lets your armies get lucky attacks (double strength) in "
"combat."
msgstr ""
"Veel geluk laat je legers soms geluksaanvallen (dubbele sterkte) krijgen in gevechten."

msgid "morale|Treason"
msgstr "Landverraad"

msgid "morale|Awful"
msgstr "Vreselijk"

msgid "morale|Poor"
msgstr "Slecht"

msgid "morale|Normal"
msgstr "Normaal"

msgid "morale|Good"
msgstr "Goed"

msgid "morale|Great"
msgstr "Super Goed"

msgid "morale|Blood!"
msgstr "Fantastisch!"

msgid "Bad morale may cause your armies to freeze in combat."
msgstr "Een slecht moreel kan ervoor zorgen dat je legers bevriezen in de strijd."

msgid ""
"Neutral morale means your armies will never be blessed with extra attacks or "
"freeze in combat."
msgstr ""
"Neutraal moreel betekent dat je legers nooit worden gezegend met extra aanvallen "
"of bevriezen in gevechten."

msgid "Good morale may give your armies extra attacks in combat."
msgstr "Een goed moreel kan je legers extra aanvallen geven in gevechten."

msgid "Knight"
msgstr "Ridder"

msgid "Barbarian"
msgstr "Barbaar"

msgid "Sorceress"
msgstr "Tovenares"

msgid "Warlock"
msgstr "Tovenaar"

msgid "Wizard"
msgstr "Tovenaar"

msgid "Necromancer"
msgstr "Geestenbezweerder"

msgid "Multi"
msgstr "Multi"

msgid "race|Random"
msgstr "Willekurig"

msgid "race|Neutral"
msgstr "Neutraal"

msgid "speed|Standing"
msgstr "Staand"

msgid "speed|Crawling"
msgstr "Kruipend"

msgid "speed|Very Slow"
msgstr "Heel Sloom"

msgid "speed|Slow"
msgstr "Sloom"

msgid "speed|Average"
msgstr "Gemiddeld"

msgid "speed|Fast"
msgstr "Snel"

msgid "speed|Very Fast"
msgstr "Heel Snel"

msgid "speed|Ultra Fast"
msgstr "Super Snel"

msgid "speed|Blazing"
msgstr "Ontzettend Snel"

msgid "speed|Instant"
msgstr "Ongeloofelijk Snel"

msgid "week|PLAGUE"
msgstr "PLAAG"

msgid "week|Ant"
msgstr "Mier"

msgid "week|Grasshopper"
msgstr "Sprinkhaan"

msgid "week|Dragonfly"
msgstr "Libel"

msgid "week|Spider"
msgstr "Spin"

msgid "week|Butterfly"
msgstr "Vlinder"

msgid "week|Bumblebee"
msgstr "Bij"

msgid "week|Locust"
msgstr "Sprinkhaan"

msgid "week|Earthworm"
msgstr "Worm"

msgid "week|Hornet"
msgstr "Horzel"

msgid "week|Beetle"
msgstr "Kever"

msgid "week|Squirrel"
msgstr "Eekhorn"

msgid "week|Rabbit"
msgstr "Konijn"

msgid "week|Gopher"
msgstr "Gopher"

msgid "week|Badger"
msgstr "Das"

msgid "week|Eagle"
msgstr "Aadelaar"

msgid "week|Weasel"
msgstr "Wezel"

msgid "week|Raven"
msgstr "Raaf"

msgid "week|Mongoose"
msgstr "Mangoest"

msgid "week|Aardvark"
msgstr "Aardvarken"

msgid "week|Lizard"
msgstr "Hagedis"

msgid "week|Tortoise"
msgstr "Schildpad"

msgid "week|Hedgehog"
msgstr "Egel"

msgid "week|Condor"
msgstr "Condor"

msgid "Desert"
msgstr "Woestijn"

msgid "Snow"
msgstr "Sneeuw"

msgid "Wasteland"
msgstr "Woestenij"

msgid "Beach"
msgstr "Strand"

msgid "Lava"
msgstr "Lava"

msgid "Dirt"
msgstr "Aarde"

msgid "Grass"
msgstr "Gras"

msgid "Ocean"
msgstr "Oceaan"

msgid "maps|Small"
msgstr "Klein"

msgid "maps|Medium"
msgstr "Gemiddeld"

msgid "maps|Large"
msgstr "Groot"

msgid "maps|Extra Large"
msgstr "Extra Groot"

msgid "maps|Custom Size"
msgstr "Aangepast"

msgid "Ore Mine"
msgstr "Ertsmijn"

msgid "Sulfur Mine"
msgstr "Zwavelmijn"

msgid "Crystal Mine"
msgstr "Kristalmijn"

msgid "Gems Mine"
msgstr "Edelsteenmijn"

msgid "Gold Mine"
msgstr "Goudmijn"

msgid "Mine"
msgstr "Mijn"

msgid "Burma shave."
msgstr "Birma scheren."

msgid "Next sign 50 miles."
msgstr "Volgende bord 50 mijl."

msgid "See Rock City."
msgstr "Zie Rotsstad."

msgid "This space for rent."
msgstr "Deze plek is te huur."

msgid "No object"
msgstr "Geen object"

msgid "Alchemist Lab"
msgstr "Alchemist Lab"

msgid "Daemon Cave"
msgstr "Daemon-grot"

msgid "Faerie Ring"
msgstr "Elfen Ring"

msgid "Dragon City"
msgstr "Drakenstad"

msgid "Lighthouse"
msgstr "Vuurtoren"

msgid "Water Wheel"
msgid_plural "Water Wheels"
msgstr[0] "Waterrad"
msgstr[1] "Waterradden"

msgid "Mines"
msgstr "Mijnen"

msgid "Obelisk"
msgstr "Obelisk"

msgid "Oasis"
msgstr "Oase"

msgid "Sawmill"
msgstr "Zagerij"

msgid "Oracle"
msgstr "Orakel"

msgid "Desert Tent"
msgstr "Woestijn Tent"

msgid "Wagon Camp"
msgstr "Wagen Kamp"

msgid "Windmill"
msgid_plural "Windmills"
msgstr[0] "Windmolen"
msgstr[1] "Windmolens"

msgid "Random Town"
msgstr "Willekurig Dorp"

msgid "Random Castle"
msgstr "Willekurig Kasteel"

msgid "Watch Tower"
msgstr "uitkijktoren"

msgid "Tree City"
msgstr "Bomen Stad"

msgid "Tree House"
msgstr "Boomhuis"

msgid "Ruins"
msgstr "Ruïnes"

msgid "Fort"
msgstr "Fort"

msgid "Abandoned Mine"
msgstr "Verlaten mijn"

msgid "Tree of Knowledge"
msgstr "Boom van Kennis"

msgid "Witch Doctor's Hut"
msgstr "Witch Doctor's Hut"

msgid "Temple"
msgstr "Tempel"

msgid "Hill Fort"
msgstr "Heuvel Fort"

msgid "Halfling Hole"
msgstr "Halflinggat"

msgid "Mercenary Camp"
msgstr "Huurlingenkamp"

msgid "City of the Dead"
msgstr "Stad van de doden"

msgid "Sphinx"
msgstr "Sphinx"

msgid "Troll Bridge"
msgstr "Trollenbrug"

msgid "Witch's Hut"
msgstr "Heksenhut"

msgid "Xanadu"
msgstr "Xanadu"

msgid "Magellan's Maps"
msgstr "Magellan's Kaarten"

msgid "Derelict Ship"
msgstr "Verlaten schip"

msgid "Shipwreck"
msgstr "Scheepswrak"

msgid "Observation Tower"
msgstr "Observatie toren"

msgid "Freeman's Foundry"
msgstr "Freeman's Foundry"

msgid "Watering Hole"
msgstr "Waterput"

msgid "Artesian Spring"
msgstr "Artesische lente"

msgid "Gazebo"
msgstr "Prieel"

msgid "Archer's House"
msgstr "Boogschieter's Huis"

msgid "Peasant Hut"
msgstr "Boerenhut"

msgid "Dwarf Cottage"
msgstr "Dwerg huisje"

msgid "Stone Liths"
msgstr "Stenen Lichaamsdelen"

msgid "Magic Well"
msgstr "Magische Put"

msgid "Sign"
msgstr "Bord"

msgid "Nothing Special"
msgstr "Niets Speciaals"

msgid "Tar Pit"
msgstr "Teer Put"

msgid "Mound"
msgstr "Heuvel"

msgid "Dune"
msgstr "Duin"

msgid "Stump"
msgstr "Stomp"

msgid "Cactus"
msgstr "Cactus"

msgid "Trees"
msgstr "Boomen"

msgid "Dead Tree"
msgstr "Dode Boom"

msgid "Mountains"
msgstr "Bergen"

msgid "Volcano"
msgstr "Vulkaan"

msgid "Rock"
msgstr "Steen"

msgid "Flowers"
msgstr "Bloemen"

msgid "Water Lake"
msgstr "Meer"

msgid "Mandrake"
msgstr "Mandrake"

msgid "Crater"
msgstr "Krater"

msgid "Lava Pool"
msgstr "Lavabad"

msgid "Shrub"
msgstr "Struik"

msgid "Buoy"
msgstr "Boei"

msgid "Skeleton"
msgstr "Skelet"

msgid "Treasure Chest"
msgstr "Schatkist"

msgid "Sea Chest"
msgstr "Zeekist"

msgid "Campfire"
msgstr "Kampvuur"

msgid "Fountain"
msgstr "Fontijn"

msgid "Genie Lamp"
msgstr "Geesten Lamp"

msgid "Goblin Hut"
msgstr "Koboldenhut"

msgid "Monster"
msgstr "Monster"

msgid "Resource"
msgstr "Bron"

msgid "Whirlpool"
msgstr "Draaikolk"

msgid "Artifact"
msgstr "Artefact"

msgid "Boat"
msgstr "Boot"

msgid "Random Artifact"
msgstr "Willekurig Artefact"

msgid "Random Resource"
msgstr "Willekurige Bron"

msgid "Random Monster - weak"
msgstr "Willekurig Monster - zwak"

msgid "Random Monster - medium"
msgstr "Willekurig Monster - gemiddeld"

msgid "Random Monster - strong"
msgstr "Willekurig Monster - sterk"

msgid "Random Monster - very strong"
msgstr "Willekurig Monster - heel sterk"

msgid "Standing Stones"
msgstr "Staande Stenen"

msgid "Event"
msgstr "Evenement"

msgid "Random Monster"
msgstr "Willekurig Monster"

msgid "Random Ultimate Artifact"
msgstr "Willekurig Ultiem Artefact"

msgid "Idol"
msgstr "Idool"

msgid "Shrine of the First Circle"
msgstr "Heiligdom van de eerste cirkel"

msgid "Shrine of the Second Circle"
msgstr "Heiligdom van de tweede cirkel"

msgid "Shrine of the Third Circle"
msgstr "Heiligdom van de derde cirkel"

msgid "Wagon"
msgstr "Wagen"

msgid "Lean-To"
msgstr "Afdak"

msgid "Flotsam"
msgstr "Zeedrift"

msgid "Shipwreck Survivor"
msgstr "Scheepsbruk Overlever"

msgid "Bottle"
msgstr "Fles"

msgid "Magic Garden"
msgid_plural "Magic Gardens"
msgstr[0] "Magische Tuin"
msgstr[1] "Magische Tuinen"

msgid "Random Artifact - Treasure"
msgstr "Willekurig Artefact - Schat"

msgid "Random Artifact - Minor"
msgstr "Willekurig Artefact - Klein"

msgid "Random Artifact - Major"
msgstr "Willekurig Artefact - Grood"

msgid "Jail"
msgstr "Gevangenis"

msgid "Traveller's Tent"
msgstr "Reizigerstent"

msgid "Barrier"
msgstr "Barriere"

msgid "Fire Summoning Altar"
msgstr "Altaar voor vuuroproeping"

msgid "Air Summoning Altar"
msgstr "Altaar voor luchtoproeping"

msgid "Earth Summoning Altar"
msgstr "Altaar voor aardeoproeping"

msgid "Water Summoning Altar"
msgstr "Altaar voor wateroproeping"

msgid "Barrow Mounds"
msgstr "Grafheuvels"

msgid "Stables"
msgstr "Stallen"

msgid "Alchemist's Tower"
msgstr "De toren van de alchemist"

msgid "Hut of the Magi"
msgstr "Hut of the Magi"

msgid "Eye of the Magi"
msgstr "Oog of the Magi"

msgid "Mermaid"
msgstr "Meermin"

msgid "Sirens"
msgstr "Sirenes"

msgid "Reefs"
msgstr "Riffen"

msgid "Unknown Monster"
msgstr "Onbekend Monster"

msgid "Unknown Monsters"
msgstr "Onbekende Monsters"

msgid "Peasant"
msgstr "Onderdaan"

msgid "Peasants"
msgstr "Onderdaanen"

msgid "Archer"
msgstr "Boogschutter"

msgid "Archers"
msgstr "Boogschutters"

msgid "Ranger"
msgstr "Ranger"

msgid "Rangers"
msgstr "Rangers"

msgid "Pikeman"
msgstr "Pikeman"

msgid "Pikemen"
msgstr "Pikemanen"

msgid "Veteran Pikeman"
msgstr "Veteranen Pikeman"

msgid "Veteran Pikemen"
msgstr "Veteranen Pikemanen"

msgid "Swordsman"
msgstr "Zwaardvechter"

msgid "Swordsmen"
msgstr "Zwaardvechters"

msgid "Master Swordsman"
msgstr "Meester Zwaardvechter"

msgid "Master Swordsmen"
msgstr "Meester Zwaardvechters"

msgid "Cavalries"
msgstr "Cavalerie"

msgid "Cavalry"
msgstr "Cavalerie"

msgid "Champion"
msgstr "Champioen"

msgid "Champions"
msgstr "Champioenen"

msgid "Paladin"
msgstr "Paladijn"

msgid "Paladins"
msgstr "Paladijnen"

msgid "Crusader"
msgstr "Kruisvaarder"

msgid "Crusaders"
msgstr "Kruisvaarders"

msgid "Goblin"
msgstr "Kobold"

msgid "Goblins"
msgstr "Kobolden"

msgid "Orc"
msgstr "Orc"

msgid "Orcs"
msgstr "Orks"

msgid "Orc Chief"
msgstr "Ork Chief"

msgid "Orc Chiefs"
msgstr "Ork Chiefs"

msgid "Wolf"
msgstr "Wolf"

msgid "Wolves"
msgstr "Wolven"

msgid "Ogre"
msgstr "Ogre"

msgid "Ogres"
msgstr "Ogren"

msgid "Ogre Lord"
msgstr "Ogre Lijder"

msgid "Ogre Lords"
msgstr "Ogre Lijders"

msgid "Troll"
msgstr "Trol"

msgid "Trolls"
msgstr "Trollen"

msgid "War Troll"
msgstr "Oorlogs Trol"

msgid "War Trolls"
msgstr "Oorlogs Trollen"

msgid "Cyclopes"
msgstr "Cyclopen"

msgid "Cyclops"
msgstr "Cycloop"

msgid "Sprite"
msgstr "Sprite"

msgid "Sprites"
msgstr "Spriten"

msgid "Dwarf"
msgstr "Dwerg"

msgid "Dwarves"
msgstr "Dwergen"

msgid "Battle Dwarf"
msgstr "Gevechts Dwerg"

msgid "Battle Dwarves"
msgstr "Gevechts Dwergen"

msgid "Elf"
msgstr "Elf"

msgid "Elves"
msgstr "Elven"

msgid "Grand Elf"
msgstr "Grote Elf"

msgid "Grand Elves"
msgstr "Grote Elven"

msgid "Druid"
msgstr "Druïde"

msgid "Druids"
msgstr "Druïden"

msgid "Greater Druid"
msgstr "Grotere Druïde"

msgid "Greater Druids"
msgstr "Grotere Druïdes"

msgid "Unicorn"
msgstr "Eenhorn"

msgid "Unicorns"
msgstr "Eenhorns"

msgid "Phoenix"
msgstr "Feniks"

msgid "Phoenixes"
msgstr "Feniksen"

msgid "Centaur"
msgstr "Centaur"

msgid "Centaurs"
msgstr "Centaurs"

msgid "Gargoyle"
msgstr "Waterspuwer"

msgid "Gargoyles"
msgstr "Waterspuwers"

msgid "Griffin"
msgstr "Griffioen"

msgid "Griffins"
msgstr "Griffioenen"

msgid "Minotaur"
msgstr "Minotaurus"

msgid "Minotaurs"
msgstr "Minotaurussen"

msgid "Minotaur King"
msgstr "Minotaurus Koning"

msgid "Minotaur Kings"
msgstr "Minotaurussen Koningen"

msgid "Hydra"
msgstr "Hydra"

msgid "Hydras"
msgstr "Hydras"

msgid "Green Dragon"
msgstr "Groene Draak"

msgid "Green Dragons"
msgstr "Groene Draaken"

msgid "Red Dragon"
msgstr "Roode Draak"

msgid "Red Dragons"
msgstr "Roode Draaken"

msgid "Black Dragon"
msgstr "Zwarte Draak"

msgid "Black Dragons"
msgstr "Zwarte Draaken"

msgid "Halfling"
msgstr "Halfling"

msgid "Halflings"
msgstr "Halflingen"

msgid "Boar"
msgstr "Zwijn"

msgid "Boars"
msgstr "Zwijnen"

msgid "Iron Golem"
msgstr "Ijzeren Golem"

msgid "Iron Golems"
msgstr "Ijzeren Golems"

msgid "Steel Golem"
msgstr "Stalen Golem"

msgid "Steel Golems"
msgstr "Stalen Golems"

msgid "Roc"
msgstr "Roc"

msgid "Rocs"
msgstr "Rocken"

msgid "Mage"
msgstr "Magiër"

msgid "Magi"
msgstr "Magi"

msgid "Archmage"
msgstr "Aartsmagiër"

msgid "Archmagi"
msgstr "Aartsmagi"

msgid "Giant"
msgstr "Gigant"

msgid "Giants"
msgstr "Giganten"

msgid "Titan"
msgstr "Titaan"

msgid "Titans"
msgstr "Titanen"

msgid "Skeletons"
msgstr "Skeleten"

msgid "Zombie"
msgstr "Zombie"

msgid "Zombies"
msgstr "Zombies"

msgid "Mutant Zombie"
msgstr "Gemuteerde Zombie"

msgid "Mutant Zombies"
msgstr "Gemuteerde Zombies"

msgid "Mummies"
msgstr "Mummies"

msgid "Mummy"
msgstr "Mummy"

msgid "Royal Mummies"
msgstr "Royaale Mummies"

msgid "Royal Mummy"
msgstr "Royaale Mummy"

msgid "Vampire"
msgstr "Vampier"

msgid "Vampires"
msgstr "Vampieren"

msgid "Vampire Lord"
msgstr "Vampiere Heer"

msgid "Vampire Lords"
msgstr "Vampieren Heren"

msgid "Lich"
msgstr "Lichu"

msgid "Liches"
msgstr "Lichus"

msgid "Power Lich"
msgstr "Kracht Lichu"

msgid "Power Liches"
msgstr "Krachten Lichus"

msgid "Bone Dragon"
msgstr "Botte Draak"

msgid "Bone Dragons"
msgstr "Botte Draaken"

msgid "Rogue"
msgstr "Schurk"

msgid "Rogues"
msgstr "Schurken"

msgid "Nomad"
msgstr "Nomade"

msgid "Nomads"
msgstr "Nomaden"

msgid "Ghost"
msgstr "Geest"

msgid "Ghosts"
msgstr "Geesten"

msgid "Genie"
msgstr "Genie"

msgid "Genies"
msgstr "Genies"

msgid "Medusa"
msgstr "Medusa"

msgid "Medusas"
msgstr "Medusas"

msgid "Earth Elemental"
msgstr "Aarde Elementair"

msgid "Earth Elementals"
msgstr "Aarde Elementairs"

msgid "Air Elemental"
msgstr "Lucht Elementair"

msgid "Air Elementals"
msgstr "Lucht Elementairs"

msgid "Fire Elemental"
msgstr "Vuur Elementair"

msgid "Fire Elementals"
msgstr "Vuur Elementairs"

msgid "Water Elemental"
msgstr "Water Elementair"

msgid "Water Elementals"
msgstr "Water Elementairs"

msgid "Random Monsters"
msgstr "Willekurige Monsters"

msgid "Random Monster 1"
msgstr "Willekurig Monster 1"

msgid "Random Monsters 1"
msgstr "Willekurige Monsters 1"

msgid "Random Monster 2"
msgstr "Willekurig Monster 2"

msgid "Random Monsters 2"
msgstr "Willekurige Monsters 2"

msgid "Random Monster 3"
msgstr "Willekurig Monster 3"

msgid "Random Monsters 3"
msgstr "Willekurige Monsters 3"

msgid "Random Monster 4"
msgstr "Willekurig Monster 4"

msgid "Random Monsters 4"
msgstr "Willekurige Monsters 4"

msgid "Double shot"
msgstr "Dubbel schot"

msgid "2-hex monster"
msgstr "2-hex monster"

msgid "Double strike"
msgstr "Dubbele slag"

msgid "Double damage to Undead"
msgstr "Dubbele schade aan undood"

msgid "% magic resistance"
msgstr "% weerstand tot magie"

msgid "Immune to Mind spells"
msgstr "Immuun tot Verstand spreuken"

msgid "Immune to Elemental spells"
msgstr "Immuun tot Elementaire spreuken"

msgid "Immune to Fire spells"
msgstr "Immuun tot Vuur spreuken"

msgid "Immune to Cold spells"
msgstr "Immuun tot Koud spreuken"

msgid "Immune to "
msgstr "Immuun tot "

msgid "% immunity to %{spell} spell"
msgstr "% immuniteit voor de %{spell} spreuk"

msgid "% damage from Elemental spells"
msgstr "% schade van Elementaire spreuken"

msgid "% chance to Dispel beneficial spells"
msgstr "% kans om gunstige spreuken af te wijzen"

msgid "% chance to Paralyze"
msgstr "% kans om te Paralyzeren"

msgid "% chance to Petrify"
msgstr "% kans om te Verstenen"

msgid "% chance to Blind"
msgstr "% kans om te Verblinden"

msgid "% chance to Curse"
msgstr "% kans om te Vervloeken"

msgid "% chance to cast %{spell} spell"
msgstr "% kans om de spreuk %{spell} uit te spreken"

msgid "HP regeneration"
msgstr "HP regeneratie"

msgid "Two hexes attack"
msgstr "Twee hexadecimale aanvallen"

msgid "Flyer"
msgstr "Vlieger"

msgid "Always retaliates"
msgstr "Neemt altijd wraak"

msgid "Attacks all adjacent enemies"
msgstr "Valt alle aangrenzende vijanden aan"

msgid "No melee penalty"
msgstr "Geen melee-penalty"

msgid "Dragon"
msgstr "Draak"

msgid "Undead"
msgstr "Ondood"

msgid "No enemy retaliation"
msgstr "Geen vijhand wraak"

msgid "HP drain"
msgstr "HP-afvoer"

msgid "Cloud attack"
msgstr "Lucht aanval"

msgid "Decreases enemy's morale by "
msgstr "Vermindert veihandelijk moreel met "

msgid "% chance to halve enemy"
msgstr "% kans om veihand te halveren"

msgid "Soul Eater"
msgstr "Ziel Eter"

msgid "Elemental"
msgstr "Elementair"

msgid "No Morale"
msgstr "Geen Moreel"

msgid "200% damage from Fire spells"
msgstr "200% schade van Vuur Spreuken"

msgid "200% damage from Cold spells"
msgstr "200% schade van Koud Spreuken"

msgid "% damage from %{spell} spell"
msgstr "% schade van de spreuk %{spell}"

msgid "% immunity to "
msgstr "% immuniteit voor "

msgid "Lightning"
msgstr "Bliksem"

msgid "% damage from "
msgstr "% schade van "

msgid "The three Anduran artifacts magically combine into one."
msgstr "De drie Andurese artefacten combineren op magische wijze tot één."

msgid "View Spells"
msgstr "Bekijk Spreuken"

msgid "View %{name} Info"
msgstr "Bekijk info van %{name}"

msgid "Move %{name}"
msgstr "Verplaats %{name}"

msgid "Cannot move the Spellbook"
msgstr "Kan het spreukenboek niet verplaatsen"

msgid "This item can't be traded."
msgstr "Dit voorwerp kan niet worden geruild."

msgid "The %{name} increases your knowledge by %{count}."
msgstr "De %{name} vergroot je kennis met %{count}."

msgid "Ultimate Book of Knowledge"
msgstr "Ultiem Boek van Kennis"

msgid "The %{name} increases your attack skill by %{count}."
msgstr "De %{name} verhoogt je aanvalsvaardigheid met %{count}."

msgid "Ultimate Sword of Dominion"
msgstr "Ultiem Zwaard van Heerschappij"

msgid "The %{name} increases your defense skill by %{count}."
msgstr "De %{name} verhoogt je verdedigingsvaardigheid met %{count}."

msgid "Ultimate Cloak of Protection"
msgstr "Ultieme beschermingsmantel"

msgid "The %{name} increases your spell power by %{count}."
msgstr "De %{name} verhoogt je spreukkracht met %{count}."

msgid "Ultimate Wand of Magic"
msgstr "Ultieme toverstaf"

msgid "The %{name} increases your attack and defense skills by %{count} each."
msgstr "De %{name} verhoogt je aanvals- en verdedigingsvaardigheden met elk %{count}."

msgid "Ultimate Shield"
msgstr "Ultiem schild"

msgid "The %{name} increases your spell power and knowledge by %{count} each."
msgstr De %{name} verhoogt je spellingskracht en kennis elk met %{count}.

msgid "Ultimate Staff"
msgstr "Ultieme staf"

msgid "The %{name} increases each of your basic skills by %{count} points."
msgstr "De %{name} verhoogt elk van je basisvaardigheden met %{count} punten."

msgid "Ultimate Crown"
msgstr "Ultieme Kroon"

msgid "Golden Goose"
msgstr "Gouden Eend"

msgid "The %{name} brings in an income of %{count} gold per day."
msgstr "De %{name} levert een inkomen op van %{count} goud per dag."

msgid "Arcane Necklace of Magic"
msgstr "Arcane Ketting van Magie"

msgid ""
"After rescuing a Sorceress from a cursed tomb, she rewards your heroism with "
"an exquisite jeweled necklace."
msgstr ""
"Nadat ze een tovenares uit een vervloekt graf heeft gered, beloont ze je "
"heldhaftigheid met een prachtige halsketting met juwelen."

msgid "Caster's Bracelet of Magic"
msgstr "Caster's armband van magie"

msgid ""
"While searching through the rubble of a caved-in mine, you free a group of "
"trapped Dwarves. Grateful, the leader gives you a golden bracelet."
msgstr ""
"Terwijl je door het puin van een ingestorte mijn zoekt, bevrijd je een groep "
"gevangen Dwergen. Dankbaar geeft de leider je een gouden armband."

msgid "Mage's Ring of Power"
msgstr "Magier's Ring van Kracht"

msgid ""
"A cry of pain leads you to a Centaur, caught in a trap. Upon setting the "
"creature free, he hands you a small pouch. Emptying the contents, you find a "
"dazzling jeweled ring."
msgstr ""
"Een kreet van pijn leidt je naar een Centaur, gevangen in een val. Nadat hij "
"het wezen heeft bevrijd, geeft hij je een klein zakje. Als je de inhoud leegmaakt, "
"vind je een oogverblindende ring met juwelen."

msgid "Witch's Broach of Magic"
msgstr "Hek's Piek van Magie"

msgid ""
"Alongside the remains of a burnt witch lies a beautiful broach, intricately "
"designed. Approaching the corpse with caution, you add the broach to your "
"inventory."
msgstr ""
"Naast de overblijfselen van een verbrande heks ligt een prachtige aansnijding, "
"ingewikkeld ontworpen. Als je het lijk voorzichtig nadert, voeg je de aansnijding toe aan je inventaris."

msgid "Medal of Valor"
msgstr "Medaille van Dapperheid"

msgid "The %{name} increases your morale."
msgstr "De %{name} verhoogt je moreel."

msgid ""
"Freeing a virtuous maiden from the clutches of an evil overlord, you are "
"granted a Medal of Valor by the King's herald."
msgstr ""
"Als je een deugdzame maagd uit de klauwen van een kwaadaardige opperheer "
"bevrijdt, krijg je een Medaille of Dapperheid door de heraut van de koning."

msgid "Medal of Courage"
msgstr "Medaille van Moed"

msgid ""
"After saving a young boy from a vicious pack of Wolves, you return him to "
"his father's manor. The grateful nobleman awards you with a Medal of Courage."
msgstr ""
"Nadat je een jongen hebt gered van een gemene roedel Wolves, breng je hem terug "
"naar het landhuis van zijn vader. De dankbare edelman beloont je met een Medaille van Moed."

msgid "Medal of Honor"
msgstr "Medaille van Eer"

msgid ""
"After freeing a princess of a neighboring kingdom from the evil clutches of "
"despicable slavers, she awards you with a Medal of Honor."
msgstr ""
"Nadat ze een prinses van een naburig koninkrijk heeft bevrijd uit de kwade "
"klauwen van verachtelijke slavenhandelaars, beloont ze je met een Medaille van Eer."

msgid "Medal of Distinction"
msgstr "Medaille van Onderscheid"

msgid ""
"Ridding the countryside of the hideous Minotaur who made a sport of eating "
"noblemen's Knights, you are honored with the Medal of Distinction."
msgstr ""
"Als je het platteland bevrijdt van de afschuwelijke Minotaurus die er een sport "
"van maakte om ridders van edellieden te eten, ben je vereerd met de Medaille van Onderscheid."

msgid "Fizbin of Misfortune"
msgstr "Fizbin van Ongeluk"

msgid "The %{name} greatly decreases your morale by %{count}."
msgstr "De %{name} verlaagt je moraal aanzienlijk met %{count}."

msgid ""
"You stumble upon a medal lying alongside the empty road. Adding the medal to "
"your inventory, you become aware that you have acquired the undesirable "
"Fizbin of Misfortune, greatly decreasing your army's morale."
msgstr ""
"Je stuit op een medaille die langs de lege weg ligt. Door de medaille aan je "
"inventaris toe te voegen, word je je ervan bewust dat je de ongewenste Fizbin "
"van Ongeluk hebt verworven, waardoor het moreel van je leger sterk daalt."

msgid "Thunder Mace of Dominion"
msgstr "Bliksem Schepter van Heerschappij"

msgid ""
"During a sudden storm, a bolt of lightning strikes a tree, splitting it. "
"Inside the tree you find a mysterious mace."
msgstr ""
"Tijdens een plotselinge storm slaat een bliksemschicht in een boom en splijt "
"deze. In de boom vind je een mysterieuze knots."

msgid "Armored Gauntlets of Protection"
msgstr "Gepantserde Beschermings Handschoenen"

msgid "The %{name} increase your defense skill by %{count}."
msgstr "De %{name} verhoogt je verdedigingsvaardigheid met %{count}."

msgid ""
"You encounter the infamous Black Knight!  After a grueling duel ending in a "
"draw, the Knight, out of respect, offers you a pair of armored gauntlets."
msgstr ""
"Je komt de beruchte Black Knight tegen! Na een slopend duel dat in remise eindigt, "
"biedt de ridder je uit respect een paar gepantserde handschoenen aan."

msgid "Defender Helm of Protection"
msgstr "Verdediger's Helm van Bescherming"

msgid ""
"A glint of golden light catches your eye. Upon further investigation, you "
"find a golden helm hidden under a bush."
msgstr ""
"Een glinstering van gouden licht trekt je aandacht. Bij nader onderzoek vind "
"je een gouden helm verborgen onder een struik."

msgid "Giant Flail of Dominion"
msgstr "Reuzenvlegel van Dominion"

msgid ""
"A clumsy Giant has killed himself with his own flail. Knowing your superior "
"skill with this weapon, you confidently remove the spectacular flail from "
"the fallen Giant."
msgstr ""
"Een onhandige reus heeft zelfmoord gepleegd met zijn eigen dorsvlegel. Omdat je "
"je superieure vaardigheid met dit wapen kent, verwijder je vol vertrouwen de "
"spectaculaire dorsvlegel van de gevallen reus."

msgid "Ballista of Quickness"
msgstr "Ballista van snelheid"

msgid "The %{name} lets your catapult fire twice per combat round."
msgstr "De %{name} laat je katapult twee keer schieten per gevechtsronde."

msgid ""
"Walking through the ruins of an ancient walled city, you find the instrument "
"of the city's destruction, an elaborately crafted ballista."
msgstr ""
"Als je door de ruïnes van een oude ommuurde stad loopt, vind je het instrument "
"van de vernietiging van de stad, een uitbundig vervaardigde ballista."

msgid "Stealth Shield of Protection"
msgstr "Stealth schild van bescherming"

msgid ""
"A stone statue of a warrior holds a silver shield. As you remove the shield, "
"the statue crumbles into dust."
msgstr ""
"Een stenen beeld van een krijger houdt een zilveren schild vast. Als je het "
"schild verwijdert, vergaat het beeld tot stof."

msgid "Dragon Sword of Dominion"
msgstr "Draken Zwaard van Heerschappij"

msgid ""
"As you are walking along a narrow path, a nearby bush suddenly bursts into "
"flames. Before your eyes the flames become the image of a beautiful woman. "
"She holds out a magnificent sword to you."
msgstr ""
"Terwijl je over een smal pad loopt, barst een nabijgelegen struik plotseling "
"in vlammen uit. Voor je ogen worden de vlammen het beeld van een mooie vrouw. "
"Ze houdt je een prachtig zwaard voor."

msgid "Power Axe of Dominion"
msgstr "Krachtbijl van Heerschappij"

msgid ""
"You see a silver axe embedded deeply in the ground. After several "
"unsuccessful attempts by your army to remove the axe, you tightly grip the "
"handle of the axe and effortlessly pull it free."
msgstr ""
"Je ziet een zilveren bijl diep in de grond ingebed. Na verschillende mislukte "
"pogingen van je leger om de bijl te verwijderen, pak je de steel van de bijl "
"stevig vast en trek je hem moeiteloos los."

msgid "Divine Breastplate of Protection"
msgstr "Goddelijke Borstplaat van Bescherming"

msgid ""
"A gang of Rogues is sifting through the possessions of dead warriors. "
"Scaring off the scavengers, you note the Rogues had overlooked a beautiful "
"breastplate."
msgstr ""
"Een bende schurken doorzoekt de bezittingen van dode krijgers. Terwijl je de "
"aaseters afschrikt, zie je dat de Schurken een mooie borstplaat over het hoofd "
"hadden gezien"

msgid "Minor Scroll of Knowledge"
msgstr "Kleine rol van Kennis"

msgid ""
"Before you appears a levitating glass case with a scroll, perched upon a bed "
"of crimson velvet. At your touch, the lid opens and the scroll floats into "
"your awaiting hands."
msgstr ""
"Voor je verschijnt een zwevende glazen kast met een scroll, neergestreken op "
"een bed van karmozijnrood fluweel. Bij je aanraking gaat het deksel open en "
"zweeft de rol in je wachtende handen."

msgid "Major Scroll of Knowledge"
msgstr "Grote rol van Kennis"

msgid ""
"Visiting a local wiseman, you explain the intent of your journey. He reaches "
"into a sack and withdraws a yellowed scroll and hands it to you."
msgstr ""
"Bij een bezoek aan een lokale wijze leg je de bedoeling van je reis uit. Hij "
"reikt in een zak, haalt er een vergeelde rol uit en geeft die aan jou."

msgid "Superior Scroll of Knowledge"
msgstr "Superieure rol van Kennis"

msgid ""
"You come across the remains of an ancient Druid. Bones, yellowed with age, "
"peer from the ragged folds of her robe. Searching the robe, you discover a "
"scroll hidden in the folds."
msgstr ""
"Je komt de overblijfselen van een oude Druïde tegen. Botten, vergeeld door de "
"leeftijd, gluren door de gerafelde plooien van haar gewaad. Als je de mantel "
"doorzoekt, ontdek je een boekrol verborgen in de plooien."

msgid "Foremost Scroll of Knowledge"
msgstr "Belangrijkste rol van Kennis"

msgid ""
"Mangled bones, yellowed with age, peer from the ragged folds of a dead "
"Druid's robe. Searching the robe, you discover a scroll hidden within."
msgstr ""
"Verminkte botten, vergeeld door ouderdom, komen uit de rafelige plooien "
"van het gewaad van een dode druïde. Als je de mantel doorzoekt, ontdek "
"je een boekrol die erin verborgen is."

msgid "Endless Sack of Gold"
msgstr "Oneindige Zak van Goud"

msgid "The %{name} provides you with %{count} gold per day."
msgstr "De %{name} geeft je %{count} goud per dag."

msgid ""
"A little leprechaun dances gleefully around a magic sack. Seeing you "
"approach, he stops in mid-stride. The little man screams and stamps his foot "
"ferociously, vanishing into thin air. Remembering the old leprechaun saying "
"'Finders Keepers', you grab the sack and leave."
msgstr ""
"Een kleine kabouter danst vrolijk rond een magische zak. Als hij je ziet naderen, "
"stopt hij halverwege. De kleine man schreeuwt en stampt woest met zijn voet en "
"verdwijnt in het niets. Je herinnert je de oude kabouter die 'Finders Keepers' "
"zei, je pakt de zak en vertrekt."

msgid "Endless Bag of Gold"
msgstr "Oneindige Tas van Goud"

msgid ""
"A noblewoman, separated from her traveling companions, asks for your help. "
"After escorting her home, she rewards you with a bag filled with gold."
msgstr ""
"Een edelvrouw, gescheiden van haar reisgenoten, vraagt om jouw hulp. Nadat ze "
"haar naar huis heeft begeleid, beloont ze je met een tas gevuld met goud."

msgid "Endless Purse of Gold"
msgstr "Oneindige Portomonee van Goud"

msgid ""
"In your travels, you find a leather purse filled with gold that once "
"belonged to a great warrior king who had the ability to transform any "
"inanimate object into gold."
msgstr ""
"Tijdens je reizen vind je een leren tas gevuld met goud die ooit toebehoorde "
"aan een grote krijgerkoning die het vermogen had om elk levenloos voorwerp in "
"goud te veranderen."

msgid "Nomad Boots of Mobility"
msgstr "Nomade Laarzen van Mobiliteit"

msgid "The %{name} increase your movement on land."
msgstr "De %{name} vergroot je beweging op het land."

msgid ""
"A Nomad trader seeks protection from a tribe of Goblins. For your "
"assistance, he gives you a finely crafted pair of boots made from the "
"softest leather. Looking closely, you see fascinating ancient carvings "
"engraved on the leather."
msgstr ""
"Een nomadenhandelaar zoekt bescherming bij een stam Goblins. Voor je hulp "
"geeft hij je een fijn vervaardigd paar laarzen gemaakt van het zachtste leer. "
"Als je goed kijkt, zie je fascinerende oude gravures op het leer gegraveerd."

msgid "Traveler's Boots of Mobility"
msgstr "Reiziger's Laarzen van Mobiliteit"

msgid ""
"Discovering a pair of beautifully beaded boots made from the finest and "
"softest leather, you thank the anonymous donor and add the boots to your "
"inventory."
msgstr ""
"Als je een paar prachtige laarzen met kralen ontdekt, gemaakt van het fijnste "
"en zachtste leer, bedank je de anonieme donor en voeg je de laarzen toe aan je "
"inventaris."

msgid "Lucky Rabbit's Foot"
msgstr "Gelukkige Koneinen Voet"

msgid "The %{name} increases your luck in combat."
msgstr "De %{name} verhoogt je geluk tijdens gevechten."

msgid ""
"A traveling merchant offers you a rabbit's foot, made of gleaming silver "
"fur, for safe passage. The merchant explains the charm will increase your "
"luck in combat."
msgstr ""
"Een reizende koopman biedt je een konijnenpoot aan, gemaakt van glanzend "
"zilverbont, voor een veilige doorgang. De handelaar legt uit dat de charme "
"je geluk in gevechten zal vergroten."

msgid "Golden Horseshoe"
msgstr "Gouden Hoefijzer"

msgid ""
"An ensnared Unicorn whinnies in fright. Murmuring soothing words, you set "
"her free. Snorting and stamping her front hoof once, she gallops off. "
"Looking down you see a golden horseshoe."
msgstr ""
"Een verstrikte Eenhoorn hinnikt van angst. Met rustgevende woorden mompel je "
"haar vrij. Snuivend en een keer stampend met haar voorhoef galoppeert ze weg. "
"Als je naar beneden kijkt, zie je een gouden hoefijzer."

msgid "Gambler's Lucky Coin"
msgstr "Gokker's Geluk Munt"

msgid ""
"You have captured a mischievous imp who has been terrorizing the region. In "
"exchange for his release, he rewards you with a magical coin."
msgstr ""
"Je hebt een ondeugende duivel gevangengenomen die de regio terroriseert. In "
"ruil voor zijn vrijlating beloont hij je met een magische munt."

msgid "Four-Leaf Clover"
msgstr "Klavertje Vier"

msgid ""
"In the middle of a patch of dead and dry vegetation, to your surprise you "
"find a healthy green four-leaf clover."
msgstr ""
"Midden in een stukje dode en droge begroeiing vind je tot je verbazing een "
"gezond groen klavertje vier."

msgid "True Compass of Mobility"
msgstr "Echt Kompas van Mobiliteit"

msgid "The %{name} increases your movement on land and sea."
msgstr "De %{name} vergroot je bewegingsvrijheid op land en zee."

msgid ""
"An old man claiming to be an inventor asks you to try his latest invention. "
"He then hands you a compass."
msgstr ""
"Een oude man die beweert een uitvinder te zijn, vraagt je om zijn nieuwste "
"uitvinding te proberen. Hij geeft je dan een kompas."

msgid "Sailor's Astrolabe of Mobility"
msgstr ""

msgid "The %{name} increases your movement on sea."
msgstr "De %{naam} verbetert je beweging op zee."

msgid ""
"An old sea captain is being tortured by Ogres. You save him, and in return "
"he rewards you with a wondrous instrument to measure the distance of a star."
msgstr ""
"Een oude zeekapitein wordt gemarteld door Ogres. Je redt hem en in ruil daarvoor "
"beloont hij je met een wonderbaarlijk instrument om de afstand van een ster te meten."

msgid "Evil Eye"
msgstr "Kwaadaardig Oog"

msgid "The %{name} reduces the casting cost of curse spells by half."
msgstr "De %{name} vermindert de spreekkosten van vloekspreuken met de helft."

msgid ""
"While venturing into a decrepit hut you find the Skeleton of a long dead "
"witch. Investigation of the remains reveals a glass eye rolling around "
"inside an empty skull."
msgstr ""
"Terwijl je je in een afgeleefde hut waagt, vind je het skelet van een lang "
"overleden heks. Onderzoek van de overblijfselen onthult een glazen oog dat "
"rondrolt in een lege schedel."

msgid "Enchanted Hourglass"
msgstr "Betoverde Zandloper"

msgid "The %{name} extends the duration of all your spells by %{count} turns."
msgstr "De %{name} verlengt de duur van al je spreuken met %{count} beurten."

msgid ""
"A surprise turn in the landscape finds you in the midst of a grisly scene:  "
"Vultures picking at the aftermath of a terrible battle. Your cursory search "
"of the remains turns up an enchanted hourglass."
msgstr ""
"Een verrassende wending in het landschap vind je in het midden van een griezelig "
"tafereel: gieren plukken in de nasleep van een verschrikkelijke strijd. Je vluchtige "
"zoektocht naar de overblijfselen levert een betoverde zandloper op."

msgid "Gold Watch"
msgstr "Goud Horloge"

msgid "The %{name} doubles the effectiveness of your hypnotize spells."
msgstr "De %{name} verdubbelt de effectiviteit van je hypnotiserende spreuken."

msgid ""
"In reward for helping his cart out of a ditch, a traveling potion salesman "
"gives you a \"magic\" gold watch. Unbeknownst to him, the watch really is "
"magical."
msgstr ""
"Als beloning voor het helpen van zijn kar uit een greppel, geeft een verkoper "
"van reizende drankjes je een \"magisch\" gouden horloge. Zonder dat hij het weet, "
"is het horloge echt magisch."

msgid "Skullcap"
msgstr "Skullcap"

msgid "The %{name} halves the casting cost of all mind influencing spells."
msgstr "De %{name} halveert de castingkosten van alle geestbeïnvloedende spreuken."

msgid ""
"A brief stop at an improbable rural inn yields an exchange of money, tales, "
"and accidentally, luggage. You find a magical skullcap in your new backpack."
msgstr ""
"Een korte stop bij een onwaarschijnlijke landelijke herberg levert een uitwisseling "
"van geld, verhalen en per ongeluk bagage op. Je vindt een magische kalotje in je nieuwe rugzak."

msgid "Ice Cloak"
msgstr "Ijs Mantel"

msgid "The %{name} halves all damage your troops take from cold spells."
msgstr "De %{name} halveert alle schade die je troepen oplopen door kouspreuken."

msgid ""
"Responding to the panicked cries of a damsel in distress, you discover a "
"young woman fleeing from a hungry bear. You slay the beast in the nick of "
"time, and the grateful Sorceress weaves a magic cloak from the bear's hide."
msgstr ""
"Als antwoord op de paniekerige kreten van een jonkvrouw in nood, ontdek je "
"een jonge vrouw die op de vlucht is voor een hongerige beer. Je doodt het "
"beest op het nippertje, en de dankbare tovenares weeft een magische mantel "
"uit de huid van de beer."

msgid "Fire Cloak"
msgstr "Vuur Mantel"

msgid "The %{name} halves all damage your troops take from fire spells."
msgstr "De %{name} halveert alle schade die je troepen oplopen door vuurspreuken."

msgid ""
"You've come upon a fight between a Necromancer and a Paladin. The "
"Necromancer blasts the Paladin with a fire bolt, bringing him to his knees. "
"Acting quickly, you slay the evil one before the final blow. The grateful "
"Paladin gives you the fire cloak that saved him."
msgstr ""
"Je bent op een gevecht gekomen tussen een Necromancer en een Paladin. De "
"Necromancer beschiet de Paladin met een vuurpijl en brengt hem op zijn knieën. "
"Door snel te handelen, dood je de boze voor de genadeslag. De dankbare Paladin "
"geeft je de vuurmantel die hem heeft gered."

msgid "Lightning Helm"
msgstr "Bliksem Helm"

msgid "The %{name} halves all damage your troops take from lightning spells."
msgstr "De %{name} halveert alle schade die je troepen oplopen door bliksemspreuken."

msgid ""
"A traveling tinker in need of supplies offers you a helm with a thunderbolt "
"design on its top in exchange for food and water. Curious, you accept, and "
"later find out that the helm is magical."
msgstr ""
"Een reizende ketellapper die voorraden nodig heeft, biedt je een roer met een "
"bliksemschicht op de bovenkant in ruil voor voedsel en water. Nieuwsgierig, "
"accepteer je en ontdek je later dat het roer magisch is."

msgid "Evercold Icicle"
msgstr "Alkoude Ijspegel"

msgid ""
"The %{name} causes your cold spells to do %{count} percent more damage to "
"enemy troops."
msgstr ""
"De %{name} zorgt ervoor dat je koude periodes %{count} procent meer schade "
"aanrichten aan vijandelijke troepen."

msgid ""
"An icicle withstanding the full heat of the noonday sun attracts your "
"attention. Intrigued, you break it off, and find that it does not melt in "
"your hand."
msgstr ""
"Een ijspegel die bestand is tegen de volle hitte van de middagzon trekt je "
"aandacht. Geïntrigeerd breek je het af en merk je dat het niet smelt in je hand."

msgid "Everhot Lava Rock"
msgstr "Alhete Lavasteen"

msgid ""
"The %{name} causes your fire spells to do %{count} percent more damage to "
"enemy troops."
msgstr ""
"De %{name} zorgt ervoor dat je vuurspreuken %{count} procent meer schade aanrichten aan vijandelijke troepen."

msgid ""
"Your wanderings bring you into contact with a tribe of ape-like beings using "
"a magical lava rock that never cools to light their fires. You take pity on "
"them and teach them to make fire with sticks. Believing you to be a god, the "
"apes give you their rock."
msgstr ""
"Je omzwervingen brengen je in contact met een stam van aapachtige wezens die een "
"magische lavasteen gebruiken die nooit afkoelt om hun vuren aan te steken. Je krijgt "
"medelijden met ze en leert ze vuur maken met stokken. Omdat ze geloven dat je een god "
"bent, geven de apen je hun steen."

msgid "Lightning Rod"
msgstr "Bliksem Staf"

msgid ""
"The %{name} causes your lightning spells to do %{count} percent more damage "
"to enemy troops."
msgstr ""
"De %{name} zorgt ervoor dat je bliksemspreuken %{count} procent meer schade "
"aanrichten aan vijandelijke troepen."

msgid ""
"While waiting out a storm, a lighting bolt strikes a nearby cottage's "
"lightning rod, which melts and falls to the ground. The tip of the rod, "
"however, survives intact and makes your hair stand on end when you touch it. "
"Hmm..."
msgstr ""
"Tijdens het wachten op een storm, raakt een bliksemschicht de bliksemafleider "
"van een nabijgelegen huisje, die smelt en op de grond valt. De punt van de "
"staaf overleeft echter intact en zorgt ervoor dat je haar overeind gaat staan als je hem aanraakt."
"Hmm..."

msgid "Snake-Ring"
msgstr "Slangenring"

msgid "The %{name} halves the casting cost of all your bless spells."
msgstr "De %{name} halveert de spreekkosten van al je zegenspreuken."

msgid ""
"You've found an oddly shaped ring on the finger of a long dead traveler. The "
"ring looks like a snake biting its own tail."
msgstr ""
"Je hebt een vreemd gevormde ring gevonden aan de vinger van een lang geleden "
"overleden reiziger. De ring lijkt op een slang die in zijn eigen staart bijt."

msgid "Ankh"
msgstr "Ankh"

msgid ""
"The %{name} doubles the effectiveness of all your resurrect and animate "
"spells."
msgstr ""
"De %{name} verdubbelt de effectiviteit van al je herrijzenis- en animatiespreuken."

msgid ""
"A fierce windstorm reveals the entrance to a buried tomb. Your investigation "
"reveals that the tomb has already been looted, but the thieves overlooked an "
"ankh on a silver chain in the dark."
msgstr ""
"Een felle windstorm onthult de ingang van een begraven graf. Uit je onderzoek "
"blijkt dat de tombe al is geplunderd, maar dat de dieven in het donker een ankh "
"aan een zilveren ketting over het hoofd hebben gezien."

msgid "Book of Elements"
msgstr "Boek van Elementen"

msgid "The %{name} doubles the effectiveness of all your summoning spells."
msgstr "De %{name} verdubbelt de effectiviteit van al je oproepspreuken."

msgid ""
"You come across a conjurer who begs to accompany you and your army awhile "
"for safety. You agree, and he offers as payment a copy of the book of the "
"elements."
msgstr ""
"Je komt een goochelaar tegen die smeekt om jou en je leger een tijdje te "
"vergezellen voor de veiligheid. Je gaat akkoord, en hij biedt als betaling "
"een exemplaar van het boek der elementen aan."

msgid "Elemental Ring"
msgstr "Elementaale Ring"

msgid "The %{name} halves the casting cost of all summoning spells."
msgstr "De %{name} halveert de spreekkosten van alle oproepspreuken."

msgid ""
"While pausing to rest, you notice a bobcat climbing a short tree to get at a "
"crow's nest. On impulse, you climb the tree yourself and scare off the cat. "
"When you look in the nest, you find a collection of shiny stones and a ring."
msgstr ""
"Terwijl je pauzeert om uit te rusten, zie je een bobcat in een korte boom "
"klimmen om bij een kraaiennest te komen. In een opwelling klim je zelf in de "
"boom en schrik je de kat af. Als je in het nest kijkt, vind je een verzameling "
"glimmende stenen en een ring."

msgid "Holy Pendant"
msgstr "Heilige Hanger"

msgid "The %{name} makes all your troops immune to curse spells."
msgstr "De %{name} maakt al je troepen immuun voor vloekspreuken."

msgid ""
"In your wanderings you come across a hermit living in a small, tidy hut. "
"Impressed with your mission, he takes time out from his meditations to bless "
"and give you a charm against curses."
msgstr ""
"Tijdens je omzwervingen kom je een kluizenaar tegen die in een kleine, opgeruimde "
"hut woont. Hij is onder de indruk van je missie en neemt de tijd voor zijn meditaties "
"om je te zegenen en je een charme tegen vloeken te geven."

msgid "Pendant of Free Will"
msgstr "Hanger van Vrije Wil"

msgid "The %{name} makes all your troops immune to hypnotize spells."
msgstr "De %{name} maakt al je troepen immuun tot hypnotiserende spreuken."

msgid ""
"Responding to cries for help, you find river Sprites making a sport of "
"dunking an old man. Feeling vengeful, you rescue the man and drag a Sprite "
"onto dry land for awhile. The Sprite, uncomfortable in the air, gives you a "
"magic pendant to let him go."
msgstr ""
"Als je op hulpkreten reageert, vind je rivier Sprites een sport om een oude "
"man onder te dompelen. Je voelt je wraakzuchtig, redt de man en sleept een "
"Sprite een tijdje op het droge. De Sprite, ongemakkelijk in de lucht, geeft "
"je een magische hanger om hem te laten gaan."

msgid "Pendant of Life"
msgstr "Hanger van Leven"

msgid "The %{name} makes all your troops immune to death spells."
msgstr "De %{name} maakt al je troepen immuun tot doodsspreuken."

msgid ""
"A brief roadside encounter with a small caravan and a game of knucklebones "
"wins a magic pendant. Its former owner says that it protects from "
"Necromancers' death spells."
msgstr ""
"Een korte ontmoeting langs de weg met een kleine caravan en een spelletje "
"knokkels wint een magische hanger. De voormalige eigenaar zegt dat het beschermt "
"tegen de doodsspreuken van Necromancers."

msgid "Serenity Pendant"
msgstr "Sereniteit Hanger"

msgid "The %{name} makes all your troops immune to berserk spells."
msgstr "De %{name} maakt al je troepen immuun voor berserk spells."

msgid ""
"The sounds of combat draw you to the scene of a fight between an old "
"Barbarian and an eight-headed Hydra. Your timely intervention swings the "
"battle in favor of the man, and he rewards you with a pendant he used to use "
"to calm his mind for battle."
msgstr ""
"De geluiden van gevechten trekken je naar het toneel van een gevecht tussen "
"een oude barbaar en een achtkoppige Hydra. Je tijdige tussenkomst zorgt ervoor "
"dat de strijd in het voordeel van de man verandert, en hij beloont je met een "
"hanger die hij gebruikte om zijn geest te kalmeren voor de strijd."

msgid "Seeing-eye Pendant"
msgstr "Kijkend Oog hanger"

msgid "The %{name} makes all your troops immune to blindness spells."
msgstr "De %{name} maakt al je troepen immuun voor blindheidsspreuken."

msgid ""
"You come upon a very old woman, long blind from cataracts and dying alone. "
"You tend to her final needs and promise a proper burial. Grateful, she gives "
"you a magic pendant emblazoned with a stylized eye. It lets you see with "
"your eyes closed."
msgstr ""
"Je komt een heel oude vrouw tegen, lang blind door staar en alleen stervende. "
"Je zorgt voor haar laatste behoeften en belooft een fatsoenlijke begrafenis. "
"Dankbaar geeft ze je een magische hanger met een gestileerd oog. Het laat je "
"zien met je ogen dicht."

msgid "Kinetic Pendant"
msgstr "Kinetische Hanger"

msgid "The %{name} makes all your troops immune to paralyze spells."
msgstr "De %{name} maakt al je troepen immuun voor verlammende spreuken."

msgid ""
"You come across a golem wearing a glowing pendant and blocking your way. "
"Acting on a hunch, you cut the pendant from its neck. Deprived of its power "
"source, the golem breaks down, leaving you with the magical pendant."
msgstr ""
"Je komt een golem tegen die een gloeiende hanger draagt en je de weg verspert. "
"Handelend op een voorgevoel, knip je de hanger uit zijn nek. Beroofd van zijn "
"krachtbron, gaat de golem kapot, waardoor jij de magische hanger overhoudt."

msgid "Pendant of Death"
msgstr "Hanger van Dood"

msgid "The %{name} makes all your troops immune to holy spells."
msgstr "De %{name} maakt al je troepen immuun voor heilige spreuken."

msgid ""
"A quick and deadly battle with a Necromancer wins you his magical pendant. "
"Later, a Wizard tells you that the pendant protects undead under your "
"control from holy word spells."
msgstr ""
"Een snel en dodelijk gevecht met een Necromancer levert je zijn magische hanger "
"op. Later vertelt een tovenaar je dat de hanger ondoden onder jouw controle "
"beschermt tegen heilige woordspreuken."

msgid "Wand of Negation"
msgstr "Staf van Onderhandeling"

msgid "The %{name} protects your troops from the Dispel Magic spell."
msgstr "De %{name} beschermt je troepen tegen de Verdrijvenden Spreuken."

msgid ""
"You meet an old Wizard friend of yours traveling in the opposite direction. "
"He presents  you with a gift:  A wand that prevents the use of the dispel "
"magic spell on your allies."
msgstr ""
"Je ontmoet een oude tovenaarsvriend van je die in de tegenovergestelde richting "
"reist. Hij geeft je een geschenk: een toverstok die het gebruik van de magische "
"spreuk voor je bondgenoten verhindert."

msgid "Golden Bow"
msgstr "Gouden Boog"

msgid ""
"The %{name} eliminates the %{count} percent penalty for your troops shooting "
"past obstacles (e.g. castle walls)."
msgstr ""
"De %{name} elimineert de %{count} procent straf voor je troepen die voorbij "
"obstakels schieten (bijv. kasteelmuren)."

msgid ""
"A chance meeting with a famous Archer finds you in a game of knucklebones "
"pitting his bow against your horse. You win."
msgstr ""
"Een toevallige ontmoeting met een beroemde boogschutter vindt je in een "
"spelletje knokkels waarbij je zijn boog tegen je paard zet. Jij wint."

msgid "Telescope"
msgstr "Telescoop"

msgid ""
"The %{name} increases the amount of terrain your hero reveals when "
"adventuring by %{count} extra square."
msgstr ""
"De %{name} verhoogt de hoeveelheid terrein die je held onthult tijdens "
"het avontuur met %{count} extra vierkant."

msgid ""
"A merchant from far away lands trades you a new invention of his people for "
"traveling supplies. It makes distant objects appear closer, and he calls "
"it...\n"
"\n"
"a telescope."
msgstr ""
"Een koopman uit verre landen ruilt een nieuwe uitvinding van zijn volk voor "
"je in voor reisbenodigdheden. Het laat verre objecten dichterbij lijken, "
"en hij noemt het...\n"
"\n"
"Een telescoop."

msgid "Statesman's Quill"
msgstr "Staatsman's Schat"

msgid ""
"The %{name} reduces the cost of surrender to %{count} percent of the total "
"cost of troops you have in your army."
msgstr ""
"De %{name} verlaagt de kosten van overgave tot %{count} procent van de totale "
"kosten van troepen die je in je leger hebt."

msgid ""
"You pause to help a diplomat with a broken axle fix his problem. In "
"gratitude, he gives you a writing quill with magical properties which he "
"says will \"help people see things your way\"."
msgstr ""
"Je pauzeert om een diplomaat met een kapotte as te helpen zijn probleem "
"op te lossen. Uit dankbaarheid geeft hij je een schrijfveer met magische "
"eigenschappen waarvan hij zegt dat het \"mensen zal helpen de dingen op jouw manier te zien\"."

msgid "Wizard's Hat"
msgstr "Tovernaar's Hoed"

msgid "The %{name} increases the duration of your spells by %{count} turns."
msgstr "De %{name} verlengt de duur van je spreuken met %{count} beurten."

msgid ""
"You see a Wizard fleeing from a Griffin and riding like the wind. The Wizard "
"opens a portal and rides through, getting his hat knocked off by the edge of "
"the gate. The Griffin follows; the gate closes. You pick the hat up, dust it "
"off, and put it on."
msgstr ""
"Je ziet een tovenaar op de vlucht voor een griffioen en rijden als de wind. "
"De Tovenaar opent een portaal en rijdt erdoorheen, waarbij zijn hoed bij de "
"rand van de poort wordt afgeslagen. De Griffin volgt; de poort sluit. Je pakt "
"de hoed op, stof hem af en zet hem op."

msgid "Power Ring"
msgstr "Kracht Ring"

msgid "The %{name} returns %{count} extra spell points per day to your hero."
msgstr "De %{name} geeft %{count} extra spreukpunten per dag terug aan je held."

msgid ""
"You find a small tree that closely resembles the great Warlock Carnauth with "
"a ring around one of its twigs. Scraps of clothing and rotting leather lead "
"you to suspect that it IS Carnauth, transformed. Since you can't help him, "
"you take the magic ring."
msgstr ""
"Je vindt een kleine boom die sterk lijkt op de grote Warlock Carnauth met "
"een ring rond een van zijn twijgen. Restjes kleding en rottend leer doen je "
"vermoeden dat het Carnauth is, getransformeerd. Omdat je hem niet kunt helpen, "
"pak je de magische ring."

msgid "Ammo Cart"
msgstr "Munitie Karretje"

msgid "The %{name} provides endless ammunition for all your troops that shoot."
msgstr "De %{name} biedt eindeloze munitie voor al je troepen die schieten."

msgid ""
"An ammunition cart in the middle of an old battlefield catches your eye. "
"Inspection shows it to be in good working order, so  you take it along."
msgstr ""
"Een munitiekar in het midden van een oud slagveld springt in het oog. "
"Inspectie toont aan dat hij in goede staat verkeert, dus je neemt hem mee."

msgid "Tax Lien"
msgstr "Belastingrecht"

msgid "The %{name} costs you %{count} gold pieces per day."
msgstr "De %{name} kost u %{count} goudstukken per dag."

msgid ""
"Your big spending habits have earned you a massive tax bill that you can't "
"hope to pay. The tax man takes pity and agrees to only take 250 gold a day "
"from your account for life. Check here if you want one dollar to go to the "
"presidential campaign election fund."
msgstr ""
"Je grote bestedingspatroon heeft je een enorme belastingaanslag opgeleverd die "
"je niet kunt hopen te betalen. De fiscus heeft medelijden en stemt ermee in om "
"voor het leven slechts 250 goud per dag van je rekening te halen. Vink hier aan "
"of je wilt dat één dollar naar het verkiezingsfonds voor de presidentscampagne gaat."

msgid "Hideous Mask"
msgstr "Afschuwelijk Masker"

msgid "The %{name} prevents all 'wandering' armies from joining your hero."
msgstr "De %{name} voorkomt dat alle 'zwervende' legers zich bij je held voegen."

msgid ""
"Your looting of the grave of Sinfilas Gardolad, the famous shapeshifting "
"Warlock, unearths his fabled mask. Trembling, you put it on and it twists "
"your visage into an awful grimace!  Oh no!  It's actually the hideous mask "
"of Gromluck Greene, and you are stuck with it."
msgstr ""
"Je plundering van het graf van Sinfilas Gardolad, de beroemde vormveranderende "
"Warlock, onthult zijn legendarische masker. Bevend trek je het aan en het verdraait "
"je gezicht in een afschuwelijke grimas! Oh nee! Het is eigenlijk het afschuwelijke "
"masker van Gromluck Greene, en je zit eraan vast."

msgid "Endless Pouch of Sulfur"
msgstr "Eindeloos Zakje Zwavel"

msgid "The %{name} provides %{count} unit of sulfur per day."
msgstr "De %{name} levert %{count} eenheid zwavel per dag."

msgid ""
"You visit an alchemist who, upon seeing your army, is swayed by the "
"righteousness of your cause. The newly loyal subject gives you his endless "
"pouch of sulfur to help with the war effort."
msgstr ""
"Je bezoekt een alchemist die, bij het zien van je leger, wordt beïnvloed "
"door de gerechtigheid van je zaak. De pas loyale onderdaan geeft je zijn "
"eindeloze zak zwavel om te helpen bij de oorlogsinspanning."

msgid "Endless Vial of Mercury"
msgstr "Eindeloos flesje Kwik"

msgid "The %{name} provides %{count} unit of mercury per day."
msgstr "De %{name} levert %{count} kwikeenheid per dag."

msgid ""
"A brief stop at a hastily abandoned Wizard's tower turns up a magical vial "
"of mercury that always has a little left on the bottom. Recognizing a "
"treasure when you see one, you cap it and slip it in your pocket."
msgstr ""
"Een korte stop bij een haastig verlaten Tovenaarstoren levert een magisch "
"flesje kwik op dat altijd een beetje over is op de bodem. Als je een schat "
"herkent als je er een ziet, sluit je hem af en stop je hem in je zak."

msgid "Endless Pouch of Gems"
msgstr "Eindeloos Zakje met Edelstenen"

msgid "The %{name} provides %{count} unit of gems per day."
msgstr "De %{name} levert een %{count} eenheid van edelstenen per dag."

msgid ""
"A short rainstorm brings forth a rainbow...and you can see the end of it. "
"Riding quickly, you seize the pot of gold you find there. The leprechaun who "
"owns it, unable to stop you from taking it, offers an endless pouch of gems "
"for the return of his gold. You accept."
msgstr ""
"Een korte regenbui brengt een regenboog voort... en je kunt het einde ervan "
"zien. Snel rijdend grijp je de pot met goud die je daar aantreft. De kabouter "
"die het bezit, niet in staat om je ervan te weerhouden het te nemen, biedt een "
"eindeloze buidel met edelstenen aan voor de terugkeer van zijn goud. Je accepteert."

msgid "Endless Cord of Wood"
msgstr "Eindeloos Koord van Hout"

msgid "The %{name} provides %{count} unit of wood per day."
msgstr "De %{name} levert %{count} eenheid hout per dag."

msgid ""
"Pausing to rest and light a cook fire, you pull wood out of a nearby pile of "
"dead wood. As you keep pulling wood from the pile, you notice that it "
"doesn't shrink. You realize to your delight that the wood is enchanted, so "
"you take it along."
msgstr ""
"Pauzeer om te rusten en een kookvuur aan te steken, je trekt hout uit een "
"nabijgelegen stapel dood hout. Als je hout van de stapel blijft trekken, "
"merk je dat het niet krimpt. Je realiseert je tot je vreugde dat het hout "
"betoverd is, dus je neemt het mee."

msgid "Endless Cart of Ore"
msgstr "Eindeloze Kar met Erts"

msgid "The %{name} provides %{count} unit of ore per day."
msgstr "De %{name} levert %{count} eenheid erts per dag."

msgid ""
"You've found a Goblin weapon smithy making weapons for use against humans. "
"With a tremendous yell you and your army descend upon their camp and drive "
"them away. A search finds a magic ore cart that never runs out of iron."
msgstr ""
"Je hebt een Goblin-wapensmederij gevonden die wapens maakt voor gebruik "
"tegen mensen. Met een geweldige kreet dalen jij en je leger hun kamp binnen "
"en jagen ze weg. Een zoektocht vindt een magische ertswagen die nooit zonder "
"ijzer komt te zitten."

msgid "Endless Pouch of Crystal"
msgstr "Eindeloos Zakje Kristallen"

msgid "The %{name} provides %{count} unit of crystal per day."
msgstr "De %{name} levert %{count} kristaleenheid per dag."

msgid ""
"Taking shelter from a storm in a small cave,  you notice a small patch of "
"crystal in one corner. Curious, you break a piece off and notice that the "
"original crystal grows the lost piece back. You decide to stuff the entire "
"patch into a pouch and take it with you."
msgstr ""
"Als je beschutting zoekt tegen een storm in een kleine grot, zie je in een "
"hoek een klein stukje kristal. Nieuwsgierig breek je een stuk af en merk je "
"dat het originele kristal het verloren stuk terug aangroeit. Je besluit de hele "
"pleister in een zakje te stoppen en mee te nemen."

msgid "Spiked Helm"
msgstr "Bespijkerde Helm"

msgid ""
"Your army is ambushed by a small tribe of wild (and none too bright) Orcs. "
"You fend them off easily and the survivors flee in all directions. One of "
"the Orcs was wearing a polished spiked helm. Figuring it will make a good "
"souvenir, you take it."
msgstr ""
"Je leger wordt overvallen door een kleine stam wilde (en niet zo slimme) orks. "
"Je weert ze gemakkelijk af en de overlevenden vluchten alle kanten op. Een van "
"de Orks droeg een gepolijste puntige helm. Als je denkt dat het een goed souvenir "
"zal zijn, neem je het."

msgid "Spiked Shield"
msgstr "Bespijkerd Schild"

msgid ""
"You come upon a bridge spanning a dry gully. Before you can cross, a Troll "
"steps out from under the bridge and demands payment before it will permit "
"you to pass. You refuse, and the Troll charges, forcing you to slay it. You "
"take its spiked shield as a trophy."
msgstr ""
"Je komt op een brug over een droge geul. Voordat je kunt oversteken, stapt een "
"trol onder de brug uit en eist betaling voordat hij je doorlaat. Je weigert, en "
"de trol valt aan en dwingt je om het te doden. Je neemt het puntige schild als "
"een trofee."

msgid "White Pearl"
msgstr "Witte Parel"

msgid ""
"A walk across a dry saltwater lake bed yields an unlikely prize:  A white "
"pearl amidst shattered shells and debris."
msgstr ""
"Een wandeling over een droge bodem van een zoutwatermeer levert een "
"onwaarschijnlijke prijs op: een witte parel in het midden van "
"schelpen en puin."

msgid "Black Pearl"
msgstr "Zwarte Parel"

msgid ""
"Rumors of a Griffin of unusual size preying upon the countryside lead you to "
"its cave lair. A quick, brutal fight dispatches the beast, and a search of "
"its foul nest turns up a huge black pearl."
msgstr ""
"Geruchten over een griffioen van ongewone grootte die op het platteland jaagt, "
"leiden je naar zijn hol. Een snel, bruut gevecht verdrijft het beest, en een "
"zoektocht naar zijn vuile nest levert een enorme zwarte parel op."

msgid "Magic Book"
msgstr "Magisch Boek"

msgid "The %{name} enables you to cast spells."
msgstr "De %{name} staat je toe spreuken uit te spreken."

msgid "Dummy 1"
msgstr "Dummy 1"

msgid "The reserved artifact."
msgstr "Het bewaarde artefact."

msgid "Dummy 2"
msgstr "Dummy 2"

msgid "Dummy 3"
msgstr "Dummy 3"

msgid "Dummy 4"
msgstr "Dummy 4"

msgid "Spell Scroll"
msgstr "Spreuken Rol"

msgid ""
"This %{name} gives your hero the ability to cast the %{spell} spell if your "
"hero has a Magic Book."
msgstr ""
"Deze %{name} staat je held toe om de spreuk %{spell} uit te spreken in het "
"geval dat je held een Magisch Boek heeft."

msgid ""
"You find an elaborate container which houses an old vellum scroll. The runes "
"on the container are very old, and the artistry with which it was put "
"together is stunning. As you pull the scroll out, you feel imbued with "
"magical power."
msgstr ""
"Je vindt een uitgebreide container met een oude perkamentrol. De runen op de "
"container zijn erg oud, en het kunstenaarschap waarmee het in elkaar is gezet "
"is fantastisch. Terwijl je de rol eruit trekt, voel je je doordrenkt met "
"magische kracht."

msgid "Arm of the Martyr"
msgstr "Arm van de martelaar"

msgid ""
"The %{name} increases your spell power by %{count} but adds the undead "
"morale penalty."
msgstr ""
"De %{name} verhoogt je spreukkracht met %{count} maar voegt de ondode morele straf toe."

msgid ""
"One of the less intelligent members of your party picks up an arm off of the "
"ground. Despite its missing a body, it is still moving. Your troops find the "
"dismembered arm repulsive, but you cannot bring yourself to drop it: it "
"seems to hold some sort of magical power that influences your decision "
"making."
msgstr ""
"Een van de minder intelligente leden van je partij pakt een arm van de grond. "
"Ondanks dat het een lichaam mist, beweegt het nog steeds. Je troepen vinden de "
"uiteengereten arm weerzinwekkend, maar je kunt jezelf er niet toe brengen hem te "
"laten vallen: het lijkt een soort magische kracht te bevatten die je besluitvorming "
"beïnvloedt."

msgid "Breastplate of Anduran"
msgstr "Borstplaat van Anduran"

msgid "The %{name} increases your defense by %{count}."
msgstr "De %{name} verhoogt je verdediging met %{count}."

msgid ""
"You come upon a sign. It reads: \"Here lies the body of Anduran. Bow and "
"swear fealty, and you shall be rewarded.\" You decide to do as it says. As "
"you stand up, you feel a coldness against your skin. Looking down, you find "
"that you are suddenly wearing a gleaming, ornate breastplate."
msgstr ""
"Je komt een bord tegen. Er staat: \"Hier ligt het lichaam van Anduran. Buig en "
"zweer trouw, en je zult beloond worden.\" Je besluit te doen wat er staat. Als "
"je opstaat, voel je een koude rilling op je huid. Als je naar beneden kijkt, merk "
"je dat je plotseling een glanzende, sierlijke borstplaat draagt."

msgid "Broach of Shielding"
msgstr "Broche van Afscherming"

msgid ""
"The %{name} provides %{count} percent protection from Armageddon and "
"Elemental Storm, but decreases spell power by 2."
msgstr ""
"De %{name} biedt %{count} procent bescherming tegen Armageddon en Elemental "
"Storm, maar vermindert de spellingskracht met 2."

msgid ""
"A kindly Sorceress thinks that your army's defenses could use a magical "
"boost. She offers to enchant the Broach that you wear on your cloak, and you "
"accept."
msgstr ""
"Een vriendelijke tovenares denkt dat de verdediging van je leger een magische "
"boost kan gebruiken. Ze biedt aan om de Broach te betoveren die je op je mantel "
"draagt, en je accepteert."

msgid "Battle Garb of Anduran"
msgstr "Strijdgewaad van Anduran"

msgid ""
"The %{name} combines the powers of the three Anduran artifacts.  It provides "
"maximum luck and morale for your troops and gives you the Town Portal spell."
msgstr ""
"De %{name} combineert de krachten van de drie Andurese artefacten.  Het biedt "
"maximaal geluk en moreel voor je troepen en geeft je de Dorp Portaal spreuk."

msgid ""
"Out of pity for a poor peasant, you purchase a chest of old junk they are "
"hawking for too much gold. Later, as you search through it, you find it "
"contains the 3 pieces of the legendary battle garb of Anduran!"
msgstr ""
"Uit medelijden met een arme boer koop je een kist met oude rotzooi die ze "
"opjagen voor te veel goud. Later, als je er doorheen zoekt, ontdek je dat "
"het de 3 stukken van het legendarische strijdgewaad van Anduran bevat!"

msgid "Crystal Ball"
msgstr "Kristalbal"

msgid ""
"The %{name} lets you get more specific information about monsters, enemy "
"heroes, and castles nearby the hero who holds it."
msgstr ""
"De %{name} geeft je meer specifieke informatie over monsters, vijandelijke "
"helden en kastelen in de buurt van de held die hem vasthoudt."

msgid ""
"You come upon a caravan of gypsies who are feasting and fortifying their "
"bodies with mead. They call you forward and say \"If you prove that you can "
"dance the Rama-Buta, we will reward you.\" You don't know it, but try "
"anyway. They laugh hysterically, but admire your bravery, giving you a "
"Crystal Ball."
msgstr ""
"Je komt een karavaan zigeuners tegen die aan het feesten zijn en hun lichamen "
"versterken met mede. Ze roepen je naar voren en zeggen: \"Als je bewijst dat je "
"de Rama-Buta kunt dansen, zullen we je belonen.\" Je weet het niet, maar probeer "
"het toch. Ze lachen hysterisch, maar bewonderen je moed en geven je een kristallenbal."

msgid "Heart of Fire"
msgstr "Hart van Vuur"

msgid ""
"The %{name} provides %{count} percent protection from fire, but doubles the "
"damage taken from cold."
msgstr ""
"De %{name} biedt %{count} procent bescherming tegen brand, maar verdubbelt "
"de schade door kou."

msgid ""
"You enter a recently burned glade and come upon a Fire Elemental sitting "
"atop a rock. It looks up, its flaming face contorted in a look of severe "
"pain. It then tosses a glowing object at you. You put up your hands to block "
"it, but it passes right through them and sears itself into your chest."
msgstr ""
"Je gaat een onlangs verbrande open plek binnen en komt een Vuur Elementaal "
"tegen die bovenop een rots zit. Hij kijkt op, zijn vlammende gezicht verwrongen "
"in een blik van hevige pijn. Het gooit dan een gloeiend voorwerp naar je toe. Je "
"steekt je handen op om het te blokkeren, maar het gaat er dwars doorheen en schroeit zichzelf in je borst."

msgid "Heart of Ice"
msgstr "Hart van IJs"

msgid ""
"The %{name} provides %{count} percent protection from cold, but doubles the "
"damage taken from fire."
msgstr ""
"De %{name} biedt %{count} procent bescherming tegen kou, maar verdubbelt de schade door brand."

msgid ""
"Suddenly, a biting coldness engulfs your body. You seize up, falling from "
"your horse. The pain subsides, but you still feel as if your chest is "
"frozen.  As you pick yourself up off of the ground, you hear hearty "
"laughter. You turn around just in time to see a Frost Giant run off into the "
"woods and disappear."
msgstr ""
"Plotseling overspoelt een bijtende kou je lichaam. Je grijpt vast en valt van "
"je paard. De pijn neemt af, maar je hebt nog steeds het gevoel alsof je borst "
"bevroren is. Terwijl je jezelf van de grond tilt, hoor je een hartelijk gelach. "
"Je draait je net op tijd om en ziet een Frost Giant het bos in rennen en verdwijnen."

msgid "Helmet of Anduran"
msgstr "Helm van Anduran"

msgid ""
"You spy a gleaming object poking up out of the ground. You send a member of "
"your party over to investigate. He comes back with a golden helmet in his "
"hands. You realize that it must be the helmet of the legendary Anduran, the "
"only man who was known to wear solid gold armor."
msgstr ""
"Je bespioneert een glimmend object dat uit de grond steekt. Je stuurt een "
"lid van je partij om het te onderzoeken. Hij komt terug met een gouden helm "
"in zijn handen. Je realiseert je dat het de helm moet zijn van de legendarische "
"Anduran, de enige man waarvan bekend was dat hij een massief gouden harnas droeg."

msgid "Holy Hammer"
msgstr "Heilige Hamer"

msgid ""
"You come upon a battle where a Paladin has been mortally wounded by a group "
"of Zombies. He asks you to take his hammer and finish what he started.  As "
"you pick it up, it begins to hum, and then everything becomes a blur. The "
"Zombies lie dead, the hammer dripping with blood. You strap it to your belt."
msgstr ""
"Je komt terecht in een gevecht waarbij een Paladin dodelijk is gewond door een "
"groep zombies. Hij vraagt je om zijn hamer te pakken en af te maken waar hij aan "
"begonnen is. Als je het oppakt, begint het te zoemen, en dan wordt alles een waas. "
"De zombies liggen dood, de hamer druipt van het bloed. Je maakt hem vast aan je riem."

msgid "Legendary Scepter"
msgstr "Legendarische Schepter"

msgid "The %{name} adds %{count} points to all attributes."
msgstr "De %{name} voegt %{count} punten toe aan alle attributen."

msgid ""
"Upon cresting a small hill, you come upon a ridiculous looking sight. A "
"Sprite is attempting to carry a Scepter that is almost as big as it is. "
"Trying not to laugh, you ask, \"Need help?\" The Sprite glares at you and "
"answers: \"You think this is funny? Fine. You can carry it. I much prefer "
"flying anyway.\""
msgstr ""
"Als je een kleine heuvel bereikt, kom je een belachelijk gezicht tegen. "
"Een Sprite probeert een Scepter te dragen die bijna net zo groot is als "
"hij is. Terwijl je probeert niet te lachen, vraag je: \"Hulp nodig?\" De "
"Sprite kijkt je boos aan en antwoordt: \"Vind je dit grappig? Prima. Je "
"kunt het dragen. Ik vlieg toch liever.\""

msgid "Masthead"
msgstr "Masthoofd"

msgid "The %{name} boosts your luck and morale by %{count} each in sea combat."
msgstr "De %{name} verhoogt je geluk en moreel met %{count} elk in zeegevechten."

msgid ""
"An old seaman tells you a tale of an enchanted masthead that he used in his "
"youth to rally his crew during times of trouble. He then hands you a faded "
"map that shows where he hid it. After much exploring, you find it stashed "
"underneath a nearby dock."
msgstr ""
"Een oude zeeman vertelt je het verhaal van een betoverde masttop die hij in "
"zijn jeugd gebruikte om zijn bemanning te verzamelen in tijden van "
"moeilijkheden. Hij overhandigt je dan een vervaagde kaart die laat zien waar "
"hij het heeft verstopt. Na veel verkennen, vind je het verstopt onder een nabijgelegen dok.

msgid "Sphere of Negation"
msgstr "Gebied van Ontkenning"

msgid "The %{name} disables all spell casting, for both sides, in combat."
msgstr "De %{name} schakelt alle spreuken uit, voor beide partijen, in gevechten."

msgid ""
"You stop to help a Peasant catch a runaway mare. To show his gratitude, he "
"hands you a tiny sphere. As soon as you grasp it, you feel the magical "
"energy drain from your limbs..."
msgstr ""
"Je stopt om een boer te helpen een weggelopen merrie te vangen. Als blijk van zijn dankbaarheid overhandigt hij je een bolletje. Zodra je het vastpakt, voel je de magische energie uit je ledematen wegvloeien..."

msgid "Staff of Wizardry"
msgstr "Staf van Tovenarij"

msgid "The %{name} boosts your spell power by %{count}."
msgstr "De %{name} verhoogt je spreukkracht met %{count}."

msgid ""
"While out scaring up game, your troops find a mysterious staff levitating "
"about three feet off of the ground. They hand it to you, and you notice an "
"inscription. It reads: \"Brains best brawn and magic beats might. Heed my "
"words, and you'll win every fight.\""
msgstr ""
"Terwijl je het spel aan het schrikken bent, vinden je troepen een mysterieuze "
"staf die ongeveer een meter boven de grond zweeft. Ze overhandigen het aan je en je merkt een inscriptie op. Er staat: \"Brains best brawn and magic beats may. Luister naar mijn woorden, en je zult elk gevecht winnen.\""

msgid "Sword Breaker"
msgstr "Zwaard Breker"

msgid "The %{name} increases your defense by %{count} and attack by 1."
msgstr "De %{name} verhoogt je verdediging met %{count} en aanvalt met 1."

msgid ""
"A former Captain of the Guard admires your quest and gives you the enchanted "
"Sword Breaker that he relied on during his tour of duty."
msgstr ""
"Een voormalige kapitein van de wacht bewondert je zoektocht en geeft je de "
"betoverde Zwaardenbreker waarop hij vertrouwde tijdens zijn dienstplicht."

msgid ""
"A Troll stops you and says: \"Pay me 5,000 gold, or the Sword of Anduran "
"will slay you where you stand.\" You refuse. The troll grabs the sword "
"hanging from its belt, screams in pain, and runs away. Picking up the fabled "
"sword, you give thanks that half-witted Trolls tend to grab the wrong end of "
"sharp objects."
msgstr ""
"Een trol houdt je tegen en zegt: \"Betaal me 5.000 goud, of het zwaard van "
"Anduran zal je doden waar je staat.\" Je weigert. De trol grijpt het zwaard "
"dat aan zijn riem hangt, schreeuwt van de pijn en rent weg. Als je het legendarische "
"zwaard oppakt, bedank je dat halfslachtige trollen de neiging hebben om het verkeerde "
"uiteinde van scherpe voorwerpen te grijpen."

msgid "Sword of Anduran"
msgstr "Zwaard van Anduran"

msgid "Spade of Necromancy"
msgstr "Spade van Necromantie"

msgid "The %{name} gives you increased necromancy skill."
msgstr "De %{name} geeft je een verhoogde necromantievaardigheid."

msgid ""
"A dirty shovel has been thrust into a dirt mound nearby. Upon investigation, "
"you discover it to be the enchanted shovel of the Gravediggers, long thought "
"lost by mortals."
msgstr ""
"Er is een vuile schop in een nabijgelegen zandheuvel gestoken. Na onderzoek "
"ontdek je dat het de betoverde schop van de Gravediggers is, lang gedacht dat "
"het door stervelingen verloren was gegaan."

msgid "Invalid Artifact"
msgstr "Invalide Artefact"

msgid "Wood"
msgstr "Hout"

msgid "Mercury"
msgstr "Kwik"

msgid "Ore"
msgstr "Erts"

msgid "Sulfur"
msgstr "Zwavel"

msgid "Crystal"
msgstr "Kristal"

msgid "Gems"
msgstr "Edelstenen"

msgid "Gold"
msgstr "Goud"

msgid ""
"There are seven resources in Heroes 2, used to build and improves castles, "
"purchase troops and recruit heroes. Gold is the most common, required for "
"virtually everything. Wood and ore are used for most buildings. Gems, "
"Mercury, Sulfur and Crystal are rare magical resources used for the most "
"powerful creatures and buildings."
msgstr ""
"Er zijn zeven middelen in het spel Heroes 2, de middelen worden gebruikt om "
"kastelen te bouwen en te verbeteren, troepen te kopen en helden te rekruteren. "
"Goud is de meest voorkomende en vereist voor bijna alles. Bij de meesten gebouwen "
"is er hout en erts nodig. Edelstenen, Kwik, Zwavel en Kristal zijn zeldzame "
"magische middelen die worden gebruikt voor de meest krachtige wezens en gebouwen."

msgid ""
"Causes a giant fireball to strike the selected area, damaging all nearby "
"creatures."
msgstr ""
"Zorgt ervoor dat een gigantische vuurbal het geselecteerde gebied raakt en "
"alle nabijgelegen wezens beschadigt."

msgid "Fireball"
msgstr "Vuurbal"

msgid "Fireblast"
msgstr "Vuurstraal"

msgid ""
"An improved version of fireball, fireblast affects two hexes around the "
"center point of the spell, rather than one."
msgstr ""
"Een verbeterde versie van vuurbal, vuurstraal beïnvloedt twee zeshoeken "
"rond het middelpunt van de spreuk, in plaats van één."

msgid "Causes a bolt of electrical energy to strike the selected creature."
msgstr "Zorgt ervoor dat een straal elektrische energie het geselecteerde wezen treft"

msgid "Lightning Bolt"
msgstr "Bliksem"

msgid "Chain Lightning"
msgstr "Kettingsbliksem"

msgid ""
"Causes a bolt of electrical energy to strike a selected creature, then "
"strike the nearest creature with half damage, then strike the NEXT nearest "
"creature with half again damage, and so on, until it becomes too weak to be "
"harmful.  Warning:  This spell can hit your own creatures!"
msgstr ""
"Zorgt ervoor dat een flits van elektrische energie een geselecteerd wezen treft, "
"vervolgens het dichtstbijzijnde wezen treft met halve schade, dan het VOLGENDE "
"dichtstbijzijnde wezen treft met de helft opnieuw schade, enzovoort, totdat het "
"te zwak wordt om schadelijk te zijn. Waarschuwing: deze spreuk kan je eigen wezens raken!"

msgid "Teleport"
msgstr "Teleporteer"

msgid ""
"Teleports the creature you select to any open position on the battlefield."
msgstr ""
"Teleporteert het wezen dat je selecteert naar een open positie op het slagveld."

msgid "Cure"
msgstr "Genezing"

msgid ""
"Removes all negative spells cast upon one of your units, and restores up to "
"%{count} HP per level of spell power."
msgstr ""
"Verwijdert alle negatieve spreuken op een van je eenheden en herstelt tot "
"%{count} HP per niveau van spreukkracht."

msgid "Mass Cure"
msgstr "Massa Genezing"

msgid ""
"Removes all negative spells cast upon your forces, and restores up to "
"%{count} HP per level of spell power, per creature."
msgstr ""
"Verwijdert alle negatieve spreuken op je troepen en herstelt tot %{count} "
"HP per niveau van spreukkracht, per wezen."

msgid "Resurrect"
msgstr "Herleven"

msgid "Resurrects creatures from a damaged or dead unit until end of combat."
msgstr "Wekt wezens op uit een beschadigde of dode eenheid tot het einde van het gevecht."

msgid "Resurrect True"
msgstr "Herleven Juist"

msgid "Resurrects creatures from a damaged or dead unit permanently."
msgstr "Wekt schepsels permanent op uit een beschadigde of dode eenheid."

msgid "Haste"
msgstr "Haast"

msgid "Increases the speed of any creature by %{count}."
msgstr "Verhoogt de snelheid van elk wezen met %{count}."

msgid "Increases the speed of all of your creatures by %{count}."
msgstr "Verhoogt de snelheid van al je schepsels met %{count}."

msgid "Mass Haste"
msgstr "Massa Haast"

msgid "Slows target to half movement rate."
msgstr "Vertraagt doel tot halve bewegingssnelheid."

msgid "spell|Slow"
msgstr "Sloom"

msgid "Mass Slow"
msgstr "Heel Sloom"

msgid "Slows all enemies to half movement rate."
msgstr "Vertraagt alle vijanden tot de helft van de bewegingssnelheid."

msgid "Clouds the affected creatures' eyes, preventing them from moving."
msgstr "Vertroebelt de ogen van de getroffen schepsels, waardoor ze niet kunnen bewegen."

msgid "spell|Blind"
msgstr "Blind"

msgid "Bless"
msgstr "Zegenen"

msgid "Causes the selected creatures to inflict maximum damage."
msgstr "Zorgt ervoor dat de geselecteerde wezens maximale schade aanrichten."

msgid "Causes all of your units to inflict maximum damage."
msgstr "Zorgt ervoor dat al je eenheden maximale schade aanrichten."

msgid "Mass Bless"
msgstr "Massa Zegenen"

msgid "Magically increases the defense skill of the selected creatures."
msgstr "Verhoogt de verdedigingsvaardigheid van de geselecteerde schepsels met magie."

msgid "Stoneskin"
msgstr "Stenenhuid"

msgid ""
"Increases the defense skill of the targeted creatures.  This is an improved "
"version of Stoneskin."
msgstr ""
"Verhoogt de verdedigingsvaardigheid van de beoogde wezens. Dit is een verbeterde "
"versie van Stenenhuid."

msgid "Steelskin"
msgstr "Stalenhuid"

msgid "Causes the selected creatures to inflict minimum damage."
msgstr "Zorgt ervoor dat de geselecteerde schepsels de minimale hoeveelheid schade toebrengen."

msgid "Curse"
msgstr "Vloek"

msgid "Causes all enemy troops to inflict minimum damage."
msgstr "Zorgt ervoor dat alle vijandelijke troepen de minimale hoeveelheid schade aanrichten."

msgid "Mass Curse"
msgstr "Massa Vloek"

msgid "Damages all undead in the battle."
msgstr "Beschadigt alle ondoden in de strijd."

msgid "Holy Word"
msgstr "Heilig Woord"

msgid ""
"Damages all undead in the battle.  This is an improved version of Holy Word."
msgstr ""
"Beschadigt alle ondoden in de strijd. Dit is een verbeterde versie van Helig Woord"

msgid "Holy Shout"
msgstr "Heilige Schreeuw"

msgid "Anti-Magic"
msgstr "Anti-Magie"

msgid "Prevents harmful magic against the selected creatures."
msgstr "Voorkomt schadelijke magie tegen de geselecteerde wezens."

msgid "Dispel Magic"
msgstr "Verdrijf Magie"

msgid "Removes all magic spells from a single target."
msgstr "Verwijdert alle magische spreuken van een enkel doelwit."

msgid "Mass Dispel"
msgstr "Massa Verdrijving"

msgid "Removes all magic spells from all creatures."
msgstr "Verwijdert alle magische spreuken van een enkel doelwit."

msgid "Causes a magic arrow to strike the selected target."
msgstr "Zorgt ervoor dat een magische pijl het geselecteerde doel raakt."

msgid "Magic Arrow"
msgstr "Magische Pijk"

msgid "Berserker"
msgstr "Berserker"

msgid "Causes a creature to attack its nearest neighbor."
msgstr "Zorgt ervoor dat een wezen zijn naaste buur aanvalt."

msgid "Armageddon"
msgstr "Armageddon"

msgid ""
"Holy terror strikes the battlefield, causing severe damage to all creatures."
msgstr ""
"Heilige terreur treft het slagveld en veroorzaakt erge schade aan alle schepsels."

msgid "Elemental Storm"
msgstr "Elementaire Storm"

msgid "Magical elements pour down on the battlefield, damaging all creatures."
msgstr "Magische elementen stromen neer op het slagveld en beschadigt alle schepsels."

msgid ""
"A rain of rocks strikes an area of the battlefield, damaging all nearby "
"creatures."
msgstr ""
"Een regen van stenen treft een gebied van het slagveld en beschadigt alle nabijgelegen schepsels."

msgid "Meteor Shower"
msgstr "Meteorenregen"

msgid "Paralyze"
msgstr "Paralizeren"

msgid "The targeted creatures are paralyzed, unable to move or retaliate."
msgstr "De beoogde wezens zijn verlamd, niet in staat om te bewegen of wraak te nemen."

msgid "Hypnotize"
msgstr "Hypnotizeren"

msgid ""
"Brings a single enemy unit under your control if its hits are less than "
"%{count} times the caster's spell power."
msgstr ""
"Brengt een enkele vijandelijke eenheid onder je controle als zijn treffers "
"minder dan %{count} keer de spreukkracht van de caster zijn."

msgid "Cold Ray"
msgstr "Koude straal"

msgid "Drains body heat from a single enemy unit."
msgstr "Voert lichaamswarmte af van een enkele vijandelijke eenheid."

msgid "Cold Ring"
msgstr "Koude ring"

msgid ""
"Drains body heat from all units surrounding the center point, but not "
"including the center point."
msgstr ""
"Voert lichaamswarmte af van alle units rond het middelpunt, maar niet het middelpunt."

msgid "Disrupting Ray"
msgstr "Verstorende Straal"

msgid "Reduces the defense rating of an enemy unit by three."
msgstr "Verlaagt de verdedigingsclassificatie van een vijandelijke eenheid met drie."

msgid "Damages all living (non-undead) units in the battle."
msgstr "Beschadigt alle levende (niet-ondode) eenheden in de strijd."

msgid "Death Ripple"
msgstr "Dood Rippel"

msgid "Death Wave"
msgstr "Golf der Dood"

msgid ""
"Damages all living (non-undead) units in the battle.  This spell is an "
"improved version of Death Ripple."
msgstr ""
"Beschadigt alle levende (niet-ondode) eenheden in de strijd. Deze "
"spreuk is een verbeterde versie van Golf der Dood."

msgid "Dragon Slayer"
msgstr "Drakendoder"

msgid "Greatly increases a unit's attack skill vs. Dragons."
msgstr "Verhoogt de aanvalsvaardigheid van een eenheid tegen draken aanzienlijk."

msgid "Blood Lust"
msgstr "Bloedlust"

msgid "Increases a unit's attack skill."
msgstr "Verhoogt de aanvalsvaardigheid van een eenheid."

msgid "Animate Dead"
msgstr "Animeer Doden"

msgid "Resurrects creatures from a damaged or dead undead unit permanently."
msgstr "Wekt permanent wezens op uit een beschadigde of dode ondode eenheid."

msgid "Mirror Image"
msgstr "Spiegelbeeld"

msgid ""
"Creates an illusionary unit that duplicates one of your existing units.  "
"This illusionary unit does the same damages as the original, but will vanish "
"if it takes any damage."
msgstr ""
"Creëert een illusionaire eenheid die een van uw bestaande eenheden dupliceert. "
"Deze illusionaire eenheid doet dezelfde schade als het origineel, maar zal "
"verdwijnen als hij schade oploopt."

msgid "Halves damage received from ranged attacks for a single unit."
msgstr "Halveert de schade die is opgelopen door afstandsaanvallen voor een enkele eenheid."

msgid "Shield"
msgstr "Schild"

msgid "Halves damage received from ranged attacks for all of your units."
msgstr "Halveert de schade die je eenheden ontvangen van aanvallen op afstand."

msgid "Mass Shield"
msgstr "Massa Schild"

msgid "Summon Earth Elemental"
msgstr "Elementair Aarde oproepen"

msgid "Summons Earth Elementals to fight for your army."
msgstr "Roept Aarde Elementairen op om te vechten in je leger."

msgid "Summon Air Elemental"
msgstr "Elementair Lucht oproepen"

msgid "Summons Air Elementals to fight for your army."
msgstr "Summons Lucht Elementals to fight for your army."

msgid "Summon Fire Elemental"
msgstr "Elementair Vuur oproepen"

msgid "Summons Fire Elementals to fight for your army."
msgstr "Summons Vuur Elementals to fight for your army."

msgid "Summon Water Elemental"
msgstr "Elementair Water oproepen"

msgid "Summons Water Elementals to fight for your army."
msgstr "Summons Water Elementals to fight for your army."

msgid "Damages castle walls."
msgstr "Beschaadigd kasteel muren."

msgid "Earthquake"
msgstr "Aardbeving"

msgid "Causes all mines across the land to become visible."
msgstr "Zorgt ervoor dat alle mijnen over het land zichtbaar worden."

msgid "View Mines"
msgstr "Bekijk Mijnen"

msgid "Causes all resources across the land to become visible."
msgstr "Zorgt ervoor dat alle bronnen over het land zichtbaar worden."

msgid "View Resources"
msgstr "Bekijk Bronnen"

msgid "Causes all artifacts across the land to become visible."
msgstr "Zorgt ervoor dat alle artefacten over het land zichtbaar worden."

msgid "View Artifacts"
msgstr "Bekijk Artefacten"

msgid "Causes all towns and castles across the land to become visible."
msgstr "Zorgt ervoor dat alle dorpen en kastelen over het land zichtbaar worden."

msgid "View Towns"
msgstr "Bekijk Dorpen"

msgid "Causes all Heroes across the land to become visible."
msgstr "Zorgt ervoor dat alle helden over het land zichtbaar worden."

msgid "View Heroes"
msgstr "Bekijk Helden"

msgid "Causes the entire land to become visible."
msgstr "Zorgt ervoor dat het hele land zichtbaar wordt."

msgid "View All"
msgstr "Bekijk Al"

msgid "Allows the caster to view detailed information on enemy Heroes."
msgstr "Hiermee kan de spreker van de spreuk gedetailleerde informatie over vijandelijke helden bekijken."

msgid "Identify Hero"
msgstr "Identificeer Held"

msgid "Summon Boat"
msgstr "Boot Oproepen"

msgid ""
"Summons the nearest unoccupied, friendly boat to an adjacent shore "
"location.  A friendly boat is one which you just built or were the most "
"recent player to occupy."
msgstr ""
"Roept de dichtstbijzijnde onbezette, vriendelijke boot naar een "
"aangrenzende kustlocatie. Een bevriende boot is er een die je net "
"hebt gebouwd of de meest recente speler was om te bezetten."

msgid "Allows the caster to magically transport to a nearby location."
msgstr "Hiermee kan de spreker van de spreuk magisch teleporteren naar een locatie in de buurt."

msgid "Dimension Door"
msgstr "Dimensie Deur"

msgid "Returns the caster to any town or castle currently owned."
msgstr "Brengt de spreker van de spreuk terug naar een stad of kasteel dat momenteel in bezit is."

msgid "Town Gate"
msgstr "Dorp Muur"

msgid ""
"Returns the hero to the town or castle of choice, provided it is controlled "
"by you."
msgstr ""
"Brengt de held terug naar een stad of kasteel naar keuze, op voorwaarde "
"dat het door jou wordt bestuurd."

msgid "Visions"
msgstr "Vizioenen"

msgid ""
"Visions predicts the likely outcome of an encounter with a neutral army camp."
msgstr ""
"Visions voorspelt de waarschijnlijke uitkomst van een ontmoeting met een neutraal legerkamp."

msgid "Haunt"
msgstr "Kwellen"

msgid ""
"Haunts a mine you control with Ghosts.  This mine stops producing "
"resources.  (If I can't keep it, nobody will!)"
msgstr ""
"Kwelt een mijn die je bezit met Geesten. Deze mijn zal geen "
"grondstoffen meer produceeren. (Als ik het niet kan houden, zal niemand het!)"

msgid "Set Earth Guardian"
msgstr "Aarde Bewaker Instellen"

msgid "Sets Earth Elementals to guard a mine against enemy armies."
msgstr "Stelt Aarde Elementairs in om een mijn te tegen vijandelijke legers te bewaken."

msgid "Set Air Guardian"
msgstr "Lucht Bewaker Instellen"

msgid "Sets Air Elementals to guard a mine against enemy armies."
msgstr "Stelt Lucht Elementairs in om een mijn te tegen vijandelijke legers te bewaken."

msgid "Set Fire Guardian"
msgstr "Vuur Bewaker Instellen"

msgid "Sets Fire Elementals to guard a mine against enemy armies."
msgstr "Stelt Vuur Elementairs in om een mijn te tegen vijandelijke legers te bewaken."

msgid "Set Water Guardian"
msgstr "Water Bewaker Instellen"

msgid "Sets Water Elementals to guard a mine against enemy armies."
msgstr "Stelt Water Elementairs in om een mijn te tegen vijandelijke legers te bewaken."

msgid "Petrification"
msgstr "Verstening"

msgid ""
"Turns the affected creature into stone.  A petrified creature receives half "
"damage from a direct attack."
msgstr ""
"Verandert het schepsel in steen. Een versteend wezen ontvangt maar de halve "
"schade van een directe aanval."

msgid "You have no Magic Book, so you cannot cast a spell."
msgstr "Je hebt geen Magisch Boek, dus je kunt geen spreuk uitspreken."

msgid "No spell to cast."
msgstr "Geen spreuk om uit te spreken."

msgid "Your hero has %{point} spell points remaining."
msgstr "Je held heeft nog %{point} spreukpunten over."

msgid "View Adventure Spells"
msgstr "Bekijk Avontuur Spreuken"

msgid "View Combat Spells"
msgstr "Bekijk Gevechts Spreuken"

msgid "View previous page"
msgstr "Bekijk vorige pagina"

msgid "View next page"
msgstr "Bekijk volgende pagina"

msgid "Close Spellbook"
msgstr "Sluit spreukenboek"

msgid "View %{spell}"
msgstr "Bekijk %{spell}"

msgid "This spell does %{damage} points of damage."
msgstr "Deze spreuk doet %{damage} schadepunten."

msgid ""
"This spell summons\n"
"%{count} %{monster}."
msgstr ""
"Deze spreuk roept\n"
"%{count} %{monster} op"

msgid "This spell restores %{hp} HP."
msgstr "Deze spreuk herstelt %{hp} HP."

msgid "This spell summons %{count} %{monster} to guard the mine."
msgstr "Deze spreuk roept %{count} %{monster} op om de mijn te bewaken."

msgid "The nearest town is %{town}."
msgstr "Het dichtstbijzijnde dorp is %{town}"

msgid "This town is occupied by your hero %{hero}."
msgstr "Deze stad is bezet door je held %{held}."

msgid ""
"This spell controls up to\n"
"%{hp} HP."
msgstr ""
"Deze spreuk beheert tot\n"
"%{hp} HP."

msgid "battle: show damage info"
msgstr "gevecht: toon schade info"

msgid "world: Scouting skill shows extended content info"
msgstr "wereld: Scouting-vaardigheid toont uitgebreide inhoudsinfo"

msgid "world: allow to set guardian to objects"
msgstr "wereld: toestaan om voogd in te stellen op objecten"

msgid "world: Neutral armies scale with game difficulty"
msgstr "wereld: Neutrale legers schalen met spelmoeilijkheid"

msgid "world: Windmills, Water Wheels and Magic Gardens can be captured"
msgstr "wereld: windmolens, waterraderen en magische tuinen kunnen worden vastgelegd"

msgid "castle: allow guardians"
msgstr "kasteel: bewakers toestaan"

msgid "heroes: allow buy a spellbook from Shrines"
msgstr "helden: sta toe dat je een spreukenboek van Heiligdommen koopt"

msgid "heroes: remember movement points when retreating or surrendering"
msgstr "helden: onthoud bewegingspunten bij terugtrekken of overgeven"

msgid "heroes: allow to choose any primary skill in Arena"
msgstr "helden: sta toe om elke primaire vaardigheid in Arena te kiezen"

msgid "battle: allow soft wait for troops"
msgstr "strijd: laat zacht wachten op troepen"

msgid "battle: deterministic events"
msgstr "strijd: deterministische gebeurtenissen"

msgid "game: show system info"
msgstr "spel: toon systeeminfo"

msgid "game: autosave will be made at the beginning of the day"
msgstr "spel: automatisch opslaan wordt aan het begin van de dag gedaan"

msgid "game: use evil interface"
msgstr "spel: gebruik kwaadaardige interface"

msgid "game: hide interface"
msgstr "spel: verberg interface"

msgid "game: offer to continue the game after victory condition"
msgstr "spel: bied aan om het spel voort te zetten na overwinningsvoorwaarde"

msgid "The ultimate artifact is really the %{name}."
msgstr "Het ultieme artefact is echt de %{name}."

msgid "The ultimate artifact may be found in the %{name} regions of the world."
msgstr "Het ultieme artefact kan gevonden worden in de %{name} regio's van de wereld."

msgid "north-west"
msgstr "noord-west"

msgid "north"
msgstr "noord"

msgid "north-east"
msgstr "noord-oosten"

msgid "west"
msgstr "westen"

msgid "center"
msgstr "midden"

msgid "east"
msgstr "oost"

msgid "south-west"
msgstr "zuid-westen"

msgid "south"
msgstr "zuid"

msgid "south-east"
msgstr "zuid-westen"

msgid "The truth is out there."
msgstr "De waarheid is daarbuiten."

msgid "The dark side is stronger."
msgstr "De veihandelijke kant is sterker."

msgid "The end of the world is near."
msgstr "Het eind van de wereld is naarbij."

msgid "The bones of Lord Slayer are buried in the foundation of the arena."
msgstr "De botten van Lord Slayer zijn begraven in de arena."

msgid "A Black Dragon will take out a Titan any day of the week."
msgstr "Een Black Dragon schakelt elke dag van de week een Titaan af."

msgid "He told her: Yada yada yada...  and then she said: Blah, blah, blah..."
msgstr "Hij zei tegen haar: Yada yada yada... en zij zei toen: Bla, bla, bla..."

msgid "An unknown force is being resurrected..."
msgstr "Een onbekende kracht wordt opgewekt..."

msgid ""
"Check the newest version of the game at\n"
"https://github.com/ihhub/\n"
"fheroes2/releases"
msgstr ""
"De nieuwste versie van het spel is beschrikbaar op\n"
"https://github.com/inhub/\n"
"fheroes2/releases"<|MERGE_RESOLUTION|>--- conflicted
+++ resolved
@@ -762,51 +762,41 @@
 msgid "Annexation"
 msgstr "Annexatie"
 
-<<<<<<< HEAD
 msgid "Carator Mines"
 msgstr "Caratormijnen"
 
-=======
->>>>>>> 317fdb42
 msgid "Force of Arms"
 msgstr "Kracht van Wapens"
 
 msgid "Save the Dwarves"
 msgstr "Red de Dwarfen"
 
-<<<<<<< HEAD
 msgid "The Crown"
 msgstr "De Kroon"
 
 msgid "The Gauntlet"
 msgstr "De Handschoen"
-=======
-msgid "Carator Mines"
-msgstr ""
->>>>>>> 317fdb42
 
 msgid "Turning Point"
 msgstr "Draai Punt"
 
-<<<<<<< HEAD
 msgid "Betrayal"
 msgstr "Bedrog"
-=======
+
 msgid "scenarioName|Defender"
-msgstr ""
->>>>>>> 317fdb42
+msgstr "Beschermer"
 
 msgid "Corlagon's Defense"
 msgstr "Corlagons Verdediging"
 
 msgid "The Crown"
-msgstr ""
+msgstr "De Kroon"
 
 msgid "The Gauntlet"
-msgstr ""
+msgstr "De Handschoen"
 
 msgid "Betrayal"
-msgstr ""
+msgstr "Veraad"
 
 msgid "Final Justice"
 msgstr "Laatste Gerechtigheid"
