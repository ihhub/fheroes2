--- conflicted
+++ resolved
@@ -6,13 +6,8 @@
 msgstr ""
 "Project-Id-Version: fheroes2\n"
 "Report-Msgid-Bugs-To: \n"
-<<<<<<< HEAD
 "POT-Creation-Date: 2023-08-27 10:37+0000\n"
 "PO-Revision-Date: 2023-09-03 08:52+0300\n"
-=======
-"POT-Creation-Date: 2023-09-02 14:42+0000\n"
-"PO-Revision-Date: 2023-08-23 10:48+0300\n"
->>>>>>> edd2ca7b
 "Last-Translator: fheroes2 team <fhomm2@gmail.com>\n"
 "Language-Team: \n"
 "Language: uk\n"
@@ -389,27 +384,15 @@
 msgid "Speed"
 msgstr "Швидкість"
 
-<<<<<<< HEAD
 msgid "Army Order"
 msgstr "Порядок Ходів "
 
-=======
-#, fuzzy
->>>>>>> edd2ca7b
 msgid "Off"
 msgstr "Вимк."
 
 msgid "On"
 msgstr "Увімк."
 
-<<<<<<< HEAD
-=======
-#, fuzzy
-msgid "Turn Order"
-msgstr "Черговість армій"
-
-#, fuzzy
->>>>>>> edd2ca7b
 msgid "Auto Spell Casting"
 msgstr "Автоматичне Чаклування"
 
