# Ukrainian translation of fheroes2
# Copyright (C) 2022 fheroes2 team <fhomm2@gmail.com>
# This file is distributed under the same license as the fheroes2 package.
#
msgid ""
msgstr ""
"Project-Id-Version: fheroes2\n"
"Report-Msgid-Bugs-To: \n"
<<<<<<< HEAD
"POT-Creation-Date: 2023-10-23 00:14+0000\n"
"PO-Revision-Date: 2024-03-04 01:04+0200\n"
=======
"POT-Creation-Date: 2024-02-18 14:42+0000\n"
"PO-Revision-Date: 2024-02-28 18:31+0200\n"
>>>>>>> 0751aeb6
"Last-Translator: fheroes2 team <fhomm2@gmail.com>\n"
"Language-Team: \n"
"Language: uk\n"
"MIME-Version: 1.0\n"
"Content-Type: text/plain; charset=UTF-8\n"
"Content-Transfer-Encoding: 8bit\n"
"Plural-Forms: nplurals=3; plural=(n%10==1 && n%100!=11 ? 0 : n%10>=2 && "
"n%10<=4 && (n%100<12 || n%100>14) ? 1 : 2);\n"
<<<<<<< HEAD
"X-Generator: Poedit 3.4.2\n"
=======
"X-Generator: Poedit 3.2.2\n"
>>>>>>> 0751aeb6

msgid ""
"BATTLE\n"
"ONLY"
msgstr ""
"ЛИШЕ\n"
"БИТВА"

msgid ""
"NEW\n"
"GAME"
msgstr ""
"НОВА\n"
"ГРА"

msgid ""
"SAVE\n"
"GAME"
msgstr ""
"ЗАПИС\n"
"ГРИ"

msgid ""
"LOAD\n"
"GAME"
msgstr ""
"ЗАВАН-\n"
"ТАЖИТИ\n"
"ГРУ"

msgid "INFO"
msgstr "ІНФО"

msgid "QUIT"
msgstr "ВИЙТИ"

# Скасувати - правильний варіант перекладу, адже відміняють лише дієслова як частину мови.
msgid "CANCEL"
msgstr "СКАСУВАТИ"

msgid "OKAY"
msgstr "ГАРАЗД"

# Гаразд - це питоме колоритне українське слово, що позначає згоду або підтвердження. Слово "добре" скоріше прикметник та епітет, яке менше підходить для згоди.
msgid "smallerButton|OKAY"
msgstr "ГАРАЗД"

msgid "ACCEPT"
msgstr "ПРИЙНЯТИ"

# Відхилити - є правильним перкладом. Дієслово, що позначає неприйняття пропозиції, змін тощо.
# Відмінити - стосується лише відміни дієслів як частини мови.
msgid "DECLINE"
msgstr "ВІДХИЛИТИ"

msgid "LEARN"
msgstr "ВИВЧИТИ"

msgid "TRADE"
msgstr "ОБМІНЯТИ"

msgid "YES"
msgstr "ТАК"

msgid "NO"
msgstr "НІ"

msgid "EXIT"
msgstr "ВИХІД"

msgid "smallerButton|EXIT"
msgstr "ВИХІД"

msgid "DISMISS"
msgstr "ЗВІЛЬНИТИ"

msgid "UPGRADE"
msgstr "ПОКРАЩИТИ"

msgid "RESTART"
msgstr "РЕСТАРТ"

msgid "HEROES"
msgstr "ГЕРОЇ"

msgid ""
"TOWNS/\n"
"CASTLES"
msgstr ""
"МІСТА/\n"
"ЗАМКИ"

msgid "S"
msgstr "М"

msgid "M"
msgstr "С"

msgid "L"
msgstr "В"

msgid "X-L"
msgstr "НВ"

msgid "ALL"
msgstr "ВСІ"

msgid "SELECT"
msgstr "ОБРАТИ"

msgid ""
"STANDARD\n"
"GAME"
msgstr ""
"ЗВИЧАЙНА\n"
"ГРА"

msgid ""
"CAMPAIGN\n"
"GAME"
msgstr "КАМПАНІЯ"

msgid ""
"MULTI-\n"
"PLAYER\n"
"GAME"
msgstr ""
"ДЕКІЛЬКА\n"
"ГРАВЦІВ"

msgid "CONFIG"
msgstr "ПАРАМЕТРИ"

msgid ""
"ORIGINAL\n"
"CAMPAIGN"
msgstr ""
"ВІЙНИ ЗА\n"
"СПАДЩИНУ"

msgid ""
"EXPANSION\n"
"CAMPAIGN"
msgstr ""
"КАМПАНІЇ\n"
"ДОПОВНЕННЯ"

msgid "HOT SEAT"
msgstr ""
"ГАРЯЧИЙ \n"
"СТІЛЕЦЬ"

msgid "2 PLAYERS"
msgstr "2 ГРАВЦІ"

msgid "3 PLAYERS"
msgstr "3 ГРАВЦЯ"

msgid "4 PLAYERS"
msgstr "4 ГРАВЦЯ"

msgid "5 PLAYERS"
msgstr "5 ГРАВЦІВ"

msgid "6 PLAYERS"
msgstr "6 ГРАВЦІВ"

msgid "GIFT"
msgstr "ДАРУНОК"

msgid "MAX"
msgstr "МАКС"

msgid "DIFFICULTY"
msgstr "СКЛАДНІСТЬ"

msgid "VIEW INTRO"
msgstr "ПОВТОР ІНТРО"

msgid "MIN"
msgstr "МІН"

msgid "RESET"
msgstr ""

msgid "START"
msgstr "ПОЧАТИ"

msgid "CASTLE"
msgstr "ЗАМОК"

msgid "TOWN"
msgstr ""

msgid ""
"D\n"
"I\n"
"S\n"
"M\n"
"I\n"
"S\n"
"S"
msgstr ""
"З\n"
"В\n"
"І\n"
"Л\n"
"Ь\n"
"Н."

msgid ""
"E\n"
"X\n"
"I\n"
"T"
msgstr ""
"В\n"
"И\n"
"Х\n"
"І\n"
"Д"

msgid ""
"C\n"
"A\n"
"M\n"
"P\n"
"A\n"
"I\n"
"G\n"
"N"
msgstr ""
"К\n"
"А\n"
"М\n"
"П\n"
"А\n"
"Н\n"
"І\n"
"Я"

msgid ""
"S\n"
"T\n"
"A\n"
"N\n"
"D\n"
"A\n"
"R\n"
"D"
msgstr ""
"С\n"
"Т\n"
"А\n"
"Н\n"
"Д\n"
"А\n"
"Р\n"
"Т"

msgid "Warrior"
msgstr "Воїн"

msgid "Builder"
msgstr "Будівник"

msgid "Explorer"
msgstr "Розвідник"

msgid "None"
msgstr "Відсутні"

msgid ""
"A few\n"
"%{monster}"
msgstr ""
"Мало\n"
"%{monster}"

msgid ""
"Several\n"
"%{monster}"
msgstr ""
"Кілька\n"
"%{monster}"

msgid ""
"A pack of\n"
"%{monster}"
msgstr ""
"Зграя\n"
"%{monster}"

msgid ""
"Lots of\n"
"%{monster}"
msgstr ""
"Багато\n"
"%{monster}"

msgid ""
"A horde of\n"
"%{monster}"
msgstr ""
"Орда\n"
"%{monster}"

msgid ""
"A throng of\n"
"%{monster}"
msgstr ""
"Натовп\n"
"%{monster}"

msgid ""
"A swarm of\n"
"%{monster}"
msgstr ""
"Купа\n"
"%{monster}"

msgid ""
"Zounds...\n"
"%{monster}"
msgstr ""
"Безліч\n"
"%{monster}"

msgid ""
"A legion of\n"
"%{monster}"
msgstr ""
"Легіон\n"
"%{monster}"

msgid "army|Few"
msgstr "Мало"

msgid "army|Several"
msgstr "Кілька"

msgid "army|Pack"
msgstr "Зграя"

msgid "army|Lots"
msgstr "Багато"

msgid "army|Horde"
msgstr "Орда"

msgid "army|Throng"
msgstr "Натовп"

msgid "army|Swarm"
msgstr "Купа"

msgid "army|Zounds"
msgstr "Безліч"

msgid "army|Legion"
msgstr "Легіон"

msgid "All %{race} troops +1"
msgstr "Усі війська фракції %{race} +1"

#, fuzzy
msgid "Multiple"
msgstr "Різноманітні"

msgid "Troops of %{count} alignments -%{penalty}"
msgstr "Війська з %{count} рас - %{penalty}"

#, fuzzy
msgid "Some undead in army -1"
msgstr "Наявність невмерлих в армії -1"

msgid "View %{name}"
msgstr "Переглянути %{name}"

msgid "Move the %{name} "
msgstr "%{name}: перемістити загін"

msgid "Move or right click to redistribute %{name}"
msgstr "Перемістити %{name}, правий клік щоб поділити"

msgid "Combine %{name} armies"
msgstr "%{name}: Поєднати загони"

msgid "Exchange %{name2} with %{name}"
msgstr "Обміняти %{name2} на %{name}"

msgid "Select %{name}"
msgstr "Обрати %{name}"

msgid "Cannot move last troop"
msgstr "Не вдалось перемістити останній загін"

msgid "Move the %{name}"
msgstr "Перемістити: %{name}"

msgid "Set Count"
msgstr "Встановити Кількість"

msgid "%{name} destroys half the enemy troops!"
msgid_plural "%{name} destroy half the enemy troops!"
msgstr[0] "%{name} знищує половину ворожого загону!"
msgstr[1] "%{name} знищують половину ворожого загону!"
msgstr[2] "%{name} знищують половину ворожого загону!"

msgid "%{name} has turned off the auto battle"
msgstr "%{name} вимкнув автобій"

msgid "%{name} has turned on the auto battle"
msgstr "%{name} увімкнув автобій"

msgid "Spell failed!"
msgstr "Чари не спрацювали!"

msgid ""
"The Sphere of Negation artifact is in effect for this battle, disabling all "
"combat spells."
msgstr ""
"На поле бою діє артефакт \"Сфера Заперечення. Використання бойової магії "
"заборонене."

msgid "You have already cast a spell this round."
msgstr "Ви вже використали чари протягом цього раунду."

msgid "That spell will have no effect!"
msgstr "Ці чари не матимуть ефекту!"

msgid "You may only summon one type of elemental per combat."
msgstr "Ви можете викликати елементалів лиш одного типу протягом битви."

msgid ""
"There is no open space adjacent to your hero where you can summon an "
"Elemental to."
msgstr "Біля вашого герою нема вільного місця для виклику Елементалів."

#, fuzzy
msgid ""
"The Moat reduces the defense skill of troops trapped in it by %{count} and "
"restricts their movement range."
msgstr ""
"Рів зменшує захисну здатність будь-якого загону на -%{count} і сповільнює "
"його вдвічі."

msgid "Speed: %{speed}"
msgstr "Швидкість: %{speed}"

msgid "Speed"
msgstr "Швидкість"

msgid "Off"
msgstr "Вимк."

msgid "On"
msgstr "Увімк."

msgid "Turn Order"
msgstr "Порядок Ходів"

msgid "Auto Spell Casting"
msgstr "Автоматичне Чаклування"

msgid "Grid"
msgstr "Сітка"

msgid "Shadow Movement"
msgstr "Затінення Сітки"

msgid "Shadow Cursor"
msgstr "Тінь курсора"

msgid "Audio"
msgstr "Аудіо"

msgid "Settings"
msgstr "Налаштування"

msgid "Configure"
msgstr "Налаштувати"

msgid "Hot Keys"
msgstr "Гарячі клавіші"

msgid "Damage Info"
msgstr ""
"Інформація про\n"
"пошкодження"

msgid "Set the speed of combat actions and animations."
msgstr "Встановити швидкість бойових дій та анімації."

msgid "Toggle to display the turn order during the battle."
msgstr "Перемкнути відображення черговості ходів загонів під час битви."

msgid ""
"Toggle whether or not the computer will cast spells for you when auto combat "
"is on. (Note: This does not affect spell casting for computer players in any "
"way, nor does it affect quick combat.)"
msgstr ""
"Перемкнути використання комп'ютером магії під час автоматично проведених "
"битв. (Примітка: Ця функція жодним чином не впливає на використання магії "
"комп'ютерними гравцями, а також не впливає на швидкий бій)."

msgid ""
"Toggle the hex grid on or off. The hex grid always underlies movement, even "
"if turned off. This switch only determines if the grid is visible."
msgstr ""
"Перемкнути відображення сітки поля бою. Сітка з шестигранних клітинок завжди "
"визначає можливості руху, навіть якщо її відображення вимкнене. Перемикач "
"лише робить її видимою."

msgid ""
"Toggle on or off shadows showing where your creatures can move and attack."
msgstr ""
"Перемкнути відображення зони, в межах якої ваші істоти можуть пересуватися "
"та атакувати."

msgid ""
"Toggle on or off a shadow showing the current hex location of the mouse "
"cursor."
msgstr "Перемкнути затінення клітини, на яку наведений курсор миші."

msgid "Change the audio settings of the game."
msgstr "Змінити звукові налаштування гри."

msgid "Check and configure all the hot keys present in the game."
msgstr "Налаштування всіх гарячих клавіш у грі."

msgid "Toggle to display damage information during the battle."
msgstr ""
"Перемкнути відображення інформації про пошкодження під час битви. Якщо "
"функція працює, наведіть курсором на бажану ціль - через кілька секунд "
"вирине вікно з розрахунком можливих пошкоджень, що завдасть ваш загін."

msgid "Exit this menu."
msgstr "Вийти з цього меню."

msgid "Okay"
msgstr "Добре"

msgid "The enemy has surrendered!"
msgstr "Ворог капітулював!"

msgid "Their cowardice costs them %{gold} gold."
msgstr ""

msgid "The enemy has fled!"
msgstr "Ворог втік!"

msgid "A glorious victory!"
msgstr "Славетна перемога!"

msgid "For valor in combat, %{name} receives %{exp} experience."
msgstr "За доблесть у бою, %{name} отримує %{exp} досвіду."

msgid "The cowardly %{name} flees from battle."
msgstr "Боягузливий %{name} тікає від бою."

msgid "%{name} surrenders to the enemy, and departs in shame."
msgstr "%{name} здається ворогу та відходить з ганьбою."

#, fuzzy
msgid "Your forces suffer a bitter defeat, and %{name} abandons your cause."
msgstr "Ваше військо зазнає гіркої поразки і %{name} полишає Вас."

#, fuzzy
msgid "Your forces suffer a bitter defeat."
msgstr "Ваше військо зазнає гіркої поразки."

msgid "Battlefield Casualties"
msgstr "Жертви на полі бою"

msgid "Attacker"
msgstr "Нападник"

msgid "Defender"
msgstr "Захисник"

msgid "Click to leave the battle results."
msgstr ""

#, fuzzy
msgid "Click to restart the battle in manual mode."
msgstr "завершити битву у автоматичному режимі"

msgid "Restart"
msgstr ""

msgid "You have captured an enemy artifact!"
msgstr "Ви заволоділи артефактом ворога!"

msgid "As you reach for the %{name}, it mysteriously disappears."
msgstr "%{name} загадково щезає, щойно ви спробували його забрати."

msgid "As your enemy reaches for the %{name}, it mysteriously disappears."
msgstr "%{name} загадково щезає, щойно ваш ворог спробував його забрати."

msgid "Necromancy!"
msgstr "Некромантія!"

msgid ""
"Practicing the dark arts of necromancy, you are able to raise %{count} of "
"the enemy's dead to return under your service as %{monster}."
msgstr ""
"Практикуючи темне мистецтво некромантії, ви підняли %{count} мертвих "
"ворогів, які тепер будуть слугувати вам як %{monster}."

msgid "%{name} the %{race}"
msgstr "%{name} %{race}"

msgid "Captain of %{name}"
msgstr "Капітан замку %{name}"

msgid "Attack"
msgstr "Атака"

msgid "Defense"
msgstr "Захист"

msgid "Spell Power"
msgstr "Сила Магії"

msgid "Knowledge"
msgstr "Знання"

msgid "Morale"
msgstr "Мораль"

msgid "Luck"
msgstr "Удача"

msgid "Spell Points"
msgstr "Мана"

msgid "Hero's Options"
msgstr "Дії Героя"

msgid "Cast Spell"
msgstr "Накласти чари"

msgid "Retreat"
msgstr "Відступити"

msgid "Surrender"
msgstr "Здатися"

msgid "Cancel"
msgstr "Скасувати"

msgid "Hero Screen"
msgstr "Вікно Героя"

msgid "Captain's Options"
msgstr "Дії Капітана"

msgid ""
"Cast a magical spell. You may only cast one spell per combat round. The "
"round is reset when every creature has had a turn."
msgstr ""
"Застосувати магічне закляття. Ви можете наслати лиш одне закляття кожен "
"раунд. Новий раунд настає щоразу, коли кожна істота робить (або пропускає) "
"свій хід."

msgid ""
"Retreat your hero, abandoning your creatures. Your hero will be available "
"for you to recruit again, however, the hero will have only a novice hero's "
"forces."
msgstr ""
"Відступити героєм, кинувши війська напризволяще. Вашого героя можна буде "
"негайно найняти знову, однак, герой матиме такі ж війська, як кожен "
"новобранець."

#, fuzzy
msgid ""
"Surrendering costs gold. However if you pay the ransom, the hero and all of "
"his or her surviving creatures will be available to recruit again. The cost "
"of surrender is half of the total cost of the non-temporary troops remaining "
"in the army."
msgstr ""
"Капітуляція вимагатиме оплати золотом. Однак, якщо ви сплатите викуп, герой "
"разом з усіма своїми артефактами та вцілілими військами буде доступний для "
"повторного найму."

msgid "Open Hero Screen to view full information about the hero."
msgstr "Відкрити Вікно Героя щоб переглянути повну інформацію про нього."

msgid "Return to the battle."
msgstr "Повернутися до битви."

msgid "Not enough gold (%{gold})"
msgstr "Недостатньо золота (%{gold})"

msgid "%{name} states:"
msgstr "%{name}, характеристики:"

msgid "Captain of %{name} states:"
msgstr "Капітан міста %{name}, характеристики:"

msgid ""
"\"I will accept your surrender and grant you and your troops safe passage "
"for the price of %{price} gold.\""
msgstr ""
"\"Я прийму вашу капітуляцію і дам безпечний прохід твоїм військам за "
"%{price} золота.\""

msgid "View %{monster} info"
msgstr "Переглянути інформацію про %{monster}"

msgid "Fly %{monster} here"
msgstr "%{monster}: перелетіти сюди"

msgid "Move %{monster} here"
msgstr "%{monster} перемістяться сюди"

msgid "Shoot %{monster}"
msgstr "Зробити постріл у %{monster}"

msgid "(1 shot left)"
msgid_plural "(%{count} shots left)"
msgstr[0] "(Залишився 1 постріл)"
msgstr[1] "(Залишилося %{count} постріла)"
msgstr[2] "(Залишилося %{count} пострілів)"

msgid "Attack %{monster}"
msgstr "Атакувати %{monster}"

msgid "Turn %{turn}"
msgstr "Раунд %{turn}"

msgid "Teleport here"
msgstr "Телепортуватися сюди"

msgid "Invalid teleport destination"
msgstr "Телепортація сюди неможлива"

msgid "Cast %{spell} on %{monster}"
msgstr "Накласти %{spell} на %{monster}"

msgid "Cast %{spell}"
msgstr "Накласти %{spell}"

msgid "Select spell target"
msgstr "Обрати ціль закляття"

msgid "View Ballista info"
msgstr "Дані по Балісті"

msgid "Ballista"
msgstr "Баліста"

msgid "Enable auto combat"
msgstr "Увімкнути автобій"

msgid "Allows the computer to fight out the battle for you."
msgstr "Дозволяє комп'ютеру вести битву за вас."

msgid "Auto Combat"
msgstr "Автобій"

msgid "Customize system options"
msgstr "Налаштувати параметри системи"

msgid "Allows you to customize the combat screen."
msgstr "Дозволяє налаштувати екран бою."

msgid "System Options"
msgstr "Системні Параметри"

msgid "Skip this unit"
msgstr "Пропустити хід"

msgid "Skip"
msgstr "Пропустити"

msgid ""
"Skips the current creature. The current creature ends its turn and does not "
"get to go again until the next round."
msgstr ""
"Пропустити хід істоти. Поточна істота закінчить хід та не ходитиме до "
"наступного раунду."

msgid "View Captain's options"
msgstr "Відкрити вікно дій Капітана"

msgid "View Hero's options"
msgstr "Відкрити вікно дій Героя"

msgid "View opposing Captain"
msgstr "Переглянути ворожого Капітана"

msgid "View opposing Hero"
msgstr "Переглянути ворожого Героя"

msgid "Hide logs"
msgstr "Сховати журнал"

msgid "Show logs"
msgstr "Дивитися журнал"

msgid "Message Bar"
msgstr "Табло повідомлень"

msgid "Shows the results of individual monster's actions."
msgstr "Відображує кожну дію та ефект, що мають місце на полі бою."

msgid "Are you sure you want to enable auto combat?"
msgstr "Ви впевнені, що хочете ввімкнути автобитву?"

msgid "Are you sure you want to finish the battle in auto mode?"
msgstr "Ви впевнені, що хочете завершити бій в автоматичному режимі?"

#, fuzzy
msgid "The %{name} skips their turn."
msgid_plural "The %{name} skip their turn."
msgstr[0] "%{name} пропускають свій хід."
msgstr[1] "%{name} пропускають свій хід."
msgstr[2] "%{name} пропускають свій хід."

msgid "%{attacker} does %{damage} damage."
msgid_plural "%{attacker} do %{damage} damage."
msgstr[0] "%{attacker} завдає %{damage} шкоди."
msgstr[1] "%{attacker} завдають %{damage} шкоди."
msgstr[2] "%{attacker} завдають %{damage} шкоди."

msgid "1 creature perishes."
msgid_plural "%{count} creatures perish."
msgstr[0] "1 істота загинула."
msgstr[1] "%{count} істоти загинули."
msgstr[2] "%{count} істот загинуло."

msgid "1 %{defender} perishes."
msgid_plural "%{count} %{defender} perish."
msgstr[0] "1 %{defender} загинув."
msgstr[1] "%{count} %{defender} загинули."
msgstr[2] "%{count} %{defender} загинуло."

msgid "1 soul is incorporated."
msgid_plural "%{count} souls are incorporated."
msgstr[0] "Одна душа поглинута."
msgstr[1] "%{count} душі поглинуті."
msgstr[2] "%{count} душ поглинуто."

msgid "1 %{unit} is revived."
msgid_plural "%{count} %{unit} are revived."
msgstr[0] "1 %{unit} відродився."
msgstr[1] "%{count} %{unit} відродилося."
msgstr[2] "%{count} %{unit} відродилося."

msgid "Moved %{monster}: from [%{src}] to [%{dst}]."
msgstr "%{monster}: Переміщення з [%{src}] до [%{dst}]."

#, fuzzy
msgid "The %{name} resists the spell!"
msgid_plural "The %{name} resist the spell!"
msgstr[0] "%{name} опираються чарам!"
msgstr[1] "%{name} опираються чарам!"
msgstr[2] "%{name} опираються чарам!"

msgid "%{name} casts %{spell} on the %{troop}."
msgstr "%{name} чаклує %{spell} на %{troop}."

msgid "%{name} casts %{spell}."
msgstr "%{name} чаклує %{spell}."

msgid "The %{spell} does %{damage} damage to one undead creature."
msgstr "%{spell} завдає %{damage} шкоди одній істоті невмерлих."

msgid "The %{spell} does %{damage} damage to all undead creatures."
msgstr "%{spell} завдає %{damage} шкоди усім істотам невмерлих."

msgid "The %{spell} does %{damage} damage, %{count} creatures perish."
msgstr "%{spell} завдає %{damage} шкоди, %{count} істот загинуло."

msgid "The %{spell} does %{damage} damage."
msgstr "%{spell} завдає %{damage} шкоди."

msgid "The %{spell} does %{damage} damage to one living creature."
msgstr "%{spell} завдає %{damage} шкоди одній живій істоті."

msgid "The %{spell} does %{damage} damage to all living creatures."
msgstr "%{spell} завдає %{damage} шкоди усім живим істотам."

#, fuzzy
msgid "The %{attacker}'s attack blinds the %{target}!"
msgid_plural "The %{attacker}' attack blinds the %{target}!"
msgstr[0] "Атака %{attacker} осліплює %{target}!"
msgstr[1] "Атака %{attacker} осліплює %{target}!"
msgstr[2] "Атака %{attacker} осліплює %{target}!"

#, fuzzy
msgid "The %{attacker}'s gaze turns the %{target} to stone!"
msgid_plural "The %{attacker}' gaze turns the %{target} to stone!"
msgstr[0] "Погляд %{attacker} перетворює %{target} на камінь!"
msgstr[1] "Погляд %{attacker} перетворює %{target} на камінь!"
msgstr[2] "Погляд %{attacker} перетворює %{target} на камінь!"

#, fuzzy
msgid "The %{attacker}'s curse falls upon the %{target}!"
msgid_plural "The %{attacker}' curse falls upon the %{target}!"
msgstr[0] "%{attacker} насилає прокляття на %{target}!"
msgstr[1] "%{attacker} насилає прокляття на %{target}!"
msgstr[2] "%{attacker} насилає прокляття на %{target}!"

#, fuzzy
msgid "The %{target} is paralyzed by the %{attacker}!"
msgid_plural "The %{target} are paralyzed by the %{attacker}!"
msgstr[0] "%{attacker} паралізує %{target}!"
msgstr[1] "%{attacker} паралізує %{target}!"
msgstr[2] "%{attacker} паралізує %{target}!"

#, fuzzy
msgid "The %{attacker} dispels all good spells on your %{target}!"
msgid_plural "The %{attacker} dispel all good spells on your %{target}!"
msgstr[0] "%{attacker} розвіює всі добрі чари, що були накладені на %{target}!"
msgstr[1] "%{attacker} розвіює всі добрі чари, що були накладені на %{target}!"
msgstr[2] "%{attacker} розвіює всі добрі чари, що були накладені на %{target}!"

#, fuzzy
msgid "The %{attacker} casts %{spell} on the %{target}!"
msgid_plural "The %{attacker} cast %{spell} on the %{target}!"
msgstr[0] "%{attacker} використав закляття \"%{spell}\"! Ціль: %{target}."
msgstr[1] "%{attacker} використав закляття \"%{spell}\"! Ціль: %{target}."
msgstr[2] "%{attacker} використав закляття \"%{spell}\"! Ціль: %{target}."

msgid "Bad luck descends on the %{attacker}."
msgstr "Удача відвернулась від %{attacker}."

msgid "Good luck shines on the %{attacker}."
msgstr "Удача посміхнулась %{attacker}."

msgid "High morale enables the %{monster} to attack again."
msgstr "Завдяки високій моралі %{monster} атакує знову."

msgid "Low morale causes the %{monster} to freeze in panic."
msgstr "Через низьку мораль %{monster} завмер у паніці."

msgid "%{tower} does %{damage} damage."
msgstr "%{tower} завдає %{damage} шкоди."

msgid "The mirror image is created."
msgstr "Створено Дзеркального Фантома."

msgid "The mirror image is destroyed!"
msgstr "Фантомний загін знищений!"

#, fuzzy
msgid "Are you sure you want to interrupt the auto combat?"
msgstr "Ви впевнені, що хочете перервати автоматичний бій?"

msgid "Error"
msgstr "Помилка"

msgid "No spells to cast."
msgstr "Нема чар для використання."

msgid "Are you sure you want to retreat?"
msgstr "Ви впевнені, що хочете відступити?"

msgid "Retreat disabled"
msgstr "Відступ неможливий"

msgid "Surrender disabled"
msgstr "Капітуляція неможлива"

msgid "Damage: %{max}"
msgstr "Шкода: %{max}"

msgid "Damage: %{min} - %{max}"
msgstr "Шкода: %{min} - %{max}"

msgid "Perish: %{max}"
msgstr "Загине %{max}"

msgid "Perish: %{min} - %{max}"
msgstr "Загине %{min} - %{max}"

msgid ""
"Through eagle-eyed observation, %{name} is able to learn the magic spell "
"%{spell}."
msgstr "Завдяки орлиному зору %{name} зміг вивчити магічне закляття %{spell}."

msgid "Human"
msgstr "Людина"

msgid "AI"
msgstr "Комп'ютер"

msgid "Start"
msgstr ""

#, fuzzy
msgid "Start the battle."
msgstr "Повернутися до битви."

msgid "Exit"
msgstr "Вийти"

msgid "Reset"
msgstr ""

msgid "Reset to default settings."
msgstr "Скинути до налаштувань за замовчуванням."

msgid "Please select another hero."
msgstr "Будь ласка, оберіть іншого героя."

msgid "Set Attack Skill"
msgstr "Встановити Атаку"

msgid "Set Defense Skill"
msgstr "Встановити Захист"

msgid "Set Power Skill"
msgstr "Встановити Силу Магії"

msgid "Set Knowledge Skill"
msgstr "Встановити Знання"

#, fuzzy
msgid "%{race1} %{name1} vs %{race2} %{name2}"
msgstr "%{race1} %{name1}"

msgid "Monsters"
msgstr "Монстри"

msgid "N/A"
msgstr "Н/Д"

msgid "Left Turret"
msgstr "Ліва Вежа"

msgid "Right Turret"
msgstr "Права Вежа"

msgid "The %{name} fires with the strength of %{count} Archers"
msgstr "%{name} б'є із силою %{count} Лучників"

msgid "each with a +%{attack} bonus to their attack skill."
msgstr "кожна з бонусом +%{attack} до вміння Атаки."

msgid "The %{name} is destroyed."
msgstr "%{name} знищено."

msgid "%{count} %{name} rises from the dead!"
msgid_plural "%{count} %{name} rise from the dead!"
msgstr[0] "%{count} %{name} піднято з мертвих!"
msgstr[1] "%{count} %{name} піднято з мертвих!"
msgstr[2] "%{count} %{name} піднято з мертвих!"

msgid "Dwarven Alliance"
msgstr "Альянс Гномів"

msgid "Sorceress Guild"
msgstr "Гільдія Чаклунок"

msgid "Necromancer Guild"
msgstr "Гільдія Некромантів"

msgid "Ogre Alliance"
msgstr "Альянс Огрів"

msgid "Dwarfbane"
msgstr "Гномогубець"

msgid "Dragon Alliance"
msgstr "Альянс Драконів"

msgid "Elven Alliance"
msgstr "Ельфійський Альянс"

msgid "Kraeger defeated"
msgstr "Краегер подоланий"

msgid "Wayward Son"
msgstr "Син Вейварда"

msgid "Uncle Ivan"
msgstr "Дядько Іван"

msgid "Annexation"
msgstr "Аннексія"

msgid "Force of Arms"
msgstr "Сила Зброї"

msgid "Save the Dwarves"
msgstr "Порятунок Гномів"

msgid "Carator Mines"
msgstr "Караторські Копальні"

msgid "Turning Point"
msgstr "Поворотний Момент"

msgid "scenarioName|Defender"
msgstr "Оборонець"

msgid "Corlagon's Defense"
msgstr "Оборона Корлагона"

msgid "The Crown"
msgstr "Корона"

msgid "The Gauntlet"
msgstr "Рукавиця"

msgid "Betrayal"
msgstr "Зрада"

msgid "Final Justice"
msgstr "Остаточне Правосуддя"

msgid ""
"Roland needs you to defeat the lords near his castle to begin his war of "
"rebellion against his brother. They are not allied with each other, so they "
"will spend most of their time fighting with one another. Victory is yours "
"when you have defeated all of their castles and heroes."
msgstr ""
"Ви потрібні Роландові щоб перемогти лордів біля його замку, тим самим "
"почавши його повстання проти брата. Вони не укладали союзу, то ж переважно "
"воюватимуть одне з одним. Ви переможете, коли захопите всі їх замки та "
"переможете всіх їх героїв."

msgid ""
"The local lords refuse to swear allegiance to Roland, and must be subdued. "
"They are wealthy and powerful, so be prepared for a tough fight. Capture all "
"enemy castles to win."
msgstr ""
"Місцеві лорди відмовились присягнути Роландові на вірність, тому їх треба "
"підкорити. Вони багаті та могутні, то ж приготуйтесь до запеклого спротиву. "
"Захопіть всі їх замки, щоб перемогти."

msgid ""
"Your task is to defend the Dwarves against Archibald's forces. Capture all "
"of the enemy towns and castles to win, and be sure not to lose all of the "
"dwarf towns at once, or the enemy will have won."
msgstr ""
"Ваше завдання полягає у захисті Гномів від сил Арчибальда. Захопіть всі "
"ворожі міста та замки щоб перемогти, та переконайтесь, що ворог не "
"володітиме всіма містами гномів одночасно, інакше він виграє."

#, fuzzy
msgid ""
"You will face four allied enemies in a straightforward fight for resources "
"and treasure. Capture all of the enemy castles for victory."
msgstr ""
"Ви зітнетесь з чотирма об'єднаними ворогами у відкритому протистоянні за "
"ресурси та скарби. Захопіть всі ворожі замки, щоб перемогти."

msgid ""
"Your enemies are allied against you and start close by, so be ready to come "
"out fighting. You will need to own all four castles in this small valley to "
"win."
msgstr ""
"Ваші вороги об'єднались, та розташували свої сили неподалік від вас, то ж "
"готуйтесь до запеклої боротьби. Вам треба захопити всі чотири замки цієї "
"маленької долини, щоб перемогти."

msgid ""
"The Sorceress' guild of Noraston has requested Roland's aid against an "
"attack from Archibald's allies. Capture all of the enemy castles to win, and "
"don't lose Noraston, or you'll lose the scenario. (Hint: There is an enemy "
"castle on an island in the ocean.)"
msgstr ""
"Гільдія Чаклунок Норастону надіслала Роландові запит про допомогу у боротьбі "
"проти атакуючих союзників Арчибальда. Захопіть всі ворожі замки щоб "
"перемогти, та не втратьте Норастон, інакше програєте. (Підказка: Один з "
"ворожих замків розташований в океані)."

msgid ""
"Gather as large an army as possible and capture the enemy castle within 8 "
"weeks. You are opposed by only one enemy, but must travel a long way to get "
"to the enemy castle. Any troops you have in your army at the end of this "
"scenario will be with you in the final battle."
msgstr ""
"Зберіть якомога більше військо та захопіть ворожий замок протягом 8 тижнів. "
"Вам протистоїть лише один ворог, однак ви маєте пройти довгий шлях, щоб "
"досягти його замку. Всі війська, що залишаться з вами після завершення цього "
"сценарію будуть з вами у фінальному сценарії."

msgid ""
"Find the Crown before Archibald's heroes find it. Roland will need the Crown "
"for the final battle against Archibald."
msgstr ""
"Знайдіть Корону перш, ніж це зроблять герої Арчибальда. Роландові "
"знадобиться Корона для фінального бою проти Арчибальда."

msgid ""
"Three allied enemies stand before you and victory, including Lord Corlagon. "
"Roland is in a castle to the northwest, and you will lose if he falls to the "
"enemy. Remember that capturing Lord Corlagon will ensure that he will not "
"fight against you in the final scenario."
msgstr ""
"Три об'єднані союзом вороги стоять між вами та перемогою. Серед них є і Лорд "
"Корлагон. Роланд знаходиться у замку на північний захід, і ви програєте, "
"якщо він потрапить до ворожих рук. Пам'ятайте, що захоплення Лорда Корлагона "
"не дозволить йому битись проти вас у фінальному сценарії."

msgid ""
"This is the final battle. Both you and your enemy are armed to the teeth, "
"and all are allied against you. Capture Archibald to end the war!"
msgstr ""
"Це фінальна битва. Як і ви, ваші вороги озброєні до зубів, і всі вони у "
"союзі проти вас. Захопіть Арчибальда щоб скінчити війну, та не втратьте "
"Роланда у бою!"

msgid ""
"Switching sides leaves you with three castles against the enemy's one. This "
"battle will be the easiest one you will face for the rest of the war..."
"traitor."
msgstr ""
"Перехід на інший бік залишив вашого ворога з одним замком проти ваших трьох. "
"Ця битва буде найлегшою з тих, що чекають на вас у цій війні... зраднику."

msgid "Barbarian Wars"
msgstr "Варварські Війни"

msgid "First Blood"
msgstr "Перша Кров"

msgid "Necromancers"
msgstr "Некроманти"

msgid "Slay the Dwarves"
msgstr "Винищення Гномів"

msgid "Country Lords"
msgstr "Землі Володарів"

msgid "Dragon Master"
msgstr "Повелитель Драконів"

msgid "Rebellion"
msgstr "Повстання"

msgid "Apocalypse"
msgstr "Апокаліпсис"

msgid "Greater Glory"
msgstr "Найбільша Слава"

msgid ""
"King Archibald requires you to defeat the three enemies in this region. They "
"are not allied with one another, so they will spend most of their energy "
"fighting amongst themselves. You will win when you own all of the enemy "
"castles and there are no more heroes left to fight."
msgstr ""
"Король Арчибальд вимагає, щоб ви здолали трьох ворогів у цьому регіоні. Вони "
"не поєднані союзом, то ж більшу частину своїх сил витратять на боротьбу одне "
"з одним. Ви переможете, коли заволодієте усіма ворожими замками, та не "
"залишиться героїв, з якими можна битися."

msgid ""
"You must unify the barbarian tribes of the north by conquering them. As in "
"the previous mission, the enemy is not allied against you, but they have "
"more resources at their disposal. You will win when you own all of the enemy "
"castles and there are no more heroes left to fight."
msgstr ""
"Ви мусите об'єднати варварські племена півночі, завоювавши їх. Як і в "
"попередньому завданні, вороги не об'єднані проти вас, однак у них в "
"розпорядженні більше ресурсів. Ви переможете, коли заволодієте усіма "
"ворожими замками, і коли не залишиться героїв, з якими можна битися."

msgid ""
"Do-gooder wizards have taken the Necromancers' castle. You must retake it to "
"achieve victory. Remember that while you start with a powerful army, you "
"have no castle and must take one within 7 days, or lose this battle. (Hint: "
"The nearest castle is to the southeast.)"
msgstr ""
"Добрі чарівники захопили замок Некромантів. Ви маєте повернути його, щоб "
"досягти перемоги. Пам'ятайте, що хоча ви й починаєте з потужним військом, у "
"вас не буде замку, то ж ви мусите захопити будь-який замок протягом 7 днів, "
"інакше програєте. (Підказка: Найближчий замок знаходиться на північний схід "
"від вас)."

msgid ""
"The dwarves need conquering before they can interfere in King Archibald's "
"plans. Roland's forces have more than one hero and many towns to start with, "
"so be ready for attack from multiple directions. You must capture all of the "
"enemy towns and castles to claim victory."
msgstr ""
"Гномів потрібно завоювати перш, ніж вони зможуть втрутитись у плани Короля "
"Арчибальда. Сили Роланда мають більше ніж одного героя, та починають з "
"багатьма містами, то ж будьте готові до нападів з різних напрямків. Ви "
"мусите захопити всі ворожі міста та замки, щоб досягти перемоги."

msgid ""
"You must put down a peasant revolt led by Roland's forces. All are allied "
"against you, but you have Lord Corlagon, an experienced hero, to help you. "
"Capture all enemy castles to win."
msgstr ""
"Ви маєте покласти край селянському повстанню, очоленому силами Роланда. Всі "
"об'єднані проти вас, однак на вашому боці Лорд Корлагон, досвідчений герой, "
"що допоможе вам. Захопіть всі ворожі замки, щоб перемогти."

msgid ""
"There are two enemies allied against you in this mission. Both are well "
"armed and seek to evict you from their island. Avoid them and capture Dragon "
"City to win."
msgstr ""
"У цьому завданні проти вас об'єдналися двоє ворогів. Обидва вони добре "
"озброєні, та шукають способу вигнати вас з їх острова. Уникайте їх, та "
"захопіть Місто Драконів щоб перемогти."

msgid ""
"Your orders are to conquer the country lords that have sworn to serve "
"Roland. All of the enemy castles are unified against you. Since you start "
"without a castle, you must hurry to capture one before the end of the week. "
"Capture all enemy castles for victory."
msgstr ""
"Вам наказано завоювати землі володарів, що поклялися служити Роланду. Всі "
"ворожі замки об'єднані проти вас. Оскільки ви починаєте без замку, ви маєте "
"поквапитися та захопити один перш, ніж мине тиждень. Захопіть всі ворожі "
"замки задля перемоги."

msgid ""
"Find the Crown before Roland's heroes find it. Archibald will need the Crown "
"for the final battle against Roland."
msgstr ""
"Знайдіть Корону перш, ніж це зроблять герої Роланда. Арчибальду знадобиться "
"Корона у фінальній битві проти Роланда."

msgid ""
"This is the final battle. Both you and your enemy are armed to the teeth, "
"and all are allied against you. Capture Roland to win the war, and be sure "
"not to lose Archibald in the fight!"
msgstr ""
"Це фінальна битва. Як і ви, ваші вороги озброєні до зубів, і всі вони у "
"союзі проти вас. Захопіть Роланда щоб скінчити війну, та переконайтесь, що "
"ви не загубите Арчибальда у битві!"

msgid "Arrow's Flight"
msgstr "Політ Стріли"

msgid "Island of Chaos"
msgstr "Острів Хаосу"

msgid "The Abyss"
msgstr "Безодня"

msgid "Uprising"
msgstr "Повстання"

msgid "Aurora Borealis"
msgstr "Північне Сяйво"

msgid "Betrayal's End"
msgstr "Кінець Зради"

msgid "Corruption's Heart"
msgstr "Серце Скверни"

msgid "The Giant's Pass"
msgstr "Перевал Велетнів"

msgid ""
"Subdue the unruly local lords in order to provide the Empire with facilities "
"to operate in this region."
msgstr ""
"Підкоріть непокірних місцевих лордів, щоб забезпечити Імперії можливості для "
"діяльності у цьому регіоні."

msgid ""
"Eliminate all opposition in this area. Then the first piece of the artifact "
"will be yours."
msgstr ""
"Усуньте весь спротив у цих землях. Тоді ви заволодієте першою частиною "
"артефакту."

msgid ""
"The sorceresses to the northeast are rebelling! For the good of the empire "
"you must quash their feeble uprising on your way to the mountains."
msgstr ""
"Чаклунки на північний схід повстали! Задля блага вашої імперії ви маєте "
"придушити їх дрібне повстання на шляху до гір."

msgid ""
"Having prepared for your arrival, Kraeger has arranged for a force of "
"necromancers to thwart your quest. You must capture the castle of Scabsdale "
"before the first day of the third week, or the Necromancers will be too "
"strong for you."
msgstr ""
"Підготувавшись до вашого прибуття, Краегер зібрав сили некромантів щоб "
"перешкодити вашим пошукам. Ви маєте захопити замок Скабсдейл перш ніж "
"настане перший день третього тижня, інакше Некроманти стануть надто "
"могутніми для вас."

msgid ""
"The barbarian despot in this area is, as yet, ignorant of your presence. "
"Quickly, build up your forces before you are discovered and attacked! Secure "
"the region by subduing all enemy forces."
msgstr ""
"Варварський деспот, що править цими землями, досі не знає про вашу "
"присутність. Якнайшвидше наростіть свої сили перш, ніж вас розкриють та "
"атакують! Захистіть регіон, впокоривши всі ворожі сили."

msgid ""
"The Empire is weak in this region. You will be unable to completely subdue "
"all forces in this area, so take what you can before reprisal strikes. "
"Remember, your true goal is to claim the Helmet of Anduran."
msgstr ""
"Імперія слабка у цьому регіоні. Ви не зможете здолати всі наявні ворожі "
"сили, тому хапайте все, що зможете перш, ніж вам завдадуть удару у "
"відповідь. Пам'ятайте, що ваша головна мета - заволодіти Шоломом Андурана."

msgid "For the good of the Empire, eliminate Kraeger."
msgstr "На благо Імперії знищте Краегера."

msgid ""
"At last, you have the opportunity and the facilities to rid the Empire of "
"the necromancer's evil. Eradicate them completely, and you will be sung as a "
"hero for all time."
msgstr ""
"Нарешті, у вас є можливість та засоби щоб позбавити Імперію від зла "
"некромантів. Викорініть їх, щоб і сліду не лишилось, і вас оспівуватимуть як "
"героя всіх часів."

msgid "Border Towns"
msgstr "Прикордонні Міста"

msgid "Conquer and Unify"
msgstr "Завойовувати та Об'єднувати"

msgid "Crazy Uncle Ivan"
msgstr "Божевільний Дядько Іван"

msgid "The Wayward Son"
msgstr "Блудний Син"

msgid "Ivory Gates"
msgstr "Брама Слонової Кістки"

msgid "The Elven Lands"
msgstr "Ельфійські Землі"

msgid "The Epic Battle"
msgstr "Епічна Битва"

msgid "The Southern War"
msgstr "Південна Війна"

msgid ""
"Conquer and unite all the enemy tribes. Don't lose the hero Jarkonas, the "
"forefather of all descendants."
msgstr ""
"Завоюйте та об'єднайте ворожі племена. Не втратьте героя Джарконаса, "
"прабатька всіх нащадків."

msgid ""
"Your rival, the Kingdom of Harondale, is attacking weak towns on your "
"border! Recover from their first strike and crush them completely!"
msgstr ""
"Ваш суперник, Королівство Харондейл, атакує слабкі міста на ваших кордонах! "
"Оговтайтесь від їх першого удару та розбийте їх вщент!"

msgid ""
"Find your wayward son Joseph who is rumored to be living in the desolate "
"lands. Do it before the first day of the third month or it will be of no "
"help to your family."
msgstr ""
"Знайдіть вашого блудного сина Джозефа, що, за чутками, живе у спустошених "
"землях. Зробіть це перш, ніж настане перший день третього місяця, інакше "
"вашій родині вже не можна буде допомогти."

#, fuzzy
msgid ""
"Rescue your crazy uncle Ivan. Find him before the first day of the fourth "
"month or it will be of no help to your kingdom."
msgstr ""
"Врятуйте вашого божевільного дядька Івана. Знайдіть його до настання першого "
"дня четвертого місяця, інакше вашому королівству вже не можна буде допомогти."

msgid ""
"Destroy the barbarians who are attacking the southern border of your "
"kingdom! Recover your fallen towns, and then invade the jungle kingdom. "
"Leave no enemy standing."
msgstr ""
"Знищте варварів, що атакують південні кордони вашого королівства! Відновіть "
"ваші захоплені міста, а тоді наступайте на королівство у джунглях. Не "
"лишайте жодного ворога в живих."

msgid "Retake the castle of Ivory Gates, which has fallen due to treachery."
msgstr "Поверніть замок Брама Слонової Кістки, що був втрачений через зраду."

#, fuzzy
msgid ""
"Gain the favor of the elves. They will not allow trees to be chopped down, "
"so we will send you wood every 2 weeks. You must complete your mission "
"before the first day of the seventh month, or the kingdom will surely fall."
msgstr ""
"Завоюйте прихильність ельфів. Вони не дозволяють рубати дерева, однак "
"надсилатимуть вам деревину кожні 2 тижні. Ви маєте виконати вашу місію до "
"першого дня сьомого місяця, інакше королівство напевне загине."

msgid ""
"This is the final battle against your rival kingdom of Harondale. Eliminate "
"everyone, and don't lose the hero Jarkonas VI."
msgstr ""
"Це остання битва проти вашого суперника - королівства Харондейл. Винищте "
"усіх, але не втратьте героя Джарконаса Шостого."

msgid "Fount of Wizardry"
msgstr "Джерело Магії"

msgid "Power's End"
msgstr "Кінець Могутності"

msgid "The Eternal Scrolls"
msgstr "Вічні Сувої"

msgid "The Shrouded Isles"
msgstr "Закутані Острови"

msgid ""
"Your mission is to vanquish the warring mages in the magical Shrouded Isles. "
"The completion of this task will give you a fighting chance against your "
"rivals."
msgstr ""
"Ваше завдання - знищити ворогуючих магів на магічних Закутаних Островах. "
"Виконання цього завдання дасть вам шанс перемогти ваших суперників."

msgid ""
"The location of the great library has been discovered! You must make your "
"way to it, and reclaim the city of Chronos in which it lies."
msgstr ""
"Місцезнаходження великої бібліотеки розкрите! Ви маєте прокласти свій шлях "
"до неї, та повернути місто Хронос, в якому вона розташована."

#, fuzzy
msgid ""
"Find the Orb of negation, which is said to be buried in this land. There are "
"clues inscribed on stone obelisks which will help lead you to your prize. "
"Find the Orb before the first day of the sixth month, or your rivals will "
"surely have gotten to the fount before you."
msgstr ""
"Знайдіть Сферу Заперечення, що, як кажуть, похована десь у цих землях. "
"Підказки висічені на кам'яних обелісках, що допоможуть вам досягти мети. "
"Знайдіть Сферу раніше, ніж мине шостий місяць, інакше ваші суперники точно "
"знайдуть її раніше за вас."

msgid ""
"You must take control of the castle of Magic, where the fount of wizardry "
"lies. Do this and your victory will be supreme."
msgstr ""
"Ви мусите захопити замок Магія, у якому знаходиться Джерело Магії. Зробіть "
"це, і ваша перемога буде остаточною."

msgid "Blood is Thicker"
msgstr "Кров Густіша"

msgid "King and Country"
msgstr "Король та Країна"

msgid "Pirate Isles"
msgstr "Піратські Острови"

msgid "Stranded"
msgstr "На Мілині"

msgid ""
"Capture the town on the island off the southeast shore in order to construct "
"a boat and travel back towards the mainland. Do not lose the hero Gallavant."
msgstr ""
"Захопіть місто на острові біля південно-східного берега, щоб збудувати "
"корабель та відбути назад на материк. Не втратьте героя - Галлаванта."

msgid ""
"Find and defeat Martine, the pirate leader, who resides in Pirates Cove. Do "
"not lose Gallavant or your quest will be over."
msgstr ""
"Знайдіть та здолайте Мартіна, піратського ватага, що мешкає у Піратській "
"Бухті. Не втратьте Галлаванта, інакше ваші пошуки завершаться."

msgid ""
"Eliminate all the other forces who oppose the rule of Lord Alberon. "
"Gallavant must not die."
msgstr ""
"Знищте всі сили, що протистоять Лорду Альберону. Галлавант мусить вціліти."

msgid ""
"Overthrow the entrenched monarchy of Lord Alberon, and claim all the land in "
"your name. Gallavant must not die."
msgstr ""
"Поваліть усталену монархію Лорда Альберона, та захопіть цей край для себе. "
"Галлавант мусить вціліти."

msgid " bane"
msgstr " згуба"

msgid " alliance"
msgstr " альянс"

msgid "Carry-over forces"
msgstr "Збережені війська"

msgid " bonus"
msgstr " бонус"

msgid " defeated"
msgstr " подоланий"

msgid " will always run away from your army."
msgstr " завжди тікатимуть від вашого війська."

msgid " will be willing to join your army."
msgstr " завжди волітимуть приєднатись до вашого війська."

#, fuzzy
msgid "\"%{artifact}\" artifact will be carried over in the campaign."
msgstr "Артефакт \"%{artifact}\" буде перенесений до сценарію."

#, fuzzy
msgid "The army will be carried over in the campaign."
msgstr "Військо буде перенесене до сценарію."

msgid "The kingdom will have +%{count} %{resource} each day."
msgstr "Королівство отримає додатковий прибуток: + %{count} %{resource} щодня."

#, fuzzy
msgid "The \"%{spell}\" spell will be carried over in the campaign."
msgstr "Закляття \"%{spell}\" буде перенесено до сценарію."

#, fuzzy
msgid "%{hero} can be hired during scenarios."
msgstr "Герой %{hero} буде доступним для найму у сценарії."

#, fuzzy
msgid "%{hero} has been defeated and will not appear in subsequent scenarios."
msgstr ""
"Герой %{hero} був подоланий, і не зможе з'явитися у подальших сценаріях."

msgid "The dwarves recognize their allies and gladly join your forces."
msgstr ""
"Гноми розпізнали свого союзника, та з радістю приєднаються до ваших сил."

msgid "The ogres recognize you as the Dwarfbane and lumber over to join you."
msgstr "Огри впізнали у вас Гномогубця, і воліють приєднатись до вас."

msgid ""
"The dragons, snarling and growling, agree to join forces with you, their "
"'Ally'."
msgstr ""
"З незадоволеним гарчанням дракони погоджуються приєднатись до вас, їх "
"\"союзника\"."

msgid ""
"As you approach the group of elves, their leader calls them all to "
"attention. He shouts to them, \"Who of you is brave enough to join this "
"fearless ally of ours?\" The group explodes with cheers as they run to join "
"your ranks."
msgstr ""
"Коли ви наближаєтесь до групи ельфів, їх лідер просить уваги та звертається "
"до них: \"Хто з вас достатньо хоробрий, щоб приєднатись до нашого "
"безстрашного союзника?\" Група вибухає радісними вітаннями, вливаючись до "
"ваших лав."

msgid ""
"The dwarves hail you, \"Any friend of Roland is a friend of ours. You may "
"pass.\""
msgstr "Гноми вітають вас: \"Друзі Роланда - наші друзі. Ви можете пройти\"."

msgid ""
"The ogres give you a grunt of recognition, \"Archibald's allies may pass.\""
msgstr ""
"Огри схвально рохкають, впізнавши вас: \"Союзники Арчібальда можуть пройти\"."

msgid ""
"The dragons see you and call out. \"Our alliance with Archibald compels us "
"to join you. Unfortunately you have no room. A pity!\" They quickly scatter."
msgstr ""
"Дракони, помітивши ваше військо, звернулись до вас: \"Наш альянс з "
"Арчібальдом змушує нас приєднатись до вас. Шкода, що у вас немає місця. Як "
"прикро!\" - з цими словами вони швидко розлітаються геть."

msgid ""
"The elves stand at attention as you approach. Their leader calls to you and "
"says, \"Let us not impede your progress, ally! Move on, and may victory be "
"yours.\""
msgstr ""
"Ельфи уважно дивляться на вас, поки ви наближаєтесь. Їх лідер звернувся до "
"вас: \"Ми не заважатимемо вашому просуванню, союзнику! Йдіть вперед, і нехай "
"перемога буде за вами\"."

msgid "\"The Dwarfbane!!!!, run for your lives.\""
msgstr "\"Гномогубець!!!! Рятуйтесь хто може!\""

msgid "campaignBonus|Animate Dead"
msgstr "Оживлення Мерців"

msgid "campaignBonus|Chain Lightning"
msgstr "Ланцюгова Блискавка"

msgid "campaignBonus|Fireblast"
msgstr "Вогняний Вибух"

msgid "campaignBonus|Mass Curse"
msgstr "Масове Прокляття"

msgid "campaignBonus|Mass Haste"
msgstr "Масовий Поспіх"

msgid "campaignBonus|Mirror Image"
msgstr "Дзеркальний Фантом"

msgid "campaignBonus|Resurrect"
msgstr "Воскресіння"

msgid "campaignBonus|Steelskin"
msgstr "Сталева Шкіра"

msgid "campaignBonus|Summon Earth"
msgstr "Виклик Землі"

msgid "campaignBonus|View Heroes"
msgstr "Огляд Героїв"

msgid "campaignBonus|Ballista"
msgstr "Баліста"

msgid "campaignBonus|Black Pearl"
msgstr "Чорна Перлина"

msgid "campaignBonus|Caster's Bracelet"
msgstr "Браслет Заклинателя"

msgid "campaignBonus|Defender Helm"
msgstr "Шолом Захисника"

msgid "campaignBonus|Breastplate"
msgstr "Нагрудник"

msgid "campaignBonus|Dragon Sword"
msgstr "Меч Дракона"

msgid "campaignBonus|Fizbin Medal"
msgstr "Медаль Фізбін"

msgid "campaignBonus|Foremost Scroll"
msgstr "Древній Сувій"

msgid "campaignBonus|Gauntlets"
msgstr "Рукавиця"

msgid "campaignBonus|Hideous Mask"
msgstr "Мерзенна Маска"

msgid "campaignBonus|Mage's Ring"
msgstr "Магічний Перстень"

msgid "campaignBonus|Major Scroll"
msgstr "Великий Сувій"

msgid "campaignBonus|Medal of Honor"
msgstr "Медаль за Відзнаку"

msgid "campaignBonus|Medal of Valor"
msgstr "Медаль за Відвагу"

msgid "campaignBonus|Minor Scroll"
msgstr "Малий Сувій"

msgid "campaignBonus|Nomad Boots"
msgstr "Чоботи Кочівника"

msgid "campaignBonus|Power Axe"
msgstr "Силова Сокира"

msgid "campaignBonus|Spiked Shield"
msgstr "Шпичастий Щит"

msgid "campaignBonus|Stealth Shield"
msgstr "Незримий Щит"

msgid "campaignBonus|Tax Lien"
msgstr "Податкова Застава"

msgid "campaignBonus|Thunder Mace"
msgstr "Громова Булава"

msgid "campaignBonus|Traveler's Boots"
msgstr "Чоботи Мандрівника"

msgid "campaignBonus|White Pearl"
msgstr "Біла Перлина"

msgid "campaignBonus|Basic Archery"
msgstr "Базова Стрільба"

msgid "campaignBonus|Advanced Archery"
msgstr "Просунута Стрільба"

msgid "campaignBonus|Expert Archery"
msgstr "Експертна Стрільба"

msgid "campaignBonus|Basic Ballistics"
msgstr "Базова Балістика"

msgid "campaignBonus|Advanced Ballistics"
msgstr "Просунута Балістика"

msgid "campaignBonus|Expert Ballistics"
msgstr "Експертна Балістика"

msgid "campaignBonus|Basic Diplomacy"
msgstr "Базова Дипломатія"

msgid "campaignBonus|Advanced Diplomacy"
msgstr "Просунута Дипломатія"

msgid "campaignBonus|Expert Diplomacy"
msgstr "Експертна Дипломатія"

msgid "campaignBonus|Basic Eagle Eye"
msgstr "Базовий Орлиний Зір"

msgid "campaignBonus|Advanced Eagle Eye"
msgstr "Просунутий Орлиний Зір"

msgid "campaignBonus|Expert Eagle Eye"
msgstr "Експертний Орлиний Зір"

msgid "campaignBonus|Basic Estates"
msgstr "Базова Шляхетність"

msgid "campaignBonus|Advanced Estates"
msgstr "Просунута Шляхетність"

msgid "campaignBonus|Expert Estates"
msgstr "Експертна Шляхетність"

msgid "campaignBonus|Basic Leadership"
msgstr "Базове Лідерство"

msgid "campaignBonus|Advanced Leadership"
msgstr "Просунуте Лідерство"

msgid "campaignBonus|Expert Leadership"
msgstr "Експертне Лідерство"

msgid "campaignBonus|Basic Logistics"
msgstr "Базова Логістика"

msgid "campaignBonus|Advanced Logistics"
msgstr "Просунута Логістика"

msgid "campaignBonus|Expert Logistics"
msgstr "Експертна Логістика"

msgid "campaignBonus|Basic Luck"
msgstr "Базова Удача"

msgid "campaignBonus|Advanced Luck"
msgstr "Просунута Удача"

msgid "campaignBonus|Expert Luck"
msgstr "Еспертна Удача"

msgid "campaignBonus|Basic Mysticism"
msgstr "Базовий Містицизм"

msgid "campaignBonus|Advanced Mysticism"
msgstr "Просунутий Містицизм"

msgid "campaignBonus|Expert Mysticism"
msgstr "Експертний Містицизм"

msgid "campaignBonus|Basic Navigation"
msgstr "Базова Навігація"

msgid "campaignBonus|Advanced Navigation"
msgstr "Просунута Навігація"

msgid "campaignBonus|Expert Navigation"
msgstr "Експертна Навігація"

msgid "campaignBonus|Basic Necromancy"
msgstr "Базова Некромантія"

msgid "campaignBonus|Advanced Necromancy"
msgstr "Просунута Некромантія"

msgid "campaignBonus|Expert Necromancy"
msgstr "Експертна Некромантія"

msgid "campaignBonus|Basic Pathfinding"
msgstr "Базовий Пошук шляху"

msgid "campaignBonus|Advanced Pathfinding"
msgstr "Просунутий Пошук шляху"

msgid "campaignBonus|Expert Pathfinding"
msgstr "Експертний Пошук шляху"

msgid "campaignBonus|Basic Scouting"
msgstr "Базова Розвідка"

msgid "campaignBonus|Advanced Scouting"
msgstr "Просунута Розвідка"

msgid "campaignBonus|Expert Scouting"
msgstr "Експертна Розвідка"

msgid "campaignBonus|Basic Wisdom"
msgstr "Базова Мудрість"

msgid "campaignBonus|Advanced Wisdom"
msgstr "Просунута Мудрість"

msgid "campaignBonus|Expert Wisdom"
msgstr "Експертна Мудрість"

#, fuzzy
msgid ""
"The main hero will have the \"%{artifact}\" artifact at the start of the "
"scenario."
msgstr "Головний герой отримає артефакт \"%{artifact}\" на початку сценарію."

msgid ""
"The kingdom will receive %{amount} additional %{resource} at the start of "
"the scenario."
msgstr ""
"На початку сценарію королівство отримає на %{amount} од. більше ресурсу: "
"%{resource}."

msgid ""
"The kingdom will have %{amount} less %{resource} at the start of the "
"scenario."
msgstr ""
"На початку сценарію королівство отримає на %{amount} од. менше ресурсу: "
"%{resource}."

msgid ""
"The main hero will have %{count} %{monster} at the start of the scenario."
msgstr "Головний герой отримає %{count} %{monster} на початку сценарію."

#, fuzzy
msgid ""
"The main hero will have the \"%{spell}\" spell at the start of the scenario."
msgstr "Головний герой буде знати чари \"%{spell}\" на початку сценарію."

#, fuzzy
msgid "The starting alignment of the scenario will be %{race}."
msgstr "Початковою расою сценарію буде %{race}."

#, fuzzy
msgid ""
"The main hero will receive a +%{count} to their %{skill} at the start of the "
"scenario."
msgstr "Головний герой матиме додатково %{count} %{skill} на початку сценарію."

msgid "The main hero will have %{skill} at the start of the scenario."
msgstr "Головний герой матиме %{skill} на початку сценарію."

msgid "Roland"
msgstr "Роланд"

msgid "Archibald"
msgstr "Арчібальд"

#, fuzzy
msgid "Price of Loyalty"
msgstr "Ціна Вірності"

msgid "Voyage Home"
msgstr "Подорож Додому"

msgid "Wizard's Isle"
msgstr "Острів Мага"

msgid "Descendants"
msgstr "Нащадки"

msgid "The %{building} produces %{monster}."
msgstr "%{building} - житло, в якому доступні для найму %{monster}."

msgid "Requires:"
msgstr "Потрібно:"

msgid "Exit this menu without doing anything."
msgstr "Вийти з меню без змін."

msgid "Cannot build. You have already built here today."
msgstr "Неможливо будувати. Ви вже будували тут сьогодні."

msgid "For this action it is necessary to build a castle first."
msgstr "Для цієї дії треба спочатку побудувати замок."

#, fuzzy
msgid "Cannot build %{name}. The castle is too far away from an ocean."
msgstr "Неможливо побудувати %{name}, бо замок далеко від води."

msgid "This building has been disabled."
msgstr ""

#, fuzzy
msgid "Cannot afford the %{name}."
msgstr "%{name} - споруда потребує більше ресурсів."

#, fuzzy
msgid "The %{name} is already built."
msgstr "У місті вже є %{name}."

#, fuzzy
msgid "Cannot build the %{name}."
msgstr "%{name} - будівництво неможливе."

msgid "Build %{name}."
msgstr "Звести споруду: %{name}"

msgid "Blackridge"
msgstr "Блекрідж"

msgid "Hillstone"
msgstr "Хілстон"

msgid "Pinehurst"
msgstr "Пайнхерст"

msgid "Whiteshield"
msgstr "Вайтшилд"

msgid "Woodhaven"
msgstr "Вудхевен"

msgid "Blackwind"
msgstr "Блеквінд"

msgid "Bloodreign"
msgstr "Блодрейн"

msgid "Dragontooth"
msgstr "Драгонтуф"

msgid "Greywind"
msgstr "Грейвінд"

msgid "Portsmith"
msgstr "Портсміт"

msgid "Atlantium"
msgstr "Атлантіум"

msgid "Middle Gate"
msgstr "Мідлгейт"

msgid "Sansobar"
msgstr "Санзобар"

msgid "Tundara"
msgstr "Тундара"

msgid "Vulcania"
msgstr "Вулканія"

msgid "Baywatch"
msgstr "Бейвотч"

msgid "Fountainhead"
msgstr "Фаунтейнхед"

msgid "Vertigo"
msgstr "Вертіго"

msgid "Wildabar"
msgstr "Вайлдабар"

msgid "Winterkill"
msgstr "Вінтеркілл"

msgid "Brindamoor"
msgstr "Бріндамур"

msgid "Lakeside"
msgstr "Лейксайд"

msgid "Nightshadow"
msgstr "Найтшедоу"

msgid "Olympus"
msgstr "Олімпус"

msgid "Sandcaster"
msgstr "Сендкастер"

msgid "Alamar"
msgstr "Аламар"

msgid "Burlock"
msgstr "Бурлок"

msgid "Dragadune"
msgstr "Драгадун"

msgid "Kalindra"
msgstr "Каліндра"

msgid "Xabran"
msgstr "Ксабран"

msgid "Algary"
msgstr "Алгарі"

msgid "Basenji"
msgstr "Басенджі"

msgid "Blackfang"
msgstr "Блекфанг"

msgid "New Dawn"
msgstr "Нью-Давн"

msgid "Sorpigal"
msgstr "Сорпігал"

msgid "Avone"
msgstr "Ейвон"

msgid "Big Oak"
msgstr "Біг-Оук"

msgid "Chandler"
msgstr "Чандлер"

msgid "Erliquin"
msgstr "Ерліквін"

msgid "Hampshire"
msgstr "Гемпшир"

msgid "Antioch"
msgstr "Антіох"

msgid "Avalon"
msgstr "Авалон"

msgid "Roc Haven"
msgstr "Рокхевен"

msgid "South Mill"
msgstr "Сауфмілл"

msgid "Weed Patch"
msgstr "Уідпатч"

msgid "Brownston"
msgstr "Браунстон"

msgid "Hilltop"
msgstr "Хіллтоп"

msgid "Weddington"
msgstr "Веддінгтон"

msgid "Westfork"
msgstr "Вестфорк"

msgid "Whittingham"
msgstr "Уіттінгем"

msgid "Cathcart"
msgstr "Кеткарт"

msgid "Elk's Head"
msgstr "Елксхед"

msgid "Roscomon"
msgstr "Роскомон"

msgid "Sherman"
msgstr "Шерман"

msgid "Yorksford"
msgstr "Йорксфорд"

msgid "Blackburn"
msgstr "Блекбурн"

msgid "Blacksford"
msgstr "Блексфорд"

msgid "Burton"
msgstr "Бьортон"

msgid "Pig's Eye"
msgstr "Пігз-Ай"

msgid "Viper's Nest"
msgstr "Вайперснест"

msgid "Fenton"
msgstr "Фентон"

msgid "Lankershire"
msgstr "Ланкершир"

msgid "Lombard"
msgstr "Ломбардсбург"

msgid "Timberhill"
msgstr "Тімберхілл"

msgid "Troy"
msgstr "Троя"

msgid "Forder Oaks"
msgstr "Фордероукс"

msgid "Meramec"
msgstr "Мерамек"

msgid "Quick Silver"
msgstr "Квіксілвер"

msgid "Westmoor"
msgstr "Вестмур"

msgid "Willow"
msgstr "Віллоу"

msgid "Corackston"
msgstr "Коракстон"

msgid "Sheltemburg"
msgstr "Шелтембург"

msgid "Cannot recruit - you already have a Hero in this town."
msgstr "Неможливо найняти - у місті вже є Герой."

msgid "Cannot recruit - you have too many Heroes."
msgstr "Неможливо найняти - у вас забагато Героїв."

<<<<<<< HEAD
msgid "Cannot afford a Hero"
msgstr "Не вистачає коштів на Героя"
=======
#, fuzzy
msgid "Cannot afford a Hero."
msgstr "%{name} - споруда потребує більше ресурсів."
>>>>>>> 0751aeb6

msgid "There is no room in the garrison for this army."
msgstr "Для цих військ немає місця у гарнізоні."

msgid "Fortifications"
msgstr "Укріплення"

msgid "Farm"
msgstr "Ферма"

msgid "Thatched Hut"
msgstr "Солом'яна Хата"

msgid "Archery Range"
msgstr "Стрільбище"

msgid "Upg. Archery Range"
msgstr "Полігон"

msgid "Blacksmith"
msgstr "Майстерня"

msgid "Upg. Blacksmith"
msgstr "Майстерня Ветеранів"

msgid "Armory"
msgstr "Зброярня"

msgid "Upg. Armory"
msgstr "Зброярня Ветеранів"

msgid "Jousting Arena"
msgstr "Іподром"

msgid "Upg. Jousting Arena"
msgstr "Турнірна Арена"

msgid "Cathedral"
msgstr "Катедра"

msgid "Upg. Cathedral"
msgstr "Собор"

msgid "Coliseum"
msgstr "Колізей"

msgid "Garbage Heap"
msgstr "Смітник"

msgid "Hut"
msgstr "Хата"

msgid "Stick Hut"
msgstr "Хижка"

msgid "Upg. Stick Hut"
msgstr "Халупа"

msgid "Den"
msgstr "Лігво"

msgid "Adobe"
msgstr "Глинянка"

msgid "Upg. Adobe"
msgstr "Мазанка"

msgid "Bridge"
msgstr "Міст"

msgid "Upg. Bridge"
msgstr "Великий Міст"

msgid "Pyramid"
msgstr "Піраміда"

msgid "Rainbow"
msgstr "Райдуга"

msgid "Crystal Garden"
msgstr "Кришталевий сад"

msgid "Treehouse"
msgstr "Хатинка на Дереві"

msgid "Cottage"
msgstr "Хатинка"

msgid "Upg. Cottage"
msgstr "Котедж"

msgid "Stonehenge"
msgstr "Кромлех"

msgid "Upg. Stonehenge"
msgstr "Стоунгендж"

msgid "Fenced Meadow"
msgstr "Огороджена Галявина"

msgid "sorceress|Red Tower"
msgstr "Червона Вежа"

msgid "Dungeon"
msgstr "Підземелля"

msgid "Waterfall"
msgstr "Водоспад"

msgid "Cave"
msgstr "Печера"

msgid "Crypt"
msgstr "Крипта"

msgid "Nest"
msgstr "Гніздо"

msgid "Maze"
msgstr "Лабіринт"

msgid "Upg. Maze"
msgstr "Лабіринт Королів"

msgid "Swamp"
msgstr "Болото"

msgid "Green Tower"
msgstr "Зелена Вежа"

msgid "warlock|Red Tower"
msgstr "Червона Вежа"

msgid "Black Tower"
msgstr "Чорна Вежа"

msgid "Library"
msgstr "Бібліотека"

msgid "Orchard"
msgstr "Фруктовий Сад"

msgid "Habitat"
msgstr "Оселя"

msgid "Pen"
msgstr "Хлів"

msgid "Foundry"
msgstr "Ливарня"

msgid "Upg. Foundry"
msgstr "Ливарний Завод"

msgid "Cliff Nest"
msgstr "Скельне Гніздо"

msgid "Ivory Tower"
msgstr "Вежа Магів"

msgid "Upg. Ivory Tower"
msgstr "Вежа Архімагів"

msgid "Cloud Castle"
msgstr "Хмарна Фортеця"

msgid "Upg. Cloud Castle"
msgstr "Хмарний Замок"

msgid "Storm"
msgstr "Шторм"

msgid "Skull Pile"
msgstr "Купа Черепів"

msgid "Excavation"
msgstr "Розкопки"

msgid "Graveyard"
msgstr "Цвинтар"

msgid "Upg. Graveyard"
msgstr "Кладовище"

msgid "Upg. Pyramid"
msgstr "Проклята Піраміда"

msgid "Mansion"
msgstr "Садиба"

msgid "Upg. Mansion"
msgstr "Маєток"

msgid "Mausoleum"
msgstr "Мавзолей"

msgid "Upg. Mausoleum"
msgstr "Проклятий Мавзолей"

msgid "Laboratory"
msgstr "Лабораторія"

msgid "Shrine"
msgstr "Святиня"

msgid ""
"The Fortifications increase the toughness of the walls, increasing the "
"number of turns it takes to knock them down."
msgstr ""
"Укріплення збільшують міцність стін, завдяки чому для їх знищення "
"знадобиться більше ходів."

msgid "The Farm increases production of Peasants by %{count} per week."
msgstr "Ферма збільшує приріст Селян на %{count} щотижня."

msgid ""
"The Coliseum provides inspiring spectacles to defending troops, raising "
"their morale by two during combat."
msgstr ""
"У Колізеї проводяться надихаючі війська вистави, що піднімають мораль "
"захисників міста на дві одиниці під час битви."

msgid "The Garbage Heap increases production of Goblins by %{count} per week."
msgstr "Смітник збільшує приріст Ґоблінів на %{count} щотижня."

msgid "The Rainbow increases the luck of the defending units by two."
msgstr "Райдуга збільшує удачу захисників на 2 одиниці."

msgid ""
"The Crystal Garden increases production of Sprites by %{count} per week."
msgstr "Кришталевий Сад збільшує приріст Фей на %{count} щотижня."

msgid "The Dungeon increases the income of the town by %{count} gold per day."
msgstr "Підземелля підвищує прибуток міста на %{count} в день."

msgid "The Waterfall increases production of Centaurs by %{count} per week."
msgstr "Водоспад підвищує приріст Кентаврів на %{count} за тиждень."

msgid ""
"The Library increases the number of spells in the Guild by one for each "
"level of the guild."
msgstr ""
"Бібліотека підвищує кількість заклинань в Гільдії на одне для кожного рівня "
"гільдії."

msgid "The Orchard increases production of Halflings by %{count} per week."
msgstr "Фруктовий Сад збільшує приріст Напівросликів на %{count} щотижня."

msgid "The Storm adds +2 to the power of spells of a defending spell caster."
msgstr "Шторм збільшує Силу Магії Героя-захисника або Капітана на 2 одиниці."

msgid "The Skull Pile increases production of Skeletons by %{count} per week."
msgstr "Купа Черепів збільшує приріст Скелетів на %{count} щотижня."

msgid "Thieves' Guild"
msgstr "Гільдія Злодіїв"

msgid "Tavern"
msgstr "Таверна"

msgid "Shipyard"
msgstr "Верф"

msgid "Well"
msgstr "Колодязь"

msgid "Statue"
msgstr "Статуя"

msgid "Marketplace"
msgstr "Ринок"

msgid "Moat"
msgstr "Рів"

msgid "Castle"
msgstr "Замок"

msgid "Tent"
msgstr "Намет"

msgid "Captain's Quarters"
msgstr "Помешкання Капітана"

msgid "Mage Guild, Level 1"
msgstr "Гільдія Магів, 1 рівень"

msgid "Mage Guild, Level 2"
msgstr "Гільдія Магів, 2 рівень"

msgid "Mage Guild, Level 3"
msgstr "Гільдія Магів, 3 рівень"

msgid "Mage Guild, Level 4"
msgstr "Гільдія Магів, 4 рівень"

msgid "Mage Guild, Level 5"
msgstr "Гільдія Магів, 5 рівень"

msgid ""
"The Shrine increases the necromancy skill of all your necromancers by 10 "
"percent."
msgstr "Святиня підвищує вміння Некромантії всіх некромантів на 10 відсотків."

msgid ""
"The Thieves' Guild provides information on enemy players. Thieves' Guilds "
"can also provide scouting information on enemy towns. Additional Guilds "
"provide more information."
msgstr ""
"Гільдія злодіїв надає інформацію щодо ворожих гравців. Гільдія злодіїв також "
"надає розвідницьку інформацію про ворожі міста. Додаткові Гільдії надають "
"більше інформації."

msgid "The Tavern increases morale for troops defending the castle."
msgstr "Таверна збільшує мораль захисників замка."

msgid "The Shipyard allows ships to be built."
msgstr "Верф дозволяє будувати кораблі."

msgid ""
"The Well increases the growth rate of all dwellings by %{count} creatures "
"per week."
msgstr "Колодязь підвищує приріст в усіх житлах на %{count} істот на тиждень."

#, fuzzy
msgid "The Statue increases the town's income by %{count} gold per day."
msgstr "Статуя підвищує прибуток Вашого міста на %{count} золота в день."

msgid "The Left Turret provides extra firepower during castle combat."
msgstr "Ліва Вежа завдає додаткову шкоду ворогові під час облоги."

msgid "The Right Turret provides extra firepower during castle combat."
msgstr "Права Вежа завдає додаткову шкоду ворогу під час облоги."

msgid ""
"The Marketplace can be used to convert one type of resource into another. "
"The more marketplaces you control, the better the exchange rate."
msgstr ""
"Ринок можна використовувати щоб обміняти один ресурс на інший. Чим більше "
"ринків ви контролюєте, тим краще курс обміну."

msgid ""
"The Moat slows attacking units. Any unit entering the moat must end its turn "
"there and becomes more vulnerable to attack."
msgstr ""
"Рів сповільнює ворожі загони. Кожний загін, що зайде у рів, завершить хід у "
"ньому і стане вразливішим до нападу."

#, fuzzy
msgid ""
"The Castle improves the town's defense and increases its income to %{count} "
"gold per day."
msgstr ""
"Замок покращує захист міста та підвищує прибуток на %{count} золота в день."

msgid ""
"The Tent provides workers to build a castle, provided the materials and the "
"gold are available."
msgstr ""
"Намет надає робітників, що будуватимуть замок, якщо надати матеріали та "
"золото."

msgid ""
"The Captain's Quarters provides a captain to assist in the castle's defense "
"when no hero is present."
msgstr ""
"Капітанський штаб надає капітана, що допомагає захищати замок за відсутності "
"героя."

msgid ""
"The Mage Guild allows heroes to learn spells and replenish their spell "
"points."
msgstr "Гільдія Магів дозволяє героям вивчати чари та відновлювати ману."

msgid "Recruit %{name}"
msgstr "Найняти %{name}"

msgid "Month: %{month}, Week: %{week}, Day: %{day}"
msgstr "Місяць: %{month}, Тиждень: %{week}, День: %{day}"

msgid ""
"You must purchase a spell book to use the mage guild, but you currently have "
"no room for a spell book. Try giving one of your artifacts to another hero."
msgstr ""
"Ви маєте придбати книгу чарів, щоб використовувати гільдію магів, але наразі "
"у Вас немає вільного місця під книгу. Спробуйте передати один із артефактів "
"іншому герою."

msgid "Click to show next town."
msgstr "Натисніть щоб побачити наступне місто."

msgid "Show next town"
msgstr "Показати наступне місто"

msgid "Click to show previous town."
msgstr "Натисніть щоб побачити попереднє місто."

msgid "Show previous town"
msgstr "Показати попереднє місто"

msgid "This town may not be upgraded to a castle."
msgstr "Це Місто не можна покращити до Замку."

msgid "Town"
msgstr "Місто"

msgid "Exit Castle"
msgstr "Вийти з Замку"

msgid "Exit Town"
msgstr "Вийти з Міста"

msgid "Show Income"
msgstr "Показати прибуток"

msgid "View Hero"
msgstr "Показати Героя"

msgid "The above spells are available here."
msgstr "Перелічені вище закляття доступні тут."

msgid "The spells the hero can learn have been added to their book."
msgstr "Закляття, що їх міг вивчити герой, були додані до його книги магії."

msgid "A generous tip for the barkeep yields the following rumor:"
msgstr ""
"Щедрі чайові, отримані барменом за барною стійкою, спонукали його поділитися "
"наступними чутками:"

msgid "Recruit Hero"
msgstr "Найняти Героя"

msgid "%{name} is a level %{value} %{race} "
msgstr "%{name} - %{race} рівня %{value} "

msgid "with %{count} artifacts."
msgstr "з %{count} артефактами."

msgid "with 1 artifact."
msgstr "з одним артефактом."

msgid "without artifacts."
msgstr "без артефактів."

msgid "Recruit %{name} the %{race}"
msgstr "Найняти %{name}, %{race}."

msgid ""
"'Spread' combat formation spreads the castle's units from the top to the "
"bottom of the battlefield, with at least one empty space between each unit."
msgstr ""
"\"Нещільний\" бойовий стрій розподіляє ваше військо по всій ширині стартової "
"позиції на полі бою так, щоб між ними залишалась щонайменше одна вільна "
"клітина."

msgid ""
"'Grouped' combat formation bunches the castle's units together in the center "
"of the castle's side of the battlefield."
msgstr ""
"\"Щільний\" бойовий стрій розміщує ваші війська разом, у центрі стартової "
"позиції на полі бою."

msgid "Spread Formation"
msgstr "Нещільний Стрій"

msgid "Grouped Formation"
msgstr "Щільний Стрій"

#, fuzzy
msgid "Click to show the next town."
msgstr "Натисніть щоб побачити наступне місто."

#, fuzzy
msgid "Click to show the previous town."
msgstr "Натисніть щоб побачити попереднє місто."

msgid "Set garrison combat formation to 'Spread'"
msgstr "Розташувати гарнізон у \"Нещільному\" бойовому строю."

msgid "Set garrison combat formation to 'Grouped'"
msgstr "Розташувати гарнізон у \"Щільному\" бойовому строю."

msgid "Exit Castle Options"
msgstr "Закрити Опції Замку"

msgid "Castle Options"
msgstr "Опції Замку"

msgid "Not enough resources to recruit creatures."
msgstr "Недостатньо ресурсів, щоб найняти істот."

msgid "You are unable to recruit at this time, your ranks are full."
msgstr ""
"Наразі ви не можете наймати істот, ваше військо повністю укомплектоване."

msgid "No creatures available for purchase."
msgstr "Немає істот для найму."

msgid "Recruit Creatures"
msgstr "Найняти Створінь"

msgid "Max"
msgstr "Макс"

msgid "Hire all creatures in the town."
msgstr "Найняти всіх істот у місті."

msgid "Available"
msgstr "Доступно"

msgid "Town Population Information and Statistics"
msgstr "Інформація та статистика по населенню міст"

msgid "Damage"
msgstr "Шкода"

msgid "HP"
msgstr "ОЗ"

msgid "Growth"
msgstr "Приріст"

msgid "week"
msgstr "тиждень"

msgid "View World"
msgstr "Показати Світ"

msgid "View the entire world."
msgstr "Показати весь світ."

msgid "Puzzle"
msgstr "Загадка"

msgid "View the obelisk puzzle."
msgstr "Показати загадку обелісків."

msgid "Scenario Information"
msgstr "Інформація по сценарію"

msgid "View information on the scenario you are currently playing."
msgstr "Показати інформацію про поточний сценарій."

msgid "Dig for the Ultimate Artifact."
msgstr "Копати у пошуках Унікального Артефакту."

msgid "Digging"
msgstr "Розкопки"

msgid "Arena"
msgstr "Арена"

msgid ""
"You enter the arena and face a pack of vicious lions. You handily defeat "
"them, to the wild cheers of the crowd. Impressed by your skill, the aged "
"trainer of gladiators agrees to train you in a skill of your choice."
msgstr ""
"Ви входите на арену, та постаєте перед зграєю лютих левів. Ви долаєте їх "
"голіруч під дикі крики натовпу. Вражений вашим вмінням, старий наставник "
"гладіаторів погоджується покращити одну з ваших навичок на вибір."

msgid "Attack Skill"
msgstr "Атака"

msgid "Defense Skill"
msgstr "Захист"

msgid "Shots"
msgstr "Постріли"

msgid "Shots Left"
msgstr "Пострілів лишилось"

msgid "Hit Points"
msgstr "Здоров'я"

msgid "Hit Points Left"
msgstr "Здоров'я лишилось"

msgid "You can't afford to upgrade your troops!"
msgstr "Вам не вистачає ресурсів щоб покращити війська!"

msgid ""
"Your troops can be upgraded, but it will cost you dearly. Do you wish to "
"upgrade them?"
msgstr ""
"Ваші війська можна покращити, однак це дорого коштуватиме. Ви бажаєте "
"покращити їх?"

msgid "Are you sure you want to dismiss this army?"
msgstr "Ви певні, що хочете розпустити цей загін?"

msgid "Upgrade"
msgstr "Покращити"

msgid "Upgrade your troops."
msgstr "Покращити ваші війська."

msgid "Dismiss"
msgstr "Розпустити"

msgid "Dismiss this army."
msgstr "Розпустити цей загін."

msgid ""
"A group of %{monster} with a desire for greater glory wish to join you.\n"
"Do you accept?"
msgstr "Група монстрів "

msgid "Followers"
msgstr "Послідовники"

msgid ""
"The %{monster} is swayed by your diplomatic tongue, and offers to join your "
"army for the sum of %{gold} gold.\n"
"Do you accept?"
msgstr ""
"%{monster}, причаровані вашим дипломатичним хистом, пропонують приєднатися "
"до вашого війська в обмін на %{gold} золота.\n"
"Ви згодні?"

msgid ""
"The creatures are swayed by your diplomatic\n"
"tongue, and make you an offer:\n"
"\n"
msgstr ""
"Істоти, причаровані вашим дипломатичним\n"
"хистом, роблять вам пропозицію:\n"
"\n"

msgid ""
"%{offer} of the %{total} %{monster} will join your army, and the rest will "
"leave you alone, for the sum of %{gold} gold.\n"
"Do you accept?"
msgstr ""
"%{offer} з %{total} %{monster} приєднаються до вашого війська, решта за "
"%{gold} золотих не чіпатимуть вас.\n"
"Ви згодні?"

msgid ""
"All %{offer} of the %{monster} will join your army for the sum of %{gold} "
"gold.\n"
"Do you accept?"
msgstr ""
"%{offer} %{monster} приєднаються до вашого війська за %{gold} золотих.\n"
"Ви згодні?"

msgid "(Rate: %{percent})"
msgstr "%{percent} від всіх істот"

msgid "off"
msgstr "вимкнено"

msgid "Music"
msgstr "Музика"

msgid "Effects"
msgstr "Ефекти"

msgid "MIDI"
msgstr "МІДІ"

msgid "MIDI Expansion"
msgstr "МІДІ з доповнення"

msgid "External"
msgstr "Зовнішній"

msgid "Music Type"
msgstr "Тип музики"

msgid "3D Audio"
msgstr "3D Аудіо"

msgid "Toggle ambient music level."
msgstr "Гучність музичного супроводу."

msgid "Toggle foreground sounds level."
msgstr "Гучність ефектів."

msgid "Change the type of music."
msgstr "Змінити тип музики."

<<<<<<< HEAD
msgid "Toggle 3D effects of foreground sounds."
msgstr "Перемкнути 3D-ефекти для звукових ефектів."
=======
msgid "Toggle the 3D effect of foreground sounds."
msgstr ""
>>>>>>> 0751aeb6

msgid "Build a new ship:"
msgstr "Побудувати новий корабель:"

msgid "Resource cost:"
msgstr "Вартість:"

msgid "Total: "
msgstr "Загалом: "

msgid "Need: "
msgstr "Необхідно:"

msgid "Load Game"
msgstr "Завантажити Гру"

msgid "No save files to load."
msgstr "Немає файлів збереження для завантаження."

msgid "New Game"
msgstr "Нова Гра"

msgid "Start a single or multi-player game."
msgstr "Почати одиночну або мережеву гру."

msgid "Load a previously saved game."
msgstr "Завантажити раніше збережену гру."

msgid "Save Game"
msgstr "Зберегти Гру"

msgid "Save the current game."
msgstr "Збережіть поточну гру."

msgid "Quit"
msgstr "Вихід"

msgid "Quit out of Heroes of Might and Magic II."
msgstr "Залишити Heroes of Might and Magic II."

msgid "Language"
msgstr "Мова"

msgid "Graphics"
msgstr "Графіка"

msgid "Black & White"
msgstr "Чорно-Білий"

msgid "Mouse Cursor"
msgstr "Курсор Миші"

msgid "Color"
msgstr "Кольоровий"

msgid "Text Support"
msgstr "Текстові Підказки"

msgid "Change the language of the game."
msgstr "Змінити мову гри."

msgid "Select Game Language"
msgstr "Обрати мову гри"

msgid "Change the graphics settings of the game."
msgstr "Змінити графічні налаштування гри."

msgid "Toggle colored cursor on or off. This is only an aesthetic choice."
msgstr "Ввімкнути або вимкнути кольоровий курсор - на свій смак."

msgid ""
"Toggle text support mode to output extra information about windows and "
"events in the game."
msgstr ""
"Увімкнути або вимкнути режим текстових підказок, що виводить на екран "
"додаткову інформацію про вікна та події у грі."

msgid ""
"Map\n"
"Difficulty"
msgstr ""
"Складність\n"
"Мапи"

msgid ""
"Game\n"
"Difficulty"
msgstr ""
"Складність\n"
"Гри"

msgid "Rating"
msgstr "Рейтинг"

msgid "Map Size"
msgstr "Розмір Мапи"

msgid "Opponents"
msgstr "Опоненти"

msgid "Class"
msgstr "Клас"

msgid ""
"Victory\n"
"Conditions"
msgstr ""
"Умови\n"
"Перемоги"

msgid ""
"Loss\n"
"Conditions"
msgstr ""
"Умови\n"
"Поразки"

msgid "First select recipients!"
msgstr "Спочатку оберіть адресатів!"

msgid "You cannot select %{resource}!"
msgstr "Ви не можете обрати: %{resource}!"

msgid "Select count %{resource}:"
msgstr "Оберіть кількість: %{resource}"

msgid "Select Recipients"
msgstr "Оберіть Адресатів"

msgid "Your Funds"
msgstr "Ваші Запаси"

msgid "Planned Gift"
msgstr "Обрані для відправки ресурси:"

msgid "Gift from %{name}"
msgstr "Подарунок від %{name}"

msgid "Resolution"
msgstr "Розділова Здатність"

msgid "Fullscreen"
msgstr "Повноекранний"

msgid "window|Mode"
msgstr "Режим"

msgid "Windowed"
msgstr "Віконний"

msgid "V-Sync"
msgstr "Вертикальна Синхронізація"

msgid "FPS"
msgstr "FPS"

msgid "System Info"
msgstr "Системні Параметри"

msgid "Change the resolution of the game."
msgstr "Змінити розділову здатність гри."

msgid "Select Game Resolution"
msgstr "Обрати Розділову Здатність"

msgid "Toggle between fullscreen and windowed modes."
msgstr "Перемкнути між повноекранним та віконним режимами."

msgid ""
"The V-Sync option can be enabled to resolve flickering issues on some "
"monitors."
msgstr ""
"Функцію Вертикальної Синхронізації можна ввімкнути, щоб вирішити проблему з "
"мерехтінням на деяких моніторах."

msgid "Show extra information such as FPS and current time."
msgstr "Вивести на екран інформацію про FPS та поточний час."

msgid "Hotkey: "
msgstr ""

msgid "Category: "
msgstr ""

#, fuzzy
msgid "Event: "
msgstr "Подія"

msgid "Hot Keys:"
msgstr "Гарячі Клавіші:"

msgid "Evil"
msgstr "Злий"

msgid "Good"
msgstr "Добрий"

msgid "Interface Type"
msgstr "Тип Інтерфейсу"

msgid "Hide"
msgstr "Приховати"

msgid "Show"
msgstr "Показати"

msgid "Interface"
msgstr "Інтерфейс"

msgid "Slow"
msgstr "Повільна"

msgid "Normal"
msgstr "Звичайна"

msgid "Fast"
msgstr "Швидка"

msgid "Very Fast"
msgstr "Дуже Швидка"

msgid "Scroll Speed"
msgstr "Швидкість прокрутки"

msgid "Toggle the type of interface you want to use."
msgstr "Перемкнути тип інтерфейсу, який ви хочете бачити."

msgid "Toggle interface visibility."
msgstr "Перемкнути видимість інтерфейсу."

<<<<<<< HEAD
msgid "Toggle colored cursor on or off. This is only an esthetic choice."
msgstr "Ввімкнути або вимкнути кольоровий курсор - на свій смак."

=======
>>>>>>> 0751aeb6
msgid "Sets the speed at which you scroll the window."
msgstr "Встановлює швидкість прокрутки вікна."

msgid "Select Game Language:"
msgstr "Обрати мову гри:"

msgid "Click to choose the selected language."
msgstr "Клікніть, щоб встановити обрану мову."

msgid "%{name} has gained a level."
msgstr "%{name} отримує новий рівень."

msgid "%{skill} +1"
msgstr "%{skill} +1"

msgid "You have learned %{skill}."
msgstr "Ви вивчили %{skill}."

msgid ""
"%{name} has gained a level.\n"
"\n"
"%{skill} +1"
msgstr ""
"%{name} отримав новий рівень.\n"
"\n"
"%{skill} +1"

msgid ""
"You may learn either:\n"
"%{skill1}\n"
"or\n"
"%{skill2}"
msgstr ""
"Ви можете вивчити або:\n"
"%{skill1}\n"
"або\n"
"%{skill2}"

msgid ""
"Please inspect our fine wares. If you feel like offering a trade, click on "
"the items you wish to trade with and for."
msgstr ""
"Прошу, погляньте на наші товари. Якщо хочете запропонувати обмін, оберіть "
"ресурси, які хочете віддати та отримати натомість."

msgid ""
"You have received quite a bargain. I expect to make no profit on the deal. "
"Can I interest you in any of my other wares?"
msgstr ""
"Непогана вийшла угода. Звісно ж, я не наживаюся на цьому. Чи не цікавлять "
"вас інші мої товари?"

msgid "I can offer you %{count} for 1 unit of %{resfrom}."
msgstr "Я можу запропонувати вам %{count} за 1 од. %{resfrom}."

msgid "I can offer you 1 unit of %{resto} for %{count} units of %{resfrom}."
msgstr "Я можу запропонувати вам 1 од. %{resto} за %{count} од. %{resfrom}."

msgid "Min"
msgstr "Мін"

msgid "Qty to trade"
msgstr "Обмін"

msgid "Trading Post"
msgstr "Торговий пост"

msgid "Your Resources"
msgstr "Ваші ресурси"

msgid "Available Trades"
msgstr "Доступні ресурси"

msgid "n/a"
msgstr "н/д"

msgid "guarded by %{count} %{monster}"
msgstr "охороняють %{count} %{monster}"

msgid "guarded by "
msgstr "охороняють"

msgid "(available: %{count})"
msgstr "(доступно: %{count})"

msgid "(empty)"
msgstr "(порожньо)"

msgid "already learned"
msgstr "вже вивчено"

#, fuzzy
msgid "treeOfKnowledge|free"
msgstr "Дерево Знань"

msgid "already claimed"
msgstr ""

msgid "not claimed"
msgstr ""

msgid "already knows this skill"
msgstr "вже знає цю навичку"

msgid "already has max skills"
msgstr "всі слоти навичок зайняті"

msgid "(already visited)"
msgstr "(вже відвідано)"

msgid "(not visited)"
msgstr "(не відвідано)"

msgid "%{color} Barrier"
msgstr "%{color} Бар'єр"

msgid "(tent visited)"
msgstr "(намет відвідано)"

msgid "%{color} Tent"
msgstr "%{color} намет"

msgid "Road"
msgstr "Дорога"

msgid "(digging ok)"
msgstr "(розкопки можливі)"

msgid "(no digging)"
msgstr "(розкопки неможливі)"

msgid "penalty: %{cost}"
msgstr "штраф: %{cost}"

msgid "Defenders:"
msgstr "Захисники:"

msgid "Unknown"
msgstr "Невідомо"

msgid "%{name} (Level %{level})"
msgstr "%{name} (Рівень %{level})"

msgid "Attack:"
msgstr "Атака:"

msgid "Defense:"
msgstr "Захист:"

msgid "Spell Power:"
msgstr "Сила Чарів:"

msgid "Knowledge:"
msgstr "Знання:"

msgid "Spell Points:"
msgstr "Одиниці Мани:"

msgid "Move Points:"
msgstr "Очки Руху:"

msgid "Uncharted Territory"
msgstr "Незвідана територія"

msgid "Cost per troop:"
msgstr "Вартість однієї істоти"

msgid "Available: %{count}"
msgstr "Доступно: %{count}"

msgid "Number to buy:"
msgstr "Скільки придбати:"

msgid "Recruit selected monsters."
msgstr "Найняти обраних монстрів."

msgid "Select maximum monsters to be recruited."
msgstr "Обрати максимально доступну для найму кількість монстрів."

msgid "Select only 1 monster to be recruited."
msgstr "Обрати лише одного монстра для найму."

msgid "Select Game Resolution:"
msgstr "Обрати Розділову Здатність:"

msgid "Click to apply the selected resolution."
msgstr "Натисніть, щоб встановити обрану розділову здатність."

msgid "Click to apply the entered text."
msgstr "Натисніть, щоб підтвердити введений текст."

msgid "Click to open the Virtual Keyboard dialog."
msgstr "Натисніть, щоб відкрити вікно Віртуальної Клавіатури."

msgid "Open Virtual Keyboard"
msgstr "Відкрити Віртуальну Клавіатуру"

msgid "How many troops to move?"
msgstr "Як багато військ перемістити?"

msgid "Fast separation into slots:"
msgstr "Швидке розподілення по слотах."

msgid "Map: "
msgstr "Мапа: "

msgid ""
"\n"
"\n"
"Month: "
msgstr ""
"\n"
"\n"
"Місяць: "

msgid ", Week: "
msgstr ", Тиждень: "

msgid ", Day: "
msgstr ", День: "

msgid ""
"\n"
"\n"
"Location: "
msgstr ""
"\n"
"\n"
"Розташування: "

msgid "Click to save the current game."
msgstr "Натисніть, щоб зберегти поточну гру."

msgid "Click to load a previously saved game."
msgstr "Натисніть, щоб завантажити збережену гру."

msgid "Are you sure you want to delete file:"
msgstr "Ви впевнені, що хочете видалити файл:"

msgid "Warning!"
msgstr "Попередження!"

msgid "File to Save:"
msgstr "Зберегти файли:"

msgid "File to Load:"
msgstr "Завантажити файли:"

msgid "Accept the choice made."
msgstr "Підтвердити ваш вибір."

<<<<<<< HEAD
msgid "Unknown Hero"
msgstr "Невідомий Герой"

=======
>>>>>>> 0751aeb6
msgid "%{color} %{race} hero"
msgstr "%{color} %{race} герой"

#, fuzzy
msgid "Terrain object"
msgstr "Порожнє місце"

msgid "Select Skill:"
msgstr "Оберіть Навички:"

msgid "Select Spell:"
msgstr "Оберіть Закляття:"

msgid "Select Artifact:"
msgstr "Оберіть Артефакти:"

msgid "Select Monster:"
msgstr "Оберіть Монстра:"

msgid "Select Hero:"
msgstr "Оберіть Героя:"

#, fuzzy
msgid "Select Treasure:"
msgstr "Оберіть Героя:"

#, fuzzy
msgid "Select Ocean Object:"
msgstr "Оберіть Артефакти:"

msgid "Castle/town placing"
msgstr ""

msgid "doubleLinedRace|Neutral"
msgstr ""

msgid "race|Random"
msgstr ""

msgid "Click to start placing the selected castle/town."
msgstr ""

#, fuzzy
msgid "Click to select town placing."
msgstr "Натисніть щоб побачити наступне місто."

msgid "Click to select castle placing."
msgstr ""

msgid "%{color} %{race} %{townOrCastle}"
msgstr ""

msgid "race|Neutral"
msgstr ""

msgid "You will place"
msgstr ""

msgid "Click to select this class."
msgstr ""

#, fuzzy
msgid "Click to select this color."
msgstr "Натисніть щоб побачити наступне місто."

#, fuzzy
msgid "Select Dwelling:"
msgstr "Оберіть Закляття:"

#, fuzzy
msgid "Select Landscape Object:"
msgstr "Оберіть Артефакти:"

msgid "Mine placing"
msgstr ""

#, fuzzy
msgid ""
"Resource\n"
"type:"
msgstr "Ресурс"

#, fuzzy
msgid "%{mineName} appearance:"
msgstr "%{name} %{race}"

msgid "Click to select %{object} as the resource generator to be placed."
msgstr ""

#, fuzzy
msgid "Select Mountain Object:"
msgstr "Оберіть Артефакти:"

#, fuzzy
msgid "Select Rock Object:"
msgstr "Оберіть Артефакти:"

#, fuzzy
msgid "Select Tree Object:"
msgstr "Оберіть Артефакти:"

#, fuzzy
msgid "Select Power Up Object:"
msgstr "Оберіть Артефакти:"

#, fuzzy
msgid "Select Adventure Object:"
msgstr "Оберіть Артефакти:"

msgid "Map Type:\n"
msgstr "Тип мапи:\n"

msgid "The Succession Wars"
msgstr "Війни за Спадщину"

msgid "The Price of Loyalty"
msgstr "Ціна Вірності"

#, fuzzy
msgid "Resurrection"
msgstr "Воскресіння"

msgid "Lose all your heroes and towns."
msgstr "Втратити всіх ваших героїв та міста."

msgid "Lose a specific town."
msgstr "Втратити певне місто."

msgid "Lose a specific hero."
msgstr "Втратити певного героя."

msgid "Run out of time. Fail to win by a certain point."
msgstr "Не встигнути вчасно."

msgid "Loss Condition"
msgstr "Умови програшу"

msgid "Defeat all enemy heroes and towns."
msgstr "Здолати всіх ворожих героїв та захопити всі їх міста."

msgid "Capture a specific town."
msgstr "Захопити певне місто."

msgid "Defeat a specific hero."
msgstr "Перемогти певного героя."

msgid "Find a specific artifact."
msgstr "Знайти певний артефакт."

<<<<<<< HEAD
msgid "Your side defeats the opposing side."
msgstr "Ваш союз перемагає ворожий."
=======
msgid "Your side must defeat the opposing side."
msgstr ""
>>>>>>> 0751aeb6

msgid "Accumulate a large amount of gold."
msgstr "Зібрати певну кількість золота."

msgid "Victory Condition"
msgstr "Умови перемоги."

msgid "Map difficulty:"
msgstr "Складність мапи:"

msgid "N"
msgstr "Н"

#, fuzzy
msgid "No maps exist at that size."
msgstr "Немає мап такого розміру"

msgid "Small Maps"
msgstr "Маленькі Мапи"

msgid "View only maps of size small (36 x 36)."
msgstr "Показати лише мапи малого розміру (36 x 36)."

msgid "Medium Maps"
msgstr "Середні мапи"

msgid "View only maps of size medium (72 x 72)."
msgstr "Показати лише мапи середнього розміру (72 x 72)."

msgid "Large Maps"
msgstr "Великі мапи"

msgid "View only maps of size large (108 x 108)."
msgstr "Показати лише мапи великого розміру (108 x 108)."

msgid "Extra Large Maps"
msgstr "Надвеликі Мапи"

msgid "View only maps of size extra large (144 x 144)."
msgstr "Показати лише мапи надвеликого розміру (144 x 144)."

msgid "All Maps"
msgstr "Усі мапи"

msgid "View all maps, regardless of size."
msgstr "Показати всі мапи, незалежно від розміру."

msgid "Players Icon"
msgstr "Кількість гравців"

msgid ""
"Indicates how many players total are in the scenario. Any positions not "
"occupied by human players will be occupied by computer players."
msgstr ""
"Визначає, як багато гравців присутні у сценарії. Всі слоти, не зайняті "
"гравцями-людьми, будуть зайняті комп'ютерними гравцями."

msgid ""
"Indicates whether the map\n"
"is small (36 x 36), medium\n"
"(72 x 72), large (108 x 108),\n"
"or extra large (144 x 144)."
msgstr ""
"Визначає розмір мапи:\n"
"маленькі (36 x 36), середні\n"
"(72 x 72), великі (108 x 108),\n"
"надвеликі (144 x 144)."

msgid "Size Icon"
msgstr "Іконка розміру"

msgid ""
"Indicates whether the map is made for \"The Succession Wars\" or \"The Price "
"of Loyalty\" version of the game."
msgstr ""
"Визначає створена для версії \"Війни за Спадщину\" або для версії \"Ціна "
"Вірності\"."

msgid "Map Type"
msgstr "Тип мапи"

msgid "Selected Name"
msgstr "Назва"

msgid "The name of the currently selected map."
msgstr "Назва обраної мапи"

msgid "Selected Map Difficulty"
msgstr "Складність обраної мапи"

msgid ""
"The map difficulty of the currently selected map. The map difficulty is "
"determined by the scenario designer. More difficult maps might include more "
"or stronger enemies, fewer resources, or other special conditions making "
"things tougher for the human player."
msgstr ""
"Складність обраної вами мапи. Складність визначається автором сценарію. "
"Висока складність мапи може передбачати сильніших ворогів, меншу кількість "
"ресурсів або додаткові умови, що можуть зробити гру складнішою для гравця-"
"людини."

msgid "Selected Description"
msgstr "Опис"

msgid "The description of the currently selected map."
msgstr "Опис обраної вами мапи."

msgid "Jump"
msgstr "Стрибками"

msgid "Hero Speed"
msgstr "Швидкість Героїв"

msgid "Don't Show"
msgstr "Не показувати"

msgid "Enemy Speed"
msgstr "Швидкість Ворогів"

msgid "Auto Resolve"
msgstr "Автобитва"

msgid "Auto, No Spells"
msgstr "Автобитва, без заклять"

msgid "Battles"
msgstr "Битви"

msgid "autoBattle|Manual"
msgstr "autoBattle|Вручну"

msgid "Change the speed at which your heroes move on the main screen."
msgstr ""
"Змінює швидкість, з якою ваші герої пересуватимуться по стратегічній мапі."

msgid ""
"Sets the speed that computer heroes move at. You can also elect not to view "
"computer movement at all."
msgstr ""
"Встановлює швидкість, з якою рухаються ворожі герої. Ви також можете "
"вимкнути перегляд всіх ворожих переміщень."

msgid "Change the interface settings of the game."
msgstr "Змінити налаштування інтерфейсу гри."

msgid "Interface Settings"
msgstr "Налаштування Інтерфейсу"

msgid "Toggle instant battle mode."
msgstr "Перемикає режим миттєвої битви."

msgid "Att."
msgstr "Атк"

msgid "Def."
msgstr "Зах"

msgid "Power"
msgstr "Сила"

msgid "Knowl"
msgstr "Знання"

msgid "1st"
msgstr "1-ий"

msgid "2nd"
msgstr "2-ий"

msgid "3rd"
msgstr "3-тій"

msgid "4th"
msgstr "4-тий"

msgid "5th"
msgstr "5-тий"

msgid "6th"
msgstr "6-тий"

msgid "Oracle: Player Rankings"
msgstr "Оракул: Рейтинги Гравців"

msgid "Thieves' Guild: Player Rankings"
msgstr "Гільдія Злодіїв: Рейтинги Гравців"

msgid "Number of Towns:"
msgstr "Кількість міст:"

msgid "Number of Castles:"
msgstr "Кількість замків:"

msgid "Number of Heroes:"
msgstr "Кількість героїв:"

msgid "Gold in Treasury:"
msgstr "Золота у скарбниці:"

msgid "Wood & Ore:"
msgstr "Дерево та Руда"

msgid "Gems, Cr, Slf & Mer:"
msgstr "Цінні Ресурси:"

msgid "Obelisks Found:"
msgstr "Знайдено Обелісків:"

msgid "Artifacts:"
msgstr "Артефакти:"

msgid "Total Army Strength:"
msgstr "Загальна сила війська:"

msgid "Income:"
msgstr "Прибутки:"

msgid "Best Hero:"
msgstr "Найсильніший Герой:"

msgid "Best Hero Stats:"
msgstr "Хар-ки найсильнішого Героя:"

msgid "Personality:"
msgstr "Особистість:"

msgid "Best Monster:"
msgstr "Найсильніший монстр:"

#, fuzzy
msgid "Map filename"
msgstr "Розмір Мапи"

msgid ""
"Are you sure you want to load a new map? (Any unsaved changes to the current "
"map will be lost.)"
msgstr ""
"Ви певні, що хочете завантажити іншу мапу? (Всі незбережені зміни у поточній "
"мапі будуть втрачені.)"

msgid ""
"Are you sure you want to create a new map? (Any unsaved changes to the "
"current map will be lost.)"
msgstr ""
"Ви певні, що хочете створити нову мапу? (Всі незбережені зміни у поточній "
"мапі будуть втрачені.)"

msgid ""
"Create a new map, either from scratch or using the random map generator."
msgstr "Створіть нову мапу самотужки, або скористайтесь генератором мап."

msgid "New Map"
msgstr "Нова Гра"

msgid "Load Map"
msgstr "Завантажити Гру"

msgid "Load an existing map."
msgstr "Завантажити існуючу мапу."

msgid "Save Map"
msgstr "Зберегти Мапу"

msgid "Save the current map."
msgstr "Збережіть поточну мапу."

msgid "Quit out of the map editor."
msgstr "Вийти з редактора мап."

msgid "Objects cannot be placed outside the map."
msgstr ""

msgid "Monsters cannot be placed on water."
msgstr "Монстрів не можна розмістити на воді."

msgid "Choose a tile which does not contain any objects."
msgstr "Оберіть клітинку, не зайняту жодними об'єктами."

<<<<<<< HEAD
msgid "Heroes"
msgstr "Герої"
=======
msgid "Treasures cannot be placed on water."
msgstr ""
>>>>>>> 0751aeb6

msgid "Heroes cannot be placed on water."
msgstr "Героїв не можна розмістити на воді."

<<<<<<< HEAD
msgid "Ocean Objects"
msgstr "Океан: об'єкти."

msgid "Grass Objects"
msgstr "Трава: об'єкти."
=======
msgid ""
"A maximum of %{count} heroes of the same color can be placed on the map."
msgstr ""

msgid "Failed to update player information."
msgstr ""
>>>>>>> 0751aeb6

msgid "Artifacts cannot be placed on water."
msgstr ""

#, fuzzy
msgid "Mountains cannot be placed on water."
msgstr "Це Місто не можна покращити до Замку."

<<<<<<< HEAD
msgid "Swamp Objects"
msgstr "Болото: об'єкти."

msgid "Lava Objects"
msgstr "Лава: об'єкти."
=======
#, fuzzy
msgid "Rocks cannot be placed on water."
msgstr "Це Місто не можна покращити до Замку."

#, fuzzy
msgid "Trees cannot be placed on water."
msgstr "Це Місто не можна покращити до Замку."

msgid "Ocean object must be placed on water."
msgstr ""

#, fuzzy
msgid "Landscape objects cannot be placed on water."
msgstr "Це Місто не можна покращити до Замку."

#, fuzzy
msgid "Towns cannot be placed on water."
msgstr "Це Місто не можна покращити до Замку."

#, fuzzy
msgid "Mines cannot be placed on water."
msgstr "Це Місто не можна покращити до Замку."

#, fuzzy
msgid "Dwellings cannot be placed on water."
msgstr "Це Місто не можна покращити до Замку."

#, fuzzy
msgid "Power-ups cannot be placed on water."
msgstr "Це Місто не можна покращити до Замку."

#, fuzzy
msgid "Adventure objects cannot be placed on water."
msgstr "Це Місто не можна покращити до Замку."

msgid "Used to place %{object}."
msgstr ""
>>>>>>> 0751aeb6

#, fuzzy
msgid "Select object type"
msgstr "Оберіть Артефакти:"

#, fuzzy
msgid ""
"Click here to\n"
"select a monster."
msgstr "Натисніть щоб побачити наступне місто."

#, fuzzy
msgid ""
"Click here to\n"
"select another monster."
msgstr "Будь ласка, оберіть іншого героя."

<<<<<<< HEAD
msgid "Dirt Objects"
msgstr "Багнюка: об'єкти."
=======
msgid ""
"Cell\n"
"Details"
msgstr ""
>>>>>>> 0751aeb6

msgid "Roads"
msgstr ""

<<<<<<< HEAD
msgid "Beach Objects"
msgstr "Пляж: об'єкти."
=======
msgid "Streams"
msgstr ""
>>>>>>> 0751aeb6

msgid "Erase"
msgstr ""

msgid "Mountains"
msgstr "Гори"

#, fuzzy
msgid "Rocks"
msgstr "Скеля"

msgid "Trees"
msgstr "Дерева"

#, fuzzy
msgid "Water Objects"
msgstr "Об'єкти Пустки"

msgid "Miscellaneous"
msgstr ""

msgid "Artifacts"
msgstr "Артефакти"

#, fuzzy
msgid "Dwellings"
msgstr "Напіврослики"

msgid "Mines"
msgstr "Копальні"

#, fuzzy
msgid "Power-ups"
msgstr "Квіти"

msgid "Treasures"
msgstr "Скарби"

<<<<<<< HEAD
msgid "Terrain"
msgstr "Місцевість"
=======
msgid "Towns"
msgstr "Міста"

msgid "Heroes"
msgstr ""
>>>>>>> 0751aeb6

msgid "editorErasure|Terrain"
msgstr ""

<<<<<<< HEAD
msgid "Roads"
msgstr "Дороги"

msgid "Streams"
msgstr "Струмки"
=======
msgid "editorErasure|Castles"
msgstr ""

msgid "editorErasure|Monsters"
msgstr ""

msgid "editorErasure|Heroes"
msgstr ""

msgid "editorErasure|Artifacts"
msgstr ""

msgid "editorErasure|Roads"
msgstr ""

msgid "editorErasure|Streams"
msgstr ""

msgid "editorErasure|Treasures"
msgstr ""
>>>>>>> 0751aeb6

msgid ""
"Draws terrain in\n"
"%{size} by %{size} square increments."
msgstr ""
"Заповнює територію в\n"
"зоні розміром %{size} на %{size}"

msgid ""
"Erases objects in\n"
"%{size} by %{size} square increments."
msgstr ""
"Видаляє об'єкти в\n"
"зоні розміром %{size} на %{size}"

msgid "Small Brush"
msgstr "Маленька кисть"

msgid "Medium Brush"
msgstr "Середня кисть"

msgid "Large Brush"
msgstr "Велика кисть"

msgid "Area Fill"
msgstr "Заповнити зону"

msgid "Used to click and drag for filling in large areas."
msgstr "Використовується для заповнення великих зон"

msgid "Clear Area"
msgstr "Очистити зону"

msgid "Used to click and drag for clearing large areas."
msgstr "Використовується для очищення великих зон"

msgid ""
"Costs %{rate} times normal movement for all heroes. (Pathfinding reduces or "
"eliminates the penalty.)"
msgstr ""
"Витрачає в %{rate} рази більше очок руху для всіх героїв. (Пошук шляху "
"зменшує або анулює штраф.)"

msgid "Traversable only by boat."
msgstr ""

msgid "No special modifiers."
msgstr ""

msgid "Toggle the erasure of %{type} objects."
msgstr ""

msgid ""
"Objects of this type will be deleted with the Erase tool. Left-click here to "
"deselect this type. Press and hold this button to deselect all other object "
"types."
msgstr ""

msgid ""
"Objects of this type will NOT be deleted with the Erase tool. Left-click "
"here to select this type. Press and hold this button to select all other "
"object types."
msgstr ""

msgid "Terrain Mode"
msgstr ""

msgid "Used to draw the underlying grass, dirt, water, etc. on the map."
msgstr ""

msgid "Landscape Objects Mode"
msgstr ""

msgid ""
"Used to place landscape objects (mountains, rocks, trees, etc.) on the map."
msgstr ""

msgid "Detail Mode"
msgstr ""

msgid "Used for special editing of monsters, heroes and towns."
msgstr ""

msgid "Adventure Objects Mode"
msgstr ""

msgid ""
"Used to place adventure objects (artifacts, dwellings, mines, treasures, "
"etc.) on the map."
msgstr ""

#, fuzzy
msgid "Kingdom Objects Mode"
msgstr "Об'єкти Засніжених Полонин"

msgid "Used to place kingdom objects (towns, castles and heroes) on the map."
msgstr ""

#, fuzzy
msgid "Monsters Mode"
msgstr "Монстри"

msgid "Used to place monsters on the map."
msgstr ""

msgid "Allows you to draw streams by clicking and dragging."
msgstr ""

msgid "Stream Mode"
msgstr ""

msgid "Allows you to draw roads by clicking and dragging."
msgstr ""

msgid "Road Mode"
msgstr ""

msgid "Erase Mode"
msgstr ""

msgid "Used to erase objects from the map."
msgstr ""

msgid "Change between zoom and normal view."
msgstr ""

msgid "Magnify"
msgstr ""

msgid "Undo"
msgstr ""

msgid "Undo your last action."
msgstr ""

msgid "Create a new map either from scratch or using the random map generator."
msgstr ""

msgid "Edit map title, description, and other general information."
msgstr ""

msgid "Specifications"
msgstr "Налаштування"

msgid "File Options"
msgstr ""

msgid ""
"Open the file options menu, where you can save or load maps, or quit out of "
"the editor."
msgstr ""

msgid "View the editor system options, which let you customize the editor."
msgstr ""

msgid "Create a map that is %{size} squares wide and %{size} squares high."
msgstr ""

msgid "Cancel back to the New Map menu."
msgstr ""

msgid "Cancel back to the main menu."
msgstr ""

msgid "From Scratch"
msgstr ""

msgid "Start from scratch with a blank map."
msgstr ""

msgid "Create a randomly generated map."
msgstr ""

msgid "Random"
msgstr "Випадкове місто"

msgid "Cancel back to the Map Editor main menu."
msgstr ""

msgid "No maps available!"
msgstr ""

msgid "Warning"
msgstr ""

msgid "difficulty|Easy"
msgstr ""

msgid "difficulty|Normal"
msgstr ""

msgid "difficulty|Hard"
msgstr ""

msgid "difficulty|Expert"
msgstr ""

msgid "difficulty|Impossible"
msgstr ""

msgid "and more..."
msgstr ""

msgid "Easy"
msgstr ""

msgid "Hard"
msgstr ""

msgid "Campaign Difficulty"
msgstr ""
"Складність\n"
"Кампанії"

msgid ""
"Choose this difficulty to experience the game's story with less challenge. "
"The AI will be weaker than at Normal difficulty."
msgstr ""

msgid ""
"Choose this difficulty to experience the campaign as per the original design."
msgstr ""

msgid ""
"Choose this difficulty if you want more challenge. The AI will be stronger "
"than at Normal difficulty."
msgstr ""

msgid ""
"Congratulations!\n"
"\n"
"Days: %{days}\n"
msgstr ""

msgid ""
"\n"
"Difficulty: %{difficulty}\n"
"\n"
msgstr ""

msgid ""
"Score: %{score}\n"
"\n"
"Rating:\n"
"%{rating}"
msgstr ""

msgid "Start the selected scenario."
msgstr ""

msgid "View Intro"
msgstr ""

msgid "View the intro video for the current state of the campaign."
msgstr ""

msgid ""
"Select the campaign difficulty. This can be lowered at any point during the "
"campaign."
msgstr ""

msgid "Restart the current scenario."
msgstr ""

msgid "Difficulty"
msgstr ""
"Складність\n"
"Мапи"

msgid ""
"You have changed to a lower difficulty for the campaign. You will not be "
"able to revert this after this point. The high score will be calculated "
"based solely on the new difficulty. Do you want to proceed?"
msgstr ""

msgid "Are you sure you want to restart this scenario?"
msgstr ""

msgid "Campaign Scenario loading failure"
msgstr ""

msgid "Please make sure that campaign files are correct and present."
msgstr ""

msgid "Days spent"
msgstr ""

msgid "The number of days spent on this campaign."
msgstr ""

msgid "Project Coordination and Core Development"
msgstr ""

msgid "Development"
msgstr "Розробка"

msgid "Visit us at "
msgstr ""

msgid "QA and Support"
msgstr ""

msgid "Dev and Support"
msgstr ""

msgid "Special Thanks to"
msgstr ""

msgid "and many other contributors!"
msgstr ""

msgid "and many-many other supporters!"
msgstr ""

msgid "Support us at"
msgstr ""

msgid "local-donation-platform|https://www.patreon.com/fheroes2"
msgstr ""

msgid "Connect with us at"
msgstr ""

msgid "local-social-network|https://www.facebook.com/groups/fheroes2"
msgstr ""

msgid "Need help with the game?"
msgstr ""

msgid "Original project before 0.7"
msgstr ""

msgid "Heroes of Might and Magic II: The Succession Wars team"
msgstr "Команда розробки Героїв Меча та Магії 2: Війна за Спадщину"

msgid "Designed and Directed"
msgstr ""

msgid "Programming and Design"
msgstr ""

msgid "Executive Producer"
msgstr ""

msgid "Producer"
msgstr ""

msgid "Additional Design"
msgstr ""

msgid "Additional Programming"
msgstr ""

msgid "Musical Production"
msgstr ""

msgid "Music and Sound Design"
msgstr ""

msgid "Vocalists"
msgstr ""

msgid "Art Director"
msgstr ""

msgid "Assistant Art Director"
msgstr ""

msgid "Artists"
msgstr ""

msgid "QA Manager"
msgstr ""

msgid "QA"
msgstr ""

msgid "Writing"
msgstr ""

msgid "Manual and Helpfile"
msgstr ""

msgid "Scenarios"
msgstr ""

msgid "Heroes of Might and Magic II: The Price of Loyalty team"
msgstr "Команда розробки Героїв Меча та Магії 2: Ціна Вірності"

msgid "Design Lead"
msgstr ""

msgid "Designers"
msgstr ""

msgid "Programming Lead"
msgstr ""

msgid "Art Lead"
msgstr ""

msgid "Playtesters"
msgstr ""

msgid "Designer"
msgstr ""

msgid "Producers"
msgstr ""

msgid "QA Managers"
msgstr "Менеджери із забезпечення якості"

msgid "Sound Design"
msgstr ""

msgid "Town Themes"
msgstr ""

msgid "Alto Sax"
msgstr ""

msgid "Harpsichord and Piano"
msgstr ""

msgid "Basso Vocal"
msgstr ""

msgid "Soprano Vocal"
msgstr ""

msgid "Recorded at %{recordingStudio}"
msgstr ""

msgid "credits|Manual"
msgstr ""

msgid "German Consultant"
msgstr ""

msgid "Map Designers"
msgstr ""

msgid "Package Design"
msgstr ""

msgid "Your Name"
msgstr "Ваше Ім'я"

msgid "Unknown Hero"
msgstr ""

msgid "Standard"
msgstr ""

msgid "View High Scores for Standard Maps."
msgstr ""

msgid "Campaign"
msgstr ""

msgid "View High Scores for Campaigns."
msgstr ""

msgid "hotkey|default okay event"
msgstr ""

msgid "hotkey|default cancel event"
msgstr ""

msgid "hotkey|default left"
msgstr ""

msgid "hotkey|default right"
msgstr ""

msgid "hotkey|default up"
msgstr ""

msgid "hotkey|default down"
msgstr ""

msgid "hotkey|toggle fullscreen"
msgstr ""

msgid "hotkey|toggle text support mode"
msgstr ""

msgid "hotkey|new game"
msgstr ""

msgid "hotkey|load game"
msgstr ""

#, fuzzy
msgid "hotkey|high scores"
msgstr "верф"

msgid "hotkey|credits"
msgstr ""

msgid "hotkey|standard game"
msgstr "звичайна Гра"

msgid "hotkey|campaign game"
msgstr ""

msgid "hotkey|multi-player game"
msgstr ""

msgid "hotkey|settings"
msgstr ""

msgid "hotkey|quit"
msgstr ""

msgid "hotkey|select map"
msgstr ""

msgid "hotkey|select small map size"
msgstr ""

msgid "hotkey|select medium map size"
msgstr ""

msgid "hotkey|select large map size"
msgstr ""

msgid "hotkey|select extra large map size"
msgstr ""

msgid "hotkey|select all map sizes"
msgstr ""

#, fuzzy
msgid "hotkey|hot seat game"
msgstr "звичайна Гра"

msgid "hotkey|battle only game"
msgstr ""

msgid "hotkey|choose the original campaign"
msgstr ""

msgid "hotkey|choose the expansion campaign"
msgstr ""

msgid "hotkey|map editor main menu"
msgstr ""

msgid "hotkey|new map menu"
msgstr "нова гра"

msgid "hotkey|load map menu"
msgstr "завантажити гру"

msgid "hotkey|new map from scratch"
msgstr ""

msgid "hotkey|new random map"
msgstr ""

msgid "hotkey|undo last action"
msgstr "відмінити останню дію"

msgid "hotkey|redo last action"
msgstr "повторити останню дію"

msgid "hotkey|roland campaign"
msgstr ""

msgid "hotkey|archibald campaign"
msgstr ""

#, fuzzy
msgid "hotkey|price of loyalty campaign"
msgstr "Ціна Вірності"

msgid "hotkey|voyage home campaign"
msgstr ""

msgid "hotkey|wizard's isle campaign"
msgstr ""

msgid "hotkey|descendants campaign"
msgstr ""

msgid "hotkey|select first campaign bonus"
msgstr ""

msgid "hotkey|select second campaign bonus"
msgstr ""

msgid "hotkey|select third campaign bonus"
msgstr ""

msgid "hotkey|view campaign intro"
msgstr ""

msgid "hotkey|select campaign difficulty"
msgstr "Оберати складність кампанії"

msgid "hotkey|restart campaign scenario"
msgstr ""

msgid "hotkey|world map left"
msgstr ""

msgid "hotkey|world map right"
msgstr ""

msgid "hotkey|world map up"
msgstr ""

msgid "hotkey|world map down"
msgstr ""

msgid "hotkey|world map up left"
msgstr ""

msgid "hotkey|world map up right"
msgstr ""

msgid "hotkey|world map down left"
msgstr ""

msgid "hotkey|world map down right"
msgstr ""

msgid "hotkey|save game"
msgstr ""

msgid "hotkey|next hero"
msgstr ""

<<<<<<< HEAD
=======
msgid "hotkey|change to hero under cursor"
msgstr ""

#, fuzzy
>>>>>>> 0751aeb6
msgid "hotkey|start hero movement"
msgstr "почати рух героя"

msgid "hotkey|cast adventure spell"
msgstr ""

msgid "hotkey|put hero to sleep"
msgstr ""

msgid "hotkey|next town"
msgstr "показати наступне місто"

msgid "hotkey|end turn"
msgstr ""

msgid "hotkey|file options"
msgstr ""

msgid "hotkey|adventure options"
msgstr ""

msgid "hotkey|puzzle map"
msgstr ""

msgid "hotkey|scenario information"
msgstr "Інформація про сценарій"

msgid "hotkey|dig for artifact"
msgstr ""

msgid "hotkey|view world"
msgstr ""

msgid "hotkey|kingdom summary"
msgstr ""

msgid "hotkey|default action"
msgstr ""

msgid "hotkey|open focus"
msgstr ""

msgid "hotkey|system options"
msgstr "параметри системи"

msgid "hotkey|scroll left"
msgstr ""

msgid "hotkey|scroll right"
msgstr ""

msgid "hotkey|scroll up"
msgstr ""

msgid "hotkey|scroll down"
msgstr ""

msgid "hotkey|toggle control panel"
msgstr ""

msgid "hotkey|toggle radar"
msgstr ""

msgid "hotkey|toggle buttons"
msgstr ""

msgid "hotkey|toggle status"
msgstr ""

msgid "hotkey|toggle icons"
msgstr ""

msgid "hotkey|transfer control to ai"
msgstr ""

msgid "hotkey|retreat from battle"
msgstr ""

msgid "hotkey|surrender during battle"
msgstr "капітулювати під час битви"

msgid "hotkey|toggle battle auto mode"
msgstr ""

msgid "hotkey|finish the battle in auto mode"
msgstr "завершити битву у автоматичному режимі"

msgid "hotkey|battle options"
msgstr ""

msgid "hotkey|skip turn in battle"
msgstr ""

msgid "hotkey|cast battle spell"
msgstr ""

msgid "hotkey|dwelling level 1"
msgstr ""

msgid "hotkey|dwelling level 2"
msgstr ""

msgid "hotkey|dwelling level 3"
msgstr ""

msgid "hotkey|dwelling level 4"
msgstr ""

msgid "hotkey|dwelling level 5"
msgstr ""

msgid "hotkey|dwelling level 6"
msgstr ""

msgid "hotkey|well"
msgstr ""

msgid "hotkey|marketplace"
msgstr "ринок"

msgid "hotkey|mage guild"
msgstr ""

msgid "hotkey|shipyard"
msgstr "верф"

msgid "hotkey|thieves guild"
msgstr "гільдія злодіїв"

msgid "hotkey|tavern"
msgstr ""

msgid "hotkey|construction screen"
msgstr ""

msgid "hotkey|buy all monsters in well"
msgstr ""

msgid "hotkey|split stack by half"
msgstr ""

msgid "hotkey|split stack by one"
msgstr ""

msgid "hotkey|join stacks"
msgstr ""

msgid "hotkey|upgrade troop"
msgstr ""

msgid "hotkey|dismiss hero or troop"
msgstr ""

msgid ""
"Do you want to regain control from AI? The effect will take place only on "
"the next turn."
msgstr ""

msgid ""
"Do you want to transfer control from you to the AI? The effect will take "
"place only on the next turn."
msgstr ""

msgid "Default Actions"
msgstr ""

msgid "Global Actions"
msgstr ""

msgid "Main Menu"
msgstr ""

msgid "World Map"
msgstr ""

#, fuzzy
msgid "Battle Screen"
msgstr "Вікно Героя"

#, fuzzy
msgid "Town Screen"
msgstr "Вікно Героя"

msgid "Army Actions"
msgstr ""

msgid "Editor"
msgstr ""

msgid "The save file is corrupted."
msgstr "Файл збереження пошкоджений."

msgid "Unsupported save format: "
msgstr ""

msgid "Current game version: "
msgstr ""

msgid "Last supported version: "
msgstr ""

msgid "This file contains a save with an invalid game type."
msgstr ""

msgid ""
"This save file requires \"The Price of Loyalty\" game assets, but they have "
"not been provided to the engine."
msgstr ""

msgid "This saved game is localized to '"
msgstr ""

msgid "' language, but the current language of the game is '"
msgstr ""

msgid "Hot Seat"
msgstr ""

msgid ""
"Play a Hot Seat game, where 2 to 4 players play around the same computer, "
"switching into the 'Hot Seat' when it is their turn."
msgstr ""

msgid "A single player game playing out a single map."
msgstr ""

msgid "Standard Game"
msgstr "Стандартна Гра"

msgid "A single player game playing through a series of maps."
msgstr ""

msgid "Campaign Game"
msgstr ""

msgid "Multi-Player Game"
msgstr ""

msgid ""
"A multi-player game, with several human players completing against each "
"other on a single map."
msgstr ""

msgid "fheroes2 Resurrection Team presents"
msgstr ""

msgid "Greetings!"
msgstr ""

msgid "Welcome to Heroes of Might and Magic II powered by fheroes2 engine!"
msgstr "Ласкаво просимо до Героїв Меча та Магії 2 на основі рушія fheroes2!"

#, fuzzy
msgid ""
"Welcome to Heroes of Might and Magic II powered by the fheroes2 engine!\n"
"Before starting the game, please select a game resolution."
msgstr "Ласкаво просимо до Героїв Меча та Магії 2 на основі рушія fheroes2!"

msgid "Please Remember"
msgstr ""

msgid ""
"You can always change the language, resolution and settings of the game by "
"clicking on the "
msgstr ""

msgid "door"
msgstr ""

msgid " on the left side of the Main Menu, or with the "
msgstr ""

msgid " button from the "
msgstr ""

#, fuzzy
msgid "NEW GAME"
msgstr ""
"НОВА\n"
"ГРА"

msgid ""
" menu. \n"
"\n"
"Enjoy the game!"
msgstr ""

msgid "The Editor requires \"The Price of Loyalty\" expansion files to work."
msgstr ""

msgid "Quit Heroes of Might and Magic II and return to the operating system."
msgstr ""
"Залишити Heroes of Might and Magic II і повернутися до операційної системи."

msgid "Credits"
msgstr ""

msgid "View the credits screen."
msgstr ""

msgid "High Scores"
msgstr ""

msgid "View the high scores screen."
msgstr ""

msgid "Change language, resolution and settings of the game."
msgstr ""

msgid "Game Settings"
msgstr ""

msgid ""
"The required video files for the campaign selection window are missing. "
"Please make sure that all necessary files are present in the system."
msgstr ""

msgid ""
"Either Roland's or Archibald's campaign from the original Heroes of Might "
"and Magic II."
msgstr ""

msgid "Original Campaign"
msgstr ""

msgid "Expansion Campaign"
msgstr ""

msgid "One of the four new campaigns from the Price of Loyalty expansion set."
msgstr ""

msgid "Loading video. Please wait..."
msgstr ""

msgid "Host"
msgstr ""

msgid ""
"The host sets up the game options. There can only be one host per network "
"game."
msgstr ""

msgid "Guest"
msgstr "Гость"

msgid ""
"The guest waits for the host to set up the game, then is automatically added "
"in. There can be multiple guests for TCP/IP games."
msgstr ""

msgid ""
"A multi-player game, with several human players competing against each other "
"on a single map."
msgstr ""

msgid "Battle Only"
msgstr ""

msgid "Setup and play a battle without loading any map."
msgstr ""

msgid ""
"Play a Hot Seat game, where 2 to 4 players play on the same device, "
"switching into the 'Hot Seat' when it is their turn."
msgstr ""

msgid "2 Players"
msgstr ""

msgid ""
"Play with 2 human players, and optionally, up to 4 additional computer "
"players."
msgstr ""

msgid "3 Players"
msgstr ""

msgid ""
"Play with 3 human players, and optionally, up to 3 additional computer "
"players."
msgstr ""

msgid "4 Players"
msgstr ""

msgid ""
"Play with 4 human players, and optionally, up to 2 additional computer "
"players."
msgstr ""

msgid "5 Players"
msgstr ""

msgid ""
"Play with 5 human players, and optionally, up to 1 additional computer "
"player."
msgstr ""

msgid "6 Players"
msgstr ""

msgid "Play with 6 human players."
msgstr ""

msgid "Dragon city has fallen! You are now the Master of the Dragons."
msgstr ""

msgid ""
"You captured %{name}!\n"
"You are victorious."
msgstr ""

msgid ""
"You have captured the enemy hero %{name}!\n"
"Your quest is complete."
msgstr ""

msgid ""
"You have found the %{name}.\n"
"Your quest is complete."
msgstr ""

msgid "Ultimate Artifact"
msgstr ""

msgid ""
"The enemy is beaten.\n"
"Your side has triumphed!"
msgstr ""

msgid ""
"You have built up over %{count} gold in your treasury.\n"
"All enemies bow before your wealth and power."
msgstr ""

msgid "Victory!"
msgstr "Перемога!"

msgid ""
"The enemy has captured %{name}!\n"
"They are triumphant."
msgstr ""

msgid ""
"The enemy has built up over %{count} gold in his treasury.\n"
"You must bow done in defeat before his wealth and power."
msgstr ""

msgid "You have been eliminated from the game!!!"
msgstr ""

msgid ""
"You have lost the hero %{name}.\n"
"Your quest is over."
msgstr ""

msgid ""
"You have failed to complete your quest in time.\n"
"All is lost."
msgstr ""

msgid "Defeat!"
msgstr ""

msgid ""
"Base score: %{score}\n"
"Difficulty: %{difficulty}\n"
"\n"
msgstr ""

msgid "Defeat all enemy heroes and capture all enemy towns and castles."
msgstr ""

msgid "Your side defeats the opposing side."
msgstr ""

msgid "Run out of time. (Fail to win by a certain point.)"
msgstr ""

msgid "You must defeat the enemy %{enemies}."
msgid_plural "You must defeat the enemy alliance of %{enemies}."
msgstr[0] ""
msgstr[1] ""
msgstr[2] ""

msgid ""
"The alliance consisting of %{allies} and you must defeat the enemy "
"%{enemies}."
msgid_plural ""
"The alliance consisting of %{allies} and you must defeat the enemy alliance "
"of %{enemies}."
msgstr[0] ""
msgstr[1] ""
msgstr[2] ""

msgid "Capture the castle '%{name}'."
msgstr ""

msgid "Capture the town '%{name}'."
msgstr ""

msgid "Defeat the hero '%{name}'."
msgstr ""

msgid "Find the ultimate artifact."
msgstr ""

msgid "Find the '%{name}' artifact."
msgstr ""

msgid "Accumulate %{count} gold."
msgstr ""

msgid ""
", or you may win by defeating all enemy heroes and capturing all enemy towns "
"and castles."
msgstr ""

msgid "Lose the castle '%{name}'."
msgstr ""

msgid "Lose the town '%{name}'."
msgstr ""

msgid "Lose the hero: %{name}."
msgstr ""

msgid "Fail to win by the end of month %{month}, week %{week}, day %{day}."
msgstr ""

msgid "%{color} player has been vanquished!"
msgstr ""

msgid "Major Event!"
msgstr ""

msgid "Scenario:"
msgstr ""

msgid "Game Difficulty:"
msgstr ""

msgid "Opponents:"
msgstr ""

msgid "Class:"
msgstr ""

msgid "Rating %{rating}%"
msgstr ""

msgid "Click here to select which scenario to play."
msgstr ""

msgid "Scenario"
msgstr ""

msgid "Game Difficulty"
msgstr ""

msgid ""
"This lets you change the starting difficulty at which you will play. Higher "
"difficulty levels start you off with fewer resources, and at the higher "
"settings, give extra resources to the computer."
msgstr ""

msgid "Difficulty Rating"
msgstr ""

msgid ""
"The difficulty rating reflects a combination of various settings for your "
"game. This number will be applied to your final score."
msgstr ""

msgid "Click to accept these settings and start a new game."
msgstr ""

msgid "Click to return to the main menu."
msgstr ""

msgid "Astrologers proclaim the Month of the %{name}."
msgstr ""

msgid "Astrologers proclaim the Week of the %{name}."
msgstr ""

msgid "After regular growth, the population of %{monster} is doubled!"
msgstr ""

msgid ""
"After regular growth, the population of %{monster} increases by %{count} "
"percent!"
msgid_plural ""
"After regular growth, the population of %{monster} increases by %{count} "
"percent!"
msgstr[0] ""
msgstr[1] ""
msgstr[2] ""

msgid "%{monster} growth +%{count}."
msgstr ""

msgid " All populations are halved."
msgstr ""

msgid " All dwellings increase population."
msgstr ""

msgid "New Month!"
msgstr ""

msgid "New Week!"
msgstr ""

msgid "Beware!"
msgstr ""

msgid ""
"%{color} player, this is your last day to capture a town, or you will be "
"banished from this land."
msgstr ""

msgid ""
"%{color} player, you only have %{day} days left to capture a town, or you "
"will be banished from this land."
msgstr ""

msgid "%{color} player's turn."
msgstr ""

msgid ""
"%{color} player, you have lost your last town. If you do not conquer another "
"town in the next week, you will be eliminated."
msgstr ""

msgid ""
"%{color} player, your heroes abandon you, and you are banished from this "
"land."
msgstr ""

msgid "Lord Kilburn"
msgstr "Лорд Кілбурн"

msgid "Tsabu"
msgstr ""

msgid "Sir Galant"
msgstr "Сір Галлант"

msgid "Thundax"
msgstr ""

msgid "Lord Haart"
msgstr ""

msgid "Ariel"
msgstr ""

msgid "Rebecca"
msgstr ""

msgid "Sandro"
msgstr ""

msgid "Crodo"
msgstr ""

msgid "Barock"
msgstr ""

msgid "Antoine"
msgstr ""

msgid "Astra"
msgstr ""

msgid "Agar"
msgstr ""

msgid "Vatawna"
msgstr ""

msgid "Vesper"
msgstr ""

msgid "Ambrose"
msgstr ""

msgid "Troyan"
msgstr ""

msgid "Jojosh"
msgstr ""

msgid "Wrathmont"
msgstr ""

msgid "Maximus"
msgstr ""

msgid "Next Hero"
msgstr ""

msgid "Select the next Hero."
msgstr ""

msgid "Hero Movement"
msgstr "Рух Героя"

msgid ""
"Start the Hero's movement along the current path or re-visit the object "
"occupied by the Hero. Press and hold this button to reset the Hero's path."
msgstr ""
"Почати Рух героя по обраному шляху, або заново відвідати об'єкт, зайнятий "
"Героєм. Затисніть та утримуйте цю клавішу, щоб скинути маршрут Героя."

msgid "Kingdom Summary"
msgstr ""

msgid "View a summary of your Kingdom."
msgstr ""

msgid "Cast an adventure spell."
msgstr ""

msgid "End Turn"
msgstr ""

msgid "End your turn and let the computer take its turn."
msgstr ""

msgid "Adventure Options"
msgstr ""

msgid "Bring up the adventure options menu."
msgstr ""

msgid ""
"Bring up the file options menu, allowing you to load, save, start a new game "
"or quit."
msgstr ""

msgid "Bring up the system options menu, allowing you to customize your game."
msgstr ""

msgid ""
"One or more heroes may still move, are you sure you want to end your turn?"
msgstr ""

msgid "Are you sure you want to quit?"
msgstr ""

msgid "Are you sure you want to restart? (Your current game will be lost.)"
msgstr ""

msgid "Are you sure you want to overwrite the save with this name?"
msgstr ""

msgid "Game saved successfully."
msgstr ""

msgid "There was an issue during saving."
msgstr ""

msgid ""
"Are you sure you want to load a new game? (Your current game will be lost.)"
msgstr ""

msgid "Try looking on land!!!"
msgstr ""

msgid ""
"Searching for the Ultimate Artifact is fruitless. Your hero could not carry "
"it even if he found it - all his artifact slots are full."
msgstr ""

msgid "Digging for artifacts requires a whole day, try again tomorrow."
msgstr ""

msgid ""
"After spending many hours digging here, you have uncovered the %{artifact}."
msgstr ""

msgid "Congratulations!"
msgstr ""

msgid "Nothing here. Where could it be?"
msgstr ""

msgid "Try searching on clear ground."
msgstr ""

msgid "A miniature view of the known world. Left click to move viewing area."
msgstr ""

msgid "Month: %{month} Week: %{week}"
msgstr ""

msgid "Day: %{day}"
msgstr ""

msgid ""
"You find a small\n"
"quantity of %{resource}."
msgstr ""

msgid "Status Window"
msgstr ""

msgid ""
"This window provides information on the status of your hero or kingdom, and "
"shows the date."
msgstr ""

msgid ""
"This window provides information on the status of your hero or kingdom, and "
"shows the date. Left click here to cycle through these windows."
msgstr ""

msgid ""
"This lets you change player starting positions and colors. A particular "
"color will always start in a particular location. Some positions may only be "
"played by a computer player or only by a human player."
msgstr ""

msgid ""
"This lets you change the class of a player. Classes are not always "
"changeable. Depending on the scenario, a player may receive additional towns "
"and/or heroes not of their primary alignment."
msgstr ""

msgid "Handicap"
msgstr ""

#
msgid ""
"This lets you change the handicap of a particular player. Only human players "
"may have a handicap. Handicapped players start with fewer resources and earn "
"15 or 30% fewer resources per turn for mild and severe handicaps, "
"respectively."
msgstr ""

msgid "%{color} player"
msgstr ""

msgid "No Handicap"
msgstr ""

msgid ""
"No special restrictions on starting resources and resource income per turn."
msgstr ""

msgid "Mild Handicap"
msgstr ""

#
msgid ""
"Players with mild handicap start with fewer resources and earn 15% fewer "
"resources per turn."
msgstr ""

msgid "Severe Handicap"
msgstr ""

#
msgid ""
"Players with severe handicap start with fewer resources and earn 30% fewer "
"resources per turn."
msgstr ""

msgid "View %{skill} Info"
msgstr ""

msgid "Keyboard|123"
msgstr ""

msgid "Keyboard|SPACE"
msgstr ""

msgid "Keyboard|ABC"
msgstr ""

msgid "Kingdom Income"
msgstr ""

msgid "Kingdom Income per day."
msgstr ""

msgid "For every lighthouse controlled, your ships will move further each day."
msgstr ""

msgid "English"
msgstr ""

msgid "French"
msgstr ""

msgid "Polish"
msgstr ""

msgid "German"
msgstr ""

msgid "Russian"
msgstr ""

msgid "Italian"
msgstr ""

msgid "Czech"
msgstr ""

msgid "Norwegian"
msgstr ""

msgid "Belarusian"
msgstr ""

msgid "Bulgarian"
msgstr ""

msgid "Ukrainian"
msgstr "Українська"

msgid "Romanian"
msgstr ""

msgid "Spanish"
msgstr ""

msgid "Swedish"
msgstr ""

msgid "Portuguese"
msgstr ""

msgid "Turkish"
msgstr ""

msgid "Dutch"
msgstr ""

msgid "Hungarian"
msgstr ""

msgid "Danish"
msgstr ""

msgid "Slovak"
msgstr ""

msgid "Vietnamese"
msgstr ""

msgid ", FPS: "
msgstr ""

msgid "shipAndGraveyard|%{object} robber"
msgstr ""

msgid "pyramid|%{object} raided"
msgstr ""

msgid "Ector"
msgstr "Ектор"

msgid "Gwenneth"
msgstr ""

msgid "Sir Gallant"
msgstr "Сір Галлант"

msgid "Tyro"
msgstr ""

msgid "Dimitry"
msgstr ""

msgid "Ruby"
msgstr ""

msgid "Crag Hack"
msgstr ""

msgid "Fineous"
msgstr ""

msgid "Jezebel"
msgstr ""

msgid "Atlas"
msgstr ""

msgid "Ergon"
msgstr ""

msgid "Jaclyn"
msgstr ""

msgid "Gem"
msgstr ""

msgid "Natasha"
msgstr ""

msgid "Carlawn"
msgstr ""

msgid "Luna"
msgstr ""

msgid "Arie"
msgstr ""

msgid "Barok"
msgstr ""

msgid "Kastore"
msgstr ""

msgid "Falagar"
msgstr ""

msgid "Dawn"
msgstr ""

msgid "Flint"
msgstr ""

msgid "Halon"
msgstr ""

msgid "Myra"
msgstr ""

msgid "Myrini"
msgstr ""

msgid "Wilfrey"
msgstr ""

msgid "Mandigal"
msgstr ""

msgid "Sarakin"
msgstr ""

msgid "Charity"
msgstr ""

msgid "Darlana"
msgstr ""

msgid "Ranloo"
msgstr ""

msgid "Rialdo"
msgstr ""

msgid "Zam"
msgstr "Зам"

msgid "Zom"
msgstr "Зом"

msgid "Celia"
msgstr ""

msgid "Roxana"
msgstr "Роксана"

msgid "Lord Corlagon"
msgstr ""

msgid "Lord Halton"
msgstr ""

msgid "Sister Eliza"
msgstr ""

msgid "Brother Brax"
msgstr ""

msgid "Dainwin"
msgstr ""

msgid "Joseph"
msgstr "Джозеф"

msgid "Mog"
msgstr ""

msgid "Solmyr"
msgstr "Солмир"

msgid "Ceallach"
msgstr ""

msgid "Drakonia"
msgstr ""

msgid "Elderian"
msgstr ""

msgid "Gallavant"
msgstr ""

msgid "Jarkonas"
msgstr ""

msgid "Martine"
msgstr ""

msgid " gives you maximum morale"
msgstr ""

msgid " gives you maximum luck"
msgstr ""

msgid "You cannot pick up this artifact, you already have a full load!"
msgstr ""

msgid "To cast spells, you must first buy a spell book for %{gold} gold."
msgstr ""

msgid "Unfortunately, you seem to be a little short of cash at the moment."
msgstr ""

msgid "Do you wish to buy one?"
msgstr ""

msgid "%{count} / day"
msgstr ""

msgid "one"
msgstr ""

msgid "two"
msgstr ""

msgid "A whirlpool engulfs your ship. Some of your army has fallen overboard."
msgstr ""

msgid "Insulted by your refusal of their offer, the monsters attack!"
msgstr ""

msgid ""
"The %{monster}, awed by the power of your forces, begin to scatter.\n"
"Do you wish to pursue and engage them?"
msgstr ""

msgid "Ransacking an enemy camp, you discover a hidden cache of treasures."
msgstr ""

msgid ""
"The keeper of the mill announces:\n"
"\"Milord, I have been working very hard to provide you with these resources, "
"come back next week for more.\""
msgstr ""

msgid ""
"The keeper of the mill announces:\n"
"\"Milord, I am sorry, there are no resources currently available. Please try "
"again next week.\""
msgstr ""

msgid ""
"The keeper of the mill announces:\n"
"\"Milord, I have been working very hard to provide you with this gold, come "
"back next week for more.\""
msgstr ""

msgid ""
"The keeper of the mill announces:\n"
"\"Milord, I am sorry, there is no gold currently available. Please try again "
"next week.\""
msgstr ""

msgid ""
"You've found an abandoned lean-to.\n"
"Poking about, you discover some resources hidden nearby."
msgstr ""

msgid "The lean-to is long abandoned. There is nothing of value here."
msgstr ""

msgid ""
"You catch a leprechaun foolishly sleeping amidst a cluster of magic "
"mushrooms.\n"
"In exchange for his freedom, he guides you to a small pot filled with "
"precious things."
msgstr ""

msgid ""
"You've found a magic garden, the kind of place that leprechauns and faeries "
"like to cavort in, but there is no one here today.\n"
"Perhaps you should try again next week."
msgstr ""

msgid "You come upon the remains of an unfortunate adventurer."
msgstr ""

msgid "Treasure"
msgstr "Скарб"

msgid "Searching through the tattered clothing, you find the %{artifact}."
msgstr ""

msgid "Searching through the tattered clothing, you find nothing."
msgstr ""

msgid ""
"You come across an old wagon left by a trader who didn't quite make it to "
"safe terrain."
msgstr ""

msgid "Unfortunately, others have found it first, and the wagon is empty."
msgstr ""

msgid "Searching inside, you find the %{artifact}."
msgstr ""

msgid "Inside, you find some of the wagon's cargo still intact."
msgstr ""

msgid "You search through the flotsam, and find some wood and some gold."
msgstr ""

msgid "You search through the flotsam, and find some wood."
msgstr ""

msgid "You search through the flotsam, but find nothing."
msgstr ""

msgid "Shrine of the 1st Circle"
msgstr ""

msgid ""
"You come across a small shrine attended by a group of novice acolytes.\n"
"In exchange for your protection, they agree to teach you a simple spell - "
"'%{spell}'."
msgstr ""

msgid "Shrine of the 2nd Circle"
msgstr ""

msgid ""
"You come across an ornate shrine attended by a group of rotund friars.\n"
"In exchange for your protection, they agree to teach you a spell - "
"'%{spell}'."
msgstr ""

msgid "Shrine of the 3rd Circle"
msgstr ""

msgid ""
"You come across a lavish shrine attended by a group of high priests.\n"
"In exchange for your protection, they agree to teach you a sophisticated "
"spell - '%{spell}'."
msgstr ""

msgid ""
"\n"
"Unfortunately, you do not have the wisdom to understand the spell, and you "
"are unable to learn it."
msgstr ""

msgid ""
"\n"
"Unfortunately, you already have knowledge of this spell, so there is nothing "
"more for them to teach you."
msgstr ""

msgid ""
"\n"
"Unfortunately, you have no Magic Book to record the spell with."
msgstr ""
"\n"
"Нажаль, ви не маєте Книги Магії щоб записати це закляття."

msgid ""
"You approach the hut and observe a witch inside studying an ancient tome on "
"%{skill}.\n"
"\n"
msgstr ""

msgid ""
"As you approach, she turns and focuses her one glass eye on you.\n"
"\"You already know everything you deserve to learn!\" the witch screeches. "
"\"NOW GET OUT OF MY HOUSE!\""
msgstr ""

msgid ""
"As you approach, she turns and speaks.\n"
"\"You already know that which I would teach you. I can help you no further.\""
msgstr ""

msgid ""
"An ancient and immortal witch living in a hut with bird's legs for stilts "
"teaches you %{skill} for her own inscrutable purposes."
msgstr ""

msgid "As you drink the sweet water, you gain luck for your next battle."
msgstr ""

msgid "You drink from the enchanted fountain, but nothing happens."
msgstr ""

msgid "You enter the faerie ring, but nothing happens."
msgstr ""

msgid ""
"Upon entering the mystical faerie ring, your army gains luck for its next "
"battle."
msgstr ""

msgid ""
"You've found an ancient and weathered stone idol.\n"
"It is supposed to grant luck to visitors, but since the stars are already "
"smiling upon you, it does nothing."
msgstr ""

msgid ""
"You've found an ancient and weathered stone idol.\n"
"Kissing it is supposed to be lucky, so you do. The stone is very cold to the "
"touch."
msgstr ""

msgid "The mermaids silently entice you to return later and be blessed again."
msgstr ""

msgid ""
"The magical, soothing beauty of the Mermaids reaches you and your crew.\n"
"Just for a moment, you forget your worries and bask in the beauty of the "
"moment.\n"
"The mermaids' charms bless you with increased luck for your next combat."
msgstr ""

msgid ""
"You come upon the pyramid of a great and ancient king.\n"
"You are tempted to search it for treasure, but all the old stories warn of "
"fearful curses and undead guardians.\n"
"Will you search?"
msgstr ""

msgid ""
"Upon defeating the monsters, you decipher an ancient glyph on the wall, "
"telling the secret of the spell - '"
msgstr ""

msgid "Unfortunately, you have no Magic Book to record the spell with."
msgstr ""

msgid ""
"Unfortunately, you do not have the wisdom to understand the spell, and you "
"are unable to learn it."
msgstr ""

msgid ""
"You come upon the pyramid of a great and ancient king.\n"
"Routine exploration reveals that the pyramid is completely empty."
msgstr ""

msgid ""
"A drink at the well is supposed to restore your spell points, but you are "
"already at maximum."
msgstr ""

msgid "A second drink at the well in one day will not help you."
msgstr ""

msgid "A drink from the well has restored your spell points to maximum."
msgstr ""

msgid ""
"\"I'm sorry sir,\" The leader of the soldiers says, \"but you already know "
"everything we have to teach.\""
msgstr ""

msgid "The soldiers living in the fort teach you a few new defensive tricks."
msgstr ""

msgid ""
"You've come upon a mercenary camp practicing their tactics. \"You're too "
"advanced for us,\" the mercenary captain says. \"We can teach nothing more.\""
msgstr ""

msgid ""
"You've come upon a mercenary camp practicing their tactics. The mercenaries "
"welcome you and your troops and invite you to train with them."
msgstr ""

msgid "\"Go 'way!\", the witch doctor barks, \"you know all I know.\""
msgstr ""

msgid ""
"An Orcish witch doctor living in the hut deepens your knowledge of magic by "
"showing you how to cast stones, read portents, and decipher the intricacies "
"of chicken entrails."
msgstr ""

msgid ""
"You've found a group of Druids worshipping at one of their strange stone "
"edifices. Silently, the Druids turn you away, indicating they have nothing "
"new to teach you."
msgstr ""

msgid ""
"You've found a group of Druids worshipping at one of their strange stone "
"edifices. Silently, they teach you new ways to cast spells."
msgstr ""

msgid ""
"You tentatively approach the burial ground of ancient warriors. Do you want "
"to search the graves?"
msgstr ""

msgid ""
"You spend several hours searching the graves and find nothing. Such a "
"despicable act reduces your army's morale."
msgstr ""

msgid "Upon defeating the Zombies you search the graves and find something!"
msgstr ""

msgid ""
"The rotting hulk of a great pirate ship creaks eerily as it is pushed "
"against the rocks. Do you wish to search the shipwreck?"
msgstr ""

msgid ""
"You spend several hours sifting through the debris and find nothing. Such a "
"despicable act reduces your army's morale."
msgstr ""

msgid ""
"Upon defeating the Ghosts you sift through the debris and find something!"
msgstr ""

msgid ""
"The rotting hulk of a great pirate ship creaks eerily as it is pushed "
"against the rocks. Do you wish to search the ship?"
msgstr ""

msgid ""
"Upon defeating the Skeletons you sift through the debris and find something!"
msgstr ""

msgid "Your men spot a navigational buoy, confirming that you are on course."
msgstr ""

msgid ""
"Your men spot a navigational buoy, confirming that you are on course and "
"increasing their morale."
msgstr ""

msgid ""
"The drink at the oasis is refreshing, but offers no further benefit. The "
"oasis might help again if you fought a battle first."
msgstr ""

msgid ""
"A drink at the oasis fills your troops with strength and lifts their "
"spirits. You can travel a bit further today."
msgstr ""

msgid ""
"The drink at the watering hole is refreshing, but offers no further benefit. "
"The watering hole might help again if you fought a battle first."
msgstr ""

msgid ""
"A drink at the watering hole fills your troops with strength and lifts their "
"spirits. You can travel a bit further today."
msgstr ""

msgid ""
"It doesn't help to pray twice before a battle. Come back after you've fought."
msgstr ""

msgid "A visit and a prayer at the temple raises the morale of your troops."
msgstr ""

msgid ""
"An old Knight appears on the steps of the gazebo. \"I am sorry, my liege, I "
"have taught you all I can.\""
msgstr ""

msgid ""
"An old Knight appears on the steps of the gazebo. \"My liege, I will teach "
"you all that I know to aid you in your travels.\""
msgstr ""

msgid ""
"You've pulled a shipwreck survivor from certain death in an unforgiving "
"ocean. Grateful, he says, \"I would give you an artifact as a reward, but "
"you're all full.\""
msgstr ""

msgid ""
"You've pulled a shipwreck survivor from certain death in an unforgiving "
"ocean. Grateful, he rewards you for your act of kindness by giving you the "
"%{art}."
msgstr ""

msgid "A leprechaun offers you the %{art} for the small price of %{gold} Gold."
msgstr ""

msgid ""
"A leprechaun offers you the %{art} for the small price of %{gold} Gold and "
"%{count} %{res}."
msgstr ""

msgid "Do you wish to buy this artifact?"
msgstr ""

msgid ""
"You try to pay the leprechaun, but realize that you can't afford it. The "
"leprechaun stamps his foot and ignores you."
msgstr ""

msgid ""
"Insulted by your refusal of his generous offer, the leprechaun stamps his "
"foot and ignores you."
msgstr ""

msgid "You've found the artifact: "
msgstr ""

msgid ""
"You've found the humble dwelling of a withered hermit. The hermit tells you "
"that he is willing to give the %{art} to the first wise person he meets."
msgstr ""

msgid ""
"You've come across the spartan quarters of a retired soldier. The soldier "
"tells you that he is willing to pass on the %{art} to the first true leader "
"he meets."
msgstr ""

msgid ""
"You've encountered a strange person with a hat and an owl on it. He tells "
"you that he is willing to give %{art} if you have %{skill}."
msgstr ""

msgid ""
"You come upon an ancient artifact. As you reach for it, a pack of Rogues "
"leap out of the brush to guard their stolen loot."
msgstr ""

msgid ""
"Through a clearing you observe an ancient artifact. Unfortunately, it's "
"guarded by a nearby %{monster}. Do you want to fight the %{monster} for the "
"artifact?"
msgstr ""

msgid "Victorious, you take your prize, the %{art}."
msgstr ""

msgid ""
"Discretion is the better part of valor, and you decide to avoid this fight "
"for today."
msgstr ""

msgid ""
"After spending hours trying to fish the chest out of the sea, you open it "
"and find %{gold} gold pieces."
msgstr ""

msgid ""
"After spending hours trying to fish the chest out of the sea, you open it "
"and find %{gold} gold and the %{art}."
msgstr ""

msgid ""
"After spending hours trying to fish the chest out of the sea, you open it, "
"only to find it empty."
msgstr ""

msgid ""
"After scouring the area, you fall upon a hidden treasure cache. You may take "
"the gold or distribute the gold to the peasants for experience. Do you wish "
"to keep the gold?"
msgstr ""

msgid ""
"After scouring the area, you fall upon a hidden chest, containing the "
"%{gold} gold pieces."
msgstr ""

msgid ""
"After scouring the area, you fall upon a hidden chest, containing the "
"ancient artifact %{art}."
msgstr ""

msgid ""
"You stumble upon a dented and tarnished lamp lodged deep in the earth. Do "
"you wish to rub the lamp?"
msgstr ""

msgid ""
"You have taken control of the local Alchemist shop. It will provide you with "
"%{count} unit of Mercury per day."
msgstr ""

msgid ""
"You gain control of a sawmill. It will provide you with %{count} units of "
"wood per day."
msgstr ""

msgid ""
"You gain control of an ore mine. It will provide you with %{count} units of "
"ore per day."
msgstr ""

msgid ""
"You gain control of a sulfur mine. It will provide you with %{count} unit of "
"sulfur per day."
msgstr ""

msgid ""
"You gain control of a crystal mine. It will provide you with %{count} unit "
"of crystal per day."
msgstr ""

msgid ""
"You gain control of a gem mine. It will provide you with %{count} unit of "
"gems per day."
msgstr ""

msgid ""
"You gain control of a gold mine. It will provide you with %{count} gold per "
"day."
msgstr ""

msgid ""
"The lighthouse is now under your control, and all of your ships will now "
"move further each day."
msgstr ""

msgid "You gain control of a %{name}."
msgstr ""

msgid ""
"You come upon an abandoned gold mine. The mine appears to be haunted. Do you "
"wish to enter?"
msgstr ""

msgid "You beat the Ghosts and are able to restore the mine to production."
msgstr ""

msgid ""
"A group of %{monster} with a desire for greater glory wish to join you. Do "
"you accept?"
msgstr ""

msgid "As you approach the dwelling, you notice that there is no one here."
msgstr ""

msgid ""
"You search the ruins, but the Medusas that used to live here are gone. "
"Perhaps there will be more next week."
msgstr ""

msgid ""
"You've found some Medusas living in the ruins. They are willing to join your "
"army for a price. Do you want to recruit Medusas?"
msgstr ""

msgid ""
"You've found a Sprite Tree City. Unfortunately, none of the Sprites living "
"there wish to join an army. Maybe next week."
msgstr ""

msgid ""
"Some of the Sprites living in the tree city are willing to join your army "
"for a price. Do you want to recruit Sprites?"
msgstr ""

msgid ""
"A colorful Rogues' wagon stands empty here. Perhaps more Rogues will be here "
"later."
msgstr ""

msgid ""
"Distant sounds of music and laughter draw you to a colorful wagon housing "
"Rogues. Do you wish to have any Rogues join your army?"
msgstr ""

msgid ""
"A group of tattered tents, billowing in the sandy wind, beckons you. The "
"tents are unoccupied. Perhaps more Nomads will be here later."
msgstr ""

msgid ""
"A group of tattered tents, billowing in the sandy wind, beckons you. Do you "
"wish to have any Nomads join you during your travels?"
msgstr ""

msgid "The pit of mud bubbles for a minute and then lies still."
msgstr ""

msgid ""
"As you approach the bubbling pit of mud, creatures begin to climb out and "
"position themselves around it. In unison they say: \"Mother Earth would like "
"to offer you a few of her troops. Do you want to recruit Earth Elementals?\""
msgstr ""

msgid "You enter the structure of white stone pillars, and find nothing."
msgstr ""

msgid ""
"White stone pillars support a roof that rises up to the sky. As you enter "
"the structure, the dead air of the outside gives way to a whirling gust that "
"almost pushes you back out. The air current materializes into a barely "
"visible form. The creature asks, in what can only be described as a loud "
"whisper: \"Why have you come? Are you here to call upon the forces of the "
"air?\""
msgstr ""

msgid "No Fire Elementals approach you from the lava pool."
msgstr ""

msgid ""
"Beneath a structure that serves to hold in heat, Fire Elementals move about "
"in a fiery pool of molten lava. A group of them approach you and offer their "
"services. Would you like to recruit Fire Elementals?"
msgstr ""

msgid "A face forms in the water for a moment, and then is gone."
msgstr ""

msgid ""
"Crystalline structures cast shadows over a small reflective pool of water. "
"You peer into the pool, and a face that is not your own peers back. It asks: "
"\"Would you like to call upon the powers of water?\""
msgstr ""

msgid "This burial site is deathly still."
msgstr ""

msgid ""
"Restless spirits of long dead warriors seeking their final resting place "
"offer to join you in hopes of finding peace. Do you wish to recruit ghosts?"
msgstr ""

msgid ""
"The City of the Dead is empty of life, and empty of unlife as well. Perhaps "
"some undead will move in next week."
msgstr ""

msgid ""
"Some Liches living here are willing to join your army for a price. Do you "
"want to recruit Liches?"
msgstr ""

msgid ""
"You've found the ruins of an ancient city, now inhabited solely by the "
"undead. Will you search?"
msgstr ""

msgid ""
"Some of the surviving Liches are impressed by your victory over their "
"fellows, and offer to join you for a price. Do you want to recruit Liches?"
msgstr ""

msgid ""
"You've found one of those bridges that Trolls are so fond of living under, "
"but there are none here. Perhaps there will be some next week."
msgstr ""

msgid ""
"Some Trolls living under a bridge are willing to join your army, but for a "
"price. Do you want to recruit Trolls?"
msgstr ""

msgid "Trolls living under the bridge challenge you. Will you fight them?"
msgstr ""

msgid ""
"A few Trolls remain, cowering under the bridge. They approach you and offer "
"to join your forces as mercenaries. Do you want to buy any Trolls?"
msgstr ""

msgid ""
"The Dragon city has no Dragons willing to join you this week. Perhaps a "
"Dragon will become available next week."
msgstr ""

msgid ""
"The Dragon city is willing to offer some Dragons for your army for a price. "
"Do you wish to recruit Dragons?"
msgstr ""

msgid ""
"You stand before the Dragon City, a place off-limits to mere humans. Do you "
"wish to violate this rule and challenge the Dragons to a fight?"
msgstr ""

msgid ""
"Having defeated the Dragon champions, the city's leaders agree to supply "
"some Dragons to your army for a price. Do you wish to recruit Dragons?"
msgstr ""

msgid "From the observation tower, you are able to see distant lands."
msgstr ""

msgid ""
"The spring only refills once a week, and someone's already been here this "
"week."
msgstr ""

msgid ""
"A drink at the spring is supposed to give you twice your normal spell "
"points, but you are already at that level."
msgstr ""

msgid ""
"A drink from the spring fills your blood with magic! You have twice your "
"normal spell points in reserve."
msgstr ""

msgid ""
"Recognizing you, the butler refuses to admit you. \"The master,\" he says, "
"\"will not see the same student twice.\""
msgstr ""

msgid ""
"The butler admits you to see the master of the house. He trains you in the "
"four skills a hero should know."
msgstr ""

msgid ""
"The butler opens the door and looks you up and down. \"You are neither "
"famous nor diplomatic enough to be admitted to see my master,\" he sniffs. "
"\"Come back when you think yourself worthy.\""
msgstr ""

msgid " and "
msgstr ""

msgid ""
"All of the %{monsters} you have in your army have been trained by the battle "
"masters of the fort. Your army now contains %{monsters2}."
msgstr ""

msgid ""
"An unusual alliance of Ogres, Orcs, and Dwarves offer to train (upgrade) any "
"such troops brought to them. Unfortunately, you have none with you."
msgstr ""

msgid "All of your %{monsters} have been upgraded into %{monsters2}."
msgstr ""

msgid ""
"A blacksmith working at the foundry offers to convert all Pikemen and "
"Swordsmen's weapons brought to him from iron to steel. He also says that he "
"knows a process that will convert Iron Golems into Steel Golems. "
"Unfortunately, you have none of these troops in your army, so he can't help "
"you."
msgstr ""

msgid ""
"The captain looks at you with surprise and says:\n"
"\"You already have all the maps I know about. Let me fish in peace now.\""
msgstr ""

msgid ""
"A retired captain living on this refurbished fishing platform offers to sell "
"you maps of the sea he made in his younger days for 1,000 gold. Do you wish "
"to buy the maps?"
msgstr ""

msgid ""
"The captain sighs. \"You don't have enough money, eh? You can't expect me to "
"give my maps away for free!\""
msgstr ""

msgid ""
"You come upon an obelisk made from a type of stone you have never seen "
"before. Staring at it intensely, the smooth surface suddenly changes to an "
"inscription. The inscription is a piece of a lost ancient map. Quickly you "
"copy down the piece and the inscription vanishes as abruptly as it appeared."
msgstr ""

msgid "You have already been to this obelisk."
msgstr ""

msgid ""
"Upon your approach, the tree opens its eyes in delight. \"It is good to see "
"you, my student. I hope my teachings have helped you.\""
msgstr ""

msgid ""
"Upon your approach, the tree opens its eyes in delight. \"Ahh, an "
"adventurer! Allow me to teach you a little of what I have learned over the "
"ages.\""
msgstr ""

msgid "Upon your approach, the tree opens its eyes in delight."
msgstr ""

msgid ""
"\"Ahh, an adventurer! I will be happy to teach you a little of what I have "
"learned over the ages for a mere %{count} %{res}.\""
msgstr ""

msgid "(Just bury it around my roots.)"
msgstr ""

msgid "Tears brim in the eyes of the tree."
msgstr ""

msgid "\"I need %{count} %{res}.\""
msgstr ""

msgid "it whispers. (sniff) \"Well, come back when you can pay me.\""
msgstr ""

msgid ""
"Nestled among the trees sits a blind seer. After you explain the intent of "
"your journey, the seer activates his crystal ball, allowing you to see the "
"strengths and weaknesses of your opponents."
msgstr ""

msgid ""
"The entrance to the cave is dark, and a foul, sulfurous smell issues from "
"the cave mouth. Will you enter?"
msgstr ""

msgid "Except for evidence of a terrible battle, the cave is empty."
msgstr ""

msgid ""
"You find a powerful and grotesque Demon in the cave. \"Today,\" it rasps, "
"\"you will fight and surely die. But I will give you a choice of deaths. You "
"may fight me, or you may fight my servants. Do you prefer to fight my "
"servants?\""
msgstr ""

msgid ""
"The Demon screams its challenge and attacks! After a short, desperate "
"battle, you slay the monster and receive %{exp} experience points."
msgstr ""

msgid ""
"The Demon screams its challenge and attacks! After a short, desperate "
"battle, you slay the monster and receive %{exp} experience points and "
"%{count} gold."
msgstr ""

msgid ""
"The Demon screams its challenge and attacks! After a short, desperate "
"battle, you slay the monster and find the %{art} in the back of the cave."
msgstr ""

msgid ""
"Seeing that you do not have %{count} gold, the demon slashes you with its "
"claws, and the last thing you see is a red haze."
msgstr ""

msgid ""
"The Demon leaps upon you and has its claws at your throat before you can "
"even draw your sword. \"Your life is mine,\" it says. \"I will sell it back "
"to you for %{count} gold.\""
msgstr ""

msgid ""
"Upon defeating the daemon's servants, you find a hidden cache with %{count} "
"gold."
msgstr ""

msgid ""
"As you enter the Alchemist's Tower, a hobbled, graying man in a brown cloak "
"makes his way towards you."
msgstr ""

msgid "He checks your pack, and sees that you have 1 cursed item."
msgid_plural ""
"He checks your pack, and sees that you have %{count} cursed items."
msgstr[0] ""
msgstr[1] ""
msgstr[2] ""

msgid "For %{gold} gold, the alchemist will remove it for you. Do you pay?"
msgid_plural ""
"For %{gold} gold, the alchemist will remove them for you. Do you pay?"
msgstr[0] ""
msgstr[1] ""
msgstr[2] ""

msgid ""
"After you consent to pay the requested amount of gold, the alchemist grabs "
"the cursed artifact and throws it into his magical cauldron."
msgid_plural ""
"After you consent to pay the requested amount of gold, the alchemist grabs "
"all cursed artifacts and throws them into his magical cauldron."
msgstr[0] ""
msgstr[1] ""
msgstr[2] ""

msgid ""
"You hear a voice from behind the locked door, \"You don't have enough gold "
"to pay for my services.\""
msgstr ""

msgid ""
"You hear a voice from high above in the tower, \"Go away! I can't help you!\""
msgstr ""

msgid ""
"The head groom speaks to you, \"That is a fine looking horse you have. I am "
"afraid we can give you no better, but the horses your cavalry are riding "
"look to be of poor breeding stock. We have many trained war horses which "
"would aid your riders greatly. I insist you take them.\""
msgstr ""

msgid ""
"As you approach the stables, the head groom appears, leading a fine looking "
"war horse. \"This steed will help speed you in your travels. Alas, he will "
"grow tired in a week. You must also let me give better horses to your "
"mounted soldiers, their horses look shoddy and weak.\""
msgstr ""

msgid ""
"The head groom approaches you and speaks, \"You already have a fine horse, "
"and have no inexperienced cavalry which might make use of our trained war "
"horses.\""
msgstr ""

msgid ""
"As you approach the stables, the head groom appears, leading a fine looking "
"war horse. \"This steed will help speed you in your travels. Alas, his "
"endurance will wane with a lot of heavy riding, and you must return for a "
"fresh mount in a week. We also have many fine war horses which could benefit "
"mounted soldiers, but you have none we can help.\""
msgstr ""

msgid "The Arena guards turn you away."
msgstr ""

msgid ""
"You have your crew stop up their ears with wax before the sirens' eerie song "
"has any chance of luring them to a watery grave."
msgstr ""

msgid ""
"As the sirens sing their eerie song, your small, determined army manages to "
"overcome the urge to dive headlong into the sea."
msgstr ""

msgid ""
"An eerie wailing song emanates from the sirens perched upon the rocks. Many "
"of your crew fall under its spell, and dive into the water where they drown. "
"You are now wiser for the visit, and gain %{exp} experience."
msgstr ""

msgid ""
"In a dazzling display of daring, you break into the local jail and free the "
"hero imprisoned there, who, in return, pledges loyalty to your cause."
msgstr ""

msgid ""
"You already have %{count} heroes, and regretfully must leave the prisoner in "
"this jail to languish in agony for untold days."
msgstr ""

msgid ""
"You enter a rickety hut and talk to the magician who lives there. He tells "
"you of places near and far which may aid you in your journeys."
msgstr ""

msgid "This eye seems to be intently studying its surroundings."
msgstr ""

msgid "You come across a giant Sphinx. The Sphinx remains strangely quiet."
msgstr ""

msgid ""
"\"I have a riddle for you,\" the Sphinx says. \"Answer correctly, and you "
"shall be rewarded. Answer incorrectly, and you shall be eaten. Do you accept "
"the challenge?\""
msgstr ""

msgid ""
"The Sphinx asks you the following riddle:\n"
"\n"
"'%{riddle}'\n"
"\n"
"Your answer?"
msgstr ""

msgid ""
"\"You guessed incorrectly,\" the Sphinx says, smiling. The Sphinx swipes at "
"you with a paw, knocking you to the ground. Another blow makes the world go "
"black, and you know no more."
msgstr ""

msgid ""
"Looking somewhat disappointed, the Sphinx sighs. \"You've answered my riddle "
"so here's your reward. Now begone.\""
msgstr ""

msgid ""
"A magical barrier stands tall before you, blocking your way. Runes on the "
"arch read,\n"
"\"Speak the key and you may pass.\"\n"
"As you speak the magic word, the glowing barrier dissolves into nothingness."
msgstr ""

msgid ""
"A magical barrier stands tall before you, blocking your way. Runes on the "
"arch read,\n"
"\"Speak the key and you may pass.\"\n"
"You speak, and nothing happens."
msgstr ""

msgid ""
"You enter the tent and see an old woman gazing into a magic gem. She looks "
"up and says,\n"
"\"In my travels, I have learned much in the way of arcane magic. A great "
"oracle taught me his skill. I have the answer you seek.\""
msgstr ""

msgid "No spell book is present."
msgstr "Відсутня книга магії."

msgid ""
"This spell costs %{mana} spell points. You have no spell points, so you "
"cannot cast it."
msgstr ""

msgid ""
"This spell costs %{mana} spell points. You only have %{point} spell points, "
"so you cannot cast it."
msgstr ""

msgid "The spell was not found."
msgstr ""

msgid "Only heroes can cast this spell."
msgstr ""

msgid "This hero is not able to cast adventure spells."
msgstr ""

msgid "Your hero is too tired to cast this spell today. Try again tomorrow."
msgstr ""

msgid "This spell cannot be cast on a boat."
msgstr ""

msgid "This spell can only be cast near an ocean."
msgstr ""

msgid ""
"There are no boats available and no ocean adjacent to the hero where this "
"spell will work."
msgstr ""

msgid "There are no boats available for this spell."
msgstr ""

msgid "There is no ocean adjacent to the hero where this spell will work."
msgstr "Біля героя немає водойми, то ж ви не можете використати це закляття."

msgid ""
"You do not own any town or castle that is not currently occupied by a hero. "
"This spell will have no effect."
msgstr ""

msgid "This hero is already in a town, so this spell will have no effect."
msgstr "Цей герой вже перебуває у місті, то ж закляття не матиме ефекту."

msgid ""
"The nearest town is %{town}.\n"
"\n"
"This town is occupied by your hero %{hero}."
msgstr ""

msgid "This spell is already in effect."
msgstr ""

msgid ""
"No opponent neither has nor can have any hero under their command anymore. "
"Casting this spell will have no effect."
msgstr ""

msgid ""
"No opponent has a hero under their command at this time. Casting this spell "
"will have no effect."
msgstr ""

msgid ""
"You must be within %{count} spaces of a monster for the Visions spell to "
"work."
msgstr ""

msgid ""
"You must be standing on the entrance to a mine (sawmills and alchemist labs "
"do not count) to cast this spell."
msgstr ""

msgid "You must first defeat the ghosts guarding the mine to cast this spell."
msgstr ""

msgid ""
"There are already at least as many elementals guarding the mine as this hero "
"can generate. Casting this spell will have no effect."
msgstr ""

msgid "%{name} the %{race} (Level %{level})"
msgstr ""

msgid ""
"'Spread' combat formation spreads the hero's units from the top to the "
"bottom of the battlefield, with at least one empty space between each unit."
msgstr ""

msgid ""
"'Grouped' combat formation bunches the hero's army together in the center of "
"their side of the battlefield."
msgstr ""

msgid "Are you sure you want to dismiss this Hero?"
msgstr ""

msgid "View Experience Info"
msgstr ""

msgid "View Spell Points Info"
msgstr ""

msgid "Set army combat formation to 'Spread'"
msgstr ""

msgid "Set army combat formation to 'Grouped'"
msgstr ""

msgid "Exit Hero Screen"
msgstr ""

msgid "You cannot dismiss a hero in a castle"
msgstr ""

msgid "Dismissal of %{name} the %{race} is prohibited by scenario"
msgstr ""

msgid "Dismiss %{name} the %{race}"
msgstr ""

msgid "Show previous hero"
msgstr ""

msgid "Show next hero"
msgstr ""

msgid "Blood Morale"
msgstr "Кровожерлива"

msgid "%{morale} Morale"
msgstr ""

msgid "%{luck} Luck"
msgstr ""

msgid "Current Luck Modifiers:"
msgstr ""

msgid "Current Morale Modifiers:"
msgstr ""

msgid "Entire army is undead, so morale does not apply."
msgstr ""

msgid ""
"Current experience %{exp1}.\n"
" Next level %{exp2}."
msgstr ""

msgid "Level %{level}"
msgstr ""

msgid ""
"%{name} currently has %{point} spell points out of a maximum of %{max}. The "
"maximum number of spell points is 10 times the hero's knowledge. It is "
"occasionally possible for the hero to have more than their maximum spell "
"points via special events."
msgstr ""

msgid "%{name1} meets %{name2}"
msgstr ""

msgid "Enemy heroes are now fully identifiable."
msgstr ""

msgid "Identify Hero"
msgstr "Ідентифікувати Героя"

msgid "Select town to port to."
msgstr ""

msgid "Town Portal"
msgstr ""

msgid "The creatures are willing to join us!"
msgstr ""

msgid "All the creatures will join us..."
msgstr ""

msgid "The creature will join us..."
msgid_plural "%{count} of the creatures will join us..."
msgstr[0] ""
msgstr[1] ""
msgstr[2] ""

msgid ""
"\n"
" for a fee of %{gold} gold."
msgstr ""

msgid "These weak creatures will surely flee before us."
msgstr ""

msgid "I fear these creatures are in the mood for a fight."
msgstr ""

#, fuzzy
msgid "The hero's attack skill is a bonus added to each unit's attack skill."
msgstr "кожна з бонусом +%{attack} до вміння Атаки."

msgid "The hero's defense skill is a bonus added to each unit's defense skill."
msgstr ""

msgid "The hero's spell power determines the duration or power of a spell."
msgstr ""

msgid ""
"The hero's knowledge determines how many spell points the hero may have. "
"Under normal circumstances, a hero is limited to 10 spell points per level "
"of knowledge."
msgstr ""

msgid "Current Modifiers:"
msgstr "Поточні Модифікатори:"

msgid "skill|Basic"
msgstr "Базовий"

msgid "skill|Advanced"
msgstr "Просунутий"

msgid "skill|Expert"
msgstr "Експертний"

msgid "Pathfinding"
msgstr "Пошук шляху"

msgid "Archery"
msgstr "Стрільба"

msgid "Logistics"
msgstr "Логістика"

msgid "Scouting"
msgstr "Розвідка"

msgid "Diplomacy"
msgstr "Дипломатія"

msgid "Navigation"
msgstr "Навігація"

msgid "Leadership"
msgstr "Лідерство"

msgid "Wisdom"
msgstr "Мудрість"

msgid "Mysticism"
msgstr "Містицизм"

msgid "Ballistics"
msgstr "Балістика"

msgid "Eagle Eye"
msgstr "Орлиний зір"

msgid "Necromancy"
msgstr "Некромантія"

msgid "Estates"
msgstr "Маєтки"

msgid "Advanced Archery"
msgstr "Проснута Стрільба"

msgid "Advanced Pathfinding"
msgstr "Просунутий Пошук шляху"

msgid "Basic Archery"
msgstr "Базова Стрільба"

msgid "Basic Pathfinding"
msgstr "Базовий Пошук шляху"

msgid "Expert Pathfinding"
msgstr "Експертний Пошук шляху"

msgid "Advanced Logistics"
msgstr "Просунута Логістика"

msgid "Basic Logistics"
msgstr "Базова Логістика"

msgid "Basic Scouting"
msgstr "Базова Розвідка"

msgid "Expert Archery"
msgstr "Експертна Стрільба"

msgid "Expert Logistics"
msgstr "Експертна Логістика"

msgid "Advanced Diplomacy"
msgstr "Просунута Дипломатія"

msgid "Advanced Scouting"
msgstr "Просунута Розвідка"

msgid "Basic Diplomacy"
msgstr "Базова Дипломатія"

msgid "Expert Diplomacy"
msgstr "Експертна Дипломатія"

msgid "Expert Scouting"
msgstr "Експертна Розвідка"

msgid "Advanced Leadership"
msgstr "Просунуте Лідерство"

msgid "Advanced Navigation"
msgstr "Просунута Навігація"

msgid "Basic Leadership"
msgstr "Базове Лідерство"

msgid "Basic Navigation"
msgstr "Базова Навігація"

msgid "Expert Navigation"
msgstr "Експертна Навігація"

msgid "Advanced Wisdom"
msgstr "Просунута Мудрість"

msgid "Basic Mysticism"
msgstr "Базовий Містицизм"

msgid "Basic Wisdom"
msgstr "Базова Мудрість"

msgid "Expert Leadership"
msgstr "Експертне Лідерство"

msgid "Expert Wisdom"
msgstr "Експертна Мудрість"

msgid "Advanced Luck"
msgstr "Просунута Удача"

msgid "Advanced Mysticism"
msgstr "Просунутий Містицизм"

msgid "Basic Luck"
msgstr "Базова Удача"

msgid "Expert Luck"
msgstr "Експертна Удача"

msgid "Expert Mysticism"
msgstr "Експертний Містицизм"

msgid "Advanced Ballistics"
msgstr "Просунута Балістика"

msgid "Advanced Eagle Eye"
msgstr "Просунутий Орлиний Зір"

msgid "Basic Ballistics"
msgstr "Базова Балістика"

msgid "Basic Eagle Eye"
msgstr "Базовий Орлиний Зір"

msgid "Expert Ballistics"
msgstr "Експертна Балістика"

msgid "Advanced Necromancy"
msgstr "Просунута Некромантія"

msgid "Basic Estates"
msgstr "Базові Маєтки"

msgid "Basic Necromancy"
msgstr "Базова Некромантія"

msgid "Expert Eagle Eye"
msgstr "Експертний Орлиний Зір"

msgid "Expert Necromancy"
msgstr "Експертна Некромантія"

msgid "Advanced Estates"
msgstr "Просунуті Маєтки"

msgid "Expert Estates"
msgstr "Експертні Маєтки"

msgid ""
"%{skill} reduces the movement penalty for rough terrain by %{count} percent."
msgstr ""
"%{skill} знижує штраф за переміщення по нерівній території на %{count} "
"відсотків."

msgid "%{skill} eliminates the movement penalty for rough terrain."
msgstr "%{skill} усуває штраф за переміщення по нерівній території."

#, fuzzy
msgid ""
"%{skill} increases the damage done by the hero's range attacking creatures "
"by %{count} percent, and eliminates the %{penalty} percent penalty when "
"shooting past obstacles (e.g. castle walls)."
msgstr ""
"%{name} прибирає %{count} відсотків штрафу, що накладається на ваші війська "
"під час пострілів через перепони (подібні замковим стінам)."

#, fuzzy
msgid "%{skill} increases the hero's movement points by %{count} percent."
msgstr "%{skill} підвищує одиниці руху Вашого героя на %{count} відсотків."

#, fuzzy
msgid "%{skill} increases the hero's viewable area by one square."
msgid_plural "%{skill} increases the hero's viewable area by %{count} squares."
msgstr[0] "%{skill} підвищує радіус огляду героя на один квадрат."
msgstr[1] "%{skill} підвищує радіус огляду героя на %{count} квадрата."
msgstr[2] "%{skill} підвищує радіус огляду героя на %{count} квадратів."

#, fuzzy
msgid ""
"%{skill} allows the hero to negotiate with monsters who are weaker than "
"their army, and reduces the cost of surrender."
msgstr ""
"%{skill} дозволяє Вам домовлятися із істотами, що слабші за ваше військо. "

#, fuzzy
msgid ""
"Approximately %{count} percent of the creatures may offer to join the hero."
msgstr ""
"Приблизно %{count} відсотків істот можуть запропонувати приєднатись до Вас."

#, fuzzy
msgid "All of the creatures may offer to join the hero."
msgstr "Всі істоти можуть запропонувати приєднатись до Вас."

#, fuzzy
msgid ""
"The cost of surrender is reduced to %{percent} percent of the total cost of "
"troops in the army."
msgstr ""
"%{name} зменшує вартість капітуляції на %{count} відсотків від загальної "
"вартості всіх військ, що є у вашій армії."

#, fuzzy
msgid ""
"%{skill} increases the hero's movement points over water by %{count} percent."
msgstr ""
"%{skill} підвищує одиниці руху Вашого героя по воді на %{count} відсотків."

#, fuzzy
msgid "%{skill} increases the hero's troops morale by %{count}."
msgstr "%{skill} підвищує мораль військ Вашого героя на %{count}."

#, fuzzy
msgid "%{skill} allows the hero to learn third level spells."
msgstr "%{skill} дозволяє Вашому герою вчити закляття третього рівня."

#, fuzzy
msgid "%{skill} allows the hero to learn fourth level spells."
msgstr "%{skill} дозволяє Вашому герою вчити закляття четвертого рівня."

#, fuzzy
msgid "%{skill} allows the hero to learn fifth level spells."
msgstr "%{skill} дозволяє Вашому герою вчити закляття п'ятого рівня."

#, fuzzy
msgid "%{skill} regenerates one additional spell point per day to the hero."
msgid_plural ""
"%{skill} regenerates %{count} additional spell points per day to the hero."
msgstr[0] "%{skill} відновлює одину одиницю мани героя щодня."
msgstr[1] "%{skill} відновлює %{count} одиниці мани героя щодня."
msgstr[2] "%{skill} відновлює %{count} одиниць мани героя щодня."

#, fuzzy
msgid "%{skill} increases the hero's luck by %{count}."
msgstr "%{skill} підвищує удачу героя на %{count}."

#, fuzzy
msgid ""
"%{skill} gives the hero's catapult shots a greater chance to hit and do "
"damage to castle walls."
msgstr ""
"%{skill} дає пострілам катапульти Вашого героя більший шанс влучити та "
"пошкодити стіни замка."

#, fuzzy
msgid ""
"%{skill} gives the hero's catapult an extra shot, and each shot has a "
"greater chance to hit and do damage to castle walls."
msgstr ""
"%{skill} дає пострілам катапульти Вашого героя додатковий постріл, "
"підвищуючи шанс пошкодження стін замка кожним пострілом."

#, fuzzy
msgid ""
"%{skill} gives the hero's catapult an extra shot, and each shot "
"automatically destroys any wall, except a fortified wall in a Knight castle."
msgstr ""
"%{skill} дає пострілам катапульти Вашого героя додатковий постріл і кожний "
"постріл гарантовано руйнує будь-яку стіну, окрім укріплень Лицарського замка."

#, fuzzy
msgid ""
"%{skill} gives the hero a %{count} percent chance to learn any given 1st or "
"2nd level spell that was cast by an enemy during combat."
msgstr ""
"%{skill} дає герою %{count}% шанс вивчити чари 1-го або 2-го рівня з тих, що "
"ворог використовував проти нього в бою."

#, fuzzy
msgid ""
"%{skill} gives the hero a %{count} percent chance to learn any given 3rd "
"level spell (or below) that was cast by an enemy during combat."
msgstr ""
"%{skill} дає герою %{count}% шанс вивчити чари 3-го (або нижчого рівня) з "
"числа тих, що ворог використовував проти нього в бою."

#, fuzzy
msgid ""
"%{skill} gives the hero a %{count} percent chance to learn any given 4th "
"level spell (or below) that was cast by an enemy during combat."
msgstr ""
"%{skill} дає герою %{count}% шанс вивчити чари 4-го (або нижчого рівня) з "
"числа тих, що ворог використовував проти нього в бою."

msgid ""
"%{skill} allows %{count} percent of the creatures killed in combat to be "
"brought back from the dead as Skeletons."
msgstr ""
"%{skill} дозволяє повернути %{count} відсотків вбитих у бою істот у вигляді "
"Скелетів."

#, fuzzy
msgid ""
"The hero produces %{count} gold pieces per day as tax revenue from estates."
msgstr "Ваш герой збирає %{count} золота податків з маєтків щодня."

msgid "Blue"
msgstr "Синій"

msgid "Green"
msgstr "Зелений"

msgid "Red"
msgstr "Червоний"

msgid "Yellow"
msgstr "Жовтий"

msgid "Orange"
msgstr "Помаранчевий"

msgid "Purple"
msgstr "Ліловий"

msgid "barrier|Aqua"
msgstr "Бірюзовий"

msgid "barrier|Blue"
msgstr "Синій"

msgid "barrier|Brown"
msgstr "Коричневий"

msgid "barrier|Gold"
msgstr "Золотий"

msgid "barrier|Green"
msgstr "Зелений"

msgid "barrier|Orange"
msgstr "Помаранчевий"

msgid "barrier|Purple"
msgstr "Ліловий"

msgid "barrier|Red"
msgstr "Червоний"

msgid "tent|Aqua"
msgstr "Бірюзовий"

msgid "tent|Blue"
msgstr "Синій"

msgid "tent|Brown"
msgstr "Коричневий"

msgid "tent|Gold"
msgstr "Золотий"

msgid "tent|Green"
msgstr "Зелений"

msgid "tent|Orange"
msgstr "Помаранчевий"

msgid "tent|Purple"
msgstr "Ліловий"

msgid "tent|Red"
msgstr "Червоний"

msgid "Experience"
msgstr ""

msgid ""
"Experience allows your heroes to gain levels, increasing their primary and "
"secondary skills."
msgstr ""

msgid "Hero/Stats"
msgstr ""

msgid "Skills"
msgstr ""

msgid "Town/Castle"
msgstr ""

msgid "Garrison"
msgstr ""

msgid "Gold Per Day:"
msgstr ""

msgid "View Heroes."
msgstr ""

msgid "Towns/Castles"
msgstr ""

msgid "View Towns and Castles."
msgstr ""

msgid "luck|Cursed"
msgstr "Проклята"

msgid "luck|Awful"
msgstr "Жахлива"

msgid "luck|Bad"
msgstr "Погана"

msgid "luck|Normal"
msgstr "Звичайна"

msgid "luck|Good"
msgstr "Добра"

msgid "luck|Great"
msgstr "Чудова"

msgid "luck|Irish"
msgstr "Ірландська"

msgid ""
"Negative luck sometimes falls on the hero's units in combat, causing their "
"attacks to only do half damage."
msgstr ""

msgid ""
"Neutral luck means the hero's units will never get lucky or unlucky attacks "
"on the enemy."
msgstr ""

msgid ""
"Positive luck sometimes lets the hero's units get lucky attacks (double "
"strength) in combat."
msgstr ""

msgid "morale|Treason"
msgstr "Зрада"

msgid "morale|Awful"
msgstr "Жахлива"

msgid "morale|Poor"
msgstr "Погана"

msgid "morale|Normal"
msgstr "Звичайна"

msgid "morale|Good"
msgstr "Добра"

msgid "morale|Great"
msgstr "Чудова"

msgid "morale|Blood!"
msgstr "Кров!"

#, fuzzy
msgid "Negative morale may cause the hero's units to freeze in combat."
msgstr "Через низьку мораль %{monster} завмер у паніці."

msgid ""
"Neutral morale means the hero's units will never be blessed with extra "
"attacks or freeze in combat."
msgstr ""

#, fuzzy
msgid "Positive morale may give the hero's units extra attacks in combat."
msgstr "Через низьку мораль %{monster} завмер у паніці."

msgid "Knight"
msgstr "Лицар"

msgid "Barbarian"
msgstr "Варвар"

msgid "Sorceress"
msgstr "Чаклунка"

msgid "Warlock"
msgstr "Чорнокнижник"

msgid "Wizard"
msgstr "Чарівник"

msgid "Necromancer"
msgstr "Некромант"

msgid "Multi"
msgstr ""

msgid "doubleLined|Knight"
msgstr ""

msgid "doubleLined|Barbarian"
msgstr "Варвар"

msgid "doubleLined|Sorceress"
msgstr "Чаклунка"

msgid "doubleLined|Warlock"
msgstr ""

msgid "doubleLined|Wizard"
msgstr ""

msgid ""
"doubleLined|Necro-\n"
"mancer"
msgstr ""
"Некро-\n"
"мант"

msgid "doubleLinedRace|Multi"
msgstr ""

msgid "doubleLinedRace|Random"
msgstr ""

msgid "speed|Standing"
msgstr "Непорушна"

msgid "speed|Crawling"
msgstr "Повзуча"

msgid "speed|Very Slow"
msgstr "Дуже Повільна"

msgid "speed|Slow"
msgstr "Повільна"

msgid "speed|Average"
msgstr "Середня"

msgid "speed|Fast"
msgstr "Швидка"

msgid "speed|Very Fast"
msgstr "Стрімка"

msgid "speed|Ultra Fast"
msgstr "Шалена"

msgid "speed|Blazing"
msgstr "Блискавична"

msgid "speed|Instant"
msgstr "Миттєва"

msgid "week|Squirrel"
msgstr "Білки"

msgid "week|Rabbit"
msgstr "Кролика"

msgid "week|Gopher"
msgstr "Ховрашка"

msgid "week|Badger"
msgstr "Борсука"

msgid "week|Rat"
msgstr "Пацюка"

msgid "week|Eagle"
msgstr "Орла"

msgid "week|Weasel"
msgstr "Ласки"

msgid "week|Raven"
msgstr "Ворона"

msgid "week|Mongoose"
msgstr "Мангуста"

msgid "week|Dog"
msgstr "Собаки"

msgid "week|Aardvark"
msgstr "Тхора"

msgid "week|Lizard"
msgstr "Ящірки"

msgid "week|Tortoise"
msgstr "Черепахи"

msgid "week|Hedgehog"
msgstr "Їжака"

msgid "week|Condor"
msgstr "Кондора"

msgid "week|Ant"
msgstr "Мурахи"

msgid "week|Grasshopper"
msgstr "Коника"

msgid "week|Dragonfly"
msgstr "Бабки"

msgid "week|Spider"
msgstr "Павука"

msgid "week|Butterfly"
msgstr "Метелика"

msgid "week|Bumblebee"
msgstr "Джмеля"

msgid "week|Locust"
msgstr "Сарани"

msgid "week|Earthworm"
msgstr "Дощового Черв'яка"

msgid "week|Hornet"
msgstr "Шешрня"

msgid "week|Beetle"
msgstr "Жука"

msgid "week|PLAGUE"
msgstr "ЧУМИ"

msgid "week|Unnamed"
msgstr "Безіменний"

msgid "Desert"
msgstr "Пустеля"

msgid "Snow"
msgstr "Сніг"

msgid "Wasteland"
msgstr "Пустка"

msgid "Beach"
msgstr "Пляж"

msgid "Lava"
msgstr "Лава"

msgid "Dirt"
msgstr "Багнюка"

msgid "Grass"
msgstr "Трава"

msgid "Ocean"
msgstr "Океан"

msgid "maps|Small"
msgstr "Мала"

msgid "maps|Medium"
msgstr "Середня"

msgid "maps|Large"
msgstr "Велика"

msgid "maps|Extra Large"
msgstr "Надвелика"

msgid "maps|Custom Size"
msgstr "Користувацький Розмір"

msgid "Ore Mine"
msgstr "Рудна Копальня"

msgid "Sulfur Mine"
msgstr "Сірчана Копальня"

msgid "Crystal Mine"
msgstr "Кришталева Копальня"

msgid "Gems Mine"
msgstr "Копальня Самоцвітів"

msgid "Gold Mine"
msgstr "Золота Копальня"

msgid "Mine"
msgstr "Копальня"

msgid "Burma shave."
msgstr ""

msgid "Next sign 50 miles."
msgstr "Наступний знак за 50 миль"

msgid "See Rock City."
msgstr ""

msgid "This space for rent."
msgstr ""

msgid "No object"
msgstr "Порожнє місце"

msgid "Alchemist Lab"
msgstr "Алхімічна Лабораторія"

msgid "Sign"
msgstr "Вказівник"

msgid "Buoy"
msgstr "Буй"

msgid "Skeleton"
msgstr "Скелет"

msgid "Daemon Cave"
msgstr "Печера Демона"

msgid "Treasure Chest"
msgstr "Скринька зі Скарбом"

msgid "Faerie Ring"
msgstr "Коло Фей"

msgid "Campfire"
msgstr "Вогнище"

msgid "Fountain"
msgstr "Фонтан"

msgid "Gazebo"
msgstr "Альтанка"

msgid "Genie Lamp"
msgstr "Лампа Джина"

msgid "Archer's House"
msgstr "Дім Лучників"

msgid "Goblin Hut"
msgstr "Гоблінська Хатина"

msgid "Dwarf Cottage"
msgstr "Хатинка Гнома"

msgid "Peasant Hut"
msgstr "Селянська Хата"

msgid "Stables"
msgstr "Стайні"

msgid "Alchemist's Tower"
msgstr "Вежа Алхіміка"

msgid "Event"
msgstr "Подія"

msgid "Dragon City"
msgstr "Місто Драконів"

msgid "Lighthouse"
msgid_plural "Lighthouses"
msgstr[0] "Маяк"
msgstr[1] "Маяк"
msgstr[2] "Маяк"

msgid "Water Wheel"
msgid_plural "Water Wheels"
msgstr[0] "Водяне Колесо"
msgstr[1] "Водяні Колеса"
msgstr[2] "Водяні Колеса"

msgid "Monster"
msgstr "Монстр"

msgid "Obelisk"
msgstr "Обеліск"

msgid "Oasis"
msgstr "Оаза"

msgid "Resource"
msgstr "Ресурс"

msgid "Sawmill"
msgstr "Тартак"

msgid "Oracle"
msgstr "Оракул"

msgid "Shrine of the First Circle"
msgstr "Cвятиня 1-го Кола"

msgid "Shipwreck"
msgstr "Уламки Корабля"

msgid "Sea Chest"
msgstr "Морський Сундук"

msgid "Desert Tent"
msgstr "Пустельний Намет"

msgid "Stone Liths"
msgstr "Моноліт"

msgid "Wagon Camp"
msgstr "Табір з Возів"

msgid "Hut of the Magi"
msgstr "Хатина Мага"

msgid "Whirlpool"
msgstr "Водоверть"

msgid "Windmill"
msgid_plural "Windmills"
msgstr[0] "Вітряк"
msgstr[1] "Вітряки"
msgstr[2] "Вітряки"

msgid "Artifact"
msgstr "Артефакт"

msgid "Mermaid"
msgstr "Русалка"

msgid "Boat"
msgstr "Човен"

msgid "Random Ultimate Artifact"
msgstr "Випадковий Унікальний Артефакт"

msgid "Random Artifact"
msgstr "Випадковий Артефакт"

msgid "Random Resource"
msgstr "Випадковий Ресурс"

msgid "Random Monster"
msgstr "Випадковий Монстр"

msgid "Random Town"
msgstr "Випадкове Місто"

msgid "Random Castle"
msgstr "Випадковий Замок"

msgid "Eye of the Magi"
msgstr "Око Магів"

msgid "Random Monster - weak"
msgstr "Випадковий Монстр - слабкий"

msgid "Random Monster - medium"
msgstr "Випадковий Монстр - середній"

msgid "Random Monster - strong"
msgstr "Випадковий Монстр - сильний"

msgid "Random Monster - very strong"
msgstr "Випадковий Монстр - могутній"

msgid "Hero"
msgstr ""

msgid "Nothing Special"
msgstr "Нічого Особливого"

msgid "Mossy Rock"
msgstr ""

msgid "Watch Tower"
msgstr "Вартова Вежа"

msgid "Tree House"
msgstr "Будинок на Дереві"

msgid "Tree City"
msgstr "Місто на Дереві"

msgid "Ruins"
msgstr "Руїни"

msgid "Fort"
msgstr "Форт"

msgid "Abandoned Mine"
msgstr "Покинута Штольня"

msgid "Sirens"
msgstr "Сирени"

msgid "Standing Stones"
msgstr "Стоячі Камені"

msgid "Idol"
msgstr "Ідол"

msgid "Tree of Knowledge"
msgstr "Дерево Знань"

msgid "Witch Doctor's Hut"
msgstr "Хатина Знахаря"

msgid "Temple"
msgstr "Храм"

msgid "Hill Fort"
msgstr "Форт на Пагорбі"

msgid "Halfling Hole"
msgstr "Нора Напівросликів"

msgid "Mercenary Camp"
msgstr "Табір Найманців"

msgid "Shrine of the Second Circle"
msgstr "Cвятиня 2-го Кола"

msgid "Shrine of the Third Circle"
msgstr "Cвятиня 3-го Кола"

msgid "City of the Dead"
msgstr "Місто Мертвих"

msgid "Sphinx"
msgstr "Сфінкс"

msgid "Wagon"
msgstr "Віз"

msgid "Tar Pit"
msgstr "Смоляна Яма"

msgid "Artesian Spring"
msgstr "Артезіанське Джерело"

msgid "Troll Bridge"
msgstr "Тролиний Міст"

msgid "Watering Hole"
msgstr "Джерело"

msgid "Witch's Hut"
msgstr "Хатина Відьми"

msgid "Xanadu"
msgstr "Занду"

msgid "Lean-To"
msgstr "Навіс"

msgid "Magellan's Maps"
msgstr "Мапи Магеллана"

msgid "Flotsam"
msgstr "Уламки"

msgid "Derelict Ship"
msgstr "Покинутий Корабель"

msgid "Shipwreck Survivor"
msgstr "Уцілілий з Корабля"

msgid "Bottle"
msgstr "Пляшка"

msgid "Magic Well"
msgstr "Чарівна Криниця"

msgid "Magic Garden"
msgid_plural "Magic Gardens"
msgstr[0] "Чарівний Сад"
msgstr[1] "Чарівні Сади"
msgstr[2] "Чарівних Садів"

msgid "Observation Tower"
msgstr "Оглядова Вежа"

msgid "Freeman's Foundry"
msgstr "Ливарня"

msgid "Reefs"
msgstr "Рифи"

msgid "Volcano"
msgstr "Вулкан"

msgid "Flowers"
msgstr "Квіти"

msgid "Rock"
msgstr "Скеля"

msgid "Water Lake"
msgstr "Озеро"

msgid "Mandrake"
msgstr "Мандрагора"

msgid "Dead Tree"
msgstr "Мертве Дерево"

msgid "Stump"
msgstr "Пень"

msgid "Crater"
msgstr "Кратер"

msgid "Cactus"
msgstr "Кактус"

msgid "Mound"
msgstr "Курган"

msgid "Dune"
msgstr "Дюна"

msgid "Lava Pool"
msgstr "Лавовий Басейн"

msgid "Shrub"
msgstr "Кущі"

msgid "Barrow Mounds"
msgstr "Могильні Кургани"

msgid "Random Artifact - Treasure"
msgstr "Випадковий артефакт - Реліквія"

msgid "Random Artifact - Minor"
msgstr "Випадковий артефакт - Малий"

msgid "Random Artifact - Major"
msgstr "Випадковий артефакт - Великий"

msgid "Barrier"
msgstr "Бар'єр"

msgid "Traveller's Tent"
msgstr "Намет Мандрівника"

msgid "Jail"
msgstr "В'язниця"

msgid "Fire Summoning Altar"
msgstr "Вівтар Виклику Вогню"

msgid "Air Summoning Altar"
msgstr "Вівтар Виклику Повітря"

msgid "Earth Summoning Altar"
msgstr "Вівтар Виклику Землі"

msgid "Water Summoning Altar"
msgstr "Вівтар Виклику Води"

msgid "Unknown Monster"
msgstr "Невідомий монстр"

msgid "Unknown Monsters"
msgstr "Невідомі монстри"

msgid "Peasant"
msgstr "Cелянин"

msgid "Peasants"
msgstr "Cеляни"

msgid "Archer"
msgstr "Лучник"

msgid "Archers"
msgstr "Лучники"

msgid "Ranger"
msgstr "Рейнджер"

msgid "Rangers"
msgstr "Рейнджери"

msgid "Pikeman"
msgstr "Пікенер"

msgid "Pikemen"
msgstr "Пікенери"

msgid "Veteran Pikeman"
msgstr "Пікенер-ветеран"

msgid "Veteran Pikemen"
msgstr "Пікенери-ветерани"

msgid "Swordsman"
msgstr "Мечник"

msgid "Swordsmen"
msgstr "Мечники"

msgid "Master Swordsman"
msgstr "Майстер-мечник"

msgid "Master Swordsmen"
msgstr "Майстри-мечники"

msgid "Cavalries"
msgstr "Кавалерія"

msgid "Cavalry"
msgstr "Кавалерист"

msgid "Champion"
msgstr "Чемпіон"

msgid "Champions"
msgstr "Чемпіони"

msgid "Paladin"
msgstr "Паладин"

msgid "Paladins"
msgstr "Паладини"

msgid "Crusader"
msgstr "Хрестоносець"

msgid "Crusaders"
msgstr "Хрестоносці"

msgid "Goblin"
msgstr "Гоблін"

msgid "Goblins"
msgstr "Гобліни"

msgid "Orc"
msgstr "Орк"

msgid "Orcs"
msgstr "Орки"

msgid "Orc Chief"
msgstr "Вождь Орків"

msgid "Orc Chiefs"
msgstr "Вожді Орків"

msgid "Wolf"
msgstr "Вовк"

msgid "Wolves"
msgstr "Вовки"

msgid "Ogre"
msgstr "Огр"

msgid "Ogres"
msgstr "Огри"

msgid "Ogre Lord"
msgstr "Лорд Огрів"

msgid "Ogre Lords"
msgstr "Лорди Огрів"

msgid "Troll"
msgstr "Троль"

msgid "Trolls"
msgstr "Тролі"

msgid "War Troll"
msgstr "Бойовий Троль"

msgid "War Trolls"
msgstr "Бойові Тролі"

msgid "Cyclopes"
msgstr "Циклопи"

msgid "Cyclops"
msgstr "Циклоп"

msgid "Sprite"
msgstr "Фея"

msgid "Sprites"
msgstr "Феї"

msgid "Dwarf"
msgstr "Гном"

msgid "Dwarves"
msgstr "Гноми"

msgid "Battle Dwarf"
msgstr "Бойовий Гном"

msgid "Battle Dwarves"
msgstr "Бойові Гноми"

msgid "Elf"
msgstr "Ельф"

msgid "Elves"
msgstr "Ельфи"

msgid "Grand Elf"
msgstr "Вищий Ельф"

msgid "Grand Elves"
msgstr "Вищі Ельфи"

msgid "Druid"
msgstr "Друїд"

msgid "Druids"
msgstr "Друїди"

msgid "Greater Druid"
msgstr "Старший Друїд"

msgid "Greater Druids"
msgstr "Старші Друїди"

msgid "Unicorn"
msgstr "Єдиноріг"

msgid "Unicorns"
msgstr "Єдинороги"

msgid "Phoenix"
msgstr "Фенікс"

msgid "Phoenixes"
msgstr "Фенікси"

msgid "Centaur"
msgstr "Кентавр"

msgid "Centaurs"
msgstr "Кентаври"

msgid "Gargoyle"
msgstr "Горгулья"

msgid "Gargoyles"
msgstr "Горгульї"

msgid "Griffin"
msgstr "Грифон"

msgid "Griffins"
msgstr "Грифони"

msgid "Minotaur"
msgstr "Мінотавр"

msgid "Minotaurs"
msgstr "Мінотаври"

msgid "Minotaur King"
msgstr "Король Мінотаврів"

msgid "Minotaur Kings"
msgstr "Королі Мінотаврів"

msgid "Hydra"
msgstr "Гідра"

msgid "Hydras"
msgstr "Гідри"

msgid "Green Dragon"
msgstr "Зелений Дракон"

msgid "Green Dragons"
msgstr "Зелені Дракони"

msgid "Red Dragon"
msgstr "Червоний Дракон"

msgid "Red Dragons"
msgstr "Червоні Дракони"

msgid "Black Dragon"
msgstr "Чорний Дракон"

msgid "Black Dragons"
msgstr "Чорні Дракони"

msgid "Halfling"
msgstr "Напіврослик"

msgid "Halflings"
msgstr "Напіврослики"

msgid "Boar"
msgstr "Кабан"

msgid "Boars"
msgstr "Кабани"

msgid "Iron Golem"
msgstr "Залізний Голем"

msgid "Iron Golems"
msgstr "Залізні Големи"

msgid "Steel Golem"
msgstr "Сталевий Голем"

msgid "Steel Golems"
msgstr "Сталеві Големи"

msgid "Roc"
msgstr "Птах Рух"

msgid "Rocs"
msgstr "Птахи Рух"

msgid "Mage"
msgstr "Маг"

msgid "Magi"
msgstr "Маги"

msgid "Archmage"
msgstr "Архімаг"

msgid "Archmagi"
msgstr "Архімаги"

msgid "Giant"
msgstr "Гігант"

msgid "Giants"
msgstr "Гіганти"

msgid "Titan"
msgstr "Титан"

msgid "Titans"
msgstr "Титани"

msgid "Skeletons"
msgstr "Скелети"

msgid "Zombie"
msgstr "Зомбі"

msgid "Zombies"
msgstr "Зомбі"

msgid "Mutant Zombie"
msgstr "Зомбі-мутант"

msgid "Mutant Zombies"
msgstr "Зомбі-мутанти"

msgid "Mummies"
msgstr "Мумії"

msgid "Mummy"
msgstr "Мумія"

msgid "Royal Mummies"
msgstr "Королівські Мумії"

msgid "Royal Mummy"
msgstr "Королівська Мумія"

msgid "Vampire"
msgstr "Вампір"

msgid "Vampires"
msgstr "Вампіри"

msgid "Vampire Lord"
msgstr "Лорд Вампірів"

msgid "Vampire Lords"
msgstr "Лорди Вампірів"

msgid "Lich"
msgstr "Ліч"

msgid "Liches"
msgstr "Лічі"

msgid "Power Lich"
msgstr "Могутній Ліч"

msgid "Power Liches"
msgstr "Могутні Лічі"

msgid "Bone Dragon"
msgstr "Кістяний Дракон"

msgid "Bone Dragons"
msgstr "Кістяні Дракони"

msgid "Rogue"
msgstr "Розбійник"

msgid "Rogues"
msgstr "Розбійники"

msgid "Nomad"
msgstr "Кочівник"

msgid "Nomads"
msgstr "Кочівники"

msgid "Ghost"
msgstr "Привид"

msgid "Ghosts"
msgstr "Привиди"

msgid "Genie"
msgstr "Джин"

msgid "Genies"
msgstr "Джини"

msgid "Medusa"
msgstr "Медуза"

msgid "Medusas"
msgstr "Медузи"

msgid "Earth Elemental"
msgstr "Земляний Елементаль"

msgid "Earth Elementals"
msgstr "Земляні Елементалі"

msgid "Air Elemental"
msgstr "Повітряний Елементаль"

msgid "Air Elementals"
msgstr "Повітряні Елементалі"

msgid "Fire Elemental"
msgstr "Вогняний Елементаль"

msgid "Fire Elementals"
msgstr "Вогняні Елементалі"

msgid "Water Elemental"
msgstr "Водний Елементаль"

msgid "Water Elementals"
msgstr "Водні Елементалі"

msgid "Random Monsters"
msgstr "Випадкові Монстри"

msgid "Random Monster 1"
msgstr "Випадковий Монстр 1"

msgid "Random Monsters 1"
msgstr "Випадкові Монстри 1"

msgid "Random Monster 2"
msgstr "Випадковий Монстр 2"

msgid "Random Monsters 2"
msgstr "Випадкові Монстри 2"

msgid "Random Monster 3"
msgstr "Випадковий Монстр 3"

msgid "Random Monsters 3"
msgstr "Випадкові Монстри 3"

msgid "Random Monster 4"
msgstr "Випадковий Монстр 4"

msgid "Random Monsters 4"
msgstr "Випадкові Монстри 4"

msgid "Double shot"
msgstr ""

msgid "2-hex monster"
msgstr "2-клітинний монстр"

msgid "Double strike"
msgstr "Подвійний удар"

msgid "Double damage to Undead"
msgstr ""

msgid "% magic resistance"
msgstr ""

msgid "Immune to Mind spells"
msgstr ""

msgid "Immune to Elemental spells"
msgstr ""

msgid "Immune to Fire spells"
msgstr ""

msgid "Immune to Cold spells"
msgstr ""

msgid "Immune to "
msgstr ""

msgid "% immunity to %{spell} spell"
msgstr ""

msgid "% damage from Elemental spells"
msgstr ""

msgid "% chance to Dispel beneficial spells"
msgstr ""

msgid "% chance to Paralyze"
msgstr ""

msgid "% chance to Petrify"
msgstr ""

msgid "% chance to Blind"
msgstr ""

msgid "% chance to Curse"
msgstr ""

msgid "% chance to cast %{spell} spell"
msgstr ""

msgid "HP regeneration"
msgstr ""

msgid "Two hexes attack"
msgstr ""

msgid "Flyer"
msgstr ""

msgid "Always retaliates"
msgstr ""

msgid "Attacks all adjacent enemies"
msgstr ""

msgid "No melee penalty"
msgstr ""

msgid "Dragon"
msgstr ""

msgid "Undead"
msgstr ""

msgid "No enemy retaliation"
msgstr ""

msgid "HP drain"
msgstr ""

msgid "Cloud attack"
msgstr ""

msgid "Decreases enemy's morale by "
msgstr ""

msgid "% chance to halve enemy"
msgstr ""

msgid "Soul Eater"
msgstr ""

msgid "Elemental"
msgstr ""

msgid "No Morale"
msgstr ""

msgid "200% damage from Fire spells"
msgstr ""

msgid "200% damage from Cold spells"
msgstr ""

msgid "% damage from %{spell} spell"
msgstr ""

msgid "% immunity to "
msgstr ""

msgid "Lightning"
msgstr ""

msgid "% damage from "
msgstr ""

msgid "The three Anduran artifacts magically combine into one."
msgstr ""

msgid "View Spells"
msgstr ""

msgid "View %{name} Info"
msgstr ""

msgid "Move %{name}"
msgstr ""

msgid "Cannot move the Spellbook"
msgstr ""

msgid "This item can't be traded."
msgstr ""

msgid "Invalid Artifact"
msgstr ""

#, fuzzy
msgid "The %{name} increases the hero's knowledge by %{count}."
msgstr "%{name} підвищує мораль військ Вашого героя на %{count}."

msgid "Ultimate Book of Knowledge"
msgstr ""

#, fuzzy
msgid "The %{name} increases the hero's attack skill by %{count}."
msgstr "%{name} підвищує ваш Захист на %{count}."

msgid "Ultimate Sword of Dominion"
msgstr ""

#, fuzzy
msgid "The %{name} increases the hero's defense skill by %{count}."
msgstr "%{name} підвищує ваш Захист на %{count}."

msgid "Ultimate Cloak of Protection"
msgstr ""

#, fuzzy
msgid "The %{name} increases the hero's spell power by %{count}."
msgstr "%{name} посилює вашу Силу Магії на %{count}."

msgid "Ultimate Wand of Magic"
msgstr ""

#, fuzzy
msgid ""
"The %{name} increases the hero's attack and defense skills by %{count} each."
msgstr "%{name} підвищує ваш Захист на %{count}."

msgid "Ultimate Shield"
msgstr ""

#, fuzzy
msgid ""
"The %{name} increases the hero's spell power and knowledge by %{count} each."
msgstr "%{name} підвищує мораль військ Вашого героя на %{count}."

msgid "Ultimate Staff"
msgstr ""

#, fuzzy
msgid ""
"The %{name} increases each of the hero's basic skills by %{count} points."
msgstr "%{name} підвищує ваш Захист на %{count}."

msgid "Ultimate Crown"
msgstr ""

msgid "Golden Goose"
msgstr ""

msgid "The %{name} brings in an income of %{count} gold per day."
msgstr ""

msgid "Arcane Necklace of Magic"
msgstr ""

msgid ""
"After rescuing a Sorceress from a cursed tomb, she rewards your heroism with "
"an exquisite jeweled necklace."
msgstr ""

msgid "Caster's Bracelet of Magic"
msgstr ""

msgid ""
"While searching through the rubble of a caved-in mine, you free a group of "
"trapped Dwarves. Grateful, the leader gives you a golden bracelet."
msgstr ""

msgid "Mage's Ring of Power"
msgstr "Магічний Перстень Могутності"

msgid ""
"A cry of pain leads you to a Centaur, caught in a trap. Upon setting the "
"creature free, he hands you a small pouch. Emptying the contents, you find a "
"dazzling jeweled ring."
msgstr ""
"Відчайдушний крик болю приводить вас до Кентавра, що потрапив у пастку. Ви "
"звільняєте його, і він дарує вам маленький мішечок. Спорожнивши його, ви "
"знаходите сліпучий, прикрашений коштовним камінням перстень."

msgid "Witch's Broach of Magic"
msgstr ""

msgid ""
"Alongside the remains of a burnt witch lies a beautiful broach, intricately "
"designed. Approaching the corpse with caution, you add the broach to your "
"inventory."
msgstr ""

msgid "Medal of Valor"
msgstr "Медаль за Відвагу"

#, fuzzy
msgid "The %{name} increases the morale of the hero's army by %{count}."
msgstr "%{name} підвищує мораль військ Вашого героя на %{count}."

msgid ""
"Freeing a virtuous maiden from the clutches of an evil overlord, you are "
"granted a Medal of Valor by the King's herald."
msgstr ""
"Звільнивши благородну леді з лещат злого володаря, ви отримуєте Медаль за "
"Відвагу від королівського герольда."

msgid "Medal of Courage"
msgstr ""

msgid ""
"After saving a young boy from a vicious pack of Wolves, you return him to "
"his father's manor. The grateful nobleman awards you with a Medal of Courage."
msgstr ""

msgid "Medal of Honor"
msgstr "Медаль за Честь"

msgid ""
"After freeing a princess of a neighboring kingdom from the evil clutches of "
"despicable slavers, she awards you with a Medal of Honor."
msgstr ""
"Після звільнення принцеси сусіднього королівства із лабетів підлих "
"работорговців, вона нагороджує вас Медаллю за Честь."

msgid "Medal of Distinction"
msgstr ""

msgid ""
"Ridding the countryside of the hideous Minotaur who made a sport of eating "
"noblemen's Knights, you are honored with the Medal of Distinction."
msgstr ""

msgid "Fizbin of Misfortune"
msgstr ""

#, fuzzy
msgid ""
"The %{name} greatly decreases the morale of the hero's army by %{count}."
msgstr "%{name} підвищує мораль військ Вашого героя на %{count}."

msgid ""
"You stumble upon a medal lying alongside the empty road. Adding the medal to "
"your inventory, you become aware that you have acquired the undesirable "
"Fizbin of Misfortune, greatly decreasing your army's morale."
msgstr ""

msgid "Thunder Mace of Dominion"
msgstr "Громова Булава Панування"

msgid ""
"During a sudden storm, a bolt of lightning strikes a tree, splitting it. "
"Inside the tree you find a mysterious mace."
msgstr ""
"Під час несподіваного шторму блискавка вдаряє у дерево, розколовши його. "
"Всередині ви знаходите загадкову булаву."

msgid "Armored Gauntlets of Protection"
msgstr "Броньована Рукавиця Захисту"

#, fuzzy
msgid "The %{name} increase the hero's defense skill by %{count}."
msgstr "%{name} підвищує ваш Захист на %{count}."

msgid ""
"You encounter the infamous Black Knight! After a grueling duel ending in a "
"draw, the Knight, out of respect, offers you a pair of armored gauntlets."
msgstr ""

msgid "Defender Helm of Protection"
msgstr "Шолом Захисника"

msgid ""
"A glint of golden light catches your eye. Upon further investigation, you "
"find a golden helm hidden under a bush."
msgstr ""
"Золотий відблиск привертає вашу увагу. Придивившись уважніше, ви знаходите "
"золотого шолома, що був схований під кущем."

msgid "Giant Flail of Dominion"
msgstr ""

msgid ""
"A clumsy Giant has killed himself with his own flail. Knowing your superior "
"skill with this weapon, you confidently remove the spectacular flail from "
"the fallen Giant."
msgstr ""

msgid "Ballista of Quickness"
msgstr "Баліста Швидкості"

#, fuzzy
msgid "The %{name} gives the hero's catapult one extra shot per combat round."
msgstr ""
"%{name} надає вашій катапульті додатковий постріл у кожному раунді під час "
"облоги."

msgid ""
"Walking through the ruins of an ancient walled city, you find the instrument "
"of the city's destruction, an elaborately crafted ballista."
msgstr ""

msgid "Stealth Shield of Protection"
msgstr "Незримий Щит Захисту"

msgid ""
"A stone statue of a warrior holds a silver shield. As you remove the shield, "
"the statue crumbles into dust."
msgstr ""
"Кам'яна статуя воїна тримає срібного щита. Щойно ви забираєте щит, статуя "
"розпорошується на пил."

msgid "Dragon Sword of Dominion"
msgstr "Драконячий Меч Панування"

msgid ""
"As you are walking along a narrow path, a nearby bush suddenly bursts into "
"flames. Before your eyes the flames become the image of a beautiful woman. "
"She holds out a magnificent sword to you."
msgstr ""
"Поки ви йдете вузькою стежкою, кущ неподалік несподівано спалахує вогнем. "
"Перед вашими очима постає образ вродливої жінки. Вона простягає вам чудового "
"меча."

msgid "Power Axe of Dominion"
msgstr "Силова Сокира Панування"

msgid ""
"You see a silver axe embedded deeply in the ground. After several "
"unsuccessful attempts by your army to remove the axe, you tightly grip the "
"handle of the axe and effortlessly pull it free."
msgstr ""
"Ви бачите срібну сокиру, глибоко занурену у землю. Після кількох невдалих "
"спроб ваших воїнів вийняти її, ви міцно хапаєтесь за руків'я сокири, та без "
"зусиль висмикуєте її."

msgid "Divine Breastplate of Protection"
msgstr "Божествений Нагрудник Захисту"

msgid ""
"A gang of Rogues is sifting through the possessions of dead warriors. "
"Scaring off the scavengers, you note the Rogues had overlooked a beautiful "
"breastplate."
msgstr ""
"Банда Розбійників копирсається у речах загиблих воїнів. Відлякуючи "
"мародерів, ви помічаєте, що Розбійники не помітили чудовий нагрудник."

msgid "Minor Scroll of Knowledge"
msgstr "Малий Сувій Знань"

msgid ""
"Before you appears a levitating glass case with a scroll, perched upon a bed "
"of crimson velvet. At your touch, the lid opens and the scroll floats into "
"your awaiting hands."
msgstr ""
"Перед вами з'являється левітуючий скляний футляр із сувоєм, що лежить на "
"підстилці з червоного оксамиту. Від доторку футляр відкривається, а сувій "
"лине до ваших простягнутих рук."

msgid "Major Scroll of Knowledge"
msgstr "Великий Сувій Знань"

msgid ""
"Visiting a local wiseman, you explain the intent of your journey. He reaches "
"into a sack and withdraws a yellowed scroll and hands it to you."
msgstr ""
"Відвідавши місцевого мудреця, ви пояснюєте йому мету вашої подорожі. "
"Покопирсавшись у мішку, він витягає пожовклий сувій та простягає його вам."

msgid "Superior Scroll of Knowledge"
msgstr ""

msgid ""
"You come across the remains of an ancient Druid. Bones, yellowed with age, "
"peer from the ragged folds of her robe. Searching the robe, you discover a "
"scroll hidden in the folds."
msgstr ""

msgid "Foremost Scroll of Knowledge"
msgstr "Древній Сувій Знання"

msgid ""
"Mangled bones, yellowed with age, peer from the ragged folds of a dead "
"Druid's robe. Searching the robe, you discover a scroll hidden within."
msgstr ""
"Пожовклі від часу та понівечені кістки визирають з-поміж пошарпаних складок "
"мантії мертвого Друїда. Обшукуючи мантію, ви знаходите захований у ній сувій."

msgid "Endless Sack of Gold"
msgstr ""

#, fuzzy
msgid "The %{name} provides the hero with %{count} gold per day."
msgstr "%{name} збільшує видобуток дерева на %{count} в день."

msgid ""
"A little leprechaun dances gleefully around a magic sack. Seeing you "
"approach, he stops in mid-stride. The little man screams and stamps his foot "
"ferociously, vanishing into thin air. Remembering the old leprechaun saying "
"'Finders Keepers', you grab the sack and leave."
msgstr ""

msgid "Endless Bag of Gold"
msgstr ""

msgid ""
"A noblewoman, separated from her traveling companions, asks for your help. "
"After escorting her home, she rewards you with a bag filled with gold."
msgstr ""

msgid "Endless Purse of Gold"
msgstr ""

msgid ""
"In your travels, you find a leather purse filled with gold that once "
"belonged to a great warrior king who had the ability to transform any "
"inanimate object into gold."
msgstr ""

msgid "Nomad Boots of Mobility"
msgstr "Чоботи Кочівника"

#, fuzzy
msgid "The %{name} increase the hero's movement on land."
msgstr "%{name} дають вашому герою додаткові очки руху."

msgid ""
"A Nomad trader seeks protection from a tribe of Goblins. For your "
"assistance, he gives you a finely crafted pair of boots made from the "
"softest leather. Looking closely, you see fascinating ancient carvings "
"engraved on the leather."
msgstr ""
"Кочівник-торговець шукає захисту від племені Гоблінів. За вашу допомогу він "
"дає вам пару вишуканих чобіт, зроблених з найм'якішої шкіри. Придивившись, "
"ви помічаєте вражаюче старовинне різьблення на шкірі."

msgid "Traveler's Boots of Mobility"
msgstr "Чоботи Мандрівника"

msgid ""
"Discovering a pair of beautifully beaded boots made from the finest and "
"softest leather, you thank the anonymous donor and add the boots to your "
"inventory."
msgstr ""
"Знайшовши пару прикрашених бісером та зроблених з найкращої та найм'якішої "
"шкіри чобіт, ви дякуєте невідомому добродію та кладете чоботи до свого "
"інвентаря."

msgid "Lucky Rabbit's Foot"
msgstr ""

#, fuzzy
msgid "The %{name} increases the luck of the hero's army by %{count}."
msgstr "%{name} підвищує вашу удачу у битві на %{count}."

msgid ""
"A traveling merchant offers you a rabbit's foot, made of gleaming silver "
"fur, for safe passage. The merchant explains the charm will increase your "
"luck in combat."
msgstr ""

msgid "Golden Horseshoe"
msgstr ""

msgid ""
"An ensnared Unicorn whinnies in fright. Murmuring soothing words, you set "
"her free. Snorting and stamping her front hoof once, she gallops off. "
"Looking down you see a golden horseshoe."
msgstr ""

msgid "Gambler's Lucky Coin"
msgstr ""

msgid ""
"You have captured a mischievous imp who has been terrorizing the region. In "
"exchange for his release, he rewards you with a magical coin."
msgstr ""

msgid "Four-Leaf Clover"
msgstr ""

msgid ""
"In the middle of a patch of dead and dry vegetation, to your surprise you "
"find a healthy green four-leaf clover."
msgstr ""

msgid "True Compass of Mobility"
msgstr ""

#, fuzzy
msgid "The %{name} increases the hero's movement on land and sea."
msgstr "%{name} дають вашому герою додаткові очки руху."

msgid ""
"An old man claiming to be an inventor asks you to try his latest invention. "
"He then hands you a compass."
msgstr ""

msgid "Sailor's Astrolabe of Mobility"
msgstr ""

#, fuzzy
msgid "The %{name} increases the hero's movement on sea."
msgstr "%{name} дають вашому герою додаткові очки руху."

msgid ""
"An old sea captain is being tortured by Ogres. You save him, and in return "
"he rewards you with a wondrous instrument to measure the distance of a star."
msgstr ""

msgid "Evil Eye"
msgstr ""

msgid "The %{name} reduces the casting cost of curse spells by half."
msgstr ""

msgid ""
"While venturing into a decrepit hut you find the Skeleton of a long dead "
"witch. Investigation of the remains reveals a glass eye rolling around "
"inside an empty skull."
msgstr ""

msgid "Enchanted Hourglass"
msgstr ""

#, fuzzy
msgid ""
"The %{name} extends the duration of all the hero's spells by %{count} turns."
msgstr "%{name} підвищує час дії ваших заклять на %{count} ходів."

msgid ""
"A surprise turn in the landscape finds you in the midst of a grisly scene: "
"Vultures picking at the aftermath of a terrible battle. Your cursory search "
"of the remains turns up an enchanted hourglass."
msgstr ""

msgid "Gold Watch"
msgstr ""

msgid "The %{name} doubles the effectiveness of the hero's hypnotize spells."
msgstr ""

msgid ""
"In reward for helping his cart out of a ditch, a traveling potion salesman "
"gives you a \"magic\" gold watch. Unbeknownst to him, the watch really is "
"magical."
msgstr ""

msgid "Skullcap"
msgstr ""

msgid "The %{name} halves the casting cost of all mind influencing spells."
msgstr ""

msgid ""
"A brief stop at an improbable rural inn yields an exchange of money, tales, "
"and accidentally, luggage. You find a magical skullcap in your new backpack."
msgstr ""

msgid "Ice Cloak"
msgstr ""

#, fuzzy
msgid ""
"The %{name} halves all damage the hero's troops receive from cold spells."
msgstr "%{name} надає вашим військам імунітет до Розсіювання Магії."

msgid ""
"Responding to the panicked cries of a damsel in distress, you discover a "
"young woman fleeing from a hungry bear. You slay the beast in the nick of "
"time, and the grateful Sorceress weaves a magic cloak from the bear's hide."
msgstr ""

msgid "Fire Cloak"
msgstr ""

#, fuzzy
msgid ""
"The %{name} halves all damage the hero's troops receive from fire spells."
msgstr "%{name} надає вашим військам імунітет до Розсіювання Магії."

msgid ""
"You've come upon a fight between a Necromancer and a Paladin. The "
"Necromancer blasts the Paladin with a fire bolt, bringing him to his knees. "
"Acting quickly, you slay the evil one before the final blow. The grateful "
"Paladin gives you the fire cloak that saved him."
msgstr ""

msgid "Lightning Helm"
msgstr ""

#, fuzzy
msgid ""
"The %{name} halves all damage the hero's troops receive from lightning "
"spells."
msgstr "%{name} надає вашим військам імунітет до Розсіювання Магії."

msgid ""
"A traveling tinker in need of supplies offers you a helm with a thunderbolt "
"design on its top in exchange for food and water. Curious, you accept, and "
"later find out that the helm is magical."
msgstr ""

msgid "Evercold Icicle"
msgstr ""

#, fuzzy
msgid ""
"The %{name} causes the hero's cold spells to do %{count} percent more damage "
"to enemy troops."
msgstr ""
"%{name} зменшує вартість капітуляції на %{count} відсотків від загальної "
"вартості всіх військ, що є у вашій армії."

msgid ""
"An icicle withstanding the full heat of the noonday sun attracts your "
"attention. Intrigued, you break it off, and find that it does not melt in "
"your hand."
msgstr ""

msgid "Everhot Lava Rock"
msgstr ""

#, fuzzy
msgid ""
"The %{name} causes the hero's fire spells to do %{count} percent more damage "
"to enemy troops."
msgstr "%{name} підвищує час дії ваших заклять на %{count} ходів."

msgid ""
"Your wanderings bring you into contact with a tribe of ape-like beings using "
"a magical lava rock that never cools to light their fires. You take pity on "
"them and teach them to make fire with sticks. Believing you to be a god, the "
"apes give you their rock."
msgstr ""

msgid "Lightning Rod"
msgstr ""

msgid ""
"The %{name} causes the hero's lightning spells to do %{count} percent more "
"damage to enemy troops."
msgstr ""

msgid ""
"While waiting out a storm, a lighting bolt strikes a nearby cottage's "
"lightning rod, which melts and falls to the ground. The tip of the rod, "
"however, survives intact and makes your hair stand on end when you touch it. "
"Hmm..."
msgstr ""

msgid "Snake-Ring"
msgstr ""

msgid "The %{name} halves the casting cost of all of the hero's bless spells."
msgstr ""

msgid ""
"You've found an oddly shaped ring on the finger of a long dead traveler. The "
"ring looks like a snake biting its own tail."
msgstr ""

msgid "Ankh"
msgstr ""

msgid ""
"The %{name} doubles the effectiveness of all of the hero's resurrect and "
"animate spells."
msgstr ""

msgid ""
"A fierce windstorm reveals the entrance to a buried tomb. Your investigation "
"reveals that the tomb has already been looted, but the thieves overlooked an "
"ankh on a silver chain in the dark."
msgstr ""

msgid "Book of Elements"
msgstr ""

msgid ""
"The %{name} doubles the effectiveness of all of the hero's summoning spells."
msgstr ""

msgid ""
"You come across a conjurer who begs to accompany you and your army awhile "
"for safety. You agree, and he offers as payment a copy of the book of the "
"elements."
msgstr ""

msgid "Elemental Ring"
msgstr ""

msgid "The %{name} halves the casting cost of all summoning spells."
msgstr ""

msgid ""
"While pausing to rest, you notice a bobcat climbing a short tree to get at a "
"crow's nest. On impulse, you climb the tree yourself and scare off the cat. "
"When you look in the nest, you find a collection of shiny stones and a ring."
msgstr ""

msgid "Holy Pendant"
msgstr ""

#, fuzzy
msgid "The %{name} makes all of the hero's troops immune to curse spells."
msgstr "%{name} надає вашим військам імунітет до Розсіювання Магії."

msgid ""
"In your wanderings you come across a hermit living in a small, tidy hut. "
"Impressed with your mission, he takes time out from his meditations to bless "
"and give you a charm against curses."
msgstr ""

msgid "Pendant of Free Will"
msgstr ""

#, fuzzy
msgid "The %{name} makes all of the hero's troops immune to hypnotize spells."
msgstr "%{name} надає вашим військам імунітет до Розсіювання Магії."

msgid ""
"Responding to cries for help, you find river Sprites making a sport of "
"dunking an old man. Feeling vengeful, you rescue the man and drag a Sprite "
"onto dry land for awhile. The Sprite, uncomfortable in the air, gives you a "
"magic pendant to let him go."
msgstr ""

msgid "Pendant of Life"
msgstr ""

#, fuzzy
msgid "The %{name} makes all of the hero's troops immune to death spells."
msgstr "%{name} надає вашим військам імунітет до Розсіювання Магії."

msgid ""
"A brief roadside encounter with a small caravan and a game of knucklebones "
"wins a magic pendant. Its former owner says that it protects from "
"Necromancers' death spells."
msgstr ""

msgid "Serenity Pendant"
msgstr ""

#, fuzzy
msgid "The %{name} makes all of the hero's troops immune to berserk spells."
msgstr "%{name} надає вашим військам імунітет до Розсіювання Магії."

msgid ""
"The sounds of combat draw you to the scene of a fight between an old "
"Barbarian and an eight-headed Hydra. Your timely intervention swings the "
"battle in favor of the man, and he rewards you with a pendant he used to use "
"to calm his mind for battle."
msgstr ""

msgid "Seeing-eye Pendant"
msgstr ""

#, fuzzy
msgid "The %{name} makes all of the hero's troops immune to blindness spells."
msgstr "%{name} надає вашим військам імунітет до Розсіювання Магії."

msgid ""
"You come upon a very old woman, long blind from cataracts and dying alone. "
"You tend to her final needs and promise a proper burial. Grateful, she gives "
"you a magic pendant emblazoned with a stylized eye. It lets you see with "
"your eyes closed."
msgstr ""

msgid "Kinetic Pendant"
msgstr ""

#, fuzzy
msgid "The %{name} makes all of the hero's troops immune to paralyze spells."
msgstr "%{name} надає вашим військам імунітет до Розсіювання Магії."

msgid ""
"You come across a golem wearing a glowing pendant and blocking your way. "
"Acting on a hunch, you cut the pendant from its neck. Deprived of its power "
"source, the golem breaks down, leaving you with the magical pendant."
msgstr ""

msgid "Pendant of Death"
msgstr ""

#, fuzzy
msgid "The %{name} makes all of the hero's troops immune to holy spells."
msgstr "%{name} надає вашим військам імунітет до Розсіювання Магії."

msgid ""
"A quick and deadly battle with a Necromancer wins you his magical pendant. "
"Later, a Wizard tells you that the pendant protects undead under your "
"control from holy word spells."
msgstr ""

msgid "Wand of Negation"
msgstr "Жезл Заперечення"

#, fuzzy
msgid ""
"The %{name} makes all of the hero's troops immune to dispel magic spells."
msgstr "%{name} надає вашим військам імунітет до Розсіювання Магії."

msgid ""
"You meet an old Wizard friend of yours traveling in the opposite direction. "
"He presents  you with a gift: A wand that prevents the use of the dispel "
"magic spell on your allies."
msgstr ""
"Ви зустрічаєте старого друга-Чарівника, що подорожував у протилежному "
"напрямку. Він дає вам подарунок: жезл, що не дозволяє знімати чари з ваших "
"військ."

msgid "Golden Bow"
msgstr "Золотий Лук"

#, fuzzy
msgid ""
"The %{name} eliminates the %{count} percent penalty for the hero's troops "
"shooting past obstacles (e.g. castle walls)."
msgstr ""
"%{name} прибирає %{count} відсотків штрафу, що накладається на ваші війська "
"під час пострілів через перепони (подібні замковим стінам)."

msgid ""
"A chance meeting with a famous Archer finds you in a game of knucklebones "
"pitting his bow against your horse. You win."
msgstr ""
"Після випадкової зустрічі з відомим Лучником ви й не помітили, як вже граєте "
"з ним у кості. Його лук проти вашого коня. Ви виграли."

msgid "Telescope"
msgstr "Телескоп"

#, fuzzy
msgid ""
"The %{name} increases the amount of terrain the hero reveals when "
"adventuring by %{count} extra square."
msgstr ""
"%{name} збільшує радіус огляду героя на стратегічній мапі на %{count} "
"додаткову клітину."

msgid ""
"A merchant from far away lands trades you a new invention of his people for "
"traveling supplies. It makes distant objects appear closer, and he calls "
"it...\n"
"\n"
"a telescope."
msgstr ""
"Торговець з дальніх країв продає вам новий винахід його народу, корисний для "
"подорожей. З його допомогою віддалені об'єкти здаються ближчими, і він "
"називає цю річ...\n"
"\n"
"телескопом."

msgid "Statesman's Quill"
msgstr "Перо Державника"

#, fuzzy
msgid ""
"The %{name} reduces the cost of surrender to %{count} percent of the total "
"cost of troops the hero has in their army."
msgstr ""
"%{name} зменшує вартість капітуляції на %{count} відсотків від загальної "
"вартості всіх військ, що є у вашій армії."

msgid ""
"You pause to help a diplomat with a broken axle fix his problem. In "
"gratitude, he gives you a writing quill with magical properties which he "
"says will \"help people see things your way\"."
msgstr ""
"Ви затримуєтесь, щоб допомогти дипломату полагодити колесо його карети. На "
"подяку він дає вам перо з магічними властивостями, яке, за його словами: "
"\"допоможе людям пристати на ваше слово\"."

msgid "Wizard's Hat"
msgstr "Капелюх Чарівника"

#, fuzzy
msgid ""
"The %{name} increases the duration of the hero's spells by %{count} turns."
msgstr "%{name} підвищує час дії ваших заклять на %{count} ходів."

msgid ""
"You see a Wizard fleeing from a Griffin and riding like the wind. The Wizard "
"opens a portal and rides through, getting his hat knocked off by the edge of "
"the gate. The Griffin follows; the gate closes. You pick the hat up, dust it "
"off, and put it on."
msgstr ""
"Ви бачите, як Чарівник верхи тікає від Грифона, обганяючи вітер. Чарівник "
"відкриває портал та проходить крізь нього, однак його капелюх чіпляється об "
"край проходу та падає. Грифон пролітає слідом, і брама зачиняється. Ви "
"підіймаєте капелюха, обтрушуєте його, та надягаєте."

msgid "Power Ring"
msgstr "Перстень Могутності"

#, fuzzy
msgid "The %{name} returns %{count} extra spell points per day to the hero."
msgstr "%{name} щодня відновлює очки мани у кількості: %{count} од."

msgid ""
"You find a small tree that closely resembles the great Warlock Carnauth with "
"a ring around one of its twigs. Scraps of clothing and rotting leather lead "
"you to suspect that it IS Carnauth, transformed. Since you can't help him, "
"you take the magic ring."
msgstr ""
"Ви знаходите невеличке дерево з перстнем на гілці. Рослина підозріло нагадує "
"великого Чаклуна Карнаута. Залишки одягу та зогнилої шкіри підтверджують "
"ваші підозри, що це і є обернений на дерево Карнаут. Ви вже не зможете йому "
"допомогти, то ж забираєте його магічного перстня."

msgid "Ammo Cart"
msgstr "Візок з Боєприпасами"

#, fuzzy
msgid ""
"The %{name} provides endless ammunition for all of the hero's troops that "
"shoot."
msgstr "%{name} забезпечує ваші стрілецькі війська нескінченними боєприпасами."

msgid ""
"An ammunition cart in the middle of an old battlefield catches your eye. "
"Inspection shows it to be in good working order, so  you take it along."
msgstr ""
"Ваш погляд затримується на візку з боєприпасами, що стоїть посеред старого "
"бойовища. Перевірка встановлює, що він придатний для використання за "
"призначенням, то ж ви забираєте його з собою."

msgid "Tax Lien"
msgstr "Податкова Застава"

#, fuzzy
msgid "The %{name} costs the hero %{count} gold pieces per day."
msgstr "%{name} коштує вам %{count} золотих щодня."

msgid ""
"Your big spending habits have earned you a massive tax bill that you can't "
"hope to pay. The tax man takes pity and agrees to only take 250 gold a day "
"from your account for life. Check here if you want one dollar to go to the "
"presidential campaign election fund."
msgstr ""
"Ваша схильність до надмірних витрат призводить до вручення вам великого "
"податкового рахунку, який ви ніколи не зможете сплатити. Податківець "
"зглянувся, та погодився дозволити вам тихесенько втекти в ліс, а потім "
"стягувати з вас лиш по 250 золотих щодня. Підпишіться тут, щоб передати "
"частину цих грошей на придбання гречки під наступні вибори."

msgid "Hideous Mask"
msgstr "Мерзенна Маска"

#, fuzzy
msgid "The %{name} prevents all 'wandering' armies from joining the hero."
msgstr ""
"%{name} не дозволяє всім \"нейтральним\" арміям приєднуватись до вашого "
"героя."

msgid ""
"Your looting of the grave of Sinfilas Gardolad, the famous shapeshifting "
"Warlock, unearths his fabled mask. Trembling, you put it on and it twists "
"your visage into an awful grimace! Oh no! It's actually the hideous mask of "
"Gromluck Greene, and you are stuck with it."
msgstr ""
"Ви грабуєте могилу Сінфіласа Гардолада, знаменитого Чаклуна-перевертня, та "
"дістаєте з-під землі його легендарну маску. Ледве стримуючи тремтіння, ви "
"вдягаєте її, і вона спотворює ваше обличчя, перетворивши його на жахливу "
"гримасу!  О ні!  Насправді це жахлива маска Громлука Гріна, і ви застрягли в "
"ній."

msgid "Endless Pouch of Sulfur"
msgstr "Нескінченний Мішечок з Сіркою"

msgid "The %{name} provides %{count} unit of sulfur per day."
msgstr "%{name} збільшує видобуток сірки на %{count} в день."

msgid ""
"You visit an alchemist who, upon seeing your army, is swayed by the "
"righteousness of your cause. The newly loyal subject gives you his endless "
"pouch of sulfur to help with the war effort."
msgstr ""
"Ви відвідуєте алхіміка, який, побачивши ваше військо, захопився праведністю "
"вашої справи. Ваш новий підданий віддає вам нескінченний мішечок з сіркою, "
"щоб допомогти у війні."

msgid "Endless Vial of Mercury"
msgstr "Нескінченний Флакон з Ртуттю"

msgid "The %{name} provides %{count} unit of mercury per day."
msgstr "%{name} збільшує видобуток ртуті на %{count} в день."

msgid ""
"A brief stop at a hastily abandoned Wizard's tower turns up a magical vial "
"of mercury that always has a little left on the bottom. Recognizing a "
"treasure when you see one, you cap it and slip it in your pocket."
msgstr ""
"Коротка зупинка біля поспіхом залишеної вежі Чарівника призводить до "
"знахідки - флакон, в якому завжди залишається трохи ртуті на дні. Зрозумівши "
"що те, що ви найшли - це скарб, ви закорковуєте його, та кладете до кишені."

msgid "Endless Pouch of Gems"
msgstr "Нескінченний Мішечок Самоцвітів"

msgid "The %{name} provides %{count} unit of gems per day."
msgstr "%{name} збільшує видобуток самоцвітів на %{count} в день."

msgid ""
"A short rainstorm brings forth a rainbow...and you can see the end of it. "
"Riding quickly, you seize the pot of gold you find there. The leprechaun who "
"owns it, unable to stop you from taking it, offers an endless pouch of gems "
"for the return of his gold. You accept."
msgstr ""
"Після короткої зливи з'являється райдуга... і ви бачите, звідки вона "
"починається. Швидко їдучи верхи, ви знаходите глечик з золотом у тому місці. "
"Лепрекон, якому належить горщик, не може завадити вам забрати його, то ж "
"пропонує натомість нескінченний мішечок з самоцвітами. Ви погоджуєтесь."

msgid "Endless Cord of Wood"
msgstr "Нескінченна В'язанка Дров"

msgid "The %{name} provides %{count} unit of wood per day."
msgstr "%{name} збільшує видобуток дерева на %{count} в день."

msgid ""
"Pausing to rest and light a cook fire, you pull wood out of a nearby pile of "
"dead wood. As you keep pulling wood from the pile, you notice that it "
"doesn't shrink. You realize to your delight that the wood is enchanted, so "
"you take it along."
msgstr ""
"Зупинившись відпочити та запаливши багаття, ви витягаєте шматок дерева з "
"найближчої купи деревини. Підкидаючи дрова до багаття, ви помічаєте, що купа "
"деревини не зменшується. Ви з радістю усвідомлюєте, що ця деревина "
"зачарована, то ж збираєте її у в'язанку, та забираєте з собою."

msgid "Endless Cart of Ore"
msgstr "Нескінченний Візок Руди"

msgid "The %{name} provides %{count} unit of ore per day."
msgstr "%{name} збільшує видобуток руди на %{count} в день."

msgid ""
"You've found a Goblin weapon smithy making weapons for use against humans. "
"With a tremendous yell you and your army descend upon their camp and drive "
"them away. A search finds a magic ore cart that never runs out of iron."
msgstr ""
"Ви знаходите Гоблінську зброярню, де виготовляли зброю для використання "
"проти людей. З гучним криком ви з вашим військом налітаєте на їх табір, "
"виганяючи їх геть. Обшукавши табір, ви знаходите чарівний візок з рудою, в "
"якому ніколи не скінчається залізо."

msgid "Endless Pouch of Crystal"
msgstr "Нескінченний Мішечок Кристалів"

msgid "The %{name} provides %{count} unit of crystal per day."
msgstr "%{name} збільшує видобуток кристалів на %{count} в день."

msgid ""
"Taking shelter from a storm in a small cave, you notice a small patch of "
"crystal in one corner. Curious, you break a piece off and notice that the "
"original crystal grows the lost piece back. You decide to stuff the entire "
"patch into a pouch and take it with you."
msgstr ""
"Ховаючись від буревію у маленькій печері, ви помічаєте в одному кутку "
"невеличкий шматок кристалу. Зацікавившись, ви відламуєте шматочок, та "
"помічаєте, що на його місці одразу ж з'являється новий кристал. Ви вирішуєте "
"покласти весь шматок у мішечок, та забрати його з собою."

msgid "Spiked Helm"
msgstr "Шпичастий Шолом"

msgid ""
"Your army is ambushed by a small tribe of wild (and none too bright) Orcs. "
"You fend them off easily and the survivors flee in all directions. One of "
"the Orcs was wearing a polished spiked helm. Figuring it will make a good "
"souvenir, you take it."
msgstr ""
"Ваше військо втрапило у засідку невеличкого племені диких (та не надто "
"розумних) Орків. Ви легко відбиваєте напад, вцілілі нападники розбігаються "
"хто куди. Один з Орків носив на собі полірований шпичастий шолом. Зробивши "
"висновок, що він стане чудовим сувеніром, ви забираєте його."

msgid "Spiked Shield"
msgstr "Шпичастий Щит"

msgid ""
"You come upon a bridge spanning a dry gully. Before you can cross, a Troll "
"steps out from under the bridge and demands payment before it will permit "
"you to pass. You refuse, and the Troll charges, forcing you to slay it. You "
"take its spiked shield as a trophy."
msgstr ""
"Ви приходите до мосту, перекинутого через сухий яр. Щойно ви збираєтесь "
"перейти, з-під мосту виходить Троль, та вимагає у вас платні за прохід. Ви "
"відмовляєтесь, і Троль нападає на вас. Ви не маєте іншого виходу ,окрім як "
"вбити його. Його шпичастий щит ви забираєте собі за трофей."

msgid "White Pearl"
msgstr "Біла Перлина"

msgid ""
"A walk across a dry saltwater lake bed yields an unlikely prize: A white "
"pearl amidst shattered shells and debris."
msgstr ""
"Прогулянка по сухому соленому озеру приносить вам неочікуваний подарунок: "
"Білу перлину серед розбитих мушель та уламків."

msgid "Black Pearl"
msgstr "Чорна Перлина"

msgid ""
"Rumors of a Griffin of unusual size preying upon the countryside lead you to "
"its cave lair. A quick, brutal fight dispatches the beast, and a search of "
"its foul nest turns up a huge black pearl."
msgstr ""
"Чутки про незвично великого Грифона, що полює на околицях, приводять вас до "
"його печерного лігва. Протягом швидкого, але жорстокого бою, ви вбиваєте "
"монстра, а обшук його брудного гнізда приносить вам велику чорну перлину."

msgid "Magic Book"
msgstr "Книга Магії"

#, fuzzy
msgid "The %{name} enables the hero to cast spells."
msgstr "%{name} дозволяє вам використовувати закляття."

msgid "Dummy 1"
msgstr "Заповнювач 1"

msgid "The reserved artifact."
msgstr "Зарезервований артефакт."

msgid "Dummy 2"
msgstr "Заповнювач 2"

msgid "Dummy 3"
msgstr "Заповнювач 3"

msgid "Dummy 4"
msgstr "Заповнювач 4"

msgid "Spell Scroll"
msgstr "Чарівний Сувій"

#, fuzzy
msgid ""
"This %{name} gives the hero the ability to cast the %{spell} spell if the "
"hero has a Magic Book."
msgstr ""
"Цей %{name} дозволяє вашому герою використовувати закляття %{spell}, якщо у "
"вашого героя є Книга Магії."

msgid ""
"You find an elaborate container which houses an old vellum scroll. The runes "
"on the container are very old, and the artistry with which it was put "
"together is stunning. As you pull the scroll out, you feel imbued with "
"magical power."
msgstr ""
"Ви знаходите вишуканий контейнер, що містить старовинний пергаментний сувій. "
"Руни на контейнері дуже старі, а майстерність, з якою вони були нанесені - "
"вражаюча. Щойно ви дістаєте сувій з контейнера, ви відчуваєте, як вас "
"сповнює магічна сила."

msgid "Arm of the Martyr"
msgstr "Рука Мученика"

#, fuzzy
msgid ""
"The %{name} increases the hero's spell power by %{count} but adds the undead "
"morale penalty."
msgstr ""
"%{name} збільшує вашу силу магії на %{count}, однак додає штраф до моралі за "
"присутність невмерлих у війську."

msgid ""
"One of the less intelligent members of your party picks up an arm off of the "
"ground. Despite its missing a body, it is still moving. Your troops find the "
"dismembered arm repulsive, but you cannot bring yourself to drop it: it "
"seems to hold some sort of magical power that influences your decision "
"making."
msgstr ""
"Один не надто розумний прислужник підіймає з землі руку. Хоча й відрубана "
"від тіла, вона досі рухається. Ваші воїни відчувають відразу до відрізаної "
"кінцівки, однак ви не можете змусити себе наказати викинути її. Схоже, вона "
"має якусь магічну силу, що впливає на ваші рішення."

msgid "Breastplate of Anduran"
msgstr "Нагрудник Андурана"

#, fuzzy
msgid "The %{name} increases the hero's defense by %{count}."
msgstr "%{name} збільшує ваш Захист на %{count}."

msgid ""
"You come upon a sign. It reads: \"Here lies the body of Anduran. Bow and "
"swear fealty, and you shall be rewarded.\" You decide to do as it says. As "
"you stand up, you feel a coldness against your skin. Looking down, you find "
"that you are suddenly wearing a gleaming, ornate breastplate."
msgstr ""
"Ви наштовхуєтесь на знак. На ньому написано: \"Тут лежить тіло Андурана. "
"Вклоніться та присягніть на вірність, і будете винагороджені\". Ви вирішуєте "
"зробити так, як сказано. Щойно ви стаєте на ноги, ви відчуваєте холод на "
"своїй шкірі. Подивившись донизу, ви помічаєте, що на вас надітий сяючий, "
"багато прикрашений нагрудник."

msgid "Broach of Shielding"
msgstr "Захисна Брошка"

msgid ""
"The %{name} provides %{count} percent protection from Armageddon and "
"Elemental Storm, but decreases spell power by 2."
msgstr ""
"%{name} надає %{count}-відсотковий захист від заклять Армагеддон та "
"Стихійний Шторм, однак зменшує Силу Магії на 2."

msgid ""
"A kindly Sorceress thinks that your army's defenses could use a magical "
"boost. She offers to enchant the Broach that you wear on your cloak, and you "
"accept."
msgstr ""
"Добра Чаклунка вважає, що вашому війську буде не зайвим додатковий магічний "
"захист. То ж вона пропонує вам зачаровану Брошку, яку можна носити на своїй "
"мантії. Ви приймаєте пропозицію."

msgid "Battle Garb of Anduran"
msgstr "Бойове Вбрання Андурана"

#, fuzzy
msgid ""
"The %{name} combines the powers of the three Anduran artifacts. It provides "
"maximum luck and morale for the hero's troops and gives the hero the Town "
"Portal spell."
msgstr ""
"%{name} поєднує у собі силу трьох артефактів Андурана. Воно надає вашим "
"військам максимальну удачу та мораль, а також надає вам закляття Міського "
"Порталу."

msgid ""
"Out of pity for a poor peasant, you purchase a chest of old junk they are "
"hawking for too much gold. Later, as you search through it, you find it "
"contains the 3 pieces of the legendary battle garb of Anduran!"
msgstr ""
"З жалю до бідного селянина, ви придбали в нього скриню старого лантуху, за "
"яку він просив завелику кількість золота. Згодом, обшукавши її, ви знайшли "
"три частини легендарного бойового спорядження Андурана!"

msgid "Crystal Ball"
msgstr "Кришталева Куля"

#, fuzzy
msgid ""
"The %{name} lets the hero get more specific information about monsters, "
"enemy heroes, and castles nearby the hero."
msgstr ""
"%{name} надає вам більш детальну інформацію про монстрів, ворожих героїв та "
"замки, що знаходяться неподалік від власника артефакту."

msgid ""
"You come upon a caravan of gypsies who are feasting and fortifying their "
"bodies with mead. They call you forward and say \"If you prove that you can "
"dance the Rama-Buta, we will reward you.\" You don't know it, but try "
"anyway. They laugh hysterically, but admire your bravery, giving you a "
"Crystal Ball."
msgstr ""
"Ви натикаєтесь на табір циган, що святкують та смакують медовуху. Вони "
"заохочують вас підійти, та кажуть: \"Якщо ви доведете, що можете станцювати "
"\"Рама-Буту\", ми нагородимо тебе\". Ви поняття не маєте, що це за танок, "
"однак все одно намагаєтесь щось зобразити. Глядачі падають зі сміху від "
"побаченого, однак визнають вашу хоробрість, та дарують вам Кришталеву Кулю."

msgid "Heart of Fire"
msgstr "Полум'яне Серце"

msgid ""
"The %{name} provides %{count} percent protection from fire, but doubles the "
"damage taken from cold."
msgstr ""
"%{name} наділяє ваші війська %{count}-відсотковим захистом від вогню, однак "
"збільшує вдвічі пошкодження, завдані холодом."

msgid ""
"You enter a recently burned glade and come upon a Fire Elemental sitting "
"atop a rock. It looks up, its flaming face contorted in a look of severe "
"pain. It then tosses a glowing object at you. You put up your hands to block "
"it, but it passes right through them and sears itself into your chest."
msgstr ""
"Ви входите до нещодавно випаленої галявини, та бачите Вогняного Елементаля, "
"що сидить на скелі. Він здіймає погляд, його полум'яне обличчя спотворене "
"виразом лютого болю. Тоді він кидає сяючий предмет у вас. Ви здіймаєте руки "
"щоб захиститися, однак та річ проходить крізь них, та врізається у ваші "
"груди."

msgid "Heart of Ice"
msgstr "Крижане Серце"

msgid ""
"The %{name} provides %{count} percent protection from cold, but doubles the "
"damage taken from fire."
msgstr ""
"%{name} наділяє ваші війська %{count}-відсотковим захистом від холоду, однак "
"збільшує вдвічі пошкодження, завдані вогнем."

msgid ""
"Suddenly, a biting coldness engulfs your body. You seize up, falling from "
"your horse. The pain subsides, but you still feel as if your chest is "
"frozen. As you pick yourself up off of the ground, you hear hearty laughter. "
"You turn around just in time to see a Frost Giant run off into the woods and "
"disappear."
msgstr ""
"Раптово ваше тіло охоплює пронизлива холоднеча. Ви схоплюєтесь, падаючи з "
"коня. Біль вщухає, та ви досі почуваєтесь так, наче ваші груди заморожені. "
"Коли ви встаєте на ноги, ви чуєте оглушливий регіт. Ви обертаєтесь якраз "
"вчасно, щоб помітити, як Крижаний Гігант втікає до лісу та зникає."

msgid "Helmet of Anduran"
msgstr "Шолом Андурана"

msgid ""
"You spy a gleaming object poking up out of the ground. You send a member of "
"your party over to investigate. He comes back with a golden helmet in his "
"hands. You realize that it must be the helmet of the legendary Anduran, the "
"only man who was known to wear solid gold armor."
msgstr ""
"Ви помітили блискучий предмет, що стирчав з землі. Ви послали одного зі "
"своїх підручних обстежити його. Він повернувся із золотим шоломом у руках. "
"Ви зрозуміли, що це, мабуть, і є той самий шолом легендарного Андурана, що "
"був відомий своїм обладунком з чистого золота."

msgid "Holy Hammer"
msgstr "Святий Молот"

msgid ""
"You come upon a battle where a Paladin has been mortally wounded by a group "
"of Zombies. He asks you to take his hammer and finish what he started. As "
"you pick it up, it begins to hum, and then everything becomes a blur. The "
"Zombies lie dead, the hammer dripping with blood. You strap it to your belt."
msgstr ""
"На своєму шляху ви натрапляєте на бойовище, на якому група Зомбі смертельно "
"поранили Паладина. Він попросив вас забрати його молот та завершити те, що "
"він почав. Щойно ви взяли його до рук, він почав дзижчати, а ваш погляд "
"затуманився. Зомбі знищені, а з молота скрапує їх гнила кров. Ви чіпляєте "
"його до паска."

msgid "Legendary Scepter"
msgstr "Легендарний Скіпетр"

msgid "The %{name} adds %{count} points to all attributes."
msgstr "%{name} додає %{count} очок до всіх основних параметрів."

msgid ""
"Upon cresting a small hill, you come upon a ridiculous looking sight. A "
"Sprite is attempting to carry a Scepter that is almost as big as it is. "
"Trying not to laugh, you ask, \"Need help?\" The Sprite glares at you and "
"answers: \"You think this is funny? Fine. You can carry it. I much prefer "
"flying anyway.\""
msgstr ""
"Коли ви перетинали вершину невеличкого пагорба, вам відкрилося вкрай смішне "
"видовище. Фея намагалася підняти Скіпетр, що був завбільшки майже як вона. "
"Намагаючись не засміятися, ви питаєте: \"Потрібна допомога?\" Фея "
"витріщається на вас та відповідає: \"Гадаєш це смішно? Гаразд. Можеш "
"забирати собі. Мені однаково значно більше до вподоби літати\"."

msgid ""
"An old seaman tells you a tale of an enchanted masthead that he used in his "
"youth to rally his crew during times of trouble. He then hands you a faded "
"map that shows where he hid it. After much exploring, you find it stashed "
"underneath a nearby dock."
msgstr ""
"Старий моряк розповідає вам історію про зачарований вершечок щогли, який він "
"використовував щоб згуртувати команду у час скрути. Тоді він передає вам "
"вицвілу мапу, де вказане її місцезнаходження. Витративши чимало часу на "
"дослідження, ви знайшли її у сховку під сусіднім доком."

msgid "Masthead"
msgstr "Вершечок Щогли"

#, fuzzy
msgid ""
"The %{name} boosts the hero's troops' luck and morale by %{count} each in "
"sea combat."
msgstr "%{name} піднімає ваші удачу та мораль на %{count} у морських битвах."

msgid "Sphere of Negation"
msgstr "Сфера Заперечення"

msgid "The %{name} disables all spell casting, for both sides, in combat."
msgstr "%{name} забороняє будь-яке застосування магії у бою."

msgid ""
"You stop to help a Peasant catch a runaway mare. To show his gratitude, he "
"hands you a tiny sphere. As soon as you grasp it, you feel the magical "
"energy drain from your limbs..."
msgstr ""
"Ви спинилися, щоб допомогти Селянину зловити кобилу-втікачку. На знак подяки "
"він простягає вам невеличку сферу. Щойно ви взяли її до рук, ви відчули, як "
"магічна енергія витікає з ваших кінцівок..."

msgid "Staff of Wizardry"
msgstr "Патериця Чаклунства"

#, fuzzy
msgid "The %{name} boosts the hero's spell power by %{count}."
msgstr "%{name} посилює вашу Силу Магії на %{count}."

msgid ""
"While out scaring up game, your troops find a mysterious staff levitating "
"about three feet off of the ground. They hand it to you, and you notice an "
"inscription. It reads: \"Brains best brawn and magic beats might. Heed my "
"words, and you'll win every fight.\""
msgstr ""
"Заганяючи дичину, ваші війська знайшли таємничу патерицю, що левітувала "
"майже у метрі над землею. Вони передали її вам, і ви помітили примітку. В "
"ній сказано: \"Мозок сильніший за м'язи, а магія перемагає меча. Дослухайся "
"до цих слів, і перемагатимеш у кожному бою\"."

msgid "Sword Breaker"
msgstr "Мечолам"

#, fuzzy
msgid "The %{name} increases the hero's defense by %{count} and attack by 1."
msgstr "%{name} збільшує ваш Захист на %{count} та Атаку на 1."

msgid ""
"A former Captain of the Guard admires your quest and gives you the enchanted "
"Sword Breaker that he relied on during his tour of duty."
msgstr ""
"Колишній Капітан Варти захоплюється вашими діяннями, та дає вам зачарований "
"Мечолам, на який він покладався на службі."

msgid "Sword of Anduran"
msgstr "Меч Андурана"

msgid ""
"A Troll stops you and says: \"Pay me 5,000 gold, or the Sword of Anduran "
"will slay you where you stand.\" You refuse. The troll grabs the sword "
"hanging from its belt, screams in pain, and runs away. Picking up the fabled "
"sword, you give thanks that half-witted Trolls tend to grab the wrong end of "
"sharp objects."
msgstr ""
"Тролль спиняє вас, та каже: \"Плати мені 5,000 золотих, або Меч Андурана "
"вб'є тебе на місці\". Ви відмовляєтесь. Троль хапає меча, що висить в нього "
"на поясі, скрикує від болю та тікає геть. Піднімаючи уславленого меча, ви "
"подумки дякуєте, що недоумкуваті тролі мають звичку хапати гострі предмети "
"не за той кінець."

msgid "Spade of Necromancy"
msgstr "Лопата Некромантії"

#, fuzzy
msgid "The %{name} gives the hero increased necromancy skill."
msgstr "%{name} збільшує навичку Некромантії героя-власника."

msgid ""
"A dirty shovel has been thrust into a dirt mound nearby. Upon investigation, "
"you discover it to be the enchanted shovel of the Gravediggers, long thought "
"lost by mortals."
msgstr ""
"Брудна лопата стирчить з кургану неподалік. Обстеживши її, ви зрозуміли, що "
"це зачарована лопата Гробарів, яку смертні давно вважали втраченою."

msgid "spellBonus|selected by user"
msgstr ""

msgid "Wood"
msgstr "Дерево"

msgid "Mercury"
msgstr "Ртуть"

msgid "Ore"
msgstr "Руда"

msgid "Sulfur"
msgstr "Сірка"

msgid "Crystal"
msgstr "Кристали"

msgid "Gems"
msgstr "Самоцвіти"

msgid "Gold"
msgstr "Золото"

msgid ""
"There are seven resources in Heroes 2, used to build and improves castles, "
"purchase troops and recruit heroes. Gold is the most common, required for "
"virtually everything. Wood and ore are used for most buildings. Gems, "
"Mercury, Sulfur and Crystal are rare magical resources used for the most "
"powerful creatures and buildings."
msgstr ""
"У Героях 2 існує сім видів ресурсів, що їх можна використати для зведення та "
"покращення будівель у замках, придбання військ та найму героїв. Золото - "
"найбільш поширений ресурс, потрібний практично для всього. Дерево та Руда "
"використовуються для зведення більшості будівель. Самоцвіти, Ртуть, Сірка та "
"Кристали - це рідкісні магічні ресурси, необхідні для найбільш могутніх "
"істот та будівель."

msgid ""
"Causes a giant fireball to strike the selected area, damaging all nearby "
"creatures."
msgstr ""
"Велика вогняна куля вражає обрану область, завдаючи шкоди всім створінням у "
"полі дії."

msgid "Fireball"
msgstr "Вогняна Куля"

msgid "Fireblast"
msgstr "Вогняний Вибух"

msgid ""
"An improved version of fireball, fireblast affects two hexes around the "
"center point of the spell, rather than one."
msgstr ""
"Покращена версія Вогняної Кулі, що завдає шкоду враженим загонам у радіусі "
"двох клітин довкола епіцентру, замість однієї."

msgid "Causes a bolt of electrical energy to strike the selected creature."
msgstr "Вдаряє обраний ворожий загін розрядом електричної енергії."

msgid "Lightning Bolt"
msgstr "Блискавка"

msgid "Chain Lightning"
msgstr "Ланцюгова Блискавка"

msgid ""
"Causes a bolt of electrical energy to strike a selected creature, then "
"strike the nearest creature with half damage, then strike the NEXT nearest "
"creature with half again damage, and so on, until it becomes too weak to be "
"harmful. Warning: This spell can hit your own creatures!"
msgstr ""
"Вдаряє розрядом електричної енергії обраний ворожий загін, після чого удар "
"перекидається на наступну найближчу істоту, завдаючи половину шкоди і так "
"далі, загалом пошкоджуючи 4 цілі, аж доки блискавка не стане заслабкою, щоб "
"комусь зашкодити. Увага: Це закляття здатне зачепити ваші власні війська!"

msgid "Teleport"
msgstr "Телепорт"

msgid ""
"Teleports the creature you select to any open position on the battlefield."
msgstr "Телепортує обраний дружній загін в будь-яку вільну точку поля бою."

msgid "Cure"
msgstr "Зцілення"

msgid ""
"Removes all negative spells cast upon one of your units, and restores up to "
"%{count} HP per level of spell power."
msgstr ""
"Знімає всі негативні закляття з обраного дружнього загону, відновлюючи по "
"%{count} ОЗ за кожен рівень Сили Магії."

msgid "Mass Cure"
msgstr "Масове Зцілення"

msgid ""
"Removes all negative spells cast upon your forces, and restores up to "
"%{count} HP per level of spell power, per creature."
msgstr ""
"Знімає всі негативні закляття з ваших військ, відновлюючи у кожному загоні "
"по %{count} ОЗ за кожен рівень Сили Магії."

msgid "Resurrect"
msgstr "Воскресіння"

msgid "Resurrects creatures from a damaged or dead unit until end of combat."
msgstr "Воскрешає істот у пошкодженому або знищеному загоні до кінця битви."

msgid "Resurrect True"
msgstr "Істинне Воскресіння"

msgid "Resurrects creatures from a damaged or dead unit permanently."
msgstr "Назавжди воскрешає істот у пошкодженому або знищеному загоні."

msgid "Haste"
msgstr "Поспіх"

msgid "Increases the speed of any creature by %{count}."
msgstr "Збільшує швидкість обраного дружнього загону на %{count}."

msgid "Increases the speed of all of your creatures by %{count}."
msgstr "Збільшує швидкість всіх ваших загонів на %{count}."

msgid "Mass Haste"
msgstr "Масовий Поспіх"

msgid "Slows target to half movement rate."
msgstr "Сповільнює обраний ворожий загін вдвічі."

msgid "spell|Slow"
msgstr "Уповільнення"

msgid "Mass Slow"
msgstr "Масове Уповільнення"

msgid "Slows all enemies to half movement rate."
msgstr "Зменшує швидкість пересування всіх ворожих загонів вдвічі."

msgid "Clouds the affected creatures' eyes, preventing them from moving."
msgstr "Затьмарює очі вражених істот, не дозволяючи їм рухатись."

msgid "spell|Blind"
msgstr "Сліпота"

msgid "Bless"
msgstr "Благословення"

msgid "Causes the selected creatures to inflict maximum damage."
msgstr "Дозволяє обраному дружньому загону завдавати максимальної шкоди."

msgid "Causes all of your units to inflict maximum damage."
msgstr "Дозволяє всім дружнім загонам завдавати максимальної шкоди."

msgid "Mass Bless"
msgstr "Масове Благословення"

msgid "Magically increases the defense skill of the selected creatures."
msgstr "Магічно збільшує навичку захисту обраного дружнього загону."

msgid "Stoneskin"
msgstr "Кам'яна Шкіра"

msgid ""
"Increases the defense skill of the targeted creatures. This is an improved "
"version of Stoneskin."
msgstr ""
"Збільшує навичку захисту обраного дружнього загону. Це закляття - покращена "
"версія Кам'яної Шкіри."

msgid "Steelskin"
msgstr "Сталева Шкіра"

msgid "Causes the selected creatures to inflict minimum damage."
msgstr "Змушує обраний ворожий загон завдавати мінімальної шкоди."

msgid "Curse"
msgstr "Прокляття"

msgid "Causes all enemy troops to inflict minimum damage."
msgstr "Змушує всі ворожі загони завдавати мінімальної шкоди."

msgid "Mass Curse"
msgstr "Масове Прокляття"

msgid "Damages all undead in the battle."
msgstr "Завдає шкоди всім невмерлим на полі бою."

msgid "Holy Word"
msgstr "Святе Слово"

msgid ""
"Damages all undead in the battle. This is an improved version of Holy Word."
msgstr ""
"Завдає шкоди всім невмерлим на полі бою. Це закляття - покращена версія "
"Святого Слова."

msgid "Holy Shout"
msgstr "Святий Клич"

msgid "Anti-Magic"
msgstr "Антимагія"

msgid "Prevents harmful magic against the selected creatures."
msgstr "Запобігає застосуванню магії проти обраного загону."

msgid "Dispel Magic"
msgstr "Розсіювання Магії"

msgid "Removes all magic spells from a single target."
msgstr "Знімає всі магічні ефекти з обраного загону."

msgid "Mass Dispel"
msgstr "Масове Розсіювання"

msgid "Removes all magic spells from all creatures."
msgstr "Знімає всі закляття з усіх істот."

msgid "Causes a magic arrow to strike the selected target."
msgstr "Запускає магічну стрілу в обраний ворожий загін."

msgid "Magic Arrow"
msgstr "Магічна Стріла"

msgid "Berserker"
msgstr "Берсерк"

msgid "Causes a creature to attack its nearest neighbor."
msgstr "Змушує зачарованих істот атакувати найближчі до нього загони."

msgid "Armageddon"
msgstr "Армагеддон"

msgid ""
"Holy terror strikes the battlefield, causing severe damage to all creatures."
msgstr "Священний жах вражає поле бою, завдаючи значної шкоди всім істотам."

msgid "Elemental Storm"
msgstr "Стихійний Шторм"

msgid "Magical elements pour down on the battlefield, damaging all creatures."
msgstr "Магічні стихії проливаються на поле бою, завдаючи шкоди всім істотам."

msgid ""
"A rain of rocks strikes an area of the battlefield, damaging all nearby "
"creatures."
msgstr ""
"Потоки каміння вдаряють по частині поля бою, завдаючи шкоди всім істотам у "
"полі дії."

msgid "Meteor Shower"
msgstr "Метеоритний Дощ"

msgid "Paralyze"
msgstr "Параліч"

msgid "The targeted creatures are paralyzed, unable to move or retaliate."
msgstr ""
"Паралізує вражених істот, не дозволяючи їм рухатись або завдавати удару в "
"відповідь."

msgid "Hypnotize"
msgstr "Гіпноз"

msgid ""
"Brings a single enemy unit under your control if its hits are less than "
"%{count} times the caster's spell power."
msgstr ""
"Переводить обраний ворожий загін під ваш контроль, якщо кількість його очок "
"здоров'я менш ніж у %{count} разів перевищує Силу Магії заклинача."

msgid "Cold Ray"
msgstr "Крижаний Промінь"

msgid "Drains body heat from a single enemy unit."
msgstr "Всотує тепло тіла з обраного ворожого загону."

msgid "Cold Ring"
msgstr "Крижане Коло"

msgid ""
"Drains body heat from all units surrounding the center point, but not "
"including the center point."
msgstr ""
"Всотує тепло тіла з усіх загонів довкола обраної клітинки, не завдаючи шкоди "
"на ній."

msgid "Disrupting Ray"
msgstr "Розриваючий Промінь"

msgid "Reduces the defense rating of an enemy unit by three."
msgstr ""
"Зменшує показник захисту ворожого загону на 3 одиниці. Закляття можна "
"накладати багаторазово, його також неможливо зняти до кінця битви будь-яким "
"чином."

msgid "Damages all living (non-undead) units in the battle."
msgstr "Пошкоджує всі живі (не невмерлі) загони на полі бою."

msgid "Death Ripple"
msgstr "Смертельне Тремтіння"

msgid "Death Wave"
msgstr "Смертельна Хвиля"

msgid ""
"Damages all living (non-undead) units in the battle. This spell is an "
"improved version of Death Ripple."
msgstr ""
"Пошкоджує всі живі (не невмерлі) загони на полі бою. Це закляття - покращена "
"версія Смертельного Тремтіння."

msgid "Dragon Slayer"
msgstr "Драконовбивця"

msgid "Greatly increases a unit's attack skill vs. Dragons."
msgstr ""
"Значно збільшує навичку атаки зачарованого загону у бою проти Драконів."

msgid "Blood Lust"
msgstr "Кровожерливість"

msgid "Increases a unit's attack skill."
msgstr "Збільшує навичку атаки обраного дружнього загону."

msgid "Animate Dead"
msgstr "Оживлення Мерців"

msgid "Resurrects creatures from a damaged or dead undead unit permanently."
msgstr ""
"Назавжди відновлює істот у пошкодженому або знищеному загоні невмерлих."

msgid "Mirror Image"
msgstr "Дзеркальний Фантом"

msgid ""
"Creates an illusionary unit that duplicates one of your existing units. This "
"illusionary unit does the same damages as the original, but will vanish if "
"it takes any damage."
msgstr ""
"Створює ілюзорну копію обраного дружнього загону. Загін-ілюзія завдаватиме "
"тої ж шкоди, що й оригінал, однак щезне, отримавши будь-яке пошкодження."

msgid "Shield"
msgstr "Щит"

msgid ""
"Halves damage received from ranged attacks for a single unit. Does not "
"affect damage received from Turrets or Ballistae."
msgstr ""
"Зменшує вдвічі пошкодження від дальніх атак для обраного дружнього загону. "
"Не впливає на атаки з боку замкових веж."

msgid "Mass Shield"
msgstr "Масовий Щит"

msgid ""
"Halves damage received from ranged attacks for all of your units. Does not "
"affect damage received from Turrets or Ballistae."
msgstr ""
"Зменшує вдвічі пошкодження від дальніх атак для всіх ваших загонів. Не "
"впливає на атаки з боку замкових веж."

msgid "Summon Earth Elemental"
msgstr "Виклик Земних Елементалів"

msgid "Summons Earth Elementals to fight for your army."
msgstr "Викликає дружніх Земних Елементалів на поле бою."

msgid "Summon Air Elemental"
msgstr "Виклик Повітряних Елементалів"

msgid "Summons Air Elementals to fight for your army."
msgstr "Викликає дружніх Повітряних Елементалів на поле бою."

msgid "Summon Fire Elemental"
msgstr "Виклик Вогняних Елементалів"

msgid "Summons Fire Elementals to fight for your army."
msgstr "Викликає дружніх Вогняних Елементалів на поле бою."

msgid "Summon Water Elemental"
msgstr "Виклик Водних Елементалів"

msgid "Summons Water Elementals to fight for your army."
msgstr "Викликає дружніх Водних Елементалів на поле бою."

msgid "Damages castle walls."
msgstr "Пошкоджує стіни замку."

msgid "Earthquake"
msgstr "Землетрус"

msgid "Causes all mines across the land to become visible."
msgstr "Показує положення всіх копалень на мапі."

msgid "View Mines"
msgstr "Огляд Копалень"

msgid "Causes all resources across the land to become visible."
msgstr "Показує положення всіх ресурсів на мапі."

msgid "View Resources"
msgstr "Огляд Ресурсів"

msgid "Causes all artifacts across the land to become visible."
msgstr "Показує положення всіх артефактів на мапі."

msgid "View Artifacts"
msgstr "Огляд Артефактів"

msgid "Causes all towns and castles across the land to become visible."
msgstr "Показує положення всіх міст на мапі."

msgid "View Towns"
msgstr "Огляд Міст"

msgid "Causes all Heroes across the land to become visible."
msgstr "Показує всіх героїв на карті."

msgid "View Heroes"
msgstr "Показати Героїв"

msgid "Causes the entire land to become visible."
msgstr "Відкриває всю карту."

msgid "View All"
msgstr "Показати Все"

msgid "Allows the caster to view detailed information on enemy Heroes."
msgstr "Дозволяє заклиначу побачити повну інформацію про ворожих Героїв."

msgid "Summon Boat"
msgstr "Виклик Корабля"

msgid ""
"Summons the nearest unoccupied, friendly boat to an adjacent shore location. "
"A friendly boat is one which you just built or were the most recent player "
"to occupy."
msgstr ""
"Викликає найближчий дружній незайнятий корабель на розташовану поруч з "
"героєм водойму. Корабель вважається дружнім, якщо він був збудований вами, "
"або якщо востаннє ним користався ваш герой."

msgid "Allows the caster to magically transport to a nearby location."
msgstr "Магічно переносить заклинача на невелику відстань."

msgid "Dimension Door"
msgstr "Просторова Брама"

msgid "Returns the caster to any town or castle currently owned."
msgstr "Повертає заклинача до будь-якого міста або замку, що належить вам."

msgid "Town Gate"
msgstr "Міський Портал"

msgid ""
"Returns the hero to the town or castle of choice, provided it is controlled "
"by you."
msgstr "Повертає героя до міста або замку на вибір, якщо ви його контролюєте."

msgid "Visions"
msgstr "Видіння"

msgid ""
"Visions predicts the likely outcome of an encounter with a neutral army camp."
msgstr "Видіння передбачає ймовірний результат битви з нейтральною армією."

msgid "Haunt"
msgstr "Проклята Копальня"

msgid ""
"Haunts a mine you control with Ghosts. This mine stops producing resources. "
"(If I can't keep it, nobody will!)"
msgstr ""
"Проклинає підконтрольну вам копальню, населяючи її Привидами. Виробництво у "
"копальні припиняється. (І сам не гам, і другому не дам!)"

msgid "Set Earth Guardian"
msgstr "Виклик Земних Вартових"

msgid "Sets Earth Elementals to guard a mine against enemy armies."
msgstr "Викликає Земних Елементалів для охорони копальні від ворожих військ."

msgid "Set Air Guardian"
msgstr "Виклик Повітряних Вартових"

msgid "Sets Air Elementals to guard a mine against enemy armies."
msgstr ""
"Викликає Повітряних Елементалів для охорони копальні від ворожих військ."

msgid "Set Fire Guardian"
msgstr "Виклик Вогняних Вартових"

msgid "Sets Fire Elementals to guard a mine against enemy armies."
msgstr "Викликає Вогняних Елементалів для охорони копальні від ворожих військ."

msgid "Set Water Guardian"
msgstr "Виклик Водних Вартових"

msgid "Sets Water Elementals to guard a mine against enemy armies."
msgstr "Викликає Водних Елементалів для охорони копальні від ворожих військ."

#, fuzzy
msgid "Random Spell"
msgstr "Випадкове місто"

msgid "Randomly selected spell of any level."
msgstr ""

#, fuzzy
msgid "Random 1st Level Spell"
msgstr "Випадковий Замок"

msgid "Randomly selected 1st level spell."
msgstr ""

msgid "Random 2nd Level Spell"
msgstr ""

msgid "Randomly selected 2nd level spell."
msgstr ""

msgid "Random 3rd Level Spell"
msgstr ""

msgid "Randomly selected 3rd level spell."
msgstr ""

msgid "Random 4th Level Spell"
msgstr ""

msgid "Randomly selected 4th level spell."
msgstr ""

msgid "Random 5th Level Spell"
msgstr ""

msgid "Randomly selected 5th level spell."
msgstr ""

msgid "Petrification"
msgstr "Скам'яніння"

msgid ""
"Turns the affected creature into stone. A petrified creature receives half "
"damage from a direct attack."
msgstr ""
"Обертає уражену істоту на камінь. Скам'яніла істота отримує половину "
"ушкоджень від безпосередньої атаки."

msgid "You have no Magic Book, so you cannot cast a spell."
msgstr "У вас немає Книги Магії, то ж ви не можете вичаклувати закляття."

msgid "No spell to cast."
msgstr "Немає чарів для застосування."

msgid "Your hero has %{point} spell points remaining."
msgstr "У вашого героя залишилось %{point} оч. мани."

msgid "View Adventure Spells"
msgstr "Показати Небойові Закляття"

msgid "View Combat Spells"
msgstr "Показати Бойові Закляття"

msgid "View previous page"
msgstr "Показати попередню сторінку"

msgid "View next page"
msgstr "Показати наступну сторінку"

msgid "Close Spellbook"
msgstr "Закрити Книгу Заклять"

msgid "View %{spell}"
msgstr "Показати %{spell}"

msgid "This spell does %{damage} points of damage."
msgstr "Це закляття завдає %{damage} очок шкоди."

msgid ""
"This spell summons\n"
"%{count} %{monster}."
msgstr ""
"Це закляття викликає \n"
"%{count} %{monster}."

msgid "This spell restores %{hp} HP."
msgstr "Це закляття відновлює %{hp} ОЗ."

msgid "This spell summons %{count} %{monster} to guard the mine."
msgstr "Це закляття викликає %{count} %{monster} для охорони шахти."

msgid "The nearest town is %{town}."
msgstr "Найближче місто - %{town}."

msgid "This town is occupied by your hero %{hero}."
msgstr "Це місто вже зайняте вашим героєм %{hero}."

msgid ""
"This spell controls up to\n"
"%{hp} HP."
msgstr ""
"Це закляття дозволяє керувати ворожим загоном, чиє сумарне здоров'я не "
"перевищує \n"
"%{hp} ОЗ."

msgid "The ultimate artifact is really the %{name}."
msgstr "Унікальний Артефакт це справді %{name}."

msgid "The ultimate artifact may be found in the %{name} regions of the world."
msgstr "Унікальний Артефакт можна знайти там, де %{name}."

msgid "north-west"
msgstr "північний захід"

msgid "north"
msgstr "північ"

msgid "north-east"
msgstr "північний схід"

msgid "west"
msgstr "захід"

msgid "center"
msgstr "центр"

msgid "east"
msgstr "схід"

msgid "south-west"
msgstr "південний захід"

msgid "south"
msgstr "південь"

msgid "south-east"
msgstr "південний схід"

msgid "The truth is out there."
msgstr "Правда десь там."

msgid "The dark side is stronger."
msgstr "Темний бік сильніший."

msgid "The end of the world is near."
msgstr "Скоро настане кінець світу."

msgid "The bones of Lord Slayer are buried in the foundation of the arena."
msgstr "Кістки Лорда Слейера поховані у фундаменті арени."

msgid "A Black Dragon will take out a Titan any day of the week."
msgstr "Чорний Дракон залюбки здолає Титана."

msgid "He told her: Yada yada yada... and then she said: Blah, blah, blah..."
msgstr ""
"Вона сказала йому: \"Бла-бла-бла...\" А тоді він відповів: Я не кажу: \"Бла-"
"бла-бла!\""

msgid "An unknown force is being resurrected..."
msgstr "Невідома сила постає знов..."

msgid ""
"Check the newest version of the game at\n"
"https://github.com/ihhub/\n"
"fheroes2/releases"
msgstr ""
"Перевірити нову версію гри на\n"
"https://github.com/ihhub/\n"
"fheroes2/releases"

#~ msgid "disable build."
#~ msgstr "будівництво недоступне."

#~ msgid "on"
#~ msgstr "увімк."

#, fuzzy
#~ msgid ""
#~ "%{skill} increases the damage done by the hero's range attacking "
#~ "creatures by %{count} percent."
#~ msgstr ""
#~ "%{skill} підвищує шкоду від істот, що атакують з відстані на %{count} "
#~ "відсотків."

#, fuzzy
#~ msgid "Castles"
#~ msgstr "Замок"

#, fuzzy
#~ msgid "Ocean object"
#~ msgstr "Порожнє місце"

#~ msgid "Desert Objects"
#~ msgstr "Об'єкти Пустелі"

#~ msgid "vs"
#~ msgstr "проти"

#~ msgid "%{race2} %{name2}"
#~ msgstr "%{race2} %{name2}"<|MERGE_RESOLUTION|>--- conflicted
+++ resolved
@@ -6,13 +6,8 @@
 msgstr ""
 "Project-Id-Version: fheroes2\n"
 "Report-Msgid-Bugs-To: \n"
-<<<<<<< HEAD
-"POT-Creation-Date: 2023-10-23 00:14+0000\n"
+"POT-Creation-Date: 2024-02-18 14:42+0000\n"
 "PO-Revision-Date: 2024-03-04 01:04+0200\n"
-=======
-"POT-Creation-Date: 2024-02-18 14:42+0000\n"
-"PO-Revision-Date: 2024-02-28 18:31+0200\n"
->>>>>>> 0751aeb6
 "Last-Translator: fheroes2 team <fhomm2@gmail.com>\n"
 "Language-Team: \n"
 "Language: uk\n"
@@ -21,11 +16,7 @@
 "Content-Transfer-Encoding: 8bit\n"
 "Plural-Forms: nplurals=3; plural=(n%10==1 && n%100!=11 ? 0 : n%10>=2 && "
 "n%10<=4 && (n%100<12 || n%100>14) ? 1 : 2);\n"
-<<<<<<< HEAD
 "X-Generator: Poedit 3.4.2\n"
-=======
-"X-Generator: Poedit 3.2.2\n"
->>>>>>> 0751aeb6
 
 msgid ""
 "BATTLE\n"
@@ -2260,14 +2251,8 @@
 msgid "Cannot recruit - you have too many Heroes."
 msgstr "Неможливо найняти - у вас забагато Героїв."
 
-<<<<<<< HEAD
-msgid "Cannot afford a Hero"
-msgstr "Не вистачає коштів на Героя"
-=======
-#, fuzzy
 msgid "Cannot afford a Hero."
-msgstr "%{name} - споруда потребує більше ресурсів."
->>>>>>> 0751aeb6
+msgstr "Не вистачає коштів на Героя."
 
 msgid "There is no room in the garrison for this army."
 msgstr "Для цих військ немає місця у гарнізоні."
@@ -2951,13 +2936,8 @@
 msgid "Change the type of music."
 msgstr "Змінити тип музики."
 
-<<<<<<< HEAD
-msgid "Toggle 3D effects of foreground sounds."
+msgid "Toggle the 3D effect of foreground sounds."
 msgstr "Перемкнути 3D-ефекти для звукових ефектів."
-=======
-msgid "Toggle the 3D effect of foreground sounds."
-msgstr ""
->>>>>>> 0751aeb6
 
 msgid "Build a new ship:"
 msgstr "Побудувати новий корабель:"
@@ -3188,12 +3168,6 @@
 msgid "Toggle interface visibility."
 msgstr "Перемкнути видимість інтерфейсу."
 
-<<<<<<< HEAD
-msgid "Toggle colored cursor on or off. This is only an esthetic choice."
-msgstr "Ввімкнути або вимкнути кольоровий курсор - на свій смак."
-
-=======
->>>>>>> 0751aeb6
 msgid "Sets the speed at which you scroll the window."
 msgstr "Встановлює швидкість прокрутки вікна."
 
@@ -3445,12 +3419,6 @@
 msgid "Accept the choice made."
 msgstr "Підтвердити ваш вибір."
 
-<<<<<<< HEAD
-msgid "Unknown Hero"
-msgstr "Невідомий Герой"
-
-=======
->>>>>>> 0751aeb6
 msgid "%{color} %{race} hero"
 msgstr "%{color} %{race} герой"
 
@@ -3600,13 +3568,9 @@
 msgid "Find a specific artifact."
 msgstr "Знайти певний артефакт."
 
-<<<<<<< HEAD
-msgid "Your side defeats the opposing side."
+#, fuzzy
+msgid "Your side must defeat the opposing side."
 msgstr "Ваш союз перемагає ворожий."
-=======
-msgid "Your side must defeat the opposing side."
-msgstr ""
->>>>>>> 0751aeb6
 
 msgid "Accumulate a large amount of gold."
 msgstr "Зібрати певну кількість золота."
@@ -3885,31 +3849,18 @@
 msgid "Choose a tile which does not contain any objects."
 msgstr "Оберіть клітинку, не зайняту жодними об'єктами."
 
-<<<<<<< HEAD
-msgid "Heroes"
-msgstr "Герої"
-=======
 msgid "Treasures cannot be placed on water."
 msgstr ""
->>>>>>> 0751aeb6
 
 msgid "Heroes cannot be placed on water."
 msgstr "Героїв не можна розмістити на воді."
 
-<<<<<<< HEAD
-msgid "Ocean Objects"
-msgstr "Океан: об'єкти."
-
-msgid "Grass Objects"
-msgstr "Трава: об'єкти."
-=======
 msgid ""
 "A maximum of %{count} heroes of the same color can be placed on the map."
 msgstr ""
 
 msgid "Failed to update player information."
 msgstr ""
->>>>>>> 0751aeb6
 
 msgid "Artifacts cannot be placed on water."
 msgstr ""
@@ -3918,13 +3869,6 @@
 msgid "Mountains cannot be placed on water."
 msgstr "Це Місто не можна покращити до Замку."
 
-<<<<<<< HEAD
-msgid "Swamp Objects"
-msgstr "Болото: об'єкти."
-
-msgid "Lava Objects"
-msgstr "Лава: об'єкти."
-=======
 #, fuzzy
 msgid "Rocks cannot be placed on water."
 msgstr "Це Місто не можна покращити до Замку."
@@ -3962,7 +3906,6 @@
 
 msgid "Used to place %{object}."
 msgstr ""
->>>>>>> 0751aeb6
 
 #, fuzzy
 msgid "Select object type"
@@ -3980,26 +3923,16 @@
 "select another monster."
 msgstr "Будь ласка, оберіть іншого героя."
 
-<<<<<<< HEAD
-msgid "Dirt Objects"
-msgstr "Багнюка: об'єкти."
-=======
 msgid ""
 "Cell\n"
 "Details"
 msgstr ""
->>>>>>> 0751aeb6
 
 msgid "Roads"
-msgstr ""
-
-<<<<<<< HEAD
-msgid "Beach Objects"
-msgstr "Пляж: об'єкти."
-=======
+msgstr "Дороги"
+
 msgid "Streams"
-msgstr ""
->>>>>>> 0751aeb6
+msgstr "Струмки"
 
 msgid "Erase"
 msgstr ""
@@ -4038,48 +3971,38 @@
 msgid "Treasures"
 msgstr "Скарби"
 
-<<<<<<< HEAD
-msgid "Terrain"
-msgstr "Місцевість"
-=======
 msgid "Towns"
 msgstr "Міста"
 
 msgid "Heroes"
-msgstr ""
->>>>>>> 0751aeb6
-
+msgstr "Герої"
+
+#, fuzzy
 msgid "editorErasure|Terrain"
-msgstr ""
-
-<<<<<<< HEAD
-msgid "Roads"
+msgstr "Місцевість"
+
+msgid "editorErasure|Castles"
+msgstr ""
+
+msgid "editorErasure|Monsters"
+msgstr ""
+
+msgid "editorErasure|Heroes"
+msgstr ""
+
+msgid "editorErasure|Artifacts"
+msgstr ""
+
+#, fuzzy
+msgid "editorErasure|Roads"
 msgstr "Дороги"
 
-msgid "Streams"
+#, fuzzy
+msgid "editorErasure|Streams"
 msgstr "Струмки"
-=======
-msgid "editorErasure|Castles"
-msgstr ""
-
-msgid "editorErasure|Monsters"
-msgstr ""
-
-msgid "editorErasure|Heroes"
-msgstr ""
-
-msgid "editorErasure|Artifacts"
-msgstr ""
-
-msgid "editorErasure|Roads"
-msgstr ""
-
-msgid "editorErasure|Streams"
-msgstr ""
 
 msgid "editorErasure|Treasures"
 msgstr ""
->>>>>>> 0751aeb6
 
 msgid ""
 "Draws terrain in\n"
@@ -4530,7 +4453,7 @@
 msgstr "Ваше Ім'я"
 
 msgid "Unknown Hero"
-msgstr ""
+msgstr "Невідомий Герой"
 
 msgid "Standard"
 msgstr ""
@@ -4715,13 +4638,10 @@
 msgid "hotkey|next hero"
 msgstr ""
 
-<<<<<<< HEAD
-=======
 msgid "hotkey|change to hero under cursor"
 msgstr ""
 
 #, fuzzy
->>>>>>> 0751aeb6
 msgid "hotkey|start hero movement"
 msgstr "почати рух героя"
 
