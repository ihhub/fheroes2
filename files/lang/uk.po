--- conflicted
+++ resolved
@@ -6,13 +6,8 @@
 msgstr ""
 "Project-Id-Version: fheroes2\n"
 "Report-Msgid-Bugs-To: \n"
-<<<<<<< HEAD
-"POT-Creation-Date: 2023-04-13 05:15+0000\n"
-"PO-Revision-Date: 2023-04-22 12:32+0300\n"
-=======
 "POT-Creation-Date: 2023-04-24 18:46+0300\n"
 "PO-Revision-Date: 2023-04-13 21:41+0300\n"
->>>>>>> 6c913952
 "Last-Translator: fheroes2 team <fhomm2@gmail.com>\n"
 "Language-Team: \n"
 "Language: uk\n"
@@ -263,11 +258,7 @@
 msgstr "кілька"
 
 msgid "army|Pack"
-<<<<<<< HEAD
-msgstr "зграя"
-=======
 msgstr "Зграя"
->>>>>>> 6c913952
 
 msgid "army|Lots"
 msgstr "багато"
@@ -279,11 +270,7 @@
 msgstr "натовп"
 
 msgid "army|Swarm"
-<<<<<<< HEAD
-msgstr "купа"
-=======
 msgstr "Купа"
->>>>>>> 6c913952
 
 msgid "army|Zounds"
 msgstr "безліч"
