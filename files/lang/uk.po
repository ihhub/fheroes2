--- conflicted
+++ resolved
@@ -6,13 +6,8 @@
 msgstr ""
 "Project-Id-Version: fheroes2\n"
 "Report-Msgid-Bugs-To: \n"
-<<<<<<< HEAD
 "POT-Creation-Date: 2023-04-30 17:06+0000\n"
-"PO-Revision-Date: 2023-05-09 11:24+0300\n"
-=======
-"POT-Creation-Date: 2023-05-07 10:26+0000\n"
-"PO-Revision-Date: 2023-04-13 21:41+0300\n"
->>>>>>> d12605b1
+"PO-Revision-Date: 2023-05-09 20:19+0300\n"
 "Last-Translator: fheroes2 team <fhomm2@gmail.com>\n"
 "Language-Team: \n"
 "Language: uk\n"
@@ -430,7 +425,6 @@
 msgid "Hot Keys"
 msgstr "Гарячі клавіші"
 
-# Need to know where it used in game
 msgid "Damage Info"
 msgstr ""
 
@@ -4856,7 +4850,6 @@
 msgid "Handicap"
 msgstr ""
 
-#
 msgid ""
 "This lets you change the handicap of a particular player. Only humans may be "
 "handicapped. Handicapped players start with fewer resources and earn 15 or "
@@ -4875,7 +4868,6 @@
 msgid "Mild Handicap"
 msgstr ""
 
-#
 msgid ""
 "Mild handicapped players start with fewer resources and earn 15% fewer "
 "resources per turn."
@@ -4884,7 +4876,6 @@
 msgid "Severe Handicap"
 msgstr ""
 
-#
 msgid ""
 "Severe handicapped players start with fewer resources and earn 30% fewer "
 "resources per turn."
