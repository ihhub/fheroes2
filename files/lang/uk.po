--- conflicted
+++ resolved
@@ -3918,13 +3918,10 @@
 msgid "Quit out of the map editor."
 msgstr "Вийти з редактора мап."
 
-<<<<<<< HEAD
-=======
 msgid "Input %{object} text"
 msgstr ""
 
 #, fuzzy
->>>>>>> c9adb965
 msgid "Set %{monster} Count"
 msgstr "Задати кількість %{monster}"
 
