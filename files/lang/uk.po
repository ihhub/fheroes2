--- conflicted
+++ resolved
@@ -6,13 +6,8 @@
 msgstr ""
 "Project-Id-Version: fheroes2\n"
 "Report-Msgid-Bugs-To: \n"
-<<<<<<< HEAD
 "POT-Creation-Date: 2023-09-08 08:25+0000\n"
 "PO-Revision-Date: 2023-09-12 00:52+0300\n"
-=======
-"POT-Creation-Date: 2023-09-17 07:18+0000\n"
-"PO-Revision-Date: 2023-09-06 08:41+0300\n"
->>>>>>> 5f40d56c
 "Last-Translator: fheroes2 team <fhomm2@gmail.com>\n"
 "Language-Team: \n"
 "Language: uk\n"
@@ -1184,17 +1179,10 @@
 "fighting amongst themselves. You will win when you own all of the enemy "
 "castles and there are no more heroes left to fight."
 msgstr ""
-<<<<<<< HEAD
 "Король Арчибальд вимагає, щоб ви здолали трьох ворогів у цьому регіоні. Вони "
 "не поєднані союзом, то ж більшу частину своїх сил витратять на боротьбу одне "
 "з одним. Ви переможете, коли заволодієте усіма ворожими замками, і коли не "
 "залишиться героїв, з якими можна битися."
-=======
-"Ви потрібні Роландові щоб перемогти лордів біля його замку, тим самим "
-"почавши його повстання проти брата. Вони не укладали союзу, то ж переважно "
-"вони воюватимуть одне з одним. Ви переможете, коли захопите всі їх замки та "
-"переможете всіх їх героїв."
->>>>>>> 5f40d56c
 
 msgid ""
 "You must unify the barbarian tribes of the north by conquering them. As in "
