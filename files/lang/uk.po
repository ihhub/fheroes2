--- conflicted
+++ resolved
@@ -6,13 +6,8 @@
 msgstr ""
 "Project-Id-Version: fheroes2\n"
 "Report-Msgid-Bugs-To: \n"
-<<<<<<< HEAD
-"POT-Creation-Date: 2023-06-14 20:35+0000\n"
-"PO-Revision-Date: 2023-08-02 00:18+0300\n"
-=======
 "POT-Creation-Date: 2023-08-05 03:57+0000\n"
 "PO-Revision-Date: 2023-05-13 22:08+0300\n"
->>>>>>> d7ee1140
 "Last-Translator: fheroes2 team <fhomm2@gmail.com>\n"
 "Language-Team: \n"
 "Language: uk\n"
@@ -2697,13 +2692,9 @@
 msgid "Hire all creatures in the town."
 msgstr ""
 
-<<<<<<< HEAD
-=======
 msgid "Available"
 msgstr ""
 
-#, fuzzy
->>>>>>> d7ee1140
 msgid "Town Population Information and Statistics"
 msgstr "Інформація та статистика по населенню міст"
 
